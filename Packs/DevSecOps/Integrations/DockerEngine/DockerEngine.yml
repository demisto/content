category: IT Services
commonfields:
  id: Docker Engine API
  version: -1
configuration:
- display: Server URL (e.g. https://www.example.com:1000)
  name: url
  required: true
  type: 0
- display: Docker Client Certificate
  name: client_certificate
  required: true
  type: 12
- displaypassword: Docker Client Private Key
  name: client_key
  required: true
  type: 9
  hiddenusername: true
- display: CA Certificate
  name: ca_certificate
  type: 12
- display: Trust any certificate (not secure)
  name: insecure
  type: 8
- display: Use system proxy settings
  name: proxy
  type: 8
- display: Registry Identity Token
  name: identitytoken
  type: 4
  hiddenusername: true
- displaypassword: Registry Password
  name: Registry Username
  type: 9
- display: Registry Server Address (e.g. docker.io)
  name: registry_serveraddress
  type: 0
description: The Engine API is an HTTP API served by Docker Engine. It is the API the Docker client uses to communicate with the Engine, so everything the Docker client can do can be done with the API.
display: Docker Engine API
name: Docker Engine API
script:
  commands:
  - arguments:
    - description: Amount of disk space in bytes to keep for cache
      name: keep_storage
    - description: Remove all types of build cache
      name: prune_all
    - description: "A JSON encoded value of the filters (a `map[string][]string`) to process on the list of build cache objects.  Available filters:  - `until= duration `: duration relative to daemon's time, during which build cache was not used, in Go's duration format (e.g., '24h') - `id= id ` - `parent= id ` - `type= string ` - `description= string ` - `inuse` - `shared` - `private` "
      name: filters
    description: Delete builder cache
    name: docker-build-prune
    outputs:
    - contextPath: Docker.BuildPruneResponse.SpaceReclaimed
      description: Disk space reclaimed in bytes
      type: Number
  - arguments:
    - description: User-defined name of the config.
      name: configspec_name
    - description: User-defined key/value metadata.
      name: configspec_labels
    - description: 'Base64-url-safe-encoded ([RFC 4648](https://tools.ietf.org/html/rfc4648#section-5)) config data. '
      name: configspec_data
    - description: configspec_templating Name
      name: configspec_templating_Name
    - description: configspec_templating Options
      name: configspec_templating_Options
    description: Create a config
    name: docker-config-create
  - arguments:
    - description: ID of the config
      name: id
      required: true
    description: Inspect a config
    name: docker-config-inspect
    outputs:
    - contextPath: Docker.Config.ID
      description: Docker Config ID
      type: String
    - contextPath: Docker.Config.CreatedAt
      description: Docker Config CreatedAt
      type: String
    - contextPath: Docker.Config.UpdatedAt
      description: Docker Config UpdatedAt
      type: String
  - arguments:
    - description: 'A JSON encoded value of the filters '
      name: filters
    description: List configs
    name: docker-config-list
    outputs:
    - contextPath: Docker.Config.ID
      description: Docker Config ID
      type: String
    - contextPath: Docker.Config.CreatedAt
      description: Docker Config CreatedAt
      type: String
    - contextPath: Docker.Config.UpdatedAt
      description: Docker Config UpdatedAt
      type: String
  - arguments:
    - description: ID or name of the container
      name: id
      required: true
    description: Get changes on a container’s filesystem
    name: docker-container-changes
    outputs:
    - contextPath: Docker.ContainerChangeResponseItem.Path
      description: Path to file that has changed
      type: String
    - contextPath: Docker.ContainerChangeResponseItem.Kind
      description: Kind of change
      type: Number
  - arguments:
    - description: 'Assign the specified name to the container. Must match `/?[a-zA-Z0-9][a-zA-Z0-9_.-]+`. '
      name: name
    - description: The hostname to use for the container, as a valid RFC 1123 hostname.
      name: containerconfig_hostname
    - description: The domain name to use for the container.
      name: containerconfig_domainname
    - description: The user that commands are run as inside the container.
      name: containerconfig_user
    - description: Whether to attach to `stdin`.
      name: containerconfig_attachstdin
    - description: Whether to attach to `stdout`.
      name: containerconfig_attachstdout
    - description: Whether to attach to `stderr`.
      name: containerconfig_attachstderr
    - description: 'An object mapping ports to an empty object in the form:  `{" port / tcp|udp|sctp ": {}}` '
      name: containerconfig_exposedports
    - description: 'Attach standard streams to a TTY, including `stdin` if it is not closed. '
      name: containerconfig_tty
    - description: Open `stdin`
      name: containerconfig_openstdin
    - description: Close `stdin` after one attached client disconnects
      name: containerconfig_stdinonce
    - description: 'A list of environment variables to set inside the container in the form `["VAR=value", ...]`. A variable without `=` is removed from the environment, rather than to have an empty value. '
      isArray: true
      name: containerconfig_env
    - description: 'Command to run specified as a string or an array of strings. '
      isArray: true
      name: containerconfig_cmd
    - description: containerconfig_healthcheck Test
      name: containerconfig_healthcheck_Test
    - description: containerconfig_healthcheck Interval
      name: containerconfig_healthcheck_Interval
    - description: containerconfig_healthcheck Timeout
      name: containerconfig_healthcheck_Timeout
    - description: containerconfig_healthcheck Retries
      name: containerconfig_healthcheck_Retries
    - description: containerconfig_healthcheck StartPeriod
      name: containerconfig_healthcheck_StartPeriod
    - description: Command is already escaped (Windows only)
      name: containerconfig_argsescaped
    - description: 'The name of the image to use when creating the container/ '
      name: containerconfig_image
    - description: 'An object mapping mount point paths inside the container to empty objects. '
      name: containerconfig_volumes
    - description: The working directory for commands to run in.
      name: containerconfig_workingdir
    - description: 'The entry point for the container as a string or an array of strings.  If the array consists of exactly one empty string (`[""]`) then the entry point is reset to system default (i.e., the entry point used by docker when there is no `ENTRYPOINT` instruction in the `Dockerfile`). '
      isArray: true
      name: containerconfig_entrypoint
    - description: Disable networking for the container.
      name: containerconfig_networkdisabled
    - description: MAC address of the container.
      name: containerconfig_macaddress
    - description: "`ONBUILD` metadata that were defined in the image's `Dockerfile`. "
      isArray: true
      name: containerconfig_onbuild
    - description: User-defined key/value metadata.
      name: containerconfig_labels
    - description: 'Signal to stop a container as a string or unsigned integer. '
      name: containerconfig_stopsignal
    - description: Timeout to stop a container in seconds.
      name: containerconfig_stoptimeout
    - description: 'Shell for when `RUN`, `CMD`, and `ENTRYPOINT` uses a shell. '
      isArray: true
      name: containerconfig_shell
    - description: A list of volume bindings for this container.
      isArray: true
      name: hostconfig_binds
    - description: Path to a file where the container ID is written
      name: hostconfig_containeridfile
    - description: hostconfig_logconfig Type
      name: hostconfig_logconfig_Type
    - description: Log Config
      name: hostconfig_logconfig_Config
    - description: Network mode to use for this container.
      name: hostconfig_networkmode
    - description: hostconfig port bindings
      name: hostconfig_portbindings
    - description: hostconfig_restartpolicy Name
      name: hostconfig_restartpolicy_Name
    - description: hostconfig_restartpolicy MaximumRetryCount
      name: hostconfig_restartpolicy_MaximumRetryCount
    - description: "Automatically remove the container when the container's process exits. This has no effect if `RestartPolicy` is set. "
      name: hostconfig_autoremove
    - description: Driver that this container uses to mount volumes.
      name: hostconfig_volumedriver
    - description: A list of volumes to inherit from another container
      isArray: true
      name: hostconfig_volumesfrom
    - description: 'Specification for mounts to be added to the container. '
      isArray: true
      name: hostconfig_mounts
    - description: "A list of kernel capabilities to add to the container. Conflicts with option 'Capabilities'. "
      isArray: true
      name: hostconfig_capadd
    - description: "A list of kernel capabilities to drop from the container. Conflicts with option 'Capabilities'. "
      isArray: true
      name: hostconfig_capdrop
    - auto: PREDEFINED
      description: "cgroup namespace mode for the container. Possible values are:  - `\"private\"`: the container runs in its own private cgroup namespace - `\"host\"`: use the host system's cgroup namespace  If not specified, the daemon default is used, which can either be `\"private\"` or `\"host\"`, depending on daemon version, kernel support and configuration. "
      name: hostconfig_cgroupnsmode
      predefined:
      - private
      - host
    - description: A list of DNS servers for the container to use.
      isArray: true
      name: hostconfig_dns
    - description: A list of DNS options.
      isArray: true
      name: hostconfig_dnsoptions
    - description: A list of DNS search domains.
      isArray: true
      name: hostconfig_dnssearch
    - description: "A list of hostnames/IP mappings to add to the container's `/etc/hosts` file. Specified in the form `[\"hostname:IP\"]`. "
      isArray: true
      name: hostconfig_extrahosts
    - description: 'A list of additional groups that the container process will run as. '
      isArray: true
      name: hostconfig_groupadd
    - description: "IPC sharing mode for the container. Possible values are:  - `\"none\"`: own private IPC namespace, with /dev/shm not mounted - `\"private\"`: own private IPC namespace - `\"shareable\"`: own private IPC namespace, with a possibility to share it with other containers - `\"container: name|id \"`: join another (shareable) container's IPC namespace - `\"host\"`: use the host system's IPC namespace  If not specified, daemon default is used, which can either be `\"private\"` or `\"shareable\"`, depending on daemon version and configuration. "
      name: hostconfig_ipcmode
    - description: Cgroup to use for the container.
      name: hostconfig_cgroup
    - description: 'A list of links for the container in the form `container_name:alias`. '
      isArray: true
      name: hostconfig_links
    - description: 'An integer value containing the score given to the container in order to tune OOM killer preferences. '
      name: hostconfig_oomscoreadj
    - description: "Set the PID (Process) Namespace mode for the container. It can be either:  - `\"container: name|id \"`: joins another container's PID namespace - `\"host\"`: use the host's PID namespace inside the container "
      name: hostconfig_pidmode
    - description: Gives the container full access to the host.
      name: hostconfig_privileged
    - description: "Allocates an ephemeral host port for all of a container's exposed ports.  Ports are de-allocated when the container stops and allocated when the container starts. The allocated port might be changed when restarting the container.  The port is selected from the ephemeral port range that depends on the kernel. For example, on Linux the range is defined by `/proc/sys/net/ipv4/ip_local_port_range`. "
      name: hostconfig_publishallports
    - description: Mount the container's root filesystem as read only.
      name: hostconfig_readonlyrootfs
    - description: A list of string values to customize labels for MLS systems, such as SELinux.
      isArray: true
      name: hostconfig_securityopt
    - description: 'Storage driver options for this container, in the form `{"size": "120G"}`. '
      name: hostconfig_storageopt
    - description: 'A map of container directories which should be replaced by tmpfs mounts, and their corresponding mount options. For example:  ``` { "/run": "rw,noexec,nosuid,size=65536k" } ``` '
      name: hostconfig_tmpfs
    - description: UTS namespace to use for the container.
      name: hostconfig_utsmode
    - description: 'Sets the usernamespace mode for the container when usernamespace remapping option is enabled. '
      name: hostconfig_usernsmode
    - description: 'Size of `/dev/shm` in bytes. If omitted, the system uses 64MB. '
      name: hostconfig_shmsize
    - description: 'A list of kernel  meters (sysctls) to set in the container. For example:  ``` {"net.ipv4.ip_forward": "1"} ``` '
      name: hostconfig_sysctls
    - description: Runtime to use with this container.
      name: hostconfig_runtime
    - description: 'Initial console size, as an `[height, width]` array. (Windows only) '
      isArray: true
      name: hostconfig_consolesize
    - auto: PREDEFINED
      description: 'Isolation technology of the container. (Windows only) '
      name: hostconfig_isolation
      predefined:
      - default
      - process
      - hyperv
    - description: 'The list of paths to be masked inside the container (this overrides the default set of paths). '
      isArray: true
      name: hostconfig_maskedpaths
    - description: 'The list of paths to be set as read-only inside the container (this overrides the default set of paths). '
      isArray: true
      name: hostconfig_readonlypaths
    - description: 'A mapping of network name to endpoint configuration for that network. '
      name: networkingconfig_endpointsconfig
    description: Create a container
    name: docker-container-create
  - arguments:
    - description: ID or name of the container
      name: id
      required: true
    - description: Return the size of container as fields `SizeRw` and `SizeRootFs`
      name: size
    description: Inspect a container
    name: docker-container-inspect
    outputs:
    - contextPath: Docker.ContainerInspectResponse.Id
      description: The ID of the container
      type: String
    - contextPath: Docker.ContainerInspectResponse.Created
      description: The time the container was created
      type: String
    - contextPath: Docker.ContainerInspectResponse.Path
      description: The path to the command being run
      type: String
    - contextPath: Docker.ContainerInspectResponse.Image
      description: The container's image ID
      type: String
    - contextPath: Docker.ContainerInspectResponse.ResolvConfPath
      description: Docker ContainerInspectResponse ResolvConfPath
      type: String
    - contextPath: Docker.ContainerInspectResponse.HostnamePath
      description: Docker ContainerInspectResponse HostnamePath
      type: String
    - contextPath: Docker.ContainerInspectResponse.HostsPath
      description: Docker ContainerInspectResponse HostsPath
      type: String
    - contextPath: Docker.ContainerInspectResponse.LogPath
      description: Docker ContainerInspectResponse LogPath
      type: String
    - contextPath: Docker.ContainerInspectResponse.Name
      description: Docker ContainerInspectResponse Name
      type: String
    - contextPath: Docker.ContainerInspectResponse.RestartCount
      description: Docker ContainerInspectResponse RestartCount
      type: Number
    - contextPath: Docker.ContainerInspectResponse.Driver
      description: Docker ContainerInspectResponse Driver
      type: String
    - contextPath: Docker.ContainerInspectResponse.Platform
      description: Docker ContainerInspectResponse Platform
      type: String
    - contextPath: Docker.ContainerInspectResponse.MountLabel
      description: Docker ContainerInspectResponse MountLabel
      type: String
    - contextPath: Docker.ContainerInspectResponse.ProcessLabel
      description: Docker ContainerInspectResponse ProcessLabel
      type: String
    - contextPath: Docker.ContainerInspectResponse.AppArmorProfile
      description: Docker ContainerInspectResponse AppArmorProfile
      type: String
    - contextPath: Docker.ContainerInspectResponse.SizeRw
      description: 'The size of files that have been created or changed by this container. '
      type: Number
    - contextPath: Docker.ContainerInspectResponse.SizeRootFs
      description: The total size of all the files in this container.
      type: Number
    - contextPath: Docker.ContainerInspectResponse.Mounts.Type
      description: Docker ContainerInspectResponse Mounts Type
      type: String
    - contextPath: Docker.ContainerInspectResponse.Mounts.Name
      description: Docker ContainerInspectResponse Mounts Name
      type: String
    - contextPath: Docker.ContainerInspectResponse.Mounts.Source
      description: Docker ContainerInspectResponse Mounts Source
      type: String
    - contextPath: Docker.ContainerInspectResponse.Mounts.Destination
      description: Docker ContainerInspectResponse Mounts Destination
      type: String
    - contextPath: Docker.ContainerInspectResponse.Mounts.Driver
      description: Docker ContainerInspectResponse Mounts Driver
      type: String
    - contextPath: Docker.ContainerInspectResponse.Mounts.Mode
      description: Docker ContainerInspectResponse Mounts Mode
      type: String
    - contextPath: Docker.ContainerInspectResponse.Mounts.RW
      description: Docker ContainerInspectResponse Mounts RW
      type: Boolean
    - contextPath: Docker.ContainerInspectResponse.Mounts.Propagation
      description: Docker ContainerInspectResponse Mounts Propagation
      type: String
  - arguments:
    - description: 'Return all containers. By default, only running containers are shown. '
      name: list_all
    - description: 'Return this number of most recently created containers, including non-running ones. '
      name: limit
    - description: 'Return the size of container as fields `SizeRw` and `SizeRootFs`. '
      name: size
    - description: "Filters to process on the container list, encoded as JSON (a `map[string][]string`). For example, `{\"status\": [\"paused\"]}` will only return paused containers.  Available filters:  - `ancestor`=(` image-name [: tag ]`, ` image id `, or ` image@digest `) - `before`=(` container id ` or ` container name `) - `expose`=(` port [/ proto ]`|` startport-endport /[ proto ]`) - `exited= int ` containers with exit code of ` int ` - `health`=(`starting`|`healthy`|`unhealthy`|`none`) - `id= ID ` a container's ID - `isolation=`(`default`|`process`|`hyperv`) (Windows daemon only) - `is-task=`(`true`|`false`) - `label=key` or `label=\"key=value\"` of a container label - `name= name ` a container's name - `network`=(` network id ` or ` network name `) - `publish`=(` port [/ proto ]`|` startport-endport /[ proto ]`) - `since`=(` container id ` or ` container name `) - `status=`(`created`|`restarting`|`running`|`removing`|`paused`|`exited`|`dead`) - `volume`=(` volume name ` or ` mount point destination `) "
      name: filters
    description: List containers
    name: docker-container-list
  - arguments:
    - description: ID or name of the container
      name: id
      required: true
    - description: 'Stream the output. If false, the stats will be output once and then it will disconnect. '
      name: stream
    - description: 'Only get a single stat instead of waiting for 2 cycles. Must be used with `stream=false`. '
      name: one_shot
    description: Get container stats based on resource usage
    name: docker-container-stats
  - arguments:
    - description: ID or name of the container
      name: id
      required: true
    - description: The arguments to pass to `ps`. For example, `aux`
      name: ps_args
    description: List processes running inside a container
    name: docker-container-top
    outputs:
    - contextPath: Docker.ContainerTopResponse.Processes
      description: Docker ContainerTopResponse Processes
      type: String
  - arguments:
    - description: Image name or ID
      name: name
      required: true
    description: Get the history of an image
    name: docker-image-history
    outputs:
    - contextPath: Docker.HistoryResponseItem.Id
      description: Docker HistoryResponseItem Id
      type: String
    - contextPath: Docker.HistoryResponseItem.Created
      description: Docker HistoryResponseItem Created
      type: Number
    - contextPath: Docker.HistoryResponseItem.CreatedBy
      description: Docker HistoryResponseItem CreatedBy
      type: String
    - contextPath: Docker.HistoryResponseItem.Size
      description: Docker HistoryResponseItem Size
      type: Number
    - contextPath: Docker.HistoryResponseItem.Comment
      description: Docker HistoryResponseItem Comment
      type: String
  - arguments:
    - description: Image name or id
      name: name
      required: true
    description: Inspect an image
    name: docker-image-inspect
    outputs:
    - contextPath: Docker.Image.Id
      description: Docker Image ID
      type: String
    - contextPath: Docker.Image.Parent
      description: Docker Image Parent
      type: String
    - contextPath: Docker.Image.Comment
      description: Docker Image Comment
      type: String
    - contextPath: Docker.Image.Created
      description: Docker Image Created
      type: String
    - contextPath: Docker.Image.Container
      description: Docker Image Container
      type: String
    - contextPath: Docker.Image.DockerVersion
      description: Docker Image DockerVersion
      type: String
    - contextPath: Docker.Image.Author
      description: Docker Image Author
      type: String
    - contextPath: Docker.Image.Architecture
      description: Docker Image Architecture
      type: String
    - contextPath: Docker.Image.Os
      description: Docker Image Os
      type: String
    - contextPath: Docker.Image.OsVersion
      description: Docker Image OsVersion
      type: String
    - contextPath: Docker.Image.Size
      description: Docker Image Size
      type: Number
    - contextPath: Docker.Image.VirtualSize
      description: Docker Image VirtualSize
      type: Number
  - arguments:
    - description: Show all images. Only images from a final layer (no children) are shown by default.
      name: list_all
    - description: A JSON encoded value of the filters
      name: filters
    - description: Show digest information as a `RepoDigests` field on each image.
      name: digests
    description: List Images
    name: docker-image-list
    outputs:
    - contextPath: Docker.ImageSummary.Id
      description: Docker Image Summary ID
      type: String
    - contextPath: Docker.ImageSummary.ParentId
      description: Docker Image Summary ParentId
      type: String
    - contextPath: Docker.ImageSummary.Created
      description: Docker Image Summary Created
      type: Number
    - contextPath: Docker.ImageSummary.Size
      description: Docker Image Summary Size
      type: Number
    - contextPath: Docker.ImageSummary.SharedSize
      description: Docker Image Summary SharedSize
      type: Number
    - contextPath: Docker.ImageSummary.VirtualSize
      description: Docker Image Summary VirtualSize
      type: Number
    - contextPath: Docker.ImageSummary.Containers
      description: Docker Image Summary Containers
      type: Number
  - arguments:
    - description: Filters to process on the prune list
      name: filters
    description: Delete unused images
    name: docker-image-prune
    outputs:
    - contextPath: Docker.ImagePruneResponse.ImagesDeleted.Untagged
      description: The image ID of an image that was untagged
      type: String
    - contextPath: Docker.ImagePruneResponse.ImagesDeleted.Deleted
      description: The image ID of an image that was deleted
      type: String
    - contextPath: Docker.ImagePruneResponse.SpaceReclaimed
      description: Disk space reclaimed in bytes
      type: Number
  - arguments:
    - description: Term to search
      name: term
      required: true
    - description: Maximum number of results to return
      name: limit
    - description: "A JSON encoded value of the filters (a `map[string][]string`) to process on the images list. Available filters:  - `is-automated=(true|false)` - `is-official=(true|false)` - `stars= number ` Matches images that has at least 'number' stars. "
      name: filters
    description: Search images
    name: docker-image-search
    outputs:
    - contextPath: Docker.ImageSearchResponseItem.description
      description: Docker ImageSearchResponseItem description
      type: String
    - contextPath: Docker.ImageSearchResponseItem.is_official
      description: Docker ImageSearchResponseItem is_official
      type: Boolean
    - contextPath: Docker.ImageSearchResponseItem.is_automated
      description: Docker ImageSearchResponseItem is_automated
      type: Boolean
    - contextPath: Docker.ImageSearchResponseItem.name
      description: Docker ImageSearchResponseItem name
      type: String
    - contextPath: Docker.ImageSearchResponseItem.star_count
      description: Docker ImageSearchResponseItem star_count
      type: Number
  - arguments:
    - description: The network's name.
      name: networkconfig_name
      required: true
    - description: 'Check for networks with duplicate names. Since Network is primarily keyed based on a random ID and not on the name, and network name is strictly a user-friendly alias to the network which is uniquely identified using ID, there is no guaranteed way to check for duplicates. CheckDuplicate is there to provide a best effort checking of any networks which has the same name but it is not guaranteed to catch all name collisions. '
      name: networkconfig_checkduplicate
    - description: Name of the network driver plugin to use.
      name: networkconfig_driver
    - description: Restrict external access to the network.
      name: networkconfig_internal
    - description: 'Globally scoped network is manually attachable by regular containers from workers in swarm mode. '
      name: networkconfig_attachable
    - description: 'Ingress network is the network which provides the routing-mesh in swarm mode. '
      name: networkconfig_ingress
    - description: networkconfig_ipam Driver
      name: networkconfig_ipam_Driver
    - description: networkconfig_ipam Config
      name: networkconfig_ipam_Config
    - description: networkconfig_ipam Options
      name: networkconfig_ipam_Options
    - description: Enable IPv6 on the network.
      name: networkconfig_enableipv6
    - description: Network specific options to be used by the drivers.
      name: networkconfig_options
    - description: User-defined key/value metadata.
      name: networkconfig_labels
    description: Create a network
    name: docker-network-create
  - arguments:
    - description: 'JSON encoded value of the filters  '
      name: filters
    description: List networks
    name: docker-network-list
    outputs:
    - contextPath: Docker.Network.Name
      description: Docker Network Name
      type: String
    - contextPath: Docker.Network.Id
      description: Docker Network Id
      type: String
    - contextPath: Docker.Network.Created
      description: Docker Network Created
      type: String
    - contextPath: Docker.Network.Scope
      description: Docker Network Scope
      type: String
    - contextPath: Docker.Network.Driver
      description: Docker Network Driver
      type: String
    - contextPath: Docker.Network.EnableIPv6
      description: Docker Network EnableIPv6
      type: Boolean
    - contextPath: Docker.Network.Internal
      description: Docker Network Internal
      type: Boolean
    - contextPath: Docker.Network.Attachable
      description: Docker Network Attachable
      type: Boolean
    - contextPath: Docker.Network.Ingress
      description: Docker Network Ingress
      type: Boolean
    - contextPath: Docker.Network.Containers.Name
      description: Docker Network Containers Name
      type: String
    - contextPath: Docker.Network.Containers.EndpointID
      description: Docker Network Containers EndpointID
      type: String
    - contextPath: Docker.Network.Containers.MacAddress
      description: Docker Network Containers MacAddress
      type: String
    - contextPath: Docker.Network.Containers.IPv4Address
      description: Docker Network Containers IPv4Address
      type: String
    - contextPath: Docker.Network.Containers.IPv6Address
      description: Docker Network Containers IPv6Address
      type: String
  - arguments:
    - description: 'Filters to process on the prune list. '
      name: filters
    description: Delete unused networks
    name: docker-network-prune
  - arguments:
    - description: The ID or name of the node
      name: id
      required: true
    description: Inspect a node
    name: docker-node-inspect
    outputs:
    - contextPath: Docker.Node.ID
      description: Docker Node ID
      type: String
    - contextPath: Docker.Node.CreatedAt
      description: 'Date and time at which the node was added to the swarm in [RFC 3339](https://www.ietf.org/rfc/rfc3339.txt) format with nano-seconds. '
      type: String
    - contextPath: Docker.Node.UpdatedAt
      description: 'Date and time at which the node was last updated in [RFC 3339](https://www.ietf.org/rfc/rfc3339.txt) format with nano-seconds. '
      type: String
  - arguments:
    - description: 'Filters to process on the nodes list, encoded as JSON (a `map[string][]string`).  Available filters: - `id= node id ` - `label= engine label ` - `membership=`(`accepted`|`pending`)` - `name= node name ` - `node.label= node label ` - `role=`(`manager`|`worker`)` '
      name: filters
    description: List nodes
    name: docker-node-list
    outputs:
    - contextPath: Docker.Node.ID
      description: Docker Node ID
      type: String
    - contextPath: Docker.Node.CreatedAt
      description: 'Date and time at which the node was added to the swarm in [RFC 3339](https://www.ietf.org/rfc/rfc3339.txt) format with nano-seconds. '
      type: String
    - contextPath: Docker.Node.UpdatedAt
      description: 'Date and time at which the node was last updated in [RFC 3339](https://www.ietf.org/rfc/rfc3339.txt) format with nano-seconds. '
      type: String
  - arguments:
    - description: User-defined name of the secret.
      name: secretspec_name
    - description: User-defined key/value metadata.
      name: secretspec_labels
    - description: 'Base64-url-safe-encoded ([RFC 4648](https://tools.ietf.org/html/rfc4648#section-5)) data to store as secret.  This field is only used to _create_ a secret, and is not returned by other endpoints. '
      name: secretspec_data
    - description: secretspec_driver Name
      name: secretspec_driver_Name
    - description: secretspec_driver Options
      name: secretspec_driver_Options
    - description: secretspec_templating Name
      name: secretspec_templating_Name
    - description: secretspec_templating Options
      name: secretspec_templating_Options
    description: Create a secret
    name: docker-secret-create
  - arguments:
    - description: ID of the secret
      name: id
      required: true
    description: Inspect a secret
    name: docker-secret-inspect
    outputs:
    - contextPath: Docker.Secret.ID
      description: Docker Secret ID
      type: String
    - contextPath: Docker.Secret.CreatedAt
      description: Docker Secret CreatedAt
      type: String
    - contextPath: Docker.Secret.UpdatedAt
      description: Docker Secret UpdatedAt
      type: String
  - arguments:
    - description: 'A JSON encoded value of the filters (a `map[string][]string`) to process on the secrets list.  Available filters:  - `id= secret id ` - `label= key  or label= key =value` - `name= secret name ` - `names= secret name ` '
      name: filters
    description: List secrets
    name: docker-secret-list
    outputs:
    - contextPath: Docker.Secret.ID
      description: Docker Secret ID
      type: String
    - contextPath: Docker.Secret.CreatedAt
      description: Docker Secret CreatedAt
      type: String
    - contextPath: Docker.Secret.UpdatedAt
      description: Docker Secret UpdatedAt
      type: String
  - arguments:
    - description: 'Listen address used for inter-manager communication, as well as determining the networking interface used for the VXLAN Tunnel Endpoint (VTEP). This can either be an address/port combination in the form `192.168.1.1:4567`, or an interface followed by a port number, like `eth0:4567`. If the port number is omitted, the default swarm listening port is used. '
      name: listenaddr
    - description: 'Externally reachable address advertised to other nodes. This can either be an address/port combination in the form `192.168.1.1:4567`, or an interface followed by a port number, like `eth0:4567`. If the port number is omitted, the port number from the listen address is used. If `AdvertiseAddr` is not specified, it will be automatically detected when possible. '
      name: advertiseaddr
    - description: 'Address or interface to use for data path traffic (format: ` ip|interface `), for example,  `192.168.1.1`, or an interface, like `eth0`. If `DataPathAddr` is unspecified, the same address as `AdvertiseAddr` is used.  The `DataPathAddr` specifies the address that global scope network drivers will publish towards other  nodes in order to reach the containers running on this node. Using this  meter it is possible to se te the container data traffic from the management traffic of the cluster. '
      name: datapathaddr
    - description: 'DataPathPort specifies the data path port number for data traffic. Acceptable port range is 1024 to 49151. if no port is set or is set to 0, default port 4789 will be used. '
      name: datapathport
    - description: 'Default Address Pool specifies default subnet pools for global scope networks. '
      isArray: true
      name: defaultaddrpool
    - description: Force creation of a new swarm.
      name: forcenewcluster
    - description: 'SubnetSize specifies the subnet size of the networks created from the default subnet pool. '
      name: subnetsize
    - description: spec Name
      name: spec_Name
    - description: spec Labels
      name: spec_Labels
    - description: spec Orchestration
      name: spec_Orchestration
    - description: spec Raft
      name: spec_Raft
    - description: spec Dispatcher
      name: spec_Dispatcher
    - description: spec CAConfig
      name: spec_CAConfig
    - description: spec EncryptionConfig
      name: spec_EncryptionConfig
    - description: spec TaskDefaults
      name: spec_TaskDefaults
    description: Initialize a new swarm
    name: docker-swarm-init
  - description: Inspect swarm
    name: docker-swarm-inspect
  - arguments:
    - description: 'Listen address used for inter-manager communication if the node gets promoted to manager, as well as determining the networking interface used for the VXLAN Tunnel Endpoint (VTEP). '
      name: listenaddr
    - description: 'Externally reachable address advertised to other nodes. This can either be an address/port combination in the form `192.168.1.1:4567`, or an interface followed by a port number, like `eth0:4567`. If the port number is omitted, the port number from the listen address is used. If `AdvertiseAddr` is not specified, it will be automatically detected when possible. '
      name: advertiseaddr
    - description: 'Address or interface to use for data path traffic (format: ` ip|interface `), for example,  `192.168.1.1`, or an interface, like `eth0`. If `DataPathAddr` is unspecified, the same address as `AdvertiseAddr` is used.  The `DataPathAddr` specifies the address that global scope network drivers will publish towards other nodes in order to reach the containers running on this node. Using this  meter it is possible to se te the container data traffic from the management traffic of the cluster. '
      name: datapathaddr
    - description: 'Addresses of manager nodes already participating in the swarm. '
      isArray: true
      name: remoteaddrs
    - description: Secret token for joining this swarm.
      name: jointoken
    description: Join an existing swarm
    name: docker-swarm-join
  - arguments:
    - description: 'Force leave swarm, even if this is the last manager or that it will  eak the cluster. '
      name: force
    description: Leave a swarm
    name: docker-swarm-leave
  - arguments:
    - description: The swarm's unlock key.
      name: unlockkey
    description: Unlock a locked manager
    name: docker-swarm-unlock
  - description: Get the unlock key
    name: docker-swarm-unlockkey
    outputs:
    - contextPath: Docker.UnlockKeyResponse.UnlockKey
      description: The swarm's unlock key.
      type: String
  - description: Get data usage information
    name: docker-system-data-usage
    outputs:
    - contextPath: Docker.SystemDataUsageResponse.LayersSize
      description: Docker SystemDataUsageResponse LayersSize
      type: Number
    - contextPath: Docker.SystemDataUsageResponse.Images.Id
      description: Docker SystemDataUsageResponse Images ID
      type: String
    - contextPath: Docker.SystemDataUsageResponse.Images.ParentId
      description: Docker SystemDataUsageResponse Images ParentId
      type: String
    - contextPath: Docker.SystemDataUsageResponse.Images.Created
      description: Docker SystemDataUsageResponse Images Created
      type: Number
    - contextPath: Docker.SystemDataUsageResponse.Images.Size
      description: Docker SystemDataUsageResponse Images Size
      type: Number
    - contextPath: Docker.SystemDataUsageResponse.Images.SharedSize
      description: Docker SystemDataUsageResponse Images SharedSize
      type: Number
    - contextPath: Docker.SystemDataUsageResponse.Images.VirtualSize
      description: Docker SystemDataUsageResponse Images VirtualSize
      type: Number
    - contextPath: Docker.SystemDataUsageResponse.Images.Containers
      description: Docker SystemDataUsageResponse Images Containers
      type: Number
    - contextPath: Docker.SystemDataUsageResponse.Volumes.Name
      description: Name of the volume.
      type: String
    - contextPath: Docker.SystemDataUsageResponse.Volumes.Driver
      description: Name of the volume driver used by the volume.
      type: String
    - contextPath: Docker.SystemDataUsageResponse.Volumes.Mountpoint
      description: Mount path of the volume on the host.
      type: String
    - contextPath: Docker.SystemDataUsageResponse.Volumes.CreatedAt
      description: Date/Time the volume was created.
      type: String
    - contextPath: Docker.SystemDataUsageResponse.Volumes.Scope
      description: 'The level at which the volume exists. Either `global` for cluster-wide, or `local` for machine level. '
      type: String
    - contextPath: Docker.SystemDataUsageResponse.BuildCache.ID
      description: Docker SystemDataUsageResponse BuildCache ID
      type: String
    - contextPath: Docker.SystemDataUsageResponse.BuildCache.Parent
      description: Docker SystemDataUsageResponse BuildCache Parent
      type: String
    - contextPath: Docker.SystemDataUsageResponse.BuildCache.Type
      description: Docker SystemDataUsageResponse BuildCache Type
      type: String
    - contextPath: Docker.SystemDataUsageResponse.BuildCache.Description
      description: Docker SystemDataUsageResponse BuildCache Description
      type: String
    - contextPath: Docker.SystemDataUsageResponse.BuildCache.InUse
      description: Docker SystemDataUsageResponse BuildCache InUse
      type: Boolean
    - contextPath: Docker.SystemDataUsageResponse.BuildCache.Shared
      description: Docker SystemDataUsageResponse BuildCache Shared
      type: Boolean
    - contextPath: Docker.SystemDataUsageResponse.BuildCache.Size
      description: 'Amount of disk space used by the build cache (in bytes). '
      type: Number
    - contextPath: Docker.SystemDataUsageResponse.BuildCache.CreatedAt
      description: 'Date and time at which the build cache was created in [RFC 3339](https://www.ietf.org/rfc/rfc3339.txt) format with nano-seconds. '
      type: String
    - contextPath: Docker.SystemDataUsageResponse.BuildCache.LastUsedAt
      description: 'Date and time at which the build cache was last used in [RFC 3339](https://www.ietf.org/rfc/rfc3339.txt) format with nano-seconds. '
      type: String
    - contextPath: Docker.SystemDataUsageResponse.BuildCache.UsageCount
      description: Docker SystemDataUsageResponse BuildCache UsageCount.
      type: Number
  - description: Get system information
    name: docker-system-info
    outputs:
    - contextPath: Docker.SystemInfo.ID
      description: 'Unique identifier of the daemon.   p    /  /p       Note  : The format of the ID itself is not part of the API, and   should not be considered stable. '
      type: String
    - contextPath: Docker.SystemInfo.Containers
      description: Total number of containers on the host.
      type: Number
    - contextPath: Docker.SystemInfo.ContainersRunning
      description: 'Number of containers with status `"running"`. '
      type: Number
    - contextPath: Docker.SystemInfo.ContainersPaused
      description: 'Number of containers with status `"paused"`. '
      type: Number
    - contextPath: Docker.SystemInfo.ContainersStopped
      description: 'Number of containers with status `"stopped"`. '
      type: Number
    - contextPath: Docker.SystemInfo.Images
      description: 'Total number of images on the host.  Both _tagged_ and _untagged_ (dangling) images are counted. '
      type: Number
    - contextPath: Docker.SystemInfo.Driver
      description: Name of the storage driver in use.
      type: String
    - contextPath: Docker.SystemInfo.DriverStatus
      description: Status of the storage driver in use.
      type: String
    - contextPath: Docker.SystemInfo.DockerRootDir
      description: 'Root directory of persistent Docker state.  Defaults to `/var/lib/docker` on Linux, and `C:\ProgramData\docker` on Windows. '
      type: String
    - contextPath: Docker.SystemInfo.MemoryLimit
      description: Indicates if the host has memory limit support enabled.
      type: Boolean
    - contextPath: Docker.SystemInfo.SwapLimit
      description: Indicates if the host has memory swap limit support enabled.
      type: Boolean
    - contextPath: Docker.SystemInfo.KernelMemory
      description: 'Indicates if the host has kernel memory limit support enabled.   p    /  /p       Deprecated  : This field is deprecated as the kernel 5.4 deprecated   `kmem.limit_in_bytes`. '
      type: Boolean
    - contextPath: Docker.SystemInfo.CpuCfsPeriod
      description: 'Indicates if CPU CFS(Completely Fair Scheduler) period is supported by the host. '
      type: Boolean
    - contextPath: Docker.SystemInfo.CpuCfsQuota
      description: 'Indicates if CPU CFS(Completely Fair Scheduler) quota is supported by the host. '
      type: Boolean
    - contextPath: Docker.SystemInfo.CPUShares
      description: 'Indicates if CPU Shares limiting is supported by the host. '
      type: Boolean
    - contextPath: Docker.SystemInfo.CPUSet
      description: 'Indicates if CPUsets (cpuset.cpus, cpuset.mems) are supported by the host.  See [cpuset(7)](https://www.kernel.org/doc/Documentation/cgroup-v1/cpusets.txt) '
      type: Boolean
    - contextPath: Docker.SystemInfo.PidsLimit
      description: Indicates if the host kernel has PID limit support enabled.
      type: Boolean
    - contextPath: Docker.SystemInfo.OomKillDisable
      description: Indicates if OOM killer disable is supported on the host.
      type: Boolean
    - contextPath: Docker.SystemInfo.IPv4Forwarding
      description: Indicates IPv4 forwarding is enabled.
      type: Boolean
    - contextPath: Docker.SystemInfo.BridgeNfIptables
      description: Indicates if ` idge-nf-call-iptables` is available on the host.
      type: Boolean
    - contextPath: Docker.SystemInfo.BridgeNfIp6tables
      description: Indicates if ` idge-nf-call-ip6tables` is available on the host.
      type: Boolean
    - contextPath: Docker.SystemInfo.Debug
      description: 'Indicates if the daemon is running in debug-mode / with debug-level logging enabled. '
      type: Boolean
    - contextPath: Docker.SystemInfo.NFd
      description: 'The total number of file Descriptors in use by the daemon process.  This information is only returned if debug-mode is enabled. '
      type: Number
    - contextPath: Docker.SystemInfo.NGoroutines
      description: 'The  number of goroutines that currently exist.  This information is only returned if debug-mode is enabled. '
      type: Number
    - contextPath: Docker.SystemInfo.SystemTime
      description: 'Current system-time in [RFC 3339](https://www.ietf.org/rfc/rfc3339.txt) format with nano-seconds. '
      type: String
    - contextPath: Docker.SystemInfo.LoggingDriver
      description: 'The logging driver to use as a default for new containers. '
      type: String
    - contextPath: Docker.SystemInfo.CgroupDriver
      description: 'The driver to use for managing cgroups. '
      type: String
    - contextPath: Docker.SystemInfo.CgroupVersion
      description: 'The version of the cgroup. '
      type: String
    - contextPath: Docker.SystemInfo.NEventsListener
      description: Number of event listeners subscribed.
      type: Number
    - contextPath: Docker.SystemInfo.KernelVersion
      description: 'Kernel version of the host.  On Linux, this information obtained from `uname`. On Windows this information is queried from the  kbd HKEY_LOCAL_MACHINE\\SOFTWARE\\Microsoft\\Windows NT\\CurrentVersion\\ /kbd  registry value, for example _"10.0 14393 (14393.1198.amd64fre.rs1_release_sec.170427-1353)"_. '
      type: String
    - contextPath: Docker.SystemInfo.OperatingSystem
      description: "Name of the host's operating system, for example: \"Ubuntu 16.04.2 LTS\" or \"Windows Server 2016 Datacenter\" "
      type: String
    - contextPath: Docker.SystemInfo.OSVersion
      description: "Version of the host's operating system   p    /  /p       Note  : The information returned in this field, including its   very existence, and the formatting of values, should not be considered   stable, and may change without notice. "
      type: String
    - contextPath: Docker.SystemInfo.OSType
      description: 'Generic type of the operating system of the host, as returned by the Go runtime (`GOOS`).  Currently returned values are "linux" and "windows". A full list of possible values can be found in the [Go documentation](https://golang.org/doc/install/source#environment). '
      type: String
    - contextPath: Docker.SystemInfo.Architecture
      description: 'Hardware architecture of the host, as returned by the Go runtime (`GOARCH`).  A full list of possible values can be found in the [Go documentation](https://golang.org/doc/install/source#environment). '
      type: String
    - contextPath: Docker.SystemInfo.NCPU
      description: 'The number of logical CPUs usable by the daemon.  The number of available CPUs is checked by querying the operating system when the daemon starts. Changes to operating system CPU allocation after the daemon is started are not reflected. '
      type: Number
    - contextPath: Docker.SystemInfo.MemTotal
      description: 'Total amount of physical memory available on the host, in bytes. '
      type: Number
    - contextPath: Docker.SystemInfo.IndexServerAddress
      description: 'Address / URL of the index server that is used for image search, and as a default for user authentication for Docker Hub and Docker Cloud. '
      type: String
    - contextPath: Docker.SystemInfo.HttpProxy
      description: 'HTTP-proxy configured for the daemon. This value is obtained from the [`HTTP_PROXY`](https://www.gnu.org/software/wget/manual/html_node/Proxies.html) environment variable. Credentials ([user info component](https://tools.ietf.org/html/rfc3986#section-3.2.1)) in the proxy URL are masked in the API response.  Containers do not automatically inherit this configuration. '
      type: String
    - contextPath: Docker.SystemInfo.HttpsProxy
      description: 'HTTPS-proxy configured for the daemon. This value is obtained from the [`HTTPS_PROXY`](https://www.gnu.org/software/wget/manual/html_node/Proxies.html) environment variable. Credentials ([user info component](https://tools.ietf.org/html/rfc3986#section-3.2.1)) in the proxy URL are masked in the API response.  Containers do not automatically inherit this configuration. '
      type: String
    - contextPath: Docker.SystemInfo.NoProxy
      description: 'Comma-se ted list of domain extensions for which no proxy should be used. This value is obtained from the [`NO_PROXY`](https://www.gnu.org/software/wget/manual/html_node/Proxies.html) environment variable.  Containers do not automatically inherit this configuration. '
      type: String
    - contextPath: Docker.SystemInfo.Name
      description: Hostname of the host.
      type: String
    - contextPath: Docker.SystemInfo.ExperimentalBuild
      description: 'Indicates if experimental features are enabled on the daemon. '
      type: Boolean
    - contextPath: Docker.SystemInfo.ServerVersion
      description: 'Version string of the daemon.      Note  : the [standalone Swarm API](https://docs.docker.com/swarm/swarm-api/)   returns the Swarm version instead of the daemon  version, for example   `swarm/1.2.8`. '
      type: String
    - contextPath: Docker.SystemInfo.ClusterStore
      description: 'URL of the distributed storage backend.   The storage backend is used for multihost networking (to store network and endpoint information) and by the node discovery mechanism.   p    /  /p       Deprecated  : This field is only propagated when using standalone Swarm   mode, and overlay networking using an external k/v store. Overlay   networks with Swarm mode enabled use the built-in raft store, and   this field will be empty. '
      type: String
    - contextPath: Docker.SystemInfo.ClusterAdvertise
      description: 'The network endpoint that the Engine advertises for the purpose of node discovery. ClusterAdvertise is a `host:port` combination on which the daemon is reachable by other hosts.   p    /  /p       Deprecated  : This field is only propagated when using standalone Swarm   mode, and overlay networking using an external k/v store. Overlay   networks with Swarm mode enabled use the built-in raft store, and   this field will be empty. '
      type: String
    - contextPath: Docker.SystemInfo.Runtimes.path
      description: "Name and, optional, path, of the OCI executable binary.  If the path is omitted, the daemon searches the host's `$PATH` for the binary and uses the first result. "
      type: String
    - contextPath: Docker.SystemInfo.DefaultRuntime
      description: 'Name of the default OCI runtime that is used when starting containers.  The default can be overridden per-container at create time. '
      type: String
    - contextPath: Docker.SystemInfo.LiveRestoreEnabled
      description: 'Indicates if live restore is enabled.  If enabled, containers are kept running when the daemon is shutdown or upon daemon start if running containers are detected. '
      type: Boolean
    - contextPath: Docker.SystemInfo.Isolation
      description: 'Represents the isolation technology to use as a default for containers. The supported values are platform-specific.  If no isolation value is specified on daemon start, on Windows client, the default is `hyperv`, and on Windows server, the default is `process`.  This option is currently not used on other platforms. '
      type: String
    - contextPath: Docker.SystemInfo.InitBinary
      description: "Name and, optional, path of the `docker-init` binary.  If the path is omitted, the daemon searches the host's `$PATH` for the binary and uses the first result. "
      type: String
    - contextPath: Docker.SystemInfo.ProductLicense
      description: 'Reports a summary of the product license on the daemon.  If a commercial license has been applied to the daemon, information such as number of nodes, and expiration are included. '
      type: String
    - contextPath: Docker.SystemInfo.DefaultAddressPools.Base
      description: The network address in CIDR format
      type: String
    - contextPath: Docker.SystemInfo.DefaultAddressPools.Size
      description: The network pool size
      type: Number
  - description: Get version
    name: docker-system-version
    outputs:
    - contextPath: Docker.SystemVersion.Components.Name
      description: 'Name of the component '
      type: String
    - contextPath: Docker.SystemVersion.Components.Version
      description: 'Version of the component '
      type: String
    - contextPath: Docker.SystemVersion.Version
      description: The version of the daemon
      type: String
    - contextPath: Docker.SystemVersion.ApiVersion
      description: 'The default (and highest) API version that is supported by the daemon '
      type: String
    - contextPath: Docker.SystemVersion.MinAPIVersion
      description: 'The minimum API version that is supported by the daemon '
      type: String
    - contextPath: Docker.SystemVersion.GitCommit
      description: 'The Git commit of the source code that was used to build the daemon '
      type: String
    - contextPath: Docker.SystemVersion.GoVersion
      description: 'The version Go used to compile the daemon, and the version of the Go runtime in use. '
      type: String
    - contextPath: Docker.SystemVersion.Os
      description: 'The operating system that the daemon is running on ("linux" or "windows") '
      type: String
    - contextPath: Docker.SystemVersion.Arch
      description: 'The architecture that the daemon is running on '
      type: String
    - contextPath: Docker.SystemVersion.KernelVersion
      description: 'The kernel version (`uname -r`) that the daemon is running on.  This field is omitted when empty. '
      type: String
    - contextPath: Docker.SystemVersion.Experimental
      description: 'Indicates if the daemon is started with experimental features enabled.  This field is omitted when empty / false. '
      type: Boolean
    - contextPath: Docker.SystemVersion.BuildTime
      description: 'The date and time that the daemon was compiled. '
      type: String
  - arguments:
    - description: 'A JSON encoded value of the filters (a `map[string][]string`) to process on the tasks list.  Available filters:  - `desired-state=(running | shutdown | accepted)` - `id= task id ` - `label=key` or `label="key=value"` - `name= task name ` - `node= node id or name ` - `service= service name ` '
      name: filters
    description: List tasks
    name: docker-task-list
    outputs:
    - contextPath: Docker.Task.ID
      description: The ID of the task.
      type: String
    - contextPath: Docker.Task.CreatedAt
      description: Docker Task CreatedAt.
      type: String
    - contextPath: Docker.Task.UpdatedAt
      description: Docker Task UpdatedAt.
      type: String
    - contextPath: Docker.Task.Name
      description: Name of the task.
      type: String
    - contextPath: Docker.Task.ServiceID
      description: The ID of the service this task is part of.
      type: String
    - contextPath: Docker.Task.Slot
      description: Docker Task Slot
      type: Number
    - contextPath: Docker.Task.NodeID
      description: The ID of the node that this task is on.
      type: String
  - arguments:
    - description: "The new volume's name. If not specified, Docker generates a name. "
      name: volumeconfig_name
    - description: Name of the volume driver to use.
      name: volumeconfig_driver
    - description: 'A mapping of driver options and values. These options are passed directly to the driver and are driver specific. '
      name: volumeconfig_driveropts
    - description: User-defined key/value metadata.
      name: volumeconfig_labels
    description: Create a volume
    name: docker-volume-create
  - arguments:
    - description: Volume name or ID
      name: name
      required: true
    description: Inspect a volume
    name: docker-volume-inspect
    outputs:
    - contextPath: Docker.Volume.Name
      description: Name of the volume.
      type: String
    - contextPath: Docker.Volume.Driver
      description: Name of the volume driver used by the volume.
      type: String
    - contextPath: Docker.Volume.Mountpoint
      description: Mount path of the volume on the host.
      type: String
    - contextPath: Docker.Volume.CreatedAt
      description: Date/Time the volume was created.
      type: String
    - contextPath: Docker.Volume.Scope
      description: 'The level at which the volume exists. Either `global` for cluster-wide, or `local` for machine level. '
      type: String
  - arguments:
    - description: 'JSON encoded value of the filters (a `map[string][]string`) to process on the volumes list. Available filters:  - `dangling= boolean ` When set to `true` (or `1`), returns all    volumes that are not in use by a container. When set to `false`    (or `0`), only volumes that are in use by one or more    containers are returned. - `driver= volume-driver-name ` Matches volumes based on their driver. - `label= key ` or `label= key : value ` Matches volumes based on    the presence of a `label` alone or a `label` and a value. - `name= volume-name ` Matches all or part of a volume name. '
      name: filters
    description: List volumes
    name: docker-volume-list
    outputs:
    - contextPath: Docker.VolumeListResponse.Volumes.Name
      description: Name of the volume.
      type: String
    - contextPath: Docker.VolumeListResponse.Volumes.Driver
      description: Name of the volume driver used by the volume.
      type: String
    - contextPath: Docker.VolumeListResponse.Volumes.Mountpoint
      description: Mount path of the volume on the host.
      type: String
    - contextPath: Docker.VolumeListResponse.Volumes.CreatedAt
      description: Date/Time the volume was created.
      type: String
    - contextPath: Docker.VolumeListResponse.Volumes.Scope
      description: 'The level at which the volume exists. Either `global` for cluster-wide, or `local` for machine level. '
      type: String
  - arguments:
    - description: 'Filters to process on the prune list, encoded as JSON (a `map[string][]string`).  Available filters: - `label` (`label= key `, `label= key = value `, `label!= key `, or `label!= key = value `) Prune volumes with (or without, in case `label!=...` is used) the specified labels. '
      name: filters
    description: Delete unused volumes
    name: docker-volume-prune
    outputs:
    - contextPath: Docker.VolumePruneResponse.SpaceReclaimed
      description: Disk space reclaimed in bytes
      type: Number
  - name: docker-container-delete
    description: Remove a container
    outputs:
    - contextPath: Docker.ContainerDelete.Status Code
      description: Image Tag Result
      type: String
    arguments:
    - description: ID or name of the container
      name: id
      required: true
    - description: Remove anonymous volumes associated with the container.
      name: v
      auto: PREDEFINED
      defaultValue: 'false'
      predefined:
      - 'false'
      - 'true'
    - description: If the container is running, kill it before removing it.
      name: force
      auto: PREDEFINED
      defaultValue: 'false'
      predefined:
      - 'false'
      - 'true'
    - description: Remove the specified link associated with the container.
      name: link
      auto: PREDEFINED
      defaultValue: 'false'
      predefined:
      - 'false'
      - 'true'
  - name: docker-image-delete
    description: Remove an image, along with any untagged parent images that were referenced by that image. Images can't be removed if they have descendant images, are being used by a running container or are being used by a build.
    outputs:
    - contextPath: Docker.ImageDeleteResponseItem
      description: Deletion Response
      type: string
    arguments:
    - description: Image name or ID
      name: name
      required: true
    - description: Remove the image even if it is being used by stopped containers or has other tags
      name: force
      auto: PREDEFINED
      defaultValue: 'false'
      predefined:
      - 'false'
      - 'true'
    - description: Do not delete untagged parent images
      name: noprune
      auto: PREDEFINED
      defaultValue: 'false'
      predefined:
      - 'false'
      - 'true'
  - name: docker-image-create
    arguments:
    - default: true
      description: Name of the image to pull. The name may include a tag or digest. This parameter may only be used when pulling an image. The pull is cancelled if the HTTP connection is closed.
      name: from_image
    - description: Source to import. The value may be a URL from which the image can be retrieved or - to read the image from the request body. This parameter may only be used when importing an image.
      name: from_src
    - description: Repository name given to an image when it is imported. The repo may include a tag. This parameter may only be used when importing an image.
      name: repo
    - description: Tag or digest. If empty when pulling an image, this causes all tags for the given image to be pulled.
      name: tag
    - description: Set commit message for imported image.
      name: message
    - description: Platform in the format os[/arch[/variant]]
      name: platform
    description: Create an image by either pulling it from a registry or importing it.
    outputs:
    - contextPath: Docker.ImageCreate.Status
      description: Image Create result
      type: String
  - name: docker-image-push
    arguments:
    - description: Image name or ID.
      name: name
      required: true
    - description: The tag to associate with the image on the registry.
      name: tag
    description: Push an image to a registry. If you wish to push an image on to a private registry, that image must already have a tag which references the registry. For example, registry.example.com/myimage:latest. The push is cancelled if the HTTP connection is closed.
    outputs:
    - contextPath: Docker.ImagePush
      description: Image Push Result
      type: String
  - name: docker-image-tag
    arguments:
    - description: Image name or ID to tag.
      name: name
      required: true
    - description: The repository to tag in. For example, someuser/someimage.
      name: repo
    - description: The name of the new tag.
      name: tag
    description: Tag an image so that it becomes part of a repository.
    outputs:
    - contextPath: Docker.ImageTag.Status Code
      description: Image Tag Result
      type: String
  dockerimage: demisto/python3:3.10.11.54132
<<<<<<< HEAD
=======
  runonce: false
>>>>>>> 9ddafcfd
  script: '-'
  subtype: python3
  type: python
tests:
- No tests (auto formatted)
fromversion: 6.0.0<|MERGE_RESOLUTION|>--- conflicted
+++ resolved
@@ -1229,10 +1229,7 @@
       description: Image Tag Result
       type: String
   dockerimage: demisto/python3:3.10.11.54132
-<<<<<<< HEAD
-=======
   runonce: false
->>>>>>> 9ddafcfd
   script: '-'
   subtype: python3
   type: python
