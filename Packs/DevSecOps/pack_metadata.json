{
    "name": "DevSecOps",
    "description": "DevSecOps CI/CD Orchestration Integration Pack.",
    "support": "community",
<<<<<<< HEAD
    "currentVersion": "1.1.7",
=======
    "currentVersion": "1.1.8",
>>>>>>> 5cfcc708
    "author": "Ayman Mahmoud",
    "githubUser": [
        "ayman-m"
    ],
    "url": "",
    "email": "",
    "created": "2020-09-26T08:37:18Z",
    "categories": [
        "IT Services"
    ],
    "tags": [],
    "useCases": [],
    "keywords": [],
    "marketplaces": [
        "xsoar",
        "marketplacev2"
    ]
}<|MERGE_RESOLUTION|>--- conflicted
+++ resolved
@@ -2,11 +2,7 @@
     "name": "DevSecOps",
     "description": "DevSecOps CI/CD Orchestration Integration Pack.",
     "support": "community",
-<<<<<<< HEAD
-    "currentVersion": "1.1.7",
-=======
     "currentVersion": "1.1.8",
->>>>>>> 5cfcc708
     "author": "Ayman Mahmoud",
     "githubUser": [
         "ayman-m"
