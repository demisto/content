--- conflicted
+++ resolved
@@ -20,14 +20,9 @@
 - display: Client ID
   name: client_id
   type: 0
-<<<<<<< HEAD
-- display: Client Secret
-  name: client_secret
-=======
   section: Connect
 - name: credentials
   required: false
->>>>>>> 5c0e0868
   type: 9
   displaypassword: Client Secret
   hiddenusername: true
@@ -262,8 +257,6 @@
     - description: 'The list of IP address rules. Each rule governing the accessibility of a vault from a specific IP address or IP range. It can be a simple IP address "124.56.78.91" or "124.56.78.0/24" -  all addresses that start with 124.56.78. For example, for the IP addresses list: "124.56.78.91,124.56.78.92", you can access the Key Vault from "124.56.78.91" or "124.56.78.92" IP addresses. Network acl property.'
       isArray: true
       name: ip_rules
-<<<<<<< HEAD
-=======
       required: false
       secret: false
     - name: subscription_id
@@ -277,7 +270,6 @@
       isArray: false
       required: false
     deprecated: false
->>>>>>> 5c0e0868
     description: Create or update a key vault in the specified subscription. If the Key Vault exists, the updated properties will overwrite the existing ones. Please use azure-key-vault-access-policy-update command if you wish to update the access policy of an existing Key Vault.
     name: azure-key-vault-create-update
     outputs:
@@ -336,8 +328,6 @@
     - description: Key Vault name to delete.
       name: vault_name
       required: true
-<<<<<<< HEAD
-=======
       secret: false
     - name: subscription_id
       description: "The subscription ID. Note: This argument will override the instance parameter ‘Default Subscription ID'."
@@ -350,7 +340,6 @@
       isArray: false
       required: false
     deprecated: false
->>>>>>> 5c0e0868
     description: Delete the specified key vault.
     execution: true
     name: azure-key-vault-delete
@@ -358,8 +347,6 @@
     - description: Key Vault name.
       name: vault_name
       required: true
-<<<<<<< HEAD
-=======
       secret: false
     - name: subscription_id
       description: "The subscription ID. Note: This argument will override the instance parameter ‘Default Subscription ID'."
@@ -372,7 +359,6 @@
       isArray: false
       required: false
     deprecated: false
->>>>>>> 5c0e0868
     description: Get the specified key vault.
     name: azure-key-vault-get
     outputs:
@@ -432,8 +418,6 @@
       name: limit
     - description: First index to retrieve from. Default value is 0.
       name: offset
-<<<<<<< HEAD
-=======
       required: false
       secret: false
     - name: subscription_id
@@ -442,7 +426,6 @@
       isArray: false
       required: false
     deprecated: false
->>>>>>> 5c0e0868
     description: The List operation gets information about the vaults associated with the subscription. For a limit greater than 25, more than one API call will be required and the command might take longer time.
     name: azure-key-vault-list
     outputs:
@@ -584,8 +567,6 @@
       - backup
       - restore
       - purge
-<<<<<<< HEAD
-=======
       required: false
       secret: false
     - name: subscription_id
@@ -599,7 +580,6 @@
       isArray: false
       required: false
     deprecated: false
->>>>>>> 5c0e0868
     description: Update access policies in a key vault in the specified subscription. The update regards only the access policy for the specified object ID.
     execution: true
     name: azure-key-vault-access-policy-update
