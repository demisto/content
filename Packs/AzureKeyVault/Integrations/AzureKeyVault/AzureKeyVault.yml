category: Authentication & Identity Management
commonfields:
  id: AzureKeyVault
  version: -1
configuration:
- display: Azure Cloud
  name: azure_cloud
  type: 15
  defaultvalue: Worldwide
  options:
  - Worldwide
  - US GCC
  - US GCC-High
  - DoD
  - Germany
  - China
  section: Connect
  advanced: true
  additionalinfo: More information about National clouds can be found here - https://xsoar.pan.dev/docs/reference/articles/microsoft-integrations---authentication#using-national-cloud
- display: Client ID
  name: client_id
  type: 0
  section: Connect
- name: credentials
  type: 9
  displaypassword: Client Secret
  hiddenusername: true
  section: Connect
- display: Tenant ID
  name: tenant_id
  required: true
  type: 0
  section: Connect
- additionalinfo: Used for certificate authentication. As appears in the "Certificates & secrets" page of the app.
  display: Certificate Thumbprint
  name: certificate_thumbprint
  type: 4
  section: Connect
- additionalinfo: Used for certificate authentication. The private key of the registered certificate.
  display: Private Key
  name: private_key
  type: 14
  section: Connect
- additionalinfo: Relevant only if the integration is running on Azure VM. If selected, authenticates based on the value provided for the Azure Managed Identities Client ID field. If no value is provided for the Azure Managed Identities Client ID field, authenticates based on the System Assigned Managed Identity. For additional information, see the Help tab.
  name: use_managed_identities
  type: 8
  display: Use Azure Managed Identities
  section: Connect
  advanced: true
- name: managed_identities_client_id
  type: 9
  additionalinfo: The managed identities client ID for authentication. Relevant only if the integration is running on Azure VM.
  displaypassword: Azure Managed Identities Client ID
  hiddenusername: true
  section: Connect
  advanced: true
- display: Default Subscription ID
  name: subscription_id
  required: true
  type: 0
  section: Connect
- display: Default Resource Group Name
  name: resource_group_name
  required: true
  type: 0
  section: Connect
- display: Fetches credentials
  name: isFetchCredentials
  type: 8
  section: Collect
- display: Key Vault names - comma seperated list of Key Vaults to fetch secrets from.
  name: key_vaults
  type: 0
  section: Collect
- display: Secret names - comma seperated list of secrets to fetch.
  name: secrets
  type: 0
  section: Collect
- display: Trust any certificate (not secure)
  name: insecure
  type: 8
  section: Connect
  advanced: true
- display: Use system proxy settings
  name: proxy
  type: 8
  section: Connect
  advanced: true
description: Use the Azure Key Vault integration to safeguard and manage cryptographic keys and secrets used by cloud applications and services.
display: Azure Key Vault
name: AzureKeyVault
script:
  commands:
  - arguments:
    - description: Key Vault name.
      name: vault_name
      required: true
    - auto: PREDEFINED
      description: Key Vault supported Azure location. The location cannot be changed after the Key Vault is created. Default value is 'westus'.
      name: location
      predefined:
      - northcentralus
      - eastus
      - northeurope
      - westeurope
      - eastasia
      - southeastasia
      - eastus2
      - centralus
      - southcentralus
      - westus
      - japaneast
      - japanwest
      - australiaeast
      - australiasoutheast
      - brazilsouth
      - centralindia
      - southindia
      - westindia
      - canadacentral
      - canadaeast
      - uksouth
      - ukwest
      - westcentralus
      - westus2
      - koreacentral
      - francecentral
      - australiacentral
      - uaenorth
      - southafricanorth
      - switzerlandnorth
      - germanywestcentral
      - norwayeast
      - westus3
      - jioindiawest
    - auto: PREDEFINED
      description: Specify whether the key vault is a standard vault or a premium vault. Default value is 'standard'.
      name: sku_name
      predefined:
      - standard
      - premium
    - description: 'The object ID of a user, service principal or security group in the Azure Active Directory tenant for the vault. The object ID must be unique for the list of access policies: Any change in the access policy regards that object ID, will override the exists one. To retrieve it navigate in the Azure Portal to App registrations > your registered application > click on manage application in local directory > copy Object ID property.'
      name: object_id
      required: true
    - auto: PREDEFINED
      description: 'Permissions to keys. If the Key Vault exists, you must supply the previous keys'' permissions in order to keep them unchanged. Access policy property. Default value is [get,list,create,update,import,delete,backup,restore,recover]. '
      isArray: true
      name: keys
      predefined:
      - get
      - list
      - create
      - update
      - import
      - delete
      - backup
      - restore
      - recover
      - decrypt
      - encrypt
      - unwrapKey
      - wrapKey
      - verify
      - sign
      - purge
    - auto: PREDEFINED
      description: Permissions to secrets. If the Key Vault exists, you must supply the previous secrets' permissions in order to keep them unchanged. Access policy property. Default value is [get,list,set,delete,backup,restore,recover].
      isArray: true
      name: secrets
      predefined:
      - get
      - list
      - set
      - delete
      - recover
      - backup
      - restore
      - purge
    - auto: PREDEFINED
      description: Permissions to certificates. If the Key Vault exists, you must supply the previous certificate's permissions in order to keep them unchanged. Access policy property. Default value is [get,list,update,create,import,delete,recover,backup,restore,managecontacts,manageissuers,getissuers,listissuers,setissuers,deleteissuers].
      isArray: true
      name: certificates
      predefined:
      - get
      - list
      - update
      - create
      - import
      - delete
      - recover
      - backup
      - restore
      - managecontacts
      - manageissuers
      - getissuers
      - listissuers
      - setissuers
      - deleteissuers
      - purge
    - auto: PREDEFINED
      description: Permissions to storage accounts. If the Key Vault exists, you must supply the previous storage's permissions in order to keep them unchanged. Access policy property. Default value is [get,list,set,delete,backup,restore,recover].
      isArray: true
      name: storage
      predefined:
      - get
      - list
      - delete
      - set
      - update
      - regeneratekey
      - getsas
      - listsas
      - deletesas
      - setsas
      - recover
      - backup
      - restore
      - purge
    - auto: PREDEFINED
      description: Specifies whether Azure Virtual Machines are permitted to retrieve certificates stored as secrets from the key vault. If the Key Vault exists, you must supply the previous value in order to keep it the same. Default value is True.
      name: enabled_for_deployment
      predefined:
      - 'true'
      - 'false'
    - auto: PREDEFINED
      description: Specifies whether Azure Disk Encryption is permitted to retrieve secrets from the vault and unwrap keys.If the Key Vault exists, you must supply the previous value in order to keep it the same. Default value is True.
      name: enabled_for_disk_encryption
      predefined:
      - 'true'
      - 'false'
    - auto: PREDEFINED
      description: Specifies whether Azure Resource Manager is permitted to retrieve secrets from the key vault. If the Key Vault exists, you must supply the previous value in order to keep it the same. Default value is True.
      name: enabled_for_template_deployment
      predefined:
      - 'true'
      - 'false'
    - auto: PREDEFINED
      description: The default action when no rule from ip_rules and from vnet_subnet_id match. For example, If no ip_rules and vnet_subnet_id arguments are supplied, the access to the key vault from any IP address or virtual network will be according to the default_action value. If you wish to allow access only from specific virtual network or IP address, use the ip_rules or the  vnet_subnet_id arguments. This is only used after the bypass property has been evaluated. Network ACL property.
      name: default_action
      predefined:
      - Allow
      - Deny
    - auto: PREDEFINED
      description: Tells what traffic can bypass network rules. This can be 'AzureServices' or 'None'. For example, use 'AzureServices' if you wish to give azure services access to key vault, although the default action is 'Deny' or the access for a specific IP address. Network acl property. Default value is 'AzureServices'.
      name: bypass
      predefined:
      - AzureServices
      - None
    - description: Allow accessibility of a vault from a specific virtual network. This argument must be the full resource ID of a virtual network subnet. For example, for the subnet ID "/subscriptions/subid/resourceGroups/rg1/providers/Microsoft.Network/virtualNetworks/test-vnet/subnets/subnet1", you allow access to the Key Vault from subnet1. Network acl property.
      name: vnet_subnet_id
    - defaultValue: 'True'
      description: Specifies whether the Network Resource Provider will ignore the check if parent subnet has serviceEndpoints configured.  This allows the configuration for the Key Vault to complete without error before the configuration to the virtual network's subnet is complete. Once the subnet configuration is complete, the Cosmos account will then be accessible through the configured subnet. Network Acl property.
      name: ignore_missing_vnet_service_endpoint
      predefined:
      - ''
    - description: 'The list of IP address rules. Each rule governing the accessibility of a vault from a specific IP address or IP range. It can be a simple IP address "124.56.78.91" or "124.56.78.0/24" -  all addresses that start with 124.56.78. For example, for the IP addresses list: "124.56.78.91,124.56.78.92", you can access the Key Vault from "124.56.78.91" or "124.56.78.92" IP addresses. Network acl property.'
      isArray: true
      name: ip_rules
    - name: subscription_id
      description: "The subscription ID. Note: This argument will override the instance parameter ‘Default Subscription ID'."
      type: String
    - name: resource_group_name
      description: "The name of the resource group. Note: This argument will override the instance parameter ‘Default Resource Group Name'."
      type: String
    description: Create or update a key vault in the specified subscription. If the Key Vault exists, the updated properties will overwrite the existing ones. Please use azure-key-vault-access-policy-update command if you wish to update the access policy of an existing Key Vault.
    name: azure-key-vault-create-update
    outputs:
    - contextPath: AzureKeyVault.KeyVault.id
      description: Resource ID.
      type: String
    - contextPath: AzureKeyVault.KeyVault.name
      description: Key Vault name.
      type: String
    - contextPath: AzureKeyVault.KeyVault.type
      description: Resource type in Azure.
      type: String
    - contextPath: AzureKeyVault.KeyVault.location
      description: Key Vault location.
      type: String
    - contextPath: AzureKeyVault.KeyVault.properties.sku.family
      description: SKU family name.
      type: String
    - contextPath: AzureKeyVault.KeyVault.properties.sku.name
      description: SKU name to specify whether the key vault is a standard vault or a premium vault.
      type: String
    - contextPath: AzureKeyVault.KeyVault.properties.tenantId
      description: The Azure Active Directory tenant ID that should be used for authenticating requests to the key vault.
      type: String
    - contextPath: AzureKeyVault.KeyVault.properties.accessPolicies.tenantId
      description: The Azure Active Directory tenant ID that should be used for authenticating requests to the key vault.
      type: String
    - contextPath: AzureKeyVault.KeyVault.properties.accessPolicies.objectId
      description: The object ID of a user, service principal or security group in the Azure Active Directory tenant for the vault. The object ID must be unique for the list of access policies.
      type: String
    - contextPath: AzureKeyVault.KeyVault.properties.accessPolicies.permissions.keys
      description: Permissions to keys.
      type: Unknown
    - contextPath: AzureKeyVault.KeyVault.properties.accessPolicies.permissions.secrets
      description: Permissions to secrets.
      type: Unknown
    - contextPath: AzureKeyVault.KeyVault.properties.accessPolicies.permissions.certificates
      description: Permissions to certificates.
      type: Unknown
    - contextPath: AzureKeyVault.KeyVault.properties.enabledForDeployment
      description: Property to specify whether Azure Virtual Machines are permitted to retrieve certificates stored as secrets from the key vault.
      type: Boolean
    - contextPath: AzureKeyVault.KeyVault.properties.enabledForDiskEncryption
      description: Property to specify whether Azure Disk Encryption is permitted to retrieve secrets from the vault and unwrap keys.
      type: Boolean
    - contextPath: AzureKeyVault.KeyVault.properties.enabledForTemplateDeployment
      description: Property to specify whether Azure Resource Manager is permitted to retrieve secrets from the key vault.
      type: Boolean
    - contextPath: AzureKeyVault.KeyVault.properties.vaultUri
      description: The URI of the vault for performing operations on keys and secrets.
      type: String
    - contextPath: AzureKeyVault.KeyVault.properties.provisioningState
      description: The current provisioning state.
      type: String
  - arguments:
    - description: Key Vault name to delete.
      name: vault_name
      required: true
    - name: subscription_id
      description: "The subscription ID. Note: This argument will override the instance parameter ‘Default Subscription ID'."
      type: String
    - name: resource_group_name
      description: "The name of the resource group. Note: This argument will override the instance parameter ‘Default Resource Group Name'."
      type: String
    description: Delete the specified key vault.
    execution: true
    name: azure-key-vault-delete
  - arguments:
    - description: Key Vault name.
      name: vault_name
      required: true
    - name: subscription_id
      description: "The subscription ID. Note: This argument will override the instance parameter ‘Default Subscription ID'."
      type: String
    - name: resource_group_name
      description: "The resource group name. Note: This argument will override the instance parameter ‘Default Resource Group Name'."
      type: String
    description: Get the specified key vault.
    name: azure-key-vault-get
    outputs:
    - contextPath: AzureKeyVault.KeyVault.id
      description: Resource ID.
      type: String
    - contextPath: AzureKeyVault.KeyVault.name
      description: Key Vault name.
      type: String
    - contextPath: AzureKeyVault.KeyVault.type
      description: Resource type in Azure.
      type: String
    - contextPath: AzureKeyVault.KeyVault.location
      description: Key Vault location.
      type: String
    - contextPath: AzureKeyVault.KeyVault.properties.sku.family
      description: SKU family name.
      type: String
    - contextPath: AzureKeyVault.KeyVault.properties.sku.name
      description: SKU name to specify whether the key vault is a standard vault or a premium vault.
      type: String
    - contextPath: AzureKeyVault.KeyVault.properties.tenantId
      description: The Azure Active Directory tenant ID that should be used for authenticating requests to the key vault.
      type: String
    - contextPath: AzureKeyVault.KeyVault.properties.accessPolicies.tenantId
      description: The Azure Active Directory tenant ID that should be used for authenticating requests to the key vault.
      type: String
    - contextPath: AzureKeyVault.KeyVault.properties.accessPolicies.objectId
      description: The object ID of a user, service principal or security group in the Azure Active Directory tenant for the vault. The object ID must be unique for the list of access policies.
      type: String
    - contextPath: AzureKeyVault.KeyVault.properties.accessPolicies.permissions.keys
      description: Permissions to keys.
      type: Unknown
    - contextPath: AzureKeyVault.KeyVault.properties.accessPolicies.permissions.secrets
      description: Permissions to secrets.
      type: Unknown
    - contextPath: AzureKeyVault.KeyVault.properties.accessPolicies.permissions.certificates
      description: Permissions to certificates.
      type: Unknown
    - contextPath: AzureKeyVault.KeyVault.properties.enabledForDeployment
      description: Property to specify whether Azure Virtual Machines are permitted to retrieve certificates stored as secrets from the key vault.
      type: Boolean
    - contextPath: AzureKeyVault.KeyVault.properties.enabledForDiskEncryption
      description: Property to specify whether Azure Disk Encryption is permitted to retrieve secrets from the vault and unwrap keys.
      type: Boolean
    - contextPath: AzureKeyVault.KeyVault.properties.enabledForTemplateDeployment
      description: Property to specify whether Azure Resource Manager is permitted to retrieve secrets from the key vault.
      type: Boolean
    - contextPath: AzureKeyVault.KeyVault.properties.enableSoftDelete
      description: Property to specify whether the 'soft delete' functionality is enabled for this key vault. If it's not set to any value(true or false) when creating new key vault, it will be set to true by default. Once set to true, it cannot be reverted to false.
      type: Boolean
    - contextPath: AzureKeyVault.KeyVault.properties.vaultUri
      description: The URI of the vault for performing operations on keys and secrets. This property is readonly.
      type: String
  - arguments:
    - description: Limit on the number of keys vaults to return. Default value is 50.
      name: limit
    - description: First index to retrieve from. Default value is 0.
      name: offset
    - name: subscription_id
      description: "The subscription ID. Note: This argument will override the instance parameter ‘Default Subscription ID'."
      type: String
    description: The List operation gets information about the vaults associated with the subscription. For a limit greater than 25, more than one API call will be required and the command might take longer time.
    name: azure-key-vault-list
    outputs:
    - contextPath: AzureKeyVault.KeyVault.id
      description: Resource ID.
      type: String
    - contextPath: AzureKeyVault.KeyVault.name
      description: Key Vault name.
      type: String
    - contextPath: AzureKeyVault.KeyVault.type
      description: Resource type in Azure.
      type: String
    - contextPath: AzureKeyVault.KeyVault.location
      description: Key Vault location.
      type: String
    - contextPath: AzureKeyVault.KeyVault.properties.sku.family
      description: SKU family name.
      type: String
    - contextPath: AzureKeyVault.KeyVault.properties.sku.name
      description: SKU name to specify whether the key vault is a standard vault or a premium vault.
      type: String
    - contextPath: AzureKeyVault.KeyVault.properties.tenantId
      description: The Azure Active Directory tenant ID that should be used for authenticating requests to the key vault.
      type: String
    - contextPath: AzureKeyVault.KeyVault.properties.accessPolicies.tenantId
      description: The Azure Active Directory tenant ID that should be used for authenticating requests to the key vault.
      type: String
    - contextPath: AzureKeyVault.KeyVault.properties.accessPolicies.objectId
      description: The object ID of a user, service principal or security group in the Azure Active Directory tenant for the vault. The object ID must be unique for the list of access policies.
      type: String
    - contextPath: AzureKeyVault.KeyVault.properties.accessPolicies.permissions.keys
      description: Permissions to keys.
      type: Unknown
    - contextPath: AzureKeyVault.KeyVault.properties.accessPolicies.permissions.secrets
      description: Permissions to secrets.
      type: Unknown
    - contextPath: AzureKeyVault.KeyVault.properties.accessPolicies.permissions.certificates
      description: Permissions to certificates.
      type: Unknown
    - contextPath: AzureKeyVault.KeyVault.properties.enabledForDeployment
      description: Property to specify whether Azure Virtual Machines are permitted to retrieve certificates stored as secrets from the key vault.
      type: Boolean
    - contextPath: AzureKeyVault.KeyVault.properties.enabledForDiskEncryption
      description: Property to specify whether Azure Disk Encryption is permitted to retrieve secrets from the vault and unwrap keys.
      type: Boolean
    - contextPath: AzureKeyVault.KeyVault.properties.enabledForTemplateDeployment
      description: Property to specify whether Azure Resource Manager is permitted to retrieve secrets from the key vault.
      type: Boolean
    - contextPath: AzureKeyVault.KeyVault.properties.enableSoftDelete
      description: Property to specify whether the 'soft delete' functionality is enabled for this key vault. If it's not set to any value(true or false) when creating new key vault, it will be set to true by default. Once set to true, it cannot be reverted to false.
      type: Boolean
    - contextPath: AzureKeyVault.KeyVault.properties.vaultUri
      description: 'The URI of the vault for performing operations on keys and secrets. '
      type: String
  - arguments:
    - description: The name of the Key Vault to update it's access policy.
      name: vault_name
      required: true
    - auto: PREDEFINED
      description: 'The name of the operation to do on the vault''s access policy. Supports three operations: add,remove,replace. For example, to add get, list permissions to the current secret permissions, use operation_kind=add and secrets=get,list.'
      name: operation_kind
      predefined:
      - add
      - remove
      - replace
      required: true
    - description: The object ID of a user, service principal or security group in the Azure Active Directory tenant for the vault. The update regards only the access policy for the specified object ID.
      name: object_id
      required: true
    - auto: PREDEFINED
      description: Permissions to keys.
      isArray: true
      name: keys
      predefined:
      - encrypt
      - decrypt
      - wrapKey
      - unwrapKey
      - sign
      - verify
      - get
      - list
      - create
      - update
      - import
      - delete
      - backup
      - restore
      - recover
      - purge
    - auto: PREDEFINED
      description: Permissions to secrets.
      isArray: true
      name: secrets
      predefined:
      - get
      - list
      - set
      - delete
      - backup
      - restore
      - recover
      - purge
    - auto: PREDEFINED
      description: Permissions to certificates.
      isArray: true
      name: certificates
      predefined:
      - get
      - list
      - delete
      - create
      - import
      - update
      - managecontacts
      - getissuers
      - listissuers
      - setissuers
      - deleteissuers
      - manageissuers
      - recover
      - purge
    - auto: PREDEFINED
      description: Permissions to storage accounts.
      isArray: true
      name: storage
      predefined:
      - get
      - list
      - delete
      - set
      - update
      - regeneratekey
      - getsas
      - listsas
      - deletesas
      - setsas
      - recover
      - backup
      - restore
      - purge
    - name: subscription_id
      description: "The subscription ID. Note: This argument will override the instance parameter ‘Default Subscription ID'."
      type: String
    - name: resource_group_name
      description: "The name of the resource group. Note: This argument will override the instance parameter ‘Default Resource Group Name'."
      type: String
    description: Update access policies in a key vault in the specified subscription. The update regards only the access policy for the specified object ID.
    execution: true
    name: azure-key-vault-access-policy-update
    outputs:
    - contextPath: AzureKeyVault.VaultAccessPolicy.id
      description: Resource ID.
      type: String
    - contextPath: AzureKeyVault.VaultAccessPolicy.type
      description: Resource type in Azure.
      type: String
    - contextPath: AzureKeyVault.VaultAccessPolicy.properties.accessPolicies.tenantId
      description: The Azure Active Directory tenant ID that should be used for authenticating requests to the key vault.
      type: String
    - contextPath: AzureKeyVault.VaultAccessPolicy.properties.accessPolicies.objectId
      description: The object ID of a user, service principal or security group in the Azure Active Directory tenant for the vault. The object ID must be unique for the list of access policies.
      type: String
    - contextPath: AzureKeyVault.VaultAccessPolicy.properties.accessPolicies.permissions.keys
      description: Permissions to keys.
      type: Unknown
    - contextPath: AzureKeyVault.VaultAccessPolicy.properties.accessPolicies.permissions.secrets
      description: Permissions to secrets.
      type: Unknown
    - contextPath: AzureKeyVault.VaultAccessPolicy.properties.accessPolicies.permissions.certificates
      description: Permissions to certificates.
      type: Unknown
  - arguments:
    - description: The name of the Key Vault where the key resides in.
      name: vault_name
      required: true
    - description: Key name.
      name: key_name
      required: true
    - description: Adding the version parameter retrieves a specific version of a key. This URI fragment is optional. If not specified, the latest version of the key is returned.
      name: key_version
    description: Get the public part of a stored key. This operation requires the keys/get permission.
    name: azure-key-vault-key-get
    outputs:
    - contextPath: AzureKeyVault.Key.key.kid
      description: Key identifier.
      type: String
    - contextPath: AzureKeyVault.Key.key.kty
      description: JsonWebKey Key Type.
      type: String
    - contextPath: AzureKeyVault.Key.key.key_ops
      description: Supported key operations.
      type: Unknown
    - contextPath: AzureKeyVault.Key.key.n
      description: RSA modulus.
      type: String
    - contextPath: AzureKeyVault.Key.key.e
      description: RSA public exponent.
      type: String
    - contextPath: AzureKeyVault.Key.attributes.enabled
      description: Determines whether the object is enabled.
      type: Boolean
    - contextPath: AzureKeyVault.Key.attributes.created
      description: Creation time in UTC.
      type: Date
    - contextPath: AzureKeyVault.Key.attributes.updated
      description: Last updated time in UTC.
      type: Date
    - contextPath: AzureKeyVault.Key.attributes.recoveryLevel
      description: Reflects the deletion recovery level currently in effect for keys in the current vault. If it contains 'Purgeable' the key can be permanently deleted by a privileged user; otherwise, only the system can purge the key, at the end of the retention interval.
      type: Unknown
  - arguments:
    - description: The name of the Key Vault where the keys reside in.
      name: vault_name
      required: true
    - defaultValue: '50'
      description: Limit on the number of keys to return. Default value is 50.
      name: limit
    - defaultValue: '0'
      description: First index to retrieve from. Default value is 0.
      name: offset
    description: List keys in the specified vault. For a limit greater than 25, more than one API call will be required and the command might take longer time. This operation requires the keys/list permission.
    name: azure-key-vault-key-list
    outputs:
    - contextPath: AzureKeyVault.Key.kid
      description: Key identifier.
      type: String
    - contextPath: AzureKeyVault.Key.attributes.enabled
      description: Determines whether the object is enabled.
      type: Boolean
    - contextPath: AzureKeyVault.Key.attributes.created
      description: Creation time in UTC.
      type: Date
    - contextPath: AzureKeyVault.Key.attributes.updated
      description: Last updated time in UTC.
      type: Date
    - contextPath: AzureKeyVault.Key.attributes.recoveryLevel
      description: Reflects the deletion recovery level currently in effect for keys in the current vault. If it contains 'Purgeable' the key can be permanently deleted by a privileged user; otherwise, only the system can purge the key, at the end of the retention interval.
      type: String
    - contextPath: AzureKeyVault.Key.attributes.recoverableDays
      description: Soft Delete data retention days. Value should be >=7 and <=90 when softDelete enabled, otherwise 0.
      type: Number
  - arguments:
    - description: The name of the Key Vault where the key resides in.
      name: vault_name
      required: true
    - description: Key name to delete.
      name: key_name
      required: true
    description: Delete a key of any type from storage in Azure Key vault. This operation requires the keys/delete permission.
    execution: true
    name: azure-key-vault-key-delete
    outputs:
    - contextPath: AzureKeyVault.Key.recoveryId
      description: The url of the recovery object, used to identify and recover the deleted key.
      type: String
    - contextPath: AzureKeyVault.Key.deletedDate
      description: The time when the key was deleted, in UTC.
      type: Date
    - contextPath: AzureKeyVault.Key.key.kid
      description: Key identifier.
      type: String
    - contextPath: AzureKeyVault.Key.key.kty
      description: JsonWebKey Key Type.
      type: String
    - contextPath: AzureKeyVault.Key.key.key_ops
      description: Supported key operations.
      type: Unknown
    - contextPath: AzureKeyVault.Key.key.n
      description: RSA modulus.
      type: String
    - contextPath: AzureKeyVault.Key.key.e
      description: RSA public exponent.
      type: String
    - contextPath: AzureKeyVault.Key.attributes.enabled
      description: Determines whether the object is enabled.
      type: Boolean
    - contextPath: AzureKeyVault.Key.attributes.created
      description: Creation time in UTC.
      type: Number
    - contextPath: AzureKeyVault.Key.attributes.updated
      description: Last updated time in UTC.
      type: Number
    - contextPath: AzureKeyVault.Key.attributes.recoveryLevel
      description: Reflects the deletion recovery level currently in effect for keys in the current vault. If it contains 'Purgeable' the key can be permanently deleted by a privileged user; otherwise, only the system can purge the key, at the end of the retention interval.
      type: String
  - arguments:
    - description: The name of the Key Vault where the secret resides in.
      name: vault_name
      required: true
    - description: Secret name.
      name: secret_name
      required: true
    - description: Secret version.If not specified, the latest version of the secret is returned.
      name: secret_version
    description: Get a specified secret from a given key vault. The GET operation is applicable to any secret stored in Azure Key Vault. This operation requires the secrets/get permission.
    name: azure-key-vault-secret-get
    outputs:
    - contextPath: AzureKeyVault.Secret.value
      description: Secret value.
      type: String
    - contextPath: AzureKeyVault.Secret.id
      description: Secret ID.
      type: String
    - contextPath: AzureKeyVault.Secret.attributes.enabled
      description: Determines whether the object is enabled.
      type: Bolean
    - contextPath: AzureKeyVault.Secret.attributes.created
      description: Creation time in UTC.
      type: Date
    - contextPath: AzureKeyVault.Secret.attributes.updated
      description: Last updated time in UTC.
      type: Date
    - contextPath: AzureKeyVault.Secret.attributes.recoveryLevel
      description: Reflects the deletion recovery level currently in effect for secrets in the current vault. If it contains 'Purgeable', the secret can be permanently deleted by a privileged user; otherwise, only the system can purge the secret, at the end of the retention interval.
      type: String
  - arguments:
    - description: The name of the Key Vault where the secrets reside in.
      name: vault_name
      required: true
    - description: Limit on the number of secrets to return. Default value is 50.
      name: limit
    - description: First index to retrieve from. Default value is 0.
      name: offset
    description: List secrets in a specified key vault. For a limit greater than 25, more than one API call will be required and the command might take longer time. This operation requires the secrets/list permission.
    name: azure-key-vault-secret-list
    outputs:
    - contextPath: AzureKeyVault.Secret.id
      description: Secret ID.
      type: String
    - contextPath: AzureKeyVault.Secret.attributes.enabled
      description: Determines whether the object is enabled.
      type: Bolean
    - contextPath: AzureKeyVault.Secret.attributes.nbf
      description: Not before date in UTC.
      type: Date
    - contextPath: AzureKeyVault.Secret.attributes.exp
      description: Expiry date in UTC.
      type: Date
    - contextPath: AzureKeyVault.Secret.attributes.created
      description: Creation time in UTC.
      type: Date
    - contextPath: AzureKeyVault.Secret.attributes.updated
      description: Last updated time in UTC.
      type: Date
    - contextPath: AzureKeyVault.Secret.attributes.recoveryLevel
      description: Reflects the deletion recovery level currently in effect for secrets in the current vault. If it contains 'Purgeable', the secret can be permanently deleted by a privileged user; otherwise, only the system can purge the secret, at the end of the retention interval.
      type: String
    - contextPath: AzureKeyVault.Secret.attributes.recoverableDays
      description: Soft Delete data retention days. Value should be >=7 and <=90 when softDelete enabled, otherwise 0.
      type: Number
  - arguments:
    - description: The name of the Key Vault where the secret resides in.
      name: vault_name
      required: true
    - description: Secret name to delete.
      name: secret_name
      required: true
    description: Delete a secret from a specified key vault. This operation requires the secrets/delete permission.
    execution: true
    name: azure-key-vault-secret-delete
    outputs:
    - contextPath: AzureKeyVault.Secret.recoveryId
      description: The URL of the recovery object, used to identify and recover the deleted secret.
      type: String
    - contextPath: AzureKeyVault.Secret.deletedDate
      description: The time when the secret was deleted, in UTC.
      type: Date
    - contextPath: AzureKeyVault.Secret.scheduledPurgeDate
      description: The time when the secret is scheduled to be purged, in UTC.
      type: Date
    - contextPath: AzureKeyVault.Secret.id
      description: Deleted secret ID.
      type: String
    - contextPath: AzureKeyVault.Secret.attributes.enabled
      description: Determines whether the object is enabled.
      type: Boolean
    - contextPath: AzureKeyVault.Secret.attributes.created
      description: Creation time in UTC.
      type: Date
    - contextPath: AzureKeyVault.Secret.attributes.updated
      description: Last updated time in UTC.
      type: Date
    - contextPath: AzureKeyVault.Secret.attributes.recoveryLevel
      description: Reflects the deletion recovery level currently in effect for secrets in the current vault.
      type: String
  - arguments:
    - description: The name of the Key Vault where the certificate resides in.
      name: vault_name
      required: true
    - description: Certificate name.
      name: certificate_name
      required: true
    - description: The version of the certificate. If not specified, the latest version of the certificate is returned.
      name: certificate_version
    description: Gets information about a specific certificate. This operation requires the certificates/get permission.
    name: azure-key-vault-certificate-get
    outputs:
    - contextPath: AzureKeyVault.Certificate.id
      description: Certificate ID.
      type: String
    - contextPath: AzureKeyVault.Certificate.kid
      description: Key ID.
      type: String
    - contextPath: AzureKeyVault.Certificate.sid
      description: Secret ID.
      type: String
    - contextPath: AzureKeyVault.Certificate.x5t
      description: Thumbprint of the certificate.
      type: String
    - contextPath: AzureKeyVault.Certificate.cer
      description: CER contents of x509 certificate.
      type: String
    - contextPath: AzureKeyVault.Certificate.attributes.enabled
      description: Determines whether the object is enabled.
      type: Boolean
    - contextPath: AzureKeyVault.Certificate.attributes.exp
      description: Expiry date in UTC.
      type: Date
    - contextPath: AzureKeyVault.Certificate.attributes.created
      description: Creation time in UTC.
      type: Date
    - contextPath: AzureKeyVault.Certificate.attributes.updated
      description: Last updated time in UTC.
      type: Date
    - contextPath: AzureKeyVault.Certificate.attributes.recoveryLevel
      description: Reflects the deletion recovery level currently in effect for certificates in the current vault. If it contains 'Purgeable', the certificate can be permanently deleted by a privileged user; otherwise, only the system can purge the certificate, at the end of the retention interval.
      type: String
    - contextPath: AzureKeyVault.Certificate.policy
      description: The management policy.
      type: Unknown
  - arguments:
    - description: The name of the Key Vault where the certificate reside in.
      name: vault_name
      required: true
    - description: Limit on the number of certificates to return. Default value is 50.
      name: limit
    - description: First index to retrieve from. Default value is 0.
      name: offset
    description: List certificates in a specified key vault. For a limit greater than 25, more than one API call will be required and the command might take longer time. This operation requires the certificates/list permission.
    name: azure-key-vault-certificate-list
    outputs:
    - contextPath: AzureKeyVault.Certificate.id
      description: Certificate ID.
      type: String
    - contextPath: AzureKeyVault.Certificate.x5t
      description: Thumbprint of the certificate.
      type: String
    - contextPath: AzureKeyVault.Certificate.attributes.enabled
      description: Determines whether the object is enabled.
      type: Boolean
    - contextPath: AzureKeyVault.Certificate.attributes.created
      description: Creation time in UTC.
      type: Date
    - contextPath: AzureKeyVault.Certificate.attributes.updated
      description: Last updated time in UTC.
      type: Date
  - arguments:
    - description: The name of the Key Vault where the secret resides in.
      name: vault_name
      required: true
    - description: The name of the certificate to retrieve the policy from.
      name: certificate_name
      required: true
    description: Get the policy of the specified certificate.This operation requires the certificates/get permission.
    name: azure-key-vault-certificate-policy-get
    outputs:
    - contextPath: AzureKeyVault.CertificatePolicy.id
      description: Policy ID.
      type: String
    - contextPath: AzureKeyVault.CertificatePolicy.key_props
      description: Properties of the key backing a certificate.
      type: Unknown
    - contextPath: AzureKeyVault.CertificatePolicy.x509_props
      description: Properties of the X509 component of a certificate.
      type: Unknown
    - contextPath: AzureKeyVault.CertificatePolicy.lifetime_actions
      description: Actions that will be performed by Key Vault over the lifetime of a certificate.
      type: Unknown
    - contextPath: AzureKeyVault.CertificatePolicy.issuer
      description: Parameters for the issuer of the X509 component of a certificate.
      type: Unknown
    - contextPath: AzureKeyVault.CertificatePolicy.attributes.enabled
      description: Determines whether the object is enabled.
      type: Boolean
    - contextPath: AzureKeyVault.CertificatePolicy.attributes.created
      description: Creation time in UTC.
      type: Date
    - contextPath: AzureKeyVault.CertificatePolicy.attributes.updated
      description: Last updated time in UTC.
      type: Date
  - name: azure-key-vault-subscriptions-list
    description: List all subscriptions for a tenant.
    outputs:
    - contextPath: AzureKeyVault.Subscription.id
      description: Subscription ID.
      type: String
    - contextPath: AzureKeyVault.Subscription.displayName
      description: Subscription display name.
      type: String
    - contextPath: AzureKeyVault.Subscription.state
      description: Subscription state.
      type: String
    - contextPath: AzureKeyVault.Subscription.subscriptionPolicies
      description: Subscription policies.
      type: Unknown
    - contextPath: AzureKeyVault.Subscription.authorizationSource
      description: Authorization source.
      type: String
    - contextPath: AzureKeyVault.Subscription.managedByTenants
      description: Managed by tenants.
      type: Unknown
    - contextPath: AzureKeyVault.Subscription.tenantId
      description: Tenant ID.
      type: String
  - name: azure-key-vault-resource-group-list
    description: List all resource groups for a subscription.
    arguments:
    - name: subscription_id
      description: "The subscription ID. Note: This argument will override the instance parameter ‘Default Subscription ID'."
    - name: limit
      description: Limit on the number of resource groups to return.
      defaultValue: 50
    - name: tag
      description: A single tag in the form of '{"Tag Name":"Tag Value"}' to filter the list by.
    outputs:
    - contextPath: AzureKeyVault.ResourceGroup.id
      description: Resource group ID.
      type: String
    - contextPath: AzureKeyVault.ResourceGroup.name
      description: Resource group name.
      type: String
    - contextPath: AzureKeyVault.ResourceGroup.location
      description: Resource group location.
      type: String
    - contextPath: AzureKeyVault.ResourceGroup.tags
      description: Resource group tags.
      type: Unknown
    - contextPath: AzureKeyVault.ResourceGroup.properties.provisioningState
      description: Resource group provisioning state.
  dockerimage: demisto/crypto:1.0.0.63672
<<<<<<< HEAD
=======
  runonce: false
>>>>>>> 9ddafcfd
  script: '-'
  subtype: python3
  type: python
tests:
- No tests (auto formatted)
fromversion: 5.5.0
sectionorder:
- Connect
- Collect<|MERGE_RESOLUTION|>--- conflicted
+++ resolved
@@ -942,10 +942,7 @@
     - contextPath: AzureKeyVault.ResourceGroup.properties.provisioningState
       description: Resource group provisioning state.
   dockerimage: demisto/crypto:1.0.0.63672
-<<<<<<< HEAD
-=======
   runonce: false
->>>>>>> 9ddafcfd
   script: '-'
   subtype: python3
   type: python
