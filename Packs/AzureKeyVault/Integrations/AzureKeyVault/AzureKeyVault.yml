--- conflicted
+++ resolved
@@ -964,11 +964,7 @@
     description: Run this command if for some reason you need to rerun the authentication process.
     execution: false
     name: azure-key-vault-auth-reset
-<<<<<<< HEAD
-  dockerimage: demisto/crypto:1.0.0.81835
-=======
   dockerimage: demisto/crypto:1.0.0.84658
->>>>>>> 5cfcc708
   runonce: false
   script: '-'
   subtype: python3
