--- conflicted
+++ resolved
@@ -30,10 +30,7 @@
   name: private_key
   required: false
   type: 14
-<<<<<<< HEAD
   section: Connect
-=======
->>>>>>> 05cad2a4
 - additionalinfo: Relevant only if the integration is running on Azure VM. If selected, authenticates based on the value provided for the Azure Managed Identities Client ID field. If no value is provided for the Azure Managed Identities Client ID field, authenticates based on the System Assigned Managed Identity. For additional information, see the Help tab.
   display: Use Azure Managed Identities
   name: use_managed_identities
@@ -86,11 +83,8 @@
   name: proxy
   required: false
   type: 8
-<<<<<<< HEAD
   section: Connect
   advanced: true
-=======
->>>>>>> 05cad2a4
 description: Use the Azure Key Vault integration to safeguard and manage cryptographic keys and secrets used by cloud applications and services.
 display: Azure Key Vault
 name: AzureKeyVault
