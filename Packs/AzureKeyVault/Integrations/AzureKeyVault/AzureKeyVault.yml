--- conflicted
+++ resolved
@@ -50,28 +50,17 @@
   name: use_managed_identities
   required: false
   type: 8
-<<<<<<< HEAD
   section: Connect
   advanced: true
 - additionalinfo: The Managed Identities client ID for authentication - relevant only if the integration is running on Azure VM.
   displaypassword: Azure Managed Identities Client ID
+  display: Use Azure Managed Identities
   name: managed_identities_client_id
-=======
-  display: Use Azure Managed Identities
-- name: managed_identities_client_id
->>>>>>> 15259476
   required: false
   type: 9
-<<<<<<< HEAD
   section: Connect
   advanced: true
 - display: Default Subscription ID
-=======
-  additionalinfo: The managed identities client ID for authentication. Relevant only if the integration is running on Azure VM.
-  displaypassword: Azure Managed Identities Client ID
-  hiddenusername: true
-- display: Subscription ID
->>>>>>> 15259476
   name: subscription_id
   required: true
   type: 0
@@ -1131,7 +1120,6 @@
     - contextPath: AzureKeyVault.CertificatePolicy.attributes.updated
       description: Last updated time in UTC.
       type: Date
-<<<<<<< HEAD
   - name: azure-key-vault-subscriptions-list
     description: List all subscriptions for a tenant.
     outputs:
@@ -1185,9 +1173,6 @@
     - contextPath: AzureKeyVault.ResourceGroup.properties.provisioningState
       description: Resource group provisioning state.
   dockerimage: demisto/crypto:1.0.0.62171
-=======
-  dockerimage: demisto/crypto:1.0.0.63672
->>>>>>> 15259476
   feed: false
   isfetch: false
   longRunning: false
