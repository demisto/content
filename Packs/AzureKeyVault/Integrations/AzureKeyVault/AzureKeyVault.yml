category: Authentication & Identity Management
commonfields:
  id: AzureKeyVault Dev
  version: -1
configuration:
- display: Client ID
  name: client_id
  required: false
  type: 0
- displaypassword: Client Secret
  hiddenusername: true
<<<<<<< HEAD
  name: credentials
=======
  name: credentinals
>>>>>>> 8e8b6e59
  required: false
  type: 9
- display: Tenant ID
  name: tenant_id
  required: true
  type: 0
- additionalinfo: Used for certificate authentication. As appears in the "Certificates & secrets" page of the app.
  display: Certificate Thumbprint
  name: certificate_thumbprint
  required: false
  type: 4
- additionalinfo: Used for certificate authentication. The private key of the registered certificate.
  display: Private Key
  name: private_key
  required: false
  type: 14
- additionalinfo: Relevant only if the integration is running on Azure VM. 
    If selected, authenticates based on the value provided for the Azure Managed Identities Client ID field.
    If no value is provided for the Azure Managed Identities Client ID field, authenticates based on the System Assigned Managed Identity.
    For additional information, see the Help tab.
  display: Use Azure Managed Identities
  name: use_managed_identities
  required: false
  type: 8
- additionalinfo: The Managed Identities client ID for authentication - relevant only if the integration is running on Azure VM.
  displaypassword: Azure Managed Identities Client ID
  name: managed_identities_client_id
  required: false
  hiddenusername: true
  type: 9
- display: Subscription ID
  name: subscription_id
  required: true
  type: 0
- display: Resource Group Name
  name: resource_group_name
  required: true
  type: 0
- display: Fetches credentials
  hidden: false
  name: isFetchCredentials
  required: false
  type: 8
- display: Key Vault names - comma seperated list of Key Vaults to fetch secrets from.
  hidden: false
  name: key_vaults
  required: false
  type: 0
- display: Secret names - comma seperated list of secrets to fetch.
  hidden: false
  name: secrets
  required: false
  type: 0
- display: Trust any certificate (not secure)
  hidden: false
  name: insecure
  required: false
  type: 8
- display: Use system proxy settings
  hidden: false
  name: proxy
  required: false
  type: 8
description: Use the Azure Key Vault integration to safeguard and manage cryptographic
  keys and secrets used by cloud applications and services.
display: Azure Key Vault Dev
name: AzureKeyVault Dev
script:
  commands:
  - arguments:
    - default: false
      description: Key Vault name.
      isArray: false
      name: vault_name
      required: true
      secret: false
    - auto: PREDEFINED
      default: false
      description: Key Vault supported Azure location. The location cannot be changed
        after the Key Vault is created. Default value is 'westus'.
      isArray: false
      name: location
      predefined:
      - northcentralus
      - eastus
      - northeurope
      - westeurope
      - eastasia
      - southeastasia
      - eastus2
      - centralus
      - southcentralus
      - westus
      - japaneast
      - japanwest
      - australiaeast
      - australiasoutheast
      - brazilsouth
      - centralindia
      - southindia
      - westindia
      - canadacentral
      - canadaeast
      - uksouth
      - ukwest
      - westcentralus
      - westus2
      - koreacentral
      - francecentral
      - australiacentral
      - uaenorth
      - southafricanorth
      - switzerlandnorth
      - germanywestcentral
      - norwayeast
      - westus3
      - jioindiawest
      required: false
      secret: false
    - auto: PREDEFINED
      default: false
      description: Specify whether the key vault is a standard vault or a premium
        vault. Default value is 'standard'.
      isArray: false
      name: sku_name
      predefined:
      - standard
      - premium
      required: false
      secret: false
    - default: false
      description: 'The object ID of a user, service principal or security group in
        the Azure Active Directory tenant for the vault. The object ID must be unique
        for the list of access policies: Any change in the access policy regards that
        object ID, will override the exists one. To retrieve it navigate in the Azure
        Portal to App registrations > your registered application > click on manage
        application in local directory > copy Object ID property.'
      isArray: false
      name: object_id
      required: true
      secret: false
    - auto: PREDEFINED
      default: false
      description: 'Permissions to keys. If the Key Vault exists, you must supply
        the previous keys'' permissions in order to keep them unchanged. Access policy
        property. Default value is [get,list,create,update,import,delete,backup,restore,recover]. '
      isArray: true
      name: keys
      predefined:
      - get
      - list
      - create
      - update
      - import
      - delete
      - backup
      - restore
      - recover
      - decrypt
      - encrypt
      - unwrapKey
      - wrapKey
      - verify
      - sign
      - purge
      required: false
      secret: false
    - auto: PREDEFINED
      default: false
      description: Permissions to secrets. If the Key Vault exists, you must supply
        the previous secrets' permissions in order to keep them unchanged. Access
        policy property. Default value is [get,list,set,delete,backup,restore,recover].
      isArray: true
      name: secrets
      predefined:
      - get
      - list
      - set
      - delete
      - recover
      - backup
      - restore
      - purge
      required: false
      secret: false
    - auto: PREDEFINED
      default: false
      description: Permissions to certificates. If the Key Vault exists, you must
        supply the previous certificate's permissions in order to keep them unchanged.
        Access policy property. Default value is [get,list,update,create,import,delete,recover,backup,restore,managecontacts,manageissuers,getissuers,listissuers,setissuers,deleteissuers].
      isArray: true
      name: certificates
      predefined:
      - get
      - list
      - update
      - create
      - import
      - delete
      - recover
      - backup
      - restore
      - managecontacts
      - manageissuers
      - getissuers
      - listissuers
      - setissuers
      - deleteissuers
      - purge
      required: false
      secret: false
    - auto: PREDEFINED
      default: false
      description: Permissions to storage accounts. If the Key Vault exists, you must
        supply the previous storage's permissions in order to keep them unchanged.
        Access policy property. Default value is [get,list,set,delete,backup,restore,recover].
      isArray: true
      name: storage
      predefined:
      - get
      - list
      - delete
      - set
      - update
      - regeneratekey
      - getsas
      - listsas
      - deletesas
      - setsas
      - recover
      - backup
      - restore
      - purge
      required: false
      secret: false
    - auto: PREDEFINED
      default: false
      description: Specifies whether Azure Virtual Machines are permitted to retrieve
        certificates stored as secrets from the key vault. If the Key Vault exists,
        you must supply the previous value in order to keep it the same. Default value
        is True.
      isArray: false
      name: enabled_for_deployment
      predefined:
      - 'true'
      - 'false'
      required: false
      secret: false
    - auto: PREDEFINED
      default: false
      description: Specifies whether Azure Disk Encryption is permitted to retrieve
        secrets from the vault and unwrap keys.If the Key Vault exists, you must supply
        the previous value in order to keep it the same. Default value is True.
      isArray: false
      name: enabled_for_disk_encryption
      predefined:
      - 'true'
      - 'false'
      required: false
      secret: false
    - auto: PREDEFINED
      default: false
      description: Specifies whether Azure Resource Manager is permitted to retrieve
        secrets from the key vault. If the Key Vault exists, you must supply the previous
        value in order to keep it the same. Default value is True.
      isArray: false
      name: enabled_for_template_deployment
      predefined:
      - 'true'
      - 'false'
      required: false
      secret: false
    - auto: PREDEFINED
      default: false
      description: The default action when no rule from ip_rules and from vnet_subnet_id
        match. For example, If no ip_rules and vnet_subnet_id arguments are supplied,
        the access to the key vault from any IP address or virtual network will be
        accrodingly to the default_action value. If you wish to allow access only
        from specific virtual network or IP address, use the ip_rules or the  vnet_subnet_id
        arguments. This is only used after the bypass property has been evaluated.
        Network acl property.
      isArray: false
      name: default_action
      predefined:
      - Allow
      - Deny
      required: false
      secret: false
    - auto: PREDEFINED
      default: false
      description: Tells what traffic can bypass network rules. This can be 'AzureServices'
        or 'None'. For example, use 'AzureServices' if you wish to give azure services
        access to key vault, although the default action is 'Deny' or the access for
        a specific IP address. Network acl property. Default value is 'AzureServices'.
      isArray: false
      name: bypass
      predefined:
      - AzureServices
      - None
      required: false
      secret: false
    - default: false
      description: Allow accessibility of a vault from a specific virtual network.
        This argument must be the full resource ID of a virtual network subnet. For
        example, for the subnet ID "/subscriptions/subid/resourceGroups/rg1/providers/Microsoft.Network/virtualNetworks/test-vnet/subnets/subnet1",
        you allow access to the Key Vault from subnet1. Network acl property.
      isArray: false
      name: vnet_subnet_id
      required: false
      secret: false
    - default: false
      defaultValue: 'True'
      description: Specifies whether the Network Resource Provider will ignore the
        check if parent subnet has serviceEndpoints configured.  This allows the configuration
        for the Key Vault to complete without error before the configuration to the
        virtual network's subnet is complete. Once the subnet configuration is complete,
        the Cosmos account will then be accessible through the configured subnet.
        Network Acl property.
      isArray: false
      name: ignore_missing_vnet_service_endpoint
      predefined:
      - ''
      required: false
      secret: false
    - default: false
      description: 'The list of IP address rules. Each rule governing the accessibility
        of a vault from a specific IP address or IP range. It can be a simple IP address
        "124.56.78.91" or "124.56.78.0/24" -  all addresses that start with 124.56.78.
        For example, for the IP addresses list: "124.56.78.91,124.56.78.92", you can
        access the Key Vault from "124.56.78.91" or "124.56.78.92" IP addresses. Network
        acl property.'
      isArray: true
      name: ip_rules
      required: false
      secret: false
    deprecated: false
    description: Create or update a key vault in the specified subscription. If the
      Key Vault exists, the updated properties will overwrite the existing ones. Please
      use azure-key-vault-access-policy-update command if you wish to update the access
      policy of an existing Key Vault.
    execution: false
    name: azure-key-vault-create-update
    outputs:
    - contextPath: AzureKeyVault.KeyVault.id
      description: Resource ID.
      type: String
    - contextPath: AzureKeyVault.KeyVault.name
      description: Key Vault name.
      type: String
    - contextPath: AzureKeyVault.KeyVault.type
      description: Resource type in Azure.
      type: String
    - contextPath: AzureKeyVault.KeyVault.location
      description: Key Vault location.
      type: String
    - contextPath: AzureKeyVault.KeyVault.properties.sku.family
      description: SKU family name.
      type: String
    - contextPath: AzureKeyVault.KeyVault.properties.sku.name
      description: SKU name to specify whether the key vault is a standard vault or
        a premium vault.
      type: String
    - contextPath: AzureKeyVault.KeyVault.properties.tenantId
      description: The Azure Active Directory tenant ID that should be used for authenticating
        requests to the key vault.
      type: String
    - contextPath: AzureKeyVault.KeyVault.properties.accessPolicies.tenantId
      description: The Azure Active Directory tenant ID that should be used for authenticating
        requests to the key vault.
      type: String
    - contextPath: AzureKeyVault.KeyVault.properties.accessPolicies.objectId
      description: The object ID of a user, service principal or security group in
        the Azure Active Directory tenant for the vault. The object ID must be unique
        for the list of access policies.
      type: String
    - contextPath: AzureKeyVault.KeyVault.properties.accessPolicies.permissions.keys
      description: Permissions to keys.
      type: Unknown
    - contextPath: AzureKeyVault.KeyVault.properties.accessPolicies.permissions.secrets
      description: Permissions to secrets.
      type: Unknown
    - contextPath: AzureKeyVault.KeyVault.properties.accessPolicies.permissions.certificates
      description: Permissions to certificates.
      type: Unknown
    - contextPath: AzureKeyVault.KeyVault.properties.enabledForDeployment
      description: Property to specify whether Azure Virtual Machines are permitted
        to retrieve certificates stored as secrets from the key vault.
      type: Boolean
    - contextPath: AzureKeyVault.KeyVault.properties.enabledForDiskEncryption
      description: Property to specify whether Azure Disk Encryption is permitted
        to retrieve secrets from the vault and unwrap keys.
      type: Boolean
    - contextPath: AzureKeyVault.KeyVault.properties.enabledForTemplateDeployment
      description: Property to specify whether Azure Resource Manager is permitted
        to retrieve secrets from the key vault.
      type: Boolean
    - contextPath: AzureKeyVault.KeyVault.properties.vaultUri
      description: The URI of the vault for performing operations on keys and secrets.
      type: String
    - contextPath: AzureKeyVault.KeyVault.properties.provisioningState
      description: The current provisioning state.
      type: String
  - arguments:
    - default: false
      description: Key Vault name to delete.
      isArray: false
      name: vault_name
      required: true
      secret: false
    deprecated: false
    description: Delete the specified key vault.
    execution: true
    name: azure-key-vault-delete
  - arguments:
    - default: false
      description: Key Vault name.
      isArray: false
      name: vault_name
      required: true
      secret: false
    deprecated: false
    description: Get the specified key vault.
    execution: false
    name: azure-key-vault-get
    outputs:
    - contextPath: AzureKeyVault.KeyVault.id
      description: Resource ID.
      type: String
    - contextPath: AzureKeyVault.KeyVault.name
      description: Key Vault name.
      type: String
    - contextPath: AzureKeyVault.KeyVault.type
      description: Resource type in Azure.
      type: String
    - contextPath: AzureKeyVault.KeyVault.location
      description: Key Vault location.
      type: String
    - contextPath: AzureKeyVault.KeyVault.properties.sku.family
      description: SKU family name.
      type: String
    - contextPath: AzureKeyVault.KeyVault.properties.sku.name
      description: SKU name to specify whether the key vault is a standard vault or
        a premium vault.
      type: String
    - contextPath: AzureKeyVault.KeyVault.properties.tenantId
      description: The Azure Active Directory tenant ID that should be used for authenticating
        requests to the key vault.
      type: String
    - contextPath: AzureKeyVault.KeyVault.properties.accessPolicies.tenantId
      description: The Azure Active Directory tenant ID that should be used for authenticating
        requests to the key vault.
      type: String
    - contextPath: AzureKeyVault.KeyVault.properties.accessPolicies.objectId
      description: The object ID of a user, service principal or security group in
        the Azure Active Directory tenant for the vault. The object ID must be unique
        for the list of access policies.
      type: String
    - contextPath: AzureKeyVault.KeyVault.properties.accessPolicies.permissions.keys
      description: Permissions to keys.
      type: Unknown
    - contextPath: AzureKeyVault.KeyVault.properties.accessPolicies.permissions.secrets
      description: Permissions to secrets.
      type: Unknown
    - contextPath: AzureKeyVault.KeyVault.properties.accessPolicies.permissions.certificates
      description: Permissions to certificates.
      type: Unknown
    - contextPath: AzureKeyVault.KeyVault.properties.enabledForDeployment
      description: Property to specify whether Azure Virtual Machines are permitted
        to retrieve certificates stored as secrets from the key vault.
      type: Boolean
    - contextPath: AzureKeyVault.KeyVault.properties.enabledForDiskEncryption
      description: Property to specify whether Azure Disk Encryption is permitted
        to retrieve secrets from the vault and unwrap keys.
      type: Boolean
    - contextPath: AzureKeyVault.KeyVault.properties.enabledForTemplateDeployment
      description: Property to specify whether Azure Resource Manager is permitted
        to retrieve secrets from the key vault.
      type: Boolean
    - contextPath: AzureKeyVault.KeyVault.properties.enableSoftDelete
      description: Property to specify whether the 'soft delete' functionality is
        enabled for this key vault. If it's not set to any value(true or false) when
        creating new key vault, it will be set to true by default. Once set to true,
        it cannot be reverted to false.
      type: Boolean
    - contextPath: AzureKeyVault.KeyVault.properties.vaultUri
      description: The URI of the vault for performing operations on keys and secrets.
        This property is readonly.
      type: String
  - arguments:
    - default: false
      description: Limit on the number of keys vaults to return. Default value is
        50.
      isArray: false
      name: limit
      required: false
      secret: false
    - default: false
      description: First index to retrieve from. Default value is 0.
      isArray: false
      name: offset
      required: false
      secret: false
    deprecated: false
    description: The List operation gets information about the vaults associated with
      the subscription. For a limit greater than 25, more than one API call will be
      required and the command might take longer time.
    execution: false
    name: azure-key-vault-list
    outputs:
    - contextPath: AzureKeyVault.KeyVault.id
      description: Resource ID.
      type: String
    - contextPath: AzureKeyVault.KeyVault.name
      description: Key Vault name.
      type: String
    - contextPath: AzureKeyVault.KeyVault.type
      description: Resource type in Azure.
      type: String
    - contextPath: AzureKeyVault.KeyVault.location
      description: Key Vault location.
      type: String
    - contextPath: AzureKeyVault.KeyVault.properties.sku.family
      description: SKU family name.
      type: String
    - contextPath: AzureKeyVault.KeyVault.properties.sku.name
      description: SKU name to specify whether the key vault is a standard vault or
        a premium vault.
      type: String
    - contextPath: AzureKeyVault.KeyVault.properties.tenantId
      description: The Azure Active Directory tenant ID that should be used for authenticating
        requests to the key vault.
      type: String
    - contextPath: AzureKeyVault.KeyVault.properties.accessPolicies.tenantId
      description: The Azure Active Directory tenant ID that should be used for authenticating
        requests to the key vault.
      type: String
    - contextPath: AzureKeyVault.KeyVault.properties.accessPolicies.objectId
      description: The object ID of a user, service principal or security group in
        the Azure Active Directory tenant for the vault. The object ID must be unique
        for the list of access policies.
      type: String
    - contextPath: AzureKeyVault.KeyVault.properties.accessPolicies.permissions.keys
      description: Permissions to keys.
      type: Unknown
    - contextPath: AzureKeyVault.KeyVault.properties.accessPolicies.permissions.secrets
      description: Permissions to secrets.
      type: Unknown
    - contextPath: AzureKeyVault.KeyVault.properties.accessPolicies.permissions.certificates
      description: Permissions to certificates.
      type: Unknown
    - contextPath: AzureKeyVault.KeyVault.properties.enabledForDeployment
      description: Property to specify whether Azure Virtual Machines are permitted
        to retrieve certificates stored as secrets from the key vault.
      type: Boolean
    - contextPath: AzureKeyVault.KeyVault.properties.enabledForDiskEncryption
      description: Property to specify whether Azure Disk Encryption is permitted
        to retrieve secrets from the vault and unwrap keys.
      type: Boolean
    - contextPath: AzureKeyVault.KeyVault.properties.enabledForTemplateDeployment
      description: Property to specify whether Azure Resource Manager is permitted
        to retrieve secrets from the key vault.
      type: Boolean
    - contextPath: AzureKeyVault.KeyVault.properties.enableSoftDelete
      description: Property to specify whether the 'soft delete' functionality is
        enabled for this key vault. If it's not set to any value(true or false) when
        creating new key vault, it will be set to true by default. Once set to true,
        it cannot be reverted to false.
      type: Boolean
    - contextPath: AzureKeyVault.KeyVault.properties.vaultUri
      description: 'The URI of the vault for performing operations on keys and secrets. '
      type: String
  - arguments:
    - default: false
      description: The name of the Key Vault to update it's access policy.
      isArray: false
      name: vault_name
      required: true
      secret: false
    - auto: PREDEFINED
      default: false
      description: 'The name of the operation to do on the vault''s access policy.
        Supports three operations: add,remove,replace. For example, to add get, list
        permissions to the current secret permissions, use operation_kind=add and
        secrets=get,list.'
      isArray: false
      name: operation_kind
      predefined:
      - add
      - remove
      - replace
      required: true
      secret: false
    - default: false
      description: The object ID of a user, service principal or security group in
        the Azure Active Directory tenant for the vault. The update regards only the
        access policy for the specified object ID.
      isArray: false
      name: object_id
      required: true
      secret: false
    - auto: PREDEFINED
      default: false
      description: Permissions to keys.
      isArray: true
      name: keys
      predefined:
      - encrypt
      - decrypt
      - wrapKey
      - unwrapKey
      - sign
      - verify
      - get
      - list
      - create
      - update
      - import
      - delete
      - backup
      - restore
      - recover
      - purge
      required: false
      secret: false
    - auto: PREDEFINED
      default: false
      description: Permissions to secrets.
      isArray: true
      name: secrets
      predefined:
      - get
      - list
      - set
      - delete
      - backup
      - restore
      - recover
      - purge
      required: false
      secret: false
    - auto: PREDEFINED
      default: false
      description: Permissions to certificates.
      isArray: true
      name: certificates
      predefined:
      - get
      - list
      - delete
      - create
      - import
      - update
      - managecontacts
      - getissuers
      - listissuers
      - setissuers
      - deleteissuers
      - manageissuers
      - recover
      - purge
      required: false
      secret: false
    - auto: PREDEFINED
      default: false
      description: Permissions to storage accounts.
      isArray: true
      name: storage
      predefined:
      - get
      - list
      - delete
      - set
      - update
      - regeneratekey
      - getsas
      - listsas
      - deletesas
      - setsas
      - recover
      - backup
      - restore
      - purge
      required: false
      secret: false
    deprecated: false
    description: Update access policies in a key vault in the specified subscription.
      The update regards only the access policy for the specified object ID.
    execution: true
    name: azure-key-vault-access-policy-update
    outputs:
    - contextPath: AzureKeyVault.VaultAccessPolicy.id
      description: Resource ID.
      type: String
    - contextPath: AzureKeyVault.VaultAccessPolicy.type
      description: Resource type in Azure.
      type: String
    - contextPath: AzureKeyVault.VaultAccessPolicy.properties.accessPolicies.tenantId
      description: The Azure Active Directory tenant ID that should be used for authenticating
        requests to the key vault.
      type: String
    - contextPath: AzureKeyVault.VaultAccessPolicy.properties.accessPolicies.objectId
      description: The object ID of a user, service principal or security group in
        the Azure Active Directory tenant for the vault. The object ID must be unique
        for the list of access policies.
      type: String
    - contextPath: AzureKeyVault.VaultAccessPolicy.properties.accessPolicies.permissions.keys
      description: Permissions to keys.
      type: Unknown
    - contextPath: AzureKeyVault.VaultAccessPolicy.properties.accessPolicies.permissions.secrets
      description: Permissions to secrets.
      type: Unknown
    - contextPath: AzureKeyVault.VaultAccessPolicy.properties.accessPolicies.permissions.certificates
      description: Permissions to certificates.
      type: Unknown
  - arguments:
    - default: false
      description: The name of the Key Vault where the key resides in.
      isArray: false
      name: vault_name
      required: true
      secret: false
    - default: false
      description: Key name.
      isArray: false
      name: key_name
      required: true
      secret: false
    - default: false
      description: Adding the version parameter retrieves a specific version of a
        key. This URI fragment is optional. If not specified, the latest version of
        the key is returned.
      isArray: false
      name: key_version
      required: false
      secret: false
    deprecated: false
    description: Get the public part of a stored key. This operation requires the
      keys/get permission.
    execution: false
    name: azure-key-vault-key-get
    outputs:
    - contextPath: AzureKeyVault.Key.key.kid
      description: Key identifier.
      type: String
    - contextPath: AzureKeyVault.Key.key.kty
      description: JsonWebKey Key Type.
      type: String
    - contextPath: AzureKeyVault.Key.key.key_ops
      description: Supported key operations.
      type: Unknown
    - contextPath: AzureKeyVault.Key.key.n
      description: RSA modulus.
      type: String
    - contextPath: AzureKeyVault.Key.key.e
      description: RSA public exponent.
      type: String
    - contextPath: AzureKeyVault.Key.attributes.enabled
      description: Determines whether the object is enabled.
      type: Boolean
    - contextPath: AzureKeyVault.Key.attributes.created
      description: Creation time in UTC.
      type: Date
    - contextPath: AzureKeyVault.Key.attributes.updated
      description: Last updated time in UTC.
      type: Date
    - contextPath: AzureKeyVault.Key.attributes.recoveryLevel
      description: Reflects the deletion recovery level currently in effect for keys
        in the current vault. If it contains 'Purgeable' the key can be permanently
        deleted by a privileged user; otherwise, only the system can purge the key,
        at the end of the retention interval.
      type: Unknown
  - arguments:
    - default: false
      description: The name of the Key Vault where the keys reside in.
      isArray: false
      name: vault_name
      required: true
      secret: false
    - default: false
      defaultValue: '50'
      description: Limit on the number of keys to return. Default value is 50.
      isArray: false
      name: limit
      required: false
      secret: false
    - default: false
      defaultValue: '0'
      description: First index to retrieve from. Default value is 0.
      isArray: false
      name: offset
      required: false
      secret: false
    deprecated: false
    description: List keys in the specified vault. For a limit greater than 25, more
      than one API call will be required and the command might take longer time. This
      operation requires the keys/list permission.
    execution: false
    name: azure-key-vault-key-list
    outputs:
    - contextPath: AzureKeyVault.Key.kid
      description: Key identifier.
      type: String
    - contextPath: AzureKeyVault.Key.attributes.enabled
      description: Determines whether the object is enabled.
      type: Boolean
    - contextPath: AzureKeyVault.Key.attributes.created
      description: Creation time in UTC.
      type: Date
    - contextPath: AzureKeyVault.Key.attributes.updated
      description: Last updated time in UTC.
      type: Date
    - contextPath: AzureKeyVault.Key.attributes.recoveryLevel
      description: Reflects the deletion recovery level currently in effect for keys
        in the current vault. If it contains 'Purgeable' the key can be permanently
        deleted by a privileged user; otherwise, only the system can purge the key,
        at the end of the retention interval.
      type: String
    - contextPath: AzureKeyVault.Key.attributes.recoverableDays
      description: Soft Delete data retention days. Value should be >=7 and <=90 when
        softDelete enabled, otherwise 0.
      type: Number
  - arguments:
    - default: false
      description: The name of the Key Vault where the key resides in.
      isArray: false
      name: vault_name
      required: true
      secret: false
    - default: false
      description: Key name to delete.
      isArray: false
      name: key_name
      required: true
      secret: false
    deprecated: false
    description: Delete a key of any type from storage in Azure Key vault. This operation
      requires the keys/delete permission.
    execution: true
    name: azure-key-vault-key-delete
    outputs:
    - contextPath: AzureKeyVault.Key.recoveryId
      description: The url of the recovery object, used to identify and recover the
        deleted key.
      type: String
    - contextPath: AzureKeyVault.Key.deletedDate
      description: The time when the key was deleted, in UTC.
      type: Date
    - contextPath: AzureKeyVault.Key.key.kid
      description: Key identifier.
      type: String
    - contextPath: AzureKeyVault.Key.key.kty
      description: JsonWebKey Key Type.
      type: String
    - contextPath: AzureKeyVault.Key.key.key_ops
      description: Supported key operations.
      type: Unknown
    - contextPath: AzureKeyVault.Key.key.n
      description: RSA modulus.
      type: String
    - contextPath: AzureKeyVault.Key.key.e
      description: RSA public exponent.
      type: String
    - contextPath: AzureKeyVault.Key.attributes.enabled
      description: Determines whether the object is enabled.
      type: Boolean
    - contextPath: AzureKeyVault.Key.attributes.created
      description: Creation time in UTC.
      type: Number
    - contextPath: AzureKeyVault.Key.attributes.updated
      description: Last updated time in UTC.
      type: Number
    - contextPath: AzureKeyVault.Key.attributes.recoveryLevel
      description: Reflects the deletion recovery level currently in effect for keys
        in the current vault. If it contains 'Purgeable' the key can be permanently
        deleted by a privileged user; otherwise, only the system can purge the key,
        at the end of the retention interval.
      type: String
  - arguments:
    - default: false
      description: The name of the Key Vault where the secret resides in.
      isArray: false
      name: vault_name
      required: true
      secret: false
    - default: false
      description: Secret name.
      isArray: false
      name: secret_name
      required: true
      secret: false
    - default: false
      description: Secret version.If not specified, the latest version of the secret
        is returned.
      isArray: false
      name: secret_version
      required: false
      secret: false
    deprecated: false
    description: Get a specified secret from a given key vault. The GET operation
      is applicable to any secret stored in Azure Key Vault. This operation requires
      the secrets/get permission.
    execution: false
    name: azure-key-vault-secret-get
    outputs:
    - contextPath: AzureKeyVault.Secret.value
      description: Secret value.
      type: String
    - contextPath: AzureKeyVault.Secret.id
      description: Secret ID.
      type: String
    - contextPath: AzureKeyVault.Secret.attributes.enabled
      description: Determines whether the object is enabled.
      type: Bolean
    - contextPath: AzureKeyVault.Secret.attributes.created
      description: Creation time in UTC.
      type: Date
    - contextPath: AzureKeyVault.Secret.attributes.updated
      description: Last updated time in UTC.
      type: Date
    - contextPath: AzureKeyVault.Secret.attributes.recoveryLevel
      description: Reflects the deletion recovery level currently in effect for secrets
        in the current vault. If it contains 'Purgeable', the secret can be permanently
        deleted by a privileged user; otherwise, only the system can purge the secret,
        at the end of the retention interval.
      type: String
  - arguments:
    - default: false
      description: The name of the Key Vault where the secrets reside in.
      isArray: false
      name: vault_name
      required: true
      secret: false
    - default: false
      description: Limit on the number of secrets to return. Default value is 50.
      isArray: false
      name: limit
      required: false
      secret: false
    - default: false
      description: First index to retrieve from. Default value is 0.
      isArray: false
      name: offset
      required: false
      secret: false
    deprecated: false
    description: List secrets in a specified key vault. For a limit greater than 25,
      more than one API call will be required and the command might take longer time.
      This operation requires the secrets/list permission.
    execution: false
    name: azure-key-vault-secret-list
    outputs:
    - contextPath: AzureKeyVault.Secret.id
      description: Secret ID.
      type: String
    - contextPath: AzureKeyVault.Secret.attributes.enabled
      description: Determines whether the object is enabled.
      type: Bolean
    - contextPath: AzureKeyVault.Secret.attributes.nbf
      description: Not before date in UTC.
      type: Date
    - contextPath: AzureKeyVault.Secret.attributes.exp
      description: Expiry date in UTC.
      type: Date
    - contextPath: AzureKeyVault.Secret.attributes.created
      description: Creation time in UTC.
      type: Date
    - contextPath: AzureKeyVault.Secret.attributes.updated
      description: Last updated time in UTC.
      type: Date
    - contextPath: AzureKeyVault.Secret.attributes.recoveryLevel
      description: Reflects the deletion recovery level currently in effect for secrets
        in the current vault. If it contains 'Purgeable', the secret can be permanently
        deleted by a privileged user; otherwise, only the system can purge the secret,
        at the end of the retention interval.
      type: String
    - contextPath: AzureKeyVault.Secret.attributes.recoverableDays
      description: Soft Delete data retention days. Value should be >=7 and <=90 when
        softDelete enabled, otherwise 0.
      type: Number
  - arguments:
    - default: false
      description: The name of the Key Vault where the secret resides in.
      isArray: false
      name: vault_name
      required: true
      secret: false
    - default: false
      description: Secret name to delete.
      isArray: false
      name: secret_name
      required: true
      secret: false
    deprecated: false
    description: Delete a secret from a specified key vault. This operation requires
      the secrets/delete permission.
    execution: true
    name: azure-key-vault-secret-delete
    outputs:
    - contextPath: AzureKeyVault.Secret.recoveryId
      description: The URL of the recovery object, used to identify and recover the
        deleted secret.
      type: String
    - contextPath: AzureKeyVault.Secret.deletedDate
      description: The time when the secret was deleted, in UTC.
      type: Date
    - contextPath: AzureKeyVault.Secret.scheduledPurgeDate
      description: The time when the secret is scheduled to be purged, in UTC.
      type: Date
    - contextPath: AzureKeyVault.Secret.id
      description: Deleted secret ID.
      type: String
    - contextPath: AzureKeyVault.Secret.attributes.enabled
      description: Determines whether the object is enabled.
      type: Boolean
    - contextPath: AzureKeyVault.Secret.attributes.created
      description: Creation time in UTC.
      type: Date
    - contextPath: AzureKeyVault.Secret.attributes.updated
      description: Last updated time in UTC.
      type: Date
    - contextPath: AzureKeyVault.Secret.attributes.recoveryLevel
      description: Reflects the deletion recovery level currently in effect for secrets
        in the current vault.
      type: String
  - arguments:
    - default: false
      description: The name of the Key Vault where the certificate resides in.
      isArray: false
      name: vault_name
      required: true
      secret: false
    - default: false
      description: Certificate name.
      isArray: false
      name: certificate_name
      required: true
      secret: false
    - default: false
      description: The version of the certificate. If not specified, the latest version
        of the certificate is returned.
      isArray: false
      name: certificate_version
      required: false
      secret: false
    deprecated: false
    description: Gets information about a specific certificate. This operation requires
      the certificates/get permission.
    execution: false
    name: azure-key-vault-certificate-get
    outputs:
    - contextPath: AzureKeyVault.Certificate.id
      description: Certificate ID.
      type: String
    - contextPath: AzureKeyVault.Certificate.kid
      description: Key ID.
      type: String
    - contextPath: AzureKeyVault.Certificate.sid
      description: Secret ID.
      type: String
    - contextPath: AzureKeyVault.Certificate.x5t
      description: Thumbprint of the certificate.
      type: String
    - contextPath: AzureKeyVault.Certificate.cer
      description: CER contents of x509 certificate.
      type: String
    - contextPath: AzureKeyVault.Certificate.attributes.enabled
      description: Determines whether the object is enabled.
      type: Boolean
    - contextPath: AzureKeyVault.Certificate.attributes.exp
      description: Expiry date in UTC.
      type: Date
    - contextPath: AzureKeyVault.Certificate.attributes.created
      description: Creation time in UTC.
      type: Date
    - contextPath: AzureKeyVault.Certificate.attributes.updated
      description: Last updated time in UTC.
      type: Date
    - contextPath: AzureKeyVault.Certificate.attributes.recoveryLevel
      description: Reflects the deletion recovery level currently in effect for certificates
        in the current vault. If it contains 'Purgeable', the certificate can be permanently
        deleted by a privileged user; otherwise, only the system can purge the certificate,
        at the end of the retention interval.
      type: String
    - contextPath: AzureKeyVault.Certificate.policy
      description: The management policy.
      type: Unknown
  - arguments:
    - default: false
      description: The name of the Key Vault where the certificate reside in.
      isArray: false
      name: vault_name
      required: true
      secret: false
    - default: false
      description: Limit on the number of certificates to return. Default value is
        50.
      isArray: false
      name: limit
      required: false
      secret: false
    - default: false
      description: First index to retrieve from. Default value is 0.
      isArray: false
      name: offset
      required: false
      secret: false
    deprecated: false
    description: List certificates in a specified key vault. For a limit greater than
      25, more than one API call will be required and the command might take longer
      time. This operation requires the certificates/list permission.
    execution: false
    name: azure-key-vault-certificate-list
    outputs:
    - contextPath: AzureKeyVault.Certificate.id
      description: Certificate ID.
      type: String
    - contextPath: AzureKeyVault.Certificate.x5t
      description: Thumbprint of the certificate.
      type: String
    - contextPath: AzureKeyVault.Certificate.attributes.enabled
      description: Determines whether the object is enabled.
      type: Boolean
    - contextPath: AzureKeyVault.Certificate.attributes.created
      description: Creation time in UTC.
      type: Date
    - contextPath: AzureKeyVault.Certificate.attributes.updated
      description: Last updated time in UTC.
      type: Date
  - arguments:
    - default: false
      description: The name of the Key Vault where the secret resides in.
      isArray: false
      name: vault_name
      required: true
      secret: false
    - default: false
      description: The name of the certificate to retrieve the policy from.
      isArray: false
      name: certificate_name
      required: true
      secret: false
    deprecated: false
    description: Get the policy of the specified certificate.This operation requires
      the certificates/get permission.
    execution: false
    name: azure-key-vault-certificate-policy-get
    outputs:
    - contextPath: AzureKeyVault.CertificatePolicy.id
      description: Policy ID.
      type: String
    - contextPath: AzureKeyVault.CertificatePolicy.key_props
      description: Properties of the key backing a certificate.
      type: Unknown
    - contextPath: AzureKeyVault.CertificatePolicy.x509_props
      description: Properties of the X509 component of a certificate.
      type: Unknown
    - contextPath: AzureKeyVault.CertificatePolicy.lifetime_actions
      description: Actions that will be performed by Key Vault over the lifetime of
        a certificate.
      type: Unknown
    - contextPath: AzureKeyVault.CertificatePolicy.issuer
      description: Parameters for the issuer of the X509 component of a certificate.
      type: Unknown
    - contextPath: AzureKeyVault.CertificatePolicy.attributes.enabled
      description: Determines whether the object is enabled.
      type: Boolean
    - contextPath: AzureKeyVault.CertificatePolicy.attributes.created
      description: Creation time in UTC.
      type: Date
    - contextPath: AzureKeyVault.CertificatePolicy.attributes.updated
      description: Last updated time in UTC.
      type: Date
  dockerimage: demisto/crypto:1.0.0.56396
  feed: false
  isfetch: false
  longRunning: false
  longRunningPort: false
  runonce: false
  script: '-'
  subtype: python3
  type: python
tests:
- No tests (auto formatted)
fromversion: 5.5.0<|MERGE_RESOLUTION|>--- conflicted
+++ resolved
@@ -1,19 +1,14 @@
 category: Authentication & Identity Management
 commonfields:
-  id: AzureKeyVault Dev
+  id: AzureKeyVault
   version: -1
 configuration:
 - display: Client ID
   name: client_id
   required: false
   type: 0
-- displaypassword: Client Secret
-  hiddenusername: true
-<<<<<<< HEAD
-  name: credentials
-=======
-  name: credentinals
->>>>>>> 8e8b6e59
+- display: Client Secret
+  name: client_secret
   required: false
   type: 9
 - display: Tenant ID
@@ -79,8 +74,8 @@
   type: 8
 description: Use the Azure Key Vault integration to safeguard and manage cryptographic
   keys and secrets used by cloud applications and services.
-display: Azure Key Vault Dev
-name: AzureKeyVault Dev
+display: Azure Key Vault
+name: AzureKeyVault
 script:
   commands:
   - arguments:
