--- conflicted
+++ resolved
@@ -964,11 +964,7 @@
     description: Run this command if for some reason you need to rerun the authentication process.
     execution: false
     name: azure-key-vault-auth-reset
-<<<<<<< HEAD
-  dockerimage: demisto/crypto:1.0.0.80214
-=======
   dockerimage: demisto/crypto:1.0.0.83343
->>>>>>> 51ee7d33
   runonce: false
   script: '-'
   subtype: python3
