--- conflicted
+++ resolved
@@ -1119,13 +1119,6 @@
     - contextPath: AzureKeyVault.CertificatePolicy.attributes.updated
       description: Last updated time in UTC.
       type: Date
-<<<<<<< HEAD
-  - deprecated: false
-    description: Run this command if for some reason you need to rerun the authentication process.
-    execution: false
-    name: azure-key-vault-auth-reset
-  dockerimage: demisto/crypto:1.0.0.61689
-=======
   - name: azure-key-vault-subscriptions-list
     description: List all subscriptions for a tenant.
     outputs:
@@ -1179,7 +1172,6 @@
     - contextPath: AzureKeyVault.ResourceGroup.properties.provisioningState
       description: Resource group provisioning state.
   dockerimage: demisto/crypto:1.0.0.63672
->>>>>>> c2873a45
   feed: false
   isfetch: false
   longRunning: false
