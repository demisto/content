Use the Azure Key Vault integration to safeguard and manage cryptographic keys and secrets used by cloud applications and services.
This integration was integrated and tested with version 2022-07-01 of AzureKeyVault.

## Configure Azure Key Vault on Cortex XSOAR

1. Navigate to **Settings** > **Integrations** > **Servers & Services**.
2. Search for Azure Key Vault.
3. Click **Add instance** to create and configure a new integration instance.

<<<<<<< HEAD
    | **Parameter** | **Required** |
    | --- | --- |
    | Client ID | False |
    | Client Secret | False |
    | Tenant ID | True |
    | Certificate Thumbprint | False |
    | Private Key | False |
    | Use Azure Managed Identities | False |
    | Azure Managed Identities Client ID | False |
    | Default Subscription ID | True |
    | Default Resource Group Name |True |
    | Fetches credentials | False |
    | Key Vault names - comma seperated list of Key Vaults to fetch secrets from. | False |
    | Secret names - comma seperated list of secrets to fetch. | False |
    | Trust any certificate (not secure) | False |
    | Use system proxy settings | False |

4. Click **Test** to validate the URLs, token, and connection.
=======
    | **Parameter**                                                               | **Required** |
    |-----------------------------------------------------------------------------|--------------|
    | Azure Cloud                                                                 | False        |
    | Client ID                                                                   | False        |
    | Client Secret                                                               | False        |
    | Tenant ID                                                                   | True         |
    | Certificate Thumbprint                                                      | False        |
    | Private Key                                                                 | False        |
    | Use Azure Managed Identities                                                | False        |
    | Azure Managed Identities Client ID                                          | False        |
    | Subscription ID                                                             | True         |
    | Resource Group Name                                                         | True         |
    | Fetches credentials                                                         | False        |
    | Key Vault names - comma-separated list of Key Vaults to fetch secrets from. | False        |
    | Secret names - comma-separated list of secrets to fetch.                    | False        |
    | Trust any certificate (not secure)                                          | False        |
    | Use system proxy settings                                                   | False        |

4. Azure cloud options

    | Azure Cloud | Description                                                              |
    |-------------|--------------------------------------------------------------------------|
    | Worldwide   | The publicly accessible Azure Cloud                                      |
    | US GCC      | Azure cloud for the USA Government Cloud Community (GCC)                 |
    | US GCC-High | Azure cloud for the USA Government Cloud Community High (GCC-High)       |
    | DoD         | Azure cloud for the USA Department of Defense (DoD)                      |
    | Germany     | Azure cloud for the German Government                                    |
    | China       | Azure cloud for the Chinese Government                                   |

5. Click **Test** to validate the URLs, token, and connection.

>>>>>>> 15259476
## Commands

You can execute these commands from the Cortex XSOAR CLI, as part of an automation, or in a playbook.
After you successfully execute a command, a DBot message appears in the War Room with the command details.

### azure-key-vault-create-update

***
Create or update a key vault in the specified subscription. If the Key Vault exists, the updated properties will overwrite the existing ones. Please use azure-key-vault-access-policy-update command if you wish to update the access policy of an existing Key Vault.


#### Base Command

`azure-key-vault-create-update`

#### Input

| **Argument Name** | **Description** | **Required** |
| --- | --- | --- |
| vault_name | Key Vault name. | Required | 
| location | Key Vault supported Azure location. The location cannot be changed after the Key Vault is created. Default value is 'westus'. Possible values are: northcentralus, eastus, northeurope, westeurope, eastasia, southeastasia, eastus2, centralus, southcentralus, westus, japaneast, japanwest, australiaeast, australiasoutheast, brazilsouth, centralindia, southindia, westindia, canadacentral, canadaeast, uksouth, ukwest, westcentralus, westus2, koreacentral, francecentral, australiacentral, uaenorth, southafricanorth, switzerlandnorth, germanywestcentral, norwayeast, westus3, jioindiawest. | Optional | 
| sku_name | Specify whether the key vault is a standard vault or a premium vault. Default value is 'standard'. Possible values are: standard, premium. | Optional | 
| object_id | The object ID of a user, service principal or security group in the Azure Active Directory tenant for the vault. The object ID must be unique for the list of access policies: Any change in the access policy regards that object ID, will override the exists one. To retrieve it navigate in the Azure Portal to App registrations &gt; your registered application &gt; click on manage application in local directory &gt; copy Object ID property. | Required | 
| keys | Permissions to keys. If the Key Vault exists, you must supply the previous keys' permissions in order to keep them unchanged. Access policy property. Default value is [get,list,create,update,import,delete,backup,restore,recover]. . Possible values are: get, list, create, update, import, delete, backup, restore, recover, decrypt, encrypt, unwrapKey, wrapKey, verify, sign, purge. | Optional | 
| secrets | Permissions to secrets. If the Key Vault exists, you must supply the previous secrets' permissions in order to keep them unchanged. Access policy property. Default value is [get,list,set,delete,backup,restore,recover]. Possible values are: get, list, set, delete, recover, backup, restore, purge. | Optional | 
| certificates | Permissions to certificates. If the Key Vault exists, you must supply the previous certificate's permissions in order to keep them unchanged. Access policy property. Default value is [get,list,update,create,import,delete,recover,backup,restore,managecontacts,manageissuers,getissuers,listissuers,setissuers,deleteissuers]. Possible values are: get, list, update, create, import, delete, recover, backup, restore, managecontacts, manageissuers, getissuers, listissuers, setissuers, deleteissuers, purge. | Optional | 
| storage | Permissions to storage accounts. If the Key Vault exists, you must supply the previous storage's permissions in order to keep them unchanged. Access policy property. Default value is [get,list,set,delete,backup,restore,recover]. Possible values are: get, list, delete, set, update, regeneratekey, getsas, listsas, deletesas, setsas, recover, backup, restore, purge. | Optional | 
| enabled_for_deployment | Specifies whether Azure Virtual Machines are permitted to retrieve certificates stored as secrets from the key vault. If the Key Vault exists, you must supply the previous value in order to keep it the same. Default value is True. Possible values are: true, false. | Optional | 
| enabled_for_disk_encryption | Specifies whether Azure Disk Encryption is permitted to retrieve secrets from the vault and unwrap keys.If the Key Vault exists, you must supply the previous value in order to keep it the same. Default value is True. Possible values are: true, false. | Optional | 
| enabled_for_template_deployment | Specifies whether Azure Resource Manager is permitted to retrieve secrets from the key vault. If the Key Vault exists, you must supply the previous value in order to keep it the same. Default value is True. Possible values are: true, false. | Optional | 
| default_action | The default action when no rule from ip_rules and from vnet_subnet_id match. For example, If no ip_rules and vnet_subnet_id arguments are supplied, the access to the key vault from any IP address or virtual network will be according to the default_action value. If you wish to allow access only from specific virtual network or IP address, use the ip_rules or the  vnet_subnet_id arguments. This is only used after the bypass property has been evaluated. Network acl property. Possible values are: Allow, Deny. | Optional | 
| bypass | Tells what traffic can bypass network rules. This can be 'AzureServices' or 'None'. For example, use 'AzureServices' if you wish to give azure services access to key vault, although the default action is 'Deny' or the access for a specific IP address. Network acl property. Default value is 'AzureServices'. Possible values are: AzureServices, None. | Optional | 
| vnet_subnet_id | Allow accessibility of a vault from a specific virtual network. This argument must be the full resource ID of a virtual network subnet. For example, for the subnet ID "/subscriptions/subid/resourceGroups/rg1/providers/Microsoft.Network/virtualNetworks/test-vnet/subnets/subnet1", you allow access to the Key Vault from subnet1. Network acl property. | Optional | 
| ignore_missing_vnet_service_endpoint | Specifies whether the Network Resource Provider will ignore the check if parent subnet has serviceEndpoints configured.  This allows the configuration for the Key Vault to complete without error before the configuration to the virtual network's subnet is complete. Once the subnet configuration is complete, the Cosmos account will then be accessible through the configured subnet. Network Acl property. Possible values are: . Default is True. | Optional | 
| ip_rules | The list of IP address rules. Each rule governing the accessibility of a vault from a specific IP address or IP range. It can be a simple IP address "124.56.78.91" or "124.56.78.0/24" -  all addresses that start with 124.56.78. For example, for the IP addresses list: "124.56.78.91,124.56.78.92", you can access the Key Vault from "124.56.78.91" or "124.56.78.92" IP addresses. Network acl property. |
|subscription_id| The subscription ID. Note: This argument will override the instance parameter ‘Subscription ID'.| Optional|
resource_group_name|The resource group name. Note: This argument will override the instance parameter ‘Resource Group Name'.|Optional|



#### Context Output

| **Path** | **Type** | **Description** |
| --- | --- | --- |
| AzureKeyVault.KeyVault.id | String | Resource ID. | 
| AzureKeyVault.KeyVault.name | String | Key Vault name. | 
| AzureKeyVault.KeyVault.type | String | Resource type in Azure. | 
| AzureKeyVault.KeyVault.location | String | Key Vault location. | 
| AzureKeyVault.KeyVault.properties.sku.family | String | SKU family name. | 
| AzureKeyVault.KeyVault.properties.sku.name | String | SKU name to specify whether the key vault is a standard vault or a premium vault. | 
| AzureKeyVault.KeyVault.properties.tenantId | String | The Azure Active Directory tenant ID that should be used for authenticating requests to the key vault. | 
| AzureKeyVault.KeyVault.properties.accessPolicies.tenantId | String | The Azure Active Directory tenant ID that should be used for authenticating requests to the key vault. | 
| AzureKeyVault.KeyVault.properties.accessPolicies.objectId | String | The object ID of a user, service principal or security group in the Azure Active Directory tenant for the vault. The object ID must be unique for the list of access policies. | 
| AzureKeyVault.KeyVault.properties.accessPolicies.permissions.keys | Unknown | Permissions to keys. | 
| AzureKeyVault.KeyVault.properties.accessPolicies.permissions.secrets | Unknown | Permissions to secrets. | 
| AzureKeyVault.KeyVault.properties.accessPolicies.permissions.certificates | Unknown | Permissions to certificates. | 
| AzureKeyVault.KeyVault.properties.enabledForDeployment | Boolean | Property to specify whether Azure Virtual Machines are permitted to retrieve certificates stored as secrets from the key vault. | 
| AzureKeyVault.KeyVault.properties.enabledForDiskEncryption | Boolean | Property to specify whether Azure Disk Encryption is permitted to retrieve secrets from the vault and unwrap keys. | 
| AzureKeyVault.KeyVault.properties.enabledForTemplateDeployment | Boolean | Property to specify whether Azure Resource Manager is permitted to retrieve secrets from the key vault. | 
| AzureKeyVault.KeyVault.properties.vaultUri | String | The URI of the vault for performing operations on keys and secrets. |
| AzureKeyVault.KeyVault.properties.provisioningState | String | The current provisioning state. |

#### Command Example

```!azure-key-vault-create-update object_id=YOUR_OBJECT_ID vault_name=xsoar-test-285 keys=create,decrypt```

#### Context Example

```json
{
    "AzureKeyVault": {
        "KeyVault": {
            "id": "/subscriptions/SUBSCRIPTION_ID/resourceGroups/test-group/providers/Microsoft.KeyVault/vaults/xsoar-test-285",
            "location": "westus",
            "name": "xsoar-test-285",
            "properties": {
                "accessPolicies": [
                    {
                        "objectId": "YOUR_OBJECT_ID",
                        "permissions": {
                            "certificates": [
                                "get",
                                "list",
                                "update",
                                "create",
                                "import",
                                "delete",
                                "recover",
                                "backup",
                                "restore",
                                "managecontacts",
                                "manageissuers",
                                "getissuers",
                                "listissuers",
                                "setissuers",
                                "deleteissuers"
                            ],
                            "keys": [
                                "create",
                                "decrypt"
                            ],
                            "secrets": [
                                "get",
                                "list",
                                "set",
                                "delete",
                                "recover",
                                "backup",
                                "restore"
                            ],
                            "storage": [
                                "get",
                                "list",
                                "delete",
                                "set",
                                "update",
                                "regeneratekey",
                                "getsas",
                                "listsas"
                            ]
                        },
                        "tenantId": "YOUR_TENANT_ID"
                    }
                ],
                "enableSoftDelete": true,
                "enabledForDeployment": true,
                "enabledForDiskEncryption": true,
                "enabledForTemplateDeployment": true,
                "provisioningState": "Succeeded",
                "sku": {
                    "family": "A",
                    "name": "standard"
                },
                "tenantId": "YOUR_TENANT_ID",
                "vaultUri": "https://xsoar-test-285.vault.azure.net/"
            },
            "tags": {},
            "type": "Microsoft.KeyVault/vaults"
        }
    }
}
```

#### Human Readable Output

>### xsoar-test-285 Information
>
>|Id|Name|Type|Location|
>|---|---|---|---|
>| /subscriptions/SUBSCRIPTION_ID/resourceGroups/test-group/providers/Microsoft.KeyVault/vaults/xsoar-test-285 | xsoar-test-285 | Microsoft.KeyVault/vaults | westus |


### azure-key-vault-delete

***
Delete the specified key vault.


#### Base Command

`azure-key-vault-delete`

#### Input

| **Argument Name** | **Description** | **Required** |
| --- | --- | --- |
| vault_name | Key Vault name to delete. | Required | 
|subscription_id| The subscription ID. Note: This argument will override the instance parameter ‘Subscription ID'.|Optional
|resource_group_name| The resource group name. Note: This argument will override the instance parameter ‘Resource Group Name'.|Optional


#### Context Output

There is no context output for this command.

#### Command Example

```!azure-key-vault-delete vault_name=xsoar-test-262```

#### Human Readable Output

>Deleted Key Vault xsoar-test-262 successfully.

### azure-key-vault-get

***
Get the specified key vault.


#### Base Command

`azure-key-vault-get`

#### Input

| **Argument Name** | **Description** | **Required** |
| --- | --- | --- |
| vault_name | Key Vault name. | Required | 
|subscription_id|The subscription ID. Note: This argument will override the instance parameter ‘Subscription ID'.|Optional|
resource_group_name| The resource group name. Note: This argument will override the instance parameter ‘Resource Group Name'.|Optional|


#### Context Output

| **Path** | **Type** | **Description** |
| --- | --- | --- |
| AzureKeyVault.KeyVault.id | String | Resource ID. | 
| AzureKeyVault.KeyVault.name | String | Key Vault name. | 
| AzureKeyVault.KeyVault.type | String | Resource type in Azure. | 
| AzureKeyVault.KeyVault.location | String | Key Vault location. | 
| AzureKeyVault.KeyVault.properties.sku.family | String | SKU family name. | 
| AzureKeyVault.KeyVault.properties.sku.name | String | SKU name to specify whether the key vault is a standard vault or a premium vault. | 
| AzureKeyVault.KeyVault.properties.tenantId | String | The Azure Active Directory tenant ID that should be used for authenticating requests to the key vault. | 
| AzureKeyVault.KeyVault.properties.accessPolicies.tenantId | String | The Azure Active Directory tenant ID that should be used for authenticating requests to the key vault. | 
| AzureKeyVault.KeyVault.properties.accessPolicies.objectId | String | The object ID of a user, service principal or security group in the Azure Active Directory tenant for the vault. The object ID must be unique for the list of access policies. | 
| AzureKeyVault.KeyVault.properties.accessPolicies.permissions.keys | Unknown | Permissions to keys. | 
| AzureKeyVault.KeyVault.properties.accessPolicies.permissions.secrets | Unknown | Permissions to secrets. | 
| AzureKeyVault.KeyVault.properties.accessPolicies.permissions.certificates | Unknown | Permissions to certificates. | 
| AzureKeyVault.KeyVault.properties.enabledForDeployment | Boolean | Property to specify whether Azure Virtual Machines are permitted to retrieve certificates stored as secrets from the key vault. | 
| AzureKeyVault.KeyVault.properties.enabledForDiskEncryption | Boolean | Property to specify whether Azure Disk Encryption is permitted to retrieve secrets from the vault and unwrap keys. | 
| AzureKeyVault.KeyVault.properties.enabledForTemplateDeployment | Boolean | Property to specify whether Azure Resource Manager is permitted to retrieve secrets from the key vault. | 
| AzureKeyVault.KeyVault.properties.enableSoftDelete | Boolean | Property to specify whether the 'soft delete' functionality is enabled for this key vault. If it's not set to any value\(true or false\) when creating new key vault, it will be set to true by default. Once set to true, it cannot be reverted to false. | 
| AzureKeyVault.KeyVault.properties.vaultUri | String | The URI of the vault for performing operations on keys and secrets. This property is readonly. | 


#### Command Example

```!azure-key-vault-get vault_name=xsoar-test-vault```

#### Context Example

```json
{
    "AzureKeyVault": {
        "KeyVault": {
            "id": "/subscriptions/SUBSCRIPTION_ID/resourceGroups/test-group/providers/Microsoft.KeyVault/vaults/xsoar-test-vault",
            "location": "eastus",
            "name": "xsoar-test-vault",
            "properties": {
                "accessPolicies": [
                    {
                        "objectId": "YOUR_OBJECT_ID",
                        "permissions": {
                            "certificates": [
                                "Get",
                                "List",
                                "Update",
                                "Create",
                                "Import",
                                "Delete",
                                "Recover",
                                "Backup",
                                "Restore",
                                "ManageContacts",
                                "ManageIssuers",
                                "GetIssuers",
                                "ListIssuers",
                                "SetIssuers",
                                "DeleteIssuers",
                                "Purge"
                            ],
                            "keys": [
                                "Get",
                                "List",
                                "Update",
                                "Create",
                                "Import",
                                "Delete",
                                "Recover",
                                "Backup",
                                "Restore",
                                "Decrypt",
                                "Encrypt",
                                "UnwrapKey",
                                "WrapKey",
                                "Verify",
                                "Sign",
                                "Purge"
                            ],
                            "secrets": [
                                "Get",
                                "List",
                                "Set",
                                "Delete",
                                "Recover",
                                "Backup",
                                "Restore",
                                "Purge"
                            ]
                        },
                        "tenantId": "YOUR_TENANT_ID"
                    }
                ],
                "enableRbacAuthorization": false,
                "enableSoftDelete": true,
                "enabledForDeployment": false,
                "enabledForDiskEncryption": false,
                "enabledForTemplateDeployment": false,
                "provisioningState": "Succeeded",
                "sku": {
                    "family": "A",
                    "name": "Standard"
                },
                "softDeleteRetentionInDays": 90,
                "tenantId": "YOUR_TENANT_ID",
                "vaultUri": "https://xsoar-test-vault.vault.azure.net/"
            },
            "tags": {},
            "type": "Microsoft.KeyVault/vaults"
        }
    }
}
```

#### Human Readable Output

>### xsoar-test-vault Information
>
>|Id|Name|Type|Location|
>|---|---|---|---|
>| /subscriptions/SUBSCRIPTION_ID/resourceGroups/test-group/providers/Microsoft.KeyVault/vaults/xsoar-test-vault | xsoar-test-vault | Microsoft.KeyVault/vaults | eastus |


### azure-key-vault-list

***
The List operation gets information about the vaults associated with the subscription. For a limit greater than 25, more than one API call will be required and the command might take longer time.


#### Base Command

`azure-key-vault-list`

#### Input

| **Argument Name** | **Description** | **Required** |
| --- | --- | --- |
| limit | Limit on the number of keys vaults to return. Default value is 50. | Optional | 
| offset | First index to retrieve from. Default value is 0. | Optional | 
|subscription_id| The subscription ID. Note: This argument will override the instance parameter ‘Subscription ID'.|Optional|


#### Context Output

| **Path** | **Type** | **Description** |
| --- | --- | --- |
| AzureKeyVault.KeyVault.id | String | Resource ID. | 
| AzureKeyVault.KeyVault.name | String | Key Vault name. | 
| AzureKeyVault.KeyVault.type | String | Resource type in Azure. | 
| AzureKeyVault.KeyVault.location | String | Key Vault location. | 
| AzureKeyVault.KeyVault.properties.sku.family | String | SKU family name. | 
| AzureKeyVault.KeyVault.properties.sku.name | String | SKU name to specify whether the key vault is a standard vault or a premium vault. | 
| AzureKeyVault.KeyVault.properties.tenantId | String | The Azure Active Directory tenant ID that should be used for authenticating requests to the key vault. | 
| AzureKeyVault.KeyVault.properties.accessPolicies.tenantId | String | The Azure Active Directory tenant ID that should be used for authenticating requests to the key vault. | 
| AzureKeyVault.KeyVault.properties.accessPolicies.objectId | String | The object ID of a user, service principal or security group in the Azure Active Directory tenant for the vault. The object ID must be unique for the list of access policies. | 
| AzureKeyVault.KeyVault.properties.accessPolicies.permissions.keys | Unknown | Permissions to keys. | 
| AzureKeyVault.KeyVault.properties.accessPolicies.permissions.secrets | Unknown | Permissions to secrets. | 
| AzureKeyVault.KeyVault.properties.accessPolicies.permissions.certificates | Unknown | Permissions to certificates. | 
| AzureKeyVault.KeyVault.properties.enabledForDeployment | Boolean | Property to specify whether Azure Virtual Machines are permitted to retrieve certificates stored as secrets from the key vault. | 
| AzureKeyVault.KeyVault.properties.enabledForDiskEncryption | Boolean | Property to specify whether Azure Disk Encryption is permitted to retrieve secrets from the vault and unwrap keys. | 
| AzureKeyVault.KeyVault.properties.enabledForTemplateDeployment | Boolean | Property to specify whether Azure Resource Manager is permitted to retrieve secrets from the key vault. | 
| AzureKeyVault.KeyVault.properties.enableSoftDelete | Boolean | Property to specify whether the 'soft delete' functionality is enabled for this key vault. If it's not set to any value\(true or false\) when creating new key vault, it will be set to true by default. Once set to true, it cannot be reverted to false. | 
| AzureKeyVault.KeyVault.properties.vaultUri | String | The URI of the vault for performing operations on keys and secrets.  | 


#### Command Example

```!azure-key-vault-list limit=1```

#### Context Example

```json
{
    "AzureKeyVault": {
        "KeyVault": {
            "id": "/subscriptions/SUBSCRIPTION_ID/resourceGroups/test-group/providers/Microsoft.KeyVault/vaults/xsoar-test-265",
            "location": "eastasia",
            "name": "xsoar-test-265",
            "properties": {
                "accessPolicies": [
                    {
                        "objectId": "YOUR_OBJECT_ID",
                        "permissions": {
                            "certificates": [
                                "get",
                                "list",
                                "update",
                                "create",
                                "import",
                                "delete",
                                "recover",
                                "backup",
                                "restore",
                                "managecontacts",
                                "manageissuers",
                                "getissuers",
                                "listissuers",
                                "setissuers",
                                "deleteissuers"
                            ],
                            "keys": [
                                "get",
                                "list",
                                "update",
                                "create",
                                "import",
                                "delete",
                                "recover",
                                "backup",
                                "restore",
                                "decrypt"
                            ],
                            "secrets": [
                                "get",
                                "list",
                                "set",
                                "delete",
                                "recover",
                                "backup",
                                "restore"
                            ],
                            "storage": [
                                "get",
                                "list",
                                "delete",
                                "set",
                                "update",
                                "regeneratekey",
                                "getsas",
                                "listsas"
                            ]
                        },
                        "tenantId": "YOUR_TENANT_ID"
                    }
                ],
                "enableSoftDelete": true,
                "enabledForDeployment": true,
                "enabledForDiskEncryption": true,
                "enabledForTemplateDeployment": true,
                "provisioningState": "Succeeded",
                "sku": {
                    "family": "A",
                    "name": "standard"
                },
                "tenantId": "YOUR_TENANT_ID",
                "vaultUri": "https://xsoar-test-265.vault.azure.net/"
            },
            "tags": {},
            "type": "Microsoft.KeyVault/vaults"
        }
    }
}
```

#### Human Readable Output

>### Key Vaults List
>
>|Id|Name|Type|Location|
>|---|---|---|---|
>| /subscriptions/SUBSCRIPTION_ID/resourceGroups/test-group/providers/Microsoft.KeyVault/vaults/xsoar-test-265 | xsoar-test-265 | Microsoft.KeyVault/vaults | eastasia |


### azure-key-vault-access-policy-update

***
Update access policies in a key vault in the specified subscription. The update regards only the access policy for the specified object ID.


#### Base Command

`azure-key-vault-access-policy-update`

#### Input

| **Argument Name** | **Description** | **Required** |
| --- | --- | --- |
| vault_name | The name of the Key Vault to update it's access policy. | Required | 
| operation_kind | The name of the operation to do on the vault's access policy. Supports three operations: add,remove,replace. For example, to add get, list permissions to the current secret permissions, use operation_kind=add and secrets=get,list. Possible values are: add, remove, replace. | Required | 
| object_id | The object ID of a user, service principal or security group in the Azure Active Directory tenant for the vault. The update regards only the access policy for the specified object ID. | Required | 
| keys | Permissions to keys. Possible values are: encrypt, decrypt, wrapKey, unwrapKey, sign, verify, get, list, create, update, import, delete, backup, restore, recover, purge. | Optional | 
| secrets | Permissions to secrets. Possible values are: get, list, set, delete, backup, restore, recover, purge. | Optional | 
| certificates | Permissions to certificates. Possible values are: get, list, delete, create, import, update, managecontacts, getissuers, listissuers, setissuers, deleteissuers, manageissuers, recover, purge. | Optional | 
| storage | Permissions to storage accounts. Possible values are: get, list, delete, set, update, regeneratekey, getsas, listsas, deletesas, setsas, recover, backup, restore, purge. | Optional |
|subscription_id|The subscription ID. Note: This argument will override the instance parameter ‘Subscription ID'.|Optional
|resource_group_name| The resource group name. Note: This argument will override the instance parameter ‘Resource Group Name'.|Optional


#### Context Output

| **Path** | **Type** | **Description** |
| --- | --- | --- |
| AzureKeyVault.VaultAccessPolicy.id | String | Resource ID. | 
| AzureKeyVault.VaultAccessPolicy.type | String | Resource type in Azure. | 
| AzureKeyVault.VaultAccessPolicy.properties.accessPolicies.tenantId | String | The Azure Active Directory tenant ID that should be used for authenticating requests to the key vault. | 
| AzureKeyVault.VaultAccessPolicy.properties.accessPolicies.objectId | String | The object ID of a user, service principal or security group in the Azure Active Directory tenant for the vault. The object ID must be unique for the list of access policies. | 
| AzureKeyVault.VaultAccessPolicy.properties.accessPolicies.permissions.keys | Unknown | Permissions to keys. | 
| AzureKeyVault.VaultAccessPolicy.properties.accessPolicies.permissions.secrets | Unknown | Permissions to secrets. | 
| AzureKeyVault.VaultAccessPolicy.properties.accessPolicies.permissions.certificates | Unknown | Permissions to certificates. | 


#### Command Example

```!azure-key-vault-access-policy-update object_id=YOUR_OBJECT_ID operation_kind=add vault_name=xsoar-test-285 keys=import,list```

#### Context Example

```json
{
    "AzureKeyVault": {
        "VaultAccessPolicy": {
            "id": "/subscriptions/SUBSCRIPTION_ID/resourceGroups/test-group/providers/Microsoft.KeyVault/vaults/xsoar-test-285/accessPolicies/",
            "properties": {
                "accessPolicies": [
                    {
                        "objectId": "YOUR_OBJECT_ID",
                        "permissions": {
                            "certificates": [
                                "get",
                                "list",
                                "update",
                                "create",
                                "import",
                                "delete",
                                "recover",
                                "backup",
                                "restore",
                                "managecontacts",
                                "manageissuers",
                                "getissuers",
                                "listissuers",
                                "setissuers",
                                "deleteissuers"
                            ],
                            "keys": [
                                "create",
                                "decrypt",
                                "import",
                                "list"
                            ],
                            "secrets": [
                                "get",
                                "list",
                                "set",
                                "delete",
                                "recover",
                                "backup",
                                "restore"
                            ],
                            "storage": [
                                "get",
                                "list",
                                "delete",
                                "set",
                                "update",
                                "regeneratekey",
                                "getsas",
                                "listsas"
                            ]
                        },
                        "tenantId": "YOUR_TENANT_ID"
                    }
                ]
            },
            "type": "Microsoft.KeyVault/vaults/accessPolicies"
        }
    }
}
```

#### Human Readable Output

>### xsoar-test-285 Updated Access Policy
>
>|Id|Type|
>|---|---|
>| /subscriptions/SUBSCRIPTION_ID/resourceGroups/test-group/providers/Microsoft.KeyVault/vaults/xsoar-test-285/accessPolicies/ | Microsoft.KeyVault/vaults/accessPolicies |


### azure-key-vault-key-get

***
Get the public part of a stored key. This operation requires the keys/get permission.


#### Base Command

`azure-key-vault-key-get`

#### Input

| **Argument Name** | **Description** | **Required** |
| --- | --- | --- |
| vault_name | The name of the Key Vault where the key resides in. | Required | 
| key_name | Key name. | Required | 
| key_version | Adding the version parameter retrieves a specific version of a key. This URI fragment is optional. If not specified, the latest version of the key is returned. | Optional | 


#### Context Output

| **Path** | **Type** | **Description** |
| --- | --- | --- |
| AzureKeyVault.Key.key.kid | String | Key identifier. | 
| AzureKeyVault.Key.key.kty | String | JsonWebKey Key Type. | 
| AzureKeyVault.Key.key.key_ops | Unknown | Supported key operations. | 
| AzureKeyVault.Key.key.n | String | RSA modulus. | 
| AzureKeyVault.Key.key.e | String | RSA public exponent. | 
| AzureKeyVault.Key.attributes.enabled | Boolean | Determines whether the object is enabled. | 
| AzureKeyVault.Key.attributes.created | Date | Creation time in UTC. | 
| AzureKeyVault.Key.attributes.updated | Date | Last updated time in UTC. | 
| AzureKeyVault.Key.attributes.recoveryLevel | Unknown | Reflects the deletion recovery level currently in effect for keys in the current vault. If it contains 'Purgeable' the key can be permanently deleted by a privileged user; otherwise, only the system can purge the key, at the end of the retention interval. | 


#### Command Example

```!azure-key-vault-key-get key_name=test-key-1 vault_name=xsoar-test-vault```

#### Context Example

```json
{
    "AzureKeyVault": {
        "Key": {
            "attributes": {
                "created": "2021-08-11T12:03:16",
                "enabled": true,
                "recoverableDays": 90,
                "recoveryLevel": "Recoverable+Purgeable",
                "updated": "2021-08-11T12:03:16"
            },
            "key": {
                "e": "AQAB",
                "key_ops": [
                    "sign",
                    "verify",
                    "wrapKey",
                    "unwrapKey",
                    "encrypt",
                    "decrypt"
                ],
                "kid": "https://xsoar-test-vault.vault.azure.net/keys/test-key-1/KEY_VERSION",
                "kty": "RSA",
                "n": "XXX-XXXX-XXX"
            },
            "key_vault_name": "xsoar-test-vault",
            "tags": {}
        }
    }
}
```

#### Human Readable Output

>### test-key-1 Information
>
>|Key Id|Enabled|Json Web Key Type|Key Operations|Create Time|Update Time|
>|---|---|---|---|---|---|
>| <https://xsoar-test-vault.vault.azure.net/keys/test-key-1/KEY_VERSION> | true | RSA | sign,<br/>verify,<br/>wrapKey,<br/>unwrapKey,<br/>encrypt,<br/>decrypt | 2021-08-11T12:03:16 | 2021-08-11T12:03:16 |


### azure-key-vault-key-list

***
List keys in the specified vault. For a limit greater than 25, more than one API call will be required and the command might take longer time. This operation requires the keys/list permission.


#### Base Command

`azure-key-vault-key-list`

#### Input

| **Argument Name** | **Description** | **Required** |
| --- | --- | --- |
| vault_name | The name of the Key Vault where the keys reside in. | Required | 
| limit | Limit on the number of keys to return. Default value is 50. Default is 50. | Optional | 
| offset | First index to retrieve from. Default value is 0. Default is 0. | Optional | 


#### Context Output

| **Path** | **Type** | **Description** |
| --- | --- | --- |
| AzureKeyVault.Key.kid | String | Key identifier. | 
| AzureKeyVault.Key.attributes.enabled | Boolean | Determines whether the object is enabled. | 
| AzureKeyVault.Key.attributes.created | Date | Creation time in UTC. | 
| AzureKeyVault.Key.attributes.updated | Date | Last updated time in UTC. | 
| AzureKeyVault.Key.attributes.recoveryLevel | String | Reflects the deletion recovery level currently in effect for keys in the current vault. If it contains 'Purgeable' the key can be permanently deleted by a privileged user; otherwise, only the system can purge the key, at the end of the retention interval. | 
| AzureKeyVault.Key.attributes.recoverableDays | Number | Soft Delete data retention days. Value should be &gt;=7 and &lt;=90 when softDelete enabled, otherwise 0. | 


#### Command Example

```!azure-key-vault-key-list vault_name=xsoar-test-vault limit=1```

#### Context Example

```json
{
    "AzureKeyVault": {
        "Key": {
            "attributes": {
                "created": "2021-08-11T12:05:48",
                "enabled": false,
                "exp": "2022-08-11T12:05:48",
                "nbf": "2021-08-11T11:55:48",
                "recoverableDays": 90,
                "recoveryLevel": "Recoverable+Purgeable",
                "updated": "2021-09-05T14:02:13"
            },
            "key_vault_name": "xsoar-test-vault",
            "kid": "https://xsoar-test-vault.vault.azure.net/keys/test-cer-1",
            "managed": true,
            "tags": {}
        }
    }
}
```

#### Human Readable Output

>### xsoar-test-vault Keys List
>
>|Key Id|Enabled|Create Time|Update Time|Expiry Time|
>|---|---|---|---|---|
>| <https://xsoar-test-vault.vault.azure.net/keys/test-cer-1> | false | 2021-08-11T12:05:48 | 2021-09-05T14:02:13 | 2022-08-11T12:05:48 |


### azure-key-vault-key-delete

***
Delete a key of any type from storage in Azure Key vault. This operation requires the keys/delete permission.


#### Base Command

`azure-key-vault-key-delete`

#### Input

| **Argument Name** | **Description** | **Required** |
| --- | --- | --- |
| vault_name | The name of the Key Vault where the key resides in. | Required | 
| key_name | Key name to delete. | Required | 


#### Context Output

| **Path** | **Type** | **Description** |
| --- | --- | --- |
| AzureKeyVault.Key.recoveryId | String | The url of the recovery object, used to identify and recover the deleted key. | 
| AzureKeyVault.Key.deletedDate | Date | The time when the key was deleted, in UTC. | 
| AzureKeyVault.Key.key.kid | String | Key identifier. | 
| AzureKeyVault.Key.key.kty | String | JsonWebKey Key Type. | 
| AzureKeyVault.Key.key.key_ops | Unknown | Supported key operations. | 
| AzureKeyVault.Key.key.n | String | RSA modulus. | 
| AzureKeyVault.Key.key.e | String | RSA public exponent. | 
| AzureKeyVault.Key.attributes.enabled | Boolean | Determines whether the object is enabled. | 
| AzureKeyVault.Key.attributes.created | Number | Creation time in UTC. | 
| AzureKeyVault.Key.attributes.updated | Number | Last updated time in UTC. | 
| AzureKeyVault.Key.attributes.recoveryLevel | String | Reflects the deletion recovery level currently in effect for keys in the current vault. If it contains 'Purgeable' the key can be permanently deleted by a privileged user; otherwise, only the system can purge the key, at the end of the retention interval. | 


#### Command Example

```!azure-key-vault-key-delete key_name=test-key-10 vault_name=xsoar-test-vault```

#### Context Example

```json
{
    "AzureKeyVault": {
        "Key": {
            "attributes": {
                "created": "2021-08-18T07:07:18",
                "enabled": true,
                "exp": "2023-08-18T07:07:03",
                "nbf": "2021-08-18T07:07:03",
                "recoverableDays": 90,
                "recoveryLevel": "Recoverable+Purgeable",
                "updated": "2021-08-18T07:07:18"
            },
            "deletedDate": "2021-11-01T12:52:40",
            "key": {
                "e": "AQAB",
                "key_ops": [
                    "sign",
                    "verify",
                    "wrapKey",
                    "unwrapKey",
                    "encrypt",
                    "decrypt"
                ],
                "kid": "https://xsoar-test-vault.vault.azure.net/keys/test-key-10/KEY_VERSION",
                "kty": "RSA",
                "n": "XXX-XXXX-XXX"
            },
            "key_vault_name": "xsoar-test-vault",
            "recoveryId": "https://xsoar-test-vault.vault.azure.net/deletedkeys/test-key-10",
            "scheduledPurgeDate": "2022-01-30T12:52:40",
            "tags": {}
        }
    }
}
```

#### Human Readable Output

>### Delete test-key-10
>
>|Key Id|Recovery Id|Deleted Date|Scheduled Purge Date|
>|---|---|---|---|
>| <https://xsoar-test-vault.vault.azure.net/keys/test-key-10/KEY_VERSION> | <https://xsoar-test-vault.vault.azure.net/deletedkeys/test-key-10> | 2021-11-01T12:52:40 | 2022-01-30T12:52:40 |


### azure-key-vault-secret-get

***
Get a specified secret from a given key vault. The GET operation is applicable to any secret stored in Azure Key Vault. This operation requires the secrets/get permission.


#### Base Command

`azure-key-vault-secret-get`

#### Input

| **Argument Name** | **Description** | **Required** |
| --- | --- | --- |
| vault_name | The name of the Key Vault where the secret resides in. | Required | 
| secret_name | Secret name. | Required | 
| secret_version | Secret version.If not specified, the latest version of the secret is returned. | Optional | 


#### Context Output

| **Path** | **Type** | **Description** |
| --- |----------| --- |
| AzureKeyVault.Secret.value | String   | Secret value. | 
| AzureKeyVault.Secret.id | String   | Secret ID. | 
| AzureKeyVault.Secret.attributes.enabled | Boolean  | Determines whether the object is enabled. | 
| AzureKeyVault.Secret.attributes.created | Date     | Creation time in UTC. | 
| AzureKeyVault.Secret.attributes.updated | Date     | Last updated time in UTC. | 
| AzureKeyVault.Secret.attributes.recoveryLevel | String   | Reflects the deletion recovery level currently in effect for secrets in the current vault. If it contains 'Purgeable', the secret can be permanently deleted by a privileged user; otherwise, only the system can purge the secret, at the end of the retention interval. | 


#### Command Example

```!azure-key-vault-secret-get secret_name=test-sec-1 vault_name=xsoar-test-vault```

#### Context Example

```json
{
    "AzureKeyVault": {
        "Secret": {
            "attributes": {
                "created": "2021-08-11T12:04:12",
                "enabled": true,
                "exp": "2023-08-11T12:04:06",
                "nbf": "2021-08-11T12:04:06",
                "recoverableDays": 90,
                "recoveryLevel": "Recoverable+Purgeable",
                "updated": "2021-08-17T16:22:57"
            },
            "contentType": "text",
            "id": "https://xsoar-test-vault.vault.azure.net/secrets/test-sec-1/SECRET_VERSION",
            "key_vault_name": "xsoar-test-vault",
            "tags": {},
            "value": "test"
        }
    }
}
```

#### Human Readable Output

>### test-sec-1 Information
>
>|Secret Id|Enabled|Create Time|Update Time|Expiry Time|
>|---|---|---|---|---|
>| <https://xsoar-test-vault.vault.azure.net/secrets/test-sec-1/SECRET_VERSION> | true | 2021-08-11T12:04:12 | 2021-08-17T16:22:57 | 2023-08-11T12:04:06 |


### azure-key-vault-secret-list

***
List secrets in a specified key vault. For a limit greater than 25, more than one API call will be required and the command might take longer time. This operation requires the secrets/list permission.


#### Base Command

`azure-key-vault-secret-list`

#### Input

| **Argument Name** | **Description** | **Required** |
| --- | --- | --- |
| vault_name | The name of the Key Vault where the secrets reside in. | Required | 
| limit | Limit on the number of secrets to return. Default value is 50. | Optional | 
| offset | First index to retrieve from. Default value is 0. | Optional | 


#### Context Output

| **Path** | **Type** | **Description** |
| --- |----------| --- |
| AzureKeyVault.Secret.id | String   | Secret ID. | 
| AzureKeyVault.Secret.attributes.enabled | Boolean  | Determines whether the object is enabled. | 
| AzureKeyVault.Secret.attributes.nbf | Date     | Not before date in UTC. | 
| AzureKeyVault.Secret.attributes.exp | Date     | Expiry date in UTC. | 
| AzureKeyVault.Secret.attributes.created | Date     | Creation time in UTC. | 
| AzureKeyVault.Secret.attributes.updated | Date     | Last updated time in UTC. | 
| AzureKeyVault.Secret.attributes.recoveryLevel | String   | Reflects the deletion recovery level currently in effect for secrets in the current vault. If it contains 'Purgeable', the secret can be permanently deleted by a privileged user; otherwise, only the system can purge the secret, at the end of the retention interval. | 
| AzureKeyVault.Secret.attributes.recoverableDays | Number   | Soft Delete data retention days. Value should be &gt;=7 and &lt;=90 when softDelete enabled, otherwise 0. | 


#### Command Example

```!azure-key-vault-secret-list vault_name=xsoar-test-vault limit=1```

#### Context Example

```json
{
    "AzureKeyVault": {
        "Secret": {
            "attributes": {
                "created": "2021-08-11T12:05:48",
                "enabled": false,
                "exp": "2022-08-11T12:05:48",
                "nbf": "2021-08-11T11:55:48",
                "recoverableDays": 90,
                "recoveryLevel": "Recoverable+Purgeable",
                "updated": "2021-09-05T14:02:13"
            },
            "contentType": "application/x-pkcs12",
            "id": "https://xsoar-test-vault.vault.azure.net/secrets/test-cer-1",
            "key_vault_name": "xsoar-test-vault",
            "managed": true,
            "tags": {}
        }
    }
}
```

#### Human Readable Output

>### xsoar-test-vault Secrets List
>
>|Secret Id|Enabled|Create Time|Update Time|Expiry Time|
>|---|---|---|---|---|
>| <https://xsoar-test-vault.vault.azure.net/secrets/test-cer-1> | false | 2021-08-11T12:05:48 | 2021-09-05T14:02:13 | 2022-08-11T12:05:48 |


### azure-key-vault-secret-delete

***
Delete a secret from a specified key vault. This operation requires the secrets/delete permission.


#### Base Command

`azure-key-vault-secret-delete`

#### Input

| **Argument Name** | **Description** | **Required** |
| --- | --- | --- |
| vault_name | The name of the Key Vault where the secret resides in. | Required | 
| secret_name | Secret name to delete. | Required | 


#### Context Output

| **Path** | **Type** | **Description** |
| --- | --- | --- |
| AzureKeyVault.Secret.recoveryId | String | The URL of the recovery object, used to identify and recover the deleted secret. | 
| AzureKeyVault.Secret.deletedDate | Date | The time when the secret was deleted, in UTC. | 
| AzureKeyVault.Secret.scheduledPurgeDate | Date | The time when the secret is scheduled to be purged, in UTC. | 
| AzureKeyVault.Secret.id | String | Deleted secret ID. | 
| AzureKeyVault.Secret.attributes.enabled | Boolean | Determines whether the object is enabled. | 
| AzureKeyVault.Secret.attributes.created | Date | Creation time in UTC. | 
| AzureKeyVault.Secret.attributes.updated | Date | Last updated time in UTC. | 
| AzureKeyVault.Secret.attributes.recoveryLevel | String | Reflects the deletion recovery level currently in effect for secrets in the current vault. | 


#### Command Example

```!azure-key-vault-secret-delete secret_name=test-sec-10 vault_name=xsoar-test-vault```

#### Context Example

```json
{
    "AzureKeyVault": {
        "Secret": {
            "attributes": {
                "created": "2021-08-18T07:08:10",
                "enabled": true,
                "recoverableDays": 90,
                "recoveryLevel": "Recoverable+Purgeable",
                "updated": "2021-08-18T07:08:10"
            },
            "contentType": "aa",
            "deletedDate": "2021-11-01T12:52:54",
            "id": "https://xsoar-test-vault.vault.azure.net/secrets/test-sec-10/SECRET_VERSION",
            "key_vault_name": "xsoar-test-vault",
            "recoveryId": "https://xsoar-test-vault.vault.azure.net/deletedsecrets/test-sec-10",
            "scheduledPurgeDate": "2022-01-30T12:52:54",
            "tags": {}
        }
    }
}
```

#### Human Readable Output

>### Delete test-sec-10
>
>|Secret Id|Recovery Id|Deleted Date|Scheduled Purge Date|
>|---|---|---|---|
>| <https://xsoar-test-vault.vault.azure.net/secrets/test-sec-10/SECRET_VERSION> | <https://xsoar-test-vault.vault.azure.net/deletedsecrets/test-sec-10> | 2021-11-01T12:52:54 | 2022-01-30T12:52:54 |


### azure-key-vault-certificate-get

***
Gets information about a specific certificate. This operation requires the certificates/get permission.


#### Base Command

`azure-key-vault-certificate-get`

#### Input

| **Argument Name** | **Description** | **Required** |
| --- | --- | --- |
| vault_name | The name of the Key Vault where the certificate resides in. | Required | 
| certificate_name | Certificate name. | Required | 
| certificate_version | The version of the certificate. If not specified, the latest version of the certificate is returned. | Optional | 


#### Context Output

| **Path** | **Type** | **Description** |
| --- | --- | --- |
| AzureKeyVault.Certificate.id | String | Certificate ID. | 
| AzureKeyVault.Certificate.kid | String | Key ID. | 
| AzureKeyVault.Certificate.sid | String | Secret ID. | 
| AzureKeyVault.Certificate.x5t | String | Thumbprint of the certificate. | 
| AzureKeyVault.Certificate.cer | String | CER contents of x509 certificate. | 
| AzureKeyVault.Certificate.attributes.enabled | Boolean | Determines whether the object is enabled. | 
| AzureKeyVault.Certificate.attributes.exp | Date | Expiry date in UTC. | 
| AzureKeyVault.Certificate.attributes.created | Date | Creation time in UTC. | 
| AzureKeyVault.Certificate.attributes.updated | Date | Last updated time in UTC. | 
| AzureKeyVault.Certificate.attributes.recoveryLevel | String | Reflects the deletion recovery level currently in effect for certificates in the current vault. If it contains 'Purgeable', the certificate can be permanently deleted by a privileged user; otherwise, only the system can purge the certificate, at the end of the retention interval. | 
| AzureKeyVault.Certificate.policy | Unknown | The management policy. | 


#### Command Example

```!azure-key-vault-certificate-get certificate_name=test-cer-1 vault_name=xsoar-test-vault```

#### Context Example

```json
{
    "AzureKeyVault": {
        "Certificate": {
            "attributes": {
                "created": "2021-08-11T12:05:48",
                "enabled": false,
                "exp": "2022-08-11T12:05:48",
                "nbf": "2021-08-11T11:55:48",
                "recoverableDays": 90,
                "recoveryLevel": "Recoverable+Purgeable",
                "updated": "2021-09-05T14:02:13"
            },
            "cer": "XXXXX-XXXXXX",
            "id": "https://xsoar-test-vault.vault.azure.net/certificates/test-cer-1/CERTIFICATE_VERSION",
            "key_vault_name": "xsoar-test-vault",
            "kid": "https://xsoar-test-vault.vault.azure.net/keys/test-cer-1/CERTIFICATE_VERSION",
            "pending": {
                "id": "https://xsoar-test-vault.vault.azure.net/certificates/test-cer-1/pending"
            },
            "policy": {
                "attributes": {
                    "created": "2021-08-11T12:05:31",
                    "enabled": true,
                    "updated": "2021-08-11T12:05:31"
                },
                "id": "https://xsoar-test-vault.vault.azure.net/certificates/test-cer-1/policy",
                "issuer": {
                    "name": "Self"
                },
                "key_props": {
                    "exportable": true,
                    "key_size": 2048,
                    "kty": "RSA",
                    "reuse_key": false
                },
                "lifetime_actions": [
                    {
                        "action": {
                            "action_type": "AutoRenew"
                        },
                        "trigger": {
                            "lifetime_percentage": 80
                        }
                    }
                ],
                "secret_props": {
                    "contentType": "application/x-pkcs12"
                },
                "x509_props": {
                    "basic_constraints": {
                        "ca": false
                    },
                    "ekus": [
                        "1.3.6.1.5.5.7.3.1",
                        "1.3.6.1.5.5.7.3.2"
                    ],
                    "key_usage": [
                        "digitalSignature",
                        "keyEncipherment"
                    ],
                    "sans": {
                        "dns_names": []
                    },
                    "subject": "CN=test",
                    "validity_months": 12
                }
            },
            "sid": "https://xsoar-test-vault.vault.azure.net/secrets/test-cer-1/CERTIFICATE_VERSION",
            "tags": {},
            "x5t": "XXXX-XXXXX"
        }
    }
}
```

#### Human Readable Output

>### test-cer-1 Information
>
>|Certificate Id|Enabled|Create Time|Update Time|Expiry Time|
>|---|---|---|---|---|
>| <https://xsoar-test-vault.vault.azure.net/certificates/test-cer-1/CERTIFICATE_VERSION> | false | 2021-08-11T12:05:48 | 2021-09-05T14:02:13 | 2022-08-11T12:05:48 |


### azure-key-vault-certificate-list

***
List certificates in a specified key vault. For a limit greater than 25, more than one API call will be required and the command might take longer time. This operation requires the certificates/list permission.


#### Base Command

`azure-key-vault-certificate-list`

#### Input

| **Argument Name** | **Description** | **Required** |
| --- | --- | --- |
| vault_name | The name of the Key Vault where the certificate reside in. | Required | 
| limit | Limit on the number of certificates to return. Default value is 50. | Optional | 
| offset | First index to retrieve from. Default value is 0. | Optional | 


#### Context Output

| **Path** | **Type** | **Description** |
| --- | --- | --- |
| AzureKeyVault.Certificate.id | String | Certificate ID. | 
| AzureKeyVault.Certificate.x5t | String | Thumbprint of the certificate. | 
| AzureKeyVault.Certificate.attributes.enabled | Boolean | Determines whether the object is enabled. | 
| AzureKeyVault.Certificate.attributes.created | Date | Creation time in UTC. | 
| AzureKeyVault.Certificate.attributes.updated | Date | Last updated time in UTC. | 


#### Command Example

```!azure-key-vault-certificate-list vault_name=xsoar-test-vault limit=1```

#### Context Example

```json
{
    "AzureKeyVault": {
        "Certificate": {
            "attributes": {
                "created": "2021-08-11T12:05:48",
                "enabled": false,
                "exp": "2022-08-11T12:05:48",
                "nbf": "2021-08-11T11:55:48",
                "updated": "2021-09-05T14:02:13"
            },
            "id": "https://xsoar-test-vault.vault.azure.net/certificates/test-cer-1",
            "key_vault_name": "xsoar-test-vault",
            "subject": "",
            "tags": {},
            "x5t": "XXXX-XXXXX"
        }
    }
}
```

#### Human Readable Output

>### xsoar-test-vault Certificates List
>
>|Certificate Id|Enabled|Create Time|Update Time|Expiry Time|
>|---|---|---|---|---|
>| <https://xsoar-test-vault.vault.azure.net/certificates/test-cer-1> | false | 2021-08-11T12:05:48 | 2021-09-05T14:02:13 | 2022-08-11T12:05:48 |


### azure-key-vault-certificate-policy-get

***
Get the policy of the specified certificate.This operation requires the certificates/get permission.


#### Base Command

`azure-key-vault-certificate-policy-get`

#### Input

| **Argument Name** | **Description** | **Required** |
| --- | --- | --- |
| vault_name | The name of the Key Vault where the secret resides in. | Required | 
| certificate_name | The name of the certificate to retrieve the policy from. | Required | 


#### Context Output

| **Path** | **Type** | **Description** |
| --- | --- | --- |
| AzureKeyVault.CertificatePolicy.id | String | Policy ID. | 
| AzureKeyVault.CertificatePolicy.key_props | Unknown | Properties of the key backing a certificate. | 
| AzureKeyVault.CertificatePolicy.x509_props | Unknown | Properties of the X509 component of a certificate. | 
| AzureKeyVault.CertificatePolicy.lifetime_actions | Unknown | Actions that will be performed by Key Vault over the lifetime of a certificate. | 
| AzureKeyVault.CertificatePolicy.issuer | Unknown | Parameters for the issuer of the X509 component of a certificate. | 
| AzureKeyVault.CertificatePolicy.attributes.enabled | Boolean | Determines whether the object is enabled. | 
| AzureKeyVault.CertificatePolicy.attributes.created | Date | Creation time in UTC. | 
| AzureKeyVault.CertificatePolicy.attributes.updated | Date | Last updated time in UTC. | 


#### Command Example

```!azure-key-vault-certificate-policy-get certificate_name=test-cer-1 vault_name=xsoar-test-vault```

#### Context Example

```json
{
    "AzureKeyVault": {
        "CertificatePolicy": {
            "CertificateName": "test-cer-1",
            "attributes": {
                "created": "2021-08-11T12:05:31",
                "enabled": true,
                "updated": "2021-08-11T12:05:31"
            },
            "id": "https://xsoar-test-vault.vault.azure.net/certificates/test-cer-1/policy",
            "issuer": {
                "name": "Self"
            },
            "key_props": {
                "exportable": true,
                "key_size": 2048,
                "kty": "RSA",
                "reuse_key": false
            },
            "lifetime_actions": [
                {
                    "action": {
                        "action_type": "AutoRenew"
                    },
                    "trigger": {
                        "lifetime_percentage": 80
                    }
                }
            ],
            "secret_props": {
                "contentType": "application/x-pkcs12"
            },
            "x509_props": {
                "basic_constraints": {
                    "ca": false
                },
                "ekus": [
                    "1.3.6.1.5.5.7.3.1",
                    "1.3.6.1.5.5.7.3.2"
                ],
                "key_usage": [
                    "digitalSignature",
                    "keyEncipherment"
                ],
                "sans": {
                    "dns_names": []
                },
                "subject": "CN=test",
                "validity_months": 12
            }
        }
    }
}
```

#### Human Readable Output

>### test-cer-1 Policy Information
>
>|Id|Key Props|Secret Props|X509 Props|Issuer|Attributes|
>|---|---|---|---|---|---|
<<<<<<< HEAD
>| https://xsoar-test-vault.vault.azure.net/certificates/test-cer-1/policy | exportable: true<br/>kty: RSA<br/>key_size: 2048<br/>reuse_key: false | contentType: application/x-pkcs12 | subject: CN=test<br/>sans: {"dns_names": []}<br/>ekus: 1.3.6.1.5.5.7.3.1,<br/>1.3.6.1.5.5.7.3.2<br/>key_usage: digitalSignature,<br/>keyEncipherment<br/>validity_months: 12<br/>basic_constraints: {"ca": false} | name: Self | enabled: true<br/>created: 2021-08-11T12:05:31<br/>updated: 2021-08-11T12:05:31 |

### azure-key-vault-subscriptions-list

***
List all subscriptions for a tenant.

#### Base Command

`azure-key-vault-subscriptions-list`

#### Input

There are no input arguments for this command.

#### Context Output

| **Path** | **Type** | **Description** |
| --- | --- | --- |
| AzureKeyVault.Subscription.id | String | Subscription ID. | 
| AzureKeyVault.Subscription.displayName | String | Subscription display name. | 
| AzureKeyVault.Subscription.state | String | Subscription state. | 
| AzureKeyVault.Subscription.subscriptionPolicies | Unknown | Subscription policies. | 
| AzureKeyVault.Subscription.authorizationSource | String | Authorization source. | 
| AzureKeyVault.Subscription.managedByTenants | Unknown | Managed by tenants. | 
| AzureKeyVault.Subscription.tenantId | String | Tenant ID. | 
### azure-key-vault-resource-group-list

***
List all resource groups for a subscription.

#### Base Command

`azure-key-vault-resource-group-list`

#### Input

| **Argument Name** | **Description** | **Required** |
| --- | --- | --- |
| subscription_id | The subscription ID. Note: This argument will override the instance parameter ‘Subscription ID'. | Optional | 
| limit | Limit on the number of resource groups to return. Default value is 50. Default is 50. | Optional | 
| tag | A single tag in the form of '{"Tag Name":"Tag Value"}' to filter the list by. | Optional | 

#### Context Output

| **Path** | **Type** | **Description** |
| --- | --- | --- |
| AzureKeyVault.ResourceGroup.id | String | Resource group ID. | 
| AzureKeyVault.ResourceGroup.name | String | Resource group name. | 
| AzureKeyVault.ResourceGroup.location | String | Resource group location. | 
| AzureKeyVault.ResourceGroup.tags | Unknown | Resource group tags. | 
| AzureKeyVault.ResourceGroup.properties.provisioningState | unknown | Resource group provisioning state. | 
=======
>| <https://xsoar-test-vault.vault.azure.net/certificates/test-cer-1/policy> | exportable: true<br/>kty: RSA<br/>key_size: 2048<br/>reuse_key: false | contentType: application/x-pkcs12 | subject: CN=test<br/>sans: {"dns_names": []}<br/>ekus: 1.3.6.1.5.5.7.3.1,<br/>1.3.6.1.5.5.7.3.2<br/>key_usage: digitalSignature,<br/>keyEncipherment<br/>validity_months: 12<br/>basic_constraints: {"ca": false} | name: Self | enabled: true<br/>created: 2021-08-11T12:05:31<br/>updated: 2021-08-11T12:05:31 |
>>>>>>> 15259476
<|MERGE_RESOLUTION|>--- conflicted
+++ resolved
@@ -7,26 +7,6 @@
 2. Search for Azure Key Vault.
 3. Click **Add instance** to create and configure a new integration instance.
 
-<<<<<<< HEAD
-    | **Parameter** | **Required** |
-    | --- | --- |
-    | Client ID | False |
-    | Client Secret | False |
-    | Tenant ID | True |
-    | Certificate Thumbprint | False |
-    | Private Key | False |
-    | Use Azure Managed Identities | False |
-    | Azure Managed Identities Client ID | False |
-    | Default Subscription ID | True |
-    | Default Resource Group Name |True |
-    | Fetches credentials | False |
-    | Key Vault names - comma seperated list of Key Vaults to fetch secrets from. | False |
-    | Secret names - comma seperated list of secrets to fetch. | False |
-    | Trust any certificate (not secure) | False |
-    | Use system proxy settings | False |
-
-4. Click **Test** to validate the URLs, token, and connection.
-=======
     | **Parameter**                                                               | **Required** |
     |-----------------------------------------------------------------------------|--------------|
     | Azure Cloud                                                                 | False        |
@@ -37,8 +17,8 @@
     | Private Key                                                                 | False        |
     | Use Azure Managed Identities                                                | False        |
     | Azure Managed Identities Client ID                                          | False        |
-    | Subscription ID                                                             | True         |
-    | Resource Group Name                                                         | True         |
+    | Default Subscription ID                                                     | True         |
+    | Default Resource Group Name                                                 | True         |
     | Fetches credentials                                                         | False        |
     | Key Vault names - comma-separated list of Key Vaults to fetch secrets from. | False        |
     | Secret names - comma-separated list of secrets to fetch.                    | False        |
@@ -58,7 +38,6 @@
 
 5. Click **Test** to validate the URLs, token, and connection.
 
->>>>>>> 15259476
 ## Commands
 
 You can execute these commands from the Cortex XSOAR CLI, as part of an automation, or in a playbook.
@@ -1377,8 +1356,7 @@
 >
 >|Id|Key Props|Secret Props|X509 Props|Issuer|Attributes|
 >|---|---|---|---|---|---|
-<<<<<<< HEAD
->| https://xsoar-test-vault.vault.azure.net/certificates/test-cer-1/policy | exportable: true<br/>kty: RSA<br/>key_size: 2048<br/>reuse_key: false | contentType: application/x-pkcs12 | subject: CN=test<br/>sans: {"dns_names": []}<br/>ekus: 1.3.6.1.5.5.7.3.1,<br/>1.3.6.1.5.5.7.3.2<br/>key_usage: digitalSignature,<br/>keyEncipherment<br/>validity_months: 12<br/>basic_constraints: {"ca": false} | name: Self | enabled: true<br/>created: 2021-08-11T12:05:31<br/>updated: 2021-08-11T12:05:31 |
+>| <https://xsoar-test-vault.vault.azure.net/certificates/test-cer-1/policy> | exportable: true<br/>kty: RSA<br/>key_size: 2048<br/>reuse_key: false | contentType: application/x-pkcs12 | subject: CN=test<br/>sans: {"dns_names": []}<br/>ekus: 1.3.6.1.5.5.7.3.1,<br/>1.3.6.1.5.5.7.3.2<br/>key_usage: digitalSignature,<br/>keyEncipherment<br/>validity_months: 12<br/>basic_constraints: {"ca": false} | name: Self | enabled: true<br/>created: 2021-08-11T12:05:31<br/>updated: 2021-08-11T12:05:31 |
 
 ### azure-key-vault-subscriptions-list
 
@@ -1429,7 +1407,4 @@
 | AzureKeyVault.ResourceGroup.name | String | Resource group name. | 
 | AzureKeyVault.ResourceGroup.location | String | Resource group location. | 
 | AzureKeyVault.ResourceGroup.tags | Unknown | Resource group tags. | 
-| AzureKeyVault.ResourceGroup.properties.provisioningState | unknown | Resource group provisioning state. | 
-=======
->| <https://xsoar-test-vault.vault.azure.net/certificates/test-cer-1/policy> | exportable: true<br/>kty: RSA<br/>key_size: 2048<br/>reuse_key: false | contentType: application/x-pkcs12 | subject: CN=test<br/>sans: {"dns_names": []}<br/>ekus: 1.3.6.1.5.5.7.3.1,<br/>1.3.6.1.5.5.7.3.2<br/>key_usage: digitalSignature,<br/>keyEncipherment<br/>validity_months: 12<br/>basic_constraints: {"ca": false} | name: Self | enabled: true<br/>created: 2021-08-11T12:05:31<br/>updated: 2021-08-11T12:05:31 |
->>>>>>> 15259476
+| AzureKeyVault.ResourceGroup.properties.provisioningState | unknown | Resource group provisioning state. | 