{
    "name": "Azure Key Vault",
    "description": "Use Key Vault to safeguard and manage cryptographic keys and secrets used by cloud applications and services.",
    "support": "xsoar",
<<<<<<< HEAD
    "currentVersion": "1.1.7",
=======
    "currentVersion": "1.1.10",
>>>>>>> 0297bcfd
    "author": "Cortex XSOAR",
    "url": "https://www.paloaltonetworks.com/cortex",
    "email": "",
    "categories": [
        "Authentication"
    ],
    "tags": [],
    "useCases": [],
    "keywords": [],
    "marketplaces": [
        "xsoar",
        "marketplacev2"
    ]
}<|MERGE_RESOLUTION|>--- conflicted
+++ resolved
@@ -2,11 +2,7 @@
     "name": "Azure Key Vault",
     "description": "Use Key Vault to safeguard and manage cryptographic keys and secrets used by cloud applications and services.",
     "support": "xsoar",
-<<<<<<< HEAD
-    "currentVersion": "1.1.7",
-=======
     "currentVersion": "1.1.10",
->>>>>>> 0297bcfd
     "author": "Cortex XSOAR",
     "url": "https://www.paloaltonetworks.com/cortex",
     "email": "",
