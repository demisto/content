{
    "name": "Cofense Intelligence v2",
    "description": "Cofense Intelligence allows users to search for threat intelligence reports based on domains, IPs, email address, file hashes, URLs and extracted strings.",
    "support": "partner",
<<<<<<< HEAD
    "currentVersion": "1.1.13",
=======
    "currentVersion": "1.1.15",
>>>>>>> 5cfcc708
    "author": "Cofense",
    "url": "https://cofense.com/contact-support/",
    "email": "support@cofense.com",
    "categories": [
      "Data Enrichment & Threat Intelligence"
    ],
    "tags": ["Malware"],
    "useCases": [],
    "keywords": ["Cofense", "Phishing", "Intelligence", "Malware"],
    "githubUser": [
      "elebow"
    ],
      "marketplaces": [
          "xsoar",
          "marketplacev2"
      ]
  }
  <|MERGE_RESOLUTION|>--- conflicted
+++ resolved
@@ -2,11 +2,7 @@
     "name": "Cofense Intelligence v2",
     "description": "Cofense Intelligence allows users to search for threat intelligence reports based on domains, IPs, email address, file hashes, URLs and extracted strings.",
     "support": "partner",
-<<<<<<< HEAD
-    "currentVersion": "1.1.13",
-=======
     "currentVersion": "1.1.15",
->>>>>>> 5cfcc708
     "author": "Cofense",
     "url": "https://cofense.com/contact-support/",
     "email": "support@cofense.com",
