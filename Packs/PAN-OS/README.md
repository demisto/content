--- conflicted
+++ resolved
@@ -1,28 +1,13 @@
-PAN‑OS is the software that runs all Palo Alto Networks next-generation firewalls. 
-Using this pack, you can monitor and prevent phishing attacks by controlling the sites to which users can submit valid corporate credentials, and to enforce safe search for search engines like Google and Bing.
-
-## What does this pack do?
-- Create and manage custom security rules in Palo Alto Networks PAN-OS.
-- Create and manage address objects, address-groups, custom URL categories, URL filtering objects.
-- Use the URL Filtering category information to enrich URLs.
-- Commit configurations to Palo Alto Firewall and to Panorama, and push configurations from Panorama to Pre-Defined Device-Groups of Firewalls.
-- Upgrade the version and content of the firewall. 
-- Query the following PAN-OS log types: traffic, threat, url, data-filtering, and Wildfire.
-- Manage External Dynamic Lists (EDLs).
-
-<<<<<<< HEAD
-As part of this pack, you will get several playbooks to facilitate your workflows. 
-### Pack Contributors:
-
----
- - Adam Baumeister
-
-Contributions are welcome and appreciated. For more info, visit our [Contribution Guide](https://xsoar.pan.dev/docs/contributing/contributing).### Pack Contributors:
-
----
- - Adam Baumeister
-
-Contributions are welcome and appreciated. For more info, visit our [Contribution Guide](https://xsoar.pan.dev/docs/contributing/contributing).
-=======
-As part of this pack, you will get several playbooks to facilitate your workflows.
->>>>>>> d8c4f709
+PAN‑OS is the software that runs all Palo Alto Networks next-generation firewalls. 
+Using this pack, you can monitor and prevent phishing attacks by controlling the sites to which users can submit valid corporate credentials, and to enforce safe search for search engines like Google and Bing.
+
+## What does this pack do?
+- Create and manage custom security rules in Palo Alto Networks PAN-OS.
+- Create and manage address objects, address-groups, custom URL categories, URL filtering objects.
+- Use the URL Filtering category information to enrich URLs.
+- Commit configurations to Palo Alto Firewall and to Panorama, and push configurations from Panorama to Pre-Defined Device-Groups of Firewalls.
+- Upgrade the version and content of the firewall. 
+- Query the following PAN-OS log types: traffic, threat, url, data-filtering, and Wildfire.
+- Manage External Dynamic Lists (EDLs).
+
+As part of this pack, you will get several playbooks to facilitate your workflows.