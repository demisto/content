--- conflicted
+++ resolved
@@ -1620,7 +1620,53 @@
                 assert value is not None
 
 
-<<<<<<< HEAD
+@pytest.mark.parametrize('args, expected_request_params, request_result, expected_demisto_result',
+                         [pytest.param({'anti_spyware_profile_name': 'fake_profile_name',
+                                        'dns_signature_source': 'edl_name', 'action': 'allow'},
+                                       {
+                                           'action': 'set',
+                                           'type': 'config',
+                                           'xpath': "/config/devices/entry[@name='localhost.localdomain']"
+                                                    "/device-group/entry[@name='fakeDeviceGroup']"
+                                                    "/profiles/spyware/entry[@name='fake_profile_name']",
+                                           'key': 'fakeAPIKEY!',
+                                           'element': '<botnet-domains>'
+                                                      '<lists>'
+                                                      '<entry name="edl_name"><packet-capture>disable</packet-capture>'
+                                                      '<action><allow/></action></entry>'
+                                                      '</lists>'
+                                                      '</botnet-domains>'},
+                                       MockedResponse(text='<response status="success" code="20"><msg>'
+                                                           'command succeeded</msg></response>', status_code=200,
+                                                      reason=''),
+                                       '**success**',
+                                       ),
+                          ])
+def test_panorama_apply_dns_command(mocker, args, expected_request_params, request_result, expected_demisto_result):
+    """
+    Given:
+        - command args
+        - request result
+    When:
+        - Running panorama-apply-dns
+    Then:
+        - Assert the request url is as expected
+        - Assert Command results contains the relevant result information
+    """
+    import Panorama
+    import requests
+    from Panorama import apply_dns_signature_policy_command
+
+    Panorama.API_KEY = 'fakeAPIKEY!'
+    Panorama.DEVICE_GROUP = 'fakeDeviceGroup'
+    request_mock = mocker.patch.object(requests, 'request', return_value=request_result)
+    command_result: CommandResults = apply_dns_signature_policy_command(args)
+
+    called_request_params = request_mock.call_args.kwargs['params']  # The body part of the request
+    assert called_request_params == expected_request_params
+    assert command_result.readable_output == expected_demisto_result
+
+
 @pytest.mark.parametrize('expected_request_params, target',
                          [pytest.param(
                              {
@@ -1730,51 +1776,4 @@
     mocker.patch.object(requests, 'request', return_value=mr)
     command_res: CommandResults = panorama_check_latest_panos_software_command()
 
-    assert markdown_assert == command_res.readable_output
-=======
-@pytest.mark.parametrize('args, expected_request_params, request_result, expected_demisto_result',
-                         [pytest.param({'anti_spyware_profile_name': 'fake_profile_name',
-                                        'dns_signature_source': 'edl_name', 'action': 'allow'},
-                                       {
-                                           'action': 'set',
-                                           'type': 'config',
-                                           'xpath': "/config/devices/entry[@name='localhost.localdomain']"
-                                                    "/device-group/entry[@name='fakeDeviceGroup']"
-                                                    "/profiles/spyware/entry[@name='fake_profile_name']",
-                                           'key': 'fakeAPIKEY!',
-                                           'element': '<botnet-domains>'
-                                                      '<lists>'
-                                                      '<entry name="edl_name"><packet-capture>disable</packet-capture>'
-                                                      '<action><allow/></action></entry>'
-                                                      '</lists>'
-                                                      '</botnet-domains>'},
-                                       MockedResponse(text='<response status="success" code="20"><msg>'
-                                                           'command succeeded</msg></response>', status_code=200,
-                                                      reason=''),
-                                       '**success**',
-                                       ),
-                          ])
-def test_panorama_apply_dns_command(mocker, args, expected_request_params, request_result, expected_demisto_result):
-    """
-    Given:
-        - command args
-        - request result
-    When:
-        - Running panorama-apply-dns
-    Then:
-        - Assert the request url is as expected
-        - Assert Command results contains the relevant result information
-    """
-    import Panorama
-    import requests
-    from Panorama import apply_dns_signature_policy_command
-
-    Panorama.API_KEY = 'fakeAPIKEY!'
-    Panorama.DEVICE_GROUP = 'fakeDeviceGroup'
-    request_mock = mocker.patch.object(requests, 'request', return_value=request_result)
-    command_result: CommandResults = apply_dns_signature_policy_command(args)
-
-    called_request_params = request_mock.call_args.kwargs['params']  # The body part of the request
-    assert called_request_params == expected_request_params
-    assert command_result.readable_output == expected_demisto_result
->>>>>>> da03aae2
+    assert markdown_assert == command_res.readable_output