--- conflicted
+++ resolved
@@ -2107,7 +2107,197 @@
         # Should return one issue, as no Vulnerability profile matches.
         assert len(result.result_data) == 1
 
-<<<<<<< HEAD
+    @patch("Panorama.Template.refreshall", return_value=[])
+    @patch("Panorama.Vsys.refreshall", return_value=[])
+    @patch("Panorama.DeviceGroup.refreshall", return_value=mock_device_groups())
+    def test_check_spyware_profiles(self, _, __, ___, mock_topology):
+        """
+        Test the Hygiene Configuration lookups can validate the Spyware profiles given combinations of good and bad profile
+        objects.
+        """
+        from Panorama import HygieneLookups, AntiSpywareProfile
+        AntiSpywareProfile.refreshall = MagicMock(
+            return_value=[mock_good_spyware_profile(), mock_bad_spyware_profile()]
+        )
+
+        # Check when at least one good profile exists - should return no results
+        result = HygieneLookups.check_spyware_profiles(mock_topology)
+        assert not result.result_data
+
+    @patch("Panorama.Template.refreshall", return_value=[])
+    @patch("Panorama.Vsys.refreshall", return_value=[])
+    @patch("Panorama.DeviceGroup.refreshall", return_value=mock_device_groups())
+    def test_check_url_filtering_profiles(self, _, __, ___, mock_topology):
+        """
+        Test the Hygiene Configuration lookups can validate the URL filtering profiles given combinations of good and bad
+        profiles.
+        """
+        from Panorama import HygieneLookups, URLFilteringProfile
+        URLFilteringProfile.refreshall = MagicMock(
+            return_value=[mock_good_url_filtering_profile()]
+        )
+
+        # Check when a good profile exists - should return no results
+        result = HygieneLookups.check_url_filtering_profiles(mock_topology)
+        assert not result.result_data
+
+        # When there's only bad, should return a result
+        URLFilteringProfile.refreshall = MagicMock(
+            return_value=[mock_bad_url_filtering_profile()]
+        )
+
+        # Check when a good profile exists - should return no results
+        result = HygieneLookups.check_url_filtering_profiles(mock_topology)
+        assert result.result_data
+
+    @patch("Panorama.Template.refreshall", return_value=mock_templates())
+    @patch("Panorama.Vsys.refreshall", return_value=[])
+    @patch("Panorama.DeviceGroup.refreshall", return_value=[])
+    def test_check_security_zones(self, _, __, ___, mock_topology):
+        """
+        Test the Hygiene Configuration lookups can validate security zones given a comination of good and bad zones.
+        """
+        from Panorama import HygieneLookups, Zone
+        Zone.refreshall = MagicMock(
+            return_value=mock_good_security_zones()
+        )
+
+        result = HygieneLookups.check_security_zones(mock_topology)
+        # Result data should be empty as there are only good zones
+        assert not result.result_data
+
+        Zone.refreshall = MagicMock(
+            return_value=mock_bad_security_zones()
+        )
+
+        result = HygieneLookups.check_security_zones(mock_topology)
+        # Result data should have one issue as there is a misconfigured security zone
+        assert result.result_data
+        assert "BP-V-7" in [x.issue_code for x in result.result_data]
+
+    @patch("Panorama.Template.refreshall", return_value=[])
+    @patch("Panorama.Vsys.refreshall", return_value=[])
+    @patch("Panorama.DeviceGroup.refreshall", return_value=mock_device_groups())
+    def test_check_security_rules(self, _, __, ___, mock_topology):
+        """
+        Test the Hygiene Configuration lookups can validate security zones given a comination of good and bad zones.
+        """
+        from Panorama import HygieneLookups, SecurityRule
+        SecurityRule.refreshall = MagicMock(
+            return_value=mock_good_security_rules()
+        )
+
+        result = HygieneLookups.check_security_rules(mock_topology)
+        # Should not raise any issues
+        assert not result.result_data
+
+        SecurityRule.refreshall = MagicMock(
+            return_value=mock_bad_security_rules()
+        )
+
+        result = HygieneLookups.check_security_rules(mock_topology)
+        # Should raise issues for each issue type
+        assert result.result_data
+        assert "BP-V-8" in [x.issue_code for x in result.result_data]
+        assert "BP-V-9" in [x.issue_code for x in result.result_data]
+        assert "BP-V-10" in [x.issue_code for x in result.result_data]
+
+    def test_hygiene_issue_dict_to_object(self):
+        """
+        Tests the function can convert a given dictionary of an issue, returned by a hygiene lookup, back into the relevent
+        object. This is to allow the check commands to pass their results directly into the fix commands via XSOAR.
+        """
+        from Panorama import hygiene_issue_dict_to_object, ConfigurationHygieneIssue
+        result = hygiene_issue_dict_to_object(mock_enhanced_log_forwarding_issue_dict())
+        assert isinstance(result[0], ConfigurationHygieneIssue)
+        assert len(result) == 1
+        for value in result[0].__dict__.values():
+            assert value
+
+        # If the issue is passed directly from the other command make sure this function works also
+        result = hygiene_issue_dict_to_object(mock_issue_with_underscores())
+        assert isinstance(result[0], ConfigurationHygieneIssue)
+        assert len(result) == 1
+        for value in result[0].__dict__.values():
+            assert value
+
+    @patch("Panorama.Template.refreshall", return_value=[])
+    @patch("Panorama.Vsys.refreshall", return_value=[])
+    @patch("Panorama.DeviceGroup.refreshall", return_value=mock_device_groups())
+    def test_fix_log_forwarding_profile_enhanced_logging(self, _, __, ___, mock_topology):
+        """
+        Tests wthe fix function for enabling enhanced application logging on log forwarding profiles, given an issue referring
+        to a bad log forwarding profile.
+        """
+        from Panorama import hygiene_issue_dict_to_object, LogForwardingProfile, HygieneRemediation
+        issues = hygiene_issue_dict_to_object(mock_enhanced_log_forwarding_issue_dict())
+
+        LogForwardingProfile.refreshall = MagicMock(return_value=mock_bad_log_fowarding_profile())
+        LogForwardingProfile.apply = MagicMock()
+
+        result = HygieneRemediation.fix_log_forwarding_profile_enhanced_logging(mock_topology, issues)
+        # Should be at least one result
+        assert result
+        for value in result[0].__dict__.values():
+            assert value
+
+    @patch("Panorama.Template.refreshall", return_value=[])
+    @patch("Panorama.Vsys.refreshall", return_value=[])
+    @patch("Panorama.DeviceGroup.refreshall", return_value=mock_device_groups())
+    def test_fix_security_zone_no_log_setting(self, _, __, ___, mock_topology):
+        """
+        Tests wthe fix function for setting a log forwarding profile on security zones when none is currently set
+        """
+        from Panorama import hygiene_issue_dict_to_object, Zone, HygieneRemediation
+        issues = hygiene_issue_dict_to_object(mock_security_zone_no_log_setting_issue_dict())
+
+        Zone.refreshall = MagicMock(return_value=mock_bad_security_zones())
+        Zone.apply = MagicMock()
+
+        result = HygieneRemediation.fix_security_zone_no_log_setting(mock_topology, issues, "test")
+        # Should be at least one result, as we provided an issue.
+        assert result
+        for value in result[0].__dict__.values():
+            assert value
+
+    @patch("Panorama.Template.refreshall", return_value=[])
+    @patch("Panorama.Vsys.refreshall", return_value=[])
+    @patch("Panorama.DeviceGroup.refreshall", return_value=mock_device_groups())
+    def test_fix_security_rule_log_settings(self, _, __, ___, mock_topology):
+        """
+        Tests the function that adds a log forwarding profile to a security rule when one isn't present.
+        """
+        from Panorama import hygiene_issue_dict_to_object, SecurityRule, HygieneRemediation
+        issues = hygiene_issue_dict_to_object(mock_security_rule_log_settings_issue_dict())
+
+        SecurityRule.refreshall = MagicMock(return_value=mock_bad_security_rules())
+        SecurityRule.apply = MagicMock()
+
+        result = HygieneRemediation.fix_secuity_rule_log_settings(mock_topology, issues, "test")
+        # Should be at least one result, as we provided an issue.
+        assert result
+        for value in result[0].__dict__.values():
+            assert value
+
+    @patch("Panorama.Template.refreshall", return_value=[])
+    @patch("Panorama.Vsys.refreshall", return_value=[])
+    @patch("Panorama.DeviceGroup.refreshall", return_value=mock_device_groups())
+    def test_fix_security_rule_profile_settings(self, _, __, ___, mock_topology):
+        """
+        Tests the function that adds sets the security profile group when no SPG is currently provided
+        """
+        from Panorama import hygiene_issue_dict_to_object, SecurityRule, HygieneRemediation
+        issues = hygiene_issue_dict_to_object(mock_security_rule_log_settings_issue_dict())
+
+        SecurityRule.refreshall = MagicMock(return_value=mock_bad_security_rules())
+        SecurityRule.apply = MagicMock()
+
+        result = HygieneRemediation.fix_security_rule_security_profile_group(mock_topology, issues, "test")
+        # Should be at least one result, as we provided an issue.
+        assert result
+        for value in result[0].__dict__.values():
+            assert value
+
 
 @pytest.mark.parametrize('expected_request_params, target',
                          [pytest.param(
@@ -2218,196 +2408,4 @@
     mocker.patch.object(requests, 'request', return_value=mr)
     command_res: CommandResults = panorama_check_latest_panos_software_command()
 
-    assert markdown_assert == command_res.readable_output
-=======
-    @patch("Panorama.Template.refreshall", return_value=[])
-    @patch("Panorama.Vsys.refreshall", return_value=[])
-    @patch("Panorama.DeviceGroup.refreshall", return_value=mock_device_groups())
-    def test_check_spyware_profiles(self, _, __, ___, mock_topology):
-        """
-        Test the Hygiene Configuration lookups can validate the Spyware profiles given combinations of good and bad profile
-        objects.
-        """
-        from Panorama import HygieneLookups, AntiSpywareProfile
-        AntiSpywareProfile.refreshall = MagicMock(
-            return_value=[mock_good_spyware_profile(), mock_bad_spyware_profile()]
-        )
-
-        # Check when at least one good profile exists - should return no results
-        result = HygieneLookups.check_spyware_profiles(mock_topology)
-        assert not result.result_data
-
-    @patch("Panorama.Template.refreshall", return_value=[])
-    @patch("Panorama.Vsys.refreshall", return_value=[])
-    @patch("Panorama.DeviceGroup.refreshall", return_value=mock_device_groups())
-    def test_check_url_filtering_profiles(self, _, __, ___, mock_topology):
-        """
-        Test the Hygiene Configuration lookups can validate the URL filtering profiles given combinations of good and bad
-        profiles.
-        """
-        from Panorama import HygieneLookups, URLFilteringProfile
-        URLFilteringProfile.refreshall = MagicMock(
-            return_value=[mock_good_url_filtering_profile()]
-        )
-
-        # Check when a good profile exists - should return no results
-        result = HygieneLookups.check_url_filtering_profiles(mock_topology)
-        assert not result.result_data
-
-        # When there's only bad, should return a result
-        URLFilteringProfile.refreshall = MagicMock(
-            return_value=[mock_bad_url_filtering_profile()]
-        )
-
-        # Check when a good profile exists - should return no results
-        result = HygieneLookups.check_url_filtering_profiles(mock_topology)
-        assert result.result_data
-
-    @patch("Panorama.Template.refreshall", return_value=mock_templates())
-    @patch("Panorama.Vsys.refreshall", return_value=[])
-    @patch("Panorama.DeviceGroup.refreshall", return_value=[])
-    def test_check_security_zones(self, _, __, ___, mock_topology):
-        """
-        Test the Hygiene Configuration lookups can validate security zones given a comination of good and bad zones.
-        """
-        from Panorama import HygieneLookups, Zone
-        Zone.refreshall = MagicMock(
-            return_value=mock_good_security_zones()
-        )
-
-        result = HygieneLookups.check_security_zones(mock_topology)
-        # Result data should be empty as there are only good zones
-        assert not result.result_data
-
-        Zone.refreshall = MagicMock(
-            return_value=mock_bad_security_zones()
-        )
-
-        result = HygieneLookups.check_security_zones(mock_topology)
-        # Result data should have one issue as there is a misconfigured security zone
-        assert result.result_data
-        assert "BP-V-7" in [x.issue_code for x in result.result_data]
-
-    @patch("Panorama.Template.refreshall", return_value=[])
-    @patch("Panorama.Vsys.refreshall", return_value=[])
-    @patch("Panorama.DeviceGroup.refreshall", return_value=mock_device_groups())
-    def test_check_security_rules(self, _, __, ___, mock_topology):
-        """
-        Test the Hygiene Configuration lookups can validate security zones given a comination of good and bad zones.
-        """
-        from Panorama import HygieneLookups, SecurityRule
-        SecurityRule.refreshall = MagicMock(
-            return_value=mock_good_security_rules()
-        )
-
-        result = HygieneLookups.check_security_rules(mock_topology)
-        # Should not raise any issues
-        assert not result.result_data
-
-        SecurityRule.refreshall = MagicMock(
-            return_value=mock_bad_security_rules()
-        )
-
-        result = HygieneLookups.check_security_rules(mock_topology)
-        # Should raise issues for each issue type
-        assert result.result_data
-        assert "BP-V-8" in [x.issue_code for x in result.result_data]
-        assert "BP-V-9" in [x.issue_code for x in result.result_data]
-        assert "BP-V-10" in [x.issue_code for x in result.result_data]
-
-    def test_hygiene_issue_dict_to_object(self):
-        """
-        Tests the function can convert a given dictionary of an issue, returned by a hygiene lookup, back into the relevent
-        object. This is to allow the check commands to pass their results directly into the fix commands via XSOAR.
-        """
-        from Panorama import hygiene_issue_dict_to_object, ConfigurationHygieneIssue
-        result = hygiene_issue_dict_to_object(mock_enhanced_log_forwarding_issue_dict())
-        assert isinstance(result[0], ConfigurationHygieneIssue)
-        assert len(result) == 1
-        for value in result[0].__dict__.values():
-            assert value
-
-        # If the issue is passed directly from the other command make sure this function works also
-        result = hygiene_issue_dict_to_object(mock_issue_with_underscores())
-        assert isinstance(result[0], ConfigurationHygieneIssue)
-        assert len(result) == 1
-        for value in result[0].__dict__.values():
-            assert value
-
-    @patch("Panorama.Template.refreshall", return_value=[])
-    @patch("Panorama.Vsys.refreshall", return_value=[])
-    @patch("Panorama.DeviceGroup.refreshall", return_value=mock_device_groups())
-    def test_fix_log_forwarding_profile_enhanced_logging(self, _, __, ___, mock_topology):
-        """
-        Tests wthe fix function for enabling enhanced application logging on log forwarding profiles, given an issue referring
-        to a bad log forwarding profile.
-        """
-        from Panorama import hygiene_issue_dict_to_object, LogForwardingProfile, HygieneRemediation
-        issues = hygiene_issue_dict_to_object(mock_enhanced_log_forwarding_issue_dict())
-
-        LogForwardingProfile.refreshall = MagicMock(return_value=mock_bad_log_fowarding_profile())
-        LogForwardingProfile.apply = MagicMock()
-
-        result = HygieneRemediation.fix_log_forwarding_profile_enhanced_logging(mock_topology, issues)
-        # Should be at least one result
-        assert result
-        for value in result[0].__dict__.values():
-            assert value
-
-    @patch("Panorama.Template.refreshall", return_value=[])
-    @patch("Panorama.Vsys.refreshall", return_value=[])
-    @patch("Panorama.DeviceGroup.refreshall", return_value=mock_device_groups())
-    def test_fix_security_zone_no_log_setting(self, _, __, ___, mock_topology):
-        """
-        Tests wthe fix function for setting a log forwarding profile on security zones when none is currently set
-        """
-        from Panorama import hygiene_issue_dict_to_object, Zone, HygieneRemediation
-        issues = hygiene_issue_dict_to_object(mock_security_zone_no_log_setting_issue_dict())
-
-        Zone.refreshall = MagicMock(return_value=mock_bad_security_zones())
-        Zone.apply = MagicMock()
-
-        result = HygieneRemediation.fix_security_zone_no_log_setting(mock_topology, issues, "test")
-        # Should be at least one result, as we provided an issue.
-        assert result
-        for value in result[0].__dict__.values():
-            assert value
-
-    @patch("Panorama.Template.refreshall", return_value=[])
-    @patch("Panorama.Vsys.refreshall", return_value=[])
-    @patch("Panorama.DeviceGroup.refreshall", return_value=mock_device_groups())
-    def test_fix_security_rule_log_settings(self, _, __, ___, mock_topology):
-        """
-        Tests the function that adds a log forwarding profile to a security rule when one isn't present.
-        """
-        from Panorama import hygiene_issue_dict_to_object, SecurityRule, HygieneRemediation
-        issues = hygiene_issue_dict_to_object(mock_security_rule_log_settings_issue_dict())
-
-        SecurityRule.refreshall = MagicMock(return_value=mock_bad_security_rules())
-        SecurityRule.apply = MagicMock()
-
-        result = HygieneRemediation.fix_secuity_rule_log_settings(mock_topology, issues, "test")
-        # Should be at least one result, as we provided an issue.
-        assert result
-        for value in result[0].__dict__.values():
-            assert value
-
-    @patch("Panorama.Template.refreshall", return_value=[])
-    @patch("Panorama.Vsys.refreshall", return_value=[])
-    @patch("Panorama.DeviceGroup.refreshall", return_value=mock_device_groups())
-    def test_fix_security_rule_profile_settings(self, _, __, ___, mock_topology):
-        """
-        Tests the function that adds sets the security profile group when no SPG is currently provided
-        """
-        from Panorama import hygiene_issue_dict_to_object, SecurityRule, HygieneRemediation
-        issues = hygiene_issue_dict_to_object(mock_security_rule_log_settings_issue_dict())
-
-        SecurityRule.refreshall = MagicMock(return_value=mock_bad_security_rules())
-        SecurityRule.apply = MagicMock()
-
-        result = HygieneRemediation.fix_security_rule_security_profile_group(mock_topology, issues, "test")
-        # Should be at least one result, as we provided an issue.
-        assert result
-        for value in result[0].__dict__.values():
-            assert value
->>>>>>> 9f8f8373
+    assert markdown_assert == command_res.readable_output