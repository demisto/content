--- conflicted
+++ resolved
@@ -6896,9 +6896,6 @@
 
     assert rules['application']['member'][0] == 'dns'
     assert mock_request.last_request.qs['xpath'][0] == \
-<<<<<<< HEAD
-        "/config/devices/entry/vsys/entry[@name='vsys1']/rulebase/security/rules/entry[(application/member = 'dns')]"
-=======
         "/config/devices/entry/vsys/entry[@name='vsys1']/rulebase/security/rules/entry[(application/member = 'dns')]"
 
 
@@ -7071,5 +7068,4 @@
 
     assert request_mocker.call_count == expected_request_count
     assert command_results.raw_response == {'response': {'@status': 'success', '@code': '20', 'msg': 'command succeeded'}}
-    assert command_results.readable_output == 'The tag with name "testtag" was deleted successfully.'
->>>>>>> a56da0f6
+    assert command_results.readable_output == 'The tag with name "testtag" was deleted successfully.'