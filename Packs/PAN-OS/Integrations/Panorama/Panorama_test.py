import pytest
import demistomock as demisto

integration_params = {
    'port': '443',
    'vsys': 'vsys1',
    'server': 'https://1.1.1.1',
    'key': 'thisisabogusAPIKEY!',
}

mock_demisto_args = {
    'threat_id': "11111",
    'vulnerability_profile': "mock_vuln_profile",
    'dest_ip': "10.20.20.20",
}


@pytest.fixture(autouse=True)
def set_params(mocker):
    mocker.patch.object(demisto, 'params', return_value=integration_params)
    mocker.patch.object(demisto, 'args', return_value=mock_demisto_args)


@pytest.fixture
def patched_requests_mocker(requests_mock):
    """
    This function mocks various PANOS API responses so we can accurately test the instance
    """
    base_url = "{}:{}/api/".format(integration_params['server'], integration_params['port'])
    # Version information
    mock_version_xml = """
    <response status = "success">
        <result>
            <sw-version>9.0.6</sw-version>
            <multi-vsys>off</multi-vsys>
            <model>Panorama</model>
            <serial>FAKESERIALNUMBER</serial>
        </result>
    </response>
    """
    version_path = "{}{}{}".format(base_url, "?type=version&key=", integration_params['key'])
    requests_mock.get(version_path, text=mock_version_xml, status_code=200)
    mock_response_xml = """
    <response status="success" code="20">
    <msg>command succeeded</msg>
    </response>
    """
    requests_mock.post(base_url, text=mock_response_xml, status_code=200)
    # Mock a show routing route request
    mock_route_xml = """
    <response status="success">
    <result>
        <flags>flags: A:active</flags>
        <entry>
            <virtual-router>CORE</virtual-router>
            <destination>0.0.0.0/0</destination>
            <nexthop>192.168.255.1</nexthop>
            <metric>100</metric>
            <flags>A O2  </flags>
            <age>4072068</age>
            <interface>ae1.1</interface>
            <route-table>unicast</route-table>
        </entry>
        <entry>
            <virtual-router>CORE</virtual-router>
            <destination>10.10.0.0/16</destination>
            <nexthop>192.168.1.1</nexthop>
            <metric>130</metric>
            <flags>A O1  </flags>
            <age>4072068</age>
            <interface>ae1.2</interface>
            <route-table>unicast</route-table>
        </entry>
        <entry>
            <virtual-router>CORE</virtual-router>
            <destination>10.0.0.0/8</destination>
            <nexthop>192.168.2.1</nexthop>
            <metric>130</metric>
            <flags>A O1  </flags>
            <age>4072068</age>
            <interface>ae1.3</interface>
            <route-table>unicast</route-table>
        </entry>
        <entry>
            <virtual-router>CORE</virtual-router>
            <destination>2000::/16</destination>
            <nexthop>fe80::1234</nexthop>
            <metric>130</metric>
            <flags>A O1  </flags>
            <age>4172303</age>
            <interface>ae1.4</interface>
            <route-table>unicast</route-table>
        </entry>
    </result>
    </response>
    """
    route_path = "{}{}{}{}".format(base_url, "?type=op&key=", integration_params['key'],
                                   "&cmd=<show><routing><route></route></routing></show>")
    requests_mock.get(route_path, text=mock_route_xml, status_code=200)

    mock_interface_xml = """
    <response status="success">
    <result>
        <ifnet>
            <entry>
                <name>ethernet1/24</name>
                <zone>MONITOR</zone>
                <fwd>tap</fwd>
                <vsys>2</vsys>
                <dyn-addr/>
                <addr6/>
                <tag>0</tag>
                <ip>N/A</ip>
                <id>87</id>
                <addr/>
            </entry>
            <entry>
                <name>ethernet2/1</name>
                <zone/>
                <fwd>logfwd</fwd>
                <vsys>0</vsys>
                <dyn-addr/>
                <addr6/>
                <tag>0</tag>
                <ip>N/A</ip>
                <id>128</id>
                <addr/>
            </entry>
            <entry>
                <name>ae1.1</name>
                <zone>OUTSIDE</zone>
                <fwd>vr:CORE</fwd>
                <dyn-addr/>
                <addr6/>
                <tag>3</tag>
                <ip>192.168.255.2</ip>
                <id>999</id>
                <addr/>
            </entry>
            <entry>
                <name>ae1.2</name>
                <zone>INSIDE</zone>
                <fwd>vr:CORE</fwd>
                <dyn-addr/>
                <addr6/>
                <tag>34</tag>
                <ip>192.168.1.2</ip>
                <id>998</id>
                <addr/>
            </entry>
            <entry>
                <name>ae1.3</name>
                <zone>DMZ</zone>
                <fwd>vr:CORE</fwd>
                <dyn-addr/>
                <addr6/>
                <tag>34</tag>
                <ip>192.168.2.2</ip>
                <id>997</id>
                <addr/>
            </entry>
        </ifnet>
    </result>
    </response>
    """
    interface_path = "{}{}{}{}".format(base_url, "?type=op&key=", integration_params['key'],
                                       "&cmd=<show><interface>all</interface></show>")
    requests_mock.get(interface_path, text=mock_interface_xml, status_code=200)

    mock_test_routing = """
    <response status="success">
    <result>
        <nh>ip</nh>
        <src>192.168.2.1</src>
        <ip>192.168.2.2</ip>
        <metric>10</metric>
        <interface>ae1.3</interface>
        <dp>s2dp0</dp>
    </result>
    </response>
    """
    test_route_path = "{}{}{}{}".format(base_url, "?type=op&key=", integration_params['key'],
                                        "&cmd=<test><routing><fib-lookup><ip>10.20.20.20</ip>"
                                        + "<virtual-router>default</virtual-router>"
                                        + "</fib-lookup></routing></test>")
    requests_mock.get(test_route_path, text=mock_test_routing, status_code=200)
    return requests_mock


def test_panorama_get_interfaces(patched_requests_mocker):
    """
    Given the interface XML from <show><interface>all, expects 5 interfaces to be returned
    """
    from Panorama import panorama_get_interfaces
    r = panorama_get_interfaces()
    assert len(r['response']['result']['ifnet']['entry']) == 5


def test_panorama_route_lookup(patched_requests_mocker):
    """
    Test the route lookup
    """
    from Panorama import panorama_route_lookup_command
    r = panorama_route_lookup_command()
    assert r['interface'] == 'ae1.3'


def test_panorama_route_lookup_bad(patched_requests_mocker, mocker):
    """
    Test a route lookup where there is no resolved next hop
    Should raise DemistoException
    """
    from Panorama import panorama_route_lookup_command, DemistoException

    dargs = {
        "dest_ip": "8.8.8.8"
    }
    mocker.patch.object(demisto, 'args', return_value=dargs)

    mock_test_routing_noresult = """
    <response status="success">
    <result>
        <dp>s2dp0</dp>
    </result>
    </response>
    """
    base_url = "{}:{}/api/".format(integration_params['server'], integration_params['port'])
    test_route_path = "{}{}{}{}".format(base_url, "?type=op&key=", integration_params['key'],
                                        "&cmd=<test><routing><fib-lookup><ip>8.8.8.8</ip>"
                                        + "<virtual-router>default</virtual-router>"
                                        + "</fib-lookup></routing></test>")
    patched_requests_mocker.get(test_route_path, text=mock_test_routing_noresult, status_code=200)

    with pytest.raises(DemistoException):
        panorama_route_lookup_command()


def test_panorama_zone_lookup(patched_requests_mocker):
    from Panorama import panorama_zone_lookup_command
    r = panorama_zone_lookup_command()
    assert r['zone'] == 'DMZ'


def test_panoram_get_os_version(patched_requests_mocker):
    from Panorama import get_pan_os_version
    import Panorama
    Panorama.URL = 'https://1.1.1.1:443/api/'
    Panorama.API_KEY = 'thisisabogusAPIKEY!'
    r = get_pan_os_version()
    assert r == '9.0.6'


def test_panoram_override_vulnerability(patched_requests_mocker):
    from Panorama import panorama_override_vulnerability
<<<<<<< HEAD
    r = panorama_override_vulnerability(mock_demisto_args['threat_id'], mock_demisto_args['vulnerability_profile'],
                                        'reset-both')
=======
    import Panorama
    Panorama.URL = 'https://1.1.1.1:443/api/'
    r = panorama_override_vulnerability(mock_demisto_args['threat_id'], mock_demisto_args['vulnerability_profile'], 'reset-both')
>>>>>>> 571161e9
    assert r['response']['@status'] == 'success'


def test_add_argument_list():
    from Panorama import add_argument_list
    list_argument = ["foo", "bar"]

    response_with_member = add_argument_list(list_argument, "test", True)
    expected_with_member = '<test><member>foo</member><member>bar</member></test>'
    assert response_with_member == expected_with_member

    response_with_member_field_name = add_argument_list(list_argument, "member", True)
    expected_with_member_field_name = '<member>foo</member><member>bar</member>'
    assert response_with_member_field_name == expected_with_member_field_name


def test_add_argument():
    from Panorama import add_argument
    argument = "foo"

    response_with_member = add_argument(argument, "test", True)
    expected_with_member = '<test><member>foo</member></test>'
    assert response_with_member == expected_with_member

    response_without_member = add_argument(argument, "test", False)
    expected_without_member = '<test>foo</test>'
    assert response_without_member == expected_without_member


def test_add_argument_yes_no():
    from Panorama import add_argument_yes_no
    arg = 'No'
    field = 'test'
    option = True

    response_option_true = add_argument_yes_no(arg, field, option)
    expected_option_true = '<option><test>no</test></option>'
    assert response_option_true == expected_option_true

    option = False
    response_option_false = add_argument_yes_no(arg, field, option)
    expected_option_false = '<test>no</test>'
    assert response_option_false == expected_option_false


def test_add_argument_target():
    from Panorama import add_argument_target
    response = add_argument_target('foo', 'bar')
    expected = '<bar><devices><entry name=\"foo\"/></devices></bar>'
    assert response == expected


def test_prettify_addresses_arr():
    from Panorama import prettify_addresses_arr
    addresses_arr = [{'@name': 'my_name', 'fqdn': 'a.com'},
                     {'@name': 'my_name2', 'fqdn': 'b.com'}]
    response = prettify_addresses_arr(addresses_arr)
    expected = [{'Name': 'my_name', 'FQDN': 'a.com'},
                {'Name': 'my_name2', 'FQDN': 'b.com'}]
    assert response == expected


def test_prettify_address():
    from Panorama import prettify_address
    address = {'@name': 'my_name', 'ip-netmask': '1.1.1.1', 'description': 'lala'}
    response = prettify_address(address)
    expected = {'Name': 'my_name', 'IP_Netmask': '1.1.1.1', 'Description': 'lala'}
    assert response == expected


def test_prettify_address_group():
    from Panorama import prettify_address_group
    address_group_static = {'@name': 'foo', 'static': {'member': 'address object'}}
    response_static = prettify_address_group(address_group_static)
    expected_address_group_static = {'Name': 'foo', 'Type': 'static', 'Addresses': 'address object'}
    assert response_static == expected_address_group_static

    address_group_dynamic = {'@name': 'foo', 'dynamic': {'filter': '1.1.1.1 and 2.2.2.2'}}
    response_dynamic = prettify_address_group(address_group_dynamic)
    expected_address_group_dynamic = {'Name': 'foo', 'Type': 'dynamic', 'Match': '1.1.1.1 and 2.2.2.2'}
    assert response_dynamic == expected_address_group_dynamic


def test_prettify_service():
    from Panorama import prettify_service
    service = {'@name': 'service_name', 'description': 'foo', 'protocol': {'tcp': {'port': '443'}}}
    response = prettify_service(service)
    expected = {'Name': 'service_name', 'Description': 'foo', 'Protocol': 'tcp', 'DestinationPort': '443'}
    assert response == expected


def test_prettify_service_group():
    from Panorama import prettify_service_group
    service_group = {'@name': 'sg', 'members': {'member': ['service1', 'service2']}}
    response = prettify_service_group(service_group)
    expected = {'Name': 'sg', 'Services': ['service1', 'service2']}
    assert response == expected


def test_prettify_custom_url_category():
    from Panorama import prettify_custom_url_category
    custom_url_category = {'@name': 'foo', 'list': {'member': ['a', 'b', 'c']}}
    response = prettify_custom_url_category(custom_url_category)
    expected = {'Name': 'foo', 'Sites': ['a', 'b', 'c']}
    assert response == expected


def test_prettify_edl():
    from Panorama import prettify_edl
    edl = {'@name': 'edl_name', 'type': {'my_type': {'url': 'abc.com', 'description': 'my_desc'}}}
    response = prettify_edl(edl)
    expected = {'Name': 'edl_name', 'Type': 'my_type', 'URL': 'abc.com', 'Description': 'my_desc'}
    assert response == expected


def test_build_traffic_logs_query():
    # (addr.src in 192.168.1.222) and (app eq netbios-dg) and (action eq allow) and (port.dst eq 138)
    from Panorama import build_traffic_logs_query
    source = '192.168.1.222'
    application = 'netbios-dg'
    action = 'allow'
    to_port = '138'
    response = build_traffic_logs_query(source, None, None, application, to_port, action)
    expected = '(addr.src in 192.168.1.222) and (app eq netbios-dg) and (port.dst eq 138) and (action eq allow)'
    assert response == expected


def test_prettify_traffic_logs():
    from Panorama import prettify_traffic_logs
    traffic_logs = [{'action': 'my_action1', 'category': 'my_category1', 'rule': 'my_rule1'},
                    {'action': 'my_action2', 'category': 'my_category2', 'rule': 'my_rule2'}]
    response = prettify_traffic_logs(traffic_logs)
    expected = [{'Action': 'my_action1', 'Category': 'my_category1', 'Rule': 'my_rule1'},
                {'Action': 'my_action2', 'Category': 'my_category2', 'Rule': 'my_rule2'}]
    assert response == expected


def test_prettify_logs():
    from Panorama import prettify_logs
    traffic_logs = [{'action': 'my_action1', 'category': 'my_category1', 'rule': 'my_rule1', 'natdport': '100',
                     'bytes': '12'},
                    {'action': 'my_action2', 'category': 'my_category2', 'rule': 'my_rule2', 'natdport': '101',
                     'bytes_sent': '11'}]
    response = prettify_logs(traffic_logs)
    expected = [{'Action': 'my_action1', 'CategoryOrVerdict': 'my_category1', 'Rule': 'my_rule1',
                 'NATDestinationPort': '100', 'Bytes': '12'},
                {'Action': 'my_action2', 'CategoryOrVerdict': 'my_category2', 'Rule': 'my_rule2',
                 'NATDestinationPort': '101', 'BytesSent': '11'}]
    assert response == expected


def test_build_policy_match_query():
    from Panorama import build_policy_match_query
    source = '1.1.1.1'
    destination = '6.7.8.9'
    protocol = '1'
    application = 'gmail-base'
    response = build_policy_match_query(application, None, destination, None, None, None, protocol, source)
    expected = '<test><security-policy-match><source>1.1.1.1</source><destination>6.7.8.9</destination>' \
               '<protocol>1</protocol><application>gmail-base</application></security-policy-match></test>'
    assert response == expected


def test_prettify_matching_rule():
    from Panorama import prettify_matching_rule
    matching_rule = {'action': 'my_action1', '@name': 'very_important_rule', 'source': '6.7.8.9', 'destination': 'any'}
    response = prettify_matching_rule(matching_rule)
    expected = {'Action': 'my_action1', 'Name': 'very_important_rule', 'Source': '6.7.8.9', 'Destination': 'any'}
    assert response == expected


def test_prettify_static_route():
    from Panorama import prettify_static_route
    static_route = {'@name': 'name1', 'destination': '1.2.3.4', 'metric': '10', 'nexthop': {'fqdn': 'demisto.com'}}
    virtual_router = 'my_virtual_router'
    response = prettify_static_route(static_route, virtual_router)
    expected = {'Name': 'name1', 'Destination': '1.2.3.4', 'Metric': 10,
                'NextHop': 'demisto.com', 'VirtualRouter': 'my_virtual_router'}
    assert response == expected


def test_validate_search_time():
    from Panorama import validate_search_time
    assert validate_search_time('2019/12/26')
    assert validate_search_time('2019/12/26 00:00:00')
    with pytest.raises(Exception):
        assert validate_search_time('219/12/26 00:00:00')
        assert validate_search_time('219/10/35')<|MERGE_RESOLUTION|>--- conflicted
+++ resolved
@@ -252,14 +252,10 @@
 
 def test_panoram_override_vulnerability(patched_requests_mocker):
     from Panorama import panorama_override_vulnerability
-<<<<<<< HEAD
+    import Panorama
+    Panorama.URL = 'https://1.1.1.1:443/api/'
     r = panorama_override_vulnerability(mock_demisto_args['threat_id'], mock_demisto_args['vulnerability_profile'],
                                         'reset-both')
-=======
-    import Panorama
-    Panorama.URL = 'https://1.1.1.1:443/api/'
-    r = panorama_override_vulnerability(mock_demisto_args['threat_id'], mock_demisto_args['vulnerability_profile'], 'reset-both')
->>>>>>> 571161e9
     assert r['response']['@status'] == 'success'
 
 
