import json
import io
import pytest

import demistomock as demisto
from lxml import etree
from unittest.mock import patch, MagicMock
from panos.device import Vsys
from panos.panorama import Panorama, DeviceGroup, Template
from panos.firewall import Firewall
from CommonServerPython import DemistoException, CommandResults
from panos.objects import LogForwardingProfile, LogForwardingProfileMatchList

integration_firewall_params = {
    'port': '443',
    'vsys': 'vsys1',
    'server': 'https://1.1.1.1',
    'key': 'thisisabogusAPIKEY!',
}

mock_demisto_args = {
    'threat_id': "11111",
    'vulnerability_profile': "mock_vuln_profile"
}

integration_panorama_params = {
    'port': '443',
    'device_group': 'Lab-Devices',
    'server': 'https://1.1.1.1',
    'key': 'thisisabogusAPIKEY!',
    'template': 'test'
}


def load_json(path):
    with io.open(path, mode='r', encoding='utf-8') as f:
        return json.loads(f.read())


@pytest.fixture(autouse=True)
def set_params(mocker):
    mocker.patch.object(demisto, 'params', return_value=integration_firewall_params)
    mocker.patch.object(demisto, 'args', return_value=mock_demisto_args)


@pytest.fixture
def patched_requests_mocker(requests_mock):
    """
    This function mocks various PANOS API responses so we can accurately test the instance
    """
    base_url = "{}:{}/api/".format(integration_firewall_params['server'], integration_firewall_params['port'])
    # Version information
    mock_version_xml = """
    <response status = "success">
        <result>
            <sw-version>9.0.6</sw-version>
            <multi-vsys>off</multi-vsys>
            <model>Panorama</model>
            <serial>FAKESERIALNUMBER</serial>
        </result>
    </response>
    """
    version_path = "{}{}{}".format(base_url, "?type=version&key=", integration_firewall_params['key'])
    requests_mock.get(version_path, text=mock_version_xml, status_code=200)
    mock_response_xml = """
    <response status="success" code="20">
    <msg>command succeeded</msg>
    </response>
    """
    requests_mock.post(base_url, text=mock_response_xml, status_code=200)
    return requests_mock


def test_panorama_get_os_version(patched_requests_mocker):
    from Panorama import get_pan_os_version
    import Panorama
    Panorama.URL = 'https://1.1.1.1:443/api/'
    Panorama.API_KEY = 'thisisabogusAPIKEY!'
    r = get_pan_os_version()
    assert r == '9.0.6'


def test_panorama_override_vulnerability(patched_requests_mocker):
    from Panorama import panorama_override_vulnerability
    import Panorama
    Panorama.URL = 'https://1.1.1.1:443/api/'
    r = panorama_override_vulnerability(mock_demisto_args['threat_id'], mock_demisto_args['vulnerability_profile'],
                                        'reset-both')
    assert r['response']['@status'] == 'success'


def test_add_argument_list():
    from Panorama import add_argument_list
    list_argument = ["foo", "bar"]

    response_with_member = add_argument_list(list_argument, "test", True)
    expected_with_member = '<test><member>foo</member><member>bar</member></test>'
    assert response_with_member == expected_with_member

    response_with_member_field_name = add_argument_list(list_argument, "member", True)
    expected_with_member_field_name = '<member>foo</member><member>bar</member>'
    assert response_with_member_field_name == expected_with_member_field_name


def test_add_argument():
    from Panorama import add_argument
    argument = "foo"

    response_with_member = add_argument(argument, "test", True)
    expected_with_member = '<test><member>foo</member></test>'
    assert response_with_member == expected_with_member

    response_without_member = add_argument(argument, "test", False)
    expected_without_member = '<test>foo</test>'
    assert response_without_member == expected_without_member


def test_add_argument_yes_no():
    from Panorama import add_argument_yes_no
    arg = 'No'
    field = 'test'
    option = True

    response_option_true = add_argument_yes_no(arg, field, option)
    expected_option_true = '<option><test>no</test></option>'
    assert response_option_true == expected_option_true

    option = False
    response_option_false = add_argument_yes_no(arg, field, option)
    expected_option_false = '<test>no</test>'
    assert response_option_false == expected_option_false


def test_add_argument_target():
    from Panorama import add_argument_target
    response = add_argument_target('foo', 'bar')
    expected = '<bar><devices><entry name=\"foo\"/></devices></bar>'
    assert response == expected


def test_prettify_addresses_arr():
    from Panorama import prettify_addresses_arr
    addresses_arr = [{'@name': 'my_name', 'fqdn': 'a.com'},
                     {'@name': 'my_name2', 'fqdn': 'b.com'},
                     {'@name': 'test', 'ip-netmask': '1.1.1.1', 'tag': None}]
    response = prettify_addresses_arr(addresses_arr)
    expected = [{'Name': 'my_name', 'FQDN': 'a.com'},
                {'Name': 'my_name2', 'FQDN': 'b.com'},
                {'Name': 'test', 'IP_Netmask': '1.1.1.1'}]
    assert response == expected


def test_prettify_address():
    from Panorama import prettify_address
    address = {'@name': 'my_name', 'ip-netmask': '1.1.1.1', 'description': 'lala'}
    response = prettify_address(address)
    expected = {'Name': 'my_name', 'IP_Netmask': '1.1.1.1', 'Description': 'lala'}
    assert response == expected


def test_prettify_address_tag_none():
    from Panorama import prettify_address
    address = {'@name': 'test', 'ip-netmask': '1.1.1.1', 'tag': None}
    response = prettify_address(address)
    expected = {'Name': 'test', 'IP_Netmask': '1.1.1.1'}
    assert response == expected


def test_prettify_address_group():
    from Panorama import prettify_address_group
    address_group_static = {'@name': 'foo', 'static': {'member': 'address object'}}
    response_static = prettify_address_group(address_group_static)
    expected_address_group_static = {'Name': 'foo', 'Type': 'static', 'Addresses': 'address object'}
    assert response_static == expected_address_group_static

    address_group_dynamic = {'@name': 'foo', 'dynamic': {'filter': '1.1.1.1 and 2.2.2.2'}}
    response_dynamic = prettify_address_group(address_group_dynamic)
    expected_address_group_dynamic = {'Name': 'foo', 'Type': 'dynamic', 'Match': '1.1.1.1 and 2.2.2.2'}
    assert response_dynamic == expected_address_group_dynamic

    address_group_dynamic_tag_none = {'@name': 'foo', 'dynamic': {'filter': '1.1.1.1 or 2.2.2.2'}, 'tag': None}
    response_dynamic_tag_none = prettify_address_group(address_group_dynamic_tag_none)
    expected_address_group_dynamic_tag_none = {'Name': 'foo', 'Type': 'dynamic', 'Match': '1.1.1.1 or 2.2.2.2'}
    assert response_dynamic_tag_none == expected_address_group_dynamic_tag_none


def test_prettify_service():
    from Panorama import prettify_service
    service = {'@name': 'service_name', 'description': 'foo', 'protocol': {'tcp': {'port': '443'}}}
    response = prettify_service(service)
    expected = {'Name': 'service_name', 'Description': 'foo', 'Protocol': 'tcp', 'DestinationPort': '443'}
    assert response == expected


def test_prettify_service_tag_none():
    from Panorama import prettify_service
    service = {'@name': 'service_name', 'description': 'foo', 'protocol': {'tcp': {'port': '443'}}, 'tag': None}
    response = prettify_service(service)
    expected = {'Name': 'service_name', 'Description': 'foo', 'Protocol': 'tcp', 'DestinationPort': '443'}
    assert response == expected


def test_prettify_service_group():
    from Panorama import prettify_service_group
    service_group = {'@name': 'sg', 'members': {'member': ['service1', 'service2']}}
    response = prettify_service_group(service_group)
    expected = {'Name': 'sg', 'Services': ['service1', 'service2']}
    assert response == expected


def test_prettify_service_group_tag_none():
    from Panorama import prettify_service_group
    service_group = {'@name': 'sg_group', 'members': {'member': ['service1', 'service2']}, 'tag': None}
    response = prettify_service_group(service_group)
    expected = {'Name': 'sg_group', 'Services': ['service1', 'service2']}
    assert response == expected


def test_prettify_custom_url_category():
    from Panorama import prettify_custom_url_category
    custom_url_category = {'@name': 'foo', 'list': {'member': ['a', 'b', 'c']}}
    response = prettify_custom_url_category(custom_url_category)
    expected = {'Name': 'foo', 'Sites': ['a', 'b', 'c']}
    assert response == expected


def test_panorama_create_custom_url_category_8_x(mocker):
    """
    Given:
     - an only > 9.x valid argument for custom url category creation

    When:
     - running the panorama_create_custom_url_category function
     - mocking the pan-os version to be 8.x

    Then:
     - a proper error is raised
    """
    from Panorama import panorama_create_custom_url_category
    mocker.patch('Panorama.get_pan_os_major_version', return_value=8)
    custom_url_category_name = 'name'
    description = 'test_desc'
    type_ = 'URL List'

    with pytest.raises(DemistoException,
                       match='The type and categories arguments are only relevant for PAN-OS 9.x versions.'):
        panorama_create_custom_url_category(custom_url_category_name, type_=type_, description=description)


def test_panorama_create_custom_url_category_9_x(mocker):
    """
    Given:
     - a non valid argument for custom url category creation

    When:
     - running the panorama_create_custom_url_category function
     - mocking the pan-os version to be 9.x

    Then:
     - a proper error is raised
    """
    from Panorama import panorama_create_custom_url_category
    mocker.patch('Panorama.get_pan_os_major_version', return_value=9)
    custom_url_category_name = 'name'
    type_ = 'URL List'
    categories = 'phishing'
    sites = 'a.com'
    description = 'test_desc'

    with pytest.raises(DemistoException,
                       match='The type argument is mandatory for PAN-OS 9.x versions.'):
        panorama_create_custom_url_category(custom_url_category_name, sites=sites, description=description)

    with pytest.raises(DemistoException,
                       match='Exactly one of the sites and categories arguments should be defined.'):
        panorama_create_custom_url_category(custom_url_category_name, type_=type_, sites=sites, categories=categories)

    with pytest.raises(DemistoException,
                       match='URL List type is only for sites, Category Match is only for categories.'):
        panorama_create_custom_url_category(custom_url_category_name, type_=type_, categories=categories)


def test_create_url_filter_params_8_x(mocker):
    """
    Given:
     - a valid argument for url filter creation

    When:
     - running the create_url_filter_params utility function
     - mocking the pan-os version to be 8.x

    Then:
     - a proper xml element is generated
    """
    from Panorama import create_url_filter_params
    mocker.patch('Panorama.get_pan_os_major_version', return_value=8)
    url_filter_name = 'name'
    action = 'alert'
    url_category_list = 'adult'
    description = 'test_desc'

    url_filter_params = create_url_filter_params(url_filter_name, action, url_category_list=url_category_list,
                                                 description=description)
    assert url_filter_params['element'].find('<action>block</action>') != -1  # if not -1, then it is found


def test_create_url_filter_params_9_x(mocker):
    """
    Given:
     - a valid argument for url filter creation

    When:
     - running the create_url_filter_params utility function
     - mocking the pan-os version to be 9.x

    Then:
     - a proper xml element is generated
    """
    from Panorama import create_url_filter_params
    mocker.patch('Panorama.get_pan_os_major_version', return_value=9)
    url_filter_name = 'name'
    action = 'alert'
    url_category_list = 'adult'
    description = 'test_desc'

    url_filter_params = create_url_filter_params(url_filter_name, action, url_category_list=url_category_list,
                                                 description=description)
    assert url_filter_params['element'].find('<action>block</action>') == -1  # if  -1, then it is not found


def test_edit_url_filter_non_valid_args_8_x(mocker):
    """
    Given:
     - a non valid argument for edit url filter

    When:
     - running the edit_url_filter function
     - mocking the pan-os version to be 8.x

    Then:
     - a proper error is raised
    """
    from Panorama import panorama_edit_url_filter
    url_filter_object = {
        "@name": "fw_test_pb_dont_delete",
        "action": "block",
        "allow": {
            "member": [
                "Demisto- block sites",
                "test3"
            ]
        },
        "allow-list": {
            "member": "www.thepill2.com"
        },
        "block": {
            "member": [
                "abortion",
                "abused-drugs"
            ]
        },
        "block-list": {
            "member": "www.thepill.com"
        },
        "credential-enforcement": {
            "allow": {
                "member": [
                    "Demisto- block sites",
                    "test3"
                ]
            },
            "block": {
                "member": [
                    "abortion",
                    "abused-drugs"
                ]
            },
            "log-severity": "medium",
        },
        "description": "gogo"
    }
    mocker.patch('Panorama.get_pan_os_major_version', return_value=8)
    mocker.patch('Panorama.panorama_get_url_filter', return_value=url_filter_object)
    url_filter_name = 'fw_test_pb_dont_delete'
    element_to_change = 'allow_categories'
    element_value = 'gambling'
    add_remove_element = 'remove'

    err_msg = 'Only the override_allow_list, override_block_list, description properties can be' \
              ' changed in PAN-OS 8.x or earlier versions.'
    with pytest.raises(DemistoException, match=err_msg):
        panorama_edit_url_filter(url_filter_name, element_to_change, element_value, add_remove_element)


def test_edit_url_filter_non_valid_args_9_x(mocker):
    """
    Given:
     - a non valid argument for edit url filter

    When:
     - running the edit_url_filter function
     - mocking the pan-os version to be 9.x

    Then:
     - a proper error is raised
    """
    from Panorama import panorama_edit_url_filter
    url_filter_object = {
        "@name": "fw_test_pb_dont_delete",
        "allow": {
            "member": "Test_pb_custom_url_DONT_DELETE"
        },
        "credential-enforcement": {
            "block": {
                "member": [
                    "gambling",
                    "abortion"
                ]
            },
            "log-severity": "medium",
        },
        "description": "wowo"
    }
    mocker.patch('Panorama.get_pan_os_major_version', return_value=9)
    mocker.patch('Panorama.panorama_get_url_filter', return_value=url_filter_object)
    url_filter_name = 'fw_test_pb_dont_delete'
    element_to_change = 'override_block_list'
    element_value = 'gambling'
    add_remove_element = 'remove'

    err_msg = 'Only the allow_categories, block_categories, description properties can be changed in PAN-OS 9.x or' \
              ' later versions.'
    with pytest.raises(DemistoException, match=err_msg):
        panorama_edit_url_filter(url_filter_name, element_to_change, element_value, add_remove_element)


def http_mock(url: str, method: str, body: dict = {}):
    return body


@pytest.mark.parametrize('category_name, items', [('category_name', ['www.good.com'],)])
def test_remove_from_custom_url_category(category_name, items, mocker):
    """
    Given:
     - a valid argument for edit custom url group

    When:
     - running the custom_url_category_remove_items function

    Then:
     - checks an assertion
    """
    import Panorama
    from Panorama import panorama_custom_url_category_remove_items

    return_results_mock = mocker.patch.object(Panorama, 'return_results')

    mocker.patch('Panorama.panorama_get_custom_url_category', return_value={'description': 'description',
                                                                            'list': {'member': "www.test.com"}
                                                                            })
    mocker.patch('Panorama.get_pan_os_major_version', return_value=9)
    mocker.patch('Panorama.http_request', side_effect=http_mock)

    panorama_custom_url_category_remove_items(category_name, items, "URL List")
    demisto_result_got = return_results_mock.call_args.args[0]['Contents']
    assert "www.test.com" in demisto_result_got['element']


def test_prettify_edl():
    from Panorama import prettify_edl
    edl = {'@name': 'edl_name', 'type': {'my_type': {'url': 'abc.com', 'description': 'my_desc'}}}
    response = prettify_edl(edl)
    expected = {'Name': 'edl_name', 'Type': 'my_type', 'URL': 'abc.com', 'Description': 'my_desc'}
    assert response == expected


def test_build_traffic_logs_query():
    """
    Given:
     - a valid arguments for traffic logs query generation

    When:
     - running the build_traffic_logs_query utility function

    Then:
     - a proper query is generated
        (addr.src in 192.168.1.222) and (app eq netbios-dg) and (action eq allow) and (port.dst eq 138)
    """
    from Panorama import build_traffic_logs_query
    source = '192.168.1.222'
    application = 'netbios-dg'
    action = 'allow'
    to_port = '138'
    response = build_traffic_logs_query(source, None, None, application, to_port, action)
    expected = '(addr.src in 192.168.1.222) and (app eq netbios-dg) and (port.dst eq 138) and (action eq allow)'
    assert response == expected


def test_prettify_traffic_logs():
    from Panorama import prettify_traffic_logs
    traffic_logs = [{'action': 'my_action1', 'category': 'my_category1', 'rule': 'my_rule1'},
                    {'action': 'my_action2', 'category': 'my_category2', 'rule': 'my_rule2'}]
    response = prettify_traffic_logs(traffic_logs)
    expected = [{'Action': 'my_action1', 'Category': 'my_category1', 'Rule': 'my_rule1'},
                {'Action': 'my_action2', 'Category': 'my_category2', 'Rule': 'my_rule2'}]
    assert response == expected


def test_build_logs_query():
    """
    Given:
     - a valid arguments for logs query generation

    When:
     - running the build_logs_query utility function

    Then:
     - a proper query is generated
        ((url contains 'demisto.com') or (url contains 'paloaltonetworks.com'))
    """
    from Panorama import build_logs_query

    urls_as_string = "demisto.com, paloaltonetworks.com"
    response = build_logs_query(None, None, None, None, None, None, None, None, None, urls_as_string, None)
    expected = "((url contains 'demisto.com') or (url contains 'paloaltonetworks.com'))"
    assert response == expected


def test_prettify_logs():
    from Panorama import prettify_logs
    traffic_logs = [{'action': 'my_action1', 'category': 'my_category1', 'rule': 'my_rule1', 'natdport': '100',
                     'bytes': '12'},
                    {'action': 'my_action2', 'category': 'my_category2', 'rule': 'my_rule2', 'natdport': '101',
                     'bytes_sent': '11'}]
    response = prettify_logs(traffic_logs)
    expected = [{'Action': 'my_action1', 'CategoryOrVerdict': 'my_category1', 'Rule': 'my_rule1',
                 'NATDestinationPort': '100', 'Bytes': '12'},
                {'Action': 'my_action2', 'CategoryOrVerdict': 'my_category2', 'Rule': 'my_rule2',
                 'NATDestinationPort': '101', 'BytesSent': '11'}]
    assert response == expected


prepare_security_rule_inputs = [
    ('top', 'test_rule_name'),
    ('bottom', 'test_rule_name'),
]


@pytest.mark.parametrize('where, dst', prepare_security_rule_inputs)
def test_prepare_security_rule_params(where, dst):
    """
    Given:
     - a non valid arguments for the prepare_security_rule_params function

    When:
     - running the prepare_security_rule_params utility function

    Then:
     - a proper exception is raised
    """
    from Panorama import prepare_security_rule_params
    err_msg = 'Please provide a dst rule only when the where argument is before or after.'
    with pytest.raises(DemistoException, match=err_msg):
        prepare_security_rule_params(api_action='set', action='drop', destination=['any'], source=['any'],
                                     rulename='test', where=where, dst=dst)


def test_build_policy_match_query():
    """
    Given:
     - a valid arguments for policy match query generation

    When:
     - running the build_policy_match_query utility function

    Then:
     - a proper xml is generated
    """
    from Panorama import build_policy_match_query
    source = '1.1.1.1'
    destination = '6.7.8.9'
    protocol = '1'
    application = 'gmail-base'
    response = build_policy_match_query(application, None, destination, None, None, None, protocol, source)
    expected = '<test><security-policy-match><source>1.1.1.1</source><destination>6.7.8.9</destination>' \
               '<protocol>1</protocol><application>gmail-base</application></security-policy-match></test>'
    assert response == expected


def test_panorama_register_ip_tag_command_wrongful_args(mocker):
    """
    Given:
     - a non valid arguments for the panorama_register_ip_tag_command function

    When:
     - running the panorama_register_ip_tag_command function

    Then:
     - a proper exception is raised
    """
    from Panorama import panorama_register_ip_tag_command
    args = {'IPs': '1.1.1.1', 'tag': 'test_tag', 'persistent': 'true', 'timeout': '5'}

    mocker.patch('Panorama.get_pan_os_major_version', return_value=9)
    with pytest.raises(DemistoException,
                       match='When the persistent argument is true, you can not use the timeout argument.'):
        panorama_register_ip_tag_command(args)

    args['persistent'] = 'false'
    mocker.patch('Panorama.get_pan_os_major_version', return_value=8)
    with pytest.raises(DemistoException,
                       match='The timeout argument is only applicable on 9.x PAN-OS versions or higher.'):
        panorama_register_ip_tag_command(args)


def test_prettify_matching_rule():
    from Panorama import prettify_matching_rule
    matching_rule = {'action': 'my_action1', '@name': 'very_important_rule', 'source': '6.7.8.9', 'destination': 'any'}
    response = prettify_matching_rule(matching_rule)
    expected = {'Action': 'my_action1', 'Name': 'very_important_rule', 'Source': '6.7.8.9', 'Destination': 'any'}
    assert response == expected


def test_prettify_static_route():
    from Panorama import prettify_static_route
    static_route = {'@name': 'name1', 'destination': '1.2.3.4', 'metric': '10', 'nexthop': {'fqdn': 'demisto.com'}}
    virtual_router = 'my_virtual_router'
    response = prettify_static_route(static_route, virtual_router)
    expected = {'Name': 'name1', 'Destination': '1.2.3.4', 'Metric': 10,
                'NextHop': 'demisto.com', 'VirtualRouter': 'my_virtual_router'}
    assert response == expected


def test_validate_search_time():
    from Panorama import validate_search_time
    assert validate_search_time('2019/12/26')
    assert validate_search_time('2019/12/26 00:00:00')
    with pytest.raises(Exception):
        assert validate_search_time('219/12/26 00:00:00')
        assert validate_search_time('219/10/35')


def test_show_user_id_interface_config_command():
    """
    Given:
     - missing template and template_stack arguments for the show_user_id_interface_config_command command

    When:
     - running the show_user_id_interface_config_request function

    Then:
     - a proper exception is raised
    """
    from Panorama import show_user_id_interface_config_command
    args = {}
    str_match = 'In order to show the User Interface configuration in your Panorama, ' \
                'supply either the template or the template_stack arguments.'
    with pytest.raises(DemistoException, match=str_match):
        show_user_id_interface_config_command(args)


def test_prettify_user_interface_config():
    from Panorama import prettify_user_interface_config
    raw_response = [{'@name': 'internal', 'network': {'layer3': {'member': 'ethernet1/2'},
                                                      'log-setting': 'ToLoggingService'},
                     'enable-user-identification': 'yes'},
                    {'@name': 'External', 'network': {'tap': {'member': 'ethernet1/1'},
                                                      'log-setting': 'ToLoggingService'}}]
    response = prettify_user_interface_config(raw_response)
    expected = [{'Name': 'ethernet1/2', 'Zone': 'internal', 'EnableUserIdentification': 'yes'},
                {'Name': 'ethernet1/1', 'Zone': 'External', 'EnableUserIdentification': 'no'}]
    assert response == expected


def test_list_configured_user_id_agents_command(mocker):
    """
    Given:
     - missing template and template_stack arguments for the list_configured_user_id_agents_command command

    When:
     - running the list_configured_user_id_agents_request function

    Then:
     - a proper exception is raised
    """
    from Panorama import list_configured_user_id_agents_command
    mocker.patch('Panorama.get_pan_os_major_version', return_value=9)
    args = {}
    str_match = 'In order to show the the User ID Agents in your Panorama, ' \
                'supply either the template or the template_stack arguments.'
    with pytest.raises(DemistoException, match=str_match):
        list_configured_user_id_agents_command(args)


def test_prettify_configured_user_id_agents__multi_result():
    from Panorama import prettify_configured_user_id_agents
    raw_response = [{'@name': 'testing2', 'serial-number': 'panorama2'},
                    {'@name': 'fullinfo', 'host-port': {'port': '67', 'ntlm-auth': 'yes',
                                                        'ldap-proxy': 'yes', 'collectorname': 'demisto',
                                                        'secret': 'secret', 'host': 'what'}, 'ip-user-mappings': 'yes'}]
    response = prettify_configured_user_id_agents(raw_response)
    expected = [{'Name': 'testing2', 'Host': None, 'Port': None, 'NtlmAuth': 'no', 'LdapProxy': 'no',
                 'CollectorName': None, 'Secret': None, 'EnableHipCollection': 'no', 'SerialNumber': 'panorama2',
                 'IpUserMapping': 'no', 'Disabled': 'no'},
                {'Name': 'fullinfo', 'Host': 'what', 'Port': '67', 'NtlmAuth': 'yes', 'LdapProxy': 'yes',
                 'CollectorName': 'demisto', 'Secret': 'secret', 'EnableHipCollection': 'no', 'SerialNumber': None,
                 'IpUserMapping': 'yes', 'Disabled': 'no'}]
    assert response == expected


def test_prettify_configured_user_id_agents__single_result():
    from Panorama import prettify_configured_user_id_agents
    raw_response = {'@name': 'fullinfo', 'host-port': {'port': '67', 'ntlm-auth': 'yes',
                                                       'ldap-proxy': 'yes', 'collectorname': 'demisto',
                                                       'secret': 'secret', 'host': 'what'}, 'ip-user-mappings': 'yes'}
    response = prettify_configured_user_id_agents(raw_response)
    expected = {'Name': 'fullinfo', 'Host': 'what', 'Port': '67', 'NtlmAuth': 'yes', 'LdapProxy': 'yes',
                'CollectorName': 'demisto', 'Secret': 'secret', 'EnableHipCollection': 'no', 'SerialNumber': None,
                'IpUserMapping': 'yes', 'Disabled': 'no'}
    assert response == expected


def test_prettify_rule():
    from Panorama import prettify_rule
    with open("test_data/rule.json") as f:
        rule = json.load(f)

    with open("test_data/prettify_rule.json") as f:
        expected_prettify_rule = json.load(f)

    prettify_rule = prettify_rule(rule)

    assert prettify_rule == expected_prettify_rule


class TestPcap:

    @staticmethod
    def test_list_pcaps_flow_with_no_existing_pcaps(mocker):
        """
        Given -
            a response which indicates there are no pcap files on the firewall.

        When -
            listing all the available pcap files.

        Then -
            make sure that a message which indicates there are no Pcaps is printed out.
        """
        from Panorama import panorama_list_pcaps_command
        no_pcaps_response = MockedResponse(
            text='<?xml version="1.0"?>\n<response status="success">\n  '
                 '<result>\n    <dir-listing/>\n  </result>\n</response>\n',
            status_code=200,
        )

        mocker.patch('Panorama.http_request', return_value=no_pcaps_response)
        results_mocker = mocker.patch.object(demisto, "results")
        panorama_list_pcaps_command({'pcapType': 'filter-pcap'})
        assert results_mocker.called
        assert results_mocker.call_args.args[0] == 'PAN-OS has no Pcaps of type: filter-pcap.'

    @staticmethod
    @pytest.mark.parametrize(
        'api_response, expected_context, expected_markdown_table', [
            (
                '<?xml version="1.0"?>\n<response status="success">\n  <result>\n    <dir-listing>\n      '
                '<file>/pcap</file>\n      <file>/pcap_test</file>\n    </dir-listing>\n  </result>\n</response>\n',
                ['pcap', 'pcap_test'],
                '### List of Pcaps:\n|Pcap name|\n|---|\n| pcap |\n| pcap_test |\n'
            ),
            (
                '<?xml version="1.0"?>\n<response status="success">\n  <result>\n    <dir-listing>\n      '
                '<file>/pcap_test</file>\n    </dir-listing>\n  </result>\n</response>\n',
                ['pcap_test'],
                '### List of Pcaps:\n|Pcap name|\n|---|\n| pcap_test |\n'
            )
        ]
    )
    def test_list_pcaps_flow(mocker, api_response, expected_context, expected_markdown_table):
        """
        Given
            - a response which indicates there are two pcaps in the firewall.
            - a response which indicates there is only one pcap in the firewall.

        When -
            listing all the available pcap files.

        Then -
            make sure the response is parsed correctly.
        """
        from Panorama import panorama_list_pcaps_command
        pcaps_response = MockedResponse(text=api_response, status_code=200)
        mocker.patch('Panorama.http_request', return_value=pcaps_response)
        results_mocker = mocker.patch.object(demisto, "results")
        panorama_list_pcaps_command({'pcapType': 'filter-pcap'})
        called_args = results_mocker.call_args[0][0]
        assert list(*called_args['EntryContext'].values()) == expected_context
        assert called_args['HumanReadable'] == expected_markdown_table

    @staticmethod
    def test_get_specific_pcap_flow_which_does_not_exist(mocker):
        """
        Given -
           a response which indicates there are no pcap files on the firewall.

        When -
           trying to download a pcap file.

        Then -
           make sure that the error message from the api is actually returned.
        """
        from Panorama import panorama_get_pcap_command
        no_pcaps_response = MockedResponse(
            text='<?xml version="1.0"?>\n<response status="error">\n  <msg>\n    '
                 '<line>test.pcap not present</line>\n  </msg>\n</response>\n',
            status_code=200,
            headers={'Content-Type': 'application/xml'}
        )
        mocker.patch('Panorama.http_request', return_value=no_pcaps_response)
        with pytest.raises(Exception, match='line: test.pcap not present'):
            panorama_get_pcap_command({'pcapType': 'filter-pcap', 'from': 'test'})

    @staticmethod
    def test_get_filter_pcap_without_from_argument(mocker):
        """
        Given -
           a filter-pcap type without 'from' argument

        When -
           trying to download a filter pcap file.

        Then -
           make sure that the error message which states that the 'from' argument should be returned is presented.
        """
        from Panorama import panorama_get_pcap_command
        no_pcaps_response = MockedResponse(
            text='<?xml version="1.0"?>\n<response status="error">\n  <msg>\n    '
                 '<line>test.pcap not present</line>\n  </msg>\n</response>\n',
            status_code=200,
            headers={'Content-Type': 'application/xml'}
        )
        mocker.patch('Panorama.http_request', return_value=no_pcaps_response)
        with pytest.raises(Exception, match='cannot download filter-pcap without the from argument'):
            panorama_get_pcap_command({'pcapType': 'filter-pcap'})


class TestPanoramaListApplicationsCommand:

    @staticmethod
    @pytest.mark.parametrize('panorama_version', [8, 9])
    def test_panorama_list_applications_command(mocker, panorama_version):
        """
        Given
           - http response of the list of applications.
           - panorama version 8 & 9.

        When
           - getting a list of all the applications in panorama 8/9.

        Then
           - a valid context output is returned.
        """
        from Panorama import panorama_list_applications_command

        mocker.patch(
            'Panorama.http_request', return_value=load_json('test_data/list_applications_response.json')
        )
        mocker.patch('Panorama.get_pan_os_major_version', return_value=panorama_version)

        res = mocker.patch('demistomock.results')
        panorama_list_applications_command(predefined='false')

        assert res.call_args.args[0]['Contents'] == {
            '@name': 'test-playbook-app', '@loc': 'Lab-Devices', 'subcategory': 'infrastructure',
            'category': 'networking',
            'technology': 'client-server', 'description': 'test-playbook-application-do-not-delete', 'risk': '1'
        }

    @staticmethod
    @pytest.mark.parametrize('panorama_version', [8, 9])
    def test_panorama_list_applications_command_main_flow(mocker, panorama_version):
        """
        Given
         - integrations parameters.
         - pan-os-list-applications command arguments including device_group

        When -
            running the pan-os-list-applications command through the main flow

        Then
         - make sure the context output is returned as expected.
         - make sure the device group gets overriden by the command arguments.
        """
        from Panorama import main

        mocker.patch.object(demisto, 'params', return_value=integration_panorama_params)
        mocker.patch.object(demisto, 'args', return_value={'predefined': 'false', 'device-group': 'new-device-group'})
        mocker.patch.object(demisto, 'command', return_value='pan-os-list-applications')

        request_mock = mocker.patch(
            'Panorama.http_request', return_value=load_json('test_data/list_applications_response.json')
        )
        mocker.patch('Panorama.get_pan_os_major_version', return_value=panorama_version)
        res = mocker.patch('demistomock.results')
        main()

        assert res.call_args.args[0]['Contents'] == {
            '@name': 'test-playbook-app', '@loc': 'Lab-Devices', 'subcategory': 'infrastructure',
            'category': 'networking',
            'technology': 'client-server', 'description': 'test-playbook-application-do-not-delete', 'risk': '1'
        }
        # make sure that device group is getting overriden by the device-group from command arguments.
        assert request_mock.call_args.kwargs['body'] == {
            'type': 'config', 'action': 'get',
            'key': 'thisisabogusAPIKEY!',
            'xpath': "/config/devices/entry/device-group/entry[@name='new-device-group']/application/entry"
        }


def test_get_security_profiles_command_main_flow(mocker):
    """
    Given
     - integrations parameters.
     - pan-os-get-security-profiles command arguments including device_group

    When -
        running the pan-os-get-security-profiles command through the main flow

    Then
     - make sure the context output is returned as expected.
     - make sure the device group gets overriden by the command arguments.
    """
    from Panorama import main

    mocker.patch.object(demisto, 'params', return_value=integration_panorama_params)
    mocker.patch.object(demisto, 'args', return_value={'device-group': 'new-device-group'})
    mocker.patch.object(demisto, 'command', return_value='pan-os-get-security-profiles')
    expected_security_profile_response = load_json('test_data/get_security_profiles_response.json')
    request_mock = mocker.patch(
        'Panorama.http_request', return_value=expected_security_profile_response
    )
    res = mocker.patch('demistomock.results')
    main()

    assert res.call_args.args[0]['Contents'] == expected_security_profile_response

    # make sure that device group is getting overriden by the device-group from command arguments.
    assert request_mock.call_args.kwargs['params'] == {
        'action': 'get', 'type': 'config',
        'xpath': "/config/devices/entry[@name='localhost.localdomain']"
                 "/device-group/entry[@name='new-device-group']/profiles",
        'key': 'thisisabogusAPIKEY!'
    }


def test_apply_security_profiles_command_main_flow(mocker):
    """
    Given
     - integrations parameters.
     - pan-os-apply-security-profile command arguments including device_group

    When -
        running the pan-os-apply-security-profile command through the main flow

    Then
     - make sure the context output is returned as expected.
     - make sure the device group gets overriden by the command arguments.
    """
    from Panorama import main

    mocker.patch.object(demisto, 'params', return_value=integration_panorama_params)
    mocker.patch.object(
        demisto,
        'args',
        return_value={
            'device-group': 'new-device-group',
            'profile_type': 'data-filtering',
            'profile_name': 'test-profile',
            'rule_name': 'rule-test'
        }
    )
    mocker.patch.object(demisto, 'command', return_value='pan-os-apply-security-profile')
    request_mock = mocker.patch('Panorama.http_request')

    res = mocker.patch('demistomock.results')
    main()

    # make sure that device group is getting overriden by the device-group from command arguments.
    assert request_mock.call_args.kwargs['params'] == {
        'action': 'set', 'type': 'config',
        'xpath': "/config/devices/entry[@name='localhost.localdomain']/device-group/entry[@name='new-device-group']"
                 "/rule-test/security/rules/entry[@name='rule-test']/profile-setting/profiles/data-filtering",
        'key': 'thisisabogusAPIKEY!', 'element': '<member>test-profile</member>'}
    assert res.call_args.args[0] == 'The profile test-profile has been applied to the rule rule-test'


class TestPanoramaEditRuleCommand:
    EDIT_SUCCESS_RESPONSE = {'response': {'@status': 'success', '@code': '20', 'msg': 'command succeeded'}}

    @staticmethod
    @pytest.fixture()
    def reset_device_group():
        import Panorama
        Panorama.DEVICE_GROUP = ''

    @staticmethod
    def test_sanity(mocker, reset_device_group):
        import Panorama
        args = {
            'rulename': 'TestRule',
            'element_to_change': 'source',
            'element_value': '2.3.4.5,3.3.3.3',
            'behaviour': 'add',
        }
        commited_rule_item = {
            'response': {
                '@status': 'success',
                '@code': '19',
                'result': {
                    '@total-count': '1',
                    '@count': '1',
                    'source': {
                        'member': ['1.1.1.1', '3.3.3.3', '2.3.4.5'],
                    }
                }
            }
        }
        mocker.patch('Panorama.http_request', return_value=commited_rule_item)
        Panorama.panorama_edit_rule_command(args)

    @staticmethod
    def test_add_to_element_on_uncommited_rule(mocker, reset_device_group):
        import Panorama
        args = {
            'rulename': 'TestRule',
            'element_to_change': 'source',
            'element_value': '2.3.4.5',
            'behaviour': 'add',
        }
        uncommited_rule_item = {
            'response': {
                '@status': 'success',
                '@code': '19',
                'result': {
                    '@total-count': '1',
                    '@count': '1',
                    'source': {
                        '@admin': 'admin',
                        '@dirtyId': '1616',
                        '@time': '2021/11/27 10:55:18',
                        'member': {
                            '@admin': 'admin',
                            '@dirtyId': '1616',
                            '@time': '2021/11/27 10:55:18',
                            '#text': '3.3.3.3',
                        }
                    }
                }
            }
        }
        mocker.patch('Panorama.http_request', return_value=uncommited_rule_item)

        with pytest.raises(DemistoException):
            Panorama.panorama_edit_rule_command(args)

    @staticmethod
    def test_edit_rule_to_disabled_flow(mocker, reset_device_group):
        """
        Given -
            arguments to change a pre-rule to 'disabled'

        When -
            running panorama_edit_rule_command function.

        Then -
            make sure the entire command flow succeeds.
        """
        from Panorama import panorama_edit_rule_command
        args = {
            "rulename": "test",
            "element_to_change": "disabled",
            "element_value": "yes",
            "behaviour": "replace",
            "pre_post": "pre-rulebase"
        }
        mocker.patch("Panorama.http_request", return_value=TestPanoramaEditRuleCommand.EDIT_SUCCESS_RESPONSE)
        results_mocker = mocker.patch.object(demisto, "results")
        panorama_edit_rule_command(args)
        assert results_mocker.called

    @staticmethod
    def test_edit_rule_to_disabled_with_no_element_value(mocker):
        """
        Given -
            arguments to change a pre-rule to 'disabled' when the element value should be set to 'no'

        When -
            running panorama_edit_rule_command function.

        Then -
            make sure that the `params['element']` contains the 'no' element value.
        """
        from Panorama import panorama_edit_rule_command
        args = {
            "rulename": "test",
            "element_to_change": "disabled",
            "element_value": "no",
            "behaviour": "replace",
            "pre_post": "pre-rulebase"
        }
        http_req_mocker = mocker.patch(
            "Panorama.http_request", return_value=TestPanoramaEditRuleCommand.EDIT_SUCCESS_RESPONSE
        )
        panorama_edit_rule_command(args)
        assert http_req_mocker.call_args.kwargs.get('body').get('element') == '<disabled>no</disabled>'

    @staticmethod
    def test_edit_rule_main_flow(mocker):
        """
        Given
         - integrations parameters.
         - pan-os-edit-rule command arguments including device_group.

        When -
            running the pan-os-edit-rule command through the main flow

        Then
         - make sure the context output is returned as expected.
         - make sure the device group gets overriden by the command arguments.
        """
        from Panorama import main

        mocker.patch.object(demisto, 'params', return_value=integration_panorama_params)
        mocker.patch.object(
            demisto,
            'args',
            return_value={
                "rulename": "test",
                "element_to_change": "disabled",
                "element_value": "no",
                "behaviour": "replace",
                "pre_post": "pre-rulebase",
                "device-group": "new device group"
            }
        )
        mocker.patch.object(demisto, 'command', return_value='pan-os-edit-rule')
        request_mock = mocker.patch(
            'Panorama.http_request', return_value=TestPanoramaEditRuleCommand.EDIT_SUCCESS_RESPONSE
        )

        res = mocker.patch('demistomock.results')
        main()

        # make sure that device group is getting overriden by the device-group from command arguments.
        assert request_mock.call_args.kwargs['body'] == {
            'type': 'config', 'action': 'edit', 'key': 'thisisabogusAPIKEY!',
            'element': '<disabled>no</disabled>',
            'xpath': "/config/devices/entry/device-group/entry[@name='new device group']/pre-rulebase"
                     "/security/rules/entry[@name='test']/disabled"
        }
        assert res.call_args.args[0]['Contents'] == {
            'response': {'@status': 'success', '@code': '20', 'msg': 'command succeeded'}
        }


def test_panorama_edit_address_group_command_main_flow(mocker):
    """
    Given
     - integrations parameters.
     - pan-os-edit-address-group command arguments including device_group

    When -
        running the pan-os-edit-address-group command through the main flow

    Then
     - make sure the context output is returned as expected.
     - make sure the device group gets overriden by the command arguments.
    """
    from Panorama import main

    mocker.patch.object(demisto, 'params', return_value=integration_panorama_params)
    mocker.patch.object(
        demisto,
        'args',
        return_value={'name': 'test', 'description': 'test', 'match': '1.1.1.1', 'device-group': 'new device group'}
    )
    mocker.patch.object(demisto, 'command', return_value='pan-os-edit-address-group')
    request_mock = mocker.patch(
        'Panorama.http_request',
        return_value={'response': {'@status': 'success', '@code': '20', 'msg': 'command succeeded'}}
    )

    res = mocker.patch('demistomock.results')
    main()

    # make sure that device group is getting overriden by the device-group from command arguments.
    assert request_mock.call_args.kwargs['body'] == {
        'action': 'edit', 'type': 'config', 'key': 'thisisabogusAPIKEY!',
        'xpath': "/config/devices/entry/device-group/entry[@name='new device group']"
                 "/address-group/entry[@name='test']/description", 'element': '<description>test</description>'
    }
    assert res.call_args.args[0]['Contents'] == {
        'response': {'@status': 'success', '@code': '20', 'msg': 'command succeeded'}
    }
    assert res.call_args.args[0]['HumanReadable'] == 'Address Group test was edited successfully.'


@pytest.mark.parametrize(
    'action, existing_url_categories_mock, category', [
        (
            'add',
            {'list': {'member': []}},
            'category1'
        ),
        (
            'remove',
            {'list': {'member': ['category2']}},
            'category2'
        )
    ]
)
def test_panorama_edit_custom_url_category_command_main_flow(mocker, action, existing_url_categories_mock, category):
    """
    Given
     - integrations parameters.
     - pan-os-edit-custom-url-category command arguments including device_group

    When -
        running the pan-os-edit-custom-url-category command through the main flow

    Then
     - make sure the context output is returned as expected.
     - make sure the device group gets overriden by the command arguments.
    """
    from Panorama import main

    mocker.patch.object(demisto, 'params', return_value=integration_panorama_params)
    mocker.patch.object(
        demisto,
        'args',
        return_value={'name': 'test', 'action': action, 'categories': ['category1'], 'device-group': 'new device group'}
    )
    mocker.patch.object(demisto, 'command', return_value='pan-os-edit-custom-url-category')
    request_mock = mocker.patch(
        'Panorama.http_request',
        return_value={'response': {'@status': 'success', '@code': '20', 'msg': 'command succeeded'}}
    )
    mocker.patch('Panorama.panorama_get_custom_url_category', return_value=existing_url_categories_mock)
    mocker.patch('Panorama.get_pan_os_major_version', return_value=9)

    res = mocker.patch('demistomock.results')
    main()

    expected_body_request = {
        'action': 'edit', 'type': 'config',
        'xpath': "/config/devices/entry/device-group/entry[@name='new device group']/profiles/custom-url-category"
                 "/entry[@name='test']",
        'element': f"<entry name='test'><list><member>{category}<"
                   f"/member></list><type>Category Match</type></entry>",
        'key': 'thisisabogusAPIKEY!'
    }

    # make sure that device group is getting overriden by the device-group from command arguments.
    assert request_mock.call_args.kwargs['body'] == expected_body_request
    assert res.call_args.args[0]['Contents'] == {
        'response': {'@status': 'success', '@code': '20', 'msg': 'command succeeded'}
    }


def test_panorama_list_edls_command_main_flow(mocker):
    """
    Given
     - integrations parameters.
     - EDLs from panorama (including un-committed).

    When -
        running the pan-os-list-edls command through the main flow.

    Then
     - make sure the context output is returned as expected.
     - make sure the http request was sent as expected.
    """
    from Panorama import main

    mocker.patch.object(demisto, 'params', return_value=integration_panorama_params)
    mocker.patch.object(demisto, 'args', return_value={})
    mocker.patch.object(demisto, 'command', return_value='pan-os-list-edls')
    request_mock = mocker.patch(
        'Panorama.http_request',
        return_value=load_json('test_data/list-edls-including-un-committed-edl.json')
    )

    result = mocker.patch('demistomock.results')
    main()

    assert request_mock.call_args.kwargs['params'] == {
        'action': 'get', 'type': 'config',
        'xpath': "/config/devices/entry/device-group/entry[@name='Lab-Devices']/external-list/entry",
        'key': 'thisisabogusAPIKEY!'
    }

    assert list(result.call_args.args[0]['EntryContext'].values())[0] == [
        {
            'Name': 'test-1', 'Type': 'domain', 'URL': 'http://test.com',
            'Recurring': 'hourly', 'DeviceGroup': 'Lab-Devices'
        },
        {
            'Name': 'test-2', 'Type': 'ip', 'URL': 'http://test1.com',
            'Recurring': 'five-minute', 'DeviceGroup': 'Lab-Devices'
        }
    ]


def test_panorama_edit_edl_command_main_flow(mocker):
    """
    Given
     - integrations parameters.
     - pan-os-edit-edl command arguments including device_group

    When -
        running the pan-os-edit-edl command through the main flow

    Then
     - make sure the context output is returned as expected.
     - make sure the device group gets overriden by the command arguments.
    """
    from Panorama import main

    mocker.patch.object(demisto, 'params', return_value=integration_panorama_params)
    mocker.patch.object(
        demisto,
        'args',
        return_value={
            'name': 'test', 'element_to_change': 'description',
            'element_value': 'edl1', 'device-group': 'new device group'
        }
    )
    mocker.patch.object(demisto, 'command', return_value='pan-os-edit-edl')
    mocker.patch('Panorama.panorama_get_edl', return_value={'type': {'test': 'test'}})
    request_mock = mocker.patch(
        'Panorama.http_request',
        return_value={'response': {'@status': 'success', '@code': '20', 'msg': 'command succeeded'}}
    )

    res = mocker.patch('demistomock.results')
    main()

    # make sure that device group is getting overriden by the device-group from command arguments.
    assert request_mock.call_args.kwargs['body'] == {
        'action': 'edit',
        'type': 'config',
        'key': 'thisisabogusAPIKEY!',
        'xpath': "/config/devices/entry/device-group/entry[@name='new device group']/external-list/ent"
                 "ry[@name='test']/type/test/description",
        'element': '<description>edl1</description>'
    }
    assert res.call_args.args[0]['Contents'] == {
        'response': {'@status': 'success', '@code': '20', 'msg': 'command succeeded'}
    }


def test_panorama_edit_service_group_command_main_flow(mocker):
    """
    Given
     - integrations parameters.
     - pan-os-edit-service-group command arguments including device_group

    When -
        running the pan-os-edit-service-group command through the main flow

    Then
     - make sure the context output is returned as expected.
     - make sure the device group gets overriden by the command arguments.
    """
    from Panorama import main

    mocker.patch.object(demisto, 'params', return_value=integration_panorama_params)
    mocker.patch.object(
        demisto,
        'args',
        return_value={'name': 'test', 'tag': 'tag1', 'device-group': 'new device group'}
    )
    mocker.patch.object(demisto, 'command', return_value='pan-os-edit-service-group')
    request_mock = mocker.patch(
        'Panorama.http_request',
        return_value={'response': {'@status': 'success', '@code': '20', 'msg': 'command succeeded'}}
    )

    res = mocker.patch('demistomock.results')
    main()

    # make sure that device group is getting overriden by the device-group from command arguments.
    assert request_mock.call_args.kwargs['body'] == {
        'action': 'edit',
        'type': 'config',
        'xpath': "/config/devices/entry/device-group/entry[@name='new device group']/"
                 "service-group/entry[@name='test']/tag",
        'element': '<tag><member>tag1</member></tag>', 'key': 'thisisabogusAPIKEY!'
    }

    assert res.call_args.args[0]['Contents'] == {
        'response': {'@status': 'success', '@code': '20', 'msg': 'command succeeded'}
    }


def test_panorama_edit_url_filter_command_main_flow(mocker):
    """
    Given
     - integrations parameters.
     - pan-os-edit-url-filter command arguments including device_group

    When -
        running the pan-os-edit-url-filter command through the main flow

    Then
     - make sure the context output is returned as expected.
     - make sure the device group gets overriden by the command arguments.
    """
    from Panorama import main

    mocker.patch.object(demisto, 'params', return_value=integration_panorama_params)
    mocker.patch.object(
        demisto,
        'args',
        return_value={'name': 'test', 'element_to_change': 'description', 'device-group': 'new device group'}
    )
    mocker.patch.object(demisto, 'command', return_value='pan-os-edit-url-filter')
    request_mock = mocker.patch(
        'Panorama.http_request',
        return_value={'response': {'@status': 'success', '@code': '20', 'msg': 'command succeeded'}}
    )
    mocker.patch('Panorama.panorama_get_url_filter', return_value={})
    mocker.patch('Panorama.get_pan_os_major_version', return_value=9)

    res = mocker.patch('demistomock.results')
    main()

    # make sure that device group is getting overriden by the device-group from command arguments.
    assert request_mock.call_args.kwargs['body'] == {
        'action': 'edit',
        'type': 'config',
        'key': 'thisisabogusAPIKEY!',
        'xpath': "/config/devices/entry/device-group/entry[@name='new device group']"
                 "/profiles/url-filtering/entry[@name='test']/description",
        'element': '<description>None</description>'
    }

    assert res.call_args.args[0]['Contents'] == {
        'response': {'@status': 'success', '@code': '20', 'msg': 'command succeeded'}
    }


class MockedResponse:
    def __init__(self, text, status_code, reason='', headers=None):
        self.status_code = status_code
        self.text = text
        self.reason = reason
        self.headers = headers


class TestPanoramaCommitCommand:

    COMMIT_POLLING_ARGS = {
        'device-group': 'some_device',
        'admin_name': 'some_admin_name',
        'description': 'a simple commit',
        'polling': 'true'
    }

    EXPECTED_COMMIT_REQUEST_URL_PARAMS = {
        'action': 'partial',
        'cmd': '<commit><device-group><entry '
               'name="some_device"/></device-group><partial><admin>'
               '<member>some_admin_name</member></admin></partial></commit>',
        'key': 'APIKEY',
        'type': 'commit'
    }

    @staticmethod
    def create_mock_responses(job_commit_status_count):
        mocked_responses = [  # panorama commit api response mock
            MockedResponse(
                text='<response status="success" code="19"><result><msg>''<line>Commit job '
                     'enqueued with jobid 123</line></msg>''<job>123</job></result></response>',
                status_code=200,
            )
        ]

        mocked_responses += [  # add a mocked response indicating that the job is still in progress
            MockedResponse(
                text='<response status="success"><result><job><tenq>2022/07/16 07:50:04</tenq><tdeq>07:50:04<'
                     '/tdeq><id>123</id><user>app</user><type>Commit</type><status>ACT</status><queued>NO</queued>'
                     '<stoppable>no</stoppable><result>PEND</result><tfin>Still Active</tfin><description></'
                     'description><positionInQ>0</positionInQ><progress>69</progress><warnings></warnings>'
                     '<details></details></job></result></response>',
                status_code=200,
            ) for _ in range(job_commit_status_count)
        ]

        mocked_responses += [  # add a mocked response indicating that the job has finished.
            MockedResponse(
                text='<response status="success"><result><job><tenq>2022/07/16 07:26:05</tenq><tdeq>07:26:05</tdeq>'
                     '<id>7206</id><user>app</user><type>Commit</type><status>FIN</status><queued>NO</queued>'
                     '<stoppable>no</stoppable><result>OK</result><tfin>07:26:24</tfin><description></description>'
                     '<positionInQ>0</positionInQ><progress>100</progress><details><line>Configuration '
                     'committed successfully</line></details><warnings></warnings></job></result></response>',
                status_code=200,
            )
        ]

        return mocked_responses

    @pytest.mark.parametrize('args, expected_request_params, request_result, expected_demisto_result',
                             [pytest.param({'device-group': 'some_device', 'admin_name': 'some_admin_name',
                                            'description': 'a simple commit', 'polling': 'false'},
                                           {'action': 'partial',
                                            'cmd': '<commit><device-group><entry '
                                                   'name="some_device"/></device-group><partial><admin>'
                                                   '<member>some_admin_name</member></admin></partial></commit>',
                                            'key': 'thisisabogusAPIKEY!',
                                            'type': 'commit'},
                                           MockedResponse(text='<response status="success" code="19"><result><msg>'
                                                               '<line>Commit job enqueued with jobid 19420</line></msg>'
                                                               '<job>19420</job></result></response>', status_code=200,
                                                          reason=''),
                                           {'Description': "a simple commit", 'JobID': '19420', 'Status': 'Pending'},
                                           id='only admin changes commit'),
                              pytest.param({'device-group': 'some_device', 'force_commit': 'true', 'polling': 'false'},
                                           {'cmd': '<commit><device-group><entry name="some_device"/>'
                                                   '</device-group><force>''</force></commit>',
                                            'key': 'thisisabogusAPIKEY!',
                                            'type': 'commit'},
                                           MockedResponse(text='<response status="success" code="19"><result><msg>'
                                                               '<line>Commit job enqueued with jobid 19420</line></msg>'
                                                               '<job>19420</job></result></response>', status_code=200,
                                                          reason=''),
                                           {'Description': '', 'JobID': '19420', 'Status': 'Pending'},
                                           id="force commit"),
                              pytest.param({'device-group': 'some_device',
                                            'exclude_device_network_configuration': 'true', 'polling': 'false'},
                                           {'action': 'partial',
                                            'cmd': '<commit><device-group><entry name="some_device"/></device-group>'
                                                   '<partial><device-and-network>excluded</'
                                                   'device-and-network></partial>''</commit>',
                                            'key': 'thisisabogusAPIKEY!',
                                            'type': 'commit'},
                                           MockedResponse(text='<response status="success" code="19"><result><msg>'
                                                               '<line>Commit job enqueued with jobid 19420</line></msg>'
                                                               '<job>19420</job></result></response>', status_code=200,
                                                          reason=''),
                                           {'Description': '', 'JobID': '19420', 'Status': 'Pending'},
                                           id="device and network excluded"),
                              pytest.param({'device-group': 'some_device',
                                            'exclude_shared_objects': 'true', 'polling': 'false'},
                                           {'action': 'partial',
                                            'cmd': '<commit><device-group><entry name="some_device"/></device-group>'
                                                   '<partial><shared-object>excluded'
                                                   '</shared-object></partial></commit>',
                                            'key': 'thisisabogusAPIKEY!',
                                            'type': 'commit'},
                                           MockedResponse(text='<response status="success" code="19"><result><msg>'
                                                               '<line>Commit job enqueued with jobid 19420</line></msg>'
                                                               '<job>19420</job></result></response>', status_code=200,
                                                          reason=''),
                                           {'Description': '', 'JobID': '19420', 'Status': 'Pending'},
                                           id="exclude shared objects"),
                              pytest.param({'device-group': 'some_device', 'polling': 'false'},
                                           {'cmd': '<commit><device-group><entry name="some_device"/></device-group>'
                                                   '</commit>',
                                            'key': 'thisisabogusAPIKEY!',
                                            'type': 'commit'},
                                           MockedResponse(text='<response status="success" code="19"><result><msg>'
                                                               '<line>Commit job enqueued with jobid 19420</line></msg>'
                                                               '<job>19420</job></result></response>', status_code=200,
                                                          reason=''),
                                           {'Description': '', 'JobID': '19420', 'Status': 'Pending'}, id="no args")
                              ])
    def test_panorama_commit_command_without_polling(
        self, mocker, args, expected_request_params, request_result, expected_demisto_result
    ):
        """
        Given:
            - commit command arguments and the expected api request without polling

        When:
            - Running panorama-commit command

        Then:
            - Assert the request url is as expected
            - Assert that panorama commit returns the correct context output
        """
        import Panorama
        import requests
        from Panorama import panorama_commit_command

        Panorama.API_KEY = 'thisisabogusAPIKEY!'
        request_mock = mocker.patch.object(requests, 'request', return_value=request_result)
        command_result = panorama_commit_command(args)

        called_request_params = request_mock.call_args.kwargs['data']  # The body part of the request
        assert called_request_params == expected_request_params  # check that the URL is sent as expected.
        assert command_result.outputs == expected_demisto_result  # check context is valid

    @pytest.mark.parametrize(
        'args, expected_commit_request_url_params, api_response_queue',
        [
            pytest.param(
                COMMIT_POLLING_ARGS,
                EXPECTED_COMMIT_REQUEST_URL_PARAMS,
                create_mock_responses(job_commit_status_count=1)
            ),
            pytest.param(
                COMMIT_POLLING_ARGS,
                EXPECTED_COMMIT_REQUEST_URL_PARAMS,
                create_mock_responses(job_commit_status_count=10)
            ),
            pytest.param(
                COMMIT_POLLING_ARGS,
                EXPECTED_COMMIT_REQUEST_URL_PARAMS,
                create_mock_responses(job_commit_status_count=5)
            ),
            pytest.param(
                COMMIT_POLLING_ARGS,
                EXPECTED_COMMIT_REQUEST_URL_PARAMS,
                create_mock_responses(job_commit_status_count=8)
            ),
            pytest.param(
                COMMIT_POLLING_ARGS,
                EXPECTED_COMMIT_REQUEST_URL_PARAMS,
                create_mock_responses(job_commit_status_count=13)
            ),
            pytest.param(
                COMMIT_POLLING_ARGS,
                EXPECTED_COMMIT_REQUEST_URL_PARAMS,
                create_mock_responses(job_commit_status_count=0)  # commit job finished instantly (very very rare case!)
            ),
        ]
    )
    def test_panorama_commit_command_with_polling(
        self, mocker, args, expected_commit_request_url_params, api_response_queue
    ):
        """
        Given:
            - pan-os-commit command arguments
            - expected structure of the URL to commit pan-os configuration
            - a queue for api responses of the following:
                1) first value in the queue is the panorama commit api response
                2) panorama job status api response which indicates job isn't done yet (different number each time)
                3) last value in the queue is the panorama job status that indicates it has finished and succeeded

        When:
            - running pan-os-commit with polling argument.

        Then:
            - make sure that the panorama_commit_command function querying for the commit job ID status until its done.
            - make sure that eventually after polling the panorama_commit_command, that it returns the expected output.
        """
        import Panorama
        import requests
        from Panorama import panorama_commit_command
        from CommonServerPython import ScheduledCommand

        Panorama.API_KEY = 'APIKEY'
        request_mock = mocker.patch.object(requests, 'request', side_effect=api_response_queue)
        mocker.patch.object(ScheduledCommand, 'raise_error_if_not_supported', return_value=None)

        command_result = panorama_commit_command(args)
        description = args.get('description')

        called_request_params = request_mock.call_args.kwargs['data']  # The body part of the request
        assert called_request_params == expected_commit_request_url_params  # check that the URL is sent as expected.
        assert command_result.readable_output == f'Waiting for commit "{description}" with job ID 123 to finish...'

        polling_args = {
            'commit_job_id': '123', 'description': description, 'hide_polling_output': True, 'polling': True
        }

        command_result = panorama_commit_command(polling_args)
        while command_result.scheduled_command:  # if scheduled_command is set, it means that command should still poll
            assert not command_result.readable_output  # make sure that indication of polling is printed only once
            assert not command_result.outputs  # make sure no context output is being returned to war-room during polling
            command_result = panorama_commit_command(polling_args)

        # last response of the command should be job status and the commit description
        assert command_result.outputs == {'JobID': '123', 'Description': description, 'Status': 'Success'}


class TestPanoramaPushToDeviceGroupCommand:

    @staticmethod
    def create_mock_responses(push_to_devices_job_status_count):
        mocked_responses = [  # panorama commit api response mock
            MockedResponse(
                text='<response status="success" code="19"><result><msg>''<line>Push job '
                     'enqueued with jobid 123</line></msg>''<job>123</job></result></response>',
                status_code=200,
            )
        ]

        mocked_responses += [  # add a mocked response indicating that the job is still in progress
            MockedResponse(
                text='<response status="success"><result><job><tenq>2022/07/16 07:50:04</tenq><tdeq>07:50:04<'
                     '/tdeq><id>123</id><user>app</user><type>CommitAll</type><status>ACT</status><queued>NO</queued>'
                     '<stoppable>no</stoppable><result>PEND</result><tfin>Still Active</tfin><description></'
                     'description><positionInQ>0</positionInQ><progress>69</progress><warnings></warnings>'
                     '<details></details></job></result></response>',
                status_code=200,
            ) for _ in range(push_to_devices_job_status_count)
        ]

        with open('test_data/push_to_device_success.xml', 'r') as data_file:
            mocked_responses += [
                MockedResponse(
                    text=data_file.read(),
                    status_code=200
                )
            ]

        return mocked_responses

    @pytest.mark.parametrize(
        'api_response_queue',
        [
            create_mock_responses(push_to_devices_job_status_count=1),
            create_mock_responses(push_to_devices_job_status_count=3),
            create_mock_responses(push_to_devices_job_status_count=5),
            create_mock_responses(push_to_devices_job_status_count=8),
            create_mock_responses(push_to_devices_job_status_count=10),

        ]
    )
    def test_panorama_push_to_devices_command_with_polling(self, mocker, api_response_queue):
        """
        Given:
            - pan-os-push-to-device-group command arguments
            - a queue for api responses of the following:
                1) first value in the queue is the panorama push to the device group api response
                2) panorama job status api response which indicates job isn't done yet (different number each time)
                3) last value in the queue is the panorama job status that indicates it has finished and succeeded

        When:
            - running pan-os-push-to-device-group with polling argument = True

        Then:
            - make sure that the panorama_push_to_device_group_command function querying for
              the push job ID status until its done.
            - make sure that eventually after polling the panorama_push_to_device_group_command,
              that it returns the expected output.
            - make sure readable output is printed out only once.
            - make sure context output is returned only when polling is finished.
        """
        import requests
        import Panorama
        from Panorama import panorama_push_to_device_group_command
        from CommonServerPython import ScheduledCommand
        Panorama.DEVICE_GROUP = 'device-group'

        args = {
            'description': 'a simple push',
            'polling': 'true'
        }

        Panorama.API_KEY = 'APIKEY'
        mocker.patch.object(ScheduledCommand, 'raise_error_if_not_supported', return_value=None)
        mocker.patch.object(requests, 'request', side_effect=api_response_queue)

        command_result = panorama_push_to_device_group_command(args)
        description = args.get('description')

        assert command_result.readable_output == f'Waiting for Job-ID 123 to finish ' \
                                                 f'push changes to device-group {Panorama.DEVICE_GROUP}...'

        polling_args = {
            'push_job_id': '123', 'description': description, 'hide_polling_output': True, 'polling': True
        }

        command_result = panorama_push_to_device_group_command(polling_args)
        while command_result.scheduled_command:  # if scheduled_command is set, it means that command should still poll
            assert not command_result.readable_output  # make sure that indication of polling is printed only once
            assert not command_result.outputs  # make sure no context output is being returned to war-room during polling
            command_result = panorama_push_to_device_group_command(polling_args)

        assert command_result.outputs.get('JobID') == '123'
        assert command_result.outputs.get('Status') == 'Completed'
        assert command_result.outputs.get('Details')
        assert command_result.outputs.get('Warnings')
        assert command_result.outputs.get('Description') == 'a simple push'


@pytest.mark.parametrize('args, expected_request_params, request_result, expected_demisto_result',
                         [pytest.param({'polling': 'false'},
                                       {'action': 'all',
                                        'cmd': '<commit-all><shared-policy><device-group><entry name="some_device"/>'
                                               '</device-group></shared-policy></commit-all>',
                                        'key': 'thisisabogusAPIKEY!',
                                        'type': 'commit'},
                                       MockedResponse(text='<response status="success" code="19"><result><msg>'
                                                           '<line>Commit job enqueued with jobid 19420</line></msg>'
                                                           '<job>19420</job></result></response>', status_code=200,
                                                      reason=''),
                                       {'DeviceGroup': 'some_device', 'JobID': '19420', 'Status': 'Pending'},
                                       id='no args'),
                          pytest.param({'serial_number': '1337', 'polling': 'false'},
                                       {'action': 'all',
                                        'cmd': '<commit-all><shared-policy><device-group><entry name="some_device">'
                                               '<devices><entry name="1337"/></devices></entry></device-group>'
                                               '</shared-policy></commit-all>',
                                        'key': 'thisisabogusAPIKEY!',
                                        'type': 'commit'},
                                       MockedResponse(text='<response status="success" code="19"><result><msg>'
                                                           '<line>Commit job enqueued with jobid 19420</line></msg>'
                                                           '<job>19420</job></result></response>', status_code=200,
                                                      reason=''),
                                       {'DeviceGroup': 'some_device', 'JobID': '19420', 'Status': 'Pending'},
                                       id='serial number'),
                          pytest.param({'include-template': 'false', 'polling': 'false'},
                                       {'action': 'all',
                                        'cmd': '<commit-all><shared-policy><device-group><entry name="some_device"/>'
                                               '</device-group><include-template>no</include-template></shared-policy>'
                                               '</commit-all>',
                                        'key': 'thisisabogusAPIKEY!',
                                        'type': 'commit'},
                                       MockedResponse(text='<response status="success" code="19"><result><msg>'
                                                           '<line>Commit job enqueued with jobid 19420</line></msg>'
                                                           '<job>19420</job></result></response>', status_code=200,
                                                      reason=''),
                                       {'DeviceGroup': 'some_device', 'JobID': '19420', 'Status': 'Pending'},
                                       id='do not include template')
                          ])
def test_panorama_push_to_device_group_command(mocker, args, expected_request_params, request_result,
                                               expected_demisto_result):
    """
    Given:
        - command args
        - request result
    When:
        - Running panorama-push-to-device-group command
    Then:
        - Assert the request url is as expected
        - Assert demisto results contain the relevant result information
    """
    import Panorama
    import requests
    from Panorama import panorama_push_to_device_group_command

    request_mock = mocker.patch.object(requests, 'request', return_value=request_result)
    Panorama.DEVICE_GROUP = 'some_device'
    Panorama.API_KEY = 'thisisabogusAPIKEY!'
    result = panorama_push_to_device_group_command(args)

    called_request_params = request_mock.call_args.kwargs['data']  # The body part of the request
    assert called_request_params == expected_request_params

    assert result.outputs == expected_demisto_result


@pytest.mark.parametrize('args, expected_request_params, request_result, expected_demisto_result',
                         [pytest.param({},
                                       {'action': 'all',
                                        'cmd': '<commit-all><template><name>some_template</name></template></commit-all>',
                                        'key': 'thisisabogusAPIKEY!',
                                        'type': 'commit'},
                                       MockedResponse(text='<response status="success" code="19"><result><msg>'
                                                           '<line>Commit job enqueued with jobid 19420</line></msg>'
                                                           '<job>19420</job></result></response>', status_code=200,
                                                      reason=''),
                                       {'Panorama.Push(val.JobID == obj.JobID)': {'Template': 'some_template',
                                                                                  'JobID': '19420',
                                                                                  'Status': 'Pending'}},
                                       id='no args'),
                          pytest.param({"validate-only": "true"},
                                       {'action': 'all',
                                        'cmd': '<commit-all><template><name>some_template</name>'
                                               '<validate-only>yes</validate-only></template></commit-all>',
                                        'key': 'thisisabogusAPIKEY!',
                                        'type': 'commit'},
                                       MockedResponse(text='<response status="success" code="19"><result><msg>'
                                                           '<line>Commit job enqueued with jobid 19420</line></msg>'
                                                           '<job>19420</job></result></response>', status_code=200,
                                                      reason=''),
                                       {'Panorama.Push(val.JobID == obj.JobID)': {'Template': 'some_template',
                                                                                  'JobID': '19420',
                                                                                  'Status': 'Pending'}},
                                       id='with validate'),
                          pytest.param({'serial_number': '1337'},
                                       {'action': 'all',
                                        'cmd': '<commit-all><template><name>some_template</name><device><member>1337</member>'
                                               '</device></template></commit-all>',
                                        'key': 'thisisabogusAPIKEY!',
                                        'type': 'commit'},
                                       MockedResponse(text='<response status="success" code="19"><result><msg>'
                                                           '<line>Commit job enqueued with jobid 19420</line></msg>'
                                                           '<job>19420</job></result></response>', status_code=200,
                                                      reason=''),
                                       {'Panorama.Push(val.JobID == obj.JobID)': {'Template': 'some_template',
                                                                                  'JobID': '19420',
                                                                                  'Status': 'Pending'}},
                                       id='with device'),
                          ])
def test_panorama_push_to_template_command(
        mocker, args, expected_request_params, request_result, expected_demisto_result
):
    """
    Given:
        - command args
        - request result
    When:
        - Running panorama-push-to-device-group command
    Then:
        - Assert the request url is as expected
        - Assert demisto results contain the relevant result information
    """
    import Panorama
    import requests
    from Panorama import panorama_push_to_template_command

    return_results_mock = mocker.patch.object(Panorama, 'return_results')
    request_mock = mocker.patch.object(requests, 'request', return_value=request_result)
    Panorama.TEMPLATE = 'some_template'
    Panorama.API_KEY = 'thisisabogusAPIKEY!'
    panorama_push_to_template_command(args)

    called_request_params = request_mock.call_args.kwargs['data']  # The body part of the request
    assert called_request_params == expected_request_params

    demisto_result_got = return_results_mock.call_args.args[0]['EntryContext']
    assert demisto_result_got == expected_demisto_result


@pytest.mark.parametrize('args, expected_request_params, request_result, expected_demisto_result',
                         [
                             pytest.param(
                                 {
                                     "template-stack": "some_template_stack"
                                 },
                                 {
                                     'action': 'all',
                                     'cmd': '<commit-all><template-stack><name>some_template_stack'
                                            '</name></template-stack></commit-all>',
                                     'key': 'thisisabogusAPIKEY!',
                                     'type': 'commit'
                                 },
                                 MockedResponse(text='<response status="success" code="19"><result><msg>'
                                                     '<line>Commit job enqueued with jobid 19420</line></msg>'
                                                     '<job>19420</job></result></response>', status_code=200,
                                                reason=''),
                                 {
                                     'Panorama.Push(val.JobID == obj.JobID)':
                                         {
                                             'TemplateStack': 'some_template_stack',
                                             'JobID': '19420', 'Status': 'Pending'
                                         }
                                 },
                                 id='no args'
                             ),
                             pytest.param(
                                 {
                                     "validate-only": "true", "template-stack": "some_template_stack"
                                 },
                                 {
                                     'action': 'all',
                                     'cmd': '<commit-all><template-stack><name>some_template_stack</name>'
                                            '<validate-only>yes</validate-only></template-stack></commit-all>',
                                     'key': 'thisisabogusAPIKEY!',
                                     'type': 'commit'
                                 },
                                 MockedResponse(text='<response status="success" code="19"><result><msg>'
                                                     '<line>Commit job enqueued with jobid 19420</line></msg>'
                                                     '<job>19420</job></result></response>', status_code=200,
                                                reason=''),
                                 {
                                     'Panorama.Push(val.JobID == obj.JobID)': {
                                         'TemplateStack': 'some_template_stack', 'JobID': '19420', 'Status': 'Pending'
                                     }
                                 },
                                 id='with validate'),
                             pytest.param(
                                 {
                                     'serial_number': '1337',
                                     "template-stack": "some_template_stack"
                                 },
                                 {
                                     'action': 'all',
                                     'cmd': '<commit-all><template-stack><name>some_template_stack<'
                                            '/name><device><member>1337</member>'
                                            '</device></template-stack></commit-all>',
                                     'key': 'thisisabogusAPIKEY!',
                                     'type': 'commit'
                                 },
                                 MockedResponse(text='<response status="success" code="19"><result><msg>'
                                                     '<line>Commit job enqueued with jobid 19420</line></msg>'
                                                     '<job>19420</job></result></response>', status_code=200,
                                                reason=''),
                                 {
                                     'Panorama.Push(val.JobID == obj.JobID)':
                                         {
                                             'TemplateStack': 'some_template_stack',
                                             'JobID': '19420',
                                             'Status': 'Pending'
                                         }
                                 },
                                 id='with device'),
                         ])
def test_panorama_push_to_template_stack_command(
        mocker, args, expected_request_params, request_result, expected_demisto_result
):
    """
    Given:
        - command args
        - request result
    When:
        - Running panorama-push-to-device-group command
    Then:
        - Assert the request url is as expected
        - Assert demisto results contain the relevant result information
    """
    import Panorama
    import requests
    from Panorama import panorama_push_to_template_stack_command

    return_results_mock = mocker.patch.object(Panorama, 'return_results')
    request_mock = mocker.patch.object(requests, 'request', return_value=request_result)
    Panorama.TEMPLATE = 'some_template'
    Panorama.API_KEY = 'thisisabogusAPIKEY!'
    panorama_push_to_template_stack_command(args)

    called_request_params = request_mock.call_args.kwargs['data']  # The body part of the request
    assert called_request_params == expected_request_params

    demisto_result_got = return_results_mock.call_args.args[0]['EntryContext']
    assert demisto_result_got == expected_demisto_result


def test_get_url_category__url_length_gt_1278(mocker):
    """
    Given:
        - Error in response indicating the url to get category for is over the allowed length (1278 chars)

    When:
        - Run get_url_category command

    Then:
        - Validate a commandResult is returned with detailed readable output
    """

    # prepare
    import Panorama
    import requests
    from Panorama import panorama_get_url_category_command
    Panorama.DEVICE_GROUP = ''
    mocked_res_dict = {
        'response': {
            '@status': 'error',
            '@code': '20',
            'msg': {'line': 'test -> url Node can be at most 1278 characters, but current length: 1288'}
        }}
    mocked_res_obj = requests.Response()
    mocked_res_obj.status_code = 200
    mocked_res_obj._content = json.dumps(mocked_res_dict).encode('utf-8')
    mocker.patch.object(requests, 'request', return_value=mocked_res_obj)
    mocker.patch.object(Panorama, 'xml2json', return_value=mocked_res_obj._content)
    return_results_mock = mocker.patch.object(Panorama, 'return_results')

    # run
    panorama_get_url_category_command(
        url_cmd='url', url='test_url', additional_suspicious=[],
        additional_malicious=[], reliability='B - Usually reliable'
    )

    # validate
    assert 'URL Node can be at most 1278 characters.' == return_results_mock.call_args[0][0][1].readable_output


def test_get_url_category_multiple_categories_for_url(mocker):
    """
    Given:
        - response indicating the url has multiple categories.

    When:
        - Run get_url_category command

    Then:
        - Validate a commandResult is returned with detailed readable output
        - Validate only a single DBot score is returned for the URL.
    """
    # prepare
    import Panorama
    import requests
    from Panorama import panorama_get_url_category_command
    Panorama.DEVICE_GROUP = ''
    mocked_res_dict = {
        'response': {
            '@cmd': 'status',
            '@status': 'success',
            'result': 'https://someURL.com not-resolved (Base db) expires in 5 seconds\n'
                      'https://someURL.com shareware-and-freeware online-storage-and-backup low-risk (Cloud db)'
        }
    }
    mocked_res_obj = requests.Response()
    mocked_res_obj.status_code = 200
    mocked_res_obj._content = json.dumps(mocked_res_dict).encode('utf-8')
    mocker.patch.object(requests, 'request', return_value=mocked_res_obj)
    mocker.patch.object(Panorama, 'xml2json', return_value=mocked_res_obj._content)
    return_results_mock = mocker.patch.object(Panorama, 'return_results')

    # run
    panorama_get_url_category_command(
        url_cmd='url', url='test_url', additional_suspicious=[],
        additional_malicious=[], reliability='B - Usually reliable'
    )

    # validate
    for i in range(3):
        assert return_results_mock.call_args[0][0][0].outputs[i].get('Category') in ['shareware-and-freeware',
                                                                                     'online-storage-and-backup',
                                                                                     'low-risk']

    # category with highest dbot-score
    assert return_results_mock.call_args[0][0][1].indicator.dbot_score.score == 1


class TestDevices:

    def test_with_fw(self):
        import Panorama
        Panorama.VSYS = 'this is a FW instance'
        assert list(Panorama.devices()) == [(None, None)]

    def test_with_specific_target_and_vsys(self):
        import Panorama
        Panorama.VSYS = None  # this a Panorama instance
        assert list(Panorama.devices(targets=['target'], vsys_s=['vsys1', 'vsys2'])) == [('target', 'vsys1'),
                                                                                         ('target', 'vsys2')]

    def test_with_specific_target_only(self, requests_mock):
        import Panorama
        with open('test_data/devices_list.xml', 'r') as data_file:
            requests_mock.get(Panorama.URL, text=data_file.read())
        Panorama.VSYS = None  # this a Panorama instance
        assert list(Panorama.devices(targets=['target1'])) == [('target1', 'vsys1'), ('target1', 'vsys2')]

    def test_without_specify(self, requests_mock):
        import Panorama
        with open('test_data/devices_list.xml', 'r') as data_file:
            requests_mock.get(Panorama.URL, text=data_file.read())
        Panorama.VSYS = None  # this a Panorama instance
        assert list(Panorama.devices()) == [('target1', 'vsys1'), ('target1', 'vsys2'), ('target2', None)]


def load_xml_root_from_test_file(xml_file: str):
    """Given an XML file, loads it and returns the root element XML object."""
    return etree.parse(xml_file).getroot()


MOCK_PANORAMA_SERIAL = "111222334455"
MOCK_FIREWALL_1_SERIAL = "111111111111111"
MOCK_FIREWALL_2_SERIAL = "222222222222222"
MOCK_FIREWALL_3_SERIAL = "333333333333333"


def mock_software_object():
    """Mocks PanDevice.software"""

    class MockSoftwareObject:
        versions = {
            "9.1.0": {
                "version": "9.1.0",
                "filename": "Pan-9.1.0",
                "size": 150,
                "size_kb": 150000,
                "release_notes": "https://releasenotes.paloaltonetworks.com",
                "downloaded": True,
                "current": True,
                "latest": True,
                "uploaded": True
            }
        }

        def check(self):
            pass

        def download(self, *args, **kwargs):
            pass

        def install(self, *args, **kwargs):
            pass

    return MockSoftwareObject()


@pytest.fixture
def mock_firewall():
    mock_firewall = MagicMock(spec=Firewall)
    mock_firewall.serial = MOCK_FIREWALL_1_SERIAL
    mock_firewall.hostname = None
    mock_firewall.software = mock_software_object()
    return mock_firewall


@pytest.fixture
def mock_panorama():
    mock_panorama = MagicMock(spec=Panorama)
    mock_panorama.serial = MOCK_PANORAMA_SERIAL
    mock_panorama.hostname = None
    mock_panorama.software = mock_software_object()
    return mock_panorama


def mock_device_groups():
    mock_device_group = MagicMock(spec=DeviceGroup)
    mock_device_group.name = "test-dg"
    return [mock_device_group]


def mock_templates():
    mock_template = MagicMock(spec=Template)
    mock_template.name = "test-template"
    return [mock_template]


def mock_vsys():
    mock_vsys = MagicMock(spec=Vsys)
    mock_vsys.name = "vsys1"
    return [mock_vsys]


def mock_address_objects():
    from Panorama import AddressObject
    mock_object_1 = MagicMock(spec=AddressObject)
    mock_object_1.name = "test-address-1"

    mock_object_2 = MagicMock(spec=AddressObject)
    mock_object_2.name = "test-address-2"
    return [mock_object_1, mock_object_2]


def mock_good_log_fowarding_profile():
    good_log_forwarding_profile = LogForwardingProfile()
    good_log_forwarding_profile.enhanced_logging = True
    return [good_log_forwarding_profile]


def mock_bad_log_fowarding_profile():
    bad_Log_forwarding_profile = LogForwardingProfile()
    bad_Log_forwarding_profile.enhanced_logging = False
    bad_Log_forwarding_profile.name = "test-bad"
    return [bad_Log_forwarding_profile]


def mock_good_log_forwarding_profile_match_list():
    return [
        LogForwardingProfileMatchList(
            log_type="traffic"
        ),
        LogForwardingProfileMatchList(
            log_type="threat"
        ),
    ]


def mock_good_vulnerability_profile():
    from Panorama import VulnerabilityProfile, VulnerabilityProfileRule
    vulnerability_profile = VulnerabilityProfile()
    vulnerability_profile.children = [
        VulnerabilityProfileRule(
            severity=["critical"],
            is_reset_both=True
        ),
        VulnerabilityProfileRule(
            severity=["high"],
            is_reset_both=True
        ),
        VulnerabilityProfileRule(
            severity=["medium"],
            is_alert=True
        ),
        VulnerabilityProfileRule(
            severity=["low"],
            is_alert=True
        ),
    ]

    return vulnerability_profile


def mock_bad_vulnerability_profile():
    from Panorama import VulnerabilityProfile, VulnerabilityProfileRule
    vulnerability_profile = VulnerabilityProfile()
    vulnerability_profile.children = [
        VulnerabilityProfileRule(
            severity=["critical"],
            is_reset_both=True
        ),
        VulnerabilityProfileRule(
            severity=["high"],
            is_reset_both=True
        ),
        VulnerabilityProfileRule(
            severity=["medium"],
            is_alert=True
        ),
    ]

    return vulnerability_profile


def mock_good_spyware_profile():
    from Panorama import AntiSpywareProfile, AntiSpywareProfileRule
    antispyware_profile = AntiSpywareProfile()
    antispyware_profile.children = [
        AntiSpywareProfileRule(
            severity=["critical"],
            is_reset_both=True
        ),
        AntiSpywareProfileRule(
            severity=["high"],
            is_reset_both=True
        ),
        AntiSpywareProfileRule(
            severity=["medium"],
            is_alert=True
        ),
        AntiSpywareProfileRule(
            severity=["low"],
            is_alert=True
        ),
    ]

    return antispyware_profile


def mock_bad_spyware_profile():
    from Panorama import AntiSpywareProfile, AntiSpywareProfileRule
    antispyware_profile = AntiSpywareProfile()
    antispyware_profile.children = [
        AntiSpywareProfileRule(
            severity=["critical"],
            is_reset_both=True
        ),
        AntiSpywareProfileRule(
            severity=["high"],
            is_reset_both=True
        ),
        AntiSpywareProfileRule(
            severity=["medium"],
            is_alert=True
        )
    ]

    return antispyware_profile


def mock_good_security_zones():
    from Panorama import Zone
    zone = Zone()
    zone.log_setting = "example-log-setting"
    return [
        Zone(log_setting="example"),
        Zone(log_setting="second_example")
    ]


def mock_bad_security_zones():
    from Panorama import Zone
    zone = Zone()
    zone.log_setting = "example-log-setting"
    return [
        Zone(name="test-bad"),
        Zone(log_setting="second_example")
    ]


def mock_good_security_rules():
    from Panorama import SecurityRule
    return [
        SecurityRule(
            group="spg",
            log_setting="example",
            log_end=True
        )
    ]


def mock_bad_security_rules():
    from Panorama import SecurityRule
    return [
        # Missing SPG
        SecurityRule(
            name="test-bad",
            log_setting="example",
            log_end=True
        ),
        # Missing log profile
        SecurityRule(
            name="test-bad-no-lfp",
            group="spg",
            log_end=True
        ),
        # Missing log at session end
        SecurityRule(
            name="test-bad-no-spg",
            group="spg",
            log_setting="example",
        )
    ]


def mock_good_url_filtering_profile():
    from Panorama import URLFilteringProfile, BestPractices
    url_filtering_profile = URLFilteringProfile()
    url_filtering_profile.block = BestPractices.URL_BLOCK_CATEGORIES
    return url_filtering_profile


def mock_bad_url_filtering_profile():
    from Panorama import URLFilteringProfile
    url_filtering_profile = URLFilteringProfile()
    url_filtering_profile.block = ["hacking"]
    return url_filtering_profile


def mock_issue_with_underscores():
    return {
        "container_name": "test-dg",
        "issue_code": "BP-V-1",
        "description": "Log forwarding profile is missing enhanced application logging",
        "name": "test-bad",
        "hostid": MOCK_FIREWALL_1_SERIAL
    }


def mock_enhanced_log_forwarding_issue_dict():
    return {
        "containername": "test-dg",
        "issuecode": "BP-V-1",
        "description": "Log forwarding profile is missing enhanced application logging",
        "name": "test-bad",
        "hostid": MOCK_FIREWALL_1_SERIAL
    }


def mock_security_zone_no_log_setting_issue_dict():
    return {
        "containername": "test-dg",
        "issuecode": "BP-V-7",
        "description": "Security zone has no log forwarding setting",
        "name": "test-bad",
        "hostid": MOCK_FIREWALL_1_SERIAL
    }


def mock_security_rule_log_settings_issue_dict():
    return {
        "containername": "test-dg",
        "issuecode": "BP-V-8",
        "description": "Security rule has no log setting",
        "name": "test-bad-no-lfp",
        "hostid": MOCK_FIREWALL_1_SERIAL
    }


def mock_security_rule_security_profile_group_issue_dict():
    return {
        "containername": "test-dg",
        "issuecode": "BP-V-10",
        "description": "Security rule has no security profile group",
        "name": "test-bad-no-spg",
        "hostid": MOCK_FIREWALL_1_SERIAL
    }


@pytest.fixture
def mock_topology(mock_panorama, mock_firewall):
    from Panorama import Topology
    topology = Topology()
    topology.panorama_objects = {
        MOCK_PANORAMA_SERIAL: mock_panorama,
    }
    topology.firewall_objects = {
        MOCK_FIREWALL_1_SERIAL: mock_firewall
    }
    topology.ha_active_devices = {
        MOCK_PANORAMA_SERIAL: mock_panorama,
        MOCK_FIREWALL_1_SERIAL: mock_firewall
    }
    topology.ha_pair_serials = {
        MOCK_FIREWALL_1_SERIAL: MOCK_FIREWALL_2_SERIAL,
    }
    return topology


@pytest.fixture
def mock_single_device_topology(mock_panorama):
    from Panorama import Topology
    topology = Topology()
    topology.panorama_objects = {
        MOCK_PANORAMA_SERIAL: mock_panorama,
    }
    topology.ha_active_devices = {
        MOCK_PANORAMA_SERIAL: mock_panorama,
    }
    return topology


class TestTopology:
    """Tests the Topology class and all of it's methods"""
    SHOW_HA_STATE_ENABLED_XML = "test_data/show_ha_state_enabled.xml"
    SHOW_HA_STATE_DISABLED_XML = "test_data/show_ha_state_disabled.xml"
    SHOW_DEVICES_ALL_XML = "test_data/panorama_show_devices_all.xml"

    @patch("Panorama.Topology.get_all_child_firewalls")
    @patch("Panorama.run_op_command")
    def test_add_firewall_device_object(self, patched_run_op_command, _, mock_firewall):
        """
        Given the XML output of show ha state and a firewall object, test it is correctly added to the topology.
        """
        from Panorama import Topology
        patched_run_op_command.return_value = load_xml_root_from_test_file(TestTopology.SHOW_HA_STATE_DISABLED_XML)
        topology = Topology()
        topology.add_device_object(mock_firewall)

        assert MOCK_FIREWALL_1_SERIAL in topology.firewall_objects

    @patch("Panorama.Topology.get_all_child_firewalls")
    @patch("Panorama.run_op_command")
    def test_add_panorama_device_object(self, patched_run_op_command, _, mock_panorama):
        """
        Given the output of show_ha_state with no entries, assert that the Panorama device has been added to the topolog
        as a panorama type device.
        """
        from Panorama import Topology
        patched_run_op_command.return_value = load_xml_root_from_test_file(TestTopology.SHOW_HA_STATE_DISABLED_XML)
        topology = Topology()
        topology.add_device_object(mock_panorama)

        assert MOCK_PANORAMA_SERIAL in topology.panorama_objects
        assert MOCK_PANORAMA_SERIAL in topology.ha_active_devices
        assert MOCK_PANORAMA_SERIAL not in topology.firewall_objects

    @patch("Panorama.run_op_command")
    def test_get_all_child_firewalls(self, patched_run_op_command, mock_panorama):
        """
        Given the output of show devices all, assert that all the devices are added correctly to the topology with the correct
        HA State information.
        """
        from Panorama import Topology
        patched_run_op_command.return_value = load_xml_root_from_test_file(TestTopology.SHOW_DEVICES_ALL_XML)
        topology = Topology()

        topology.get_all_child_firewalls(mock_panorama)
        # 222... firewall should be Active, with 111... as it's peer
        assert MOCK_FIREWALL_2_SERIAL in topology.ha_active_devices
        assert topology.ha_active_devices.get(MOCK_FIREWALL_2_SERIAL) == MOCK_FIREWALL_1_SERIAL

        # 333... is standalone
        assert MOCK_FIREWALL_3_SERIAL in topology.ha_active_devices
        assert topology.ha_active_devices.get(MOCK_FIREWALL_3_SERIAL) == "STANDALONE"

    @patch("Panorama.run_op_command")
    def test_get_active_devices(self, patched_run_op_command, mock_panorama):
        """
        Given a topology with a mixture of active and passive devices, assert that active_devices() returns the correct lists
        of objects.
        """
        from Panorama import Topology
        patched_run_op_command.return_value = load_xml_root_from_test_file(TestTopology.SHOW_DEVICES_ALL_XML)
        topology = Topology()
        topology.add_device_object(mock_panorama)

        result_list = list(topology.active_devices())
        # Should be 3; panorama, one active firewall in a pair, and one stanadlone firewall (from panorama_show_devices_all.xml)
        assert len(result_list) == 3

        # Same as above by try filtering by serial number
        result_list = list(topology.active_devices(filter_str=MOCK_FIREWALL_3_SERIAL))
        assert len(result_list) == 1

        # Now try just getting the "top level" devices - should only return Panorama
        result_list = list(topology.active_top_level_devices())
        assert len(result_list) == 1
        assert isinstance(result_list[0], Panorama)

    @patch("Panorama.Template.refreshall", return_value=mock_templates())
    @patch("Panorama.Vsys.refreshall", return_value=[])
    @patch("Panorama.DeviceGroup.refreshall", return_value=mock_device_groups())
    def test_get_containers(self, _, __, ___, mock_panorama):
        """
        Given a list of device groups, vsys and templates, and a device, assert that get_all_object_containers() correctly returns
        the specified containers.
        """
        from Panorama import Topology
        topology = Topology()
        topology.add_device_object(mock_panorama)
        result = topology.get_all_object_containers()

        # Because it's panorama, should be; [shared, device-group, template]
        assert len(result) == 3


class TestUtilityFunctions:
    """Tests all the utility fucntions like dataclass_to_dict, etc"""
    SHOW_JOBS_ALL_XML = "test_data/show_jobs_all.xml"

    def test_dataclass_from_dict(self, mock_panorama):
        """Given a dictionary and dataclass type, assert that it is correctly converted into the dataclass."""
        from Panorama import dataclass_from_dict, CommitStatus
        example_dict = {
            "job-id": "10",
            "commit-type": "whatever",
            "status": "OK",
            "device-type": "firewall"
        }

        mock_panorama.hostname = None
        result_dataclass: CommitStatus = dataclass_from_dict(mock_panorama, example_dict, CommitStatus)
        assert result_dataclass.job_id
        assert result_dataclass.commit_type
        assert result_dataclass.status
        assert result_dataclass.device_type
        # With no hostname, hostid should be the serial number of the device
        assert result_dataclass.hostid == MOCK_PANORAMA_SERIAL

        mock_panorama.hostname = "test"
        mock_panorama.serial = None
        result_dataclass: CommitStatus = dataclass_from_dict(mock_panorama, example_dict, CommitStatus)
        # With a hostname and no serial, hostid shold be the hostname
        assert result_dataclass.hostid == "test"

    def test_flatten_xml_to_dict(self):
        """Given an XML element, assert that it is converted into a flat dictionary."""
        from Panorama import flatten_xml_to_dict, ShowJobsAllResultData

        xml_element = load_xml_root_from_test_file(TestUtilityFunctions.SHOW_JOBS_ALL_XML)
        result_element = xml_element.find("./result/job")
        result = flatten_xml_to_dict(result_element, {}, ShowJobsAllResultData)
        assert "type" in result

    def test_resolve_host_id(self, mock_panorama):
        """Given a device object, test the hostid, the unique ID of the device from the perspective of the new commands,
        can always be resolved as either the hostname or serial number. Pan-os-python will populate only one of these, depending
        on how the device has been connected."""
        from Panorama import resolve_host_id
        mock_panorama.hostname = None
        result = resolve_host_id(mock_panorama)

        assert result == MOCK_PANORAMA_SERIAL

        mock_panorama.hostname = "test"
        mock_panorama.serial = None
        result = resolve_host_id(mock_panorama)

        assert result == "test"

    def test_resolve_container_name(self, mock_panorama):
        """Same as hostid but resolve it for a container, like a device group or template. This will always return the name
        attribute unless it's a device itself, which is the case for shared objects."""
        from Panorama import resolve_container_name
        # Test the "shared" container
        assert resolve_container_name(mock_panorama) == "shared"

        device_group = mock_device_groups()[0]
        assert resolve_container_name(device_group) == "test-dg"

    def test_dataclass_to_command_results(self):
        """Given a list of dataclasses, check that this function correctly converts it to a commandResults object."""
        from Panorama import dataclasses_to_command_results, PanosObjectReference
        test_dataclass = PanosObjectReference(
            hostid=MOCK_FIREWALL_1_SERIAL,
            container_name="test",
            object_type="TestObject",
            name="test_name"
        )
        results = dataclasses_to_command_results(test_dataclass)
        # Check we get the right table headers when no additional arguments are given
        assert "container_name|hostid|name|object_type" in results.readable_output
        assert "### PAN-OS Object" in results.readable_output

        results = dataclasses_to_command_results(
            test_dataclass, override_table_name="Test Table",
            override_table_headers=["hostid", "name", "container_name"])
        # When we provide overrides, check they are rendered correctly in the readable output
        assert "hostid|name|container_name" in results.readable_output
        assert "### Test Table" in results.readable_output


class TestPanoramaCommand:
    """
    Test all the commands relevant to Panorama
    All of these commands use the real XML in test_data to ensure it is parsed and converted to dataclasses correctly.
    """

    SHOW_DEVICEGROUPS_XML = "test_data/show_device_groups.xml"
    SHOW_TEMPLATESTACK_XML = "test_data/show_template_stack.xml"

    @patch("Panorama.run_op_command")
    def test_get_device_groups(self, patched_run_op_command, mock_topology):
        """Given the output XML for show device groups, assert it is parsed into the dataclasses correctly."""
        from Panorama import PanoramaCommand
        patched_run_op_command.return_value = load_xml_root_from_test_file(TestPanoramaCommand.SHOW_DEVICEGROUPS_XML)

        result = PanoramaCommand.get_device_groups(mock_topology)
        assert len(result) == 2
        assert result[0].name
        assert result[0].hostid
        assert result[0].connected
        assert result[0].serial
        assert result[0].last_commit_all_state_sp

    @patch("Panorama.run_op_command")
    def test_get_template_stacks(self, patched_run_op_command, mock_topology):
        """Given the output XML for show template-stacks, assert it is parsed into the dataclasses correctly."""
        from Panorama import PanoramaCommand
        patched_run_op_command.return_value = load_xml_root_from_test_file(TestPanoramaCommand.SHOW_TEMPLATESTACK_XML)
        result = PanoramaCommand.get_template_stacks(mock_topology)
        assert len(result) == 2
        assert result[0].name
        assert result[0].hostid
        assert result[0].connected
        assert result[0].serial
        assert result[0].last_commit_all_state_tpl


class TestUniversalCommand:
    """Test all the commands relevant to both Panorama and Firewall devices"""
    SHOW_SYSTEM_INFO_XML = "test_data/show_system_info.xml"
    SHOW_JOB_XML = "test_data/show_jobs_all.xml"
    SHOW_COMMIT_JOB_XML = "test_data/show_commit_jobs_all.xml"

    @patch("Panorama.run_op_command")
    def test_get_system_info(self, patched_run_op_command, mock_topology):
        """Given the output XML for show system info, assert it is parsed into the dataclasses correctly."""
        from Panorama import UniversalCommand
        patched_run_op_command.return_value = load_xml_root_from_test_file(TestUniversalCommand.SHOW_SYSTEM_INFO_XML)

        result = UniversalCommand.get_system_info(mock_topology)
        # Check all attributes of result data have values
        for result_dataclass in result.result_data:
            for value in result_dataclass.__dict__.values():
                assert value

        # Check all attributes of summary data have values
        for result_dataclass in result.summary_data:
            for value in result_dataclass.__dict__.values():
                assert value

    def test_get_available_software(self, mock_topology):
        """
        Test we can convert result from PanDevice.software.check() into the correct dataclasses
        This does not use patching, but instead the mock objects themselves from mock_topology
        """
        from Panorama import UniversalCommand

        result = UniversalCommand.get_available_software(mock_topology)
        # Check all attributes of summary data have values
        for result_dataclass in result.summary_data:
            for value in result_dataclass.__dict__.values():
                assert value

    @patch("Panorama.run_op_command")
    def test_get_jobs(self, patched_run_op_command, mock_topology):
        """Given the output XML for show jobs all assert it is parsed into the dataclasses correctly."""
        from Panorama import UniversalCommand
        patched_run_op_command.return_value = load_xml_root_from_test_file(TestUniversalCommand.SHOW_JOB_XML)

        result = UniversalCommand.show_jobs(mock_topology)
        # Check all attributes of result data have values
        for result_dataclass in result:
            for key, value in result_dataclass.__dict__.items():
                # Nullable Values
                if key not in ["description", "user"]:
                    assert value

    def test_download_software(self, mock_topology):
        """
        Test the download software function returns the correct data.
        The pan-os-python download software actually doesn't return any output itself unless it errors, so we just check our
        dataclass is set correctly within the function and retuned.
        """
        from Panorama import UniversalCommand

        result = UniversalCommand.download_software(mock_topology, "9.1.0")
        # Check all attributes of summary data have values
        for result_dataclass in result.summary_data:
            for value in result_dataclass.__dict__.values():
                assert value

    def test_reboot(self, mock_topology):
        """
        Test the reboot function returns the corect data
        The pan-os-python reboot method actually doesn't return any output itself unless it errors, so we just check our
        dataclass is set correctly within the function and returned by this function.
        """
        from Panorama import UniversalCommand

        result = UniversalCommand.reboot(mock_topology, MOCK_PANORAMA_SERIAL)
        # Check all attributes of summary data have values
        for result_dataclass in result.summary_data:
            for value in result_dataclass.__dict__.values():
                assert value

        # We also want to check that if an empty string is passed, an error is returned
        with pytest.raises(
                DemistoException,
                match="filter_str  is not the exact ID of a host in this topology; use a more specific filter string."
        ):
            UniversalCommand.reboot(mock_topology, "")

        # Lets also check that if an invalid hostid is given, we also raise.
        with pytest.raises(
                DemistoException,
                match="filter_str badserialnumber is not the exact ID of "
                      "a host in this topology; use a more specific filter string."
        ):
            UniversalCommand.reboot(mock_topology, "badserialnumber")

    @patch("Panorama.run_op_command")
    def test_system_status(self, patched_run_op_command, mock_topology):
        """
        Given a topology object with a mixture of systems in it,
        assert that check_system_availability returns the correct status
        based on whether devices are connected or not.
        """
        from Panorama import UniversalCommand

        patched_run_op_command.return_value = load_xml_root_from_test_file(TestUniversalCommand.SHOW_SYSTEM_INFO_XML)
        # Check a normal, up device
        result = UniversalCommand.check_system_availability(mock_topology, MOCK_PANORAMA_SERIAL)
        assert result.up

        # Check a device that isn't in the topology
        result = UniversalCommand.check_system_availability(mock_topology, "fake")
        assert result
        assert not result.up


class TestFirewallCommand:
    """Test all the commands relevant only to Firewall instances"""

    SHOW_ARP_XML = "test_data/show_arp_all.xml"
    SHOW_ROUTING_SUMMARY_XML = "test_data/show_routing_summary.xml"
    SHOW_ROUTING_ROUTE_XML = "test_data/show_routing_route.xml"
    SHOW_GLOBAL_COUNTERS_XML = "test_data/show_counter_global.xml"
    SHOW_BGP_PEERS_XML = "test_data/show_routing_protocol_bgp_peer.xml"
    SHOW_HA_STATE_XML = "test_data/show_ha_state_enabled.xml"

    @patch("Panorama.run_op_command")
    def test_get_arp_table(self, patched_run_op_command, mock_topology):
        """Given the output XML for show arp, assert it is parsed into the dataclasses correctly."""
        from Panorama import FirewallCommand
        patched_run_op_command.return_value = load_xml_root_from_test_file(TestFirewallCommand.SHOW_ARP_XML)
        result = FirewallCommand.get_arp_table(mock_topology)
        # Check all attributes of result data have values
        for result_dataclass in result.result_data:
            for value in result_dataclass.__dict__.values():
                assert value

        # Check all attributes of summary data have values
        for result_dataclass in result.summary_data:
            for value in result_dataclass.__dict__.values():
                assert value

    @patch("Panorama.run_op_command")
    def test_get_routing_summary(self, patched_run_op_command, mock_topology):
        """Given the output XML for show route summary, assert it is parsed into the dataclasses correctly."""
        from Panorama import FirewallCommand
        patched_run_op_command.return_value = load_xml_root_from_test_file(TestFirewallCommand.SHOW_ROUTING_SUMMARY_XML)
        result = FirewallCommand.get_routing_summary(mock_topology)
        # Check all attributes of result data have values
        for result_dataclass in result.result_data:
            for value in result_dataclass.__dict__.values():
                assert value

        # Check all attributes of summary data have values
        for result_dataclass in result.summary_data:
            for value in result_dataclass.__dict__.values():
                assert value

    @patch("Panorama.run_op_command")
    def test_get_routes(self, patched_run_op_command, mock_topology):
        """Given the output XML for show route, assert it is parsed into the dataclasses correctly."""
        from Panorama import FirewallCommand
        patched_run_op_command.return_value = load_xml_root_from_test_file(TestFirewallCommand.SHOW_ROUTING_ROUTE_XML)
        result = FirewallCommand.get_routes(mock_topology)
        # Check all attributes of result data have values
        for result_dataclass in result.result_data:
            for value in result_dataclass.__dict__.values():
                # Attribute may be int 0
                assert value is not None

        # Check all attributes of summary data have values
        for result_dataclass in result.summary_data:
            for value in result_dataclass.__dict__.values():
                assert value

    @patch("Panorama.run_op_command")
    def test_get_counters(self, patched_run_op_command, mock_topology):
        """Given the output XML for show counters, assert it is parsed into the dataclasses correctly."""
        from Panorama import FirewallCommand
        patched_run_op_command.return_value = load_xml_root_from_test_file(TestFirewallCommand.SHOW_GLOBAL_COUNTERS_XML)
        result = FirewallCommand.get_counter_global(mock_topology)
        # Check all attributes of result data have values
        for result_dataclass in result.result_data:
            for value in result_dataclass.__dict__.values():
                # Attribute may be int 0
                assert value is not None

        # Check all attributes of summary data have values
        for result_dataclass in result.summary_data:
            for value in result_dataclass.__dict__.values():
                assert value

    @patch("Panorama.run_op_command")
    def test_get_bgp_peers(self, patched_run_op_command, mock_topology):
        """
        Given the output XML for show routing protocol bgp peers,
        assert it is parsed into the dataclasses correctly.
        """
        from Panorama import FirewallCommand
        patched_run_op_command.return_value = load_xml_root_from_test_file(TestFirewallCommand.SHOW_BGP_PEERS_XML)
        result = FirewallCommand.get_bgp_peers(mock_topology)
        # Check all attributes of result data have values
        for result_dataclass in result.result_data:
            for value in result_dataclass.__dict__.values():
                # Attribute may be int 0
                assert value is not None

        # Check all attributes of summary data have values
        for result_dataclass in result.summary_data:
            for value in result_dataclass.__dict__.values():
                # Attribute may be int 0
                assert value is not None

    @patch("Panorama.run_op_command")
    def test_get_ha_status(self, patched_run_op_command, mock_topology):
        """Given the XML output for a HA firewall, ensure the dataclasses are parsed correctly"""
        from Panorama import FirewallCommand
        patched_run_op_command.return_value = load_xml_root_from_test_file(TestFirewallCommand.SHOW_HA_STATE_XML)
        result = FirewallCommand.get_ha_status(mock_topology)
        # Check all attributes of result data have values
        for result_dataclass in result:
            for value in result_dataclass.__dict__.values():
                # Attribute may be int 0
                assert value is not None

    @patch("Panorama.run_op_command")
    def test_update_ha_state(self, patched_run_op_command, mock_topology):
        """
        Test the HA Update command returns the correct data
        """
        from Panorama import FirewallCommand

        result_dataclass = FirewallCommand.change_status(mock_topology, MOCK_FIREWALL_1_SERIAL, "operational")
        # Check all attributes of summary data have values
        for value in result_dataclass.__dict__.values():
            assert value


@pytest.mark.parametrize('args, expected_request_params, request_result, expected_demisto_result',
                         [pytest.param({'anti_spyware_profile_name': 'fake_profile_name',
                                        'dns_signature_source': 'edl_name', 'action': 'allow'},
                                       {
                                           'action': 'set',
                                           'type': 'config',
                                           'xpath': "/config/devices/entry[@name='localhost.localdomain']"
                                                    "/device-group/entry[@name='fakeDeviceGroup']"
                                                    "/profiles/spyware/entry[@name='fake_profile_name']",
                                           'key': 'fakeAPIKEY!',
                                           'element': '<botnet-domains>'
                                                      '<lists>'
                                                      '<entry name="edl_name"><packet-capture>disable</packet-capture>'
                                                      '<action><allow/></action></entry>'
                                                      '</lists>'
                                                      '</botnet-domains>'},
                                       MockedResponse(text='<response status="success" code="20"><msg>'
                                                           'command succeeded</msg></response>', status_code=200,
                                                      reason=''),
                                       '**success**',
                                       ),
                          ])
def test_panorama_apply_dns_command(mocker, args, expected_request_params, request_result, expected_demisto_result):
    """
    Given:
        - command args
        - request result
    When:
        - Running panorama-apply-dns
    Then:
        - Assert the request url is as expected
        - Assert Command results contains the relevant result information
    """
    import Panorama
    import requests
    from Panorama import apply_dns_signature_policy_command

    Panorama.API_KEY = 'fakeAPIKEY!'
    Panorama.DEVICE_GROUP = 'fakeDeviceGroup'
    request_mock = mocker.patch.object(requests, 'request', return_value=request_result)
    command_result: CommandResults = apply_dns_signature_policy_command(args)

    called_request_params = request_mock.call_args.kwargs['params']  # The body part of the request
    assert called_request_params == expected_request_params
    assert command_result.readable_output == expected_demisto_result


class TestHygieneFunctions:
    @patch("Panorama.Template.refreshall", return_value=[])
    @patch("Panorama.Vsys.refreshall", return_value=[])
    @patch("Panorama.DeviceGroup.refreshall", return_value=mock_device_groups())
    def test_check_log_forwarding(self, _, __, ___, mock_topology):
        """
        Test the Hygiene Configuration lookups can validate the log forwarding settings of a device
        """
        from Panorama import HygieneLookups, LogForwardingProfile, LogForwardingProfileMatchList
        # First, test that a correctly configured LFP and match list don't return a failure
        LogForwardingProfile.refreshall = MagicMock(return_value=mock_good_log_fowarding_profile())
        LogForwardingProfileMatchList.refreshall = MagicMock(return_value=mock_good_log_forwarding_profile_match_list())
        result = HygieneLookups.check_log_forwarding_profiles(mock_topology)
        assert len(result.result_data) == 0

        # Trim the "threat" log type and cause a missing log type error
        LogForwardingProfileMatchList.refreshall = MagicMock(
            return_value=[mock_good_log_forwarding_profile_match_list()[0]]
        )
        result = HygieneLookups.check_log_forwarding_profiles(mock_topology)
        # Note; because we mock the topology with multiple devices,
        # it appears that the same LFP is missing in each Container.
        # This is expected.
        assert len(result.result_data) == 3
        assert result.result_data[0].description == "Log forwarding profile missing log type 'threat'."

    @patch("Panorama.Template.refreshall", return_value=[])
    @patch("Panorama.Vsys.refreshall", return_value=[])
    @patch("Panorama.DeviceGroup.refreshall", return_value=mock_device_groups())
    def test_check_vulnerability_profiles(self, _, __, ___, mock_topology):
        """
        Test the Hygiene Configuration lookups can validate the vulnerability profiles
        """
        from Panorama import HygieneLookups, VulnerabilityProfile, BestPractices
        # First, test that we can get the conforming threat profile, of which there should be one
        result = HygieneLookups.get_conforming_threat_profiles(
            [mock_good_vulnerability_profile(), mock_bad_vulnerability_profile()],
            minimum_block_severities=BestPractices.VULNERABILITY_BLOCK_SEVERITIES,
            minimum_alert_severities=BestPractices.VULNERABILITY_ALERT_THRESHOLD
        )
        assert len(result) == 1

        VulnerabilityProfile.refreshall = MagicMock(
            return_value=[mock_good_vulnerability_profile(), mock_bad_vulnerability_profile()]
        )

        result = HygieneLookups.check_vulnerability_profiles(mock_topology)
        # Should return no results, as at least one vulnerability profile matches.
        assert len(result.result_data) == 0

        VulnerabilityProfile.refreshall = MagicMock(
            return_value=[mock_bad_vulnerability_profile()]
        )

        result = HygieneLookups.check_vulnerability_profiles(mock_topology)
        # Should return one issue, as no Vulnerability profile matches.
        assert len(result.result_data) == 1

    @patch("Panorama.Template.refreshall", return_value=[])
    @patch("Panorama.Vsys.refreshall", return_value=[])
    @patch("Panorama.DeviceGroup.refreshall", return_value=mock_device_groups())
    def test_check_spyware_profiles(self, _, __, ___, mock_topology):
        """
        Test the Hygiene Configuration lookups can validate the
        Spyware profiles given combinations of good and bad profile
        objects.
        """
        from Panorama import HygieneLookups, AntiSpywareProfile
        AntiSpywareProfile.refreshall = MagicMock(
            return_value=[mock_good_spyware_profile(), mock_bad_spyware_profile()]
        )

        # Check when at least one good profile exists - should return no results
        result = HygieneLookups.check_spyware_profiles(mock_topology)
        assert not result.result_data

    @patch("Panorama.Template.refreshall", return_value=[])
    @patch("Panorama.Vsys.refreshall", return_value=[])
    @patch("Panorama.DeviceGroup.refreshall", return_value=mock_device_groups())
    def test_check_url_filtering_profiles(self, _, __, ___, mock_topology):
        """
        Test the Hygiene Configuration lookups can validate the
        URL filtering profiles given combinations of good and bad
        profiles.
        """
        from Panorama import HygieneLookups, URLFilteringProfile
        URLFilteringProfile.refreshall = MagicMock(
            return_value=[mock_good_url_filtering_profile()]
        )

        # Check when a good profile exists - should return no results
        result = HygieneLookups.check_url_filtering_profiles(mock_topology)
        assert not result.result_data

        # When there's only bad, should return a result
        URLFilteringProfile.refreshall = MagicMock(
            return_value=[mock_bad_url_filtering_profile()]
        )

        # Check when a good profile exists - should return no results
        result = HygieneLookups.check_url_filtering_profiles(mock_topology)
        assert result.result_data

    @patch("Panorama.Template.refreshall", return_value=mock_templates())
    @patch("Panorama.Vsys.refreshall", return_value=[])
    @patch("Panorama.DeviceGroup.refreshall", return_value=[])
    def test_check_security_zones(self, _, __, ___, mock_topology):
        """
        Test the Hygiene Configuration lookups can validate security zones given a comination of good and bad zones.
        """
        from Panorama import HygieneLookups, Zone
        Zone.refreshall = MagicMock(
            return_value=mock_good_security_zones()
        )

        result = HygieneLookups.check_security_zones(mock_topology)
        # Result data should be empty as there are only good zones
        assert not result.result_data

        Zone.refreshall = MagicMock(
            return_value=mock_bad_security_zones()
        )

        result = HygieneLookups.check_security_zones(mock_topology)
        # Result data should have one issue as there is a misconfigured security zone
        assert result.result_data
        assert "BP-V-7" in [x.issue_code for x in result.result_data]

    @patch("Panorama.Template.refreshall", return_value=[])
    @patch("Panorama.Vsys.refreshall", return_value=[])
    @patch("Panorama.DeviceGroup.refreshall", return_value=mock_device_groups())
    def test_check_security_rules(self, _, __, ___, mock_topology):
        """
        Test the Hygiene Configuration lookups can validate security zones given a comination of good and bad zones.
        """
        from Panorama import HygieneLookups, SecurityRule
        SecurityRule.refreshall = MagicMock(
            return_value=mock_good_security_rules()
        )

        result = HygieneLookups.check_security_rules(mock_topology)
        # Should not raise any issues
        assert not result.result_data

        SecurityRule.refreshall = MagicMock(
            return_value=mock_bad_security_rules()
        )

        result = HygieneLookups.check_security_rules(mock_topology)
        # Should raise issues for each issue type
        assert result.result_data
        assert "BP-V-8" in [x.issue_code for x in result.result_data]
        assert "BP-V-9" in [x.issue_code for x in result.result_data]
        assert "BP-V-10" in [x.issue_code for x in result.result_data]

    def test_hygiene_issue_dict_to_object(self):
        """
        Tests the function can convert a given dictionary of
        an issue, returned by a hygiene lookup, back into the relevent
        object. This is to allow the check commands to pass their results directly into the fix commands via XSOAR.
        """
        from Panorama import hygiene_issue_dict_to_object, ConfigurationHygieneIssue
        result = hygiene_issue_dict_to_object(mock_enhanced_log_forwarding_issue_dict())
        assert isinstance(result[0], ConfigurationHygieneIssue)
        assert len(result) == 1
        for value in result[0].__dict__.values():
            assert value

        # If the issue is passed directly from the other command make sure this function works also
        result = hygiene_issue_dict_to_object(mock_issue_with_underscores())
        assert isinstance(result[0], ConfigurationHygieneIssue)
        assert len(result) == 1
        for value in result[0].__dict__.values():
            assert value

    @patch("Panorama.Template.refreshall", return_value=[])
    @patch("Panorama.Vsys.refreshall", return_value=[])
    @patch("Panorama.DeviceGroup.refreshall", return_value=mock_device_groups())
    def test_fix_log_forwarding_profile_enhanced_logging(self, _, __, ___, mock_topology):
        """
        Tests wthe fix function for enabling enhanced application
        logging on log forwarding profiles, given an issue referring
        to a bad log forwarding profile.
        """
        from Panorama import hygiene_issue_dict_to_object, LogForwardingProfile, HygieneRemediation
        issues = hygiene_issue_dict_to_object(mock_enhanced_log_forwarding_issue_dict())

        LogForwardingProfile.refreshall = MagicMock(return_value=mock_bad_log_fowarding_profile())
        LogForwardingProfile.apply = MagicMock()

        result = HygieneRemediation.fix_log_forwarding_profile_enhanced_logging(mock_topology, issues)
        # Should be at least one result
        assert result
        for value in result[0].__dict__.values():
            assert value

    @patch("Panorama.Template.refreshall", return_value=[])
    @patch("Panorama.Vsys.refreshall", return_value=[])
    @patch("Panorama.DeviceGroup.refreshall", return_value=mock_device_groups())
    def test_fix_security_zone_no_log_setting(self, _, __, ___, mock_topology):
        """
        Tests wthe fix function for setting a log forwarding profile on security zones when none is currently set
        """
        from Panorama import hygiene_issue_dict_to_object, Zone, HygieneRemediation
        issues = hygiene_issue_dict_to_object(mock_security_zone_no_log_setting_issue_dict())

        Zone.refreshall = MagicMock(return_value=mock_bad_security_zones())
        Zone.apply = MagicMock()

        result = HygieneRemediation.fix_security_zone_no_log_setting(mock_topology, issues, "test")
        # Should be at least one result, as we provided an issue.
        assert result
        for value in result[0].__dict__.values():
            assert value

    @patch("Panorama.Template.refreshall", return_value=[])
    @patch("Panorama.Vsys.refreshall", return_value=[])
    @patch("Panorama.DeviceGroup.refreshall", return_value=mock_device_groups())
    def test_fix_security_rule_log_settings(self, _, __, ___, mock_topology):
        """
        Tests the function that adds a log forwarding profile to a security rule when one isn't present.
        """
        from Panorama import hygiene_issue_dict_to_object, SecurityRule, HygieneRemediation
        issues = hygiene_issue_dict_to_object(mock_security_rule_log_settings_issue_dict())

        SecurityRule.refreshall = MagicMock(return_value=mock_bad_security_rules())
        SecurityRule.apply = MagicMock()

        result = HygieneRemediation.fix_secuity_rule_log_settings(mock_topology, issues, "test")
        # Should be at least one result, as we provided an issue.
        assert result
        for value in result[0].__dict__.values():
            assert value

    @patch("Panorama.Template.refreshall", return_value=[])
    @patch("Panorama.Vsys.refreshall", return_value=[])
    @patch("Panorama.DeviceGroup.refreshall", return_value=mock_device_groups())
    def test_fix_security_rule_profile_settings(self, _, __, ___, mock_topology):
        """
        Tests the function that adds sets the security profile group when no SPG is currently provided
        """
        from Panorama import hygiene_issue_dict_to_object, SecurityRule, HygieneRemediation
        issues = hygiene_issue_dict_to_object(mock_security_rule_log_settings_issue_dict())

        SecurityRule.refreshall = MagicMock(return_value=mock_bad_security_rules())
        SecurityRule.apply = MagicMock()

        result = HygieneRemediation.fix_security_rule_security_profile_group(mock_topology, issues, "test")
        # Should be at least one result, as we provided an issue.
        assert result
        for value in result[0].__dict__.values():
            assert value


class TestObjectFunctions:
    @patch("Panorama.Template.refreshall", return_value=[])
    @patch("Panorama.Vsys.refreshall", return_value=[])
    @patch("Panorama.DeviceGroup.refreshall", return_value=mock_device_groups())
    def test_get_objects(self, _, __, ___, mock_single_device_topology):
        """
        Tests that we can get various object types and the filtering logic, by object type and name, works correctly.
        """
        from Panorama import ObjectGetter, AddressObject

        # Use side effects so that objects are only returned from one container
        AddressObject.refreshall = MagicMock(side_effect=[mock_address_objects(), []])

        # Test with no filter first
        result = ObjectGetter.get_object_reference(mock_single_device_topology, "AddressObject")
        assert "test-address-1" in [x.name for x in result]
        assert "test-address-2" in [x.name for x in result]

        # Same as above but with a filter on object name
        AddressObject.refreshall = MagicMock(side_effect=[mock_address_objects(), []])
        result = ObjectGetter.get_object_reference(
            mock_single_device_topology, "AddressObject", object_name="test-address-1"
        )
        assert "test-address-1" in [x.name for x in result]
        assert "test-address-2" not in [x.name for x in result]

        # Same as above but include a regex filter
        AddressObject.refreshall = MagicMock(side_effect=[mock_address_objects(), []])
        result = ObjectGetter.get_object_reference(
            mock_single_device_topology, "AddressObject", object_name="test-address-\d+", use_regex="true"
        )
        assert "test-address-1" in [x.name for x in result]
        assert "test-address-2" in [x.name for x in result]

        # Test broken regex
        AddressObject.refreshall = MagicMock(side_effect=[mock_address_objects(), []])
        with pytest.raises(DemistoException):
            result = ObjectGetter.get_object_reference(
                mock_single_device_topology, "AddressObject", object_name="test-address-(\d+", use_regex="true"
            )
            assert not result


@pytest.mark.parametrize('expected_request_params, target',
                         [pytest.param(
                             {
                                 'type': 'op',
                                 'cmd': '<show><system><info/></system></show>',
                                 'key': 'fakeAPIKEY!',
                                 'target': 'fake-target'
                             },
                             'fake-target',
                         ),
                             pytest.param(
                                 {
                                     'type': 'op',
                                     'cmd': '<show><system><info/></system></show>',
                                     'key': 'fakeAPIKEY!',
                                 },
                                 None, ),
                         ])
def test_add_target_arg(mocker, expected_request_params, target):
    """
    Given:
        - a call to the function with or without the target args
    When:
        - panorama_show_device_version_command - (or any other function with the target arg)
    Then:
        - Assert that the target param was added or not to the https request
    """
    import Panorama
    from Panorama import panorama_show_device_version

    Panorama.API_KEY = 'fakeAPIKEY!'
    Panorama.DEVICE_GROUP = 'fakeDeviceGroup'
    request_mock = mocker.patch.object(Panorama, 'http_request',
                                       return_value={'response': {'result': {'system': 'fake_data'}}})

    panorama_show_device_version(target)
    called_request_params = request_mock.call_args.kwargs['params']
    assert called_request_params == expected_request_params


@pytest.mark.parametrize('rule , expected_result',
                         [pytest.param({
                             'target': {
                                 'devices': {
                                     'entry': [
                                         {
                                             '@name': 'fw1'
                                         },
                                         {
                                             '@name': 'fw2'
                                         }
                                     ]
                                 }
                             }
                         },
                             True
                         ),
                             pytest.param(
                                 {
                                     'target': {
                                         'devices': {
                                             'entry': {
                                                 '@name': 'fw1'
                                             }
                                         }
                                     }
                                 },
                                 True),
                             pytest.param(
                                 {
                                     'target': {
                                         'devices': {
                                             'entry': {
                                                 '@name': 'fw2'
                                             }
                                         }
                                     }
                                 },
                                 False),
                             pytest.param(
                                 {
                                     'target':
                                         {
                                             'devices':
                                                 {
                                                     'entry': [
                                                         {
                                                             '@name': 'fw1'
                                                         }
                                                     ]
                                                 }
                                         }
                                 },
                                 True),
                         ])
def test_target_filter(rule, expected_result):
    """
    Given:
        - a rule (dict) and a target (str) - 'fw1'
    When:
        - filtering rules by target
    Then:
        - return True if the rule contains the target and False otherwise
    """
    from Panorama import target_filter
    assert target_filter(rule, 'fw1') == expected_result


def test_check_latest_version_hr(mocker):
    """
    Given:
        - a response from panorma of latest version
    When:
        - calling the command - pan-os-check-latest-panos-software
    Then:
        - filter the 5 latest results and present in a markdown
    """
    from Panorama import panorama_check_latest_panos_software_command
    import requests
    with open('test_data/latest_versions.xml') as xml_file:
        text = xml_file.read()
    with open('test_data/5_latest_version.md') as md_file:
        markdown_assert = md_file.read()
    mr = MockedResponse(text=text,
                        status_code=200,
                        reason='')
    mocker.patch.object(requests, 'request', return_value=mr)
    command_res: CommandResults = panorama_check_latest_panos_software_command()

    assert markdown_assert == command_res.readable_output


def test_pan_os_get_running_config(mocker):
    """
    Given -
        A target serial number
    When -
        Returning the running config
    Then -
        File returned should be called 'running_config'
        The contents should be XML and not JSON
    """
    from Panorama import pan_os_get_running_config

    return_mock = """
    <response status='error' code='13'><msg><line>SOME_SERIAL_NUMBER not connected</line></msg></response>
    """
    mocker.patch("Panorama.http_request", return_value=return_mock)
    created_file = pan_os_get_running_config({"target": "SOME_SERIAL_NUMBER"})
    assert created_file['File'] == 'running_config'


def test_pan_os_get_merged_config(mocker):
    """
    Given -
        A target serial number
    When -
        Returning the merged config
    Then -
        File returned should be called 'merged_config'
        The contents should be XML and not JSON
    """
    from Panorama import pan_os_get_merged_config

    return_mock = """
    <response status='error' code='13'><msg><line>SOME_SERIAL_NUMBER not connected</line></msg></response>
    """
    mocker.patch("Panorama.http_request", return_value=return_mock)
    created_file = pan_os_get_merged_config({"target": "SOME_SERIAL_NUMBER"})
    assert created_file['File'] == 'merged_config'


<<<<<<< HEAD
class TestPanOSListNatRulesCommand:

    @pytest.mark.parametrize(
        'args, params, expected_url_params',
        [
            pytest.param(
                {'pre_post': 'pre-rulebase', 'show_uncommitted': 'false'},
                integration_panorama_params,
                {
                    'type': 'config', 'action': 'show', 'key': 'thisisabogusAPIKEY!',
                    'xpath': "/config/devices/entry[@name='localhost.localdomain']"
                             "/device-group/entry[@name='Lab-Devices']/pre-rulebase/nat"
                }
            ),
            pytest.param(
                {'show_uncommitted': 'false'},
                integration_firewall_params,
                {
                    'action': 'show',
                    'key': 'thisisabogusAPIKEY!',
                    'type': 'config',
                    'xpath': "/config/devices/entry[@name='localhost.localdomain']"
                             "/vsys/entry[@name='vsys1']/rulebase/nat"
                }
            ),
            pytest.param(
                {'pre_post': 'pre-rulebase', 'show_uncommitted': 'true', 'name': 'test'},
                integration_panorama_params,
                {
                    'action': 'get',
                    'key': 'thisisabogusAPIKEY!',
                    'type': 'config',
                    'xpath': "/config/devices/entry[@name='localhost.localdomain']/device-group/entry"
                             "[@name='Lab-Devices']/pre-rulebase/nat/rules/entry[@name='test']"
                }
            ),
            pytest.param(
                {'show_uncommitted': 'true', 'name': 'test'},
                integration_firewall_params,
                {
                    'action': 'get',
                    'key': 'thisisabogusAPIKEY!',
                    'type': 'config',
                    'xpath': "/config/devices/entry[@name='localhost.localdomain']/vsys/entry[@name='vsys1']"
                             "/rulebase/nat/rules/entry[@name='test']"
                }
            )
        ]
    )
    def test_pan_os_list_rules_command_main_flow(self, mocker, args, params, expected_url_params):
        """
        Given:
         - Panorama instance configuration.
         - Firewall instance configuration.
         - Panorama instance configuration to get a specific nat-rule.
         - Firewall instance configuration to get a specific nat-rule.

        When:
         - running the pan-os-list-nat-rules through the main flow.

        Then:
         - make sure the context output is parsed correctly.
         - make sure the xpath and the request is correct for both panorama/firewall.
        """
        from Panorama import main

        expected_context = [
            {
                'Name': 'test', 'Tags': 'test tag', 'SourceZone': '1.1.1.1', 'DestinationZone': '1.1.1.1',
                'SourceAddress': 'any', 'DestinationAddress': 'any', 'DestinationInterface': None,
                'Service': 'any', 'Description': None, 'SourceTranslation': None, 'DynamicDestinationTranslation': None,
                'DestinationTranslation': None
            },
            {
                'Name': 'test-2', 'Tags': None, 'SourceZone': '2.2.2.2', 'DestinationZone': '2.2.2.2',
                'SourceAddress': 'any', 'DestinationAddress': 'any', 'DestinationInterface': None,
                'Service': 'any', 'Description': None, 'SourceTranslation': None, 'DynamicDestinationTranslation': None,
                'DestinationTranslation': None
            }
        ]

        mock_request = mocker.patch(
            "Panorama.http_request", return_value=load_json('test_data/list-nat-rules-response.json')
        )
        mocker.patch.object(demisto, 'params', return_value=params)
        mocker.patch.object(demisto, 'args', return_value=args)
        mocker.patch.object(demisto, 'command', return_value='pan-os-list-nat-rules')
        result = mocker.patch('demistomock.results')

        main()

        assert list(result.call_args.args[0]['EntryContext'].values())[0] == expected_context
        assert mock_request.call_args.kwargs['params'] == expected_url_params


class TestCreatePanOSNatRuleCommand:
    CREATE_NAT_RULE = {'response': {'@status': 'success', '@code': '20', 'msg': 'command succeeded'}}

    @pytest.mark.parametrize(
        'args, params, expected_url_params',
        [
            pytest.param(
                {
                    'rulename': 'test',
                    'description': 'test',
                    'pre_post': 'pre-rulebase',
                    'source_translation_type': 'static-ip',
                    'source_translated_address': '1.1.1.1',
                    'source_translated_address_type': 'translated-address',
                    'destination_translation_type': 'none'
                },
                integration_panorama_params,
                {
                    'xpath': "/config/devices/entry[@name='localhost.localdomain']/device-group"
                             "/entry[@name='Lab-Devices']/pre-rulebase/nat/rules/entry[@name='test']",
                    'element': '<source-translation><static-ip><translated-address>1.1.1.1<'
                               '/translated-address></static-ip></source-translation><description>test</description>',
                    'action': 'set', 'type': 'config', 'key': 'thisisabogusAPIKEY!'
                }
            ),
            pytest.param(
                {
                    'rulename': 'test',
                    'description': 'test',
                    'source_translation_type': 'static-ip',
                    'source_translated_address': '1.1.1.1',
                    'source_translated_address_type': 'translated-address',
                    'destination_translation_type': 'none'
                },
                integration_firewall_params,
                {
                    'xpath': "/config/devices/entry[@name='localhost.localdomain']/vsys/"
                             "entry[@name='vsys1']/rulebase/nat/rules/entry[@name='test']",
                    'element': '<source-translation><static-ip><translated-address>1.1.1.1<'
                               '/translated-address></static-ip></source-translation><description>test</description>',
                    'action': 'set', 'type': 'config', 'key': 'thisisabogusAPIKEY!'
                }
            ),
            pytest.param(
                {
                    'rulename': 'test',
                    'description': 'test',
                    'destination_zone': '1.1.1.1',
                    'source_zone': '2.2.2.2',
                    'pre_post': 'pre-rulebase',
                    'source_address': '1.1.1.1,2.2.2.2',
                    'source_translation_type': 'dynamic-ip',
                    'source_translated_address_type': 'translated-address',
                    'source_translated_address': '1.1.1.1,2.2.2.2',
                    'destination_translation_type': 'none'
                },
                integration_panorama_params,
                {
                    'action': 'set',
                    'element': '<source-translation><dynamic-ip><translated-address><member>1.1.1.1</member>'
                               '<member>2.2.2.2</member></translated-address></dynamic-ip></source-translation><to>'
                               '<member>1.1.1.1</member></to><from><member>2.2.2.2</member></from><source><member>'
                               '1.1.1.1</member><member>2.2.2.2</member></source><description>test</description>',
                    'key': 'thisisabogusAPIKEY!',
                    'type': 'config',
                    'xpath': "/config/devices/entry[@name='localhost.localdomain']/device-group/entry"
                             "[@name='Lab-Devices']/pre-rulebase/nat/rules/entry[@name='test']"
                }
            ),
            pytest.param(
                {
                    'rulename': 'test',
                    'description': 'test',
                    'destination_zone': '1.1.1.1',
                    'source_zone': '2.2.2.2',
                    'source_address': '1.1.1.1,2.2.2.2',
                    'source_translation_type': 'dynamic-ip',
                    'source_translated_address_type': 'translated-address',
                    'source_translated_address': '1.1.1.1,2.2.2.2',
                    'destination_translation_type': 'none'
                },
                integration_firewall_params,
                {
                    'action': 'set',
                    'element': '<source-translation><dynamic-ip><translated-address><member>1.1.1.1</member>'
                               '<member>2.2.2.2</member></translated-address></dynamic-ip></source-translation><to>'
                               '<member>1.1.1.1</member></to><from><member>2.2.2.2</member></from><source>'
                               '<member>1.1.1.1</member><member>2.2.2.2</'
                               'member></source><description>test</description>',
                    'key': 'thisisabogusAPIKEY!',
                    'type': 'config',
                    'xpath': "/config/devices/entry[@name='localhost.localdomain']/vsys/"
                             "entry[@name='vsys1']/rulebase/nat/rules/entry[@name='test']"
                }
            ),
        ]
    )
    def test_pan_os_create_nat_rule_command_main_flow(self, mocker, args, params, expected_url_params):
        """
        Given:
         - Panorama instance configuration with source_translation_type, source_translated_address
            and source_translated_address_type
         - Firewall instance configuration with source_translation_type, source_translated_address
            and source_translated_address_type
         - Panorama instance configuration with basic parameter configurations along with dynamic-ip
         - firewall instance configuration with basic parameter configurations along with dynamic-ip

        When:
         - running the pan-os-create-nat-rule through the main flow.

        Then:
         - make sure the xpath/element and the request is correct for both panorama/firewall.
        """
        from Panorama import main

        mock_request = mocker.patch(
            "Panorama.http_request",
            return_value={'response': {'@status': 'success', '@code': '20', 'msg': 'command succeeded'}}
        )
        mocker.patch.object(demisto, 'params', return_value=params)
        mocker.patch.object(demisto, 'args', return_value=args)
        mocker.patch.object(demisto, 'command', return_value='pan-os-create-nat-rule')

        main()
        assert mock_request.call_args.kwargs['params'] == expected_url_params


@pytest.mark.parametrize(
    'args, params, expected_url_params',
    [
        pytest.param(
            {
                'rulename': 'test',
                'pre_post': 'pre-rulebase'
            },
            integration_panorama_params,
            {
                'action': 'delete',
                'key': 'thisisabogusAPIKEY!',
                'type': 'config',
                'xpath': "/config/devices/entry[@name='localhost.localdomain']/device-group/entry"
                         "[@name='Lab-Devices']/pre-rulebase/nat/rules/entry[@name='test']"
            }
        ),
        pytest.param(
            {
                'rulename': 'test'
            },
            integration_firewall_params,
            {
                'action': 'delete',
                'key': 'thisisabogusAPIKEY!',
                'type': 'config',
                'xpath': "/config/devices/entry[@name='localhost.localdomain']/vsys/entry"
                         "[@name='vsys1']/rulebase/nat/rules/entry[@name='test']"
            }
        )
    ]
)
def test_pan_os_delete_nat_rule_command_main_flow(mocker, args, params, expected_url_params):
    """
    Given:
     - Panorama instance configuration with a specific rulename.
     - Firewall instance configuration with a specific rulename.

    When:
     - running the pan-os-delete-nat-rule through the main flow.

    Then:
     - make sure the xpath/element and the request is correct for both panorama/firewall.
    """
    from Panorama import main

    mock_request = mocker.patch(
        "Panorama.http_request",
        return_value={'response': {'@status': 'success', '@code': '20', 'msg': 'command succeeded'}}
    )
    mocker.patch.object(demisto, 'params', return_value=params)
    mocker.patch.object(demisto, 'args', return_value=args)
    mocker.patch.object(demisto, 'command', return_value='pan-os-delete-nat-rule')

    main()
    assert mock_request.call_args.kwargs['params'] == expected_url_params


class TestPanOSEditNatRule:

    @pytest.mark.parametrize(
        'args, params, expected_url_params',
        [
            pytest.param(
                {
                    'rulename': 'test',
                    'pre_post': 'pre-rulebase',
                    'element_to_change': 'source_translation_dynamic_ip',
                    'behavior': 'replace',
                    'element_value': '1.1.1.1,2.2.2.2'
                },
                integration_panorama_params,
                {
                    'action': 'edit',
                    'element': '<translated-address><member>1.1.1.1</member>'
                               '<member>2.2.2.2</member></translated-address>',
                    'key': 'thisisabogusAPIKEY!',
                    'type': 'config',
                    'xpath': "/config/devices/entry[@name='localhost.localdomain']/device-group/entry["
                             "@name='Lab-Devices']/pre-rulebase/nat/rules/entry[@name='test']/source-translation"
                             "/dynamic-ip/translated-address"
                }
            ),
            pytest.param(
                {
                    'rulename': 'test',
                    'element_to_change': 'source_zone',
                    'behavior': 'replace',
                    'element_value': '1.1.1.1'
                },
                integration_firewall_params,
                {
                    'action': 'edit',
                    'element': '<from><member>1.1.1.1</member></from>',
                    'key': 'thisisabogusAPIKEY!',
                    'type': 'config',
                    'xpath': "/config/devices/entry[@name='localhost.localdomain']/vsys/entry[@name='vsys1']"
                             "/rulebase/nat/rules/entry[@name='test']/from"
                }
            ),
            pytest.param(
                {
                    'rulename': 'test',
                    'pre_post': 'pre-rulebase',
                    'element_to_change': 'destination_translation_dynamic_distribution_method',
                    'behavior': 'replace',
                    'element_value': 'Round Robin'
                },
                integration_panorama_params,
                {
                    'action': 'edit',
                    'element': '<distribution>Round Robin</distribution>',
                    'key': 'thisisabogusAPIKEY!',
                    'type': 'config',
                    'xpath': "/config/devices/entry[@name='localhost.localdomain']/device-group/entry"
                             "[@name='Lab-Devices']/pre-rulebase/nat/rules/entry[@name='test']/"
                             "dynamic-destination-translation/distribution"
                }
            ),
            pytest.param(
                {
                    'rulename': 'test',
                    'element_to_change': 'source_translation_static_ip',
                    'behavior': 'replace',
                    'element_value': '1.1.1.1'
                },
                integration_firewall_params,
                {
                    'action': 'edit',
                    'element': '<translated-address>1.1.1.1</translated-address>',
                    'key': 'thisisabogusAPIKEY!',
                    'type': 'config',
                    'xpath': "/config/devices/entry[@name='localhost.localdomain']/vsys/entry[@name='vsys1']/rulebase/"
                             "nat/rules/entry[@name='test']/source-translation/static-ip/translated-address"
                }
            ),
        ]
    )
    def test_pan_os_nat_rule_replace_action_main_flow(self, mocker, args, params, expected_url_params):
        """
        Given
         - Panorama instance when replacing source_translation_dynamic_ip to a new value
         - Firewall instance when replacing source_zone to a new value.
         - Panorama instance when replacing destination_translation_dynamic_distribution_method to a new value.
         - Firewall instance when replacing source_translation_static_ip to a new value.

        When
         - running the pan-os-edit-nat-rule through the main flow.

        Then
         - make sure the xpath/element and the request is correct for both panorama/firewall.
        """
        from Panorama import main
        mock_request = mocker.patch(
            "Panorama.http_request",
            return_value={'response': {'@status': 'success', '@code': '20', 'msg': 'command succeeded'}}
        )
        mocker.patch.object(demisto, 'params', return_value=params)
        mocker.patch.object(demisto, 'args', return_value=args)
        mocker.patch.object(demisto, 'command', return_value='pan-os-edit-nat-rule')

        main()
        assert mock_request.call_args.kwargs['params'] == expected_url_params

    @pytest.mark.parametrize('nat_rule_object', ['destination_translation_ip', 'destination_interface', 'nat_type'])
    def test_pan_os_add_or_remove_un_listable_objects(self, nat_rule_object):
        """
        Given
         - un-listable nat-rules object.

        When
         - running the pan-os-edit-nat-rule command.

        Then
         - make sure an exception is raised.
        """
        from Panorama import pan_os_edit_nat_rule_command
        with pytest.raises(ValueError):
            pan_os_edit_nat_rule_command({'element_to_change': nat_rule_object, 'rulename': 'test', 'action': 'add'})

    @pytest.mark.parametrize(
        'args, params, expected_url_params',
        [
            pytest.param(
                {
                    'rulename': 'test',
                    'pre_post': 'pre-rulebase',
                    'element_to_change': 'source_zone',
                    'behavior': 'add',
                    'element_value': '2.2.2.2,3.3.3.3'
                },
                integration_panorama_params,
                {
                    'action': 'edit',
                    'element': '<from><member>2.2.2.2</member><member>3.3.3.3</member><member>1.1.1.1</member></from>',
                    'key': 'thisisabogusAPIKEY!',
                    'type': 'config',
                    'xpath': "/config/devices/entry[@name='localhost.localdomain']/device-group/entry"
                             "[@name='Lab-Devices']/pre-rulebase/nat/rules/entry[@name='test']/from"
                }
            ),
            pytest.param(
                {
                    'rulename': 'test',
                    'element_to_change': 'source_zone',
                    'behavior': 'add',
                    'element_value': '2.2.2.2,3.3.3.3'
                },
                integration_firewall_params,
                {
                    'action': 'edit',
                    'element': '<from><member>2.2.2.2/member><member>1.1.1.1/member></from>',
                    'key': 'thisisabogusAPIKEY!',
                    'type': 'config',
                    'xpath': "/config/devices/entry[@name='localhost.localdomain']/vsys/entry[@name='vsys1']"
                             "/rulebase/nat/rules/entry[@name='test']/from"
                }
            )
        ]
    )
    def test_pan_os_nat_rule_add_action_main_flow(self, mocker, args, params, expected_url_params):
        """
        Given
         - Panorama instance when adding a new value to source_zone.
         - Firewall instance when adding a new value to source_zone.

        When
         - running the pan-os-edit-nat-rule through the main flow.

        Then
         - make sure the xpath/element and the request is correct for both panorama/firewall.
        """
        from Panorama import main

        mock_request = mocker.patch(
            "Panorama.http_request",
            return_value={
                'response': {
                    '@status': 'success', '@code': '19', 'result': {
                        '@total-count': '1', '@count': '1', 'from': {'member': '1.1.1.1'}
                    }
                }
            }
        )
        mocker.patch.object(demisto, 'params', return_value=params)
        mocker.patch.object(demisto, 'args', return_value=args)
        mocker.patch.object(demisto, 'command', return_value='pan-os-edit-nat-rule')

        main()
        assert mock_request.call_args.kwargs['params']['xpath'] == expected_url_params['xpath']
        assert '1.1.1.1' in mock_request.call_args.kwargs['params']['element']
        assert '2.2.2.2' in mock_request.call_args.kwargs['params']['element']
        assert '3.3.3.3' in mock_request.call_args.kwargs['params']['element']

    @pytest.mark.parametrize(
        'args, params, expected_url_params',
        [
            pytest.param(
                {
                    'rulename': 'test',
                    'pre_post': 'pre-rulebase',
                    'element_to_change': 'source_zone',
                    'behavior': 'remove',
                    'element_value': '2.2.2.2,3.3.3.3'
                },
                integration_panorama_params,
                {
                    'action': 'edit',
                    'element': '<from><member>1.1.1.1</member></from>',
                    'key': 'thisisabogusAPIKEY!',
                    'type': 'config',
                    'xpath': "/config/devices/entry[@name='localhost.localdomain']/device-group/entry"
                             "[@name='Lab-Devices']/pre-rulebase/nat/rules/entry[@name='test']/from"
                }
            ),
            pytest.param(
                {
                    'rulename': 'test',
                    'element_to_change': 'source_zone',
                    'behavior': 'remove',
                    'element_value': '2.2.2.2,3.3.3.3'
                },
                integration_firewall_params,
                {
                    'action': 'edit',
                    'element': '<from><member>1.1.1.1</member></from>',
                    'key': 'thisisabogusAPIKEY!',
                    'type': 'config',
                    'xpath': "/config/devices/entry[@name='localhost.localdomain']/vsys/entry[@name='vsys1']/"
                             "rulebase/nat/rules/entry[@name='test']/from"
                }
            )
        ]
    )
    def test_pan_os_nat_rule_remove_action_main_flow(self, mocker, args, params, expected_url_params):
        """
        Given
         - Panorama instance when removing a value from source_zone.
         - Firewall instance when removing a value from source_zone.

        When
         - running the pan-os-edit-nat-rule through the main flow.

        Then
         - make sure the xpath/element and the request is correct for both panorama/firewall.
=======
class TestPanOSListTemplatesCommand:

    def test_pan_os_list_templates_main_flow(self, mocker):
        """
        Given:
         - Panorama instance configuration.

        When:
         - running the pan-os-list-templates through the main flow.

        Then:
         - make sure the context output is parsed correctly.
         - make sure the xpath and the request is correct.
>>>>>>> 4c09d035
        """
        from Panorama import main

        mock_request = mocker.patch(
<<<<<<< HEAD
            "Panorama.http_request",
            return_value={
                'response': {
                    '@status': 'success', '@code': '19', 'result': {
                        '@total-count': '1', '@count': '1', 'from': {'member': ['1.1.1.1', '2.2.2.2', '3.3.3.3']}
                    }
                }
            }
        )
        mocker.patch.object(demisto, 'params', return_value=params)
        mocker.patch.object(demisto, 'args', return_value=args)
        mocker.patch.object(demisto, 'command', return_value='pan-os-edit-nat-rule')

        main()
        assert mock_request.call_args.kwargs['params']['xpath'] == expected_url_params['xpath']
        assert mock_request.call_args.kwargs['params'] == expected_url_params


class TestPanOSListVirtualRouters:

    @pytest.mark.parametrize(
        'args, params, expected_url_params, mocked_response_path',
        [
            pytest.param(
                {'pre_post': 'pre-rulebase', 'show_uncommitted': 'false', 'virtual_router': 'test'},
                integration_panorama_params,
                {
                    'type': 'config', 'action': 'show', 'key': 'thisisabogusAPIKEY!',
                    'xpath': "/config/devices/entry[@name='localhost.localdomain']/template/entry[@name='test']/"
                             "config/devices/entry[@name='localhost.localdomain']/network/virtual-router/entry"
                             "[@name='test']"
                },
                'test_data/list-virtual-routers-response.json'
            ),
            pytest.param(
                {'show_uncommitted': 'false', 'virtual_router': 'test'},
                integration_firewall_params,
                {
                    'type': 'config', 'action': 'show', 'key': 'thisisabogusAPIKEY!',
                    'xpath': "/config/devices/entry[@name='localhost.localdomain']/network/virtual-router"
                             "/entry[@name='test']"
                },
                'test_data/list-virtual-routers-response.json'
            ),
            pytest.param(
                {'pre_post': 'pre-rulebase', 'show_uncommitted': 'true', 'virtual_router': 'test'},
                integration_panorama_params,
                {
                    'type': 'config', 'action': 'get', 'key': 'thisisabogusAPIKEY!',
                    'xpath': "/config/devices/entry[@name='localhost.localdomain']/template/entry[@name='test']"
                             "/config/devices/entry[@name='localhost.localdomain']/network/virtual-router"
                             "/entry[@name='test']"
                },
                'test_data/list-virtual-routers-response-un-commited-router.json'
            ),
            pytest.param(
                {'show_uncommitted': 'true', 'virtual_router': 'test'},
                integration_firewall_params,
                {
                    'type': 'config', 'action': 'get', 'key': 'thisisabogusAPIKEY!',
                    'xpath': "/config/devices/entry[@name='localhost.localdomain']/network/virtual-router"
                             "/entry[@name='test']"
                },
                'test_data/list-virtual-routers-response-un-commited-router.json'
            )
        ]
    )
    def test_pan_os_list_virtual_routers_command_main_flow(
            self, mocker, args, params, expected_url_params, mocked_response_path
    ):
        """
        Given:
         - Panorama instance configuration and name to retrieve a specific virtual router that was committed.
         - Firewall instance configuration and name to retrieve a specific virtual router that was committed.
         - Panorama instance configuration and name to retrieve a specific virtual router that was not committed.
         - Firewall instance configuration and name to retrieve a specific virtual router that was not committed.

        When:
         - running the pan-os-list-virtual-routers through the main flow.

        Then:
         - make sure the context output is parsed correctly for both un-committed and committed cases.
         - make sure the xpath and the request is correct for both panorama/firewall.
        """
        from Panorama import main

        mock_request = mocker.patch(
            "Panorama.http_request", return_value=load_json(mocked_response_path)
        )
        mocker.patch.object(demisto, 'params', return_value=params)
        mocker.patch.object(demisto, 'args', return_value=args)
        mocker.patch.object(demisto, 'command', return_value='pan-os-list-virtual-routers')
=======
            "Panorama.http_request", return_value=load_json('test_data/list_templates_including_uncommitted.json')
        )
        mocker.patch.object(demisto, 'params', return_value=integration_panorama_params)
        mocker.patch.object(demisto, 'args', return_value={})
        mocker.patch.object(demisto, 'command', return_value='pan-os-list-templates')
>>>>>>> 4c09d035
        result = mocker.patch('demistomock.results')

        main()

        assert list(result.call_args.args[0]['EntryContext'].values())[0] == [
            {
<<<<<<< HEAD
                'BGP': {'enable': 'no',
                        'routing-options': {'graceful-restart': {'enable': 'yes'}}},
                'ECMP': {'algorithm': {'ip-modulo': 'None'}},
                'Interface': None,
                'Multicast': None,
                'Name': 'test',
                'OSPF': {'enable': 'no'},
                'OSPFv3': {'enable': 'no'},
                'RIP': {'enable': 'no'},
                'RedistributionProfile': None,
                'StaticRoute': None
            }
        ]
        assert mock_request.call_args.kwargs['params'] == expected_url_params


class TestPanOSListRedistributionProfiles:

    @pytest.mark.parametrize(
        'args, params, expected_url_params',
        [
            pytest.param(
                {'virtual_router': 'virtual-router-1', 'template': 'test-override'},
                integration_panorama_params,
                {
                    'type': 'config', 'action': 'get', 'key': 'thisisabogusAPIKEY!',
                    'xpath': "/config/devices/entry[@name='localhost.localdomain']/template/entry["
                             "@name='test-override']/config/devices/entry[@name='localhost.localdomain']/network"
                             "/virtual-router/entry[@name='virtual-router-1']/protocol/redist-profile"
                }
            ),
            pytest.param(
                {'virtual_router': 'virtual-router-1'},
                integration_firewall_params,
                {
                    'action': 'get',
                    'key': 'thisisabogusAPIKEY!',
                    'type': 'config',
                    'xpath': "/config/devices/entry[@name='localhost.localdomain']/network/virtual-router/"
                             "entry[@name='virtual-router-1']/protocol/redist-profile"
                }
            )
        ]
    )
    def test_pan_os_list_redistribution_profiles_main_flow(
        self, mocker, args, params, expected_url_params
    ):
        """
        Given:
         - Panorama instance configuration and name to retrieve redistribution profiles that were not committed.
         - Firewall instance configuration and name to retrieve redistribution profiles that were not committed.

        When:
         - running the pan-os-list-redistribution-profiles through the main flow.

        Then:
         - make sure the context output is parsed correctly.
         - make sure the xpath and the request is correct for both panorama/firewall and that template gets overriden
             when using panorama instance.
        """
        from Panorama import main

        mock_request = mocker.patch(
            "Panorama.http_request", return_value=load_json(
                'test_data/list-redistribution-profiles-un-committed-response.json'
            )
        )
        mocker.patch.object(demisto, 'params', return_value=params)
        mocker.patch.object(demisto, 'args', return_value=args)
        mocker.patch.object(demisto, 'command', return_value='pan-os-list-redistribution-profiles')
        result = mocker.patch('demistomock.results')

        main()

        assert list(result.call_args.args[0]['EntryContext'].values())[0] == [
            {
                'Name': 'test1', 'Priority': '1', 'Action': 'redist', 'FilterInterface': 'loopback',
                'FilterType': ['bgp', 'connect', 'ospf', 'rip', 'static'], 'FilterDestination': '1.1.1.1',
                'FilterNextHop': '2.2.2.2',
                'BGP': {'Community': ['local-as', 'no-export'], 'ExtendedCommunity': '0x4164ACFCE33404EA'},
                'OSPF': {
                    'PathType': ['ext-1', 'ext-2', 'inter-area', 'intra-area'],
                    'Area': ['1.1.1.1', '2.2.2.2'], 'Tag': '1'}
            },
            {
                'Name': 'test-2', 'Priority': '123', 'Action': 'no-redist', 'FilterInterface': None,
                'FilterType': None, 'FilterDestination': None, 'FilterNextHop': None, 'BGP': None, 'OSPF': None
            }
        ]

        assert mock_request.call_args.kwargs['params'] == expected_url_params


class TestPanOSCreateRedistributionProfile:

    @pytest.mark.parametrize(
        'args, params, expected_url_params',
        [
            pytest.param(
                {
                    'virtual_router': 'virtual-router', 'name': 'redistribution-profile', 'priority': '12',
                    'action': 'redist', 'filter_bgp_extended_community': '0x4164ACFCE33404EA',
                    'filter_source_type': 'bgp,ospf', 'filter_ospf_area': '1.1.1.1,2.2.2.2'
                },
                integration_panorama_params,
                {
                    'xpath': "/config/devices/entry[@name='localhost.localdomain']/template/entry[@name='test']/"
                             "config/devices/entry[@name='localhost.localdomain']/network/virtual-router/entry["
                             "@name='virtual-router']/protocol/redist-profile/entry[@name='redistribution-profile']",
                    'element': '<priority>12</priority><action><redist/></action><filter><ospf><area><member>1.1.1.1<'
                               '/member><member>2.2.2.2</member></area></ospf><bgp><extended-community>'
                               '<member>0x4164ACFCE33404EA</member></extended-community></bgp><type><member>bgp'
                               '</member><member>ospf</member></type></filter>',
                    'action': 'set', 'type': 'config', 'key': 'thisisabogusAPIKEY!'
                }
            ),
            pytest.param(
                {
                    'virtual_router': 'virtual-router', 'name': 'redistribution-profile', 'interface': 'loopback',
                    'filter_ospf_tag': '1.1.1.1,2.2.2.2', 'filter_source_type': 'ospf,bgp',
                    'filter_ospf_path_type': 'ext-1,ext-2'
                },
                integration_firewall_params,
                {
                    'xpath': "/config/devices/entry[@name='localhost.localdomain']/network/virtual-router/entry"
                             "[@name='virtual-router']/protocol/redist-profile/entry[@name='redistribution-profile']",
                    'element': '<filter><ospf><path-type><member>ext-1</member><member>ext-2</member></path-type><tag>'
                               '<member>1.1.1.1</member><member>2.2.2.2</member></tag></ospf><type><member>'
                               'ospf</member><member>bgp</member></type><interface><member>loopback</member>'
                               '</interface></filter>',
                    'action': 'set', 'type': 'config', 'key': 'thisisabogusAPIKEY!'
                }
            )
        ]
    )
    def test_pan_os_create_redistribution_profile_command_main_flow(self, mocker, args, params, expected_url_params):
        """
        Given:
        - Panorama instance configuration and arguments to create a redistribution-profile.
        - Firewall instance configuration and arguments to create a redistribution-profile.

        When:
        - running the pan-os-create-redistribution-profile through the main flow.

        Then:
        - make sure the xpath and the request is correct for both panorama/firewall.
        """
        from Panorama import main

        mock_request = mocker.patch(
            "Panorama.http_request",
            return_value={'response': {'@status': 'success', '@code': '20', 'msg': 'command succeeded'}}
        )
        mocker.patch.object(demisto, 'params', return_value=params)
        mocker.patch.object(demisto, 'args', return_value=args)
        mocker.patch.object(demisto, 'command', return_value='pan-os-create-redistribution-profile')

        main()

        assert mock_request.call_args.kwargs['params'] == expected_url_params


class TestPanOSEditRedistributionProfile:

    @pytest.mark.parametrize(
        'args, params, expected_url_params',
        [
            pytest.param(
                {
                    'virtual_router': 'virtual-router', 'name': 'redistribution-profile',
                    'element_to_change': 'priority', 'element_value': '50', 'behavior': 'replace'
                },
                integration_panorama_params,
                {
                    'xpath': "/config/devices/entry[@name='localhost.localdomain']/template/entry[@name='test']/"
                             "config/devices/entry[@name='localhost.localdomain']/network/virtual-router/entry"
                             "[@name='virtual-router']/protocol/redist-profile/entry[@name='redistribution-profile']"
                             "/priority",
                    'element': '<priority>50</priority>',
                    'action': 'edit', 'type': 'config', 'key': 'thisisabogusAPIKEY!'
                }
            ),
            pytest.param(
                {
                    'virtual_router': 'virtual-router', 'name': 'redistribution-profile',
                    'element_to_change': 'filter_type', 'element_value': 'bgp,ospf', 'behavior': 'replace'
                },
                integration_panorama_params,
                {
                    'xpath': "/config/devices/entry[@name='localhost.localdomain']/template/entry[@name='test']/config"
                             "/devices/entry[@name='localhost.localdomain']/network/virtual-router/entry"
                             "[@name='virtual-router']/protocol/redist-profile/entry[@name='redistribution-profile']"
                             "/filter/type", 'element': '<type><member>bgp</member><member>ospf</member></type>',
                    'action': 'edit', 'type': 'config', 'key': 'thisisabogusAPIKEY!'
                }

            ),
            pytest.param(
                {
                    'virtual_router': 'virtual-router', 'name': 'redistribution-profile',
                    'element_to_change': 'filter_ospf_area', 'element_value': '1.1.1.1,2.2.2.2,3.3.3.3',
                    'behavior': 'replace'
                },
                integration_panorama_params,
                {
                    'xpath': "/config/devices/entry[@name='localhost.localdomain']/template/entry[@name='test']/config"
                             "/devices/entry[@name='localhost.localdomain']/network/virtual-router/entry"
                             "[@name='virtual-router']/protocol/redist-profile/entry[@name='redistribution-profile']"
                             "/filter/ospf/area",
                    'element': '<area><member>1.1.1.1</member><member>2.2.2.2</member><member>3.3.3.3</member></area>',
                    'action': 'edit', 'type': 'config', 'key': 'thisisabogusAPIKEY!'
                }
            ),
            pytest.param(
                {
                    'virtual_router': 'virtual-router', 'name': 'redistribution-profile',
                    'element_to_change': 'filter_bgp_extended_community', 'element_value': '0x4164ACFCE33404EA',
                    'behavior': 'replace'
                },
                integration_firewall_params,
                {
                    'xpath': "/config/devices/entry[@name='localhost.localdomain']/network/virtual-router/entry"
                             "[@name='virtual-router']/protocol/redist-profile/entry[@name='redistribution-profile']"
                             "/filter/bgp/community",
                    'element': '<extended-community><member>0x4164ACFCE33404EA</member></extended-community>',
                    'action': 'edit', 'type': 'config', 'key': 'thisisabogusAPIKEY!'
                }
            ),
            pytest.param(
                {
                    'virtual_router': 'virtual-router', 'name': 'redistribution-profile',
                    'element_to_change': 'filter_destination', 'element_value': '1.1.1.1,2.2.2.2',
                    'behavior': 'replace'
                },
                integration_firewall_params,
                {
                    'xpath': "/config/devices/entry[@name='localhost.localdomain']/network/virtual-router/entry"
                             "[@name='virtual-router']/protocol/redist-profile/entry[@name='redistribution-profile']"
                             "/filter/destination",
                    'element': '<destination><member>1.1.1.1</member><member>2.2.2.2</member></destination>',
                    'action': 'edit', 'type': 'config', 'key': 'thisisabogusAPIKEY!'
                }
            )
        ]
    )
    def test_pan_os_edit_redistribution_profile_command_replace_action_main_flow(
        self, mocker, args, params, expected_url_params
    ):
        """
        Tests several cases where behavior == 'replace'

        Given:
        - Panorama instance configuration and priority object of a redistribution-profile to edit.
        - Panorama instance configuration and filter_type object of a redistribution-profile to edit.
        - Panorama instance configuration and filter_ospf_area object of a redistribution-profile to edit.
        - Firewall instance configuration and filter_bgp_extended_community object of a redistribution-profile to edit.
        - Firewall instance configuration and filter_destination object of a redistribution-profile to edit.

        When:
        - running the pan-os-edit-redistribution-profile through the main flow.

        Then:
        - make sure the xpath and the request is correct for both panorama/firewall.
        """
        from Panorama import main

        mock_request = mocker.patch(
            "Panorama.http_request",
            return_value={'response': {'@status': 'success', '@code': '20', 'msg': 'command succeeded'}}
        )
        mocker.patch.object(demisto, 'params', return_value=params)
        mocker.patch.object(demisto, 'args', return_value=args)
        mocker.patch.object(demisto, 'command', return_value='pan-os-edit-redistribution-profile')

        main()

        assert mock_request.call_args.kwargs['params'] == expected_url_params

    @pytest.mark.parametrize(
        'args, params, expected_url_params',
        [
            pytest.param(
                {
                    'virtual_router': 'virtual-router', 'name': 'redistribution-profile',
                    'element_to_change': 'filter_nexthop', 'element_value': '2.2.2.2,3.3.3.3', 'behavior': 'add'
                },
                integration_panorama_params,
                {
                    'xpath': "/config/devices/entry[@name='localhost.localdomain']/template/entry[@name='test']"
                             "/config/devices/entry[@name='localhost.localdomain']/network/virtual-router"
                             "/entry[@name='virtual-router']/protocol/redist-profile/entry"
                             "[@name='redistribution-profile']/filter/nexthop",
                    'element': '<nexthop><member>1.1.1.1</member><member>3.3.3.3</member'
                               '><member>2.2.2.2</member></nexthop>',
                    'action': 'edit', 'type': 'config', 'key': 'thisisabogusAPIKEY!'
                }
            ),
            pytest.param(
                {
                    'virtual_router': 'virtual-router', 'name': 'redistribution-profile',
                    'element_to_change': 'filter_nexthop', 'element_value': '2.2.2.2,3.3.3.3', 'behavior': 'add'
                },
                integration_firewall_params,
                {
                    'xpath': "/config/devices/entry[@name='localhost.localdomain']/network/virtual-router/entry"
                             "[@name='virtual-router']/protocol/redist-profile/entry[@name='redistribution-profile']"
                             "/filter/nexthop",
                    'element': '<nexthop><member>1.1.1.1</member><member>2.2.2.2</'
                               'member><member>3.3.3.3</member></nexthop>',
                    'action': 'edit', 'type': 'config', 'key': 'thisisabogusAPIKEY!'
                }

            )
        ]
    )
    def test_pan_os_edit_redistribution_profile_command_add_action_main_flow(
        self, mocker, args, params, expected_url_params
    ):
        """
        Tests cases where behavior == 'add'

        Given:
        - Panorama instance configuration and nexthop object of a redistribution-profile to add.
        - Firewall instance configuration and nexthop object of a redistribution-profile to add.

        When:
        - running the pan-os-edit-redistribution-profile through the main flow.

        Then:
        - make sure the xpath and the request is correct for both panorama/firewall.
        """
        from Panorama import main

        mock_request = mocker.patch(
            "Panorama.http_request",
            return_value={
                'response': {
                    '@status': 'success', '@code': '19', 'result': {
                        '@total-count': '1', '@count': '1', 'nexthop': {'member': '1.1.1.1'}
                    }
                }
            }
        )
        mocker.patch.object(demisto, 'params', return_value=params)
        mocker.patch.object(demisto, 'args', return_value=args)
        mocker.patch.object(demisto, 'command', return_value='pan-os-edit-redistribution-profile')

        main()
        assert mock_request.call_args.kwargs['params']['xpath'] == expected_url_params['xpath']
        assert '1.1.1.1' in mock_request.call_args.kwargs['params']['element']
        assert '2.2.2.2' in mock_request.call_args.kwargs['params']['element']
        assert '3.3.3.3' in mock_request.call_args.kwargs['params']['element']

    @pytest.mark.parametrize(
        'args, params, expected_url_params',
        [
            pytest.param(
                {
                    'virtual_router': 'virtual-router', 'name': 'redistribution-profile',
                    'element_to_change': 'filter_ospf_area', 'element_value': '1.1.1.1', 'behavior': 'remove'
                },
                integration_panorama_params,
                {
                    'xpath': "/config/devices/entry[@name='localhost.localdomain']/template/entry[@name='test']"
                             "/config/devices/entry[@name='localhost.localdomain']/network/virtual-router/entry"
                             "[@name='virtual-router']/protocol/redist-profile/entry"
                             "[@name='redistribution-profile']/filter/ospf/area",
                    'element': '<area />',
                    'action': 'edit',
                    'type': 'config',
                    'key': 'thisisabogusAPIKEY!'
                }
            ),
            pytest.param(
                {
                    'virtual_router': 'virtual-router', 'name': 'redistribution-profile',
                    'element_to_change': 'filter_ospf_area', 'element_value': '1.1.1.1', 'behavior': 'remove'
                },
                integration_firewall_params,
                {
                    'xpath': "/config/devices/entry[@name='localhost.localdomain']/network/virtual-router/entry"
                             "[@name='virtual-router']/protocol/redist-profile/entry[@name='redistribution-profile']"
                             "/filter/ospf/area",
                    'element': '<area />',
                    'action': 'edit',
                    'type': 'config',
                    'key': 'thisisabogusAPIKEY!'
                }
            )
        ]
    )
    def test_pan_os_edit_redistribution_profile_command_remove_action_main_flow(
        self, mocker, args, params, expected_url_params
    ):
        """
        Tests cases where behavior == 'remove'

        Given:
        - Panorama instance configuration and area object of a redistribution-profile to remove.
        - Firewall instance configuration and area object of a redistribution-profile to remove.

        When:
        - running the pan-os-edit-redistribution-profile through the main flow.

        Then:
        - make sure the xpath and the request is correct for both panorama/firewall.
        """
        from Panorama import main

        mock_request = mocker.patch(
            "Panorama.http_request",
            return_value={
                'response': {
                    '@status': 'success', '@code': '19', 'result': {
                        '@total-count': '1', '@count': '1', 'area': {'member': ['1.1.1.1']}
                    }
                }
            }
        )
        mocker.patch.object(demisto, 'params', return_value=params)
        mocker.patch.object(demisto, 'args', return_value=args)
        mocker.patch.object(demisto, 'command', return_value='pan-os-edit-redistribution-profile')

        main()
        assert mock_request.call_args.kwargs['params'] == expected_url_params


@pytest.mark.parametrize(
    'args, params, expected_url_params',
    [
        pytest.param(
            {
                'virtual_router': 'virtual-router', 'name': 'redistribution-profile'
            },
            integration_panorama_params,
            {
                'xpath': "/config/devices/entry[@name='localhost.localdomain']/template/entry[@name='test']/c"
                         "onfig/devices/entry[@name='localhost.localdomain']/network/virtual-router/entry"
                         "[@name='virtual-router']/protocol/redist-profile/entry[@name='redistribution-profile']",
                'action': 'delete', 'type': 'config', 'key': 'thisisabogusAPIKEY!'
            }
        ),
        pytest.param(
            {
                'virtual_router': 'virtual-router', 'name': 'redistribution-profile'
            },
            integration_firewall_params,
            {
                'xpath': "/config/devices/entry[@name='localhost.localdomain']/network/virtual-router/entry"
                         "[@name='virtual-router']/protocol/redist-profile/entry[@name='redistribution-profile']",
                'action': 'delete', 'type': 'config', 'key': 'thisisabogusAPIKEY!'
            }
        )
    ]
)
def test_pan_os_delete_redistribution_profile_command_main_flow(mocker, args, params, expected_url_params):
    """
    Given:
    - Panorama instance configuration and arguments to delete a redistribution-profile.
    - Firewall instance configuration and arguments to delete a redistribution-profile.

    When:
    - running the pan-os-delete-redistribution-profile through the main flow.

    Then:
    - make sure the xpath and the request is correct for both panorama/firewall.
    """
    from Panorama import main

    mock_request = mocker.patch(
        "Panorama.http_request",
        return_value={'response': {'@status': 'success', '@code': '20', 'msg': 'command succeeded'}}
    )
    mocker.patch.object(demisto, 'params', return_value=params)
    mocker.patch.object(demisto, 'args', return_value=args)
    mocker.patch.object(demisto, 'command', return_value='pan-os-delete-redistribution-profile')

    main()

    assert mock_request.call_args.kwargs['params'] == expected_url_params


class TestPanOSListPBFRulesCommand:

    @pytest.mark.parametrize(
        'args, params, expected_url_params',
        [
            pytest.param(
                {'pre_post': 'pre-rulebase', 'show_uncommitted': 'true'},
                integration_panorama_params,
                {
                    'type': 'config', 'action': 'get', 'key': 'thisisabogusAPIKEY!',
                    'xpath': "/config/devices/entry[@name='localhost.localdomain']/device-group"
                             "/entry[@name='Lab-Devices']/pre-rulebase/pbf"
                }
            ),
            pytest.param(
                {'show_uncommitted': 'true'},
                integration_firewall_params,
                {
                    'type': 'config', 'action': 'get', 'key': 'thisisabogusAPIKEY!',
                    'xpath': "/config/devices/entry[@name='localhost.localdomain']/vsys/entry"
                             "[@name='vsys1']/rulebase/pbf"
                }
            )
        ]
    )
    def test_pan_os_list_pbf_command_un_committed_rules_main_flow(self, mocker, args, params, expected_url_params):
        """
        Given:
         - Panorama instance configuration and arguments to get all the un-committed PBF rules.
         - Firewall instance configuration and arguments to get all the un-committed PBF rules.

        When:
         - running the pan-os-list-pbf-rules through the main flow.

        Then:
         - make sure the context output is parsed correctly.
         - make sure the xpath and the request is correct for both panorama/firewall.
        """
        from Panorama import main

        expected_context = [
            {
                'Name': 'test', 'Description': 'this is a test description', 'Tags': ['test tag', 'dag_test_tag'],
                'SourceZone': '1.1.1.1', 'SourceInterface': None, 'SourceAddress': '1.1.1.1', 'SourceUser': 'pre-logon',
                'DestinationAddress': '1.1.1.1',
                'Action': {
                    'forward': {
                        'nexthop': {'ip-address': '2.2.2.2'},
                        'monitor': {'profile': 'profile', 'disable-if-unreachable': 'no', 'ip-address': '1.1.1.1'},
                        'egress-interface': 'a2'
                    }
                },
                'EnforceSymmetricReturn': {'nexthop-address-list': {'entry': {'@name': '1.1.1.1'}}, 'enabled': 'yes'},
                'Target': {'negate': 'no'}, 'Application': '3pc', 'Service': 'application-default'
            },
            {
                'Name': 'test2', 'Description': None, 'Tags': None, 'SourceZone': ['1.1.1.1', '2.2.2.2'],
                'SourceInterface': None, 'SourceAddress': 'any', 'SourceUser': 'any', 'DestinationAddress': 'any',
                'Action': {'no-pbf': {}}, 'EnforceSymmetricReturn': {'enabled': 'no'}, 'Target': {'negate': 'no'},
                'Application': 'any', 'Service': 'any'
            },
            {
                'Name': 'test3', 'Description': None, 'Tags': None, 'SourceZone': None, 'SourceInterface': 'a2',
                'SourceAddress': 'any', 'SourceUser': 'any', 'DestinationAddress': 'any',
                'Action': {'discard': {}}, 'EnforceSymmetricReturn': {'enabled': 'no'}, 'Target': {'negate': 'no'},
                'Application': 'any', 'Service': 'any'
            }
        ]

        mock_request = mocker.patch(
            "Panorama.http_request", return_value=load_json('test_data/list-pbf-rules-response-un-committed.json')
        )
        mocker.patch.object(demisto, 'params', return_value=params)
        mocker.patch.object(demisto, 'args', return_value=args)
        mocker.patch.object(demisto, 'command', return_value='pan-os-list-pbf-rules')
        result = mocker.patch('demistomock.results')

        main()

        assert list(result.call_args.args[0]['EntryContext'].values())[0] == expected_context
        assert mock_request.call_args.kwargs['params'] == expected_url_params

    @pytest.mark.parametrize(
        'args, params, expected_url_params',
        [
            pytest.param(
                {'pre_post': 'pre-rulebase', 'show_uncommitted': 'false', 'rulename': 'test'},
                integration_panorama_params,
                {
                    'type': 'config', 'action': 'show', 'key': 'thisisabogusAPIKEY!',
                    'xpath': "/config/devices/entry[@name='localhost.localdomain']/device-group/entry"
                             "[@name='Lab-Devices']/pre-rulebase/pbf/rules/entry[@name='test']"
                }
            ),
            pytest.param(
                {'show_uncommitted': 'false', 'rulename': 'test'},
                integration_firewall_params,
                {
                    'type': 'config', 'action': 'show', 'key': 'thisisabogusAPIKEY!',
                    'xpath': "/config/devices/entry[@name='localhost.localdomain']/vsys/entry[@name='vsys1']"
                             "/rulebase/pbf/rules/entry[@name='test']"
                }
            )
        ]
    )
    def test_pan_os_list_pbf_command_committed_rules_main_flow(self, mocker, args, params, expected_url_params):
        """
        Given:
         - Panorama instance configuration and arguments to get a specific committed PBF rule.
         - Firewall instance configuration and arguments to get a specific committed PBF rule.

        When:
         - running the pan-os-list-pbf-rules through the main flow.

        Then:
         - make sure the context output is parsed correctly.
         - make sure the xpath and the request is correct for both panorama/firewall.
        """
        from Panorama import main
        expected_context = [
            {
                'Name': 'test', 'Description': 'this is a test description', 'Tags': ['test tag', 'dag_test_tag'],
                'SourceZone': '1.1.1.1', 'SourceInterface': None, 'SourceAddress': '1.1.1.1', 'SourceUser': 'pre-logon',
                'DestinationAddress': '1.1.1.1',
                'Action': {
                    'forward': {
                        'nexthop': {'ip-address': '2.2.2.2'},
                        'monitor': {'profile': 'profile', 'disable-if-unreachable': 'no', 'ip-address': '1.1.1.1'},
                        'egress-interface': 'a2'
                    }
                },
                'EnforceSymmetricReturn': {'nexthop-address-list': {'entry': {'@name': '1.1.1.1'}}, 'enabled': 'yes'},
                'Target': {'negate': 'no'}, 'Application': '3pc', 'Service': 'application-default'}
        ]

        mock_request = mocker.patch(
            "Panorama.http_request", return_value=load_json('test_data/list-pbf-rules-response-commited.json')
        )
        mocker.patch.object(demisto, 'params', return_value=params)
        mocker.patch.object(demisto, 'args', return_value=args)
        mocker.patch.object(demisto, 'command', return_value='pan-os-list-pbf-rules')
        result = mocker.patch('demistomock.results')

        main()

        assert list(result.call_args.args[0]['EntryContext'].values())[0] == expected_context
        assert mock_request.call_args.kwargs['params'] == expected_url_params


class TestCreatePBFRuleCommand:

    @pytest.mark.parametrize(
        'args, params, expected_url_params',
        [
            pytest.param(
                {
                    'rulename': 'test',
                    'description': 'test',
                    'pre_post': 'pre-rulebase',
                    'negate_source': 'yes',
                    'action': 'forward',
                    'egress_interface': 'egress-interface',
                    'nexthop': 'none',
                    'destination_address': 'any',
                    'enforce_symmetric_return': 'no',
                },
                integration_panorama_params,
                {
                    'xpath': "/config/devices/entry[@name='localhost.localdomain']/device-group/entry"
                             "[@name='Lab-Devices']/pre-rulebase/pbf/rules/entry[@name='test']",
                    'element': '<action><forward><egress-interface>egress-interface</egress-interface></forward>'
                               '</action><enforce-symmetric-return><enabled>no</enabled></enforce-symmetric-return>'
                               '<destination><member>any</member></destination><description>test</description>'
                               '<negate-source>yes</negate-source>',
                    'action': 'set', 'type': 'config', 'key': 'thisisabogusAPIKEY!'
                }
            ),
            pytest.param(
                {
                    'rulename': 'test',
                    'description': 'test',
                    'action': 'no-pbf',
                    'source_zone': '1.1.1.1,2.2.2.2',
                    'enforce_symmetric_return': 'yes',
                    'nexthop_address_list': '1.1.1.1,2.2.2.2',
                    'nexthop': 'ip-address',
                    'nexthop_value': '1.1.1.1',
                },
                integration_firewall_params,
                {
                    'action': 'set',
                    'element': '<action><no-pbf/></action><enforce-symmetric-return><enabled>yes</enabled>'
                               '<nexthop-address-list><entry name="1.1.1.1"/><entry name="2.2.2.2"/>'
                               '</nexthop-address-list></enforce-symmetric-return><description>test'
                               '</description><from><zone><member>1.1.1.1'
                               '</member><member>2.2.2.2</member></zone></from>',
                    'key': 'thisisabogusAPIKEY!',
                    'type': 'config',
                    'xpath': "/config/devices/entry[@name='localhost.localdomain']/vsys/entry[@name='vsys1']"
                              "/rulebase/pbf/rules/entry[@name='test']"
                }
            ),
            pytest.param(
                {
                    'rulename': 'test',
                    'description': 'test',
                    'action': 'discard',
                    'destination_address': '1.1.1.1,2.2.2.2',
                    'tags': 'tag1,tag2',
                    'nexthop_address_list': '1.1.1.1,2.2.2.2',
                    'nexthop': 'fqdn',
                    'nexthop_value': '1.1.1.1/24',
                    'pre_post': 'pre-rulebase',
                    'enforce_symmetric_return': 'yes'
                },
                integration_panorama_params,
                {
                    'action': 'set',
                    'element': '<action><discard/></action><enforce-symmetric-return><enabled>yes</'
                               'enabled><nexthop-address-list><entry '
                               'name="1.1.1.1"/><entry name="2.2.2.2"/></nexthop-address-list>'
                               '</enforce-symmetric-return><destination>'
                               '<member>1.1.1.1</member><member>2.2.2.2</member>'
                               '</destination><description>test</description>',
                    'key': 'thisisabogusAPIKEY!',
                    'type': 'config',
                    'xpath': "/config/devices/entry[@name='localhost.localdomain']/device-group/entry"
                              "[@name='Lab-Devices']/pre-rulebase/pbf/rules/entry[@name='test']"
                }
            ),
            pytest.param(
                {
                    'rulename': 'test',
                    'description': 'test',
                    'action': 'forward',
                    'egress_interface': 'egress-interface',
                    'source_zone': 'all access zone external',
                    'nexthop': 'none',
                    'enforce_symmetric_return': 'no'
                },
                integration_firewall_params,
                {
                    'action': 'set',
                    'element': '<action><forward><egress-interface>egress-interface</egress-interface></forward>'
                               '</action><enforce-symmetric-return><enabled>no</enabled></enforce-symmetric-return>'
                               '<description>test</description><from><zone>'
                               '<member>all access zone external</member></zone></from>',
                    'key': 'thisisabogusAPIKEY!',
                    'type': 'config',
                    'xpath': "/config/devices/entry[@name='localhost.localdomain']/vsys/entry[@name='vsys1']"
                             "/rulebase/pbf/rules/entry[@name='test']"}
            ),
        ]
    )
    def test_pan_os_create_pbf_rule_command_main_flow(self, mocker, args, params, expected_url_params):
        """
        Given:
         - Panorama instance configuration with forward action and egress_interface arguments.
         - Firewall instance configuration with no-pbf action and ip-address as nexthop arguments.
         - Panorama instance configuration with discard action and fqdn as nexthop arguments.
         - firewall instance configuration with basic parameter configurations along with dynamic-ip

        When:
         - running the pan-os-create-pbf-rule through the main flow.

        Then:
         - make sure the xpath/element and the request is correct for both panorama/firewall.
        """
        from Panorama import main

        mock_request = mocker.patch(
            "Panorama.http_request",
            return_value={'response': {'@status': 'success', '@code': '20', 'msg': 'command succeeded'}}
        )
        mocker.patch.object(demisto, 'params', return_value=params)
        mocker.patch.object(demisto, 'args', return_value=args)
        mocker.patch.object(demisto, 'command', return_value='pan-os-create-pbf-rule')

        main()
        assert mock_request.call_args.kwargs['params'] == expected_url_params


class TestPanOSEditPBFRule:

    @pytest.mark.parametrize(
        'args, params, expected_url_params',
        [
            pytest.param(
                {
                    'rulename': 'test', 'element_to_change': 'action_forward_egress_interface',
                    'element_value': 'interface-1', 'pre_post': 'pre-rulebase', 'behavior': 'replace'
                },
                integration_panorama_params,
                {
                    'action': 'edit',
                    'element': '<egress-interface>interface-1</egress-interface>',
                    'key': 'thisisabogusAPIKEY!',
                    'type': 'config',
                    'xpath': "/config/devices/entry[@name='localhost.localdomain']/device-group/entry"
                             "[@name='Lab-Devices']/pre-rulebase/pbf/rules/entry[@name='test']/"
                             "action/forward/egress-interface"
                }
            ),
            pytest.param(
                {
                    'rulename': 'test', 'element_to_change': 'action_forward_no_pbf', 'pre_post': 'pre-rulebase',
                    'behavior': 'replace'
                },
                integration_panorama_params,
                {
                    'action': 'edit',
                    'element': '<action><no-pbf/></action>',
                    'key': 'thisisabogusAPIKEY!',
                    'type': 'config',
                    'xpath': "/config/devices/entry[@name='localhost.localdomain']/device-group/entry"
                             "[@name='Lab-Devices']/pre-rulebase/pbf/rules/entry[@name='test']/action"
                }
            ),
            pytest.param(
                {
                    'rulename': 'test', 'element_to_change': 'action_forward_discard', 'pre_post': 'pre-rulebase',
                    'behavior': 'replace'
                },
                integration_panorama_params,
                {
                    'action': 'edit',
                    'element': '<action><discard/></action>',
                    'key': 'thisisabogusAPIKEY!',
                    'type': 'config',
                    'xpath': "/config/devices/entry[@name='localhost.localdomain']/device-group/entry"
                             "[@name='Lab-Devices']/pre-rulebase/pbf/rules/entry[@name='test']/action"
                }
            ),
            pytest.param(
                {
                    'rulename': 'test', 'element_to_change': 'nexthop_address_list', 'element_value': '1.1.1.1,2.2.2.2',
                    'behavior': 'replace'
                },
                integration_firewall_params,
                {
                    'action': 'edit',
                    'element': '<nexthop-address-list><entry name="1.1.1.1"/><entry '
                               'name="2.2.2.2"/></nexthop-address-list>',
                    'key': 'thisisabogusAPIKEY!',
                    'type': 'config',
                    'xpath': "/config/devices/entry[@name='localhost.localdomain']/vsys/"
                             "entry[@name='vsys1']/rulebase/pbf/rules/entry[@name='test']"
                             "/enforce-symmetric-return/nexthop-address-list"
                }
            ),
            pytest.param(
                {
                    'rulename': 'test', 'element_to_change': 'source_zone', 'element_value': '1.1.1.1,2.2.2.2',
                    'behavior': 'replace'
                },
                integration_firewall_params,
                {
                    'action': 'edit',
                    'element': '<zone><member>1.1.1.1</member><member>2.2.2.2</member></zone>',
                    'key': 'thisisabogusAPIKEY!',
                    'type': 'config',
                    'xpath': "/config/devices/entry[@name='localhost.localdomain']/vsys/entry"
                             "[@name='vsys1']/rulebase/pbf/rules/entry[@name='test']/from/zone"
                }
            )
        ]
    )
    def test_pan_os_edit_pbf_rule_command_replace_operation_main_flow(self, mocker, args, params, expected_url_params):
        """
        Tests several cases when behavior == 'replace'

        Given:
        - Panorama instance configuration and egress-interface object of a pbf-rule to edit.
        - Panorama instance configuration and action='no-pbf' object of a pbf-rule to edit.
        - Panorama instance configuration and action='discard' object of a pbf-rule to edit.
        - Firewall instance configuration and nexthop_address_list object of a pbf-rule to edit.
        - Firewall instance configuration and source_zone object of a pbf-rule to edit.

        When:
        - running the pan-os-edit-pbf-rule through the main flow.

        Then:
        - make sure the xpath and the request is correct for both panorama/firewall.
        """
        from Panorama import main

        mock_request = mocker.patch(
            "Panorama.http_request",
            return_value={'response': {'@status': 'success', '@code': '20', 'msg': 'command succeeded'}}
        )
        mocker.patch.object(demisto, 'params', return_value=params)
        mocker.patch.object(demisto, 'args', return_value=args)
        mocker.patch.object(demisto, 'command', return_value='pan-os-edit-pbf-rule')

        main()

        assert mock_request.call_args.kwargs['params'] == expected_url_params

    @pytest.mark.parametrize(
        'args, params, expected_url_params',
        [
            pytest.param(
                {
                    'rulename': 'test', 'element_to_change': 'nexthop_address_list', 'element_value': '2.2.2.2,3.3.3.3',
                    'behavior': 'add', 'pre_post': 'pre-rulebase'
                },
                integration_panorama_params,
                {
                    'xpath': "/config/devices/entry[@name='localhost.localdomain']/device-group/entry"
                             "[@name='Lab-Devices']/pre-rulebase/pbf/rules/entry[@name='test']/enforce-symmetric-return"
                             "/nexthop-address-list",
                    'element': '<nexthop-address-list><entry name="1.1.1.1"/><entry name="2.2.2.2"/>'
                               '<entry name="3.3.3.3"/></nexthop-address-list>',
                    'action': 'edit', 'type': 'config', 'key': 'thisisabogusAPIKEY!'
                }
            ),
            pytest.param(
                {
                    'rulename': 'test', 'element_to_change': 'nexthop_address_list', 'element_value': '2.2.2.2,3.3.3.3',
                    'behavior': 'add'
                },
                integration_firewall_params,
                {
                    'xpath': "/config/devices/entry[@name='localhost.localdomain']/vsys/entry[@name='vsys1']"
                             "/rulebase/pbf/rules/entry[@name='test']/enforce-symmetric-return/nexthop-address-list",
                    'element': '<nexthop-address-list><entry name="2.2.2.2"/><entry name="3.3.3.3"/>'
                               '<entry name="1.1.1.1"/></nexthop-address-list>',
                    'action': 'edit', 'type': 'config', 'key': 'thisisabogusAPIKEY!'
                }
            )
        ]
    )
    def test_pan_os_edit_pbf_rule_command_add_action_main_flow(self, mocker, args, params, expected_url_params):
        """
        Tests cases where behavior == 'add'

        Given:
        - Panorama instance configuration and nexthop-address-list object of a pbf-rule to add.
        - Firewall instance configuration and nexthop-address-list object of a pbf-rule to add.

        When:
        - running the pan-os-edit-pbf-rule through the main flow.

        Then:
        - make sure the xpath and the request is correct for both panorama/firewall.
        """
        from Panorama import main

        mock_request = mocker.patch(
            "Panorama.http_request",
            return_value={
                'response': {
                    '@status': 'success', '@code': '19', 'result': {
                        '@total-count': '1', '@count': '1', 'nexthop-address-list': {'member': '1.1.1.1'}
                    }
                }
            }
        )
        mocker.patch.object(demisto, 'params', return_value=params)
        mocker.patch.object(demisto, 'args', return_value=args)
        mocker.patch.object(demisto, 'command', return_value='pan-os-edit-pbf-rule')

        main()
        assert mock_request.call_args.kwargs['params']['xpath'] == expected_url_params['xpath']
        assert '1.1.1.1' in mock_request.call_args.kwargs['params']['element']
        assert '2.2.2.2' in mock_request.call_args.kwargs['params']['element']
        assert '3.3.3.3' in mock_request.call_args.kwargs['params']['element']

    @pytest.mark.parametrize(
        'args, params, expected_url_params',
        [
            pytest.param(
                {
                    'rulename': 'test', 'element_to_change': 'application',
                    'element_value': 'application-1', 'behavior': 'remove', 'pre_post': 'pre-rulebase'
                },
                integration_panorama_params,
                {
                    'xpath': "/config/devices/entry[@name='localhost.localdomain']/device-group/entry"
                             "[@name='Lab-Devices']/pre-rulebase/pbf/rules/entry[@name='test']/application",
                    'element': '<application><member>application-2</member></application>',
                    'action': 'edit', 'type': 'config', 'key': 'thisisabogusAPIKEY!'
                }
            ),
            pytest.param(
                {
                    'rulename': 'test', 'element_to_change': 'application',
                    'element_value': 'application-1', 'behavior': 'remove'
                },
                integration_firewall_params,
                {
                    'xpath': "/config/devices/entry[@name='localhost.localdomain']/vsys/entry[@name='vsys1']/"
                             "rulebase/pbf/rules/entry[@name='test']/application",
                    'element': '<application><member>application-2</member></application>',
                    'action': 'edit', 'type': 'config', 'key': 'thisisabogusAPIKEY!'
                }

            )
        ]
    )
    def test_pan_os_edit_pbf_rule_command_remove_action_main_flow(self, mocker, args, params, expected_url_params):
        """
        Tests cases where behavior == 'remove'

        Given:
        - Panorama instance configuration and address object of a PBF-rule to remove.
        - Firewall instance configuration and address object of a PBF-rule to remove.

        When:
        - running the pan-os-edit-pbf-rule through the main flow.

        Then:
        - make sure the xpath and the request is correct for both panorama/firewall.
        """
        from Panorama import main

        mock_request = mocker.patch(
            "Panorama.http_request",
            return_value={
                'response': {
                    '@status': 'success', '@code': '19', 'result': {
                        '@total-count': '1', '@count': '1', 'application': {
                            'member': ['application-1', 'application-2']
                        }
                    }
                }
            }
        )
        mocker.patch.object(demisto, 'params', return_value=params)
        mocker.patch.object(demisto, 'args', return_value=args)
        mocker.patch.object(demisto, 'command', return_value='pan-os-edit-pbf-rule')

        main()
        assert mock_request.call_args.kwargs['params'] == expected_url_params


@pytest.mark.parametrize(
    'args, params, expected_url_params',
    [
        pytest.param(
            {
                'rulename': 'test',
                'pre_post': 'pre-rulebase'
            },
            integration_panorama_params,
            {
                'action': 'delete',
                'key': 'thisisabogusAPIKEY!',
                'type': 'config',
                'xpath': "/config/devices/entry[@name='localhost.localdomain']/device-group/entry"
                         "[@name='Lab-Devices']/pre-rulebase/pbf/rules/entry[@name='test']"
            }
        ),
        pytest.param(
            {
                'rulename': 'test'
            },
            integration_firewall_params,
            {
                'action': 'delete',
                'key': 'thisisabogusAPIKEY!',
                'type': 'config',
                'xpath': "/config/devices/entry[@name='localhost.localdomain']/vsys/entry"
                         "[@name='vsys1']/rulebase/pbf/rules/entry[@name='test']"
            }
        )
    ]
)
def test_pan_os_delete_pbf_rule_command_main_flow(mocker, args, params, expected_url_params):
    """
    Given:
     - Panorama instance configuration with a specific rulename.
     - Firewall instance configuration with a specific rulename.

    When:
     - running the pan-os-delete-pbf-rule through the main flow.

    Then:
     - make sure the xpath/element and the request is correct for both panorama/firewall.
    """
    from Panorama import main

    mock_request = mocker.patch(
        "Panorama.http_request",
        return_value={'response': {'@status': 'success', '@code': '20', 'msg': 'command succeeded'}}
    )
    mocker.patch.object(demisto, 'params', return_value=params)
    mocker.patch.object(demisto, 'args', return_value=args)
    mocker.patch.object(demisto, 'command', return_value='pan-os-delete-pbf-rule')

    main()
    assert mock_request.call_args.kwargs['params'] == expected_url_params


@pytest.mark.parametrize(
    'args, params, expected_url_params',
    [
        pytest.param(
            {
                'name': 'address', 'element_to_change': 'fqdn', 'element_value': '1.1.1.1'
            },
            integration_panorama_params,
            {
                'xpath': '/config/devices/entry/device-group/entry[@name=\'Lab-Devices\']/address'
                         '/entry[@name="address"]/fqdn',
                'element': '<fqdn>1.1.1.1</fqdn>', 'action': 'edit', 'type': 'config', 'key': 'thisisabogusAPIKEY!'
            }

        ),
        pytest.param(
            {
                'name': 'address', 'element_to_change': 'ip_range', 'element_value': '1.1.1.1-1.1.1.8'
            },
            integration_panorama_params,
            {
                'xpath': '/config/devices/entry/device-group/entry[@name=\'Lab-Devices\']'
                         '/address/entry[@name="address"]/ip-range',
                'element': '<ip-range>1.1.1.1-1.1.1.8</ip-range>',
                'action': 'edit', 'type': 'config', 'key': 'thisisabogusAPIKEY!'
            }

        ),
        pytest.param(
            {
                'name': 'address', 'element_to_change': 'tag', 'element_value': 'tag1,tag2'
            },
            integration_firewall_params,
            {
                'xpath': '/config/devices/entry/vsys/entry[@name=\'vsys1\']/address/entry[@name="address"]/tag',
                'element': '<tag><member>tag1</member><member>tag2</member></tag>',
                'action': 'edit', 'type': 'config', 'key': 'thisisabogusAPIKEY!'
            }

        )
    ]
)
def test_pan_os_edit_address_group_command_main_flow(mocker, args, params, expected_url_params):
    """
    Given:
    - Panorama instance configuration and fqdn object of an address to edit.
    - Panorama instance configuration and ip-range object of an address to edit.
    - Firewall instance configuration and tag object of an address to edit.

    When:
    - running the pan-os-edit-address through the main flow.

    Then:
    - make sure the xpath and the request is correct for both panorama/firewall.
    """
    from Panorama import main

    mock_request = mocker.patch(
        "Panorama.http_request",
        return_value={'response': {'@status': 'success', '@code': '20', 'msg': 'command succeeded'}}
    )
    mocker.patch.object(demisto, 'params', return_value=params)
    mocker.patch.object(demisto, 'args', return_value=args)
    mocker.patch.object(demisto, 'command', return_value='pan-os-edit-address')

    main()

    assert mock_request.call_args.kwargs['params'] == expected_url_params


@pytest.mark.parametrize(
    'args, params, expected_url_params',
    [
        pytest.param(
            {
                'show_uncommitted': 'true'
            },
            integration_panorama_params,
            {
                'type': 'config', 'action': 'get', 'key': 'thisisabogusAPIKEY!',
                'xpath': "/config/devices/entry/device-group/entry[@name='Lab-Devices']/application-group"
            }
        ),
        pytest.param(
            {
                'show_uncommitted': 'true'
            },
            integration_firewall_params,
            {
                'type': 'config', 'action': 'get', 'key': 'thisisabogusAPIKEY!',
                'xpath': "/config/devices/entry/vsys/entry[@name='vsys1']/application-group"
            }
        )
    ]
)
def test_pan_os_list_application_groups_command_main_flow(mocker, args, params, expected_url_params):
    """
    Given:
     - Panorama instance configuration to retrieve all un-committed applications-groups.
     - Firewall instance configuration to retrieve all un-committed applications-groups.

    When:
     - running the pan-os-list-application-groups through the main flow.

    Then:
     - make sure the context output is parsed correctly for both un-committed and committed cases.
     - make sure the xpath and the request is correct for both panorama/firewall.
    """
    from Panorama import main

    mock_request = mocker.patch(
        "Panorama.http_request", return_value=load_json('test_data/list_application_groups_un_committed.json')
    )
    mocker.patch.object(demisto, 'params', return_value=params)
    mocker.patch.object(demisto, 'args', return_value=args)
    mocker.patch.object(demisto, 'command', return_value='pan-os-list-application-groups')
    result = mocker.patch('demistomock.results')

    main()

    assert list(result.call_args.args[0]['EntryContext'].values())[0] == [
        {'Applications': ['application-3'], 'Members': 1, 'Name': 'test'},
        {'Applications': ['application-1', 'application-2'], 'Members': 2, 'Name': 'test-2'}
    ]
    assert mock_request.call_args.kwargs['params'] == expected_url_params


@pytest.mark.parametrize(
    'args, params, expected_url_params',
    [
        pytest.param(
            {
                'name': 'test', 'applications': 'application1,application2', 'device-group': 'test-device-group'
            },
            integration_panorama_params,
            {
                'xpath': "/config/devices/entry/device-group/entry[@name='test-device-group']"
                         "/application-group/entry[@name='test']",
                'element': '<members><member>application1</member><member>application2</member></members>',
                'action': 'set', 'type': 'config', 'key': 'thisisabogusAPIKEY!'
            }
        ),
        pytest.param(
            {
                'name': 'test', 'applications': 'application1,application2'
            },
            integration_firewall_params,
            {
                'xpath': "/config/devices/entry/vsys/entry[@name='vsys1']/application-group/entry[@name='test']",
                'element': '<members><member>application1</member><member>application2</member></members>',
                'action': 'set', 'type': 'config', 'key': 'thisisabogusAPIKEY!'
            }
        )
    ]
)
def test_pan_os_create_application_group_command_main_flow(mocker, args, params, expected_url_params):
    """
    Given:
     - Panorama instance configuration and arguments to create an application group.
     - Firewall instance configuration and arguments to create an application group.

    When:
     - running the pan-os-create-application-group through the main flow.

    Then:
     - make sure the xpath and the request is correct for both panorama/firewall.
     - make sure the context is returned correctly.
    """
    from Panorama import main

    mock_request = mocker.patch(
        "Panorama.http_request",
        return_value={'response': {'@status': 'success', '@code': '20', 'msg': 'command succeeded'}}
    )
    mocker.patch.object(demisto, 'params', return_value=params)
    mocker.patch.object(demisto, 'args', return_value=args)
    mocker.patch.object(demisto, 'command', return_value='pan-os-create-application-group')
    result = mocker.patch('demistomock.results')

    main()
    assert list(result.call_args.args[0]['EntryContext'].values())[0] == {
        'Name': 'test', 'Applications': ['application1', 'application2'], 'Members': 2
    }
    assert mock_request.call_args.kwargs['params'] == expected_url_params


class TestPanOSEditApplicationGroupCommand:

    @pytest.mark.parametrize(
        'args, params, expected_url_params',
        [
            pytest.param(
                {
                    'name': 'test', 'applications': 'application-2', 'action': 'add'
                },
                integration_panorama_params,
                {
                    'xpath': "/config/devices/entry/device-group/entry[@name='Lab-Devices']"
                             "/application-group/entry[@name='test']/members",
                    'element': '<members><member>application-1</member><member>application-2</member></members>',
                    'action': 'edit', 'type': 'config', 'key': 'thisisabogusAPIKEY!'
                }
            ),
            pytest.param(
                {
                    'name': 'test', 'applications': 'application-2', 'action': 'add'
                },
                integration_firewall_params,
                {
                    'xpath': "/config/devices/entry/vsys/entry[@name='vsys1']/application-group/"
                             "entry[@name='test']/members",
                    'element': '<members><member>application-2</member><member>application-1</member></members>',
                    'action': 'edit', 'type': 'config', 'key': 'thisisabogusAPIKEY!'
                }
            )
        ]
    )
    def test_pan_os_edit_application_group_main_flow_add_action(self, mocker, args, params, expected_url_params):
        """
        Tests cases where action == 'add'

        Given:
        - Panorama instance configuration and applications object of an application-group to add.
        - Firewall instance configuration and applications object of an application-group to add.

        When:
        - running the pan-os-edit-application-group through the main flow.

        Then:
        - make sure the xpath and the request is correct for both panorama/firewall.
        """
        from Panorama import main

        responses = [
            {
                'response': {
                    '@status': 'success', '@code': '19', 'result': {
                        '@total-count': '1', '@count': '1', 'members': {'member': 'application-1'}
                    }
                }
            },
            {'response': {'@status': 'success', '@code': '20', 'msg': 'command succeeded'}},
            {
                'response': {
                    '@status': 'success', '@code': '19',
                    'result': {
                        '@total-count': '1', '@count': '1', 'members': {
                            '@admin': 'admin', '@dirtyId': '809', '@time': '2022/09/14 04:12:11',
                            'member': [
                                {
                                    '@admin': 'admin', '@dirtyId': '809',
                                    '@time': '2022/09/14 04:12:11', '#text': 'application-1'
                                },
                                {
                                    '@admin': 'admin', '@dirtyId': '809',
                                    '@time': '2022/09/14 04:12:11', '#text': 'application-2'
                                }
                            ]
                        }
                    }
                }
            }
        ]

        mock_request = mocker.patch("Panorama.http_request", side_effect=responses)
        mocker.patch.object(demisto, 'params', return_value=params)
        mocker.patch.object(demisto, 'args', return_value=args)
        mocker.patch.object(demisto, 'command', return_value='pan-os-edit-application-group')

        main()
        assert mock_request.mock_calls[1].kwargs['params']['xpath'] == expected_url_params['xpath']
        assert 'application-1' in mock_request.mock_calls[1].kwargs['params']['element']
        assert 'application-2' in mock_request.mock_calls[1].kwargs['params']['element']

    @pytest.mark.parametrize(
        'args, params, expected_url_params',
        [
            pytest.param(
                {
                    'name': 'test', 'applications': 'application-2', 'action': 'remove'
                },
                integration_panorama_params,
                {
                    'xpath': "/config/devices/entry/device-group/entry[@name='Lab-Devices']/application-group/"
                             "entry[@name='test']/members",
                    'element': '<members><member>application-1</member></members>',
                    'action': 'edit', 'type': 'config', 'key': 'thisisabogusAPIKEY!'
                }
            ),
            pytest.param(
                {
                    'name': 'test', 'applications': 'application-2', 'action': 'remove'
                },
                integration_firewall_params,
                {
                    'xpath': "/config/devices/entry/vsys/entry[@name='vsys1']/application-group/entry"
                             "[@name='test']/members",
                    'element': '<members><member>application-1</member></members>',
                    'action': 'edit', 'type': 'config', 'key': 'thisisabogusAPIKEY!'
                }

            )
        ]
    )
    def test_pan_os_edit_application_group_main_flow_remove_action(self, mocker, args, params, expected_url_params):
        """
        Tests cases where action == 'remove'

        Given:
        - Panorama instance configuration and an application object of an application-group to remove.
        - Firewall instance configuration and an application object of an application-group to remove.

        When:
        - running the pan-os-edit-application-group through the main flow.

        Then:
        - make sure the xpath and the request is correct for both panorama/firewall.
        """
        from Panorama import main

        responses = [
            {
                'response': {
                    '@status': 'success', '@code': '19', 'result': {
                        '@total-count': '1', '@count': '1', 'members': {'member': ['application-1', 'application-2']}
                    }
                }
            },
            {'response': {'@status': 'success', '@code': '20', 'msg': 'command succeeded'}},
            {
                'response': {
                    '@status': 'success', '@code': '19',
                    'result': {
                        '@total-count': '1', '@count': '1', 'members': {
                            '@admin': 'admin', '@dirtyId': '809', '@time': '2022/09/14 04:12:11',
                            'member': [
                                {
                                    '@admin': 'admin', '@dirtyId': '809',
                                    '@time': '2022/09/14 04:12:11', '#text': 'application-1'
                                }
                            ]
                        }
                    }
                }
            }
        ]

        mock_request = mocker.patch("Panorama.http_request", side_effect=responses)
        mocker.patch.object(demisto, 'params', return_value=params)
        mocker.patch.object(demisto, 'args', return_value=args)
        mocker.patch.object(demisto, 'command', return_value='pan-os-edit-application-group')

        main()
        assert mock_request.mock_calls[1].kwargs['params'] == expected_url_params


@pytest.mark.parametrize(
    'args, params, expected_url_params',
    [
        pytest.param(
            {
                'name': 'test', 'applications': 'application-2', 'action': 'remove'
            },
            integration_panorama_params,
            {
                'xpath': "/config/devices/entry/device-group/entry[@name='Lab-Devices']/"
                         "application-group/entry[@name='test']",
                'action': 'delete', 'type': 'config', 'key': 'thisisabogusAPIKEY!'
            }
        ),
        pytest.param(
            {
                'name': 'test', 'applications': 'application-2', 'action': 'remove'
            },
            integration_firewall_params,
            {
                'xpath': "/config/devices/entry/vsys/entry[@name='vsys1']/application-group/entry[@name='test']",
                'action': 'delete', 'type': 'config', 'key': 'thisisabogusAPIKEY!'
            }
        )
    ]
)
def test_pan_os_delete_application_group_command_main_flow(mocker, args, params, expected_url_params):
    """
    Given:
     - Panorama instance with a name of the application-group to delete.
     - Firewall instance with a name of the application-group to delete.

    When:
     - running the pan-os-delete-application-group through the main flow.

    Then:
     - make sure the xpath/element and the request is correct for both panorama/firewall.
    """
    from Panorama import main

    mock_request = mocker.patch(
        "Panorama.http_request",
        return_value={'response': {'@status': 'success', '@code': '20', 'msg': 'command succeeded'}}
    )
    mocker.patch.object(demisto, 'params', return_value=params)
    mocker.patch.object(demisto, 'args', return_value=args)
    mocker.patch.object(demisto, 'command', return_value='pan-os-delete-application-group')

    main()
    assert mock_request.call_args.kwargs['params'] == expected_url_params


@pytest.mark.parametrize(
    'args', [
        {'ip_netmask': '1', 'ip_range': '2', 'fqdn': '3', 'ip_wildcard': '4', 'name': 'test'},
        {'ip_netmask': '1', 'ip_range': '2', 'fqdn': '3', 'name': 'test'},
        {'ip_netmask': '1', 'ip_range': '2', 'name': 'test'},
        {'ip_netmask': '1', 'fqdn': '3', 'name': 'test'},
        {'ip_range': '2', 'fqdn': '3', 'name': 'test'},
        {'ip_range': '2', 'fqdn': '3', 'ip_wildcard': '4', 'name': 'test'},
    ]
)
def test_pan_os_create_address_main_flow_error(args):
    """
    Given:
     - more than one ip_netmask/ip_range/fqdn/ip_wildcard as command arguments

    When:
     - running the panorama_create_address_command function

    Then:
     - make sure an exception is raised saying only one of ip_netmask/ip_range/fqdn/ip_wildcard can
        be the command input.
    """
    from Panorama import panorama_create_address_command

    with pytest.raises(DemistoException):
        panorama_create_address_command(args)
=======
                'Name': 'test-1', 'Description': None,
                'Variable': [
                    {'Name': None, 'Type': None, 'Value': None, 'Description': None},
                    {'Name': None, 'Type': None, 'Value': None, 'Description': None}
                ]
            },
            {
                'Name': 'test-2', 'Description': 'just a test description',
                'Variable': [
                    {
                        'Name': '$variable-1', 'Type': 'ip-netmask',
                        'Value': '1.1.1.1', 'Description': 'description for $variable-1'
                    }
                ]
            }
        ]

        assert mock_request.call_args.kwargs['params'] == {
            'type': 'config', 'action': 'get', 'key': 'thisisabogusAPIKEY!',
            'xpath': "/config/devices/entry[@name='localhost.localdomain']/template"
        }

    def test_pan_os_list_templates_main_flow_firewall_instance(self):
        """
        Given:
         - Firewall instance configuration.

        When:
         - running the pan_os_list_templates_command function.

        Then:
         - make sure an exception is raised because hte pan-os-list-templates can run only on Panorama instances.
        """
        from Panorama import pan_os_list_templates_command
        import Panorama

        Panorama.VSYS = 'vsys'  # VSYS are only firewall instances
        Panorama.DEVICE_GROUP = ''  # device-groups are only panorama instances.
        with pytest.raises(DemistoException):
            pan_os_list_templates_command({})
>>>>>>> 4c09d035
<|MERGE_RESOLUTION|>--- conflicted
+++ resolved
@@ -3472,7 +3472,76 @@
     assert created_file['File'] == 'merged_config'
 
 
-<<<<<<< HEAD
+class TestPanOSListTemplatesCommand:
+
+    def test_pan_os_list_templates_main_flow(self, mocker):
+        """
+        Given:
+         - Panorama instance configuration.
+
+        When:
+         - running the pan-os-list-templates through the main flow.
+
+        Then:
+         - make sure the context output is parsed correctly.
+         - make sure the xpath and the request is correct.
+        """
+        from Panorama import main
+
+        mock_request = mocker.patch(
+            "Panorama.http_request", return_value=load_json('test_data/list_templates_including_uncommitted.json')
+        )
+        mocker.patch.object(demisto, 'params', return_value=integration_panorama_params)
+        mocker.patch.object(demisto, 'args', return_value={})
+        mocker.patch.object(demisto, 'command', return_value='pan-os-list-templates')
+        result = mocker.patch('demistomock.results')
+
+        main()
+
+        assert list(result.call_args.args[0]['EntryContext'].values())[0] == [
+            {
+                'Name': 'test-1', 'Description': None,
+                'Variable': [
+                    {'Name': None, 'Type': None, 'Value': None, 'Description': None},
+                    {'Name': None, 'Type': None, 'Value': None, 'Description': None}
+                ]
+            },
+            {
+                'Name': 'test-2', 'Description': 'just a test description',
+                'Variable': [
+                    {
+                        'Name': '$variable-1', 'Type': 'ip-netmask',
+                        'Value': '1.1.1.1', 'Description': 'description for $variable-1'
+                    }
+                ]
+            }
+        ]
+
+        assert mock_request.call_args.kwargs['params'] == {
+            'type': 'config', 'action': 'get', 'key': 'thisisabogusAPIKEY!',
+            'xpath': "/config/devices/entry[@name='localhost.localdomain']/template"
+        }
+
+    def test_pan_os_list_templates_main_flow_firewall_instance(self):
+        """
+        Given:
+         - Firewall instance configuration.
+
+        When:
+         - running the pan_os_list_templates_command function.
+
+        Then:
+         - make sure an exception is raised because hte pan-os-list-templates can run only on Panorama instances.
+        """
+        from Panorama import pan_os_list_templates_command
+        import Panorama
+
+        Panorama.VSYS = 'vsys'  # VSYS are only firewall instances
+        Panorama.DEVICE_GROUP = ''  # device-groups are only panorama instances.
+        with pytest.raises(DemistoException):
+            pan_os_list_templates_command({})
+
+
 class TestPanOSListNatRulesCommand:
 
     @pytest.mark.parametrize(
@@ -4000,26 +4069,10 @@
 
         Then
          - make sure the xpath/element and the request is correct for both panorama/firewall.
-=======
-class TestPanOSListTemplatesCommand:
-
-    def test_pan_os_list_templates_main_flow(self, mocker):
-        """
-        Given:
-         - Panorama instance configuration.
-
-        When:
-         - running the pan-os-list-templates through the main flow.
-
-        Then:
-         - make sure the context output is parsed correctly.
-         - make sure the xpath and the request is correct.
->>>>>>> 4c09d035
         """
         from Panorama import main
 
         mock_request = mocker.patch(
-<<<<<<< HEAD
             "Panorama.http_request",
             return_value={
                 'response': {
@@ -4112,20 +4165,12 @@
         mocker.patch.object(demisto, 'params', return_value=params)
         mocker.patch.object(demisto, 'args', return_value=args)
         mocker.patch.object(demisto, 'command', return_value='pan-os-list-virtual-routers')
-=======
-            "Panorama.http_request", return_value=load_json('test_data/list_templates_including_uncommitted.json')
-        )
-        mocker.patch.object(demisto, 'params', return_value=integration_panorama_params)
-        mocker.patch.object(demisto, 'args', return_value={})
-        mocker.patch.object(demisto, 'command', return_value='pan-os-list-templates')
->>>>>>> 4c09d035
         result = mocker.patch('demistomock.results')
 
         main()
 
         assert list(result.call_args.args[0]['EntryContext'].values())[0] == [
             {
-<<<<<<< HEAD
                 'BGP': {'enable': 'no',
                         'routing-options': {'graceful-restart': {'enable': 'yes'}}},
                 'ECMP': {'algorithm': {'ip-modulo': 'None'}},
@@ -5635,46 +5680,4 @@
     from Panorama import panorama_create_address_command
 
     with pytest.raises(DemistoException):
-        panorama_create_address_command(args)
-=======
-                'Name': 'test-1', 'Description': None,
-                'Variable': [
-                    {'Name': None, 'Type': None, 'Value': None, 'Description': None},
-                    {'Name': None, 'Type': None, 'Value': None, 'Description': None}
-                ]
-            },
-            {
-                'Name': 'test-2', 'Description': 'just a test description',
-                'Variable': [
-                    {
-                        'Name': '$variable-1', 'Type': 'ip-netmask',
-                        'Value': '1.1.1.1', 'Description': 'description for $variable-1'
-                    }
-                ]
-            }
-        ]
-
-        assert mock_request.call_args.kwargs['params'] == {
-            'type': 'config', 'action': 'get', 'key': 'thisisabogusAPIKEY!',
-            'xpath': "/config/devices/entry[@name='localhost.localdomain']/template"
-        }
-
-    def test_pan_os_list_templates_main_flow_firewall_instance(self):
-        """
-        Given:
-         - Firewall instance configuration.
-
-        When:
-         - running the pan_os_list_templates_command function.
-
-        Then:
-         - make sure an exception is raised because hte pan-os-list-templates can run only on Panorama instances.
-        """
-        from Panorama import pan_os_list_templates_command
-        import Panorama
-
-        Panorama.VSYS = 'vsys'  # VSYS are only firewall instances
-        Panorama.DEVICE_GROUP = ''  # device-groups are only panorama instances.
-        with pytest.raises(DemistoException):
-            pan_os_list_templates_command({})
->>>>>>> 4c09d035
+        panorama_create_address_command(args)