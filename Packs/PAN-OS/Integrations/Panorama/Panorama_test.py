import json
import io
import pytest

import demistomock as demisto
from lxml import etree
from unittest.mock import patch, MagicMock
from panos.device import Vsys
from panos.panorama import Panorama, DeviceGroup, Template
from panos.firewall import Firewall
from CommonServerPython import DemistoException, CommandResults
from panos.objects import LogForwardingProfile, LogForwardingProfileMatchList

integration_firewall_params = {
    'port': '443',
    'vsys': 'vsys1',
    'server': 'https://1.1.1.1',
    'key': 'thisisabogusAPIKEY!',
}

mock_demisto_args = {
    'threat_id': "11111",
    'vulnerability_profile': "mock_vuln_profile"
}

integration_panorama_params = {
    'port': '443',
    'device_group': 'Lab-Devices',
    'server': 'https://1.1.1.1',
    'key': 'thisisabogusAPIKEY!',
    'template': 'test'
}


def load_json(path):
    with io.open(path, mode='r', encoding='utf-8') as f:
        return json.loads(f.read())


@pytest.fixture(autouse=True)
def set_params(mocker):
    mocker.patch.object(demisto, 'params', return_value=integration_firewall_params)
    mocker.patch.object(demisto, 'args', return_value=mock_demisto_args)


@pytest.fixture
def patched_requests_mocker(requests_mock):
    """
    This function mocks various PANOS API responses so we can accurately test the instance
    """
    base_url = "{}:{}/api/".format(integration_firewall_params['server'], integration_firewall_params['port'])
    # Version information
    mock_version_xml = """
    <response status = "success">
        <result>
            <sw-version>9.0.6</sw-version>
            <multi-vsys>off</multi-vsys>
            <model>Panorama</model>
            <serial>FAKESERIALNUMBER</serial>
        </result>
    </response>
    """
    version_path = "{}{}{}".format(base_url, "?type=version&key=", integration_firewall_params['key'])
    requests_mock.get(version_path, text=mock_version_xml, status_code=200)
    mock_response_xml = """
    <response status="success" code="20">
    <msg>command succeeded</msg>
    </response>
    """
    requests_mock.post(base_url, text=mock_response_xml, status_code=200)
    return requests_mock


def test_panorama_get_os_version(patched_requests_mocker):
    from Panorama import get_pan_os_version
    import Panorama
    Panorama.URL = 'https://1.1.1.1:443/api/'
    Panorama.API_KEY = 'thisisabogusAPIKEY!'
    r = get_pan_os_version()
    assert r == '9.0.6'


def test_panorama_override_vulnerability(patched_requests_mocker):
    from Panorama import panorama_override_vulnerability
    import Panorama
    Panorama.URL = 'https://1.1.1.1:443/api/'
    r = panorama_override_vulnerability(mock_demisto_args['threat_id'], mock_demisto_args['vulnerability_profile'],
                                        'reset-both')
    assert r['response']['@status'] == 'success'


def test_add_argument_list():
    from Panorama import add_argument_list
    list_argument = ["foo", "bar"]

    response_with_member = add_argument_list(list_argument, "test", True)
    expected_with_member = '<test><member>foo</member><member>bar</member></test>'
    assert response_with_member == expected_with_member

    response_with_member_field_name = add_argument_list(list_argument, "member", True)
    expected_with_member_field_name = '<member>foo</member><member>bar</member>'
    assert response_with_member_field_name == expected_with_member_field_name


def test_add_argument():
    from Panorama import add_argument
    argument = "foo"

    response_with_member = add_argument(argument, "test", True)
    expected_with_member = '<test><member>foo</member></test>'
    assert response_with_member == expected_with_member

    response_without_member = add_argument(argument, "test", False)
    expected_without_member = '<test>foo</test>'
    assert response_without_member == expected_without_member


def test_add_argument_yes_no():
    from Panorama import add_argument_yes_no
    arg = 'No'
    field = 'test'
    option = True

    response_option_true = add_argument_yes_no(arg, field, option)
    expected_option_true = '<option><test>no</test></option>'
    assert response_option_true == expected_option_true

    option = False
    response_option_false = add_argument_yes_no(arg, field, option)
    expected_option_false = '<test>no</test>'
    assert response_option_false == expected_option_false


def test_add_argument_target():
    from Panorama import add_argument_target
    response = add_argument_target('foo', 'bar')
    expected = '<bar><devices><entry name=\"foo\"/></devices></bar>'
    assert response == expected


def test_prettify_addresses_arr():
    from Panorama import prettify_addresses_arr
    addresses_arr = [{'@name': 'my_name', 'fqdn': 'a.com'},
                     {'@name': 'my_name2', 'fqdn': 'b.com'},
                     {'@name': 'test', 'ip-netmask': '1.1.1.1', 'tag': None}]
    response = prettify_addresses_arr(addresses_arr)
    expected = [{'Name': 'my_name', 'FQDN': 'a.com'},
                {'Name': 'my_name2', 'FQDN': 'b.com'},
                {'Name': 'test', 'IP_Netmask': '1.1.1.1'}]
    assert response == expected


def test_prettify_address():
    from Panorama import prettify_address
    address = {'@name': 'my_name', 'ip-netmask': '1.1.1.1', 'description': 'lala'}
    response = prettify_address(address)
    expected = {'Name': 'my_name', 'IP_Netmask': '1.1.1.1', 'Description': 'lala'}
    assert response == expected


def test_prettify_address_tag_none():
    from Panorama import prettify_address
    address = {'@name': 'test', 'ip-netmask': '1.1.1.1', 'tag': None}
    response = prettify_address(address)
    expected = {'Name': 'test', 'IP_Netmask': '1.1.1.1'}
    assert response == expected


def test_prettify_address_group():
    from Panorama import prettify_address_group
    address_group_static = {'@name': 'foo', 'static': {'member': 'address object'}}
    response_static = prettify_address_group(address_group_static)
    expected_address_group_static = {'Name': 'foo', 'Type': 'static', 'Addresses': 'address object'}
    assert response_static == expected_address_group_static

    address_group_dynamic = {'@name': 'foo', 'dynamic': {'filter': '1.1.1.1 and 2.2.2.2'}}
    response_dynamic = prettify_address_group(address_group_dynamic)
    expected_address_group_dynamic = {'Name': 'foo', 'Type': 'dynamic', 'Match': '1.1.1.1 and 2.2.2.2'}
    assert response_dynamic == expected_address_group_dynamic

    address_group_dynamic_tag_none = {'@name': 'foo', 'dynamic': {'filter': '1.1.1.1 or 2.2.2.2'}, 'tag': None}
    response_dynamic_tag_none = prettify_address_group(address_group_dynamic_tag_none)
    expected_address_group_dynamic_tag_none = {'Name': 'foo', 'Type': 'dynamic', 'Match': '1.1.1.1 or 2.2.2.2'}
    assert response_dynamic_tag_none == expected_address_group_dynamic_tag_none


def test_prettify_service():
    from Panorama import prettify_service
    service = {'@name': 'service_name', 'description': 'foo', 'protocol': {'tcp': {'port': '443'}}}
    response = prettify_service(service)
    expected = {'Name': 'service_name', 'Description': 'foo', 'Protocol': 'tcp', 'DestinationPort': '443'}
    assert response == expected


def test_prettify_service_tag_none():
    from Panorama import prettify_service
    service = {'@name': 'service_name', 'description': 'foo', 'protocol': {'tcp': {'port': '443'}}, 'tag': None}
    response = prettify_service(service)
    expected = {'Name': 'service_name', 'Description': 'foo', 'Protocol': 'tcp', 'DestinationPort': '443'}
    assert response == expected


def test_prettify_service_group():
    from Panorama import prettify_service_group
    service_group = {'@name': 'sg', 'members': {'member': ['service1', 'service2']}}
    response = prettify_service_group(service_group)
    expected = {'Name': 'sg', 'Services': ['service1', 'service2']}
    assert response == expected


def test_prettify_service_group_tag_none():
    from Panorama import prettify_service_group
    service_group = {'@name': 'sg_group', 'members': {'member': ['service1', 'service2']}, 'tag': None}
    response = prettify_service_group(service_group)
    expected = {'Name': 'sg_group', 'Services': ['service1', 'service2']}
    assert response == expected


def test_prettify_custom_url_category():
    from Panorama import prettify_custom_url_category
    custom_url_category = {'@name': 'foo', 'list': {'member': ['a', 'b', 'c']}}
    response = prettify_custom_url_category(custom_url_category)
    expected = {'Name': 'foo', 'Sites': ['a', 'b', 'c']}
    assert response == expected


def test_panorama_create_custom_url_category_8_x(mocker):
    """
    Given:
     - an only > 9.x valid argument for custom url category creation

    When:
     - running the panorama_create_custom_url_category function
     - mocking the pan-os version to be 8.x

    Then:
     - a proper error is raised
    """
    from Panorama import panorama_create_custom_url_category
    mocker.patch('Panorama.get_pan_os_major_version', return_value=8)
    custom_url_category_name = 'name'
    description = 'test_desc'
    type_ = 'URL List'

    with pytest.raises(DemistoException,
                       match='The type and categories arguments are only relevant for PAN-OS 9.x versions.'):
        panorama_create_custom_url_category(custom_url_category_name, type_=type_, description=description)


def test_panorama_create_custom_url_category_9_x(mocker):
    """
    Given:
     - a non valid argument for custom url category creation

    When:
     - running the panorama_create_custom_url_category function
     - mocking the pan-os version to be 9.x

    Then:
     - a proper error is raised
    """
    from Panorama import panorama_create_custom_url_category
    mocker.patch('Panorama.get_pan_os_major_version', return_value=9)
    custom_url_category_name = 'name'
    type_ = 'URL List'
    categories = 'phishing'
    sites = 'a.com'
    description = 'test_desc'

    with pytest.raises(DemistoException,
                       match='The type argument is mandatory for PAN-OS 9.x versions.'):
        panorama_create_custom_url_category(custom_url_category_name, sites=sites, description=description)

    with pytest.raises(DemistoException,
                       match='Exactly one of the sites and categories arguments should be defined.'):
        panorama_create_custom_url_category(custom_url_category_name, type_=type_, sites=sites, categories=categories)

    with pytest.raises(DemistoException,
                       match='URL List type is only for sites, Category Match is only for categories.'):
        panorama_create_custom_url_category(custom_url_category_name, type_=type_, categories=categories)


def test_create_url_filter_params_8_x(mocker):
    """
    Given:
     - a valid argument for url filter creation

    When:
     - running the create_url_filter_params utility function
     - mocking the pan-os version to be 8.x

    Then:
     - a proper xml element is generated
    """
    from Panorama import create_url_filter_params
    mocker.patch('Panorama.get_pan_os_major_version', return_value=8)
    url_filter_name = 'name'
    action = 'alert'
    url_category_list = 'adult'
    description = 'test_desc'

    url_filter_params = create_url_filter_params(url_filter_name, action, url_category_list=url_category_list,
                                                 description=description)
    assert url_filter_params['element'].find('<action>block</action>') != -1  # if not -1, then it is found


def test_create_url_filter_params_9_x(mocker):
    """
    Given:
     - a valid argument for url filter creation

    When:
     - running the create_url_filter_params utility function
     - mocking the pan-os version to be 9.x

    Then:
     - a proper xml element is generated
    """
    from Panorama import create_url_filter_params
    mocker.patch('Panorama.get_pan_os_major_version', return_value=9)
    url_filter_name = 'name'
    action = 'alert'
    url_category_list = 'adult'
    description = 'test_desc'

    url_filter_params = create_url_filter_params(url_filter_name, action, url_category_list=url_category_list,
                                                 description=description)
    assert url_filter_params['element'].find('<action>block</action>') == -1  # if  -1, then it is not found


def test_edit_url_filter_non_valid_args_8_x(mocker):
    """
    Given:
     - a non valid argument for edit url filter

    When:
     - running the edit_url_filter function
     - mocking the pan-os version to be 8.x

    Then:
     - a proper error is raised
    """
    from Panorama import panorama_edit_url_filter
    url_filter_object = {
        "@name": "fw_test_pb_dont_delete",
        "action": "block",
        "allow": {
            "member": [
                "Demisto- block sites",
                "test3"
            ]
        },
        "allow-list": {
            "member": "www.thepill2.com"
        },
        "block": {
            "member": [
                "abortion",
                "abused-drugs"
            ]
        },
        "block-list": {
            "member": "www.thepill.com"
        },
        "credential-enforcement": {
            "allow": {
                "member": [
                    "Demisto- block sites",
                    "test3"
                ]
            },
            "block": {
                "member": [
                    "abortion",
                    "abused-drugs"
                ]
            },
            "log-severity": "medium",
        },
        "description": "gogo"
    }
    mocker.patch('Panorama.get_pan_os_major_version', return_value=8)
    mocker.patch('Panorama.panorama_get_url_filter', return_value=url_filter_object)
    url_filter_name = 'fw_test_pb_dont_delete'
    element_to_change = 'allow_categories'
    element_value = 'gambling'
    add_remove_element = 'remove'

    err_msg = 'Only the override_allow_list, override_block_list, description properties can be' \
              ' changed in PAN-OS 8.x or earlier versions.'
    with pytest.raises(DemistoException, match=err_msg):
        panorama_edit_url_filter(url_filter_name, element_to_change, element_value, add_remove_element)


def test_edit_url_filter_non_valid_args_9_x(mocker):
    """
    Given:
     - a non valid argument for edit url filter

    When:
     - running the edit_url_filter function
     - mocking the pan-os version to be 9.x

    Then:
     - a proper error is raised
    """
    from Panorama import panorama_edit_url_filter
    url_filter_object = {
        "@name": "fw_test_pb_dont_delete",
        "allow": {
            "member": "Test_pb_custom_url_DONT_DELETE"
        },
        "credential-enforcement": {
            "block": {
                "member": [
                    "gambling",
                    "abortion"
                ]
            },
            "log-severity": "medium",
        },
        "description": "wowo"
    }
    mocker.patch('Panorama.get_pan_os_major_version', return_value=9)
    mocker.patch('Panorama.panorama_get_url_filter', return_value=url_filter_object)
    url_filter_name = 'fw_test_pb_dont_delete'
    element_to_change = 'override_block_list'
    element_value = 'gambling'
    add_remove_element = 'remove'

    err_msg = 'Only the allow_categories, block_categories, description properties can be changed in PAN-OS 9.x or' \
              ' later versions.'
    with pytest.raises(DemistoException, match=err_msg):
        panorama_edit_url_filter(url_filter_name, element_to_change, element_value, add_remove_element)


def http_mock(url: str, method: str, body: dict = {}):
    return body


@pytest.mark.parametrize('category_name, items', [('category_name', ['www.good.com'],)])
def test_remove_from_custom_url_category(category_name, items, mocker):
    """
    Given:
     - a valid argument for edit custom url group

    When:
     - running the custom_url_category_remove_items function

    Then:
     - checks an assertion
    """
    import Panorama
    from Panorama import panorama_custom_url_category_remove_items

    return_results_mock = mocker.patch.object(Panorama, 'return_results')

    mocker.patch('Panorama.panorama_get_custom_url_category', return_value={'description': 'description',
                                                                            'list': {'member': "www.test.com"}
                                                                            })
    mocker.patch('Panorama.get_pan_os_major_version', return_value=9)
    mocker.patch('Panorama.http_request', side_effect=http_mock)

    panorama_custom_url_category_remove_items(category_name, items, "URL List")
    demisto_result_got = return_results_mock.call_args.args[0]['Contents']
    assert "www.test.com" in demisto_result_got['element']


def test_prettify_edl():
    from Panorama import prettify_edl
    edl = {'@name': 'edl_name', 'type': {'my_type': {'url': 'abc.com', 'description': 'my_desc'}}}
    response = prettify_edl(edl)
    expected = {'Name': 'edl_name', 'Type': 'my_type', 'URL': 'abc.com', 'Description': 'my_desc'}
    assert response == expected


def test_build_traffic_logs_query():
    """
    Given:
     - a valid arguments for traffic logs query generation

    When:
     - running the build_traffic_logs_query utility function

    Then:
     - a proper query is generated
        (addr.src in 192.168.1.222) and (app eq netbios-dg) and (action eq allow) and (port.dst eq 138)
    """
    from Panorama import build_traffic_logs_query
    source = '192.168.1.222'
    application = 'netbios-dg'
    action = 'allow'
    to_port = '138'
    response = build_traffic_logs_query(source, None, None, application, to_port, action)
    expected = '(addr.src in 192.168.1.222) and (app eq netbios-dg) and (port.dst eq 138) and (action eq allow)'
    assert response == expected


def test_prettify_traffic_logs():
    from Panorama import prettify_traffic_logs
    traffic_logs = [{'action': 'my_action1', 'category': 'my_category1', 'rule': 'my_rule1'},
                    {'action': 'my_action2', 'category': 'my_category2', 'rule': 'my_rule2'}]
    response = prettify_traffic_logs(traffic_logs)
    expected = [{'Action': 'my_action1', 'Category': 'my_category1', 'Rule': 'my_rule1'},
                {'Action': 'my_action2', 'Category': 'my_category2', 'Rule': 'my_rule2'}]
    assert response == expected


def test_build_logs_query():
    """
    Given:
     - a valid arguments for logs query generation

    When:
     - running the build_logs_query utility function

    Then:
     - a proper query is generated
        ((url contains 'demisto.com') or (url contains 'paloaltonetworks.com'))
    """
    from Panorama import build_logs_query

    urls_as_string = "demisto.com, paloaltonetworks.com"
    response = build_logs_query(None, None, None, None, None, None, None, None, None, urls_as_string, None)
    expected = "((url contains 'demisto.com') or (url contains 'paloaltonetworks.com'))"
    assert response == expected


def test_prettify_logs():
    from Panorama import prettify_logs
    traffic_logs = [{'action': 'my_action1', 'category': 'my_category1', 'rule': 'my_rule1', 'natdport': '100',
                     'bytes': '12'},
                    {'action': 'my_action2', 'category': 'my_category2', 'rule': 'my_rule2', 'natdport': '101',
                     'bytes_sent': '11'}]
    response = prettify_logs(traffic_logs)
    expected = [{'Action': 'my_action1', 'CategoryOrVerdict': 'my_category1', 'Rule': 'my_rule1',
                 'NATDestinationPort': '100', 'Bytes': '12'},
                {'Action': 'my_action2', 'CategoryOrVerdict': 'my_category2', 'Rule': 'my_rule2',
                 'NATDestinationPort': '101', 'BytesSent': '11'}]
    assert response == expected


prepare_security_rule_inputs = [
    ('top', 'test_rule_name'),
    ('bottom', 'test_rule_name'),
]


@pytest.mark.parametrize('where, dst', prepare_security_rule_inputs)
def test_prepare_security_rule_params(where, dst):
    """
    Given:
     - a non valid arguments for the prepare_security_rule_params function

    When:
     - running the prepare_security_rule_params utility function

    Then:
     - a proper exception is raised
    """
    from Panorama import prepare_security_rule_params
    err_msg = 'Please provide a dst rule only when the where argument is before or after.'
    with pytest.raises(DemistoException, match=err_msg):
        prepare_security_rule_params(api_action='set', action='drop', destination=['any'], source=['any'],
                                     rulename='test', where=where, dst=dst)


def test_build_policy_match_query():
    """
    Given:
     - a valid arguments for policy match query generation

    When:
     - running the build_policy_match_query utility function

    Then:
     - a proper xml is generated
    """
    from Panorama import build_policy_match_query
    source = '1.1.1.1'
    destination = '6.7.8.9'
    protocol = '1'
    application = 'gmail-base'
    response = build_policy_match_query(application, None, destination, None, None, None, protocol, source)
    expected = '<test><security-policy-match><source>1.1.1.1</source><destination>6.7.8.9</destination>' \
               '<protocol>1</protocol><application>gmail-base</application></security-policy-match></test>'
    assert response == expected


def test_panorama_register_ip_tag_command_wrongful_args(mocker):
    """
    Given:
     - a non valid arguments for the panorama_register_ip_tag_command function

    When:
     - running the panorama_register_ip_tag_command function

    Then:
     - a proper exception is raised
    """
    from Panorama import panorama_register_ip_tag_command
    args = {'IPs': '1.1.1.1', 'tag': 'test_tag', 'persistent': 'true', 'timeout': '5'}

    mocker.patch('Panorama.get_pan_os_major_version', return_value=9)
    with pytest.raises(DemistoException,
                       match='When the persistent argument is true, you can not use the timeout argument.'):
        panorama_register_ip_tag_command(args)

    args['persistent'] = 'false'
    mocker.patch('Panorama.get_pan_os_major_version', return_value=8)
    with pytest.raises(DemistoException,
                       match='The timeout argument is only applicable on 9.x PAN-OS versions or higher.'):
        panorama_register_ip_tag_command(args)


def test_prettify_matching_rule():
    from Panorama import prettify_matching_rule
    matching_rule = {'action': 'my_action1', '@name': 'very_important_rule', 'source': '6.7.8.9', 'destination': 'any'}
    response = prettify_matching_rule(matching_rule)
    expected = {'Action': 'my_action1', 'Name': 'very_important_rule', 'Source': '6.7.8.9', 'Destination': 'any'}
    assert response == expected


def test_prettify_static_route():
    from Panorama import prettify_static_route
    static_route = {'@name': 'name1', 'destination': '1.2.3.4', 'metric': '10', 'nexthop': {'fqdn': 'demisto.com'}}
    virtual_router = 'my_virtual_router'
    response = prettify_static_route(static_route, virtual_router)
    expected = {'Name': 'name1', 'Destination': '1.2.3.4', 'Metric': 10,
                'NextHop': 'demisto.com', 'VirtualRouter': 'my_virtual_router'}
    assert response == expected


def test_validate_search_time():
    from Panorama import validate_search_time
    assert validate_search_time('2019/12/26')
    assert validate_search_time('2019/12/26 00:00:00')
    with pytest.raises(Exception):
        assert validate_search_time('219/12/26 00:00:00')
        assert validate_search_time('219/10/35')


def test_show_user_id_interface_config_command():
    """
    Given:
     - missing template and template_stack arguments for the show_user_id_interface_config_command command

    When:
     - running the show_user_id_interface_config_request function

    Then:
     - a proper exception is raised
    """
    from Panorama import show_user_id_interface_config_command
    args = {}
    str_match = 'In order to show the User Interface configuration in your Panorama, ' \
                'supply either the template or the template_stack arguments.'
    with pytest.raises(DemistoException, match=str_match):
        show_user_id_interface_config_command(args)


def test_prettify_user_interface_config():
    from Panorama import prettify_user_interface_config
    raw_response = [{'@name': 'internal', 'network': {'layer3': {'member': 'ethernet1/2'},
                                                      'log-setting': 'ToLoggingService'},
                     'enable-user-identification': 'yes'},
                    {'@name': 'External', 'network': {'tap': {'member': 'ethernet1/1'},
                                                      'log-setting': 'ToLoggingService'}}]
    response = prettify_user_interface_config(raw_response)
    expected = [{'Name': 'ethernet1/2', 'Zone': 'internal', 'EnableUserIdentification': 'yes'},
                {'Name': 'ethernet1/1', 'Zone': 'External', 'EnableUserIdentification': 'no'}]
    assert response == expected


def test_list_configured_user_id_agents_command(mocker):
    """
    Given:
     - missing template and template_stack arguments for the list_configured_user_id_agents_command command

    When:
     - running the list_configured_user_id_agents_request function

    Then:
     - a proper exception is raised
    """
    from Panorama import list_configured_user_id_agents_command
    mocker.patch('Panorama.get_pan_os_major_version', return_value=9)
    args = {}
    str_match = 'In order to show the the User ID Agents in your Panorama, ' \
                'supply either the template or the template_stack arguments.'
    with pytest.raises(DemistoException, match=str_match):
        list_configured_user_id_agents_command(args)


def test_prettify_configured_user_id_agents__multi_result():
    from Panorama import prettify_configured_user_id_agents
    raw_response = [{'@name': 'testing2', 'serial-number': 'panorama2'},
                    {'@name': 'fullinfo', 'host-port': {'port': '67', 'ntlm-auth': 'yes',
                                                        'ldap-proxy': 'yes', 'collectorname': 'demisto',
                                                        'secret': 'secret', 'host': 'what'}, 'ip-user-mappings': 'yes'}]
    response = prettify_configured_user_id_agents(raw_response)
    expected = [{'Name': 'testing2', 'Host': None, 'Port': None, 'NtlmAuth': 'no', 'LdapProxy': 'no',
                 'CollectorName': None, 'Secret': None, 'EnableHipCollection': 'no', 'SerialNumber': 'panorama2',
                 'IpUserMapping': 'no', 'Disabled': 'no'},
                {'Name': 'fullinfo', 'Host': 'what', 'Port': '67', 'NtlmAuth': 'yes', 'LdapProxy': 'yes',
                 'CollectorName': 'demisto', 'Secret': 'secret', 'EnableHipCollection': 'no', 'SerialNumber': None,
                 'IpUserMapping': 'yes', 'Disabled': 'no'}]
    assert response == expected


def test_prettify_configured_user_id_agents__single_result():
    from Panorama import prettify_configured_user_id_agents
    raw_response = {'@name': 'fullinfo', 'host-port': {'port': '67', 'ntlm-auth': 'yes',
                                                       'ldap-proxy': 'yes', 'collectorname': 'demisto',
                                                       'secret': 'secret', 'host': 'what'}, 'ip-user-mappings': 'yes'}
    response = prettify_configured_user_id_agents(raw_response)
    expected = {'Name': 'fullinfo', 'Host': 'what', 'Port': '67', 'NtlmAuth': 'yes', 'LdapProxy': 'yes',
                'CollectorName': 'demisto', 'Secret': 'secret', 'EnableHipCollection': 'no', 'SerialNumber': None,
                'IpUserMapping': 'yes', 'Disabled': 'no'}
    assert response == expected


def test_prettify_rule():
    from Panorama import prettify_rule
    with open("test_data/rule.json") as f:
        rule = json.load(f)

    with open("test_data/prettify_rule.json") as f:
        expected_prettify_rule = json.load(f)

    prettify_rule = prettify_rule(rule)

    assert prettify_rule == expected_prettify_rule


class TestPcap:

    @staticmethod
    def test_list_pcaps_flow_with_no_existing_pcaps(mocker):
        """
        Given -
            a response which indicates there are no pcap files on the firewall.

        When -
            listing all the available pcap files.

        Then -
            make sure that a message which indicates there are no Pcaps is printed out.
        """
        from Panorama import panorama_list_pcaps_command
        no_pcaps_response = MockedResponse(
            text='<?xml version="1.0"?>\n<response status="success">\n  '
                 '<result>\n    <dir-listing/>\n  </result>\n</response>\n',
            status_code=200,
        )

        mocker.patch('Panorama.http_request', return_value=no_pcaps_response)
        results_mocker = mocker.patch.object(demisto, "results")
        panorama_list_pcaps_command({'pcapType': 'filter-pcap'})
        assert results_mocker.called
        assert results_mocker.call_args.args[0] == 'PAN-OS has no Pcaps of type: filter-pcap.'

    @staticmethod
    @pytest.mark.parametrize(
        'api_response, expected_context, expected_markdown_table', [
            (
                '<?xml version="1.0"?>\n<response status="success">\n  <result>\n    <dir-listing>\n      '
                '<file>/pcap</file>\n      <file>/pcap_test</file>\n    </dir-listing>\n  </result>\n</response>\n',
                ['pcap', 'pcap_test'],
                '### List of Pcaps:\n|Pcap name|\n|---|\n| pcap |\n| pcap_test |\n'
            ),
            (
                '<?xml version="1.0"?>\n<response status="success">\n  <result>\n    <dir-listing>\n      '
                '<file>/pcap_test</file>\n    </dir-listing>\n  </result>\n</response>\n',
                ['pcap_test'],
                '### List of Pcaps:\n|Pcap name|\n|---|\n| pcap_test |\n'
            )
        ]
    )
    def test_list_pcaps_flow(mocker, api_response, expected_context, expected_markdown_table):
        """
        Given
            - a response which indicates there are two pcaps in the firewall.
            - a response which indicates there is only one pcap in the firewall.

        When -
            listing all the available pcap files.

        Then -
            make sure the response is parsed correctly.
        """
        from Panorama import panorama_list_pcaps_command
        pcaps_response = MockedResponse(text=api_response, status_code=200)
        mocker.patch('Panorama.http_request', return_value=pcaps_response)
        results_mocker = mocker.patch.object(demisto, "results")
        panorama_list_pcaps_command({'pcapType': 'filter-pcap'})
        called_args = results_mocker.call_args[0][0]
        assert list(*called_args['EntryContext'].values()) == expected_context
        assert called_args['HumanReadable'] == expected_markdown_table

    @staticmethod
    def test_get_specific_pcap_flow_which_does_not_exist(mocker):
        """
        Given -
           a response which indicates there are no pcap files on the firewall.

        When -
           trying to download a pcap file.

        Then -
           make sure that the error message from the api is actually returned.
        """
        from Panorama import panorama_get_pcap_command
        no_pcaps_response = MockedResponse(
            text='<?xml version="1.0"?>\n<response status="error">\n  <msg>\n    '
                 '<line>test.pcap not present</line>\n  </msg>\n</response>\n',
            status_code=200,
            headers={'Content-Type': 'application/xml'}
        )
        mocker.patch('Panorama.http_request', return_value=no_pcaps_response)
        with pytest.raises(Exception, match='line: test.pcap not present'):
            panorama_get_pcap_command({'pcapType': 'filter-pcap', 'from': 'test'})

    @staticmethod
    def test_get_filter_pcap_without_from_argument(mocker):
        """
        Given -
           a filter-pcap type without 'from' argument

        When -
           trying to download a filter pcap file.

        Then -
           make sure that the error message which states that the 'from' argument should be returned is presented.
        """
        from Panorama import panorama_get_pcap_command
        no_pcaps_response = MockedResponse(
            text='<?xml version="1.0"?>\n<response status="error">\n  <msg>\n    '
                 '<line>test.pcap not present</line>\n  </msg>\n</response>\n',
            status_code=200,
            headers={'Content-Type': 'application/xml'}
        )
        mocker.patch('Panorama.http_request', return_value=no_pcaps_response)
        with pytest.raises(Exception, match='cannot download filter-pcap without the from argument'):
            panorama_get_pcap_command({'pcapType': 'filter-pcap'})


class TestPanoramaListApplicationsCommand:

    @staticmethod
    @pytest.mark.parametrize('panorama_version', [8, 9])
    def test_panorama_list_applications_command(mocker, panorama_version):
        """
        Given
           - http response of the list of applications.
           - panorama version 8 & 9.

        When
           - getting a list of all the applications in panorama 8/9.

        Then
           - a valid context output is returned.
        """
        from Panorama import panorama_list_applications_command

        mocker.patch(
            'Panorama.http_request', return_value=load_json('test_data/list_applications_response.json')
        )
        mocker.patch('Panorama.get_pan_os_major_version', return_value=panorama_version)

        res = mocker.patch('demistomock.results')
        panorama_list_applications_command(predefined='false')

        assert res.call_args.args[0]['Contents'] == {
            '@name': 'test-playbook-app', '@loc': 'Lab-Devices', 'subcategory': 'infrastructure',
            'category': 'networking',
            'technology': 'client-server', 'description': 'test-playbook-application-do-not-delete', 'risk': '1'
        }

    @staticmethod
    @pytest.mark.parametrize('panorama_version', [8, 9])
    def test_panorama_list_applications_command_main_flow(mocker, panorama_version):
        """
        Given
         - integrations parameters.
         - pan-os-list-applications command arguments including device_group

        When -
            running the pan-os-list-applications command through the main flow

        Then
         - make sure the context output is returned as expected.
         - make sure the device group gets overriden by the command arguments.
        """
        from Panorama import main

        mocker.patch.object(demisto, 'params', return_value=integration_panorama_params)
        mocker.patch.object(demisto, 'args', return_value={'predefined': 'false', 'device-group': 'new-device-group'})
        mocker.patch.object(demisto, 'command', return_value='pan-os-list-applications')

        request_mock = mocker.patch(
            'Panorama.http_request', return_value=load_json('test_data/list_applications_response.json')
        )
        mocker.patch('Panorama.get_pan_os_major_version', return_value=panorama_version)
        res = mocker.patch('demistomock.results')
        main()

        assert res.call_args.args[0]['Contents'] == {
            '@name': 'test-playbook-app', '@loc': 'Lab-Devices', 'subcategory': 'infrastructure',
            'category': 'networking',
            'technology': 'client-server', 'description': 'test-playbook-application-do-not-delete', 'risk': '1'
        }
        # make sure that device group is getting overriden by the device-group from command arguments.
        assert request_mock.call_args.kwargs['body'] == {
            'type': 'config', 'action': 'get',
            'key': 'thisisabogusAPIKEY!',
            'xpath': "/config/devices/entry/device-group/entry[@name='new-device-group']/application/entry"
        }


def test_get_security_profiles_command_main_flow(mocker):
    """
    Given
     - integrations parameters.
     - pan-os-get-security-profiles command arguments including device_group

    When -
        running the pan-os-get-security-profiles command through the main flow

    Then
     - make sure the context output is returned as expected.
     - make sure the device group gets overriden by the command arguments.
    """
    from Panorama import main

    mocker.patch.object(demisto, 'params', return_value=integration_panorama_params)
    mocker.patch.object(demisto, 'args', return_value={'device-group': 'new-device-group'})
    mocker.patch.object(demisto, 'command', return_value='pan-os-get-security-profiles')
    expected_security_profile_response = load_json('test_data/get_security_profiles_response.json')
    request_mock = mocker.patch(
        'Panorama.http_request', return_value=expected_security_profile_response
    )
    res = mocker.patch('demistomock.results')
    main()

    assert res.call_args.args[0]['Contents'] == expected_security_profile_response

    # make sure that device group is getting overriden by the device-group from command arguments.
    assert request_mock.call_args.kwargs['params'] == {
        'action': 'get', 'type': 'config',
        'xpath': "/config/devices/entry[@name='localhost.localdomain']"
                 "/device-group/entry[@name='new-device-group']/profiles",
        'key': 'thisisabogusAPIKEY!'
    }


def test_apply_security_profiles_command_main_flow(mocker):
    """
    Given
     - integrations parameters.
     - pan-os-apply-security-profile command arguments including device_group

    When -
        running the pan-os-apply-security-profile command through the main flow

    Then
     - make sure the context output is returned as expected.
     - make sure the device group gets overriden by the command arguments.
    """
    from Panorama import main

    mocker.patch.object(demisto, 'params', return_value=integration_panorama_params)
    mocker.patch.object(
        demisto,
        'args',
        return_value={
            'device-group': 'new-device-group',
            'profile_type': 'data-filtering',
            'profile_name': 'test-profile',
            'rule_name': 'rule-test'
        }
    )
    mocker.patch.object(demisto, 'command', return_value='pan-os-apply-security-profile')
    request_mock = mocker.patch('Panorama.http_request')

    res = mocker.patch('demistomock.results')
    main()

    # make sure that device group is getting overriden by the device-group from command arguments.
    assert request_mock.call_args.kwargs['params'] == {
        'action': 'set', 'type': 'config',
        'xpath': "/config/devices/entry[@name='localhost.localdomain']/device-group/entry[@name='new-device-group']"
                 "/rule-test/security/rules/entry[@name='rule-test']/profile-setting/profiles/data-filtering",
        'key': 'thisisabogusAPIKEY!', 'element': '<member>test-profile</member>'}
    assert res.call_args.args[0] == 'The profile test-profile has been applied to the rule rule-test'


class TestPanoramaEditRuleCommand:
    EDIT_SUCCESS_RESPONSE = {'response': {'@status': 'success', '@code': '20', 'msg': 'command succeeded'}}

    @staticmethod
    @pytest.fixture()
    def reset_device_group():
        import Panorama
        Panorama.DEVICE_GROUP = ''

    @staticmethod
    def test_sanity(mocker, reset_device_group):
        import Panorama
        args = {
            'rulename': 'TestRule',
            'element_to_change': 'source',
            'element_value': '2.3.4.5,3.3.3.3',
            'behaviour': 'add',
        }
        commited_rule_item = {
            'response': {
                '@status': 'success',
                '@code': '19',
                'result': {
                    '@total-count': '1',
                    '@count': '1',
                    'source': {
                        'member': ['1.1.1.1', '3.3.3.3', '2.3.4.5'],
                    }
                }
            }
        }
        mocker.patch('Panorama.http_request', return_value=commited_rule_item)
        Panorama.panorama_edit_rule_command(args)

    @staticmethod
    def test_add_to_element_on_uncommited_rule(mocker, reset_device_group):
        import Panorama
        args = {
            'rulename': 'TestRule',
            'element_to_change': 'source',
            'element_value': '2.3.4.5',
            'behaviour': 'add',
        }
        uncommited_rule_item = {
            'response': {
                '@status': 'success',
                '@code': '19',
                'result': {
                    '@total-count': '1',
                    '@count': '1',
                    'source': {
                        '@admin': 'admin',
                        '@dirtyId': '1616',
                        '@time': '2021/11/27 10:55:18',
                        'member': {
                            '@admin': 'admin',
                            '@dirtyId': '1616',
                            '@time': '2021/11/27 10:55:18',
                            '#text': '3.3.3.3',
                        }
                    }
                }
            }
        }
        mocker.patch('Panorama.http_request', return_value=uncommited_rule_item)

        with pytest.raises(DemistoException):
            Panorama.panorama_edit_rule_command(args)

    @staticmethod
    def test_edit_rule_to_disabled_flow(mocker, reset_device_group):
        """
        Given -
            arguments to change a pre-rule to 'disabled'

        When -
            running panorama_edit_rule_command function.

        Then -
            make sure the entire command flow succeeds.
        """
        from Panorama import panorama_edit_rule_command
        args = {
            "rulename": "test",
            "element_to_change": "disabled",
            "element_value": "yes",
            "behaviour": "replace",
            "pre_post": "pre-rulebase"
        }
        mocker.patch("Panorama.http_request", return_value=TestPanoramaEditRuleCommand.EDIT_SUCCESS_RESPONSE)
        results_mocker = mocker.patch.object(demisto, "results")
        panorama_edit_rule_command(args)
        assert results_mocker.called

    @staticmethod
    def test_edit_rule_to_disabled_with_no_element_value(mocker):
        """
        Given -
            arguments to change a pre-rule to 'disabled' when the element value should be set to 'no'

        When -
            running panorama_edit_rule_command function.

        Then -
            make sure that the `params['element']` contains the 'no' element value.
        """
        from Panorama import panorama_edit_rule_command
        args = {
            "rulename": "test",
            "element_to_change": "disabled",
            "element_value": "no",
            "behaviour": "replace",
            "pre_post": "pre-rulebase"
        }
        http_req_mocker = mocker.patch(
            "Panorama.http_request", return_value=TestPanoramaEditRuleCommand.EDIT_SUCCESS_RESPONSE
        )
        panorama_edit_rule_command(args)
        assert http_req_mocker.call_args.kwargs.get('body').get('element') == '<disabled>no</disabled>'

    @staticmethod
    def test_edit_rule_main_flow(mocker):
        """
        Given
         - integrations parameters.
         - pan-os-edit-rule command arguments including device_group.

        When -
            running the pan-os-edit-rule command through the main flow

        Then
         - make sure the context output is returned as expected.
         - make sure the device group gets overriden by the command arguments.
        """
        from Panorama import main

        mocker.patch.object(demisto, 'params', return_value=integration_panorama_params)
        mocker.patch.object(
            demisto,
            'args',
            return_value={
                "rulename": "test",
                "element_to_change": "disabled",
                "element_value": "no",
                "behaviour": "replace",
                "pre_post": "pre-rulebase",
                "device-group": "new device group"
            }
        )
        mocker.patch.object(demisto, 'command', return_value='pan-os-edit-rule')
        request_mock = mocker.patch(
            'Panorama.http_request', return_value=TestPanoramaEditRuleCommand.EDIT_SUCCESS_RESPONSE
        )

        res = mocker.patch('demistomock.results')
        main()

        # make sure that device group is getting overriden by the device-group from command arguments.
        assert request_mock.call_args.kwargs['body'] == {
            'type': 'config', 'action': 'edit', 'key': 'thisisabogusAPIKEY!',
            'element': '<disabled>no</disabled>',
            'xpath': "/config/devices/entry/device-group/entry[@name='new device group']/pre-rulebase"
                     "/security/rules/entry[@name='test']/disabled"
        }
        assert res.call_args.args[0]['Contents'] == {
            'response': {'@status': 'success', '@code': '20', 'msg': 'command succeeded'}
        }


def test_panorama_edit_address_group_command_main_flow(mocker):
    """
    Given
     - integrations parameters.
     - pan-os-edit-address-group command arguments including device_group

    When -
        running the pan-os-edit-address-group command through the main flow

    Then
     - make sure the context output is returned as expected.
     - make sure the device group gets overriden by the command arguments.
    """
    from Panorama import main

    mocker.patch.object(demisto, 'params', return_value=integration_panorama_params)
    mocker.patch.object(
        demisto,
        'args',
        return_value={'name': 'test', 'description': 'test', 'match': '1.1.1.1', 'device-group': 'new device group'}
    )
    mocker.patch.object(demisto, 'command', return_value='pan-os-edit-address-group')
    request_mock = mocker.patch(
        'Panorama.http_request',
        return_value={'response': {'@status': 'success', '@code': '20', 'msg': 'command succeeded'}}
    )

    res = mocker.patch('demistomock.results')
    main()

    # make sure that device group is getting overriden by the device-group from command arguments.
    assert request_mock.call_args.kwargs['body'] == {
        'action': 'edit', 'type': 'config', 'key': 'thisisabogusAPIKEY!',
        'xpath': "/config/devices/entry/device-group/entry[@name='new device group']"
                 "/address-group/entry[@name='test']/description", 'element': '<description>test</description>'
    }
    assert res.call_args.args[0]['Contents'] == {
        'response': {'@status': 'success', '@code': '20', 'msg': 'command succeeded'}
    }
    assert res.call_args.args[0]['HumanReadable'] == 'Address Group test was edited successfully.'


@pytest.mark.parametrize(
    'action, existing_url_categories_mock, category', [
        (
            'add',
            {'list': {'member': []}},
            'category1'
        ),
        (
            'remove',
            {'list': {'member': ['category2']}},
            'category2'
        )
    ]
)
def test_panorama_edit_custom_url_category_command_main_flow(mocker, action, existing_url_categories_mock, category):
    """
    Given
     - integrations parameters.
     - pan-os-edit-custom-url-category command arguments including device_group

    When -
        running the pan-os-edit-custom-url-category command through the main flow

    Then
     - make sure the context output is returned as expected.
     - make sure the device group gets overriden by the command arguments.
    """
    from Panorama import main

    mocker.patch.object(demisto, 'params', return_value=integration_panorama_params)
    mocker.patch.object(
        demisto,
        'args',
        return_value={'name': 'test', 'action': action, 'categories': ['category1'], 'device-group': 'new device group'}
    )
    mocker.patch.object(demisto, 'command', return_value='pan-os-edit-custom-url-category')
    request_mock = mocker.patch(
        'Panorama.http_request',
        return_value={'response': {'@status': 'success', '@code': '20', 'msg': 'command succeeded'}}
    )
    mocker.patch('Panorama.panorama_get_custom_url_category', return_value=existing_url_categories_mock)
    mocker.patch('Panorama.get_pan_os_major_version', return_value=9)

    res = mocker.patch('demistomock.results')
    main()

    expected_body_request = {
        'action': 'edit', 'type': 'config',
        'xpath': "/config/devices/entry/device-group/entry[@name='new device group']/profiles/custom-url-category"
                 "/entry[@name='test']",
        'element': f"<entry name='test'><list><member>{category}<"
                   f"/member></list><type>Category Match</type></entry>",
        'key': 'thisisabogusAPIKEY!'
    }

    # make sure that device group is getting overriden by the device-group from command arguments.
    assert request_mock.call_args.kwargs['body'] == expected_body_request
    assert res.call_args.args[0]['Contents'] == {
        'response': {'@status': 'success', '@code': '20', 'msg': 'command succeeded'}
    }


def test_panorama_edit_edl_command_main_flow(mocker):
    """
    Given
     - integrations parameters.
     - pan-os-edit-edl command arguments including device_group

    When -
        running the pan-os-edit-edl command through the main flow

    Then
     - make sure the context output is returned as expected.
     - make sure the device group gets overriden by the command arguments.
    """
    from Panorama import main

    mocker.patch.object(demisto, 'params', return_value=integration_panorama_params)
    mocker.patch.object(
        demisto,
        'args',
        return_value={
            'name': 'test', 'element_to_change': 'description',
            'element_value': 'edl1', 'device-group': 'new device group'
        }
    )
    mocker.patch.object(demisto, 'command', return_value='pan-os-edit-edl')
    mocker.patch('Panorama.panorama_get_edl', return_value={'type': {'test': 'test'}})
    request_mock = mocker.patch(
        'Panorama.http_request',
        return_value={'response': {'@status': 'success', '@code': '20', 'msg': 'command succeeded'}}
    )

    res = mocker.patch('demistomock.results')
    main()

    # make sure that device group is getting overriden by the device-group from command arguments.
    assert request_mock.call_args.kwargs['body'] == {
        'action': 'edit',
        'type': 'config',
        'key': 'thisisabogusAPIKEY!',
        'xpath': "/config/devices/entry/device-group/entry[@name='new device group']/external-list/ent"
                 "ry[@name='test']/type/test/description",
        'element': '<description>edl1</description>'
    }
    assert res.call_args.args[0]['Contents'] == {
        'response': {'@status': 'success', '@code': '20', 'msg': 'command succeeded'}
    }


def test_panorama_edit_service_group_command_main_flow(mocker):
    """
    Given
     - integrations parameters.
     - pan-os-edit-service-group command arguments including device_group

    When -
        running the pan-os-edit-service-group command through the main flow

    Then
     - make sure the context output is returned as expected.
     - make sure the device group gets overriden by the command arguments.
    """
    from Panorama import main

    mocker.patch.object(demisto, 'params', return_value=integration_panorama_params)
    mocker.patch.object(
        demisto,
        'args',
        return_value={'name': 'test', 'tag': 'tag1', 'device-group': 'new device group'}
    )
    mocker.patch.object(demisto, 'command', return_value='pan-os-edit-service-group')
    request_mock = mocker.patch(
        'Panorama.http_request',
        return_value={'response': {'@status': 'success', '@code': '20', 'msg': 'command succeeded'}}
    )

    res = mocker.patch('demistomock.results')
    main()

    # make sure that device group is getting overriden by the device-group from command arguments.
    assert request_mock.call_args.kwargs['body'] == {
        'action': 'edit',
        'type': 'config',
        'xpath': "/config/devices/entry/device-group/entry[@name='new device group']/"
                 "service-group/entry[@name='test']/tag",
        'element': '<tag><member>tag1</member></tag>', 'key': 'thisisabogusAPIKEY!'
    }

    assert res.call_args.args[0]['Contents'] == {
        'response': {'@status': 'success', '@code': '20', 'msg': 'command succeeded'}
    }


def test_panorama_edit_url_filter_command_main_flow(mocker):
    """
    Given
     - integrations parameters.
     - pan-os-edit-url-filter command arguments including device_group

    When -
        running the pan-os-edit-url-filter command through the main flow

    Then
     - make sure the context output is returned as expected.
     - make sure the device group gets overriden by the command arguments.
    """
    from Panorama import main

    mocker.patch.object(demisto, 'params', return_value=integration_panorama_params)
    mocker.patch.object(
        demisto,
        'args',
        return_value={'name': 'test', 'element_to_change': 'description', 'device-group': 'new device group'}
    )
    mocker.patch.object(demisto, 'command', return_value='pan-os-edit-url-filter')
    request_mock = mocker.patch(
        'Panorama.http_request',
        return_value={'response': {'@status': 'success', '@code': '20', 'msg': 'command succeeded'}}
    )
    mocker.patch('Panorama.panorama_get_url_filter', return_value={})
    mocker.patch('Panorama.get_pan_os_major_version', return_value=9)

    res = mocker.patch('demistomock.results')
    main()

    # make sure that device group is getting overriden by the device-group from command arguments.
    assert request_mock.call_args.kwargs['body'] == {
        'action': 'edit',
        'type': 'config',
        'key': 'thisisabogusAPIKEY!',
        'xpath': "/config/devices/entry/device-group/entry[@name='new device group']"
                 "/profiles/url-filtering/entry[@name='test']/description",
        'element': '<description>None</description>'
    }

    assert res.call_args.args[0]['Contents'] == {
        'response': {'@status': 'success', '@code': '20', 'msg': 'command succeeded'}
    }


class MockedResponse:
    def __init__(self, text, status_code, reason='', headers=None):
        self.status_code = status_code
        self.text = text
        self.reason = reason
        self.headers = headers


class TestPanoramaCommitCommand:

    COMMIT_POLLING_ARGS = {
        'device-group': 'some_device',
        'admin_name': 'some_admin_name',
        'description': 'a simple commit',
        'polling': 'true'
    }

    EXPECTED_COMMIT_REQUEST_URL_PARAMS = {
        'action': 'partial',
        'cmd': '<commit><device-group><entry '
               'name="some_device"/></device-group><partial><admin>'
               '<member>some_admin_name</member></admin></partial></commit>',
        'key': 'APIKEY',
        'type': 'commit'
    }

    @staticmethod
    def create_mock_responses(job_commit_status_count):
        mocked_responses = [  # panorama commit api response mock
            MockedResponse(
                text='<response status="success" code="19"><result><msg>''<line>Commit job '
                     'enqueued with jobid 123</line></msg>''<job>123</job></result></response>',
                status_code=200,
            )
        ]

        mocked_responses += [  # add a mocked response indicating that the job is still in progress
            MockedResponse(
                text='<response status="success"><result><job><tenq>2022/07/16 07:50:04</tenq><tdeq>07:50:04<'
                     '/tdeq><id>123</id><user>app</user><type>Commit</type><status>ACT</status><queued>NO</queued>'
                     '<stoppable>no</stoppable><result>PEND</result><tfin>Still Active</tfin><description></'
                     'description><positionInQ>0</positionInQ><progress>69</progress><warnings></warnings>'
                     '<details></details></job></result></response>',
                status_code=200,
            ) for _ in range(job_commit_status_count)
        ]

        mocked_responses += [  # add a mocked response indicating that the job has finished.
            MockedResponse(
                text='<response status="success"><result><job><tenq>2022/07/16 07:26:05</tenq><tdeq>07:26:05</tdeq>'
                     '<id>7206</id><user>app</user><type>Commit</type><status>FIN</status><queued>NO</queued>'
                     '<stoppable>no</stoppable><result>OK</result><tfin>07:26:24</tfin><description></description>'
                     '<positionInQ>0</positionInQ><progress>100</progress><details><line>Configuration '
                     'committed successfully</line></details><warnings></warnings></job></result></response>',
                status_code=200,
            )
        ]

        return mocked_responses

    @pytest.mark.parametrize('args, expected_request_params, request_result, expected_demisto_result',
                             [pytest.param({'device-group': 'some_device', 'admin_name': 'some_admin_name',
                                            'description': 'a simple commit', 'polling': 'false'},
                                           {'action': 'partial',
                                            'cmd': '<commit><device-group><entry '
                                                   'name="some_device"/></device-group><partial><admin>'
                                                   '<member>some_admin_name</member></admin></partial></commit>',
                                            'key': 'thisisabogusAPIKEY!',
                                            'type': 'commit'},
                                           MockedResponse(text='<response status="success" code="19"><result><msg>'
                                                               '<line>Commit job enqueued with jobid 19420</line></msg>'
                                                               '<job>19420</job></result></response>', status_code=200,
                                                          reason=''),
                                           {'Description': "a simple commit", 'JobID': '19420', 'Status': 'Pending'},
                                           id='only admin changes commit'),
                              pytest.param({'device-group': 'some_device', 'force_commit': 'true', 'polling': 'false'},
                                           {'cmd': '<commit><device-group><entry name="some_device"/>'
                                                   '</device-group><force>''</force></commit>',
                                            'key': 'thisisabogusAPIKEY!',
                                            'type': 'commit'},
                                           MockedResponse(text='<response status="success" code="19"><result><msg>'
                                                               '<line>Commit job enqueued with jobid 19420</line></msg>'
                                                               '<job>19420</job></result></response>', status_code=200,
                                                          reason=''),
                                           {'Description': '', 'JobID': '19420', 'Status': 'Pending'},
                                           id="force commit"),
                              pytest.param({'device-group': 'some_device',
                                            'exclude_device_network_configuration': 'true', 'polling': 'false'},
                                           {'action': 'partial',
                                            'cmd': '<commit><device-group><entry name="some_device"/></device-group>'
                                                   '<partial><device-and-network>excluded</'
                                                   'device-and-network></partial>''</commit>',
                                            'key': 'thisisabogusAPIKEY!',
                                            'type': 'commit'},
                                           MockedResponse(text='<response status="success" code="19"><result><msg>'
                                                               '<line>Commit job enqueued with jobid 19420</line></msg>'
                                                               '<job>19420</job></result></response>', status_code=200,
                                                          reason=''),
                                           {'Description': '', 'JobID': '19420', 'Status': 'Pending'},
                                           id="device and network excluded"),
                              pytest.param({'device-group': 'some_device',
                                            'exclude_shared_objects': 'true', 'polling': 'false'},
                                           {'action': 'partial',
                                            'cmd': '<commit><device-group><entry name="some_device"/></device-group>'
                                                   '<partial><shared-object>excluded'
                                                   '</shared-object></partial></commit>',
                                            'key': 'thisisabogusAPIKEY!',
                                            'type': 'commit'},
                                           MockedResponse(text='<response status="success" code="19"><result><msg>'
                                                               '<line>Commit job enqueued with jobid 19420</line></msg>'
                                                               '<job>19420</job></result></response>', status_code=200,
                                                          reason=''),
                                           {'Description': '', 'JobID': '19420', 'Status': 'Pending'},
                                           id="exclude shared objects"),
                              pytest.param({'device-group': 'some_device', 'polling': 'false'},
                                           {'cmd': '<commit><device-group><entry name="some_device"/></device-group>'
                                                   '</commit>',
                                            'key': 'thisisabogusAPIKEY!',
                                            'type': 'commit'},
                                           MockedResponse(text='<response status="success" code="19"><result><msg>'
                                                               '<line>Commit job enqueued with jobid 19420</line></msg>'
                                                               '<job>19420</job></result></response>', status_code=200,
                                                          reason=''),
                                           {'Description': '', 'JobID': '19420', 'Status': 'Pending'}, id="no args")
                              ])
    def test_panorama_commit_command_without_polling(
        self, mocker, args, expected_request_params, request_result, expected_demisto_result
    ):
        """
        Given:
            - commit command arguments and the expected api request without polling

        When:
            - Running panorama-commit command

        Then:
            - Assert the request url is as expected
            - Assert that panorama commit returns the correct context output
        """
        import Panorama
        import requests
        from Panorama import panorama_commit_command

        Panorama.API_KEY = 'thisisabogusAPIKEY!'
        request_mock = mocker.patch.object(requests, 'request', return_value=request_result)
        command_result = panorama_commit_command(args)

        called_request_params = request_mock.call_args.kwargs['data']  # The body part of the request
        assert called_request_params == expected_request_params  # check that the URL is sent as expected.
        assert command_result.outputs == expected_demisto_result  # check context is valid

    @pytest.mark.parametrize(
        'args, expected_commit_request_url_params, api_response_queue',
        [
            pytest.param(
                COMMIT_POLLING_ARGS,
                EXPECTED_COMMIT_REQUEST_URL_PARAMS,
                create_mock_responses(job_commit_status_count=1)
            ),
            pytest.param(
                COMMIT_POLLING_ARGS,
                EXPECTED_COMMIT_REQUEST_URL_PARAMS,
                create_mock_responses(job_commit_status_count=10)
            ),
            pytest.param(
                COMMIT_POLLING_ARGS,
                EXPECTED_COMMIT_REQUEST_URL_PARAMS,
                create_mock_responses(job_commit_status_count=5)
            ),
            pytest.param(
                COMMIT_POLLING_ARGS,
                EXPECTED_COMMIT_REQUEST_URL_PARAMS,
                create_mock_responses(job_commit_status_count=8)
            ),
            pytest.param(
                COMMIT_POLLING_ARGS,
                EXPECTED_COMMIT_REQUEST_URL_PARAMS,
                create_mock_responses(job_commit_status_count=13)
            ),
            pytest.param(
                COMMIT_POLLING_ARGS,
                EXPECTED_COMMIT_REQUEST_URL_PARAMS,
                create_mock_responses(job_commit_status_count=0)  # commit job finished instantly (very very rare case!)
            ),
        ]
    )
    def test_panorama_commit_command_with_polling(
        self, mocker, args, expected_commit_request_url_params, api_response_queue
    ):
        """
        Given:
            - pan-os-commit command arguments
            - expected structure of the URL to commit pan-os configuration
            - a queue for api responses of the following:
                1) first value in the queue is the panorama commit api response
                2) panorama job status api response which indicates job isn't done yet (different number each time)
                3) last value in the queue is the panorama job status that indicates it has finished and succeeded

        When:
            - running pan-os-commit with polling argument.

        Then:
            - make sure that the panorama_commit_command function querying for the commit job ID status until its done.
            - make sure that eventually after polling the panorama_commit_command, that it returns the expected output.
        """
        import Panorama
        import requests
        from Panorama import panorama_commit_command
        from CommonServerPython import ScheduledCommand

        Panorama.API_KEY = 'APIKEY'
        request_mock = mocker.patch.object(requests, 'request', side_effect=api_response_queue)
        mocker.patch.object(ScheduledCommand, 'raise_error_if_not_supported', return_value=None)

        command_result = panorama_commit_command(args)
        description = args.get('description')

        called_request_params = request_mock.call_args.kwargs['data']  # The body part of the request
        assert called_request_params == expected_commit_request_url_params  # check that the URL is sent as expected.
        assert command_result.readable_output == f'Waiting for commit "{description}" with job ID 123 to finish...'

        polling_args = {
            'commit_job_id': '123', 'description': description, 'hide_polling_output': True, 'polling': True
        }

        command_result = panorama_commit_command(polling_args)
        while command_result.scheduled_command:  # if scheduled_command is set, it means that command should still poll
            assert not command_result.readable_output  # make sure that indication of polling is printed only once
            assert not command_result.outputs  # make sure no context output is being returned to war-room during polling
            command_result = panorama_commit_command(polling_args)

        # last response of the command should be job status and the commit description
        assert command_result.outputs == {'JobID': '123', 'Description': description, 'Status': 'Success'}


class TestPanoramaPushToDeviceGroupCommand:

    @staticmethod
    def create_mock_responses(push_to_devices_job_status_count):
        mocked_responses = [  # panorama commit api response mock
            MockedResponse(
                text='<response status="success" code="19"><result><msg>''<line>Push job '
                     'enqueued with jobid 123</line></msg>''<job>123</job></result></response>',
                status_code=200,
            )
        ]

        mocked_responses += [  # add a mocked response indicating that the job is still in progress
            MockedResponse(
                text='<response status="success"><result><job><tenq>2022/07/16 07:50:04</tenq><tdeq>07:50:04<'
                     '/tdeq><id>123</id><user>app</user><type>CommitAll</type><status>ACT</status><queued>NO</queued>'
                     '<stoppable>no</stoppable><result>PEND</result><tfin>Still Active</tfin><description></'
                     'description><positionInQ>0</positionInQ><progress>69</progress><warnings></warnings>'
                     '<details></details></job></result></response>',
                status_code=200,
            ) for _ in range(push_to_devices_job_status_count)
        ]

        with open('test_data/push_to_device_success.xml', 'r') as data_file:
            mocked_responses += [
                MockedResponse(
                    text=data_file.read(),
                    status_code=200
                )
            ]

        return mocked_responses

    @pytest.mark.parametrize(
        'api_response_queue',
        [
            create_mock_responses(push_to_devices_job_status_count=1),
            create_mock_responses(push_to_devices_job_status_count=3),
            create_mock_responses(push_to_devices_job_status_count=5),
            create_mock_responses(push_to_devices_job_status_count=8),
            create_mock_responses(push_to_devices_job_status_count=10),

        ]
    )
    def test_panorama_push_to_devices_command_with_polling(self, mocker, api_response_queue):
        """
        Given:
            - pan-os-push-to-device-group command arguments
            - a queue for api responses of the following:
                1) first value in the queue is the panorama push to the device group api response
                2) panorama job status api response which indicates job isn't done yet (different number each time)
                3) last value in the queue is the panorama job status that indicates it has finished and succeeded

        When:
            - running pan-os-push-to-device-group with polling argument = True

        Then:
            - make sure that the panorama_push_to_device_group_command function querying for
              the push job ID status until its done.
            - make sure that eventually after polling the panorama_push_to_device_group_command,
              that it returns the expected output.
            - make sure readable output is printed out only once.
            - make sure context output is returned only when polling is finished.
        """
        import requests
        import Panorama
        from Panorama import panorama_push_to_device_group_command
        from CommonServerPython import ScheduledCommand
        Panorama.DEVICE_GROUP = 'device-group'

        args = {
            'description': 'a simple push',
            'polling': 'true'
        }

        Panorama.API_KEY = 'APIKEY'
        mocker.patch.object(ScheduledCommand, 'raise_error_if_not_supported', return_value=None)
        mocker.patch.object(requests, 'request', side_effect=api_response_queue)

        command_result = panorama_push_to_device_group_command(args)
        description = args.get('description')

        assert command_result.readable_output == f'Waiting for Job-ID 123 to finish ' \
                                                 f'push changes to device-group {Panorama.DEVICE_GROUP}...'

        polling_args = {
            'push_job_id': '123', 'description': description, 'hide_polling_output': True, 'polling': True
        }

        command_result = panorama_push_to_device_group_command(polling_args)
        while command_result.scheduled_command:  # if scheduled_command is set, it means that command should still poll
            assert not command_result.readable_output  # make sure that indication of polling is printed only once
            assert not command_result.outputs  # make sure no context output is being returned to war-room during polling
            command_result = panorama_push_to_device_group_command(polling_args)

        assert command_result.outputs.get('JobID') == '123'
        assert command_result.outputs.get('Status') == 'Completed'
        assert command_result.outputs.get('Details')
        assert command_result.outputs.get('Warnings')
        assert command_result.outputs.get('Description') == 'a simple push'


@pytest.mark.parametrize('args, expected_request_params, request_result, expected_demisto_result',
                         [pytest.param({'polling': 'false'},
                                       {'action': 'all',
                                        'cmd': '<commit-all><shared-policy><device-group><entry name="some_device"/>'
                                               '</device-group></shared-policy></commit-all>',
                                        'key': 'thisisabogusAPIKEY!',
                                        'type': 'commit'},
                                       MockedResponse(text='<response status="success" code="19"><result><msg>'
                                                           '<line>Commit job enqueued with jobid 19420</line></msg>'
                                                           '<job>19420</job></result></response>', status_code=200,
                                                      reason=''),
                                       {'DeviceGroup': 'some_device', 'JobID': '19420', 'Status': 'Pending'},
                                       id='no args'),
                          pytest.param({'serial_number': '1337', 'polling': 'false'},
                                       {'action': 'all',
                                        'cmd': '<commit-all><shared-policy><device-group><entry name="some_device">'
                                               '<devices><entry name="1337"/></devices></entry></device-group>'
                                               '</shared-policy></commit-all>',
                                        'key': 'thisisabogusAPIKEY!',
                                        'type': 'commit'},
                                       MockedResponse(text='<response status="success" code="19"><result><msg>'
                                                           '<line>Commit job enqueued with jobid 19420</line></msg>'
                                                           '<job>19420</job></result></response>', status_code=200,
                                                      reason=''),
                                       {'DeviceGroup': 'some_device', 'JobID': '19420', 'Status': 'Pending'},
                                       id='serial number'),
                          pytest.param({'include-template': 'false', 'polling': 'false'},
                                       {'action': 'all',
                                        'cmd': '<commit-all><shared-policy><device-group><entry name="some_device"/>'
                                               '</device-group><include-template>no</include-template></shared-policy>'
                                               '</commit-all>',
                                        'key': 'thisisabogusAPIKEY!',
                                        'type': 'commit'},
                                       MockedResponse(text='<response status="success" code="19"><result><msg>'
                                                           '<line>Commit job enqueued with jobid 19420</line></msg>'
                                                           '<job>19420</job></result></response>', status_code=200,
                                                      reason=''),
                                       {'DeviceGroup': 'some_device', 'JobID': '19420', 'Status': 'Pending'},
                                       id='do not include template')
                          ])
def test_panorama_push_to_device_group_command(mocker, args, expected_request_params, request_result,
                                               expected_demisto_result):
    """
    Given:
        - command args
        - request result
    When:
        - Running panorama-push-to-device-group command
    Then:
        - Assert the request url is as expected
        - Assert demisto results contain the relevant result information
    """
    import Panorama
    import requests
    from Panorama import panorama_push_to_device_group_command

    request_mock = mocker.patch.object(requests, 'request', return_value=request_result)
    Panorama.DEVICE_GROUP = 'some_device'
    Panorama.API_KEY = 'thisisabogusAPIKEY!'
    result = panorama_push_to_device_group_command(args)

    called_request_params = request_mock.call_args.kwargs['data']  # The body part of the request
    assert called_request_params == expected_request_params

    assert result.outputs == expected_demisto_result


@pytest.mark.parametrize('args, expected_request_params, request_result, expected_demisto_result',
                         [pytest.param({},
                                       {'action': 'all',
                                        'cmd': '<commit-all><template><name>some_template</name></template></commit-all>',
                                        'key': 'thisisabogusAPIKEY!',
                                        'type': 'commit'},
                                       MockedResponse(text='<response status="success" code="19"><result><msg>'
                                                           '<line>Commit job enqueued with jobid 19420</line></msg>'
                                                           '<job>19420</job></result></response>', status_code=200,
                                                      reason=''),
                                       {'Panorama.Push(val.JobID == obj.JobID)': {'Template': 'some_template',
                                                                                  'JobID': '19420',
                                                                                  'Status': 'Pending'}},
                                       id='no args'),
                          pytest.param({"validate-only": "true"},
                                       {'action': 'all',
                                        'cmd': '<commit-all><template><name>some_template</name>'
                                               '<validate-only>yes</validate-only></template></commit-all>',
                                        'key': 'thisisabogusAPIKEY!',
                                        'type': 'commit'},
                                       MockedResponse(text='<response status="success" code="19"><result><msg>'
                                                           '<line>Commit job enqueued with jobid 19420</line></msg>'
                                                           '<job>19420</job></result></response>', status_code=200,
                                                      reason=''),
                                       {'Panorama.Push(val.JobID == obj.JobID)': {'Template': 'some_template',
                                                                                  'JobID': '19420',
                                                                                  'Status': 'Pending'}},
                                       id='with validate'),
                          pytest.param({'serial_number': '1337'},
                                       {'action': 'all',
                                        'cmd': '<commit-all><template><name>some_template</name><device><member>1337</member>'
                                               '</device></template></commit-all>',
                                        'key': 'thisisabogusAPIKEY!',
                                        'type': 'commit'},
                                       MockedResponse(text='<response status="success" code="19"><result><msg>'
                                                           '<line>Commit job enqueued with jobid 19420</line></msg>'
                                                           '<job>19420</job></result></response>', status_code=200,
                                                      reason=''),
                                       {'Panorama.Push(val.JobID == obj.JobID)': {'Template': 'some_template',
                                                                                  'JobID': '19420',
                                                                                  'Status': 'Pending'}},
                                       id='with device'),
                          ])
def test_panorama_push_to_template_command(
        mocker, args, expected_request_params, request_result, expected_demisto_result
):
    """
    Given:
        - command args
        - request result
    When:
        - Running panorama-push-to-device-group command
    Then:
        - Assert the request url is as expected
        - Assert demisto results contain the relevant result information
    """
    import Panorama
    import requests
    from Panorama import panorama_push_to_template_command

    return_results_mock = mocker.patch.object(Panorama, 'return_results')
    request_mock = mocker.patch.object(requests, 'request', return_value=request_result)
    Panorama.TEMPLATE = 'some_template'
    Panorama.API_KEY = 'thisisabogusAPIKEY!'
    panorama_push_to_template_command(args)

    called_request_params = request_mock.call_args.kwargs['data']  # The body part of the request
    assert called_request_params == expected_request_params

    demisto_result_got = return_results_mock.call_args.args[0]['EntryContext']
    assert demisto_result_got == expected_demisto_result


@pytest.mark.parametrize('args, expected_request_params, request_result, expected_demisto_result',
                         [
                             pytest.param(
                                 {
                                     "template-stack": "some_template_stack"
                                 },
                                 {
                                     'action': 'all',
                                     'cmd': '<commit-all><template-stack><name>some_template_stack'
                                            '</name></template-stack></commit-all>',
                                     'key': 'thisisabogusAPIKEY!',
                                     'type': 'commit'
                                 },
                                 MockedResponse(text='<response status="success" code="19"><result><msg>'
                                                     '<line>Commit job enqueued with jobid 19420</line></msg>'
                                                     '<job>19420</job></result></response>', status_code=200,
                                                reason=''),
                                 {
                                     'Panorama.Push(val.JobID == obj.JobID)':
                                         {
                                             'TemplateStack': 'some_template_stack',
                                             'JobID': '19420', 'Status': 'Pending'
                                         }
                                 },
                                 id='no args'
                             ),
                             pytest.param(
                                 {
                                     "validate-only": "true", "template-stack": "some_template_stack"
                                 },
                                 {
                                     'action': 'all',
                                     'cmd': '<commit-all><template-stack><name>some_template_stack</name>'
                                            '<validate-only>yes</validate-only></template-stack></commit-all>',
                                     'key': 'thisisabogusAPIKEY!',
                                     'type': 'commit'
                                 },
                                 MockedResponse(text='<response status="success" code="19"><result><msg>'
                                                     '<line>Commit job enqueued with jobid 19420</line></msg>'
                                                     '<job>19420</job></result></response>', status_code=200,
                                                reason=''),
                                 {
                                     'Panorama.Push(val.JobID == obj.JobID)': {
                                         'TemplateStack': 'some_template_stack', 'JobID': '19420', 'Status': 'Pending'
                                     }
                                 },
                                 id='with validate'),
                             pytest.param(
                                 {
                                     'serial_number': '1337',
                                     "template-stack": "some_template_stack"
                                 },
                                 {
                                     'action': 'all',
                                     'cmd': '<commit-all><template-stack><name>some_template_stack<'
                                            '/name><device><member>1337</member>'
                                            '</device></template-stack></commit-all>',
                                     'key': 'thisisabogusAPIKEY!',
                                     'type': 'commit'
                                 },
                                 MockedResponse(text='<response status="success" code="19"><result><msg>'
                                                     '<line>Commit job enqueued with jobid 19420</line></msg>'
                                                     '<job>19420</job></result></response>', status_code=200,
                                                reason=''),
                                 {
                                     'Panorama.Push(val.JobID == obj.JobID)':
                                         {
                                             'TemplateStack': 'some_template_stack',
                                             'JobID': '19420',
                                             'Status': 'Pending'
                                         }
                                 },
                                 id='with device'),
                         ])
def test_panorama_push_to_template_stack_command(
        mocker, args, expected_request_params, request_result, expected_demisto_result
):
    """
    Given:
        - command args
        - request result
    When:
        - Running panorama-push-to-device-group command
    Then:
        - Assert the request url is as expected
        - Assert demisto results contain the relevant result information
    """
    import Panorama
    import requests
    from Panorama import panorama_push_to_template_stack_command

    return_results_mock = mocker.patch.object(Panorama, 'return_results')
    request_mock = mocker.patch.object(requests, 'request', return_value=request_result)
    Panorama.TEMPLATE = 'some_template'
    Panorama.API_KEY = 'thisisabogusAPIKEY!'
    panorama_push_to_template_stack_command(args)

    called_request_params = request_mock.call_args.kwargs['data']  # The body part of the request
    assert called_request_params == expected_request_params

    demisto_result_got = return_results_mock.call_args.args[0]['EntryContext']
    assert demisto_result_got == expected_demisto_result


def test_get_url_category__url_length_gt_1278(mocker):
    """
    Given:
        - Error in response indicating the url to get category for is over the allowed length (1278 chars)

    When:
        - Run get_url_category command

    Then:
        - Validate a commandResult is returned with detailed readable output
    """

    # prepare
    import Panorama
    import requests
    from Panorama import panorama_get_url_category_command
    Panorama.DEVICE_GROUP = ''
    mocked_res_dict = {
        'response': {
            '@status': 'error',
            '@code': '20',
            'msg': {'line': 'test -> url Node can be at most 1278 characters, but current length: 1288'}
        }}
    mocked_res_obj = requests.Response()
    mocked_res_obj.status_code = 200
    mocked_res_obj._content = json.dumps(mocked_res_dict).encode('utf-8')
    mocker.patch.object(requests, 'request', return_value=mocked_res_obj)
    mocker.patch.object(Panorama, 'xml2json', return_value=mocked_res_obj._content)
    return_results_mock = mocker.patch.object(Panorama, 'return_results')

    # run
    panorama_get_url_category_command(
        url_cmd='url', url='test_url', additional_suspicious=[],
        additional_malicious=[], reliability='B - Usually reliable'
    )

    # validate
    assert 'URL Node can be at most 1278 characters.' == return_results_mock.call_args[0][0][1].readable_output


def test_get_url_category_multiple_categories_for_url(mocker):
    """
    Given:
        - response indicating the url has multiple categories.

    When:
        - Run get_url_category command

    Then:
        - Validate a commandResult is returned with detailed readable output
        - Validate only a single DBot score is returned for the URL.
    """
    # prepare
    import Panorama
    import requests
    from Panorama import panorama_get_url_category_command
    Panorama.DEVICE_GROUP = ''
    mocked_res_dict = {
        'response': {
            '@cmd': 'status',
            '@status': 'success',
            'result': 'https://someURL.com not-resolved (Base db) expires in 5 seconds\n'
                      'https://someURL.com shareware-and-freeware online-storage-and-backup low-risk (Cloud db)'
        }
    }
    mocked_res_obj = requests.Response()
    mocked_res_obj.status_code = 200
    mocked_res_obj._content = json.dumps(mocked_res_dict).encode('utf-8')
    mocker.patch.object(requests, 'request', return_value=mocked_res_obj)
    mocker.patch.object(Panorama, 'xml2json', return_value=mocked_res_obj._content)
    return_results_mock = mocker.patch.object(Panorama, 'return_results')

    # run
    panorama_get_url_category_command(
        url_cmd='url', url='test_url', additional_suspicious=[],
        additional_malicious=[], reliability='B - Usually reliable'
    )

    # validate
    for i in range(3):
        assert return_results_mock.call_args[0][0][0].outputs[i].get('Category') in ['shareware-and-freeware',
                                                                                     'online-storage-and-backup',
                                                                                     'low-risk']

    # category with highest dbot-score
    assert return_results_mock.call_args[0][0][1].indicator.dbot_score.score == 1


class TestDevices:

    def test_with_fw(self):
        import Panorama
        Panorama.VSYS = 'this is a FW instance'
        assert list(Panorama.devices()) == [(None, None)]

    def test_with_specific_target_and_vsys(self):
        import Panorama
        Panorama.VSYS = None  # this a Panorama instance
        assert list(Panorama.devices(targets=['target'], vsys_s=['vsys1', 'vsys2'])) == [('target', 'vsys1'),
                                                                                         ('target', 'vsys2')]

    def test_with_specific_target_only(self, requests_mock):
        import Panorama
        with open('test_data/devices_list.xml', 'r') as data_file:
            requests_mock.get(Panorama.URL, text=data_file.read())
        Panorama.VSYS = None  # this a Panorama instance
        assert list(Panorama.devices(targets=['target1'])) == [('target1', 'vsys1'), ('target1', 'vsys2')]

    def test_without_specify(self, requests_mock):
        import Panorama
        with open('test_data/devices_list.xml', 'r') as data_file:
            requests_mock.get(Panorama.URL, text=data_file.read())
        Panorama.VSYS = None  # this a Panorama instance
        assert list(Panorama.devices()) == [('target1', 'vsys1'), ('target1', 'vsys2'), ('target2', None)]


def load_xml_root_from_test_file(xml_file: str):
    """Given an XML file, loads it and returns the root element XML object."""
    return etree.parse(xml_file).getroot()


MOCK_PANORAMA_SERIAL = "111222334455"
MOCK_FIREWALL_1_SERIAL = "111111111111111"
MOCK_FIREWALL_2_SERIAL = "222222222222222"
MOCK_FIREWALL_3_SERIAL = "333333333333333"


def mock_software_object():
    """Mocks PanDevice.software"""

    class MockSoftwareObject:
        versions = {
            "9.1.0": {
                "version": "9.1.0",
                "filename": "Pan-9.1.0",
                "size": 150,
                "size_kb": 150000,
                "release_notes": "https://releasenotes.paloaltonetworks.com",
                "downloaded": True,
                "current": True,
                "latest": True,
                "uploaded": True
            }
        }

        def check(self):
            pass

        def download(self, *args, **kwargs):
            pass

        def install(self, *args, **kwargs):
            pass

    return MockSoftwareObject()


@pytest.fixture
def mock_firewall():
    mock_firewall = MagicMock(spec=Firewall)
    mock_firewall.serial = MOCK_FIREWALL_1_SERIAL
    mock_firewall.hostname = None
    mock_firewall.software = mock_software_object()
    return mock_firewall


@pytest.fixture
def mock_panorama():
    mock_panorama = MagicMock(spec=Panorama)
    mock_panorama.serial = MOCK_PANORAMA_SERIAL
    mock_panorama.hostname = None
    mock_panorama.software = mock_software_object()
    return mock_panorama


def mock_device_groups():
    mock_device_group = MagicMock(spec=DeviceGroup)
    mock_device_group.name = "test-dg"
    return [mock_device_group]


def mock_templates():
    mock_template = MagicMock(spec=Template)
    mock_template.name = "test-template"
    return [mock_template]


def mock_vsys():
    mock_vsys = MagicMock(spec=Vsys)
    mock_vsys.name = "vsys1"
    return [mock_vsys]


def mock_address_objects():
    from Panorama import AddressObject
    mock_object_1 = MagicMock(spec=AddressObject)
    mock_object_1.name = "test-address-1"

    mock_object_2 = MagicMock(spec=AddressObject)
    mock_object_2.name = "test-address-2"
    return [mock_object_1, mock_object_2]


def mock_good_log_fowarding_profile():
    good_log_forwarding_profile = LogForwardingProfile()
    good_log_forwarding_profile.enhanced_logging = True
    return [good_log_forwarding_profile]


def mock_bad_log_fowarding_profile():
    bad_Log_forwarding_profile = LogForwardingProfile()
    bad_Log_forwarding_profile.enhanced_logging = False
    bad_Log_forwarding_profile.name = "test-bad"
    return [bad_Log_forwarding_profile]


def mock_good_log_forwarding_profile_match_list():
    return [
        LogForwardingProfileMatchList(
            log_type="traffic"
        ),
        LogForwardingProfileMatchList(
            log_type="threat"
        ),
    ]


def mock_good_vulnerability_profile():
    from Panorama import VulnerabilityProfile, VulnerabilityProfileRule
    vulnerability_profile = VulnerabilityProfile()
    vulnerability_profile.children = [
        VulnerabilityProfileRule(
            severity=["critical"],
            is_reset_both=True
        ),
        VulnerabilityProfileRule(
            severity=["high"],
            is_reset_both=True
        ),
        VulnerabilityProfileRule(
            severity=["medium"],
            is_alert=True
        ),
        VulnerabilityProfileRule(
            severity=["low"],
            is_alert=True
        ),
    ]

    return vulnerability_profile


def mock_bad_vulnerability_profile():
    from Panorama import VulnerabilityProfile, VulnerabilityProfileRule
    vulnerability_profile = VulnerabilityProfile()
    vulnerability_profile.children = [
        VulnerabilityProfileRule(
            severity=["critical"],
            is_reset_both=True
        ),
        VulnerabilityProfileRule(
            severity=["high"],
            is_reset_both=True
        ),
        VulnerabilityProfileRule(
            severity=["medium"],
            is_alert=True
        ),
    ]

    return vulnerability_profile


def mock_good_spyware_profile():
    from Panorama import AntiSpywareProfile, AntiSpywareProfileRule
    antispyware_profile = AntiSpywareProfile()
    antispyware_profile.children = [
        AntiSpywareProfileRule(
            severity=["critical"],
            is_reset_both=True
        ),
        AntiSpywareProfileRule(
            severity=["high"],
            is_reset_both=True
        ),
        AntiSpywareProfileRule(
            severity=["medium"],
            is_alert=True
        ),
        AntiSpywareProfileRule(
            severity=["low"],
            is_alert=True
        ),
    ]

    return antispyware_profile


def mock_bad_spyware_profile():
    from Panorama import AntiSpywareProfile, AntiSpywareProfileRule
    antispyware_profile = AntiSpywareProfile()
    antispyware_profile.children = [
        AntiSpywareProfileRule(
            severity=["critical"],
            is_reset_both=True
        ),
        AntiSpywareProfileRule(
            severity=["high"],
            is_reset_both=True
        ),
        AntiSpywareProfileRule(
            severity=["medium"],
            is_alert=True
        )
    ]

    return antispyware_profile


def mock_good_security_zones():
    from Panorama import Zone
    zone = Zone()
    zone.log_setting = "example-log-setting"
    return [
        Zone(log_setting="example"),
        Zone(log_setting="second_example")
    ]


def mock_bad_security_zones():
    from Panorama import Zone
    zone = Zone()
    zone.log_setting = "example-log-setting"
    return [
        Zone(name="test-bad"),
        Zone(log_setting="second_example")
    ]


def mock_good_security_rules():
    from Panorama import SecurityRule
    return [
        SecurityRule(
            group="spg",
            log_setting="example",
            log_end=True
        )
    ]


def mock_bad_security_rules():
    from Panorama import SecurityRule
    return [
        # Missing SPG
        SecurityRule(
            name="test-bad",
            log_setting="example",
            log_end=True
        ),
        # Missing log profile
        SecurityRule(
            name="test-bad-no-lfp",
            group="spg",
            log_end=True
        ),
        # Missing log at session end
        SecurityRule(
            name="test-bad-no-spg",
            group="spg",
            log_setting="example",
        )
    ]


def mock_good_url_filtering_profile():
    from Panorama import URLFilteringProfile, BestPractices
    url_filtering_profile = URLFilteringProfile()
    url_filtering_profile.block = BestPractices.URL_BLOCK_CATEGORIES
    return url_filtering_profile


def mock_bad_url_filtering_profile():
    from Panorama import URLFilteringProfile
    url_filtering_profile = URLFilteringProfile()
    url_filtering_profile.block = ["hacking"]
    return url_filtering_profile


def mock_issue_with_underscores():
    return {
        "container_name": "test-dg",
        "issue_code": "BP-V-1",
        "description": "Log forwarding profile is missing enhanced application logging",
        "name": "test-bad",
        "hostid": MOCK_FIREWALL_1_SERIAL
    }


def mock_enhanced_log_forwarding_issue_dict():
    return {
        "containername": "test-dg",
        "issuecode": "BP-V-1",
        "description": "Log forwarding profile is missing enhanced application logging",
        "name": "test-bad",
        "hostid": MOCK_FIREWALL_1_SERIAL
    }


def mock_security_zone_no_log_setting_issue_dict():
    return {
        "containername": "test-dg",
        "issuecode": "BP-V-7",
        "description": "Security zone has no log forwarding setting",
        "name": "test-bad",
        "hostid": MOCK_FIREWALL_1_SERIAL
    }


def mock_security_rule_log_settings_issue_dict():
    return {
        "containername": "test-dg",
        "issuecode": "BP-V-8",
        "description": "Security rule has no log setting",
        "name": "test-bad-no-lfp",
        "hostid": MOCK_FIREWALL_1_SERIAL
    }


def mock_security_rule_security_profile_group_issue_dict():
    return {
        "containername": "test-dg",
        "issuecode": "BP-V-10",
        "description": "Security rule has no security profile group",
        "name": "test-bad-no-spg",
        "hostid": MOCK_FIREWALL_1_SERIAL
    }


@pytest.fixture
def mock_topology(mock_panorama, mock_firewall):
    from Panorama import Topology
    topology = Topology()
    topology.panorama_objects = {
        MOCK_PANORAMA_SERIAL: mock_panorama,
    }
    topology.firewall_objects = {
        MOCK_FIREWALL_1_SERIAL: mock_firewall
    }
    topology.ha_active_devices = {
        MOCK_PANORAMA_SERIAL: mock_panorama,
        MOCK_FIREWALL_1_SERIAL: mock_firewall
    }
    topology.ha_pair_serials = {
        MOCK_FIREWALL_1_SERIAL: MOCK_FIREWALL_2_SERIAL,
    }
    return topology


@pytest.fixture
def mock_single_device_topology(mock_panorama):
    from Panorama import Topology
    topology = Topology()
    topology.panorama_objects = {
        MOCK_PANORAMA_SERIAL: mock_panorama,
    }
    topology.ha_active_devices = {
        MOCK_PANORAMA_SERIAL: mock_panorama,
    }
    return topology


class TestTopology:
    """Tests the Topology class and all of it's methods"""
    SHOW_HA_STATE_ENABLED_XML = "test_data/show_ha_state_enabled.xml"
    SHOW_HA_STATE_DISABLED_XML = "test_data/show_ha_state_disabled.xml"
    SHOW_DEVICES_ALL_XML = "test_data/panorama_show_devices_all.xml"

    @patch("Panorama.Topology.get_all_child_firewalls")
    @patch("Panorama.run_op_command")
    def test_add_firewall_device_object(self, patched_run_op_command, _, mock_firewall):
        """
        Given the XML output of show ha state and a firewall object, test it is correctly added to the topology.
        """
        from Panorama import Topology
        patched_run_op_command.return_value = load_xml_root_from_test_file(TestTopology.SHOW_HA_STATE_DISABLED_XML)
        topology = Topology()
        topology.add_device_object(mock_firewall)

        assert MOCK_FIREWALL_1_SERIAL in topology.firewall_objects

    @patch("Panorama.Topology.get_all_child_firewalls")
    @patch("Panorama.run_op_command")
    def test_add_panorama_device_object(self, patched_run_op_command, _, mock_panorama):
        """
        Given the output of show_ha_state with no entries, assert that the Panorama device has been added to the topolog
        as a panorama type device.
        """
        from Panorama import Topology
        patched_run_op_command.return_value = load_xml_root_from_test_file(TestTopology.SHOW_HA_STATE_DISABLED_XML)
        topology = Topology()
        topology.add_device_object(mock_panorama)

        assert MOCK_PANORAMA_SERIAL in topology.panorama_objects
        assert MOCK_PANORAMA_SERIAL in topology.ha_active_devices
        assert MOCK_PANORAMA_SERIAL not in topology.firewall_objects

    @patch("Panorama.run_op_command")
    def test_get_all_child_firewalls(self, patched_run_op_command, mock_panorama):
        """
        Given the output of show devices all, assert that all the devices are added correctly to the topology with the correct
        HA State information.
        """
        from Panorama import Topology
        patched_run_op_command.return_value = load_xml_root_from_test_file(TestTopology.SHOW_DEVICES_ALL_XML)
        topology = Topology()

        topology.get_all_child_firewalls(mock_panorama)
        # 222... firewall should be Active, with 111... as it's peer
        assert MOCK_FIREWALL_2_SERIAL in topology.ha_active_devices
        assert topology.ha_active_devices.get(MOCK_FIREWALL_2_SERIAL) == MOCK_FIREWALL_1_SERIAL

        # 333... is standalone
        assert MOCK_FIREWALL_3_SERIAL in topology.ha_active_devices
        assert topology.ha_active_devices.get(MOCK_FIREWALL_3_SERIAL) == "STANDALONE"

    @patch("Panorama.run_op_command")
    def test_get_active_devices(self, patched_run_op_command, mock_panorama):
        """
        Given a topology with a mixture of active and passive devices, assert that active_devices() returns the correct lists
        of objects.
        """
        from Panorama import Topology
        patched_run_op_command.return_value = load_xml_root_from_test_file(TestTopology.SHOW_DEVICES_ALL_XML)
        topology = Topology()
        topology.add_device_object(mock_panorama)

        result_list = list(topology.active_devices())
        # Should be 3; panorama, one active firewall in a pair, and one stanadlone firewall (from panorama_show_devices_all.xml)
        assert len(result_list) == 3

        # Same as above by try filtering by serial number
        result_list = list(topology.active_devices(filter_str=MOCK_FIREWALL_3_SERIAL))
        assert len(result_list) == 1

        # Now try just getting the "top level" devices - should only return Panorama
        result_list = list(topology.active_top_level_devices())
        assert len(result_list) == 1
        assert isinstance(result_list[0], Panorama)

    @patch("Panorama.Template.refreshall", return_value=mock_templates())
    @patch("Panorama.Vsys.refreshall", return_value=[])
    @patch("Panorama.DeviceGroup.refreshall", return_value=mock_device_groups())
    def test_get_containers(self, _, __, ___, mock_panorama):
        """
        Given a list of device groups, vsys and templates, and a device, assert that get_all_object_containers() correctly returns
        the specified containers.
        """
        from Panorama import Topology
        topology = Topology()
        topology.add_device_object(mock_panorama)
        result = topology.get_all_object_containers()

        # Because it's panorama, should be; [shared, device-group, template]
        assert len(result) == 3


class TestUtilityFunctions:
    """Tests all the utility fucntions like dataclass_to_dict, etc"""
    SHOW_JOBS_ALL_XML = "test_data/show_jobs_all.xml"

    def test_dataclass_from_dict(self, mock_panorama):
        """Given a dictionary and dataclass type, assert that it is correctly converted into the dataclass."""
        from Panorama import dataclass_from_dict, CommitStatus
        example_dict = {
            "job-id": "10",
            "commit-type": "whatever",
            "status": "OK",
            "device-type": "firewall"
        }

        mock_panorama.hostname = None
        result_dataclass: CommitStatus = dataclass_from_dict(mock_panorama, example_dict, CommitStatus)
        assert result_dataclass.job_id
        assert result_dataclass.commit_type
        assert result_dataclass.status
        assert result_dataclass.device_type
        # With no hostname, hostid should be the serial number of the device
        assert result_dataclass.hostid == MOCK_PANORAMA_SERIAL

        mock_panorama.hostname = "test"
        mock_panorama.serial = None
        result_dataclass: CommitStatus = dataclass_from_dict(mock_panorama, example_dict, CommitStatus)
        # With a hostname and no serial, hostid shold be the hostname
        assert result_dataclass.hostid == "test"

    def test_flatten_xml_to_dict(self):
        """Given an XML element, assert that it is converted into a flat dictionary."""
        from Panorama import flatten_xml_to_dict, ShowJobsAllResultData

        xml_element = load_xml_root_from_test_file(TestUtilityFunctions.SHOW_JOBS_ALL_XML)
        result_element = xml_element.find("./result/job")
        result = flatten_xml_to_dict(result_element, {}, ShowJobsAllResultData)
        assert "type" in result

    def test_resolve_host_id(self, mock_panorama):
        """Given a device object, test the hostid, the unique ID of the device from the perspective of the new commands,
        can always be resolved as either the hostname or serial number. Pan-os-python will populate only one of these, depending
        on how the device has been connected."""
        from Panorama import resolve_host_id
        mock_panorama.hostname = None
        result = resolve_host_id(mock_panorama)

        assert result == MOCK_PANORAMA_SERIAL

        mock_panorama.hostname = "test"
        mock_panorama.serial = None
        result = resolve_host_id(mock_panorama)

        assert result == "test"

    def test_resolve_container_name(self, mock_panorama):
        """Same as hostid but resolve it for a container, like a device group or template. This will always return the name
        attribute unless it's a device itself, which is the case for shared objects."""
        from Panorama import resolve_container_name
        # Test the "shared" container
        assert resolve_container_name(mock_panorama) == "shared"

        device_group = mock_device_groups()[0]
        assert resolve_container_name(device_group) == "test-dg"

    def test_dataclass_to_command_results(self):
        """Given a list of dataclasses, check that this function correctly converts it to a commandResults object."""
        from Panorama import dataclasses_to_command_results, PanosObjectReference
        test_dataclass = PanosObjectReference(
            hostid=MOCK_FIREWALL_1_SERIAL,
            container_name="test",
            object_type="TestObject",
            name="test_name"
        )
        results = dataclasses_to_command_results(test_dataclass)
        # Check we get the right table headers when no additional arguments are given
        assert "container_name|hostid|name|object_type" in results.readable_output
        assert "### PAN-OS Object" in results.readable_output

        results = dataclasses_to_command_results(
            test_dataclass, override_table_name="Test Table",
            override_table_headers=["hostid", "name", "container_name"])
        # When we provide overrides, check they are rendered correctly in the readable output
        assert "hostid|name|container_name" in results.readable_output
        assert "### Test Table" in results.readable_output


class TestPanoramaCommand:
    """
    Test all the commands relevant to Panorama
    All of these commands use the real XML in test_data to ensure it is parsed and converted to dataclasses correctly.
    """

    SHOW_DEVICEGROUPS_XML = "test_data/show_device_groups.xml"
    SHOW_TEMPLATESTACK_XML = "test_data/show_template_stack.xml"

    @patch("Panorama.run_op_command")
    def test_get_device_groups(self, patched_run_op_command, mock_topology):
        """Given the output XML for show device groups, assert it is parsed into the dataclasses correctly."""
        from Panorama import PanoramaCommand
        patched_run_op_command.return_value = load_xml_root_from_test_file(TestPanoramaCommand.SHOW_DEVICEGROUPS_XML)

        result = PanoramaCommand.get_device_groups(mock_topology)
        assert len(result) == 2
        assert result[0].name
        assert result[0].hostid
        assert result[0].connected
        assert result[0].serial
        assert result[0].last_commit_all_state_sp

    @patch("Panorama.run_op_command")
    def test_get_template_stacks(self, patched_run_op_command, mock_topology):
        """Given the output XML for show template-stacks, assert it is parsed into the dataclasses correctly."""
        from Panorama import PanoramaCommand
        patched_run_op_command.return_value = load_xml_root_from_test_file(TestPanoramaCommand.SHOW_TEMPLATESTACK_XML)
        result = PanoramaCommand.get_template_stacks(mock_topology)
        assert len(result) == 2
        assert result[0].name
        assert result[0].hostid
        assert result[0].connected
        assert result[0].serial
        assert result[0].last_commit_all_state_tpl


class TestUniversalCommand:
    """Test all the commands relevant to both Panorama and Firewall devices"""
    SHOW_SYSTEM_INFO_XML = "test_data/show_system_info.xml"
    SHOW_JOB_XML = "test_data/show_jobs_all.xml"
    SHOW_COMMIT_JOB_XML = "test_data/show_commit_jobs_all.xml"

    @patch("Panorama.run_op_command")
    def test_get_system_info(self, patched_run_op_command, mock_topology):
        """Given the output XML for show system info, assert it is parsed into the dataclasses correctly."""
        from Panorama import UniversalCommand
        patched_run_op_command.return_value = load_xml_root_from_test_file(TestUniversalCommand.SHOW_SYSTEM_INFO_XML)

        result = UniversalCommand.get_system_info(mock_topology)
        # Check all attributes of result data have values
        for result_dataclass in result.result_data:
            for value in result_dataclass.__dict__.values():
                assert value

        # Check all attributes of summary data have values
        for result_dataclass in result.summary_data:
            for value in result_dataclass.__dict__.values():
                assert value

    def test_get_available_software(self, mock_topology):
        """
        Test we can convert result from PanDevice.software.check() into the correct dataclasses
        This does not use patching, but instead the mock objects themselves from mock_topology
        """
        from Panorama import UniversalCommand

        result = UniversalCommand.get_available_software(mock_topology)
        # Check all attributes of summary data have values
        for result_dataclass in result.summary_data:
            for value in result_dataclass.__dict__.values():
                assert value

    @patch("Panorama.run_op_command")
    def test_get_jobs(self, patched_run_op_command, mock_topology):
        """Given the output XML for show jobs all assert it is parsed into the dataclasses correctly."""
        from Panorama import UniversalCommand
        patched_run_op_command.return_value = load_xml_root_from_test_file(TestUniversalCommand.SHOW_JOB_XML)

        result = UniversalCommand.show_jobs(mock_topology)
        # Check all attributes of result data have values
        for result_dataclass in result:
            for key, value in result_dataclass.__dict__.items():
                # Nullable Values
                if key not in ["description", "user"]:
                    assert value

    def test_download_software(self, mock_topology):
        """
        Test the download software function returns the correct data.
        The pan-os-python download software actually doesn't return any output itself unless it errors, so we just check our
        dataclass is set correctly within the function and retuned.
        """
        from Panorama import UniversalCommand

        result = UniversalCommand.download_software(mock_topology, "9.1.0")
        # Check all attributes of summary data have values
        for result_dataclass in result.summary_data:
            for value in result_dataclass.__dict__.values():
                assert value

    def test_reboot(self, mock_topology):
        """
        Test the reboot function returns the corect data
        The pan-os-python reboot method actually doesn't return any output itself unless it errors, so we just check our
        dataclass is set correctly within the function and returned by this function.
        """
        from Panorama import UniversalCommand

        result = UniversalCommand.reboot(mock_topology, MOCK_PANORAMA_SERIAL)
        # Check all attributes of summary data have values
        for result_dataclass in result.summary_data:
            for value in result_dataclass.__dict__.values():
                assert value

        # We also want to check that if an empty string is passed, an error is returned
        with pytest.raises(
                DemistoException,
                match="filter_str  is not the exact ID of a host in this topology; use a more specific filter string."
        ):
            UniversalCommand.reboot(mock_topology, "")

        # Lets also check that if an invalid hostid is given, we also raise.
        with pytest.raises(
                DemistoException,
                match="filter_str badserialnumber is not the exact ID of "
                      "a host in this topology; use a more specific filter string."
        ):
            UniversalCommand.reboot(mock_topology, "badserialnumber")

    @patch("Panorama.run_op_command")
    def test_system_status(self, patched_run_op_command, mock_topology):
        """
        Given a topology object with a mixture of systems in it,
        assert that check_system_availability returns the correct status
        based on whether devices are connected or not.
        """
        from Panorama import UniversalCommand

        patched_run_op_command.return_value = load_xml_root_from_test_file(TestUniversalCommand.SHOW_SYSTEM_INFO_XML)
        # Check a normal, up device
        result = UniversalCommand.check_system_availability(mock_topology, MOCK_PANORAMA_SERIAL)
        assert result.up

        # Check a device that isn't in the topology
        result = UniversalCommand.check_system_availability(mock_topology, "fake")
        assert result
        assert not result.up


class TestFirewallCommand:
    """Test all the commands relevant only to Firewall instances"""

    SHOW_ARP_XML = "test_data/show_arp_all.xml"
    SHOW_ROUTING_SUMMARY_XML = "test_data/show_routing_summary.xml"
    SHOW_ROUTING_ROUTE_XML = "test_data/show_routing_route.xml"
    SHOW_GLOBAL_COUNTERS_XML = "test_data/show_counter_global.xml"
    SHOW_BGP_PEERS_XML = "test_data/show_routing_protocol_bgp_peer.xml"
    SHOW_HA_STATE_XML = "test_data/show_ha_state_enabled.xml"

    @patch("Panorama.run_op_command")
    def test_get_arp_table(self, patched_run_op_command, mock_topology):
        """Given the output XML for show arp, assert it is parsed into the dataclasses correctly."""
        from Panorama import FirewallCommand
        patched_run_op_command.return_value = load_xml_root_from_test_file(TestFirewallCommand.SHOW_ARP_XML)
        result = FirewallCommand.get_arp_table(mock_topology)
        # Check all attributes of result data have values
        for result_dataclass in result.result_data:
            for value in result_dataclass.__dict__.values():
                assert value

        # Check all attributes of summary data have values
        for result_dataclass in result.summary_data:
            for value in result_dataclass.__dict__.values():
                assert value

    @patch("Panorama.run_op_command")
    def test_get_routing_summary(self, patched_run_op_command, mock_topology):
        """Given the output XML for show route summary, assert it is parsed into the dataclasses correctly."""
        from Panorama import FirewallCommand
        patched_run_op_command.return_value = load_xml_root_from_test_file(TestFirewallCommand.SHOW_ROUTING_SUMMARY_XML)
        result = FirewallCommand.get_routing_summary(mock_topology)
        # Check all attributes of result data have values
        for result_dataclass in result.result_data:
            for value in result_dataclass.__dict__.values():
                assert value

        # Check all attributes of summary data have values
        for result_dataclass in result.summary_data:
            for value in result_dataclass.__dict__.values():
                assert value

    @patch("Panorama.run_op_command")
    def test_get_routes(self, patched_run_op_command, mock_topology):
        """Given the output XML for show route, assert it is parsed into the dataclasses correctly."""
        from Panorama import FirewallCommand
        patched_run_op_command.return_value = load_xml_root_from_test_file(TestFirewallCommand.SHOW_ROUTING_ROUTE_XML)
        result = FirewallCommand.get_routes(mock_topology)
        # Check all attributes of result data have values
        for result_dataclass in result.result_data:
            for value in result_dataclass.__dict__.values():
                # Attribute may be int 0
                assert value is not None

        # Check all attributes of summary data have values
        for result_dataclass in result.summary_data:
            for value in result_dataclass.__dict__.values():
                assert value

    @patch("Panorama.run_op_command")
    def test_get_counters(self, patched_run_op_command, mock_topology):
        """Given the output XML for show counters, assert it is parsed into the dataclasses correctly."""
        from Panorama import FirewallCommand
        patched_run_op_command.return_value = load_xml_root_from_test_file(TestFirewallCommand.SHOW_GLOBAL_COUNTERS_XML)
        result = FirewallCommand.get_counter_global(mock_topology)
        # Check all attributes of result data have values
        for result_dataclass in result.result_data:
            for value in result_dataclass.__dict__.values():
                # Attribute may be int 0
                assert value is not None

        # Check all attributes of summary data have values
        for result_dataclass in result.summary_data:
            for value in result_dataclass.__dict__.values():
                assert value

    @patch("Panorama.run_op_command")
    def test_get_bgp_peers(self, patched_run_op_command, mock_topology):
        """
        Given the output XML for show routing protocol bgp peers,
        assert it is parsed into the dataclasses correctly.
        """
        from Panorama import FirewallCommand
        patched_run_op_command.return_value = load_xml_root_from_test_file(TestFirewallCommand.SHOW_BGP_PEERS_XML)
        result = FirewallCommand.get_bgp_peers(mock_topology)
        # Check all attributes of result data have values
        for result_dataclass in result.result_data:
            for value in result_dataclass.__dict__.values():
                # Attribute may be int 0
                assert value is not None

        # Check all attributes of summary data have values
        for result_dataclass in result.summary_data:
            for value in result_dataclass.__dict__.values():
                # Attribute may be int 0
                assert value is not None

    @patch("Panorama.run_op_command")
    def test_get_ha_status(self, patched_run_op_command, mock_topology):
        """Given the XML output for a HA firewall, ensure the dataclasses are parsed correctly"""
        from Panorama import FirewallCommand
        patched_run_op_command.return_value = load_xml_root_from_test_file(TestFirewallCommand.SHOW_HA_STATE_XML)
        result = FirewallCommand.get_ha_status(mock_topology)
        # Check all attributes of result data have values
        for result_dataclass in result:
            for value in result_dataclass.__dict__.values():
                # Attribute may be int 0
                assert value is not None

    @patch("Panorama.run_op_command")
    def test_update_ha_state(self, patched_run_op_command, mock_topology):
        """
        Test the HA Update command returns the correct data
        """
        from Panorama import FirewallCommand

        result_dataclass = FirewallCommand.change_status(mock_topology, MOCK_FIREWALL_1_SERIAL, "operational")
        # Check all attributes of summary data have values
        for value in result_dataclass.__dict__.values():
            assert value


@pytest.mark.parametrize('args, expected_request_params, request_result, expected_demisto_result',
                         [pytest.param({'anti_spyware_profile_name': 'fake_profile_name',
                                        'dns_signature_source': 'edl_name', 'action': 'allow'},
                                       {
                                           'action': 'set',
                                           'type': 'config',
                                           'xpath': "/config/devices/entry[@name='localhost.localdomain']"
                                                    "/device-group/entry[@name='fakeDeviceGroup']"
                                                    "/profiles/spyware/entry[@name='fake_profile_name']",
                                           'key': 'fakeAPIKEY!',
                                           'element': '<botnet-domains>'
                                                      '<lists>'
                                                      '<entry name="edl_name"><packet-capture>disable</packet-capture>'
                                                      '<action><allow/></action></entry>'
                                                      '</lists>'
                                                      '</botnet-domains>'},
                                       MockedResponse(text='<response status="success" code="20"><msg>'
                                                           'command succeeded</msg></response>', status_code=200,
                                                      reason=''),
                                       '**success**',
                                       ),
                          ])
def test_panorama_apply_dns_command(mocker, args, expected_request_params, request_result, expected_demisto_result):
    """
    Given:
        - command args
        - request result
    When:
        - Running panorama-apply-dns
    Then:
        - Assert the request url is as expected
        - Assert Command results contains the relevant result information
    """
    import Panorama
    import requests
    from Panorama import apply_dns_signature_policy_command

    Panorama.API_KEY = 'fakeAPIKEY!'
    Panorama.DEVICE_GROUP = 'fakeDeviceGroup'
    request_mock = mocker.patch.object(requests, 'request', return_value=request_result)
    command_result: CommandResults = apply_dns_signature_policy_command(args)

    called_request_params = request_mock.call_args.kwargs['params']  # The body part of the request
    assert called_request_params == expected_request_params
    assert command_result.readable_output == expected_demisto_result


class TestHygieneFunctions:
    @patch("Panorama.Template.refreshall", return_value=[])
    @patch("Panorama.Vsys.refreshall", return_value=[])
    @patch("Panorama.DeviceGroup.refreshall", return_value=mock_device_groups())
    def test_check_log_forwarding(self, _, __, ___, mock_topology):
        """
        Test the Hygiene Configuration lookups can validate the log forwarding settings of a device
        """
        from Panorama import HygieneLookups, LogForwardingProfile, LogForwardingProfileMatchList
        # First, test that a correctly configured LFP and match list don't return a failure
        LogForwardingProfile.refreshall = MagicMock(return_value=mock_good_log_fowarding_profile())
        LogForwardingProfileMatchList.refreshall = MagicMock(return_value=mock_good_log_forwarding_profile_match_list())
        result = HygieneLookups.check_log_forwarding_profiles(mock_topology)
        assert len(result.result_data) == 0

        # Trim the "threat" log type and cause a missing log type error
        LogForwardingProfileMatchList.refreshall = MagicMock(
            return_value=[mock_good_log_forwarding_profile_match_list()[0]]
        )
        result = HygieneLookups.check_log_forwarding_profiles(mock_topology)
        # Note; because we mock the topology with multiple devices,
        # it appears that the same LFP is missing in each Container.
        # This is expected.
        assert len(result.result_data) == 3
        assert result.result_data[0].description == "Log forwarding profile missing log type 'threat'."

    @patch("Panorama.Template.refreshall", return_value=[])
    @patch("Panorama.Vsys.refreshall", return_value=[])
    @patch("Panorama.DeviceGroup.refreshall", return_value=mock_device_groups())
    def test_check_vulnerability_profiles(self, _, __, ___, mock_topology):
        """
        Test the Hygiene Configuration lookups can validate the vulnerability profiles
        """
        from Panorama import HygieneLookups, VulnerabilityProfile, BestPractices
        # First, test that we can get the conforming threat profile, of which there should be one
        result = HygieneLookups.get_conforming_threat_profiles(
            [mock_good_vulnerability_profile(), mock_bad_vulnerability_profile()],
            minimum_block_severities=BestPractices.VULNERABILITY_BLOCK_SEVERITIES,
            minimum_alert_severities=BestPractices.VULNERABILITY_ALERT_THRESHOLD
        )
        assert len(result) == 1

        VulnerabilityProfile.refreshall = MagicMock(
            return_value=[mock_good_vulnerability_profile(), mock_bad_vulnerability_profile()]
        )

        result = HygieneLookups.check_vulnerability_profiles(mock_topology)
        # Should return no results, as at least one vulnerability profile matches.
        assert len(result.result_data) == 0

        VulnerabilityProfile.refreshall = MagicMock(
            return_value=[mock_bad_vulnerability_profile()]
        )

        result = HygieneLookups.check_vulnerability_profiles(mock_topology)
        # Should return one issue, as no Vulnerability profile matches.
        assert len(result.result_data) == 1

    @patch("Panorama.Template.refreshall", return_value=[])
    @patch("Panorama.Vsys.refreshall", return_value=[])
    @patch("Panorama.DeviceGroup.refreshall", return_value=mock_device_groups())
    def test_check_spyware_profiles(self, _, __, ___, mock_topology):
        """
        Test the Hygiene Configuration lookups can validate the
        Spyware profiles given combinations of good and bad profile
        objects.
        """
        from Panorama import HygieneLookups, AntiSpywareProfile
        AntiSpywareProfile.refreshall = MagicMock(
            return_value=[mock_good_spyware_profile(), mock_bad_spyware_profile()]
        )

        # Check when at least one good profile exists - should return no results
        result = HygieneLookups.check_spyware_profiles(mock_topology)
        assert not result.result_data

    @patch("Panorama.Template.refreshall", return_value=[])
    @patch("Panorama.Vsys.refreshall", return_value=[])
    @patch("Panorama.DeviceGroup.refreshall", return_value=mock_device_groups())
    def test_check_url_filtering_profiles(self, _, __, ___, mock_topology):
        """
        Test the Hygiene Configuration lookups can validate the
        URL filtering profiles given combinations of good and bad
        profiles.
        """
        from Panorama import HygieneLookups, URLFilteringProfile
        URLFilteringProfile.refreshall = MagicMock(
            return_value=[mock_good_url_filtering_profile()]
        )

        # Check when a good profile exists - should return no results
        result = HygieneLookups.check_url_filtering_profiles(mock_topology)
        assert not result.result_data

        # When there's only bad, should return a result
        URLFilteringProfile.refreshall = MagicMock(
            return_value=[mock_bad_url_filtering_profile()]
        )

        # Check when a good profile exists - should return no results
        result = HygieneLookups.check_url_filtering_profiles(mock_topology)
        assert result.result_data

    @patch("Panorama.Template.refreshall", return_value=mock_templates())
    @patch("Panorama.Vsys.refreshall", return_value=[])
    @patch("Panorama.DeviceGroup.refreshall", return_value=[])
    def test_check_security_zones(self, _, __, ___, mock_topology):
        """
        Test the Hygiene Configuration lookups can validate security zones given a comination of good and bad zones.
        """
        from Panorama import HygieneLookups, Zone
        Zone.refreshall = MagicMock(
            return_value=mock_good_security_zones()
        )

        result = HygieneLookups.check_security_zones(mock_topology)
        # Result data should be empty as there are only good zones
        assert not result.result_data

        Zone.refreshall = MagicMock(
            return_value=mock_bad_security_zones()
        )

        result = HygieneLookups.check_security_zones(mock_topology)
        # Result data should have one issue as there is a misconfigured security zone
        assert result.result_data
        assert "BP-V-7" in [x.issue_code for x in result.result_data]

    @patch("Panorama.Template.refreshall", return_value=[])
    @patch("Panorama.Vsys.refreshall", return_value=[])
    @patch("Panorama.DeviceGroup.refreshall", return_value=mock_device_groups())
    def test_check_security_rules(self, _, __, ___, mock_topology):
        """
        Test the Hygiene Configuration lookups can validate security zones given a comination of good and bad zones.
        """
        from Panorama import HygieneLookups, SecurityRule
        SecurityRule.refreshall = MagicMock(
            return_value=mock_good_security_rules()
        )

        result = HygieneLookups.check_security_rules(mock_topology)
        # Should not raise any issues
        assert not result.result_data

        SecurityRule.refreshall = MagicMock(
            return_value=mock_bad_security_rules()
        )

        result = HygieneLookups.check_security_rules(mock_topology)
        # Should raise issues for each issue type
        assert result.result_data
        assert "BP-V-8" in [x.issue_code for x in result.result_data]
        assert "BP-V-9" in [x.issue_code for x in result.result_data]
        assert "BP-V-10" in [x.issue_code for x in result.result_data]

    def test_hygiene_issue_dict_to_object(self):
        """
        Tests the function can convert a given dictionary of
        an issue, returned by a hygiene lookup, back into the relevent
        object. This is to allow the check commands to pass their results directly into the fix commands via XSOAR.
        """
        from Panorama import hygiene_issue_dict_to_object, ConfigurationHygieneIssue
        result = hygiene_issue_dict_to_object(mock_enhanced_log_forwarding_issue_dict())
        assert isinstance(result[0], ConfigurationHygieneIssue)
        assert len(result) == 1
        for value in result[0].__dict__.values():
            assert value

        # If the issue is passed directly from the other command make sure this function works also
        result = hygiene_issue_dict_to_object(mock_issue_with_underscores())
        assert isinstance(result[0], ConfigurationHygieneIssue)
        assert len(result) == 1
        for value in result[0].__dict__.values():
            assert value

    @patch("Panorama.Template.refreshall", return_value=[])
    @patch("Panorama.Vsys.refreshall", return_value=[])
    @patch("Panorama.DeviceGroup.refreshall", return_value=mock_device_groups())
    def test_fix_log_forwarding_profile_enhanced_logging(self, _, __, ___, mock_topology):
        """
        Tests wthe fix function for enabling enhanced application
        logging on log forwarding profiles, given an issue referring
        to a bad log forwarding profile.
        """
        from Panorama import hygiene_issue_dict_to_object, LogForwardingProfile, HygieneRemediation
        issues = hygiene_issue_dict_to_object(mock_enhanced_log_forwarding_issue_dict())

        LogForwardingProfile.refreshall = MagicMock(return_value=mock_bad_log_fowarding_profile())
        LogForwardingProfile.apply = MagicMock()

        result = HygieneRemediation.fix_log_forwarding_profile_enhanced_logging(mock_topology, issues)
        # Should be at least one result
        assert result
        for value in result[0].__dict__.values():
            assert value

    @patch("Panorama.Template.refreshall", return_value=[])
    @patch("Panorama.Vsys.refreshall", return_value=[])
    @patch("Panorama.DeviceGroup.refreshall", return_value=mock_device_groups())
    def test_fix_security_zone_no_log_setting(self, _, __, ___, mock_topology):
        """
        Tests wthe fix function for setting a log forwarding profile on security zones when none is currently set
        """
        from Panorama import hygiene_issue_dict_to_object, Zone, HygieneRemediation
        issues = hygiene_issue_dict_to_object(mock_security_zone_no_log_setting_issue_dict())

        Zone.refreshall = MagicMock(return_value=mock_bad_security_zones())
        Zone.apply = MagicMock()

        result = HygieneRemediation.fix_security_zone_no_log_setting(mock_topology, issues, "test")
        # Should be at least one result, as we provided an issue.
        assert result
        for value in result[0].__dict__.values():
            assert value

    @patch("Panorama.Template.refreshall", return_value=[])
    @patch("Panorama.Vsys.refreshall", return_value=[])
    @patch("Panorama.DeviceGroup.refreshall", return_value=mock_device_groups())
    def test_fix_security_rule_log_settings(self, _, __, ___, mock_topology):
        """
        Tests the function that adds a log forwarding profile to a security rule when one isn't present.
        """
        from Panorama import hygiene_issue_dict_to_object, SecurityRule, HygieneRemediation
        issues = hygiene_issue_dict_to_object(mock_security_rule_log_settings_issue_dict())

        SecurityRule.refreshall = MagicMock(return_value=mock_bad_security_rules())
        SecurityRule.apply = MagicMock()

        result = HygieneRemediation.fix_secuity_rule_log_settings(mock_topology, issues, "test")
        # Should be at least one result, as we provided an issue.
        assert result
        for value in result[0].__dict__.values():
            assert value

    @patch("Panorama.Template.refreshall", return_value=[])
    @patch("Panorama.Vsys.refreshall", return_value=[])
    @patch("Panorama.DeviceGroup.refreshall", return_value=mock_device_groups())
    def test_fix_security_rule_profile_settings(self, _, __, ___, mock_topology):
        """
        Tests the function that adds sets the security profile group when no SPG is currently provided
        """
        from Panorama import hygiene_issue_dict_to_object, SecurityRule, HygieneRemediation
        issues = hygiene_issue_dict_to_object(mock_security_rule_log_settings_issue_dict())

        SecurityRule.refreshall = MagicMock(return_value=mock_bad_security_rules())
        SecurityRule.apply = MagicMock()

        result = HygieneRemediation.fix_security_rule_security_profile_group(mock_topology, issues, "test")
        # Should be at least one result, as we provided an issue.
        assert result
        for value in result[0].__dict__.values():
            assert value


class TestObjectFunctions:
    @patch("Panorama.Template.refreshall", return_value=[])
    @patch("Panorama.Vsys.refreshall", return_value=[])
    @patch("Panorama.DeviceGroup.refreshall", return_value=mock_device_groups())
    def test_get_objects(self, _, __, ___, mock_single_device_topology):
        """
        Tests that we can get various object types and the filtering logic, by object type and name, works correctly.
        """
        from Panorama import ObjectGetter, AddressObject

        # Use side effects so that objects are only returned from one container
        AddressObject.refreshall = MagicMock(side_effect=[mock_address_objects(), []])

        # Test with no filter first
        result = ObjectGetter.get_object_reference(mock_single_device_topology, "AddressObject")
        assert "test-address-1" in [x.name for x in result]
        assert "test-address-2" in [x.name for x in result]

        # Same as above but with a filter on object name
        AddressObject.refreshall = MagicMock(side_effect=[mock_address_objects(), []])
        result = ObjectGetter.get_object_reference(
            mock_single_device_topology, "AddressObject", object_name="test-address-1"
        )
        assert "test-address-1" in [x.name for x in result]
        assert "test-address-2" not in [x.name for x in result]

        # Same as above but include a regex filter
        AddressObject.refreshall = MagicMock(side_effect=[mock_address_objects(), []])
        result = ObjectGetter.get_object_reference(
            mock_single_device_topology, "AddressObject", object_name="test-address-\d+", use_regex="true"
        )
        assert "test-address-1" in [x.name for x in result]
        assert "test-address-2" in [x.name for x in result]

        # Test broken regex
        AddressObject.refreshall = MagicMock(side_effect=[mock_address_objects(), []])
        with pytest.raises(DemistoException):
            result = ObjectGetter.get_object_reference(
                mock_single_device_topology, "AddressObject", object_name="test-address-(\d+", use_regex="true"
            )
            assert not result


@pytest.mark.parametrize('expected_request_params, target',
                         [pytest.param(
                             {
                                 'type': 'op',
                                 'cmd': '<show><system><info/></system></show>',
                                 'key': 'fakeAPIKEY!',
                                 'target': 'fake-target'
                             },
                             'fake-target',
                         ),
                             pytest.param(
                                 {
                                     'type': 'op',
                                     'cmd': '<show><system><info/></system></show>',
                                     'key': 'fakeAPIKEY!',
                                 },
                                 None, ),
                         ])
def test_add_target_arg(mocker, expected_request_params, target):
    """
    Given:
        - a call to the function with or without the target args
    When:
        - panorama_show_device_version_command - (or any other function with the target arg)
    Then:
        - Assert that the target param was added or not to the https request
    """
    import Panorama
    from Panorama import panorama_show_device_version

    Panorama.API_KEY = 'fakeAPIKEY!'
    Panorama.DEVICE_GROUP = 'fakeDeviceGroup'
    request_mock = mocker.patch.object(Panorama, 'http_request',
                                       return_value={'response': {'result': {'system': 'fake_data'}}})

    panorama_show_device_version(target)
    called_request_params = request_mock.call_args.kwargs['params']
    assert called_request_params == expected_request_params


@pytest.mark.parametrize('rule , expected_result',
                         [pytest.param({
                             'target': {
                                 'devices': {
                                     'entry': [
                                         {
                                             '@name': 'fw1'
                                         },
                                         {
                                             '@name': 'fw2'
                                         }
                                     ]
                                 }
                             }
                         },
                             True
                         ),
                             pytest.param(
                                 {
                                     'target': {
                                         'devices': {
                                             'entry': {
                                                 '@name': 'fw1'
                                             }
                                         }
                                     }
                                 },
                                 True),
                             pytest.param(
                                 {
                                     'target': {
                                         'devices': {
                                             'entry': {
                                                 '@name': 'fw2'
                                             }
                                         }
                                     }
                                 },
                                 False),
                             pytest.param(
                                 {
                                     'target':
                                         {
                                             'devices':
                                                 {
                                                     'entry': [
                                                         {
                                                             '@name': 'fw1'
                                                         }
                                                     ]
                                                 }
                                         }
                                 },
                                 True),
                         ])
def test_target_filter(rule, expected_result):
    """
    Given:
        - a rule (dict) and a target (str) - 'fw1'
    When:
        - filtering rules by target
    Then:
        - return True if the rule contains the target and False otherwise
    """
    from Panorama import target_filter
    assert target_filter(rule, 'fw1') == expected_result


def test_check_latest_version_hr(mocker):
    """
    Given:
        - a response from panorma of latest version
    When:
        - calling the command - pan-os-check-latest-panos-software
    Then:
        - filter the 5 latest results and present in a markdown
    """
    from Panorama import panorama_check_latest_panos_software_command
    import requests
    with open('test_data/latest_versions.xml') as xml_file:
        text = xml_file.read()
    with open('test_data/5_latest_version.md') as md_file:
        markdown_assert = md_file.read()
    mr = MockedResponse(text=text,
                        status_code=200,
                        reason='')
    mocker.patch.object(requests, 'request', return_value=mr)
    command_res: CommandResults = panorama_check_latest_panos_software_command()

    assert markdown_assert == command_res.readable_output


def test_pan_os_get_running_config(mocker):
    """
    Given -
        A target serial number
    When -
        Returning the running config
    Then -
        File returned should be called 'running_config'
        The contents should be XML and not JSON
    """
    from Panorama import pan_os_get_running_config

    return_mock = """
    <response status='error' code='13'><msg><line>SOME_SERIAL_NUMBER not connected</line></msg></response>
    """
    mocker.patch("Panorama.http_request", return_value=return_mock)
    created_file = pan_os_get_running_config({"target": "SOME_SERIAL_NUMBER"})
    assert created_file['File'] == 'running_config'


def test_pan_os_get_merged_config(mocker):
    """
    Given -
        A target serial number
    When -
        Returning the merged config
    Then -
        File returned should be called 'merged_config'
        The contents should be XML and not JSON
    """
    from Panorama import pan_os_get_merged_config

    return_mock = """
    <response status='error' code='13'><msg><line>SOME_SERIAL_NUMBER not connected</line></msg></response>
    """
    mocker.patch("Panorama.http_request", return_value=return_mock)
    created_file = pan_os_get_merged_config({"target": "SOME_SERIAL_NUMBER"})
    assert created_file['File'] == 'merged_config'


<<<<<<< HEAD
=======
class TestPanOSListNatRulesCommand:

    @pytest.mark.parametrize(
        'args, params, expected_url_params',
        [
            pytest.param(
                {'pre_post': 'pre-rulebase', 'show_uncommitted': 'false'},
                integration_panorama_params,
                {
                    'type': 'config', 'action': 'show', 'key': 'thisisabogusAPIKEY!',
                    'xpath': "/config/devices/entry[@name='localhost.localdomain']"
                             "/device-group/entry[@name='Lab-Devices']/pre-rulebase/nat"
                }
            ),
            pytest.param(
                {'show_uncommitted': 'false'},
                integration_firewall_params,
                {
                    'action': 'show',
                    'key': 'thisisabogusAPIKEY!',
                    'type': 'config',
                    'xpath': "/config/devices/entry[@name='localhost.localdomain']"
                             "/vsys/entry[@name='vsys1']/rulebase/nat"
                }
            ),
            pytest.param(
                {'pre_post': 'pre-rulebase', 'show_uncommitted': 'true', 'name': 'test'},
                integration_panorama_params,
                {
                    'action': 'get',
                    'key': 'thisisabogusAPIKEY!',
                    'type': 'config',
                    'xpath': "/config/devices/entry[@name='localhost.localdomain']/device-group/entry"
                             "[@name='Lab-Devices']/pre-rulebase/nat/rules/entry[@name='test']"
                }
            ),
            pytest.param(
                {'show_uncommitted': 'true', 'name': 'test'},
                integration_firewall_params,
                {
                    'action': 'get',
                    'key': 'thisisabogusAPIKEY!',
                    'type': 'config',
                    'xpath': "/config/devices/entry[@name='localhost.localdomain']/vsys/entry[@name='vsys1']"
                             "/rulebase/nat/rules/entry[@name='test']"
                }
            )
        ]
    )
    def test_pan_os_list_rules_command_main_flow(self, mocker, args, params, expected_url_params):
        """
        Given:
         - Panorama instance configuration.
         - Firewall instance configuration.
         - Panorama instance configuration to get a specific nat-rule.
         - Firewall instance configuration to get a specific nat-rule.

        When:
         - running the pan-os-list-nat-rules through the main flow.

        Then:
         - make sure the context output is parsed correctly.
         - make sure the xpath and the request is correct for both panorama/firewall.
        """
        from Panorama import main

        expected_context = [
            {
                'Name': 'test', 'Tags': 'test tag', 'SourceZone': '1.1.1.1', 'DestinationZone': '1.1.1.1',
                'SourceAddress': 'any', 'DestinationAddress': 'any', 'DestinationInterface': None,
                'Service': 'any', 'Description': None, 'SourceTranslation': None, 'DynamicDestinationTranslation': None,
                'DestinationTranslation': None
            },
            {
                'Name': 'test-2', 'Tags': None, 'SourceZone': '2.2.2.2', 'DestinationZone': '2.2.2.2',
                'SourceAddress': 'any', 'DestinationAddress': 'any', 'DestinationInterface': None,
                'Service': 'any', 'Description': None, 'SourceTranslation': None, 'DynamicDestinationTranslation': None,
                'DestinationTranslation': None
            }
        ]

        mock_request = mocker.patch(
            "Panorama.http_request", return_value=load_json('test_data/list-nat-rules-response.json')
        )
        mocker.patch.object(demisto, 'params', return_value=params)
        mocker.patch.object(demisto, 'args', return_value=args)
        mocker.patch.object(demisto, 'command', return_value='pan-os-list-nat-rules')
        result = mocker.patch('demistomock.results')

        main()

        assert list(result.call_args.args[0]['EntryContext'].values())[0] == expected_context
        assert mock_request.call_args.kwargs['params'] == expected_url_params


class TestCreatePanOSNatRuleCommand:
    CREATE_NAT_RULE = {'response': {'@status': 'success', '@code': '20', 'msg': 'command succeeded'}}

    @pytest.mark.parametrize(
        'args, params, expected_url_params',
        [
            pytest.param(
                {
                    'rulename': 'test',
                    'description': 'test',
                    'pre_post': 'pre-rulebase',
                    'source_translation_type': 'static-ip',
                    'source_translated_address': '1.1.1.1',
                    'source_translated_address_type': 'translated-address',
                    'destination_translation_type': 'none'
                },
                integration_panorama_params,
                {
                    'xpath': "/config/devices/entry[@name='localhost.localdomain']/device-group"
                             "/entry[@name='Lab-Devices']/pre-rulebase/nat/rules/entry[@name='test']",
                    'element': '<source-translation><static-ip><translated-address>1.1.1.1<'
                               '/translated-address></static-ip></source-translation><description>test</description>',
                    'action': 'set', 'type': 'config', 'key': 'thisisabogusAPIKEY!'
                }
            ),
            pytest.param(
                {
                    'rulename': 'test',
                    'description': 'test',
                    'source_translation_type': 'static-ip',
                    'source_translated_address': '1.1.1.1',
                    'source_translated_address_type': 'translated-address',
                    'destination_translation_type': 'none'
                },
                integration_firewall_params,
                {
                    'xpath': "/config/devices/entry[@name='localhost.localdomain']/vsys/"
                             "entry[@name='vsys1']/rulebase/nat/rules/entry[@name='test']",
                    'element': '<source-translation><static-ip><translated-address>1.1.1.1<'
                               '/translated-address></static-ip></source-translation><description>test</description>',
                    'action': 'set', 'type': 'config', 'key': 'thisisabogusAPIKEY!'
                }
            ),
            pytest.param(
                {
                    'rulename': 'test',
                    'description': 'test',
                    'destination_zone': '1.1.1.1',
                    'source_zone': '2.2.2.2',
                    'pre_post': 'pre-rulebase',
                    'source_address': '1.1.1.1,2.2.2.2',
                    'source_translation_type': 'dynamic-ip',
                    'source_translated_address_type': 'translated-address',
                    'source_translated_address': '1.1.1.1,2.2.2.2',
                    'destination_translation_type': 'none'
                },
                integration_panorama_params,
                {
                    'action': 'set',
                    'element': '<source-translation><dynamic-ip><translated-address><member>1.1.1.1</member>'
                               '<member>2.2.2.2</member></translated-address></dynamic-ip></source-translation><to>'
                               '<member>1.1.1.1</member></to><from><member>2.2.2.2</member></from><source><member>'
                               '1.1.1.1</member><member>2.2.2.2</member></source><description>test</description>',
                    'key': 'thisisabogusAPIKEY!',
                    'type': 'config',
                    'xpath': "/config/devices/entry[@name='localhost.localdomain']/device-group/entry"
                             "[@name='Lab-Devices']/pre-rulebase/nat/rules/entry[@name='test']"
                }
            ),
            pytest.param(
                {
                    'rulename': 'test',
                    'description': 'test',
                    'destination_zone': '1.1.1.1',
                    'source_zone': '2.2.2.2',
                    'source_address': '1.1.1.1,2.2.2.2',
                    'source_translation_type': 'dynamic-ip',
                    'source_translated_address_type': 'translated-address',
                    'source_translated_address': '1.1.1.1,2.2.2.2',
                    'destination_translation_type': 'none'
                },
                integration_firewall_params,
                {
                    'action': 'set',
                    'element': '<source-translation><dynamic-ip><translated-address><member>1.1.1.1</member>'
                               '<member>2.2.2.2</member></translated-address></dynamic-ip></source-translation><to>'
                               '<member>1.1.1.1</member></to><from><member>2.2.2.2</member></from><source>'
                               '<member>1.1.1.1</member><member>2.2.2.2</'
                               'member></source><description>test</description>',
                    'key': 'thisisabogusAPIKEY!',
                    'type': 'config',
                    'xpath': "/config/devices/entry[@name='localhost.localdomain']/vsys/"
                             "entry[@name='vsys1']/rulebase/nat/rules/entry[@name='test']"
                }
            ),
        ]
    )
    def test_pan_os_create_nat_rule_command_main_flow(self, mocker, args, params, expected_url_params):
        """
        Given:
         - Panorama instance configuration with source_translation_type, source_translated_address
            and source_translated_address_type
         - Firewall instance configuration with source_translation_type, source_translated_address
            and source_translated_address_type
         - Panorama instance configuration with basic parameter configurations along with dynamic-ip
         - firewall instance configuration with basic parameter configurations along with dynamic-ip

        When:
         - running the pan-os-create-nat-rule through the main flow.

        Then:
         - make sure the xpath/element and the request is correct for both panorama/firewall.
        """
        from Panorama import main

        mock_request = mocker.patch(
            "Panorama.http_request",
            return_value={'response': {'@status': 'success', '@code': '20', 'msg': 'command succeeded'}}
        )
        mocker.patch.object(demisto, 'params', return_value=params)
        mocker.patch.object(demisto, 'args', return_value=args)
        mocker.patch.object(demisto, 'command', return_value='pan-os-create-nat-rule')

        main()
        assert mock_request.call_args.kwargs['params'] == expected_url_params


@pytest.mark.parametrize(
    'args, params, expected_url_params',
    [
        pytest.param(
            {
                'rulename': 'test',
                'pre_post': 'pre-rulebase'
            },
            integration_panorama_params,
            {
                'action': 'delete',
                'key': 'thisisabogusAPIKEY!',
                'type': 'config',
                'xpath': "/config/devices/entry[@name='localhost.localdomain']/device-group/entry"
                         "[@name='Lab-Devices']/pre-rulebase/nat/rules/entry[@name='test']"
            }
        ),
        pytest.param(
            {
                'rulename': 'test'
            },
            integration_firewall_params,
            {
                'action': 'delete',
                'key': 'thisisabogusAPIKEY!',
                'type': 'config',
                'xpath': "/config/devices/entry[@name='localhost.localdomain']/vsys/entry"
                         "[@name='vsys1']/rulebase/nat/rules/entry[@name='test']"
            }
        )
    ]
)
def test_pan_os_delete_nat_rule_command_main_flow(mocker, args, params, expected_url_params):
    """
    Given:
     - Panorama instance configuration with a specific rulename.
     - Firewall instance configuration with a specific rulename.

    When:
     - running the pan-os-delete-nat-rule through the main flow.

    Then:
     - make sure the xpath/element and the request is correct for both panorama/firewall.
    """
    from Panorama import main

    mock_request = mocker.patch(
        "Panorama.http_request",
        return_value={'response': {'@status': 'success', '@code': '20', 'msg': 'command succeeded'}}
    )
    mocker.patch.object(demisto, 'params', return_value=params)
    mocker.patch.object(demisto, 'args', return_value=args)
    mocker.patch.object(demisto, 'command', return_value='pan-os-delete-nat-rule')

    main()
    assert mock_request.call_args.kwargs['params'] == expected_url_params


class TestPanOSEditNatRule:

    @pytest.mark.parametrize(
        'args, params, expected_url_params',
        [
            pytest.param(
                {
                    'rulename': 'test',
                    'pre_post': 'pre-rulebase',
                    'element_to_change': 'source_translation_dynamic_ip',
                    'behavior': 'replace',
                    'element_value': '1.1.1.1,2.2.2.2'
                },
                integration_panorama_params,
                {
                    'action': 'edit',
                    'element': '<translated-address><member>1.1.1.1</member>'
                               '<member>2.2.2.2</member></translated-address>',
                    'key': 'thisisabogusAPIKEY!',
                    'type': 'config',
                    'xpath': "/config/devices/entry[@name='localhost.localdomain']/device-group/entry["
                             "@name='Lab-Devices']/pre-rulebase/nat/rules/entry[@name='test']/source-translation"
                             "/dynamic-ip/translated-address"
                }
            ),
            pytest.param(
                {
                    'rulename': 'test',
                    'element_to_change': 'source_zone',
                    'behavior': 'replace',
                    'element_value': '1.1.1.1'
                },
                integration_firewall_params,
                {
                    'action': 'edit',
                    'element': '<from><member>1.1.1.1</member></from>',
                    'key': 'thisisabogusAPIKEY!',
                    'type': 'config',
                    'xpath': "/config/devices/entry[@name='localhost.localdomain']/vsys/entry[@name='vsys1']"
                             "/rulebase/nat/rules/entry[@name='test']/from"
                }
            ),
            pytest.param(
                {
                    'rulename': 'test',
                    'pre_post': 'pre-rulebase',
                    'element_to_change': 'destination_translation_dynamic_distribution_method',
                    'behavior': 'replace',
                    'element_value': 'Round Robin'
                },
                integration_panorama_params,
                {
                    'action': 'edit',
                    'element': '<distribution>Round Robin</distribution>',
                    'key': 'thisisabogusAPIKEY!',
                    'type': 'config',
                    'xpath': "/config/devices/entry[@name='localhost.localdomain']/device-group/entry"
                             "[@name='Lab-Devices']/pre-rulebase/nat/rules/entry[@name='test']/"
                             "dynamic-destination-translation/distribution"
                }
            ),
            pytest.param(
                {
                    'rulename': 'test',
                    'element_to_change': 'source_translation_static_ip',
                    'behavior': 'replace',
                    'element_value': '1.1.1.1'
                },
                integration_firewall_params,
                {
                    'action': 'edit',
                    'element': '<translated-address>1.1.1.1</translated-address>',
                    'key': 'thisisabogusAPIKEY!',
                    'type': 'config',
                    'xpath': "/config/devices/entry[@name='localhost.localdomain']/vsys/entry[@name='vsys1']/rulebase/"
                             "nat/rules/entry[@name='test']/source-translation/static-ip/translated-address"
                }
            ),
        ]
    )
    def test_pan_os_nat_rule_replace_action_main_flow(self, mocker, args, params, expected_url_params):
        """
        Given
         - Panorama instance when replacing source_translation_dynamic_ip to a new value
         - Firewall instance when replacing source_zone to a new value.
         - Panorama instance when replacing destination_translation_dynamic_distribution_method to a new value.
         - Firewall instance when replacing source_translation_static_ip to a new value.

        When
         - running the pan-os-edit-nat-rule through the main flow.

        Then
         - make sure the xpath/element and the request is correct for both panorama/firewall.
        """
        from Panorama import main
        mock_request = mocker.patch(
            "Panorama.http_request",
            return_value={'response': {'@status': 'success', '@code': '20', 'msg': 'command succeeded'}}
        )
        mocker.patch.object(demisto, 'params', return_value=params)
        mocker.patch.object(demisto, 'args', return_value=args)
        mocker.patch.object(demisto, 'command', return_value='pan-os-edit-nat-rule')

        main()
        assert mock_request.call_args.kwargs['params'] == expected_url_params

    @pytest.mark.parametrize('nat_rule_object', ['destination_translation_ip', 'destination_interface', 'nat_type'])
    def test_pan_os_add_or_remove_un_listable_objects(self, nat_rule_object):
        """
        Given
         - un-listable nat-rules object.

        When
         - running the pan-os-edit-nat-rule command.

        Then
         - make sure an exception is raised.
        """
        from Panorama import pan_os_edit_nat_rule_command
        with pytest.raises(ValueError):
            pan_os_edit_nat_rule_command({'element_to_change': nat_rule_object, 'rulename': 'test', 'action': 'add'})

    @pytest.mark.parametrize(
        'args, params, expected_url_params',
        [
            pytest.param(
                {
                    'rulename': 'test',
                    'pre_post': 'pre-rulebase',
                    'element_to_change': 'source_zone',
                    'behavior': 'add',
                    'element_value': '2.2.2.2,3.3.3.3'
                },
                integration_panorama_params,
                {
                    'action': 'edit',
                    'element': '<from><member>2.2.2.2</member><member>3.3.3.3</member><member>1.1.1.1</member></from>',
                    'key': 'thisisabogusAPIKEY!',
                    'type': 'config',
                    'xpath': "/config/devices/entry[@name='localhost.localdomain']/device-group/entry"
                             "[@name='Lab-Devices']/pre-rulebase/nat/rules/entry[@name='test']/from"
                }
            ),
            pytest.param(
                {
                    'rulename': 'test',
                    'element_to_change': 'source_zone',
                    'behavior': 'add',
                    'element_value': '2.2.2.2,3.3.3.3'
                },
                integration_firewall_params,
                {
                    'action': 'edit',
                    'element': '<from><member>2.2.2.2/member><member>1.1.1.1/member></from>',
                    'key': 'thisisabogusAPIKEY!',
                    'type': 'config',
                    'xpath': "/config/devices/entry[@name='localhost.localdomain']/vsys/entry[@name='vsys1']"
                             "/rulebase/nat/rules/entry[@name='test']/from"
                }
            )
        ]
    )
    def test_pan_os_nat_rule_add_action_main_flow(self, mocker, args, params, expected_url_params):
        """
        Given
         - Panorama instance when adding a new value to source_zone.
         - Firewall instance when adding a new value to source_zone.

        When
         - running the pan-os-edit-nat-rule through the main flow.

        Then
         - make sure the xpath/element and the request is correct for both panorama/firewall.
        """
        from Panorama import main

        mock_request = mocker.patch(
            "Panorama.http_request",
            return_value={
                'response': {
                    '@status': 'success', '@code': '19', 'result': {
                        '@total-count': '1', '@count': '1', 'from': {'member': '1.1.1.1'}
                    }
                }
            }
        )
        mocker.patch.object(demisto, 'params', return_value=params)
        mocker.patch.object(demisto, 'args', return_value=args)
        mocker.patch.object(demisto, 'command', return_value='pan-os-edit-nat-rule')

        main()
        assert mock_request.call_args.kwargs['params']['xpath'] == expected_url_params['xpath']
        assert '1.1.1.1' in mock_request.call_args.kwargs['params']['element']
        assert '2.2.2.2' in mock_request.call_args.kwargs['params']['element']
        assert '3.3.3.3' in mock_request.call_args.kwargs['params']['element']

    @pytest.mark.parametrize(
        'args, params, expected_url_params',
        [
            pytest.param(
                {
                    'rulename': 'test',
                    'pre_post': 'pre-rulebase',
                    'element_to_change': 'source_zone',
                    'behavior': 'remove',
                    'element_value': '2.2.2.2,3.3.3.3'
                },
                integration_panorama_params,
                {
                    'action': 'edit',
                    'element': '<from><member>1.1.1.1</member></from>',
                    'key': 'thisisabogusAPIKEY!',
                    'type': 'config',
                    'xpath': "/config/devices/entry[@name='localhost.localdomain']/device-group/entry"
                             "[@name='Lab-Devices']/pre-rulebase/nat/rules/entry[@name='test']/from"
                }
            ),
            pytest.param(
                {
                    'rulename': 'test',
                    'element_to_change': 'source_zone',
                    'behavior': 'remove',
                    'element_value': '2.2.2.2,3.3.3.3'
                },
                integration_firewall_params,
                {
                    'action': 'edit',
                    'element': '<from><member>1.1.1.1</member></from>',
                    'key': 'thisisabogusAPIKEY!',
                    'type': 'config',
                    'xpath': "/config/devices/entry[@name='localhost.localdomain']/vsys/entry[@name='vsys1']/"
                             "rulebase/nat/rules/entry[@name='test']/from"
                }
            )
        ]
    )
    def test_pan_os_nat_rule_remove_action_main_flow(self, mocker, args, params, expected_url_params):
        """
        Given
         - Panorama instance when removing a value from source_zone.
         - Firewall instance when removing a value from source_zone.

        When
         - running the pan-os-edit-nat-rule through the main flow.

        Then
         - make sure the xpath/element and the request is correct for both panorama/firewall.
        """
        from Panorama import main

        mock_request = mocker.patch(
            "Panorama.http_request",
            return_value={
                'response': {
                    '@status': 'success', '@code': '19', 'result': {
                        '@total-count': '1', '@count': '1', 'from': {'member': ['1.1.1.1', '2.2.2.2', '3.3.3.3']}
                    }
                }
            }
        )
        mocker.patch.object(demisto, 'params', return_value=params)
        mocker.patch.object(demisto, 'args', return_value=args)
        mocker.patch.object(demisto, 'command', return_value='pan-os-edit-nat-rule')

        main()
        assert mock_request.call_args.kwargs['params']['xpath'] == expected_url_params['xpath']
        assert mock_request.call_args.kwargs['params'] == expected_url_params


class TestPanOSListVirtualRouters:

    @pytest.mark.parametrize(
        'args, params, expected_url_params, mocked_response_path',
        [
            pytest.param(
                {'pre_post': 'pre-rulebase', 'show_uncommitted': 'false', 'virtual_router': 'test'},
                integration_panorama_params,
                {
                    'type': 'config', 'action': 'show', 'key': 'thisisabogusAPIKEY!',
                    'xpath': "/config/devices/entry[@name='localhost.localdomain']/template/entry[@name='test']/"
                             "config/devices/entry[@name='localhost.localdomain']/network/virtual-router/entry"
                             "[@name='test']"
                },
                'test_data/list-virtual-routers-response.json'
            ),
            pytest.param(
                {'show_uncommitted': 'false', 'virtual_router': 'test'},
                integration_firewall_params,
                {
                    'type': 'config', 'action': 'show', 'key': 'thisisabogusAPIKEY!',
                    'xpath': "/config/devices/entry[@name='localhost.localdomain']/network/virtual-router"
                             "/entry[@name='test']"
                },
                'test_data/list-virtual-routers-response.json'
            ),
            pytest.param(
                {'pre_post': 'pre-rulebase', 'show_uncommitted': 'true', 'virtual_router': 'test'},
                integration_panorama_params,
                {
                    'type': 'config', 'action': 'get', 'key': 'thisisabogusAPIKEY!',
                    'xpath': "/config/devices/entry[@name='localhost.localdomain']/template/entry[@name='test']"
                             "/config/devices/entry[@name='localhost.localdomain']/network/virtual-router"
                             "/entry[@name='test']"
                },
                'test_data/list-virtual-routers-response-un-commited-router.json'
            ),
            pytest.param(
                {'show_uncommitted': 'true', 'virtual_router': 'test'},
                integration_firewall_params,
                {
                    'type': 'config', 'action': 'get', 'key': 'thisisabogusAPIKEY!',
                    'xpath': "/config/devices/entry[@name='localhost.localdomain']/network/virtual-router"
                             "/entry[@name='test']"
                },
                'test_data/list-virtual-routers-response-un-commited-router.json'
            )
        ]
    )
    def test_pan_os_list_virtual_routers_command_main_flow(
            self, mocker, args, params, expected_url_params, mocked_response_path
    ):
        """
        Given:
         - Panorama instance configuration and name to retrieve a specific virtual router that was committed.
         - Firewall instance configuration and name to retrieve a specific virtual router that was committed.
         - Panorama instance configuration and name to retrieve a specific virtual router that was not committed.
         - Firewall instance configuration and name to retrieve a specific virtual router that was not committed.

        When:
         - running the pan-os-list-virtual-routers through the main flow.

        Then:
         - make sure the context output is parsed correctly for both un-committed and committed cases.
         - make sure the xpath and the request is correct for both panorama/firewall.
        """
        from Panorama import main

        mock_request = mocker.patch(
            "Panorama.http_request", return_value=load_json(mocked_response_path)
        )
        mocker.patch.object(demisto, 'params', return_value=params)
        mocker.patch.object(demisto, 'args', return_value=args)
        mocker.patch.object(demisto, 'command', return_value='pan-os-list-virtual-routers')
        result = mocker.patch('demistomock.results')

        main()

        assert list(result.call_args.args[0]['EntryContext'].values())[0] == [
            {
                'BGP': {'enable': 'no',
                        'routing-options': {'graceful-restart': {'enable': 'yes'}}},
                'ECMP': {'algorithm': {'ip-modulo': 'None'}},
                'Interface': None,
                'Multicast': None,
                'Name': 'test',
                'OSPF': {'enable': 'no'},
                'OSPFv3': {'enable': 'no'},
                'RIP': {'enable': 'no'},
                'RedistributionProfile': None,
                'StaticRoute': None
            }
        ]
        assert mock_request.call_args.kwargs['params'] == expected_url_params


class TestPanOSListRedistributionProfiles:

    @pytest.mark.parametrize(
        'args, params, expected_url_params',
        [
            pytest.param(
                {'virtual_router': 'virtual-router-1', 'template': 'test-override'},
                integration_panorama_params,
                {
                    'type': 'config', 'action': 'get', 'key': 'thisisabogusAPIKEY!',
                    'xpath': "/config/devices/entry[@name='localhost.localdomain']/template/entry["
                             "@name='test-override']/config/devices/entry[@name='localhost.localdomain']/network"
                             "/virtual-router/entry[@name='virtual-router-1']/protocol/redist-profile"
                }
            ),
            pytest.param(
                {'virtual_router': 'virtual-router-1'},
                integration_firewall_params,
                {
                    'action': 'get',
                    'key': 'thisisabogusAPIKEY!',
                    'type': 'config',
                    'xpath': "/config/devices/entry[@name='localhost.localdomain']/network/virtual-router/"
                             "entry[@name='virtual-router-1']/protocol/redist-profile"
                }
            )
        ]
    )
    def test_pan_os_list_redistribution_profiles_main_flow(
        self, mocker, args, params, expected_url_params
    ):
        """
        Given:
         - Panorama instance configuration and name to retrieve redistribution profiles that were not committed.
         - Firewall instance configuration and name to retrieve redistribution profiles that were not committed.

        When:
         - running the pan-os-list-redistribution-profiles through the main flow.

        Then:
         - make sure the context output is parsed correctly.
         - make sure the xpath and the request is correct for both panorama/firewall and that template gets overriden
             when using panorama instance.
        """
        from Panorama import main

        mock_request = mocker.patch(
            "Panorama.http_request", return_value=load_json(
                'test_data/list-redistribution-profiles-un-committed-response.json'
            )
        )
        mocker.patch.object(demisto, 'params', return_value=params)
        mocker.patch.object(demisto, 'args', return_value=args)
        mocker.patch.object(demisto, 'command', return_value='pan-os-list-redistribution-profiles')
        result = mocker.patch('demistomock.results')

        main()

        assert list(result.call_args.args[0]['EntryContext'].values())[0] == [
            {
                'Name': 'test1', 'Priority': '1', 'Action': 'redist', 'FilterInterface': 'loopback',
                'FilterType': ['bgp', 'connect', 'ospf', 'rip', 'static'], 'FilterDestination': '1.1.1.1',
                'FilterNextHop': '2.2.2.2',
                'BGP': {'Community': ['local-as', 'no-export'], 'ExtendedCommunity': '0x4164ACFCE33404EA'},
                'OSPF': {
                    'PathType': ['ext-1', 'ext-2', 'inter-area', 'intra-area'],
                    'Area': ['1.1.1.1', '2.2.2.2'], 'Tag': '1'}
            },
            {
                'Name': 'test-2', 'Priority': '123', 'Action': 'no-redist', 'FilterInterface': None,
                'FilterType': None, 'FilterDestination': None, 'FilterNextHop': None, 'BGP': None, 'OSPF': None
            }
        ]

        assert mock_request.call_args.kwargs['params'] == expected_url_params


class TestPanOSCreateRedistributionProfile:

    @pytest.mark.parametrize(
        'args, params, expected_url_params',
        [
            pytest.param(
                {
                    'virtual_router': 'virtual-router', 'name': 'redistribution-profile', 'priority': '12',
                    'action': 'redist', 'filter_bgp_extended_community': '0x4164ACFCE33404EA',
                    'filter_source_type': 'bgp,ospf', 'filter_ospf_area': '1.1.1.1,2.2.2.2'
                },
                integration_panorama_params,
                {
                    'xpath': "/config/devices/entry[@name='localhost.localdomain']/template/entry[@name='test']/"
                             "config/devices/entry[@name='localhost.localdomain']/network/virtual-router/entry["
                             "@name='virtual-router']/protocol/redist-profile/entry[@name='redistribution-profile']",
                    'element': '<priority>12</priority><action><redist/></action><filter><ospf><area><member>1.1.1.1<'
                               '/member><member>2.2.2.2</member></area></ospf><bgp><extended-community>'
                               '<member>0x4164ACFCE33404EA</member></extended-community></bgp><type><member>bgp'
                               '</member><member>ospf</member></type></filter>',
                    'action': 'set', 'type': 'config', 'key': 'thisisabogusAPIKEY!'
                }
            ),
            pytest.param(
                {
                    'virtual_router': 'virtual-router', 'name': 'redistribution-profile', 'interface': 'loopback',
                    'filter_ospf_tag': '1.1.1.1,2.2.2.2', 'filter_source_type': 'ospf,bgp',
                    'filter_ospf_path_type': 'ext-1,ext-2'
                },
                integration_firewall_params,
                {
                    'xpath': "/config/devices/entry[@name='localhost.localdomain']/network/virtual-router/entry"
                             "[@name='virtual-router']/protocol/redist-profile/entry[@name='redistribution-profile']",
                    'element': '<filter><ospf><path-type><member>ext-1</member><member>ext-2</member></path-type><tag>'
                               '<member>1.1.1.1</member><member>2.2.2.2</member></tag></ospf><type><member>'
                               'ospf</member><member>bgp</member></type><interface><member>loopback</member>'
                               '</interface></filter>',
                    'action': 'set', 'type': 'config', 'key': 'thisisabogusAPIKEY!'
                }
            )
        ]
    )
    def test_pan_os_create_redistribution_profile_command_main_flow(self, mocker, args, params, expected_url_params):
        """
        Given:
        - Panorama instance configuration and arguments to create a redistribution-profile.
        - Firewall instance configuration and arguments to create a redistribution-profile.

        When:
        - running the pan-os-create-redistribution-profile through the main flow.

        Then:
        - make sure the xpath and the request is correct for both panorama/firewall.
        """
        from Panorama import main

        mock_request = mocker.patch(
            "Panorama.http_request",
            return_value={'response': {'@status': 'success', '@code': '20', 'msg': 'command succeeded'}}
        )
        mocker.patch.object(demisto, 'params', return_value=params)
        mocker.patch.object(demisto, 'args', return_value=args)
        mocker.patch.object(demisto, 'command', return_value='pan-os-create-redistribution-profile')

        main()

        assert mock_request.call_args.kwargs['params'] == expected_url_params


class TestPanOSEditRedistributionProfile:

    @pytest.mark.parametrize(
        'args, params, expected_url_params',
        [
            pytest.param(
                {
                    'virtual_router': 'virtual-router', 'name': 'redistribution-profile',
                    'element_to_change': 'priority', 'element_value': '50', 'behavior': 'replace'
                },
                integration_panorama_params,
                {
                    'xpath': "/config/devices/entry[@name='localhost.localdomain']/template/entry[@name='test']/"
                             "config/devices/entry[@name='localhost.localdomain']/network/virtual-router/entry"
                             "[@name='virtual-router']/protocol/redist-profile/entry[@name='redistribution-profile']"
                             "/priority",
                    'element': '<priority>50</priority>',
                    'action': 'edit', 'type': 'config', 'key': 'thisisabogusAPIKEY!'
                }
            ),
            pytest.param(
                {
                    'virtual_router': 'virtual-router', 'name': 'redistribution-profile',
                    'element_to_change': 'filter_type', 'element_value': 'bgp,ospf', 'behavior': 'replace'
                },
                integration_panorama_params,
                {
                    'xpath': "/config/devices/entry[@name='localhost.localdomain']/template/entry[@name='test']/config"
                             "/devices/entry[@name='localhost.localdomain']/network/virtual-router/entry"
                             "[@name='virtual-router']/protocol/redist-profile/entry[@name='redistribution-profile']"
                             "/filter/type", 'element': '<type><member>bgp</member><member>ospf</member></type>',
                    'action': 'edit', 'type': 'config', 'key': 'thisisabogusAPIKEY!'
                }

            ),
            pytest.param(
                {
                    'virtual_router': 'virtual-router', 'name': 'redistribution-profile',
                    'element_to_change': 'filter_ospf_area', 'element_value': '1.1.1.1,2.2.2.2,3.3.3.3',
                    'behavior': 'replace'
                },
                integration_panorama_params,
                {
                    'xpath': "/config/devices/entry[@name='localhost.localdomain']/template/entry[@name='test']/config"
                             "/devices/entry[@name='localhost.localdomain']/network/virtual-router/entry"
                             "[@name='virtual-router']/protocol/redist-profile/entry[@name='redistribution-profile']"
                             "/filter/ospf/area",
                    'element': '<area><member>1.1.1.1</member><member>2.2.2.2</member><member>3.3.3.3</member></area>',
                    'action': 'edit', 'type': 'config', 'key': 'thisisabogusAPIKEY!'
                }
            ),
            pytest.param(
                {
                    'virtual_router': 'virtual-router', 'name': 'redistribution-profile',
                    'element_to_change': 'filter_bgp_extended_community', 'element_value': '0x4164ACFCE33404EA',
                    'behavior': 'replace'
                },
                integration_firewall_params,
                {
                    'xpath': "/config/devices/entry[@name='localhost.localdomain']/network/virtual-router/entry"
                             "[@name='virtual-router']/protocol/redist-profile/entry[@name='redistribution-profile']"
                             "/filter/bgp/community",
                    'element': '<extended-community><member>0x4164ACFCE33404EA</member></extended-community>',
                    'action': 'edit', 'type': 'config', 'key': 'thisisabogusAPIKEY!'
                }
            ),
            pytest.param(
                {
                    'virtual_router': 'virtual-router', 'name': 'redistribution-profile',
                    'element_to_change': 'filter_destination', 'element_value': '1.1.1.1,2.2.2.2',
                    'behavior': 'replace'
                },
                integration_firewall_params,
                {
                    'xpath': "/config/devices/entry[@name='localhost.localdomain']/network/virtual-router/entry"
                             "[@name='virtual-router']/protocol/redist-profile/entry[@name='redistribution-profile']"
                             "/filter/destination",
                    'element': '<destination><member>1.1.1.1</member><member>2.2.2.2</member></destination>',
                    'action': 'edit', 'type': 'config', 'key': 'thisisabogusAPIKEY!'
                }
            )
        ]
    )
    def test_pan_os_edit_redistribution_profile_command_replace_action_main_flow(
        self, mocker, args, params, expected_url_params
    ):
        """
        Tests several cases where behavior == 'replace'

        Given:
        - Panorama instance configuration and priority object of a redistribution-profile to edit.
        - Panorama instance configuration and filter_type object of a redistribution-profile to edit.
        - Panorama instance configuration and filter_ospf_area object of a redistribution-profile to edit.
        - Firewall instance configuration and filter_bgp_extended_community object of a redistribution-profile to edit.
        - Firewall instance configuration and filter_destination object of a redistribution-profile to edit.

        When:
        - running the pan-os-edit-redistribution-profile through the main flow.

        Then:
        - make sure the xpath and the request is correct for both panorama/firewall.
        """
        from Panorama import main

        mock_request = mocker.patch(
            "Panorama.http_request",
            return_value={'response': {'@status': 'success', '@code': '20', 'msg': 'command succeeded'}}
        )
        mocker.patch.object(demisto, 'params', return_value=params)
        mocker.patch.object(demisto, 'args', return_value=args)
        mocker.patch.object(demisto, 'command', return_value='pan-os-edit-redistribution-profile')

        main()

        assert mock_request.call_args.kwargs['params'] == expected_url_params

    @pytest.mark.parametrize(
        'args, params, expected_url_params',
        [
            pytest.param(
                {
                    'virtual_router': 'virtual-router', 'name': 'redistribution-profile',
                    'element_to_change': 'filter_nexthop', 'element_value': '2.2.2.2,3.3.3.3', 'behavior': 'add'
                },
                integration_panorama_params,
                {
                    'xpath': "/config/devices/entry[@name='localhost.localdomain']/template/entry[@name='test']"
                             "/config/devices/entry[@name='localhost.localdomain']/network/virtual-router"
                             "/entry[@name='virtual-router']/protocol/redist-profile/entry"
                             "[@name='redistribution-profile']/filter/nexthop",
                    'element': '<nexthop><member>1.1.1.1</member><member>3.3.3.3</member'
                               '><member>2.2.2.2</member></nexthop>',
                    'action': 'edit', 'type': 'config', 'key': 'thisisabogusAPIKEY!'
                }
            ),
            pytest.param(
                {
                    'virtual_router': 'virtual-router', 'name': 'redistribution-profile',
                    'element_to_change': 'filter_nexthop', 'element_value': '2.2.2.2,3.3.3.3', 'behavior': 'add'
                },
                integration_firewall_params,
                {
                    'xpath': "/config/devices/entry[@name='localhost.localdomain']/network/virtual-router/entry"
                             "[@name='virtual-router']/protocol/redist-profile/entry[@name='redistribution-profile']"
                             "/filter/nexthop",
                    'element': '<nexthop><member>1.1.1.1</member><member>2.2.2.2</'
                               'member><member>3.3.3.3</member></nexthop>',
                    'action': 'edit', 'type': 'config', 'key': 'thisisabogusAPIKEY!'
                }

            )
        ]
    )
    def test_pan_os_edit_redistribution_profile_command_add_action_main_flow(
        self, mocker, args, params, expected_url_params
    ):
        """
        Tests cases where behavior == 'add'

        Given:
        - Panorama instance configuration and nexthop object of a redistribution-profile to add.
        - Firewall instance configuration and nexthop object of a redistribution-profile to add.

        When:
        - running the pan-os-edit-redistribution-profile through the main flow.

        Then:
        - make sure the xpath and the request is correct for both panorama/firewall.
        """
        from Panorama import main

        mock_request = mocker.patch(
            "Panorama.http_request",
            return_value={
                'response': {
                    '@status': 'success', '@code': '19', 'result': {
                        '@total-count': '1', '@count': '1', 'nexthop': {'member': '1.1.1.1'}
                    }
                }
            }
        )
        mocker.patch.object(demisto, 'params', return_value=params)
        mocker.patch.object(demisto, 'args', return_value=args)
        mocker.patch.object(demisto, 'command', return_value='pan-os-edit-redistribution-profile')

        main()
        assert mock_request.call_args.kwargs['params']['xpath'] == expected_url_params['xpath']
        assert '1.1.1.1' in mock_request.call_args.kwargs['params']['element']
        assert '2.2.2.2' in mock_request.call_args.kwargs['params']['element']
        assert '3.3.3.3' in mock_request.call_args.kwargs['params']['element']

    @pytest.mark.parametrize(
        'args, params, expected_url_params',
        [
            pytest.param(
                {
                    'virtual_router': 'virtual-router', 'name': 'redistribution-profile',
                    'element_to_change': 'filter_ospf_area', 'element_value': '1.1.1.1', 'behavior': 'remove'
                },
                integration_panorama_params,
                {
                    'xpath': "/config/devices/entry[@name='localhost.localdomain']/template/entry[@name='test']"
                             "/config/devices/entry[@name='localhost.localdomain']/network/virtual-router/entry"
                             "[@name='virtual-router']/protocol/redist-profile/entry"
                             "[@name='redistribution-profile']/filter/ospf/area",
                    'element': '<area />',
                    'action': 'edit',
                    'type': 'config',
                    'key': 'thisisabogusAPIKEY!'
                }
            ),
            pytest.param(
                {
                    'virtual_router': 'virtual-router', 'name': 'redistribution-profile',
                    'element_to_change': 'filter_ospf_area', 'element_value': '1.1.1.1', 'behavior': 'remove'
                },
                integration_firewall_params,
                {
                    'xpath': "/config/devices/entry[@name='localhost.localdomain']/network/virtual-router/entry"
                             "[@name='virtual-router']/protocol/redist-profile/entry[@name='redistribution-profile']"
                             "/filter/ospf/area",
                    'element': '<area />',
                    'action': 'edit',
                    'type': 'config',
                    'key': 'thisisabogusAPIKEY!'
                }
            )
        ]
    )
    def test_pan_os_edit_redistribution_profile_command_remove_action_main_flow(
        self, mocker, args, params, expected_url_params
    ):
        """
        Tests cases where behavior == 'remove'

        Given:
        - Panorama instance configuration and area object of a redistribution-profile to remove.
        - Firewall instance configuration and area object of a redistribution-profile to remove.

        When:
        - running the pan-os-edit-redistribution-profile through the main flow.

        Then:
        - make sure the xpath and the request is correct for both panorama/firewall.
        """
        from Panorama import main

        mock_request = mocker.patch(
            "Panorama.http_request",
            return_value={
                'response': {
                    '@status': 'success', '@code': '19', 'result': {
                        '@total-count': '1', '@count': '1', 'area': {'member': ['1.1.1.1']}
                    }
                }
            }
        )
        mocker.patch.object(demisto, 'params', return_value=params)
        mocker.patch.object(demisto, 'args', return_value=args)
        mocker.patch.object(demisto, 'command', return_value='pan-os-edit-redistribution-profile')

        main()
        assert mock_request.call_args.kwargs['params'] == expected_url_params


>>>>>>> 41c3b437
@pytest.mark.parametrize(
    'args, params, expected_url_params',
    [
        pytest.param(
            {
<<<<<<< HEAD
                'name': 'address', 'element_to_change': 'fqdn', 'element_value': '1.1.1.1'
            },
            integration_panorama_params,
            {
                'xpath': '/config/devices/entry/device-group/entry[@name=\'Lab-Devices\']/address'
                         '/entry[@name="address"]/fqdn',
                'element': '<fqdn>1.1.1.1</fqdn>', 'action': 'edit', 'type': 'config', 'key': 'thisisabogusAPIKEY!'
            }

        ),
        pytest.param(
            {
                'name': 'address', 'element_to_change': 'ip_range', 'element_value': '1.1.1.1-1.1.1.8'
            },
            integration_panorama_params,
            {
                'xpath': '/config/devices/entry/device-group/entry[@name=\'Lab-Devices\']'
                         '/address/entry[@name="address"]/ip-range',
                'element': '<ip-range>1.1.1.1-1.1.1.8</ip-range>',
                'action': 'edit', 'type': 'config', 'key': 'thisisabogusAPIKEY!'
            }

        ),
        pytest.param(
            {
                'name': 'address', 'element_to_change': 'tag', 'element_value': 'tag1,tag2'
            },
            integration_firewall_params,
            {
                'xpath': '/config/devices/entry/vsys/entry[@name=\'vsys1\']/address/entry[@name="address"]/tag',
                'element': '<tag><member>tag1</member><member>tag2</member></tag>',
                'action': 'edit', 'type': 'config', 'key': 'thisisabogusAPIKEY!'
            }

        )
    ]
)
def test_pan_os_edit_address_group_command_main_flow(mocker, args, params, expected_url_params):
    """
    Given:
    - Panorama instance configuration and fqdn object of an address to edit.
    - Panorama instance configuration and ip-range object of an address to edit.
    - Firewall instance configuration and tag object of an address to edit.

    When:
    - running the pan-os-edit-address through the main flow.
=======
                'virtual_router': 'virtual-router', 'name': 'redistribution-profile'
            },
            integration_panorama_params,
            {
                'xpath': "/config/devices/entry[@name='localhost.localdomain']/template/entry[@name='test']/c"
                         "onfig/devices/entry[@name='localhost.localdomain']/network/virtual-router/entry"
                         "[@name='virtual-router']/protocol/redist-profile/entry[@name='redistribution-profile']",
                'action': 'delete', 'type': 'config', 'key': 'thisisabogusAPIKEY!'
            }
        ),
        pytest.param(
            {
                'virtual_router': 'virtual-router', 'name': 'redistribution-profile'
            },
            integration_firewall_params,
            {
                'xpath': "/config/devices/entry[@name='localhost.localdomain']/network/virtual-router/entry"
                         "[@name='virtual-router']/protocol/redist-profile/entry[@name='redistribution-profile']",
                'action': 'delete', 'type': 'config', 'key': 'thisisabogusAPIKEY!'
            }
        )
    ]
)
def test_pan_os_delete_redistribution_profile_command_main_flow(mocker, args, params, expected_url_params):
    """
    Given:
    - Panorama instance configuration and arguments to delete a redistribution-profile.
    - Firewall instance configuration and arguments to delete a redistribution-profile.

    When:
    - running the pan-os-delete-redistribution-profile through the main flow.
>>>>>>> 41c3b437

    Then:
    - make sure the xpath and the request is correct for both panorama/firewall.
    """
    from Panorama import main

    mock_request = mocker.patch(
        "Panorama.http_request",
        return_value={'response': {'@status': 'success', '@code': '20', 'msg': 'command succeeded'}}
    )
    mocker.patch.object(demisto, 'params', return_value=params)
    mocker.patch.object(demisto, 'args', return_value=args)
<<<<<<< HEAD
    mocker.patch.object(demisto, 'command', return_value='pan-os-edit-address')
=======
    mocker.patch.object(demisto, 'command', return_value='pan-os-delete-redistribution-profile')
>>>>>>> 41c3b437

    main()

    assert mock_request.call_args.kwargs['params'] == expected_url_params


<<<<<<< HEAD
@pytest.mark.parametrize(
    'args, params, expected_url_params',
    [
        pytest.param(
            {
                'show_uncommitted': 'true'
            },
            integration_panorama_params,
            {
                'type': 'config', 'action': 'get', 'key': 'thisisabogusAPIKEY!',
                'xpath': "/config/devices/entry/device-group/entry[@name='Lab-Devices']/application-group"
            }
        ),
        pytest.param(
            {
                'show_uncommitted': 'true'
            },
            integration_firewall_params,
            {
                'type': 'config', 'action': 'get', 'key': 'thisisabogusAPIKEY!',
                'xpath': "/config/devices/entry/vsys/entry[@name='vsys1']/application-group"
            }
        )
    ]
)
def test_pan_os_list_application_groups_command_main_flow(mocker, args, params, expected_url_params):
    """
    Given:
     - Panorama instance configuration to retrieve all un-committed applications-groups.
     - Firewall instance configuration to retrieve all un-committed applications-groups.

    When:
     - running the pan-os-list-application-groups through the main flow.

    Then:
     - make sure the context output is parsed correctly for both un-committed and committed cases.
     - make sure the xpath and the request is correct for both panorama/firewall.
    """
    from Panorama import main

    mock_request = mocker.patch(
        "Panorama.http_request", return_value=load_json('test_data/list_application_groups_un_committed.json')
    )
    mocker.patch.object(demisto, 'params', return_value=params)
    mocker.patch.object(demisto, 'args', return_value=args)
    mocker.patch.object(demisto, 'command', return_value='pan-os-list-application-groups')
    result = mocker.patch('demistomock.results')

    main()

    assert list(result.call_args.args[0]['EntryContext'].values())[0] == [
        {'Applications': ['application-3'], 'Members': 1, 'Name': 'test'},
        {'Applications': ['application-1', 'application-2'], 'Members': 2, 'Name': 'test-2'}
    ]
    assert mock_request.call_args.kwargs['params'] == expected_url_params


@pytest.mark.parametrize(
    'args, params, expected_url_params',
    [
        pytest.param(
            {
                'name': 'test', 'applications': 'application1,application2', 'device-group': 'test-device-group'
            },
            integration_panorama_params,
            {
                'xpath': "/config/devices/entry/device-group/entry[@name='test-device-group']"
                         "/application-group/entry[@name='test']",
                'element': '<members><member>application1</member><member>application2</member></members>',
                'action': 'set', 'type': 'config', 'key': 'thisisabogusAPIKEY!'
            }
        ),
        pytest.param(
            {
                'name': 'test', 'applications': 'application1,application2'
            },
            integration_firewall_params,
            {
                'xpath': "/config/devices/entry/vsys/entry[@name='vsys1']/application-group/entry[@name='test']",
                'element': '<members><member>application1</member><member>application2</member></members>',
                'action': 'set', 'type': 'config', 'key': 'thisisabogusAPIKEY!'
            }
        )
    ]
)
def test_pan_os_create_application_group_command_main_flow(mocker, args, params, expected_url_params):
    """
    Given:
     - Panorama instance configuration and arguments to create an application group.
     - Firewall instance configuration and arguments to create an application group.

    When:
     - running the pan-os-create-application-group through the main flow.

    Then:
     - make sure the xpath and the request is correct for both panorama/firewall.
     - make sure the context is returned correctly.
    """
    from Panorama import main

    mock_request = mocker.patch(
        "Panorama.http_request",
        return_value={'response': {'@status': 'success', '@code': '20', 'msg': 'command succeeded'}}
    )
    mocker.patch.object(demisto, 'params', return_value=params)
    mocker.patch.object(demisto, 'args', return_value=args)
    mocker.patch.object(demisto, 'command', return_value='pan-os-create-application-group')
    result = mocker.patch('demistomock.results')

    main()
    assert list(result.call_args.args[0]['EntryContext'].values())[0] == {
        'Name': 'test', 'Applications': ['application1', 'application2'], 'Members': 2
    }
    assert mock_request.call_args.kwargs['params'] == expected_url_params


class TestPanOSEditApplicationGroupCommand:
=======
class TestPanOSListPBFRulesCommand:

    @pytest.mark.parametrize(
        'args, params, expected_url_params',
        [
            pytest.param(
                {'pre_post': 'pre-rulebase', 'show_uncommitted': 'true'},
                integration_panorama_params,
                {
                    'type': 'config', 'action': 'get', 'key': 'thisisabogusAPIKEY!',
                    'xpath': "/config/devices/entry[@name='localhost.localdomain']/device-group"
                             "/entry[@name='Lab-Devices']/pre-rulebase/pbf"
                }
            ),
            pytest.param(
                {'show_uncommitted': 'true'},
                integration_firewall_params,
                {
                    'type': 'config', 'action': 'get', 'key': 'thisisabogusAPIKEY!',
                    'xpath': "/config/devices/entry[@name='localhost.localdomain']/vsys/entry"
                             "[@name='vsys1']/rulebase/pbf"
                }
            )
        ]
    )
    def test_pan_os_list_pbf_command_un_committed_rules_main_flow(self, mocker, args, params, expected_url_params):
        """
        Given:
         - Panorama instance configuration and arguments to get all the un-committed PBF rules.
         - Firewall instance configuration and arguments to get all the un-committed PBF rules.

        When:
         - running the pan-os-list-pbf-rules through the main flow.

        Then:
         - make sure the context output is parsed correctly.
         - make sure the xpath and the request is correct for both panorama/firewall.
        """
        from Panorama import main

        expected_context = [
            {
                'Name': 'test', 'Description': 'this is a test description', 'Tags': ['test tag', 'dag_test_tag'],
                'SourceZone': '1.1.1.1', 'SourceInterface': None, 'SourceAddress': '1.1.1.1', 'SourceUser': 'pre-logon',
                'DestinationAddress': '1.1.1.1',
                'Action': {
                    'forward': {
                        'nexthop': {'ip-address': '2.2.2.2'},
                        'monitor': {'profile': 'profile', 'disable-if-unreachable': 'no', 'ip-address': '1.1.1.1'},
                        'egress-interface': 'a2'
                    }
                },
                'EnforceSymmetricReturn': {'nexthop-address-list': {'entry': {'@name': '1.1.1.1'}}, 'enabled': 'yes'},
                'Target': {'negate': 'no'}, 'Application': '3pc', 'Service': 'application-default'
            },
            {
                'Name': 'test2', 'Description': None, 'Tags': None, 'SourceZone': ['1.1.1.1', '2.2.2.2'],
                'SourceInterface': None, 'SourceAddress': 'any', 'SourceUser': 'any', 'DestinationAddress': 'any',
                'Action': {'no-pbf': {}}, 'EnforceSymmetricReturn': {'enabled': 'no'}, 'Target': {'negate': 'no'},
                'Application': 'any', 'Service': 'any'
            },
            {
                'Name': 'test3', 'Description': None, 'Tags': None, 'SourceZone': None, 'SourceInterface': 'a2',
                'SourceAddress': 'any', 'SourceUser': 'any', 'DestinationAddress': 'any',
                'Action': {'discard': {}}, 'EnforceSymmetricReturn': {'enabled': 'no'}, 'Target': {'negate': 'no'},
                'Application': 'any', 'Service': 'any'
            }
        ]

        mock_request = mocker.patch(
            "Panorama.http_request", return_value=load_json('test_data/list-pbf-rules-response-un-committed.json')
        )
        mocker.patch.object(demisto, 'params', return_value=params)
        mocker.patch.object(demisto, 'args', return_value=args)
        mocker.patch.object(demisto, 'command', return_value='pan-os-list-pbf-rules')
        result = mocker.patch('demistomock.results')

        main()

        assert list(result.call_args.args[0]['EntryContext'].values())[0] == expected_context
        assert mock_request.call_args.kwargs['params'] == expected_url_params

    @pytest.mark.parametrize(
        'args, params, expected_url_params',
        [
            pytest.param(
                {'pre_post': 'pre-rulebase', 'show_uncommitted': 'false', 'rulename': 'test'},
                integration_panorama_params,
                {
                    'type': 'config', 'action': 'show', 'key': 'thisisabogusAPIKEY!',
                    'xpath': "/config/devices/entry[@name='localhost.localdomain']/device-group/entry"
                             "[@name='Lab-Devices']/pre-rulebase/pbf/rules/entry[@name='test']"
                }
            ),
            pytest.param(
                {'show_uncommitted': 'false', 'rulename': 'test'},
                integration_firewall_params,
                {
                    'type': 'config', 'action': 'show', 'key': 'thisisabogusAPIKEY!',
                    'xpath': "/config/devices/entry[@name='localhost.localdomain']/vsys/entry[@name='vsys1']"
                             "/rulebase/pbf/rules/entry[@name='test']"
                }
            )
        ]
    )
    def test_pan_os_list_pbf_command_committed_rules_main_flow(self, mocker, args, params, expected_url_params):
        """
        Given:
         - Panorama instance configuration and arguments to get a specific committed PBF rule.
         - Firewall instance configuration and arguments to get a specific committed PBF rule.

        When:
         - running the pan-os-list-pbf-rules through the main flow.

        Then:
         - make sure the context output is parsed correctly.
         - make sure the xpath and the request is correct for both panorama/firewall.
        """
        from Panorama import main
        expected_context = [
            {
                'Name': 'test', 'Description': 'this is a test description', 'Tags': ['test tag', 'dag_test_tag'],
                'SourceZone': '1.1.1.1', 'SourceInterface': None, 'SourceAddress': '1.1.1.1', 'SourceUser': 'pre-logon',
                'DestinationAddress': '1.1.1.1',
                'Action': {
                    'forward': {
                        'nexthop': {'ip-address': '2.2.2.2'},
                        'monitor': {'profile': 'profile', 'disable-if-unreachable': 'no', 'ip-address': '1.1.1.1'},
                        'egress-interface': 'a2'
                    }
                },
                'EnforceSymmetricReturn': {'nexthop-address-list': {'entry': {'@name': '1.1.1.1'}}, 'enabled': 'yes'},
                'Target': {'negate': 'no'}, 'Application': '3pc', 'Service': 'application-default'}
        ]

        mock_request = mocker.patch(
            "Panorama.http_request", return_value=load_json('test_data/list-pbf-rules-response-commited.json')
        )
        mocker.patch.object(demisto, 'params', return_value=params)
        mocker.patch.object(demisto, 'args', return_value=args)
        mocker.patch.object(demisto, 'command', return_value='pan-os-list-pbf-rules')
        result = mocker.patch('demistomock.results')

        main()

        assert list(result.call_args.args[0]['EntryContext'].values())[0] == expected_context
        assert mock_request.call_args.kwargs['params'] == expected_url_params


class TestCreatePBFRuleCommand:

    @pytest.mark.parametrize(
        'args, params, expected_url_params',
        [
            pytest.param(
                {
                    'rulename': 'test',
                    'description': 'test',
                    'pre_post': 'pre-rulebase',
                    'negate_source': 'yes',
                    'action': 'forward',
                    'egress_interface': 'egress-interface',
                    'nexthop': 'none',
                    'destination_address': 'any',
                    'enforce_symmetric_return': 'no',
                },
                integration_panorama_params,
                {
                    'xpath': "/config/devices/entry[@name='localhost.localdomain']/device-group/entry"
                             "[@name='Lab-Devices']/pre-rulebase/pbf/rules/entry[@name='test']",
                    'element': '<action><forward><egress-interface>egress-interface</egress-interface></forward>'
                               '</action><enforce-symmetric-return><enabled>no</enabled></enforce-symmetric-return>'
                               '<destination><member>any</member></destination><description>test</description>'
                               '<negate-source>yes</negate-source>',
                    'action': 'set', 'type': 'config', 'key': 'thisisabogusAPIKEY!'
                }
            ),
            pytest.param(
                {
                    'rulename': 'test',
                    'description': 'test',
                    'action': 'no-pbf',
                    'source_zone': '1.1.1.1,2.2.2.2',
                    'enforce_symmetric_return': 'yes',
                    'nexthop_address_list': '1.1.1.1,2.2.2.2',
                    'nexthop': 'ip-address',
                    'nexthop_value': '1.1.1.1',
                },
                integration_firewall_params,
                {
                    'action': 'set',
                    'element': '<action><no-pbf/></action><enforce-symmetric-return><enabled>yes</enabled>'
                               '<nexthop-address-list><entry name="1.1.1.1"/><entry name="2.2.2.2"/>'
                               '</nexthop-address-list></enforce-symmetric-return><description>test'
                               '</description><from><zone><member>1.1.1.1'
                               '</member><member>2.2.2.2</member></zone></from>',
                    'key': 'thisisabogusAPIKEY!',
                    'type': 'config',
                    'xpath': "/config/devices/entry[@name='localhost.localdomain']/vsys/entry[@name='vsys1']"
                              "/rulebase/pbf/rules/entry[@name='test']"
                }
            ),
            pytest.param(
                {
                    'rulename': 'test',
                    'description': 'test',
                    'action': 'discard',
                    'destination_address': '1.1.1.1,2.2.2.2',
                    'tags': 'tag1,tag2',
                    'nexthop_address_list': '1.1.1.1,2.2.2.2',
                    'nexthop': 'fqdn',
                    'nexthop_value': '1.1.1.1/24',
                    'pre_post': 'pre-rulebase',
                    'enforce_symmetric_return': 'yes'
                },
                integration_panorama_params,
                {
                    'action': 'set',
                    'element': '<action><discard/></action><enforce-symmetric-return><enabled>yes</'
                               'enabled><nexthop-address-list><entry '
                               'name="1.1.1.1"/><entry name="2.2.2.2"/></nexthop-address-list>'
                               '</enforce-symmetric-return><destination>'
                               '<member>1.1.1.1</member><member>2.2.2.2</member>'
                               '</destination><description>test</description>',
                    'key': 'thisisabogusAPIKEY!',
                    'type': 'config',
                    'xpath': "/config/devices/entry[@name='localhost.localdomain']/device-group/entry"
                              "[@name='Lab-Devices']/pre-rulebase/pbf/rules/entry[@name='test']"
                }
            ),
            pytest.param(
                {
                    'rulename': 'test',
                    'description': 'test',
                    'action': 'forward',
                    'egress_interface': 'egress-interface',
                    'source_zone': 'all access zone external',
                    'nexthop': 'none',
                    'enforce_symmetric_return': 'no'
                },
                integration_firewall_params,
                {
                    'action': 'set',
                    'element': '<action><forward><egress-interface>egress-interface</egress-interface></forward>'
                               '</action><enforce-symmetric-return><enabled>no</enabled></enforce-symmetric-return>'
                               '<description>test</description><from><zone>'
                               '<member>all access zone external</member></zone></from>',
                    'key': 'thisisabogusAPIKEY!',
                    'type': 'config',
                    'xpath': "/config/devices/entry[@name='localhost.localdomain']/vsys/entry[@name='vsys1']"
                             "/rulebase/pbf/rules/entry[@name='test']"}
            ),
        ]
    )
    def test_pan_os_create_pbf_rule_command_main_flow(self, mocker, args, params, expected_url_params):
        """
        Given:
         - Panorama instance configuration with forward action and egress_interface arguments.
         - Firewall instance configuration with no-pbf action and ip-address as nexthop arguments.
         - Panorama instance configuration with discard action and fqdn as nexthop arguments.
         - firewall instance configuration with basic parameter configurations along with dynamic-ip

        When:
         - running the pan-os-create-pbf-rule through the main flow.

        Then:
         - make sure the xpath/element and the request is correct for both panorama/firewall.
        """
        from Panorama import main

        mock_request = mocker.patch(
            "Panorama.http_request",
            return_value={'response': {'@status': 'success', '@code': '20', 'msg': 'command succeeded'}}
        )
        mocker.patch.object(demisto, 'params', return_value=params)
        mocker.patch.object(demisto, 'args', return_value=args)
        mocker.patch.object(demisto, 'command', return_value='pan-os-create-pbf-rule')

        main()
        assert mock_request.call_args.kwargs['params'] == expected_url_params


class TestPanOSEditPBFRule:

    @pytest.mark.parametrize(
        'args, params, expected_url_params',
        [
            pytest.param(
                {
                    'rulename': 'test', 'element_to_change': 'action_forward_egress_interface',
                    'element_value': 'interface-1', 'pre_post': 'pre-rulebase', 'behavior': 'replace'
                },
                integration_panorama_params,
                {
                    'action': 'edit',
                    'element': '<egress-interface>interface-1</egress-interface>',
                    'key': 'thisisabogusAPIKEY!',
                    'type': 'config',
                    'xpath': "/config/devices/entry[@name='localhost.localdomain']/device-group/entry"
                             "[@name='Lab-Devices']/pre-rulebase/pbf/rules/entry[@name='test']/"
                             "action/forward/egress-interface"
                }
            ),
            pytest.param(
                {
                    'rulename': 'test', 'element_to_change': 'action_forward_no_pbf', 'pre_post': 'pre-rulebase',
                    'behavior': 'replace'
                },
                integration_panorama_params,
                {
                    'action': 'edit',
                    'element': '<action><no-pbf/></action>',
                    'key': 'thisisabogusAPIKEY!',
                    'type': 'config',
                    'xpath': "/config/devices/entry[@name='localhost.localdomain']/device-group/entry"
                             "[@name='Lab-Devices']/pre-rulebase/pbf/rules/entry[@name='test']/action"
                }
            ),
            pytest.param(
                {
                    'rulename': 'test', 'element_to_change': 'action_forward_discard', 'pre_post': 'pre-rulebase',
                    'behavior': 'replace'
                },
                integration_panorama_params,
                {
                    'action': 'edit',
                    'element': '<action><discard/></action>',
                    'key': 'thisisabogusAPIKEY!',
                    'type': 'config',
                    'xpath': "/config/devices/entry[@name='localhost.localdomain']/device-group/entry"
                             "[@name='Lab-Devices']/pre-rulebase/pbf/rules/entry[@name='test']/action"
                }
            ),
            pytest.param(
                {
                    'rulename': 'test', 'element_to_change': 'nexthop_address_list', 'element_value': '1.1.1.1,2.2.2.2',
                    'behavior': 'replace'
                },
                integration_firewall_params,
                {
                    'action': 'edit',
                    'element': '<nexthop-address-list><entry name="1.1.1.1"/><entry '
                               'name="2.2.2.2"/></nexthop-address-list>',
                    'key': 'thisisabogusAPIKEY!',
                    'type': 'config',
                    'xpath': "/config/devices/entry[@name='localhost.localdomain']/vsys/"
                             "entry[@name='vsys1']/rulebase/pbf/rules/entry[@name='test']"
                             "/enforce-symmetric-return/nexthop-address-list"
                }
            ),
            pytest.param(
                {
                    'rulename': 'test', 'element_to_change': 'source_zone', 'element_value': '1.1.1.1,2.2.2.2',
                    'behavior': 'replace'
                },
                integration_firewall_params,
                {
                    'action': 'edit',
                    'element': '<zone><member>1.1.1.1</member><member>2.2.2.2</member></zone>',
                    'key': 'thisisabogusAPIKEY!',
                    'type': 'config',
                    'xpath': "/config/devices/entry[@name='localhost.localdomain']/vsys/entry"
                             "[@name='vsys1']/rulebase/pbf/rules/entry[@name='test']/from/zone"
                }
            )
        ]
    )
    def test_pan_os_edit_pbf_rule_command_replace_operation_main_flow(self, mocker, args, params, expected_url_params):
        """
        Tests several cases when behavior == 'replace'

        Given:
        - Panorama instance configuration and egress-interface object of a pbf-rule to edit.
        - Panorama instance configuration and action='no-pbf' object of a pbf-rule to edit.
        - Panorama instance configuration and action='discard' object of a pbf-rule to edit.
        - Firewall instance configuration and nexthop_address_list object of a pbf-rule to edit.
        - Firewall instance configuration and source_zone object of a pbf-rule to edit.

        When:
        - running the pan-os-edit-pbf-rule through the main flow.

        Then:
        - make sure the xpath and the request is correct for both panorama/firewall.
        """
        from Panorama import main

        mock_request = mocker.patch(
            "Panorama.http_request",
            return_value={'response': {'@status': 'success', '@code': '20', 'msg': 'command succeeded'}}
        )
        mocker.patch.object(demisto, 'params', return_value=params)
        mocker.patch.object(demisto, 'args', return_value=args)
        mocker.patch.object(demisto, 'command', return_value='pan-os-edit-pbf-rule')

        main()

        assert mock_request.call_args.kwargs['params'] == expected_url_params
>>>>>>> 41c3b437

    @pytest.mark.parametrize(
        'args, params, expected_url_params',
        [
            pytest.param(
                {
<<<<<<< HEAD
                    'name': 'test', 'applications': 'application-2', 'action': 'add'
                },
                integration_panorama_params,
                {
                    'xpath': "/config/devices/entry/device-group/entry[@name='Lab-Devices']"
                             "/application-group/entry[@name='test']/members",
                    'element': '<members><member>application-1</member><member>application-2</member></members>',
=======
                    'rulename': 'test', 'element_to_change': 'nexthop_address_list', 'element_value': '2.2.2.2,3.3.3.3',
                    'behavior': 'add', 'pre_post': 'pre-rulebase'
                },
                integration_panorama_params,
                {
                    'xpath': "/config/devices/entry[@name='localhost.localdomain']/device-group/entry"
                             "[@name='Lab-Devices']/pre-rulebase/pbf/rules/entry[@name='test']/enforce-symmetric-return"
                             "/nexthop-address-list",
                    'element': '<nexthop-address-list><entry name="1.1.1.1"/><entry name="2.2.2.2"/>'
                               '<entry name="3.3.3.3"/></nexthop-address-list>',
>>>>>>> 41c3b437
                    'action': 'edit', 'type': 'config', 'key': 'thisisabogusAPIKEY!'
                }
            ),
            pytest.param(
                {
<<<<<<< HEAD
                    'name': 'test', 'applications': 'application-2', 'action': 'add'
                },
                integration_firewall_params,
                {
                    'xpath': "/config/devices/entry/vsys/entry[@name='vsys1']/application-group/"
                             "entry[@name='test']/members",
                    'element': '<members><member>application-2</member><member>application-1</member></members>',
=======
                    'rulename': 'test', 'element_to_change': 'nexthop_address_list', 'element_value': '2.2.2.2,3.3.3.3',
                    'behavior': 'add'
                },
                integration_firewall_params,
                {
                    'xpath': "/config/devices/entry[@name='localhost.localdomain']/vsys/entry[@name='vsys1']"
                             "/rulebase/pbf/rules/entry[@name='test']/enforce-symmetric-return/nexthop-address-list",
                    'element': '<nexthop-address-list><entry name="2.2.2.2"/><entry name="3.3.3.3"/>'
                               '<entry name="1.1.1.1"/></nexthop-address-list>',
>>>>>>> 41c3b437
                    'action': 'edit', 'type': 'config', 'key': 'thisisabogusAPIKEY!'
                }
            )
        ]
    )
<<<<<<< HEAD
    def test_pan_os_edit_application_group_main_flow_add_action(self, mocker, args, params, expected_url_params):
        """
        Tests cases where action == 'add'

        Given:
        - Panorama instance configuration and applications object of an application-group to add.
        - Firewall instance configuration and applications object of an application-group to add.

        When:
        - running the pan-os-edit-application-group through the main flow.
=======
    def test_pan_os_edit_pbf_rule_command_add_action_main_flow(self, mocker, args, params, expected_url_params):
        """
        Tests cases where behavior == 'add'

        Given:
        - Panorama instance configuration and nexthop-address-list object of a pbf-rule to add.
        - Firewall instance configuration and nexthop-address-list object of a pbf-rule to add.

        When:
        - running the pan-os-edit-pbf-rule through the main flow.
>>>>>>> 41c3b437

        Then:
        - make sure the xpath and the request is correct for both panorama/firewall.
        """
        from Panorama import main

<<<<<<< HEAD
        responses = [
            {
                'response': {
                    '@status': 'success', '@code': '19', 'result': {
                        '@total-count': '1', '@count': '1', 'members': {'member': 'application-1'}
                    }
                }
            },
            {'response': {'@status': 'success', '@code': '20', 'msg': 'command succeeded'}},
            {
                'response': {
                    '@status': 'success', '@code': '19',
                    'result': {
                        '@total-count': '1', '@count': '1', 'members': {
                            '@admin': 'admin', '@dirtyId': '809', '@time': '2022/09/14 04:12:11',
                            'member': [
                                {
                                    '@admin': 'admin', '@dirtyId': '809',
                                    '@time': '2022/09/14 04:12:11', '#text': 'application-1'
                                },
                                {
                                    '@admin': 'admin', '@dirtyId': '809',
                                    '@time': '2022/09/14 04:12:11', '#text': 'application-2'
                                }
                            ]
                        }
                    }
                }
            }
        ]

        mock_request = mocker.patch("Panorama.http_request", side_effect=responses)
        mocker.patch.object(demisto, 'params', return_value=params)
        mocker.patch.object(demisto, 'args', return_value=args)
        mocker.patch.object(demisto, 'command', return_value='pan-os-edit-application-group')

        main()
        assert mock_request.mock_calls[1].kwargs['params']['xpath'] == expected_url_params['xpath']
        assert 'application-1' in mock_request.mock_calls[1].kwargs['params']['element']
        assert 'application-2' in mock_request.mock_calls[1].kwargs['params']['element']
=======
        mock_request = mocker.patch(
            "Panorama.http_request",
            return_value={
                'response': {
                    '@status': 'success', '@code': '19', 'result': {
                        '@total-count': '1', '@count': '1', 'nexthop-address-list': {'member': '1.1.1.1'}
                    }
                }
            }
        )
        mocker.patch.object(demisto, 'params', return_value=params)
        mocker.patch.object(demisto, 'args', return_value=args)
        mocker.patch.object(demisto, 'command', return_value='pan-os-edit-pbf-rule')

        main()
        assert mock_request.call_args.kwargs['params']['xpath'] == expected_url_params['xpath']
        assert '1.1.1.1' in mock_request.call_args.kwargs['params']['element']
        assert '2.2.2.2' in mock_request.call_args.kwargs['params']['element']
        assert '3.3.3.3' in mock_request.call_args.kwargs['params']['element']
>>>>>>> 41c3b437

    @pytest.mark.parametrize(
        'args, params, expected_url_params',
        [
            pytest.param(
                {
<<<<<<< HEAD
                    'name': 'test', 'applications': 'application-2', 'action': 'remove'
                },
                integration_panorama_params,
                {
                    'xpath': "/config/devices/entry/device-group/entry[@name='Lab-Devices']/application-group/"
                             "entry[@name='test']/members",
                    'element': '<members><member>application-1</member></members>',
=======
                    'rulename': 'test', 'element_to_change': 'application',
                    'element_value': 'application-1', 'behavior': 'remove', 'pre_post': 'pre-rulebase'
                },
                integration_panorama_params,
                {
                    'xpath': "/config/devices/entry[@name='localhost.localdomain']/device-group/entry"
                             "[@name='Lab-Devices']/pre-rulebase/pbf/rules/entry[@name='test']/application",
                    'element': '<application><member>application-2</member></application>',
>>>>>>> 41c3b437
                    'action': 'edit', 'type': 'config', 'key': 'thisisabogusAPIKEY!'
                }
            ),
            pytest.param(
                {
<<<<<<< HEAD
                    'name': 'test', 'applications': 'application-2', 'action': 'remove'
                },
                integration_firewall_params,
                {
                    'xpath': "/config/devices/entry/vsys/entry[@name='vsys1']/application-group/entry"
                             "[@name='test']/members",
                    'element': '<members><member>application-1</member></members>',
=======
                    'rulename': 'test', 'element_to_change': 'application',
                    'element_value': 'application-1', 'behavior': 'remove'
                },
                integration_firewall_params,
                {
                    'xpath': "/config/devices/entry[@name='localhost.localdomain']/vsys/entry[@name='vsys1']/"
                             "rulebase/pbf/rules/entry[@name='test']/application",
                    'element': '<application><member>application-2</member></application>',
>>>>>>> 41c3b437
                    'action': 'edit', 'type': 'config', 'key': 'thisisabogusAPIKEY!'
                }

            )
        ]
    )
<<<<<<< HEAD
    def test_pan_os_edit_application_group_main_flow_remove_action(self, mocker, args, params, expected_url_params):
        """
        Tests cases where action == 'remove'

        Given:
        - Panorama instance configuration and an application object of an application-group to remove.
        - Firewall instance configuration and an application object of an application-group to remove.

        When:
        - running the pan-os-edit-application-group through the main flow.
=======
    def test_pan_os_edit_pbf_rule_command_remove_action_main_flow(self, mocker, args, params, expected_url_params):
        """
        Tests cases where behavior == 'remove'

        Given:
        - Panorama instance configuration and address object of a PBF-rule to remove.
        - Firewall instance configuration and address object of a PBF-rule to remove.

        When:
        - running the pan-os-edit-pbf-rule through the main flow.
>>>>>>> 41c3b437

        Then:
        - make sure the xpath and the request is correct for both panorama/firewall.
        """
        from Panorama import main

<<<<<<< HEAD
        responses = [
            {
                'response': {
                    '@status': 'success', '@code': '19', 'result': {
                        '@total-count': '1', '@count': '1', 'members': {'member': ['application-1', 'application-2']}
                    }
                }
            },
            {'response': {'@status': 'success', '@code': '20', 'msg': 'command succeeded'}},
            {
                'response': {
                    '@status': 'success', '@code': '19',
                    'result': {
                        '@total-count': '1', '@count': '1', 'members': {
                            '@admin': 'admin', '@dirtyId': '809', '@time': '2022/09/14 04:12:11',
                            'member': [
                                {
                                    '@admin': 'admin', '@dirtyId': '809',
                                    '@time': '2022/09/14 04:12:11', '#text': 'application-1'
                                }
                            ]
                        }
                    }
                }
            }
        ]

        mock_request = mocker.patch("Panorama.http_request", side_effect=responses)
        mocker.patch.object(demisto, 'params', return_value=params)
        mocker.patch.object(demisto, 'args', return_value=args)
        mocker.patch.object(demisto, 'command', return_value='pan-os-edit-application-group')

        main()
        assert mock_request.mock_calls[1].kwargs['params'] == expected_url_params
=======
        mock_request = mocker.patch(
            "Panorama.http_request",
            return_value={
                'response': {
                    '@status': 'success', '@code': '19', 'result': {
                        '@total-count': '1', '@count': '1', 'application': {
                            'member': ['application-1', 'application-2']
                        }
                    }
                }
            }
        )
        mocker.patch.object(demisto, 'params', return_value=params)
        mocker.patch.object(demisto, 'args', return_value=args)
        mocker.patch.object(demisto, 'command', return_value='pan-os-edit-pbf-rule')

        main()
        assert mock_request.call_args.kwargs['params'] == expected_url_params
>>>>>>> 41c3b437


@pytest.mark.parametrize(
    'args, params, expected_url_params',
    [
        pytest.param(
            {
<<<<<<< HEAD
                'name': 'test', 'applications': 'application-2', 'action': 'remove'
            },
            integration_panorama_params,
            {
                'xpath': "/config/devices/entry/device-group/entry[@name='Lab-Devices']/"
                         "application-group/entry[@name='test']",
                'action': 'delete', 'type': 'config', 'key': 'thisisabogusAPIKEY!'
=======
                'rulename': 'test',
                'pre_post': 'pre-rulebase'
            },
            integration_panorama_params,
            {
                'action': 'delete',
                'key': 'thisisabogusAPIKEY!',
                'type': 'config',
                'xpath': "/config/devices/entry[@name='localhost.localdomain']/device-group/entry"
                         "[@name='Lab-Devices']/pre-rulebase/pbf/rules/entry[@name='test']"
>>>>>>> 41c3b437
            }
        ),
        pytest.param(
            {
<<<<<<< HEAD
                'name': 'test', 'applications': 'application-2', 'action': 'remove'
            },
            integration_firewall_params,
            {
                'xpath': "/config/devices/entry/vsys/entry[@name='vsys1']/application-group/entry[@name='test']",
                'action': 'delete', 'type': 'config', 'key': 'thisisabogusAPIKEY!'
            }
        )
    ]
)
def test_pan_os_delete_application_group_command_main_flow(mocker, args, params, expected_url_params):
    """
    Given:
     - Panorama instance with a name of the application-group to delete.
     - Firewall instance with a name of the application-group to delete.

    When:
     - running the pan-os-delete-application-group through the main flow.
=======
                'rulename': 'test'
            },
            integration_firewall_params,
            {
                'action': 'delete',
                'key': 'thisisabogusAPIKEY!',
                'type': 'config',
                'xpath': "/config/devices/entry[@name='localhost.localdomain']/vsys/entry"
                         "[@name='vsys1']/rulebase/pbf/rules/entry[@name='test']"
            }
        )
    ]
)
def test_pan_os_delete_pbf_rule_command_main_flow(mocker, args, params, expected_url_params):
    """
    Given:
     - Panorama instance configuration with a specific rulename.
     - Firewall instance configuration with a specific rulename.

    When:
     - running the pan-os-delete-pbf-rule through the main flow.
>>>>>>> 41c3b437

    Then:
     - make sure the xpath/element and the request is correct for both panorama/firewall.
    """
    from Panorama import main

    mock_request = mocker.patch(
        "Panorama.http_request",
        return_value={'response': {'@status': 'success', '@code': '20', 'msg': 'command succeeded'}}
    )
    mocker.patch.object(demisto, 'params', return_value=params)
    mocker.patch.object(demisto, 'args', return_value=args)
<<<<<<< HEAD
    mocker.patch.object(demisto, 'command', return_value='pan-os-delete-application-group')
=======
    mocker.patch.object(demisto, 'command', return_value='pan-os-delete-pbf-rule')
>>>>>>> 41c3b437

    main()
    assert mock_request.call_args.kwargs['params'] == expected_url_params<|MERGE_RESOLUTION|>--- conflicted
+++ resolved
@@ -3428,8 +3428,6 @@
     assert created_file['File'] == 'merged_config'
 
 
-<<<<<<< HEAD
-=======
 class TestPanOSListNatRulesCommand:
 
     @pytest.mark.parametrize(
@@ -4486,60 +4484,11 @@
         assert mock_request.call_args.kwargs['params'] == expected_url_params
 
 
->>>>>>> 41c3b437
 @pytest.mark.parametrize(
     'args, params, expected_url_params',
     [
         pytest.param(
             {
-<<<<<<< HEAD
-                'name': 'address', 'element_to_change': 'fqdn', 'element_value': '1.1.1.1'
-            },
-            integration_panorama_params,
-            {
-                'xpath': '/config/devices/entry/device-group/entry[@name=\'Lab-Devices\']/address'
-                         '/entry[@name="address"]/fqdn',
-                'element': '<fqdn>1.1.1.1</fqdn>', 'action': 'edit', 'type': 'config', 'key': 'thisisabogusAPIKEY!'
-            }
-
-        ),
-        pytest.param(
-            {
-                'name': 'address', 'element_to_change': 'ip_range', 'element_value': '1.1.1.1-1.1.1.8'
-            },
-            integration_panorama_params,
-            {
-                'xpath': '/config/devices/entry/device-group/entry[@name=\'Lab-Devices\']'
-                         '/address/entry[@name="address"]/ip-range',
-                'element': '<ip-range>1.1.1.1-1.1.1.8</ip-range>',
-                'action': 'edit', 'type': 'config', 'key': 'thisisabogusAPIKEY!'
-            }
-
-        ),
-        pytest.param(
-            {
-                'name': 'address', 'element_to_change': 'tag', 'element_value': 'tag1,tag2'
-            },
-            integration_firewall_params,
-            {
-                'xpath': '/config/devices/entry/vsys/entry[@name=\'vsys1\']/address/entry[@name="address"]/tag',
-                'element': '<tag><member>tag1</member><member>tag2</member></tag>',
-                'action': 'edit', 'type': 'config', 'key': 'thisisabogusAPIKEY!'
-            }
-
-        )
-    ]
-)
-def test_pan_os_edit_address_group_command_main_flow(mocker, args, params, expected_url_params):
-    """
-    Given:
-    - Panorama instance configuration and fqdn object of an address to edit.
-    - Panorama instance configuration and ip-range object of an address to edit.
-    - Firewall instance configuration and tag object of an address to edit.
-
-    When:
-    - running the pan-os-edit-address through the main flow.
-=======
                 'virtual_router': 'virtual-router', 'name': 'redistribution-profile'
             },
             integration_panorama_params,
@@ -4571,7 +4520,6 @@
 
     When:
     - running the pan-os-delete-redistribution-profile through the main flow.
->>>>>>> 41c3b437
 
     Then:
     - make sure the xpath and the request is correct for both panorama/firewall.
@@ -4584,18 +4532,677 @@
     )
     mocker.patch.object(demisto, 'params', return_value=params)
     mocker.patch.object(demisto, 'args', return_value=args)
-<<<<<<< HEAD
+    mocker.patch.object(demisto, 'command', return_value='pan-os-delete-redistribution-profile')
+
+    main()
+
+    assert mock_request.call_args.kwargs['params'] == expected_url_params
+
+
+class TestPanOSListPBFRulesCommand:
+
+    @pytest.mark.parametrize(
+        'args, params, expected_url_params',
+        [
+            pytest.param(
+                {'pre_post': 'pre-rulebase', 'show_uncommitted': 'true'},
+                integration_panorama_params,
+                {
+                    'type': 'config', 'action': 'get', 'key': 'thisisabogusAPIKEY!',
+                    'xpath': "/config/devices/entry[@name='localhost.localdomain']/device-group"
+                             "/entry[@name='Lab-Devices']/pre-rulebase/pbf"
+                }
+            ),
+            pytest.param(
+                {'show_uncommitted': 'true'},
+                integration_firewall_params,
+                {
+                    'type': 'config', 'action': 'get', 'key': 'thisisabogusAPIKEY!',
+                    'xpath': "/config/devices/entry[@name='localhost.localdomain']/vsys/entry"
+                             "[@name='vsys1']/rulebase/pbf"
+                }
+            )
+        ]
+    )
+    def test_pan_os_list_pbf_command_un_committed_rules_main_flow(self, mocker, args, params, expected_url_params):
+        """
+        Given:
+         - Panorama instance configuration and arguments to get all the un-committed PBF rules.
+         - Firewall instance configuration and arguments to get all the un-committed PBF rules.
+
+        When:
+         - running the pan-os-list-pbf-rules through the main flow.
+
+        Then:
+         - make sure the context output is parsed correctly.
+         - make sure the xpath and the request is correct for both panorama/firewall.
+        """
+        from Panorama import main
+
+        expected_context = [
+            {
+                'Name': 'test', 'Description': 'this is a test description', 'Tags': ['test tag', 'dag_test_tag'],
+                'SourceZone': '1.1.1.1', 'SourceInterface': None, 'SourceAddress': '1.1.1.1', 'SourceUser': 'pre-logon',
+                'DestinationAddress': '1.1.1.1',
+                'Action': {
+                    'forward': {
+                        'nexthop': {'ip-address': '2.2.2.2'},
+                        'monitor': {'profile': 'profile', 'disable-if-unreachable': 'no', 'ip-address': '1.1.1.1'},
+                        'egress-interface': 'a2'
+                    }
+                },
+                'EnforceSymmetricReturn': {'nexthop-address-list': {'entry': {'@name': '1.1.1.1'}}, 'enabled': 'yes'},
+                'Target': {'negate': 'no'}, 'Application': '3pc', 'Service': 'application-default'
+            },
+            {
+                'Name': 'test2', 'Description': None, 'Tags': None, 'SourceZone': ['1.1.1.1', '2.2.2.2'],
+                'SourceInterface': None, 'SourceAddress': 'any', 'SourceUser': 'any', 'DestinationAddress': 'any',
+                'Action': {'no-pbf': {}}, 'EnforceSymmetricReturn': {'enabled': 'no'}, 'Target': {'negate': 'no'},
+                'Application': 'any', 'Service': 'any'
+            },
+            {
+                'Name': 'test3', 'Description': None, 'Tags': None, 'SourceZone': None, 'SourceInterface': 'a2',
+                'SourceAddress': 'any', 'SourceUser': 'any', 'DestinationAddress': 'any',
+                'Action': {'discard': {}}, 'EnforceSymmetricReturn': {'enabled': 'no'}, 'Target': {'negate': 'no'},
+                'Application': 'any', 'Service': 'any'
+            }
+        ]
+
+        mock_request = mocker.patch(
+            "Panorama.http_request", return_value=load_json('test_data/list-pbf-rules-response-un-committed.json')
+        )
+        mocker.patch.object(demisto, 'params', return_value=params)
+        mocker.patch.object(demisto, 'args', return_value=args)
+        mocker.patch.object(demisto, 'command', return_value='pan-os-list-pbf-rules')
+        result = mocker.patch('demistomock.results')
+
+        main()
+
+        assert list(result.call_args.args[0]['EntryContext'].values())[0] == expected_context
+        assert mock_request.call_args.kwargs['params'] == expected_url_params
+
+    @pytest.mark.parametrize(
+        'args, params, expected_url_params',
+        [
+            pytest.param(
+                {'pre_post': 'pre-rulebase', 'show_uncommitted': 'false', 'rulename': 'test'},
+                integration_panorama_params,
+                {
+                    'type': 'config', 'action': 'show', 'key': 'thisisabogusAPIKEY!',
+                    'xpath': "/config/devices/entry[@name='localhost.localdomain']/device-group/entry"
+                             "[@name='Lab-Devices']/pre-rulebase/pbf/rules/entry[@name='test']"
+                }
+            ),
+            pytest.param(
+                {'show_uncommitted': 'false', 'rulename': 'test'},
+                integration_firewall_params,
+                {
+                    'type': 'config', 'action': 'show', 'key': 'thisisabogusAPIKEY!',
+                    'xpath': "/config/devices/entry[@name='localhost.localdomain']/vsys/entry[@name='vsys1']"
+                             "/rulebase/pbf/rules/entry[@name='test']"
+                }
+            )
+        ]
+    )
+    def test_pan_os_list_pbf_command_committed_rules_main_flow(self, mocker, args, params, expected_url_params):
+        """
+        Given:
+         - Panorama instance configuration and arguments to get a specific committed PBF rule.
+         - Firewall instance configuration and arguments to get a specific committed PBF rule.
+
+        When:
+         - running the pan-os-list-pbf-rules through the main flow.
+
+        Then:
+         - make sure the context output is parsed correctly.
+         - make sure the xpath and the request is correct for both panorama/firewall.
+        """
+        from Panorama import main
+        expected_context = [
+            {
+                'Name': 'test', 'Description': 'this is a test description', 'Tags': ['test tag', 'dag_test_tag'],
+                'SourceZone': '1.1.1.1', 'SourceInterface': None, 'SourceAddress': '1.1.1.1', 'SourceUser': 'pre-logon',
+                'DestinationAddress': '1.1.1.1',
+                'Action': {
+                    'forward': {
+                        'nexthop': {'ip-address': '2.2.2.2'},
+                        'monitor': {'profile': 'profile', 'disable-if-unreachable': 'no', 'ip-address': '1.1.1.1'},
+                        'egress-interface': 'a2'
+                    }
+                },
+                'EnforceSymmetricReturn': {'nexthop-address-list': {'entry': {'@name': '1.1.1.1'}}, 'enabled': 'yes'},
+                'Target': {'negate': 'no'}, 'Application': '3pc', 'Service': 'application-default'}
+        ]
+
+        mock_request = mocker.patch(
+            "Panorama.http_request", return_value=load_json('test_data/list-pbf-rules-response-commited.json')
+        )
+        mocker.patch.object(demisto, 'params', return_value=params)
+        mocker.patch.object(demisto, 'args', return_value=args)
+        mocker.patch.object(demisto, 'command', return_value='pan-os-list-pbf-rules')
+        result = mocker.patch('demistomock.results')
+
+        main()
+
+        assert list(result.call_args.args[0]['EntryContext'].values())[0] == expected_context
+        assert mock_request.call_args.kwargs['params'] == expected_url_params
+
+
+class TestCreatePBFRuleCommand:
+
+    @pytest.mark.parametrize(
+        'args, params, expected_url_params',
+        [
+            pytest.param(
+                {
+                    'rulename': 'test',
+                    'description': 'test',
+                    'pre_post': 'pre-rulebase',
+                    'negate_source': 'yes',
+                    'action': 'forward',
+                    'egress_interface': 'egress-interface',
+                    'nexthop': 'none',
+                    'destination_address': 'any',
+                    'enforce_symmetric_return': 'no',
+                },
+                integration_panorama_params,
+                {
+                    'xpath': "/config/devices/entry[@name='localhost.localdomain']/device-group/entry"
+                             "[@name='Lab-Devices']/pre-rulebase/pbf/rules/entry[@name='test']",
+                    'element': '<action><forward><egress-interface>egress-interface</egress-interface></forward>'
+                               '</action><enforce-symmetric-return><enabled>no</enabled></enforce-symmetric-return>'
+                               '<destination><member>any</member></destination><description>test</description>'
+                               '<negate-source>yes</negate-source>',
+                    'action': 'set', 'type': 'config', 'key': 'thisisabogusAPIKEY!'
+                }
+            ),
+            pytest.param(
+                {
+                    'rulename': 'test',
+                    'description': 'test',
+                    'action': 'no-pbf',
+                    'source_zone': '1.1.1.1,2.2.2.2',
+                    'enforce_symmetric_return': 'yes',
+                    'nexthop_address_list': '1.1.1.1,2.2.2.2',
+                    'nexthop': 'ip-address',
+                    'nexthop_value': '1.1.1.1',
+                },
+                integration_firewall_params,
+                {
+                    'action': 'set',
+                    'element': '<action><no-pbf/></action><enforce-symmetric-return><enabled>yes</enabled>'
+                               '<nexthop-address-list><entry name="1.1.1.1"/><entry name="2.2.2.2"/>'
+                               '</nexthop-address-list></enforce-symmetric-return><description>test'
+                               '</description><from><zone><member>1.1.1.1'
+                               '</member><member>2.2.2.2</member></zone></from>',
+                    'key': 'thisisabogusAPIKEY!',
+                    'type': 'config',
+                    'xpath': "/config/devices/entry[@name='localhost.localdomain']/vsys/entry[@name='vsys1']"
+                              "/rulebase/pbf/rules/entry[@name='test']"
+                }
+            ),
+            pytest.param(
+                {
+                    'rulename': 'test',
+                    'description': 'test',
+                    'action': 'discard',
+                    'destination_address': '1.1.1.1,2.2.2.2',
+                    'tags': 'tag1,tag2',
+                    'nexthop_address_list': '1.1.1.1,2.2.2.2',
+                    'nexthop': 'fqdn',
+                    'nexthop_value': '1.1.1.1/24',
+                    'pre_post': 'pre-rulebase',
+                    'enforce_symmetric_return': 'yes'
+                },
+                integration_panorama_params,
+                {
+                    'action': 'set',
+                    'element': '<action><discard/></action><enforce-symmetric-return><enabled>yes</'
+                               'enabled><nexthop-address-list><entry '
+                               'name="1.1.1.1"/><entry name="2.2.2.2"/></nexthop-address-list>'
+                               '</enforce-symmetric-return><destination>'
+                               '<member>1.1.1.1</member><member>2.2.2.2</member>'
+                               '</destination><description>test</description>',
+                    'key': 'thisisabogusAPIKEY!',
+                    'type': 'config',
+                    'xpath': "/config/devices/entry[@name='localhost.localdomain']/device-group/entry"
+                              "[@name='Lab-Devices']/pre-rulebase/pbf/rules/entry[@name='test']"
+                }
+            ),
+            pytest.param(
+                {
+                    'rulename': 'test',
+                    'description': 'test',
+                    'action': 'forward',
+                    'egress_interface': 'egress-interface',
+                    'source_zone': 'all access zone external',
+                    'nexthop': 'none',
+                    'enforce_symmetric_return': 'no'
+                },
+                integration_firewall_params,
+                {
+                    'action': 'set',
+                    'element': '<action><forward><egress-interface>egress-interface</egress-interface></forward>'
+                               '</action><enforce-symmetric-return><enabled>no</enabled></enforce-symmetric-return>'
+                               '<description>test</description><from><zone>'
+                               '<member>all access zone external</member></zone></from>',
+                    'key': 'thisisabogusAPIKEY!',
+                    'type': 'config',
+                    'xpath': "/config/devices/entry[@name='localhost.localdomain']/vsys/entry[@name='vsys1']"
+                             "/rulebase/pbf/rules/entry[@name='test']"}
+            ),
+        ]
+    )
+    def test_pan_os_create_pbf_rule_command_main_flow(self, mocker, args, params, expected_url_params):
+        """
+        Given:
+         - Panorama instance configuration with forward action and egress_interface arguments.
+         - Firewall instance configuration with no-pbf action and ip-address as nexthop arguments.
+         - Panorama instance configuration with discard action and fqdn as nexthop arguments.
+         - firewall instance configuration with basic parameter configurations along with dynamic-ip
+
+        When:
+         - running the pan-os-create-pbf-rule through the main flow.
+
+        Then:
+         - make sure the xpath/element and the request is correct for both panorama/firewall.
+        """
+        from Panorama import main
+
+        mock_request = mocker.patch(
+            "Panorama.http_request",
+            return_value={'response': {'@status': 'success', '@code': '20', 'msg': 'command succeeded'}}
+        )
+        mocker.patch.object(demisto, 'params', return_value=params)
+        mocker.patch.object(demisto, 'args', return_value=args)
+        mocker.patch.object(demisto, 'command', return_value='pan-os-create-pbf-rule')
+
+        main()
+        assert mock_request.call_args.kwargs['params'] == expected_url_params
+
+
+class TestPanOSEditPBFRule:
+
+    @pytest.mark.parametrize(
+        'args, params, expected_url_params',
+        [
+            pytest.param(
+                {
+                    'rulename': 'test', 'element_to_change': 'action_forward_egress_interface',
+                    'element_value': 'interface-1', 'pre_post': 'pre-rulebase', 'behavior': 'replace'
+                },
+                integration_panorama_params,
+                {
+                    'action': 'edit',
+                    'element': '<egress-interface>interface-1</egress-interface>',
+                    'key': 'thisisabogusAPIKEY!',
+                    'type': 'config',
+                    'xpath': "/config/devices/entry[@name='localhost.localdomain']/device-group/entry"
+                             "[@name='Lab-Devices']/pre-rulebase/pbf/rules/entry[@name='test']/"
+                             "action/forward/egress-interface"
+                }
+            ),
+            pytest.param(
+                {
+                    'rulename': 'test', 'element_to_change': 'action_forward_no_pbf', 'pre_post': 'pre-rulebase',
+                    'behavior': 'replace'
+                },
+                integration_panorama_params,
+                {
+                    'action': 'edit',
+                    'element': '<action><no-pbf/></action>',
+                    'key': 'thisisabogusAPIKEY!',
+                    'type': 'config',
+                    'xpath': "/config/devices/entry[@name='localhost.localdomain']/device-group/entry"
+                             "[@name='Lab-Devices']/pre-rulebase/pbf/rules/entry[@name='test']/action"
+                }
+            ),
+            pytest.param(
+                {
+                    'rulename': 'test', 'element_to_change': 'action_forward_discard', 'pre_post': 'pre-rulebase',
+                    'behavior': 'replace'
+                },
+                integration_panorama_params,
+                {
+                    'action': 'edit',
+                    'element': '<action><discard/></action>',
+                    'key': 'thisisabogusAPIKEY!',
+                    'type': 'config',
+                    'xpath': "/config/devices/entry[@name='localhost.localdomain']/device-group/entry"
+                             "[@name='Lab-Devices']/pre-rulebase/pbf/rules/entry[@name='test']/action"
+                }
+            ),
+            pytest.param(
+                {
+                    'rulename': 'test', 'element_to_change': 'nexthop_address_list', 'element_value': '1.1.1.1,2.2.2.2',
+                    'behavior': 'replace'
+                },
+                integration_firewall_params,
+                {
+                    'action': 'edit',
+                    'element': '<nexthop-address-list><entry name="1.1.1.1"/><entry '
+                               'name="2.2.2.2"/></nexthop-address-list>',
+                    'key': 'thisisabogusAPIKEY!',
+                    'type': 'config',
+                    'xpath': "/config/devices/entry[@name='localhost.localdomain']/vsys/"
+                             "entry[@name='vsys1']/rulebase/pbf/rules/entry[@name='test']"
+                             "/enforce-symmetric-return/nexthop-address-list"
+                }
+            ),
+            pytest.param(
+                {
+                    'rulename': 'test', 'element_to_change': 'source_zone', 'element_value': '1.1.1.1,2.2.2.2',
+                    'behavior': 'replace'
+                },
+                integration_firewall_params,
+                {
+                    'action': 'edit',
+                    'element': '<zone><member>1.1.1.1</member><member>2.2.2.2</member></zone>',
+                    'key': 'thisisabogusAPIKEY!',
+                    'type': 'config',
+                    'xpath': "/config/devices/entry[@name='localhost.localdomain']/vsys/entry"
+                             "[@name='vsys1']/rulebase/pbf/rules/entry[@name='test']/from/zone"
+                }
+            )
+        ]
+    )
+    def test_pan_os_edit_pbf_rule_command_replace_operation_main_flow(self, mocker, args, params, expected_url_params):
+        """
+        Tests several cases when behavior == 'replace'
+
+        Given:
+        - Panorama instance configuration and egress-interface object of a pbf-rule to edit.
+        - Panorama instance configuration and action='no-pbf' object of a pbf-rule to edit.
+        - Panorama instance configuration and action='discard' object of a pbf-rule to edit.
+        - Firewall instance configuration and nexthop_address_list object of a pbf-rule to edit.
+        - Firewall instance configuration and source_zone object of a pbf-rule to edit.
+
+        When:
+        - running the pan-os-edit-pbf-rule through the main flow.
+
+        Then:
+        - make sure the xpath and the request is correct for both panorama/firewall.
+        """
+        from Panorama import main
+
+        mock_request = mocker.patch(
+            "Panorama.http_request",
+            return_value={'response': {'@status': 'success', '@code': '20', 'msg': 'command succeeded'}}
+        )
+        mocker.patch.object(demisto, 'params', return_value=params)
+        mocker.patch.object(demisto, 'args', return_value=args)
+        mocker.patch.object(demisto, 'command', return_value='pan-os-edit-pbf-rule')
+
+        main()
+
+        assert mock_request.call_args.kwargs['params'] == expected_url_params
+
+    @pytest.mark.parametrize(
+        'args, params, expected_url_params',
+        [
+            pytest.param(
+                {
+                    'rulename': 'test', 'element_to_change': 'nexthop_address_list', 'element_value': '2.2.2.2,3.3.3.3',
+                    'behavior': 'add', 'pre_post': 'pre-rulebase'
+                },
+                integration_panorama_params,
+                {
+                    'xpath': "/config/devices/entry[@name='localhost.localdomain']/device-group/entry"
+                             "[@name='Lab-Devices']/pre-rulebase/pbf/rules/entry[@name='test']/enforce-symmetric-return"
+                             "/nexthop-address-list",
+                    'element': '<nexthop-address-list><entry name="1.1.1.1"/><entry name="2.2.2.2"/>'
+                               '<entry name="3.3.3.3"/></nexthop-address-list>',
+                    'action': 'edit', 'type': 'config', 'key': 'thisisabogusAPIKEY!'
+                }
+            ),
+            pytest.param(
+                {
+                    'rulename': 'test', 'element_to_change': 'nexthop_address_list', 'element_value': '2.2.2.2,3.3.3.3',
+                    'behavior': 'add'
+                },
+                integration_firewall_params,
+                {
+                    'xpath': "/config/devices/entry[@name='localhost.localdomain']/vsys/entry[@name='vsys1']"
+                             "/rulebase/pbf/rules/entry[@name='test']/enforce-symmetric-return/nexthop-address-list",
+                    'element': '<nexthop-address-list><entry name="2.2.2.2"/><entry name="3.3.3.3"/>'
+                               '<entry name="1.1.1.1"/></nexthop-address-list>',
+                    'action': 'edit', 'type': 'config', 'key': 'thisisabogusAPIKEY!'
+                }
+            )
+        ]
+    )
+    def test_pan_os_edit_pbf_rule_command_add_action_main_flow(self, mocker, args, params, expected_url_params):
+        """
+        Tests cases where behavior == 'add'
+
+        Given:
+        - Panorama instance configuration and nexthop-address-list object of a pbf-rule to add.
+        - Firewall instance configuration and nexthop-address-list object of a pbf-rule to add.
+
+        When:
+        - running the pan-os-edit-pbf-rule through the main flow.
+
+        Then:
+        - make sure the xpath and the request is correct for both panorama/firewall.
+        """
+        from Panorama import main
+
+        mock_request = mocker.patch(
+            "Panorama.http_request",
+            return_value={
+                'response': {
+                    '@status': 'success', '@code': '19', 'result': {
+                        '@total-count': '1', '@count': '1', 'nexthop-address-list': {'member': '1.1.1.1'}
+                    }
+                }
+            }
+        )
+        mocker.patch.object(demisto, 'params', return_value=params)
+        mocker.patch.object(demisto, 'args', return_value=args)
+        mocker.patch.object(demisto, 'command', return_value='pan-os-edit-pbf-rule')
+
+        main()
+        assert mock_request.call_args.kwargs['params']['xpath'] == expected_url_params['xpath']
+        assert '1.1.1.1' in mock_request.call_args.kwargs['params']['element']
+        assert '2.2.2.2' in mock_request.call_args.kwargs['params']['element']
+        assert '3.3.3.3' in mock_request.call_args.kwargs['params']['element']
+
+    @pytest.mark.parametrize(
+        'args, params, expected_url_params',
+        [
+            pytest.param(
+                {
+                    'rulename': 'test', 'element_to_change': 'application',
+                    'element_value': 'application-1', 'behavior': 'remove', 'pre_post': 'pre-rulebase'
+                },
+                integration_panorama_params,
+                {
+                    'xpath': "/config/devices/entry[@name='localhost.localdomain']/device-group/entry"
+                             "[@name='Lab-Devices']/pre-rulebase/pbf/rules/entry[@name='test']/application",
+                    'element': '<application><member>application-2</member></application>',
+                    'action': 'edit', 'type': 'config', 'key': 'thisisabogusAPIKEY!'
+                }
+            ),
+            pytest.param(
+                {
+                    'rulename': 'test', 'element_to_change': 'application',
+                    'element_value': 'application-1', 'behavior': 'remove'
+                },
+                integration_firewall_params,
+                {
+                    'xpath': "/config/devices/entry[@name='localhost.localdomain']/vsys/entry[@name='vsys1']/"
+                             "rulebase/pbf/rules/entry[@name='test']/application",
+                    'element': '<application><member>application-2</member></application>',
+                    'action': 'edit', 'type': 'config', 'key': 'thisisabogusAPIKEY!'
+                }
+
+            )
+        ]
+    )
+    def test_pan_os_edit_pbf_rule_command_remove_action_main_flow(self, mocker, args, params, expected_url_params):
+        """
+        Tests cases where behavior == 'remove'
+
+        Given:
+        - Panorama instance configuration and address object of a PBF-rule to remove.
+        - Firewall instance configuration and address object of a PBF-rule to remove.
+
+        When:
+        - running the pan-os-edit-pbf-rule through the main flow.
+
+        Then:
+        - make sure the xpath and the request is correct for both panorama/firewall.
+        """
+        from Panorama import main
+
+        mock_request = mocker.patch(
+            "Panorama.http_request",
+            return_value={
+                'response': {
+                    '@status': 'success', '@code': '19', 'result': {
+                        '@total-count': '1', '@count': '1', 'application': {
+                            'member': ['application-1', 'application-2']
+                        }
+                    }
+                }
+            }
+        )
+        mocker.patch.object(demisto, 'params', return_value=params)
+        mocker.patch.object(demisto, 'args', return_value=args)
+        mocker.patch.object(demisto, 'command', return_value='pan-os-edit-pbf-rule')
+
+        main()
+        assert mock_request.call_args.kwargs['params'] == expected_url_params
+
+
+@pytest.mark.parametrize(
+    'args, params, expected_url_params',
+    [
+        pytest.param(
+            {
+                'rulename': 'test',
+                'pre_post': 'pre-rulebase'
+            },
+            integration_panorama_params,
+            {
+                'action': 'delete',
+                'key': 'thisisabogusAPIKEY!',
+                'type': 'config',
+                'xpath': "/config/devices/entry[@name='localhost.localdomain']/device-group/entry"
+                         "[@name='Lab-Devices']/pre-rulebase/pbf/rules/entry[@name='test']"
+            }
+        ),
+        pytest.param(
+            {
+                'rulename': 'test'
+            },
+            integration_firewall_params,
+            {
+                'action': 'delete',
+                'key': 'thisisabogusAPIKEY!',
+                'type': 'config',
+                'xpath': "/config/devices/entry[@name='localhost.localdomain']/vsys/entry"
+                         "[@name='vsys1']/rulebase/pbf/rules/entry[@name='test']"
+            }
+        )
+    ]
+)
+def test_pan_os_delete_pbf_rule_command_main_flow(mocker, args, params, expected_url_params):
+    """
+    Given:
+     - Panorama instance configuration with a specific rulename.
+     - Firewall instance configuration with a specific rulename.
+
+    When:
+     - running the pan-os-delete-pbf-rule through the main flow.
+
+    Then:
+     - make sure the xpath/element and the request is correct for both panorama/firewall.
+    """
+    from Panorama import main
+
+    mock_request = mocker.patch(
+        "Panorama.http_request",
+        return_value={'response': {'@status': 'success', '@code': '20', 'msg': 'command succeeded'}}
+    )
+    mocker.patch.object(demisto, 'params', return_value=params)
+    mocker.patch.object(demisto, 'args', return_value=args)
+    mocker.patch.object(demisto, 'command', return_value='pan-os-delete-pbf-rule')
+
+    main()
+    assert mock_request.call_args.kwargs['params'] == expected_url_params
+
+
+@pytest.mark.parametrize(
+    'args, params, expected_url_params',
+    [
+        pytest.param(
+            {
+                'name': 'address', 'element_to_change': 'fqdn', 'element_value': '1.1.1.1'
+            },
+            integration_panorama_params,
+            {
+                'xpath': '/config/devices/entry/device-group/entry[@name=\'Lab-Devices\']/address'
+                         '/entry[@name="address"]/fqdn',
+                'element': '<fqdn>1.1.1.1</fqdn>', 'action': 'edit', 'type': 'config', 'key': 'thisisabogusAPIKEY!'
+            }
+
+        ),
+        pytest.param(
+            {
+                'name': 'address', 'element_to_change': 'ip_range', 'element_value': '1.1.1.1-1.1.1.8'
+            },
+            integration_panorama_params,
+            {
+                'xpath': '/config/devices/entry/device-group/entry[@name=\'Lab-Devices\']'
+                         '/address/entry[@name="address"]/ip-range',
+                'element': '<ip-range>1.1.1.1-1.1.1.8</ip-range>',
+                'action': 'edit', 'type': 'config', 'key': 'thisisabogusAPIKEY!'
+            }
+
+        ),
+        pytest.param(
+            {
+                'name': 'address', 'element_to_change': 'tag', 'element_value': 'tag1,tag2'
+            },
+            integration_firewall_params,
+            {
+                'xpath': '/config/devices/entry/vsys/entry[@name=\'vsys1\']/address/entry[@name="address"]/tag',
+                'element': '<tag><member>tag1</member><member>tag2</member></tag>',
+                'action': 'edit', 'type': 'config', 'key': 'thisisabogusAPIKEY!'
+            }
+
+        )
+    ]
+)
+def test_pan_os_edit_address_group_command_main_flow(mocker, args, params, expected_url_params):
+    """
+    Given:
+    - Panorama instance configuration and fqdn object of an address to edit.
+    - Panorama instance configuration and ip-range object of an address to edit.
+    - Firewall instance configuration and tag object of an address to edit.
+
+    When:
+    - running the pan-os-edit-address through the main flow.
+
+    Then:
+    - make sure the xpath and the request is correct for both panorama/firewall.
+    """
+    from Panorama import main
+
+    mock_request = mocker.patch(
+        "Panorama.http_request",
+        return_value={'response': {'@status': 'success', '@code': '20', 'msg': 'command succeeded'}}
+    )
+    mocker.patch.object(demisto, 'params', return_value=params)
+    mocker.patch.object(demisto, 'args', return_value=args)
     mocker.patch.object(demisto, 'command', return_value='pan-os-edit-address')
-=======
-    mocker.patch.object(demisto, 'command', return_value='pan-os-delete-redistribution-profile')
->>>>>>> 41c3b437
 
     main()
 
     assert mock_request.call_args.kwargs['params'] == expected_url_params
 
 
-<<<<<<< HEAD
 @pytest.mark.parametrize(
     'args, params, expected_url_params',
     [
@@ -4713,461 +5320,36 @@
 
 
 class TestPanOSEditApplicationGroupCommand:
-=======
-class TestPanOSListPBFRulesCommand:
 
     @pytest.mark.parametrize(
         'args, params, expected_url_params',
         [
             pytest.param(
-                {'pre_post': 'pre-rulebase', 'show_uncommitted': 'true'},
+                {
+                    'name': 'test', 'applications': 'application-2', 'action': 'add'
+                },
                 integration_panorama_params,
                 {
-                    'type': 'config', 'action': 'get', 'key': 'thisisabogusAPIKEY!',
-                    'xpath': "/config/devices/entry[@name='localhost.localdomain']/device-group"
-                             "/entry[@name='Lab-Devices']/pre-rulebase/pbf"
+                    'xpath': "/config/devices/entry/device-group/entry[@name='Lab-Devices']"
+                             "/application-group/entry[@name='test']/members",
+                    'element': '<members><member>application-1</member><member>application-2</member></members>',
+                    'action': 'edit', 'type': 'config', 'key': 'thisisabogusAPIKEY!'
                 }
             ),
             pytest.param(
-                {'show_uncommitted': 'true'},
+                {
+                    'name': 'test', 'applications': 'application-2', 'action': 'add'
+                },
                 integration_firewall_params,
                 {
-                    'type': 'config', 'action': 'get', 'key': 'thisisabogusAPIKEY!',
-                    'xpath': "/config/devices/entry[@name='localhost.localdomain']/vsys/entry"
-                             "[@name='vsys1']/rulebase/pbf"
+                    'xpath': "/config/devices/entry/vsys/entry[@name='vsys1']/application-group/"
+                             "entry[@name='test']/members",
+                    'element': '<members><member>application-2</member><member>application-1</member></members>',
+                    'action': 'edit', 'type': 'config', 'key': 'thisisabogusAPIKEY!'
                 }
             )
         ]
     )
-    def test_pan_os_list_pbf_command_un_committed_rules_main_flow(self, mocker, args, params, expected_url_params):
-        """
-        Given:
-         - Panorama instance configuration and arguments to get all the un-committed PBF rules.
-         - Firewall instance configuration and arguments to get all the un-committed PBF rules.
-
-        When:
-         - running the pan-os-list-pbf-rules through the main flow.
-
-        Then:
-         - make sure the context output is parsed correctly.
-         - make sure the xpath and the request is correct for both panorama/firewall.
-        """
-        from Panorama import main
-
-        expected_context = [
-            {
-                'Name': 'test', 'Description': 'this is a test description', 'Tags': ['test tag', 'dag_test_tag'],
-                'SourceZone': '1.1.1.1', 'SourceInterface': None, 'SourceAddress': '1.1.1.1', 'SourceUser': 'pre-logon',
-                'DestinationAddress': '1.1.1.1',
-                'Action': {
-                    'forward': {
-                        'nexthop': {'ip-address': '2.2.2.2'},
-                        'monitor': {'profile': 'profile', 'disable-if-unreachable': 'no', 'ip-address': '1.1.1.1'},
-                        'egress-interface': 'a2'
-                    }
-                },
-                'EnforceSymmetricReturn': {'nexthop-address-list': {'entry': {'@name': '1.1.1.1'}}, 'enabled': 'yes'},
-                'Target': {'negate': 'no'}, 'Application': '3pc', 'Service': 'application-default'
-            },
-            {
-                'Name': 'test2', 'Description': None, 'Tags': None, 'SourceZone': ['1.1.1.1', '2.2.2.2'],
-                'SourceInterface': None, 'SourceAddress': 'any', 'SourceUser': 'any', 'DestinationAddress': 'any',
-                'Action': {'no-pbf': {}}, 'EnforceSymmetricReturn': {'enabled': 'no'}, 'Target': {'negate': 'no'},
-                'Application': 'any', 'Service': 'any'
-            },
-            {
-                'Name': 'test3', 'Description': None, 'Tags': None, 'SourceZone': None, 'SourceInterface': 'a2',
-                'SourceAddress': 'any', 'SourceUser': 'any', 'DestinationAddress': 'any',
-                'Action': {'discard': {}}, 'EnforceSymmetricReturn': {'enabled': 'no'}, 'Target': {'negate': 'no'},
-                'Application': 'any', 'Service': 'any'
-            }
-        ]
-
-        mock_request = mocker.patch(
-            "Panorama.http_request", return_value=load_json('test_data/list-pbf-rules-response-un-committed.json')
-        )
-        mocker.patch.object(demisto, 'params', return_value=params)
-        mocker.patch.object(demisto, 'args', return_value=args)
-        mocker.patch.object(demisto, 'command', return_value='pan-os-list-pbf-rules')
-        result = mocker.patch('demistomock.results')
-
-        main()
-
-        assert list(result.call_args.args[0]['EntryContext'].values())[0] == expected_context
-        assert mock_request.call_args.kwargs['params'] == expected_url_params
-
-    @pytest.mark.parametrize(
-        'args, params, expected_url_params',
-        [
-            pytest.param(
-                {'pre_post': 'pre-rulebase', 'show_uncommitted': 'false', 'rulename': 'test'},
-                integration_panorama_params,
-                {
-                    'type': 'config', 'action': 'show', 'key': 'thisisabogusAPIKEY!',
-                    'xpath': "/config/devices/entry[@name='localhost.localdomain']/device-group/entry"
-                             "[@name='Lab-Devices']/pre-rulebase/pbf/rules/entry[@name='test']"
-                }
-            ),
-            pytest.param(
-                {'show_uncommitted': 'false', 'rulename': 'test'},
-                integration_firewall_params,
-                {
-                    'type': 'config', 'action': 'show', 'key': 'thisisabogusAPIKEY!',
-                    'xpath': "/config/devices/entry[@name='localhost.localdomain']/vsys/entry[@name='vsys1']"
-                             "/rulebase/pbf/rules/entry[@name='test']"
-                }
-            )
-        ]
-    )
-    def test_pan_os_list_pbf_command_committed_rules_main_flow(self, mocker, args, params, expected_url_params):
-        """
-        Given:
-         - Panorama instance configuration and arguments to get a specific committed PBF rule.
-         - Firewall instance configuration and arguments to get a specific committed PBF rule.
-
-        When:
-         - running the pan-os-list-pbf-rules through the main flow.
-
-        Then:
-         - make sure the context output is parsed correctly.
-         - make sure the xpath and the request is correct for both panorama/firewall.
-        """
-        from Panorama import main
-        expected_context = [
-            {
-                'Name': 'test', 'Description': 'this is a test description', 'Tags': ['test tag', 'dag_test_tag'],
-                'SourceZone': '1.1.1.1', 'SourceInterface': None, 'SourceAddress': '1.1.1.1', 'SourceUser': 'pre-logon',
-                'DestinationAddress': '1.1.1.1',
-                'Action': {
-                    'forward': {
-                        'nexthop': {'ip-address': '2.2.2.2'},
-                        'monitor': {'profile': 'profile', 'disable-if-unreachable': 'no', 'ip-address': '1.1.1.1'},
-                        'egress-interface': 'a2'
-                    }
-                },
-                'EnforceSymmetricReturn': {'nexthop-address-list': {'entry': {'@name': '1.1.1.1'}}, 'enabled': 'yes'},
-                'Target': {'negate': 'no'}, 'Application': '3pc', 'Service': 'application-default'}
-        ]
-
-        mock_request = mocker.patch(
-            "Panorama.http_request", return_value=load_json('test_data/list-pbf-rules-response-commited.json')
-        )
-        mocker.patch.object(demisto, 'params', return_value=params)
-        mocker.patch.object(demisto, 'args', return_value=args)
-        mocker.patch.object(demisto, 'command', return_value='pan-os-list-pbf-rules')
-        result = mocker.patch('demistomock.results')
-
-        main()
-
-        assert list(result.call_args.args[0]['EntryContext'].values())[0] == expected_context
-        assert mock_request.call_args.kwargs['params'] == expected_url_params
-
-
-class TestCreatePBFRuleCommand:
-
-    @pytest.mark.parametrize(
-        'args, params, expected_url_params',
-        [
-            pytest.param(
-                {
-                    'rulename': 'test',
-                    'description': 'test',
-                    'pre_post': 'pre-rulebase',
-                    'negate_source': 'yes',
-                    'action': 'forward',
-                    'egress_interface': 'egress-interface',
-                    'nexthop': 'none',
-                    'destination_address': 'any',
-                    'enforce_symmetric_return': 'no',
-                },
-                integration_panorama_params,
-                {
-                    'xpath': "/config/devices/entry[@name='localhost.localdomain']/device-group/entry"
-                             "[@name='Lab-Devices']/pre-rulebase/pbf/rules/entry[@name='test']",
-                    'element': '<action><forward><egress-interface>egress-interface</egress-interface></forward>'
-                               '</action><enforce-symmetric-return><enabled>no</enabled></enforce-symmetric-return>'
-                               '<destination><member>any</member></destination><description>test</description>'
-                               '<negate-source>yes</negate-source>',
-                    'action': 'set', 'type': 'config', 'key': 'thisisabogusAPIKEY!'
-                }
-            ),
-            pytest.param(
-                {
-                    'rulename': 'test',
-                    'description': 'test',
-                    'action': 'no-pbf',
-                    'source_zone': '1.1.1.1,2.2.2.2',
-                    'enforce_symmetric_return': 'yes',
-                    'nexthop_address_list': '1.1.1.1,2.2.2.2',
-                    'nexthop': 'ip-address',
-                    'nexthop_value': '1.1.1.1',
-                },
-                integration_firewall_params,
-                {
-                    'action': 'set',
-                    'element': '<action><no-pbf/></action><enforce-symmetric-return><enabled>yes</enabled>'
-                               '<nexthop-address-list><entry name="1.1.1.1"/><entry name="2.2.2.2"/>'
-                               '</nexthop-address-list></enforce-symmetric-return><description>test'
-                               '</description><from><zone><member>1.1.1.1'
-                               '</member><member>2.2.2.2</member></zone></from>',
-                    'key': 'thisisabogusAPIKEY!',
-                    'type': 'config',
-                    'xpath': "/config/devices/entry[@name='localhost.localdomain']/vsys/entry[@name='vsys1']"
-                              "/rulebase/pbf/rules/entry[@name='test']"
-                }
-            ),
-            pytest.param(
-                {
-                    'rulename': 'test',
-                    'description': 'test',
-                    'action': 'discard',
-                    'destination_address': '1.1.1.1,2.2.2.2',
-                    'tags': 'tag1,tag2',
-                    'nexthop_address_list': '1.1.1.1,2.2.2.2',
-                    'nexthop': 'fqdn',
-                    'nexthop_value': '1.1.1.1/24',
-                    'pre_post': 'pre-rulebase',
-                    'enforce_symmetric_return': 'yes'
-                },
-                integration_panorama_params,
-                {
-                    'action': 'set',
-                    'element': '<action><discard/></action><enforce-symmetric-return><enabled>yes</'
-                               'enabled><nexthop-address-list><entry '
-                               'name="1.1.1.1"/><entry name="2.2.2.2"/></nexthop-address-list>'
-                               '</enforce-symmetric-return><destination>'
-                               '<member>1.1.1.1</member><member>2.2.2.2</member>'
-                               '</destination><description>test</description>',
-                    'key': 'thisisabogusAPIKEY!',
-                    'type': 'config',
-                    'xpath': "/config/devices/entry[@name='localhost.localdomain']/device-group/entry"
-                              "[@name='Lab-Devices']/pre-rulebase/pbf/rules/entry[@name='test']"
-                }
-            ),
-            pytest.param(
-                {
-                    'rulename': 'test',
-                    'description': 'test',
-                    'action': 'forward',
-                    'egress_interface': 'egress-interface',
-                    'source_zone': 'all access zone external',
-                    'nexthop': 'none',
-                    'enforce_symmetric_return': 'no'
-                },
-                integration_firewall_params,
-                {
-                    'action': 'set',
-                    'element': '<action><forward><egress-interface>egress-interface</egress-interface></forward>'
-                               '</action><enforce-symmetric-return><enabled>no</enabled></enforce-symmetric-return>'
-                               '<description>test</description><from><zone>'
-                               '<member>all access zone external</member></zone></from>',
-                    'key': 'thisisabogusAPIKEY!',
-                    'type': 'config',
-                    'xpath': "/config/devices/entry[@name='localhost.localdomain']/vsys/entry[@name='vsys1']"
-                             "/rulebase/pbf/rules/entry[@name='test']"}
-            ),
-        ]
-    )
-    def test_pan_os_create_pbf_rule_command_main_flow(self, mocker, args, params, expected_url_params):
-        """
-        Given:
-         - Panorama instance configuration with forward action and egress_interface arguments.
-         - Firewall instance configuration with no-pbf action and ip-address as nexthop arguments.
-         - Panorama instance configuration with discard action and fqdn as nexthop arguments.
-         - firewall instance configuration with basic parameter configurations along with dynamic-ip
-
-        When:
-         - running the pan-os-create-pbf-rule through the main flow.
-
-        Then:
-         - make sure the xpath/element and the request is correct for both panorama/firewall.
-        """
-        from Panorama import main
-
-        mock_request = mocker.patch(
-            "Panorama.http_request",
-            return_value={'response': {'@status': 'success', '@code': '20', 'msg': 'command succeeded'}}
-        )
-        mocker.patch.object(demisto, 'params', return_value=params)
-        mocker.patch.object(demisto, 'args', return_value=args)
-        mocker.patch.object(demisto, 'command', return_value='pan-os-create-pbf-rule')
-
-        main()
-        assert mock_request.call_args.kwargs['params'] == expected_url_params
-
-
-class TestPanOSEditPBFRule:
-
-    @pytest.mark.parametrize(
-        'args, params, expected_url_params',
-        [
-            pytest.param(
-                {
-                    'rulename': 'test', 'element_to_change': 'action_forward_egress_interface',
-                    'element_value': 'interface-1', 'pre_post': 'pre-rulebase', 'behavior': 'replace'
-                },
-                integration_panorama_params,
-                {
-                    'action': 'edit',
-                    'element': '<egress-interface>interface-1</egress-interface>',
-                    'key': 'thisisabogusAPIKEY!',
-                    'type': 'config',
-                    'xpath': "/config/devices/entry[@name='localhost.localdomain']/device-group/entry"
-                             "[@name='Lab-Devices']/pre-rulebase/pbf/rules/entry[@name='test']/"
-                             "action/forward/egress-interface"
-                }
-            ),
-            pytest.param(
-                {
-                    'rulename': 'test', 'element_to_change': 'action_forward_no_pbf', 'pre_post': 'pre-rulebase',
-                    'behavior': 'replace'
-                },
-                integration_panorama_params,
-                {
-                    'action': 'edit',
-                    'element': '<action><no-pbf/></action>',
-                    'key': 'thisisabogusAPIKEY!',
-                    'type': 'config',
-                    'xpath': "/config/devices/entry[@name='localhost.localdomain']/device-group/entry"
-                             "[@name='Lab-Devices']/pre-rulebase/pbf/rules/entry[@name='test']/action"
-                }
-            ),
-            pytest.param(
-                {
-                    'rulename': 'test', 'element_to_change': 'action_forward_discard', 'pre_post': 'pre-rulebase',
-                    'behavior': 'replace'
-                },
-                integration_panorama_params,
-                {
-                    'action': 'edit',
-                    'element': '<action><discard/></action>',
-                    'key': 'thisisabogusAPIKEY!',
-                    'type': 'config',
-                    'xpath': "/config/devices/entry[@name='localhost.localdomain']/device-group/entry"
-                             "[@name='Lab-Devices']/pre-rulebase/pbf/rules/entry[@name='test']/action"
-                }
-            ),
-            pytest.param(
-                {
-                    'rulename': 'test', 'element_to_change': 'nexthop_address_list', 'element_value': '1.1.1.1,2.2.2.2',
-                    'behavior': 'replace'
-                },
-                integration_firewall_params,
-                {
-                    'action': 'edit',
-                    'element': '<nexthop-address-list><entry name="1.1.1.1"/><entry '
-                               'name="2.2.2.2"/></nexthop-address-list>',
-                    'key': 'thisisabogusAPIKEY!',
-                    'type': 'config',
-                    'xpath': "/config/devices/entry[@name='localhost.localdomain']/vsys/"
-                             "entry[@name='vsys1']/rulebase/pbf/rules/entry[@name='test']"
-                             "/enforce-symmetric-return/nexthop-address-list"
-                }
-            ),
-            pytest.param(
-                {
-                    'rulename': 'test', 'element_to_change': 'source_zone', 'element_value': '1.1.1.1,2.2.2.2',
-                    'behavior': 'replace'
-                },
-                integration_firewall_params,
-                {
-                    'action': 'edit',
-                    'element': '<zone><member>1.1.1.1</member><member>2.2.2.2</member></zone>',
-                    'key': 'thisisabogusAPIKEY!',
-                    'type': 'config',
-                    'xpath': "/config/devices/entry[@name='localhost.localdomain']/vsys/entry"
-                             "[@name='vsys1']/rulebase/pbf/rules/entry[@name='test']/from/zone"
-                }
-            )
-        ]
-    )
-    def test_pan_os_edit_pbf_rule_command_replace_operation_main_flow(self, mocker, args, params, expected_url_params):
-        """
-        Tests several cases when behavior == 'replace'
-
-        Given:
-        - Panorama instance configuration and egress-interface object of a pbf-rule to edit.
-        - Panorama instance configuration and action='no-pbf' object of a pbf-rule to edit.
-        - Panorama instance configuration and action='discard' object of a pbf-rule to edit.
-        - Firewall instance configuration and nexthop_address_list object of a pbf-rule to edit.
-        - Firewall instance configuration and source_zone object of a pbf-rule to edit.
-
-        When:
-        - running the pan-os-edit-pbf-rule through the main flow.
-
-        Then:
-        - make sure the xpath and the request is correct for both panorama/firewall.
-        """
-        from Panorama import main
-
-        mock_request = mocker.patch(
-            "Panorama.http_request",
-            return_value={'response': {'@status': 'success', '@code': '20', 'msg': 'command succeeded'}}
-        )
-        mocker.patch.object(demisto, 'params', return_value=params)
-        mocker.patch.object(demisto, 'args', return_value=args)
-        mocker.patch.object(demisto, 'command', return_value='pan-os-edit-pbf-rule')
-
-        main()
-
-        assert mock_request.call_args.kwargs['params'] == expected_url_params
->>>>>>> 41c3b437
-
-    @pytest.mark.parametrize(
-        'args, params, expected_url_params',
-        [
-            pytest.param(
-                {
-<<<<<<< HEAD
-                    'name': 'test', 'applications': 'application-2', 'action': 'add'
-                },
-                integration_panorama_params,
-                {
-                    'xpath': "/config/devices/entry/device-group/entry[@name='Lab-Devices']"
-                             "/application-group/entry[@name='test']/members",
-                    'element': '<members><member>application-1</member><member>application-2</member></members>',
-=======
-                    'rulename': 'test', 'element_to_change': 'nexthop_address_list', 'element_value': '2.2.2.2,3.3.3.3',
-                    'behavior': 'add', 'pre_post': 'pre-rulebase'
-                },
-                integration_panorama_params,
-                {
-                    'xpath': "/config/devices/entry[@name='localhost.localdomain']/device-group/entry"
-                             "[@name='Lab-Devices']/pre-rulebase/pbf/rules/entry[@name='test']/enforce-symmetric-return"
-                             "/nexthop-address-list",
-                    'element': '<nexthop-address-list><entry name="1.1.1.1"/><entry name="2.2.2.2"/>'
-                               '<entry name="3.3.3.3"/></nexthop-address-list>',
->>>>>>> 41c3b437
-                    'action': 'edit', 'type': 'config', 'key': 'thisisabogusAPIKEY!'
-                }
-            ),
-            pytest.param(
-                {
-<<<<<<< HEAD
-                    'name': 'test', 'applications': 'application-2', 'action': 'add'
-                },
-                integration_firewall_params,
-                {
-                    'xpath': "/config/devices/entry/vsys/entry[@name='vsys1']/application-group/"
-                             "entry[@name='test']/members",
-                    'element': '<members><member>application-2</member><member>application-1</member></members>',
-=======
-                    'rulename': 'test', 'element_to_change': 'nexthop_address_list', 'element_value': '2.2.2.2,3.3.3.3',
-                    'behavior': 'add'
-                },
-                integration_firewall_params,
-                {
-                    'xpath': "/config/devices/entry[@name='localhost.localdomain']/vsys/entry[@name='vsys1']"
-                             "/rulebase/pbf/rules/entry[@name='test']/enforce-symmetric-return/nexthop-address-list",
-                    'element': '<nexthop-address-list><entry name="2.2.2.2"/><entry name="3.3.3.3"/>'
-                               '<entry name="1.1.1.1"/></nexthop-address-list>',
->>>>>>> 41c3b437
-                    'action': 'edit', 'type': 'config', 'key': 'thisisabogusAPIKEY!'
-                }
-            )
-        ]
-    )
-<<<<<<< HEAD
     def test_pan_os_edit_application_group_main_flow_add_action(self, mocker, args, params, expected_url_params):
         """
         Tests cases where action == 'add'
@@ -5178,25 +5360,12 @@
 
         When:
         - running the pan-os-edit-application-group through the main flow.
-=======
-    def test_pan_os_edit_pbf_rule_command_add_action_main_flow(self, mocker, args, params, expected_url_params):
-        """
-        Tests cases where behavior == 'add'
-
-        Given:
-        - Panorama instance configuration and nexthop-address-list object of a pbf-rule to add.
-        - Firewall instance configuration and nexthop-address-list object of a pbf-rule to add.
-
-        When:
-        - running the pan-os-edit-pbf-rule through the main flow.
->>>>>>> 41c3b437
 
         Then:
         - make sure the xpath and the request is correct for both panorama/firewall.
         """
         from Panorama import main
 
-<<<<<<< HEAD
         responses = [
             {
                 'response': {
@@ -5237,34 +5406,12 @@
         assert mock_request.mock_calls[1].kwargs['params']['xpath'] == expected_url_params['xpath']
         assert 'application-1' in mock_request.mock_calls[1].kwargs['params']['element']
         assert 'application-2' in mock_request.mock_calls[1].kwargs['params']['element']
-=======
-        mock_request = mocker.patch(
-            "Panorama.http_request",
-            return_value={
-                'response': {
-                    '@status': 'success', '@code': '19', 'result': {
-                        '@total-count': '1', '@count': '1', 'nexthop-address-list': {'member': '1.1.1.1'}
-                    }
-                }
-            }
-        )
-        mocker.patch.object(demisto, 'params', return_value=params)
-        mocker.patch.object(demisto, 'args', return_value=args)
-        mocker.patch.object(demisto, 'command', return_value='pan-os-edit-pbf-rule')
-
-        main()
-        assert mock_request.call_args.kwargs['params']['xpath'] == expected_url_params['xpath']
-        assert '1.1.1.1' in mock_request.call_args.kwargs['params']['element']
-        assert '2.2.2.2' in mock_request.call_args.kwargs['params']['element']
-        assert '3.3.3.3' in mock_request.call_args.kwargs['params']['element']
->>>>>>> 41c3b437
 
     @pytest.mark.parametrize(
         'args, params, expected_url_params',
         [
             pytest.param(
                 {
-<<<<<<< HEAD
                     'name': 'test', 'applications': 'application-2', 'action': 'remove'
                 },
                 integration_panorama_params,
@@ -5272,22 +5419,11 @@
                     'xpath': "/config/devices/entry/device-group/entry[@name='Lab-Devices']/application-group/"
                              "entry[@name='test']/members",
                     'element': '<members><member>application-1</member></members>',
-=======
-                    'rulename': 'test', 'element_to_change': 'application',
-                    'element_value': 'application-1', 'behavior': 'remove', 'pre_post': 'pre-rulebase'
-                },
-                integration_panorama_params,
-                {
-                    'xpath': "/config/devices/entry[@name='localhost.localdomain']/device-group/entry"
-                             "[@name='Lab-Devices']/pre-rulebase/pbf/rules/entry[@name='test']/application",
-                    'element': '<application><member>application-2</member></application>',
->>>>>>> 41c3b437
                     'action': 'edit', 'type': 'config', 'key': 'thisisabogusAPIKEY!'
                 }
             ),
             pytest.param(
                 {
-<<<<<<< HEAD
                     'name': 'test', 'applications': 'application-2', 'action': 'remove'
                 },
                 integration_firewall_params,
@@ -5295,23 +5431,12 @@
                     'xpath': "/config/devices/entry/vsys/entry[@name='vsys1']/application-group/entry"
                              "[@name='test']/members",
                     'element': '<members><member>application-1</member></members>',
-=======
-                    'rulename': 'test', 'element_to_change': 'application',
-                    'element_value': 'application-1', 'behavior': 'remove'
-                },
-                integration_firewall_params,
-                {
-                    'xpath': "/config/devices/entry[@name='localhost.localdomain']/vsys/entry[@name='vsys1']/"
-                             "rulebase/pbf/rules/entry[@name='test']/application",
-                    'element': '<application><member>application-2</member></application>',
->>>>>>> 41c3b437
                     'action': 'edit', 'type': 'config', 'key': 'thisisabogusAPIKEY!'
                 }
 
             )
         ]
     )
-<<<<<<< HEAD
     def test_pan_os_edit_application_group_main_flow_remove_action(self, mocker, args, params, expected_url_params):
         """
         Tests cases where action == 'remove'
@@ -5322,25 +5447,12 @@
 
         When:
         - running the pan-os-edit-application-group through the main flow.
-=======
-    def test_pan_os_edit_pbf_rule_command_remove_action_main_flow(self, mocker, args, params, expected_url_params):
-        """
-        Tests cases where behavior == 'remove'
-
-        Given:
-        - Panorama instance configuration and address object of a PBF-rule to remove.
-        - Firewall instance configuration and address object of a PBF-rule to remove.
-
-        When:
-        - running the pan-os-edit-pbf-rule through the main flow.
->>>>>>> 41c3b437
 
         Then:
         - make sure the xpath and the request is correct for both panorama/firewall.
         """
         from Panorama import main
 
-<<<<<<< HEAD
         responses = [
             {
                 'response': {
@@ -5375,26 +5487,6 @@
 
         main()
         assert mock_request.mock_calls[1].kwargs['params'] == expected_url_params
-=======
-        mock_request = mocker.patch(
-            "Panorama.http_request",
-            return_value={
-                'response': {
-                    '@status': 'success', '@code': '19', 'result': {
-                        '@total-count': '1', '@count': '1', 'application': {
-                            'member': ['application-1', 'application-2']
-                        }
-                    }
-                }
-            }
-        )
-        mocker.patch.object(demisto, 'params', return_value=params)
-        mocker.patch.object(demisto, 'args', return_value=args)
-        mocker.patch.object(demisto, 'command', return_value='pan-os-edit-pbf-rule')
-
-        main()
-        assert mock_request.call_args.kwargs['params'] == expected_url_params
->>>>>>> 41c3b437
 
 
 @pytest.mark.parametrize(
@@ -5402,7 +5494,6 @@
     [
         pytest.param(
             {
-<<<<<<< HEAD
                 'name': 'test', 'applications': 'application-2', 'action': 'remove'
             },
             integration_panorama_params,
@@ -5410,23 +5501,10 @@
                 'xpath': "/config/devices/entry/device-group/entry[@name='Lab-Devices']/"
                          "application-group/entry[@name='test']",
                 'action': 'delete', 'type': 'config', 'key': 'thisisabogusAPIKEY!'
-=======
-                'rulename': 'test',
-                'pre_post': 'pre-rulebase'
-            },
-            integration_panorama_params,
-            {
-                'action': 'delete',
-                'key': 'thisisabogusAPIKEY!',
-                'type': 'config',
-                'xpath': "/config/devices/entry[@name='localhost.localdomain']/device-group/entry"
-                         "[@name='Lab-Devices']/pre-rulebase/pbf/rules/entry[@name='test']"
->>>>>>> 41c3b437
             }
         ),
         pytest.param(
             {
-<<<<<<< HEAD
                 'name': 'test', 'applications': 'application-2', 'action': 'remove'
             },
             integration_firewall_params,
@@ -5445,29 +5523,6 @@
 
     When:
      - running the pan-os-delete-application-group through the main flow.
-=======
-                'rulename': 'test'
-            },
-            integration_firewall_params,
-            {
-                'action': 'delete',
-                'key': 'thisisabogusAPIKEY!',
-                'type': 'config',
-                'xpath': "/config/devices/entry[@name='localhost.localdomain']/vsys/entry"
-                         "[@name='vsys1']/rulebase/pbf/rules/entry[@name='test']"
-            }
-        )
-    ]
-)
-def test_pan_os_delete_pbf_rule_command_main_flow(mocker, args, params, expected_url_params):
-    """
-    Given:
-     - Panorama instance configuration with a specific rulename.
-     - Firewall instance configuration with a specific rulename.
-
-    When:
-     - running the pan-os-delete-pbf-rule through the main flow.
->>>>>>> 41c3b437
 
     Then:
      - make sure the xpath/element and the request is correct for both panorama/firewall.
@@ -5480,11 +5535,7 @@
     )
     mocker.patch.object(demisto, 'params', return_value=params)
     mocker.patch.object(demisto, 'args', return_value=args)
-<<<<<<< HEAD
     mocker.patch.object(demisto, 'command', return_value='pan-os-delete-application-group')
-=======
-    mocker.patch.object(demisto, 'command', return_value='pan-os-delete-pbf-rule')
->>>>>>> 41c3b437
 
     main()
     assert mock_request.call_args.kwargs['params'] == expected_url_params