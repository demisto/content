import json
import io
import pytest

import demistomock as demisto
from lxml import etree
from unittest.mock import patch, MagicMock
from panos.device import Vsys
from panos.panorama import Panorama, DeviceGroup, Template
from panos.firewall import Firewall
from CommonServerPython import DemistoException, CommandResults
from panos.objects import LogForwardingProfile, LogForwardingProfileMatchList

integration_firewall_params = {
    'port': '443',
    'vsys': 'vsys1',
    'server': 'https://1.1.1.1',
    'key': 'thisisabogusAPIKEY!',
}

mock_demisto_args = {
    'threat_id': "11111",
    'vulnerability_profile': "mock_vuln_profile"
}

integration_panorama_params = {
    'port': '443',
    'device_group': 'Lab-Devices',
    'server': 'https://1.1.1.1',
    'key': 'thisisabogusAPIKEY!',
    'template': 'test'
}


def load_json(path):
    with io.open(path, mode='r', encoding='utf-8') as f:
        return json.loads(f.read())


@pytest.fixture(autouse=True)
def set_params(mocker):
    mocker.patch.object(demisto, 'params', return_value=integration_firewall_params)
    mocker.patch.object(demisto, 'args', return_value=mock_demisto_args)


@pytest.fixture
def patched_requests_mocker(requests_mock):
    """
    This function mocks various PANOS API responses so we can accurately test the instance
    """
    base_url = "{}:{}/api/".format(integration_firewall_params['server'], integration_firewall_params['port'])
    # Version information
    mock_version_xml = """
    <response status = "success">
        <result>
            <sw-version>9.0.6</sw-version>
            <multi-vsys>off</multi-vsys>
            <model>Panorama</model>
            <serial>FAKESERIALNUMBER</serial>
        </result>
    </response>
    """
    version_path = "{}{}{}".format(base_url, "?type=version&key=", integration_firewall_params['key'])
    requests_mock.get(version_path, text=mock_version_xml, status_code=200)
    mock_response_xml = """
    <response status="success" code="20">
    <msg>command succeeded</msg>
    </response>
    """
    requests_mock.post(base_url, text=mock_response_xml, status_code=200)
    return requests_mock


def test_panorama_get_os_version(patched_requests_mocker):
    from Panorama import get_pan_os_version
    import Panorama
    Panorama.URL = 'https://1.1.1.1:443/api/'
    Panorama.API_KEY = 'thisisabogusAPIKEY!'
    r = get_pan_os_version()
    assert r == '9.0.6'


def test_panorama_override_vulnerability(patched_requests_mocker):
    from Panorama import panorama_override_vulnerability
    import Panorama
    Panorama.URL = 'https://1.1.1.1:443/api/'
    r = panorama_override_vulnerability(mock_demisto_args['threat_id'], mock_demisto_args['vulnerability_profile'],
                                        'reset-both')
    assert r['response']['@status'] == 'success'


def test_add_argument_list():
    from Panorama import add_argument_list
    list_argument = ["foo", "bar"]

    response_with_member = add_argument_list(list_argument, "test", True)
    expected_with_member = '<test><member>foo</member><member>bar</member></test>'
    assert response_with_member == expected_with_member

    response_with_member_field_name = add_argument_list(list_argument, "member", True)
    expected_with_member_field_name = '<member>foo</member><member>bar</member>'
    assert response_with_member_field_name == expected_with_member_field_name


def test_add_argument():
    from Panorama import add_argument
    argument = "foo"

    response_with_member = add_argument(argument, "test", True)
    expected_with_member = '<test><member>foo</member></test>'
    assert response_with_member == expected_with_member

    response_without_member = add_argument(argument, "test", False)
    expected_without_member = '<test>foo</test>'
    assert response_without_member == expected_without_member


def test_add_argument_yes_no():
    from Panorama import add_argument_yes_no
    arg = 'No'
    field = 'test'
    option = True

    response_option_true = add_argument_yes_no(arg, field, option)
    expected_option_true = '<option><test>no</test></option>'
    assert response_option_true == expected_option_true

    option = False
    response_option_false = add_argument_yes_no(arg, field, option)
    expected_option_false = '<test>no</test>'
    assert response_option_false == expected_option_false


def test_add_argument_target():
    from Panorama import add_argument_target
    response = add_argument_target('foo', 'bar')
    expected = '<bar><devices><entry name=\"foo\"/></devices></bar>'
    assert response == expected


def test_prettify_addresses_arr():
    from Panorama import prettify_addresses_arr
    addresses_arr = [{'@name': 'my_name', 'fqdn': 'a.com'},
                     {'@name': 'my_name2', 'fqdn': 'b.com'},
                     {'@name': 'test', 'ip-netmask': '1.1.1.1', 'tag': None}]
    response = prettify_addresses_arr(addresses_arr)
    expected = [{'Name': 'my_name', 'FQDN': 'a.com'},
                {'Name': 'my_name2', 'FQDN': 'b.com'},
                {'Name': 'test', 'IP_Netmask': '1.1.1.1'}]
    assert response == expected


def test_prettify_address():
    from Panorama import prettify_address
    address = {'@name': 'my_name', 'ip-netmask': '1.1.1.1', 'description': 'lala'}
    response = prettify_address(address)
    expected = {'Name': 'my_name', 'IP_Netmask': '1.1.1.1', 'Description': 'lala'}
    assert response == expected


def test_prettify_address_tag_none():
    from Panorama import prettify_address
    address = {'@name': 'test', 'ip-netmask': '1.1.1.1', 'tag': None}
    response = prettify_address(address)
    expected = {'Name': 'test', 'IP_Netmask': '1.1.1.1'}
    assert response == expected


def test_prettify_address_group():
    from Panorama import prettify_address_group
    address_group_static = {'@name': 'foo', 'static': {'member': 'address object'}}
    response_static = prettify_address_group(address_group_static)
    expected_address_group_static = {'Name': 'foo', 'Type': 'static', 'Addresses': 'address object'}
    assert response_static == expected_address_group_static

    address_group_dynamic = {'@name': 'foo', 'dynamic': {'filter': '1.1.1.1 and 2.2.2.2'}}
    response_dynamic = prettify_address_group(address_group_dynamic)
    expected_address_group_dynamic = {'Name': 'foo', 'Type': 'dynamic', 'Match': '1.1.1.1 and 2.2.2.2'}
    assert response_dynamic == expected_address_group_dynamic

    address_group_dynamic_tag_none = {'@name': 'foo', 'dynamic': {'filter': '1.1.1.1 or 2.2.2.2'}, 'tag': None}
    response_dynamic_tag_none = prettify_address_group(address_group_dynamic_tag_none)
    expected_address_group_dynamic_tag_none = {'Name': 'foo', 'Type': 'dynamic', 'Match': '1.1.1.1 or 2.2.2.2'}
    assert response_dynamic_tag_none == expected_address_group_dynamic_tag_none


def test_prettify_service():
    from Panorama import prettify_service
    service = {'@name': 'service_name', 'description': 'foo', 'protocol': {'tcp': {'port': '443'}}}
    response = prettify_service(service)
    expected = {'Name': 'service_name', 'Description': 'foo', 'Protocol': 'tcp', 'DestinationPort': '443'}
    assert response == expected


def test_prettify_service_tag_none():
    from Panorama import prettify_service
    service = {'@name': 'service_name', 'description': 'foo', 'protocol': {'tcp': {'port': '443'}}, 'tag': None}
    response = prettify_service(service)
    expected = {'Name': 'service_name', 'Description': 'foo', 'Protocol': 'tcp', 'DestinationPort': '443'}
    assert response == expected


def test_prettify_service_group():
    from Panorama import prettify_service_group
    service_group = {'@name': 'sg', 'members': {'member': ['service1', 'service2']}}
    response = prettify_service_group(service_group)
    expected = {'Name': 'sg', 'Services': ['service1', 'service2']}
    assert response == expected


def test_prettify_service_group_tag_none():
    from Panorama import prettify_service_group
    service_group = {'@name': 'sg_group', 'members': {'member': ['service1', 'service2']}, 'tag': None}
    response = prettify_service_group(service_group)
    expected = {'Name': 'sg_group', 'Services': ['service1', 'service2']}
    assert response == expected


def test_prettify_custom_url_category():
    from Panorama import prettify_custom_url_category
    custom_url_category = {'@name': 'foo', 'list': {'member': ['a', 'b', 'c']}}
    response = prettify_custom_url_category(custom_url_category)
    expected = {'Name': 'foo', 'Sites': ['a', 'b', 'c']}
    assert response == expected


def test_panorama_create_custom_url_category_8_x(mocker):
    """
    Given:
     - an only > 9.x valid argument for custom url category creation

    When:
     - running the panorama_create_custom_url_category function
     - mocking the pan-os version to be 8.x

    Then:
     - a proper error is raised
    """
    from Panorama import panorama_create_custom_url_category
    mocker.patch('Panorama.get_pan_os_major_version', return_value=8)
    custom_url_category_name = 'name'
    description = 'test_desc'
    type_ = 'URL List'

    with pytest.raises(DemistoException,
                       match='The type and categories arguments are only relevant for PAN-OS 9.x versions.'):
        panorama_create_custom_url_category(custom_url_category_name, type_=type_, description=description)


def test_panorama_create_custom_url_category_9_x(mocker):
    """
    Given:
     - a non valid argument for custom url category creation

    When:
     - running the panorama_create_custom_url_category function
     - mocking the pan-os version to be 9.x

    Then:
     - a proper error is raised
    """
    from Panorama import panorama_create_custom_url_category
    mocker.patch('Panorama.get_pan_os_major_version', return_value=9)
    custom_url_category_name = 'name'
    type_ = 'URL List'
    categories = 'phishing'
    sites = 'a.com'
    description = 'test_desc'

    with pytest.raises(DemistoException,
                       match='The type argument is mandatory for PAN-OS 9.x versions.'):
        panorama_create_custom_url_category(custom_url_category_name, sites=sites, description=description)

    with pytest.raises(DemistoException,
                       match='Exactly one of the sites and categories arguments should be defined.'):
        panorama_create_custom_url_category(custom_url_category_name, type_=type_, sites=sites, categories=categories)

    with pytest.raises(DemistoException,
                       match='URL List type is only for sites, Category Match is only for categories.'):
        panorama_create_custom_url_category(custom_url_category_name, type_=type_, categories=categories)


def test_create_url_filter_params_8_x(mocker):
    """
    Given:
     - a valid argument for url filter creation

    When:
     - running the create_url_filter_params utility function
     - mocking the pan-os version to be 8.x

    Then:
     - a proper xml element is generated
    """
    from Panorama import create_url_filter_params
    mocker.patch('Panorama.get_pan_os_major_version', return_value=8)
    url_filter_name = 'name'
    action = 'alert'
    url_category_list = 'adult'
    description = 'test_desc'

    url_filter_params = create_url_filter_params(url_filter_name, action, url_category_list=url_category_list,
                                                 description=description)
    assert url_filter_params['element'].find('<action>block</action>') != -1  # if not -1, then it is found


def test_create_url_filter_params_9_x(mocker):
    """
    Given:
     - a valid argument for url filter creation

    When:
     - running the create_url_filter_params utility function
     - mocking the pan-os version to be 9.x

    Then:
     - a proper xml element is generated
    """
    from Panorama import create_url_filter_params
    mocker.patch('Panorama.get_pan_os_major_version', return_value=9)
    url_filter_name = 'name'
    action = 'alert'
    url_category_list = 'adult'
    description = 'test_desc'

    url_filter_params = create_url_filter_params(url_filter_name, action, url_category_list=url_category_list,
                                                 description=description)
    assert url_filter_params['element'].find('<action>block</action>') == -1  # if  -1, then it is not found


def test_edit_url_filter_non_valid_args_8_x(mocker):
    """
    Given:
     - a non valid argument for edit url filter

    When:
     - running the edit_url_filter function
     - mocking the pan-os version to be 8.x

    Then:
     - a proper error is raised
    """
    from Panorama import panorama_edit_url_filter
    url_filter_object = {
        "@name": "fw_test_pb_dont_delete",
        "action": "block",
        "allow": {
            "member": [
                "Demisto- block sites",
                "test3"
            ]
        },
        "allow-list": {
            "member": "www.thepill2.com"
        },
        "block": {
            "member": [
                "abortion",
                "abused-drugs"
            ]
        },
        "block-list": {
            "member": "www.thepill.com"
        },
        "credential-enforcement": {
            "allow": {
                "member": [
                    "Demisto- block sites",
                    "test3"
                ]
            },
            "block": {
                "member": [
                    "abortion",
                    "abused-drugs"
                ]
            },
            "log-severity": "medium",
        },
        "description": "gogo"
    }
    mocker.patch('Panorama.get_pan_os_major_version', return_value=8)
    mocker.patch('Panorama.panorama_get_url_filter', return_value=url_filter_object)
    url_filter_name = 'fw_test_pb_dont_delete'
    element_to_change = 'allow_categories'
    element_value = 'gambling'
    add_remove_element = 'remove'

    err_msg = 'Only the override_allow_list, override_block_list, description properties can be' \
              ' changed in PAN-OS 8.x or earlier versions.'
    with pytest.raises(DemistoException, match=err_msg):
        panorama_edit_url_filter(url_filter_name, element_to_change, element_value, add_remove_element)


def test_edit_url_filter_non_valid_args_9_x(mocker):
    """
    Given:
     - a non valid argument for edit url filter

    When:
     - running the edit_url_filter function
     - mocking the pan-os version to be 9.x

    Then:
     - a proper error is raised
    """
    from Panorama import panorama_edit_url_filter
    url_filter_object = {
        "@name": "fw_test_pb_dont_delete",
        "allow": {
            "member": "Test_pb_custom_url_DONT_DELETE"
        },
        "credential-enforcement": {
            "block": {
                "member": [
                    "gambling",
                    "abortion"
                ]
            },
            "log-severity": "medium",
        },
        "description": "wowo"
    }
    mocker.patch('Panorama.get_pan_os_major_version', return_value=9)
    mocker.patch('Panorama.panorama_get_url_filter', return_value=url_filter_object)
    url_filter_name = 'fw_test_pb_dont_delete'
    element_to_change = 'override_block_list'
    element_value = 'gambling'
    add_remove_element = 'remove'

    err_msg = 'Only the allow_categories, block_categories, description properties can be changed in PAN-OS 9.x or' \
              ' later versions.'
    with pytest.raises(DemistoException, match=err_msg):
        panorama_edit_url_filter(url_filter_name, element_to_change, element_value, add_remove_element)


def http_mock(url: str, method: str, body: dict = {}):
    return body


@pytest.mark.parametrize('category_name, items', [('category_name', ['www.good.com'],)])
def test_remove_from_custom_url_category(category_name, items, mocker):
    """
    Given:
     - a valid argument for edit custom url group

    When:
     - running the custom_url_category_remove_items function

    Then:
     - checks an assertion
    """
    import Panorama
    from Panorama import panorama_custom_url_category_remove_items

    return_results_mock = mocker.patch.object(Panorama, 'return_results')

    mocker.patch('Panorama.panorama_get_custom_url_category', return_value={'description': 'description',
                                                                            'list': {'member': "www.test.com"}
                                                                            })
    mocker.patch('Panorama.get_pan_os_major_version', return_value=9)
    mocker.patch('Panorama.http_request', side_effect=http_mock)

    panorama_custom_url_category_remove_items(category_name, items, "URL List")
    demisto_result_got = return_results_mock.call_args.args[0]['Contents']
    assert "www.test.com" in demisto_result_got['element']


def test_prettify_edl():
    from Panorama import prettify_edl
    edl = {'@name': 'edl_name', 'type': {'my_type': {'url': 'abc.com', 'description': 'my_desc'}}}
    response = prettify_edl(edl)
    expected = {'Name': 'edl_name', 'Type': 'my_type', 'URL': 'abc.com', 'Description': 'my_desc'}
    assert response == expected


def test_build_traffic_logs_query():
    """
    Given:
     - a valid arguments for traffic logs query generation

    When:
     - running the build_traffic_logs_query utility function

    Then:
     - a proper query is generated
        (addr.src in 192.168.1.222) and (app eq netbios-dg) and (action eq allow) and (port.dst eq 138)
    """
    from Panorama import build_traffic_logs_query
    source = '192.168.1.222'
    application = 'netbios-dg'
    action = 'allow'
    to_port = '138'
    response = build_traffic_logs_query(source, None, None, application, to_port, action)
    expected = '(addr.src in 192.168.1.222) and (app eq netbios-dg) and (port.dst eq 138) and (action eq allow)'
    assert response == expected


def test_prettify_traffic_logs():
    from Panorama import prettify_traffic_logs
    traffic_logs = [{'action': 'my_action1', 'category': 'my_category1', 'rule': 'my_rule1'},
                    {'action': 'my_action2', 'category': 'my_category2', 'rule': 'my_rule2'}]
    response = prettify_traffic_logs(traffic_logs)
    expected = [{'Action': 'my_action1', 'Category': 'my_category1', 'Rule': 'my_rule1'},
                {'Action': 'my_action2', 'Category': 'my_category2', 'Rule': 'my_rule2'}]
    assert response == expected


def test_build_logs_query():
    """
    Given:
     - a valid arguments for logs query generation

    When:
     - running the build_logs_query utility function

    Then:
     - a proper query is generated
        ((url contains 'demisto.com') or (url contains 'paloaltonetworks.com'))
    """
    from Panorama import build_logs_query

    urls_as_string = "demisto.com, paloaltonetworks.com"
    response = build_logs_query(None, None, None, None, None, None, None, None, None, urls_as_string, None)
    expected = "((url contains 'demisto.com') or (url contains 'paloaltonetworks.com'))"
    assert response == expected


def test_prettify_logs():
    from Panorama import prettify_logs
    traffic_logs = [{'action': 'my_action1', 'category': 'my_category1', 'rule': 'my_rule1', 'natdport': '100',
                     'bytes': '12'},
                    {'action': 'my_action2', 'category': 'my_category2', 'rule': 'my_rule2', 'natdport': '101',
                     'bytes_sent': '11'}]
    response = prettify_logs(traffic_logs)
    expected = [{'Action': 'my_action1', 'CategoryOrVerdict': 'my_category1', 'Rule': 'my_rule1',
                 'NATDestinationPort': '100', 'Bytes': '12'},
                {'Action': 'my_action2', 'CategoryOrVerdict': 'my_category2', 'Rule': 'my_rule2',
                 'NATDestinationPort': '101', 'BytesSent': '11'}]
    assert response == expected


prepare_security_rule_inputs = [
    ('top', 'test_rule_name'),
    ('bottom', 'test_rule_name'),
]


@pytest.mark.parametrize('where, dst', prepare_security_rule_inputs)
def test_prepare_security_rule_params(where, dst):
    """
    Given:
     - a non valid arguments for the prepare_security_rule_params function

    When:
     - running the prepare_security_rule_params utility function

    Then:
     - a proper exception is raised
    """
    from Panorama import prepare_security_rule_params
    err_msg = 'Please provide a dst rule only when the where argument is before or after.'
    with pytest.raises(DemistoException, match=err_msg):
        prepare_security_rule_params(api_action='set', action='drop', destination=['any'], source=['any'],
                                     rulename='test', where=where, dst=dst)


def test_build_policy_match_query():
    """
    Given:
     - a valid arguments for policy match query generation

    When:
     - running the build_policy_match_query utility function

    Then:
     - a proper xml is generated
    """
    from Panorama import build_policy_match_query
    source = '1.1.1.1'
    destination = '6.7.8.9'
    protocol = '1'
    application = 'gmail-base'
    response = build_policy_match_query(application, None, destination, None, None, None, protocol, source)
    expected = '<test><security-policy-match><source>1.1.1.1</source><destination>6.7.8.9</destination>' \
               '<protocol>1</protocol><application>gmail-base</application></security-policy-match></test>'
    assert response == expected


def test_panorama_register_ip_tag_command_wrongful_args(mocker):
    """
    Given:
     - a non valid arguments for the panorama_register_ip_tag_command function

    When:
     - running the panorama_register_ip_tag_command function

    Then:
     - a proper exception is raised
    """
    from Panorama import panorama_register_ip_tag_command
    args = {'IPs': '1.1.1.1', 'tag': 'test_tag', 'persistent': 'true', 'timeout': '5'}

    mocker.patch('Panorama.get_pan_os_major_version', return_value=9)
    with pytest.raises(DemistoException,
                       match='When the persistent argument is true, you can not use the timeout argument.'):
        panorama_register_ip_tag_command(args)

    args['persistent'] = 'false'
    mocker.patch('Panorama.get_pan_os_major_version', return_value=8)
    with pytest.raises(DemistoException,
                       match='The timeout argument is only applicable on 9.x PAN-OS versions or higher.'):
        panorama_register_ip_tag_command(args)


def test_prettify_matching_rule():
    from Panorama import prettify_matching_rule
    matching_rule = {'action': 'my_action1', '@name': 'very_important_rule', 'source': '6.7.8.9', 'destination': 'any'}
    response = prettify_matching_rule(matching_rule)
    expected = {'Action': 'my_action1', 'Name': 'very_important_rule', 'Source': '6.7.8.9', 'Destination': 'any'}
    assert response == expected


def test_prettify_static_route():
    from Panorama import prettify_static_route
    static_route = {'@name': 'name1', 'destination': '1.2.3.4', 'metric': '10', 'nexthop': {'fqdn': 'demisto.com'}}
    virtual_router = 'my_virtual_router'
    response = prettify_static_route(static_route, virtual_router)
    expected = {'Name': 'name1', 'Destination': '1.2.3.4', 'Metric': 10,
                'NextHop': 'demisto.com', 'VirtualRouter': 'my_virtual_router'}
    assert response == expected


def test_validate_search_time():
    from Panorama import validate_search_time
    assert validate_search_time('2019/12/26')
    assert validate_search_time('2019/12/26 00:00:00')
    with pytest.raises(Exception):
        assert validate_search_time('219/12/26 00:00:00')
        assert validate_search_time('219/10/35')


def test_show_user_id_interface_config_command():
    """
    Given:
     - missing template and template_stack arguments for the show_user_id_interface_config_command command

    When:
     - running the show_user_id_interface_config_request function

    Then:
     - a proper exception is raised
    """
    from Panorama import show_user_id_interface_config_command
    args = {}
    str_match = 'In order to show the User Interface configuration in your Panorama, ' \
                'supply either the template or the template_stack arguments.'
    with pytest.raises(DemistoException, match=str_match):
        show_user_id_interface_config_command(args)


def test_prettify_user_interface_config():
    from Panorama import prettify_user_interface_config
    raw_response = [{'@name': 'internal', 'network': {'layer3': {'member': 'ethernet1/2'},
                                                      'log-setting': 'ToLoggingService'},
                     'enable-user-identification': 'yes'},
                    {'@name': 'External', 'network': {'tap': {'member': 'ethernet1/1'},
                                                      'log-setting': 'ToLoggingService'}}]
    response = prettify_user_interface_config(raw_response)
    expected = [{'Name': 'ethernet1/2', 'Zone': 'internal', 'EnableUserIdentification': 'yes'},
                {'Name': 'ethernet1/1', 'Zone': 'External', 'EnableUserIdentification': 'no'}]
    assert response == expected


def test_list_configured_user_id_agents_command(mocker):
    """
    Given:
     - missing template and template_stack arguments for the list_configured_user_id_agents_command command

    When:
     - running the list_configured_user_id_agents_request function

    Then:
     - a proper exception is raised
    """
    from Panorama import list_configured_user_id_agents_command
    mocker.patch('Panorama.get_pan_os_major_version', return_value=9)
    args = {}
    str_match = 'In order to show the the User ID Agents in your Panorama, ' \
                'supply either the template or the template_stack arguments.'
    with pytest.raises(DemistoException, match=str_match):
        list_configured_user_id_agents_command(args)


def test_prettify_configured_user_id_agents__multi_result():
    from Panorama import prettify_configured_user_id_agents
    raw_response = [{'@name': 'testing2', 'serial-number': 'panorama2'},
                    {'@name': 'fullinfo', 'host-port': {'port': '67', 'ntlm-auth': 'yes',
                                                        'ldap-proxy': 'yes', 'collectorname': 'demisto',
                                                        'secret': 'secret', 'host': 'what'}, 'ip-user-mappings': 'yes'}]
    response = prettify_configured_user_id_agents(raw_response)
    expected = [{'Name': 'testing2', 'Host': None, 'Port': None, 'NtlmAuth': 'no', 'LdapProxy': 'no',
                 'CollectorName': None, 'Secret': None, 'EnableHipCollection': 'no', 'SerialNumber': 'panorama2',
                 'IpUserMapping': 'no', 'Disabled': 'no'},
                {'Name': 'fullinfo', 'Host': 'what', 'Port': '67', 'NtlmAuth': 'yes', 'LdapProxy': 'yes',
                 'CollectorName': 'demisto', 'Secret': 'secret', 'EnableHipCollection': 'no', 'SerialNumber': None,
                 'IpUserMapping': 'yes', 'Disabled': 'no'}]
    assert response == expected


def test_prettify_configured_user_id_agents__single_result():
    from Panorama import prettify_configured_user_id_agents
    raw_response = {'@name': 'fullinfo', 'host-port': {'port': '67', 'ntlm-auth': 'yes',
                                                       'ldap-proxy': 'yes', 'collectorname': 'demisto',
                                                       'secret': 'secret', 'host': 'what'}, 'ip-user-mappings': 'yes'}
    response = prettify_configured_user_id_agents(raw_response)
    expected = {'Name': 'fullinfo', 'Host': 'what', 'Port': '67', 'NtlmAuth': 'yes', 'LdapProxy': 'yes',
                'CollectorName': 'demisto', 'Secret': 'secret', 'EnableHipCollection': 'no', 'SerialNumber': None,
                'IpUserMapping': 'yes', 'Disabled': 'no'}
    assert response == expected


def test_prettify_rule():
    from Panorama import prettify_rule
    with open("test_data/rule.json") as f:
        rule = json.load(f)

    with open("test_data/prettify_rule.json") as f:
        expected_prettify_rule = json.load(f)

    prettify_rule = prettify_rule(rule)

    assert prettify_rule == expected_prettify_rule


class TestPcap:

    @staticmethod
    def test_list_pcaps_flow_with_no_existing_pcaps(mocker):
        """
        Given -
            a response which indicates there are no pcap files on the firewall.

        When -
            listing all the available pcap files.

        Then -
            make sure that a message which indicates there are no Pcaps is printed out.
        """
        from Panorama import panorama_list_pcaps_command
        no_pcaps_response = MockedResponse(
            text='<?xml version="1.0"?>\n<response status="success">\n  '
                 '<result>\n    <dir-listing/>\n  </result>\n</response>\n',
            status_code=200,
        )

        mocker.patch('Panorama.http_request', return_value=no_pcaps_response)
        results_mocker = mocker.patch.object(demisto, "results")
        panorama_list_pcaps_command({'pcapType': 'filter-pcap'})
        assert results_mocker.called
        assert results_mocker.call_args.args[0] == 'PAN-OS has no Pcaps of type: filter-pcap.'

    @staticmethod
    @pytest.mark.parametrize(
        'api_response, expected_context, expected_markdown_table', [
            (
                '<?xml version="1.0"?>\n<response status="success">\n  <result>\n    <dir-listing>\n      '
                '<file>/pcap</file>\n      <file>/pcap_test</file>\n    </dir-listing>\n  </result>\n</response>\n',
                ['pcap', 'pcap_test'],
                '### List of Pcaps:\n|Pcap name|\n|---|\n| pcap |\n| pcap_test |\n'
            ),
            (
                '<?xml version="1.0"?>\n<response status="success">\n  <result>\n    <dir-listing>\n      '
                '<file>/pcap_test</file>\n    </dir-listing>\n  </result>\n</response>\n',
                ['pcap_test'],
                '### List of Pcaps:\n|Pcap name|\n|---|\n| pcap_test |\n'
            )
        ]
    )
    def test_list_pcaps_flow(mocker, api_response, expected_context, expected_markdown_table):
        """
        Given
            - a response which indicates there are two pcaps in the firewall.
            - a response which indicates there is only one pcap in the firewall.

        When -
            listing all the available pcap files.

        Then -
            make sure the response is parsed correctly.
        """
        from Panorama import panorama_list_pcaps_command
        pcaps_response = MockedResponse(text=api_response, status_code=200)
        mocker.patch('Panorama.http_request', return_value=pcaps_response)
        results_mocker = mocker.patch.object(demisto, "results")
        panorama_list_pcaps_command({'pcapType': 'filter-pcap'})
        called_args = results_mocker.call_args[0][0]
        assert list(*called_args['EntryContext'].values()) == expected_context
        assert called_args['HumanReadable'] == expected_markdown_table

    @staticmethod
    def test_get_specific_pcap_flow_which_does_not_exist(mocker):
        """
        Given -
           a response which indicates there are no pcap files on the firewall.

        When -
           trying to download a pcap file.

        Then -
           make sure that the error message from the api is actually returned.
        """
        from Panorama import panorama_get_pcap_command
        no_pcaps_response = MockedResponse(
            text='<?xml version="1.0"?>\n<response status="error">\n  <msg>\n    '
                 '<line>test.pcap not present</line>\n  </msg>\n</response>\n',
            status_code=200,
            headers={'Content-Type': 'application/xml'}
        )
        mocker.patch('Panorama.http_request', return_value=no_pcaps_response)
        with pytest.raises(Exception, match='line: test.pcap not present'):
            panorama_get_pcap_command({'pcapType': 'filter-pcap', 'from': 'test'})

    @staticmethod
    def test_get_filter_pcap_without_from_argument(mocker):
        """
        Given -
           a filter-pcap type without 'from' argument

        When -
           trying to download a filter pcap file.

        Then -
           make sure that the error message which states that the 'from' argument should be returned is presented.
        """
        from Panorama import panorama_get_pcap_command
        no_pcaps_response = MockedResponse(
            text='<?xml version="1.0"?>\n<response status="error">\n  <msg>\n    '
                 '<line>test.pcap not present</line>\n  </msg>\n</response>\n',
            status_code=200,
            headers={'Content-Type': 'application/xml'}
        )
        mocker.patch('Panorama.http_request', return_value=no_pcaps_response)
        with pytest.raises(Exception, match='cannot download filter-pcap without the from argument'):
            panorama_get_pcap_command({'pcapType': 'filter-pcap'})


class TestPanoramaListApplicationsCommand:

    @staticmethod
    @pytest.mark.parametrize('panorama_version', [8, 9])
    def test_panorama_list_applications_command(mocker, panorama_version):
        """
        Given
           - http response of the list of applications.
           - panorama version 8 & 9.

        When
           - getting a list of all the applications in panorama 8/9.

        Then
           - a valid context output is returned.
        """
        from Panorama import panorama_list_applications_command

        mocker.patch(
            'Panorama.http_request', return_value=load_json('test_data/list_applications_response.json')
        )
        mocker.patch('Panorama.get_pan_os_major_version', return_value=panorama_version)

        res = mocker.patch('demistomock.results')
        panorama_list_applications_command(predefined='false')

        assert res.call_args.args[0]['Contents'] == {
            '@name': 'test-playbook-app', '@loc': 'Lab-Devices', 'subcategory': 'infrastructure',
            'category': 'networking',
            'technology': 'client-server', 'description': 'test-playbook-application-do-not-delete', 'risk': '1'
        }

    @staticmethod
    @pytest.mark.parametrize('panorama_version', [8, 9])
    def test_panorama_list_applications_command_main_flow(mocker, panorama_version):
        """
        Given
         - integrations parameters.
         - pan-os-list-applications command arguments including device_group

        When -
            running the pan-os-list-applications command through the main flow

        Then
         - make sure the context output is returned as expected.
         - make sure the device group gets overriden by the command arguments.
        """
        from Panorama import main

        mocker.patch.object(demisto, 'params', return_value=integration_panorama_params)
        mocker.patch.object(demisto, 'args', return_value={'predefined': 'false', 'device-group': 'new-device-group'})
        mocker.patch.object(demisto, 'command', return_value='pan-os-list-applications')

        request_mock = mocker.patch(
            'Panorama.http_request', return_value=load_json('test_data/list_applications_response.json')
        )
        mocker.patch('Panorama.get_pan_os_major_version', return_value=panorama_version)
        res = mocker.patch('demistomock.results')
        main()

        assert res.call_args.args[0]['Contents'] == {
            '@name': 'test-playbook-app', '@loc': 'Lab-Devices', 'subcategory': 'infrastructure',
            'category': 'networking',
            'technology': 'client-server', 'description': 'test-playbook-application-do-not-delete', 'risk': '1'
        }
        # make sure that device group is getting overriden by the device-group from command arguments.
        assert request_mock.call_args.kwargs['body'] == {
            'type': 'config', 'action': 'get',
            'key': 'thisisabogusAPIKEY!',
            'xpath': "/config/devices/entry/device-group/entry[@name='new-device-group']/application/entry"
        }


def test_get_security_profiles_command_main_flow(mocker):
    """
    Given
     - integrations parameters.
     - pan-os-get-security-profiles command arguments including device_group

    When -
        running the pan-os-get-security-profiles command through the main flow

    Then
     - make sure the context output is returned as expected.
     - make sure the device group gets overriden by the command arguments.
    """
    from Panorama import main

    mocker.patch.object(demisto, 'params', return_value=integration_panorama_params)
    mocker.patch.object(demisto, 'args', return_value={'device-group': 'new-device-group'})
    mocker.patch.object(demisto, 'command', return_value='pan-os-get-security-profiles')
    expected_security_profile_response = load_json('test_data/get_security_profiles_response.json')
    request_mock = mocker.patch(
        'Panorama.http_request', return_value=expected_security_profile_response
    )
    res = mocker.patch('demistomock.results')
    main()

    assert res.call_args.args[0]['Contents'] == expected_security_profile_response

    # make sure that device group is getting overriden by the device-group from command arguments.
    assert request_mock.call_args.kwargs['params'] == {
        'action': 'get', 'type': 'config',
        'xpath': "/config/devices/entry[@name='localhost.localdomain']"
                 "/device-group/entry[@name='new-device-group']/profiles",
        'key': 'thisisabogusAPIKEY!'
    }


def test_apply_security_profiles_command_main_flow(mocker):
    """
    Given
     - integrations parameters.
     - pan-os-apply-security-profile command arguments including device_group

    When -
        running the pan-os-apply-security-profile command through the main flow

    Then
     - make sure the context output is returned as expected.
     - make sure the device group gets overriden by the command arguments.
    """
    from Panorama import main

    mocker.patch.object(demisto, 'params', return_value=integration_panorama_params)
    mocker.patch.object(
        demisto,
        'args',
        return_value={
            'device-group': 'new-device-group',
            'profile_type': 'data-filtering',
            'profile_name': 'test-profile',
            'rule_name': 'rule-test'
        }
    )
    mocker.patch.object(demisto, 'command', return_value='pan-os-apply-security-profile')
    request_mock = mocker.patch('Panorama.http_request')

    res = mocker.patch('demistomock.results')
    main()

    # make sure that device group is getting overriden by the device-group from command arguments.
    assert request_mock.call_args.kwargs['params'] == {
        'action': 'set', 'type': 'config',
        'xpath': "/config/devices/entry[@name='localhost.localdomain']/device-group/entry[@name='new-device-group']"
                 "/rule-test/security/rules/entry[@name='rule-test']/profile-setting/profiles/data-filtering",
        'key': 'thisisabogusAPIKEY!', 'element': '<member>test-profile</member>'}
    assert res.call_args.args[0] == 'The profile test-profile has been applied to the rule rule-test'


class TestPanoramaEditRuleCommand:
    EDIT_SUCCESS_RESPONSE = {'response': {'@status': 'success', '@code': '20', 'msg': 'command succeeded'}}

    @staticmethod
    @pytest.fixture()
    def reset_device_group():
        import Panorama
        Panorama.DEVICE_GROUP = ''

    @staticmethod
    def test_sanity(mocker, reset_device_group):
        import Panorama
        args = {
            'rulename': 'TestRule',
            'element_to_change': 'source',
            'element_value': '2.3.4.5,3.3.3.3',
            'behaviour': 'add',
        }
        commited_rule_item = {
            'response': {
                '@status': 'success',
                '@code': '19',
                'result': {
                    '@total-count': '1',
                    '@count': '1',
                    'source': {
                        'member': ['1.1.1.1', '3.3.3.3', '2.3.4.5'],
                    }
                }
            }
        }
        mocker.patch('Panorama.http_request', return_value=commited_rule_item)
        Panorama.panorama_edit_rule_command(args)

    @staticmethod
    def test_add_to_element_on_uncommited_rule(mocker, reset_device_group):
        import Panorama
        args = {
            'rulename': 'TestRule',
            'element_to_change': 'source',
            'element_value': '2.3.4.5',
            'behaviour': 'add',
        }
        uncommited_rule_item = {
            'response': {
                '@status': 'success',
                '@code': '19',
                'result': {
                    '@total-count': '1',
                    '@count': '1',
                    'source': {
                        '@admin': 'admin',
                        '@dirtyId': '1616',
                        '@time': '2021/11/27 10:55:18',
                        'member': {
                            '@admin': 'admin',
                            '@dirtyId': '1616',
                            '@time': '2021/11/27 10:55:18',
                            '#text': '3.3.3.3',
                        }
                    }
                }
            }
        }
        mocker.patch('Panorama.http_request', return_value=uncommited_rule_item)

        with pytest.raises(DemistoException):
            Panorama.panorama_edit_rule_command(args)

    @staticmethod
    def test_edit_rule_to_disabled_flow(mocker, reset_device_group):
        """
        Given -
            arguments to change a pre-rule to 'disabled'

        When -
            running panorama_edit_rule_command function.

        Then -
            make sure the entire command flow succeeds.
        """
        from Panorama import panorama_edit_rule_command
        args = {
            "rulename": "test",
            "element_to_change": "disabled",
            "element_value": "yes",
            "behaviour": "replace",
            "pre_post": "pre-rulebase"
        }
        mocker.patch("Panorama.http_request", return_value=TestPanoramaEditRuleCommand.EDIT_SUCCESS_RESPONSE)
        results_mocker = mocker.patch.object(demisto, "results")
        panorama_edit_rule_command(args)
        assert results_mocker.called

    @staticmethod
    def test_edit_rule_to_disabled_with_no_element_value(mocker):
        """
        Given -
            arguments to change a pre-rule to 'disabled' when the element value should be set to 'no'

        When -
            running panorama_edit_rule_command function.

        Then -
            make sure that the `params['element']` contains the 'no' element value.
        """
        from Panorama import panorama_edit_rule_command
        args = {
            "rulename": "test",
            "element_to_change": "disabled",
            "element_value": "no",
            "behaviour": "replace",
            "pre_post": "pre-rulebase"
        }
        http_req_mocker = mocker.patch(
            "Panorama.http_request", return_value=TestPanoramaEditRuleCommand.EDIT_SUCCESS_RESPONSE
        )
        panorama_edit_rule_command(args)
        assert http_req_mocker.call_args.kwargs.get('body').get('element') == '<disabled>no</disabled>'

    @staticmethod
    def test_edit_rule_main_flow(mocker):
        """
        Given
         - integrations parameters.
         - pan-os-edit-rule command arguments including device_group.

        When -
            running the pan-os-edit-rule command through the main flow

        Then
         - make sure the context output is returned as expected.
         - make sure the device group gets overriden by the command arguments.
        """
        from Panorama import main

        mocker.patch.object(demisto, 'params', return_value=integration_panorama_params)
        mocker.patch.object(
            demisto,
            'args',
            return_value={
                "rulename": "test",
                "element_to_change": "disabled",
                "element_value": "no",
                "behaviour": "replace",
                "pre_post": "pre-rulebase",
                "device-group": "new device group"
            }
        )
        mocker.patch.object(demisto, 'command', return_value='pan-os-edit-rule')
        request_mock = mocker.patch(
            'Panorama.http_request', return_value=TestPanoramaEditRuleCommand.EDIT_SUCCESS_RESPONSE
        )

        res = mocker.patch('demistomock.results')
        main()

        # make sure that device group is getting overriden by the device-group from command arguments.
        assert request_mock.call_args.kwargs['body'] == {
            'type': 'config', 'action': 'edit', 'key': 'thisisabogusAPIKEY!',
            'element': '<disabled>no</disabled>',
            'xpath': "/config/devices/entry/device-group/entry[@name='new device group']/pre-rulebase"
                     "/security/rules/entry[@name='test']/disabled"
        }
        assert res.call_args.args[0]['Contents'] == {
            'response': {'@status': 'success', '@code': '20', 'msg': 'command succeeded'}
        }


def test_panorama_edit_address_group_command_main_flow(mocker):
    """
    Given
     - integrations parameters.
     - pan-os-edit-address-group command arguments including device_group

    When -
        running the pan-os-edit-address-group command through the main flow

    Then
     - make sure the context output is returned as expected.
     - make sure the device group gets overriden by the command arguments.
    """
    from Panorama import main

    mocker.patch.object(demisto, 'params', return_value=integration_panorama_params)
    mocker.patch.object(
        demisto,
        'args',
        return_value={'name': 'test', 'description': 'test', 'match': '1.1.1.1', 'device-group': 'new device group'}
    )
    mocker.patch.object(demisto, 'command', return_value='pan-os-edit-address-group')
    request_mock = mocker.patch(
        'Panorama.http_request',
        return_value={'response': {'@status': 'success', '@code': '20', 'msg': 'command succeeded'}}
    )

    res = mocker.patch('demistomock.results')
    main()

    # make sure that device group is getting overriden by the device-group from command arguments.
    assert request_mock.call_args.kwargs['body'] == {
        'action': 'edit', 'type': 'config', 'key': 'thisisabogusAPIKEY!',
        'xpath': "/config/devices/entry/device-group/entry[@name='new device group']"
                 "/address-group/entry[@name='test']/description", 'element': '<description>test</description>'
    }
    assert res.call_args.args[0]['Contents'] == {
        'response': {'@status': 'success', '@code': '20', 'msg': 'command succeeded'}
    }
    assert res.call_args.args[0]['HumanReadable'] == 'Address Group test was edited successfully.'


@pytest.mark.parametrize(
    'action, existing_url_categories_mock, category', [
        (
            'add',
            {'list': {'member': []}},
            'category1'
        ),
        (
            'remove',
            {'list': {'member': ['category2']}},
            'category2'
        )
    ]
)
def test_panorama_edit_custom_url_category_command_main_flow(mocker, action, existing_url_categories_mock, category):
    """
    Given
     - integrations parameters.
     - pan-os-edit-custom-url-category command arguments including device_group

    When -
        running the pan-os-edit-custom-url-category command through the main flow

    Then
     - make sure the context output is returned as expected.
     - make sure the device group gets overriden by the command arguments.
    """
    from Panorama import main

    mocker.patch.object(demisto, 'params', return_value=integration_panorama_params)
    mocker.patch.object(
        demisto,
        'args',
        return_value={'name': 'test', 'action': action, 'categories': ['category1'], 'device-group': 'new device group'}
    )
    mocker.patch.object(demisto, 'command', return_value='pan-os-edit-custom-url-category')
    request_mock = mocker.patch(
        'Panorama.http_request',
        return_value={'response': {'@status': 'success', '@code': '20', 'msg': 'command succeeded'}}
    )
    mocker.patch('Panorama.panorama_get_custom_url_category', return_value=existing_url_categories_mock)
    mocker.patch('Panorama.get_pan_os_major_version', return_value=9)

    res = mocker.patch('demistomock.results')
    main()

    expected_body_request = {
        'action': 'edit', 'type': 'config',
        'xpath': "/config/devices/entry/device-group/entry[@name='new device group']/profiles/custom-url-category"
                 "/entry[@name='test']",
        'element': f"<entry name='test'><list><member>{category}<"
                   f"/member></list><type>Category Match</type></entry>",
        'key': 'thisisabogusAPIKEY!'
    }

    # make sure that device group is getting overriden by the device-group from command arguments.
    assert request_mock.call_args.kwargs['body'] == expected_body_request
    assert res.call_args.args[0]['Contents'] == {
        'response': {'@status': 'success', '@code': '20', 'msg': 'command succeeded'}
    }


def test_panorama_edit_edl_command_main_flow(mocker):
    """
    Given
     - integrations parameters.
     - pan-os-edit-edl command arguments including device_group

    When -
        running the pan-os-edit-edl command through the main flow

    Then
     - make sure the context output is returned as expected.
     - make sure the device group gets overriden by the command arguments.
    """
    from Panorama import main

    mocker.patch.object(demisto, 'params', return_value=integration_panorama_params)
    mocker.patch.object(
        demisto,
        'args',
        return_value={
            'name': 'test', 'element_to_change': 'description',
            'element_value': 'edl1', 'device-group': 'new device group'
        }
    )
    mocker.patch.object(demisto, 'command', return_value='pan-os-edit-edl')
    mocker.patch('Panorama.panorama_get_edl', return_value={'type': {'test': 'test'}})
    request_mock = mocker.patch(
        'Panorama.http_request',
        return_value={'response': {'@status': 'success', '@code': '20', 'msg': 'command succeeded'}}
    )

    res = mocker.patch('demistomock.results')
    main()

    # make sure that device group is getting overriden by the device-group from command arguments.
    assert request_mock.call_args.kwargs['body'] == {
        'action': 'edit',
        'type': 'config',
        'key': 'thisisabogusAPIKEY!',
        'xpath': "/config/devices/entry/device-group/entry[@name='new device group']/external-list/ent"
                 "ry[@name='test']/type/test/description",
        'element': '<description>edl1</description>'
    }
    assert res.call_args.args[0]['Contents'] == {
        'response': {'@status': 'success', '@code': '20', 'msg': 'command succeeded'}
    }


def test_panorama_edit_service_group_command_main_flow(mocker):
    """
    Given
     - integrations parameters.
     - pan-os-edit-service-group command arguments including device_group

    When -
        running the pan-os-edit-service-group command through the main flow

    Then
     - make sure the context output is returned as expected.
     - make sure the device group gets overriden by the command arguments.
    """
    from Panorama import main

    mocker.patch.object(demisto, 'params', return_value=integration_panorama_params)
    mocker.patch.object(
        demisto,
        'args',
        return_value={'name': 'test', 'tag': 'tag1', 'device-group': 'new device group'}
    )
    mocker.patch.object(demisto, 'command', return_value='pan-os-edit-service-group')
    request_mock = mocker.patch(
        'Panorama.http_request',
        return_value={'response': {'@status': 'success', '@code': '20', 'msg': 'command succeeded'}}
    )

    res = mocker.patch('demistomock.results')
    main()

    # make sure that device group is getting overriden by the device-group from command arguments.
    assert request_mock.call_args.kwargs['body'] == {
        'action': 'edit',
        'type': 'config',
        'xpath': "/config/devices/entry/device-group/entry[@name='new device group']/"
                 "service-group/entry[@name='test']/tag",
        'element': '<tag><member>tag1</member></tag>', 'key': 'thisisabogusAPIKEY!'
    }

    assert res.call_args.args[0]['Contents'] == {
        'response': {'@status': 'success', '@code': '20', 'msg': 'command succeeded'}
    }


def test_panorama_edit_url_filter_command_main_flow(mocker):
    """
    Given
     - integrations parameters.
     - pan-os-edit-url-filter command arguments including device_group

    When -
        running the pan-os-edit-url-filter command through the main flow

    Then
     - make sure the context output is returned as expected.
     - make sure the device group gets overriden by the command arguments.
    """
    from Panorama import main

    mocker.patch.object(demisto, 'params', return_value=integration_panorama_params)
    mocker.patch.object(
        demisto,
        'args',
        return_value={'name': 'test', 'element_to_change': 'description', 'device-group': 'new device group'}
    )
    mocker.patch.object(demisto, 'command', return_value='pan-os-edit-url-filter')
    request_mock = mocker.patch(
        'Panorama.http_request',
        return_value={'response': {'@status': 'success', '@code': '20', 'msg': 'command succeeded'}}
    )
    mocker.patch('Panorama.panorama_get_url_filter', return_value={})
    mocker.patch('Panorama.get_pan_os_major_version', return_value=9)

    res = mocker.patch('demistomock.results')
    main()

    # make sure that device group is getting overriden by the device-group from command arguments.
    assert request_mock.call_args.kwargs['body'] == {
        'action': 'edit',
        'type': 'config',
        'key': 'thisisabogusAPIKEY!',
        'xpath': "/config/devices/entry/device-group/entry[@name='new device group']"
                 "/profiles/url-filtering/entry[@name='test']/description",
        'element': '<description>None</description>'
    }

    assert res.call_args.args[0]['Contents'] == {
        'response': {'@status': 'success', '@code': '20', 'msg': 'command succeeded'}
    }


class MockedResponse:
    def __init__(self, text, status_code, reason='', headers=None):
        self.status_code = status_code
        self.text = text
        self.reason = reason
        self.headers = headers


class TestPanoramaCommitCommand:

    COMMIT_POLLING_ARGS = {
        'device-group': 'some_device',
        'admin_name': 'some_admin_name',
        'description': 'a simple commit',
        'polling': 'true'
    }

    EXPECTED_COMMIT_REQUEST_URL_PARAMS = {
        'action': 'partial',
        'cmd': '<commit><device-group><entry '
               'name="some_device"/></device-group><partial><admin>'
               '<member>some_admin_name</member></admin></partial></commit>',
        'key': 'APIKEY',
        'type': 'commit'
    }

    @staticmethod
    def create_mock_responses(job_commit_status_count):
        mocked_responses = [  # panorama commit api response mock
            MockedResponse(
                text='<response status="success" code="19"><result><msg>''<line>Commit job '
                     'enqueued with jobid 123</line></msg>''<job>123</job></result></response>',
                status_code=200,
            )
        ]

        mocked_responses += [  # add a mocked response indicating that the job is still in progress
            MockedResponse(
                text='<response status="success"><result><job><tenq>2022/07/16 07:50:04</tenq><tdeq>07:50:04<'
                     '/tdeq><id>123</id><user>app</user><type>Commit</type><status>ACT</status><queued>NO</queued>'
                     '<stoppable>no</stoppable><result>PEND</result><tfin>Still Active</tfin><description></'
                     'description><positionInQ>0</positionInQ><progress>69</progress><warnings></warnings>'
                     '<details></details></job></result></response>',
                status_code=200,
            ) for _ in range(job_commit_status_count)
        ]

        mocked_responses += [  # add a mocked response indicating that the job has finished.
            MockedResponse(
                text='<response status="success"><result><job><tenq>2022/07/16 07:26:05</tenq><tdeq>07:26:05</tdeq>'
                     '<id>7206</id><user>app</user><type>Commit</type><status>FIN</status><queued>NO</queued>'
                     '<stoppable>no</stoppable><result>OK</result><tfin>07:26:24</tfin><description></description>'
                     '<positionInQ>0</positionInQ><progress>100</progress><details><line>Configuration '
                     'committed successfully</line></details><warnings></warnings></job></result></response>',
                status_code=200,
            )
        ]

        return mocked_responses

    @pytest.mark.parametrize('args, expected_request_params, request_result, expected_demisto_result',
                             [pytest.param({'device-group': 'some_device', 'admin_name': 'some_admin_name',
                                            'description': 'a simple commit', 'polling': 'false'},
                                           {'action': 'partial',
                                            'cmd': '<commit><device-group><entry '
                                                   'name="some_device"/></device-group><partial><admin>'
                                                   '<member>some_admin_name</member></admin></partial></commit>',
                                            'key': 'thisisabogusAPIKEY!',
                                            'type': 'commit'},
                                           MockedResponse(text='<response status="success" code="19"><result><msg>'
                                                               '<line>Commit job enqueued with jobid 19420</line></msg>'
                                                               '<job>19420</job></result></response>', status_code=200,
                                                          reason=''),
                                           {'Description': "a simple commit", 'JobID': '19420', 'Status': 'Pending'},
                                           id='only admin changes commit'),
                              pytest.param({'device-group': 'some_device', 'force_commit': 'true', 'polling': 'false'},
                                           {'cmd': '<commit><device-group><entry name="some_device"/>'
                                                   '</device-group><force>''</force></commit>',
                                            'key': 'thisisabogusAPIKEY!',
                                            'type': 'commit'},
                                           MockedResponse(text='<response status="success" code="19"><result><msg>'
                                                               '<line>Commit job enqueued with jobid 19420</line></msg>'
                                                               '<job>19420</job></result></response>', status_code=200,
                                                          reason=''),
                                           {'Description': '', 'JobID': '19420', 'Status': 'Pending'},
                                           id="force commit"),
                              pytest.param({'device-group': 'some_device',
                                            'exclude_device_network_configuration': 'true', 'polling': 'false'},
                                           {'action': 'partial',
                                            'cmd': '<commit><device-group><entry name="some_device"/></device-group>'
                                                   '<partial><device-and-network>excluded</'
                                                   'device-and-network></partial>''</commit>',
                                            'key': 'thisisabogusAPIKEY!',
                                            'type': 'commit'},
                                           MockedResponse(text='<response status="success" code="19"><result><msg>'
                                                               '<line>Commit job enqueued with jobid 19420</line></msg>'
                                                               '<job>19420</job></result></response>', status_code=200,
                                                          reason=''),
                                           {'Description': '', 'JobID': '19420', 'Status': 'Pending'},
                                           id="device and network excluded"),
                              pytest.param({'device-group': 'some_device',
                                            'exclude_shared_objects': 'true', 'polling': 'false'},
                                           {'action': 'partial',
                                            'cmd': '<commit><device-group><entry name="some_device"/></device-group>'
                                                   '<partial><shared-object>excluded'
                                                   '</shared-object></partial></commit>',
                                            'key': 'thisisabogusAPIKEY!',
                                            'type': 'commit'},
                                           MockedResponse(text='<response status="success" code="19"><result><msg>'
                                                               '<line>Commit job enqueued with jobid 19420</line></msg>'
                                                               '<job>19420</job></result></response>', status_code=200,
                                                          reason=''),
                                           {'Description': '', 'JobID': '19420', 'Status': 'Pending'},
                                           id="exclude shared objects"),
                              pytest.param({'device-group': 'some_device', 'polling': 'false'},
                                           {'cmd': '<commit><device-group><entry name="some_device"/></device-group>'
                                                   '</commit>',
                                            'key': 'thisisabogusAPIKEY!',
                                            'type': 'commit'},
                                           MockedResponse(text='<response status="success" code="19"><result><msg>'
                                                               '<line>Commit job enqueued with jobid 19420</line></msg>'
                                                               '<job>19420</job></result></response>', status_code=200,
                                                          reason=''),
                                           {'Description': '', 'JobID': '19420', 'Status': 'Pending'}, id="no args")
                              ])
    def test_panorama_commit_command_without_polling(
            self, mocker, args, expected_request_params, request_result, expected_demisto_result
    ):
        """
        Given:
            - commit command arguments and the expected api request without polling

        When:
            - Running panorama-commit command

        Then:
            - Assert the request url is as expected
            - Assert that panorama commit returns the correct context output
        """
        import Panorama
        import requests
        from Panorama import panorama_commit_command

        Panorama.API_KEY = 'thisisabogusAPIKEY!'
        request_mock = mocker.patch.object(requests, 'request', return_value=request_result)
        command_result = panorama_commit_command(args)

        called_request_params = request_mock.call_args.kwargs['data']  # The body part of the request
        assert called_request_params == expected_request_params  # check that the URL is sent as expected.
        assert command_result.outputs == expected_demisto_result  # check context is valid

    @pytest.mark.parametrize(
        'args, expected_commit_request_url_params, api_response_queue',
        [
            pytest.param(
                COMMIT_POLLING_ARGS,
                EXPECTED_COMMIT_REQUEST_URL_PARAMS,
                create_mock_responses(job_commit_status_count=1)
            ),
            pytest.param(
                COMMIT_POLLING_ARGS,
                EXPECTED_COMMIT_REQUEST_URL_PARAMS,
                create_mock_responses(job_commit_status_count=10)
            ),
            pytest.param(
                COMMIT_POLLING_ARGS,
                EXPECTED_COMMIT_REQUEST_URL_PARAMS,
                create_mock_responses(job_commit_status_count=5)
            ),
            pytest.param(
                COMMIT_POLLING_ARGS,
                EXPECTED_COMMIT_REQUEST_URL_PARAMS,
                create_mock_responses(job_commit_status_count=8)
            ),
            pytest.param(
                COMMIT_POLLING_ARGS,
                EXPECTED_COMMIT_REQUEST_URL_PARAMS,
                create_mock_responses(job_commit_status_count=13)
            ),
            pytest.param(
                COMMIT_POLLING_ARGS,
                EXPECTED_COMMIT_REQUEST_URL_PARAMS,
                create_mock_responses(job_commit_status_count=0)  # commit job finished instantly (very very rare case!)
            ),
        ]
    )
    def test_panorama_commit_command_with_polling(
            self, mocker, args, expected_commit_request_url_params, api_response_queue
    ):
        """
        Given:
            - pan-os-commit command arguments
            - expected structure of the URL to commit pan-os configuration
            - a queue for api responses of the following:
                1) first value in the queue is the panorama commit api response
                2) panorama job status api response which indicates job isn't done yet (different number each time)
                3) last value in the queue is the panorama job status that indicates it has finished and succeeded

        When:
            - running pan-os-commit with polling argument.

        Then:
            - make sure that the panorama_commit_command function querying for the commit job ID status until its done.
            - make sure that eventually after polling the panorama_commit_command, that it returns the expected output.
        """
        import Panorama
        import requests
        from Panorama import panorama_commit_command
        from CommonServerPython import ScheduledCommand

        Panorama.API_KEY = 'APIKEY'
        request_mock = mocker.patch.object(requests, 'request', side_effect=api_response_queue)
        mocker.patch.object(ScheduledCommand, 'raise_error_if_not_supported', return_value=None)

        command_result = panorama_commit_command(args)
        description = args.get('description')

        called_request_params = request_mock.call_args.kwargs['data']  # The body part of the request
        assert called_request_params == expected_commit_request_url_params  # check that the URL is sent as expected.
        assert command_result.readable_output == f'Waiting for commit "{description}" with job ID 123 to finish...'

        polling_args = {
            'commit_job_id': '123', 'description': description, 'hide_polling_output': True, 'polling': True
        }

        command_result = panorama_commit_command(polling_args)
        while command_result.scheduled_command:  # if scheduled_command is set, it means that command should still poll
            assert not command_result.readable_output  # make sure that indication of polling is printed only once
            assert not command_result.outputs  # make sure no context output is being returned to war-room during polling
            command_result = panorama_commit_command(polling_args)

        # last response of the command should be job status and the commit description
        assert command_result.outputs == {'JobID': '123', 'Description': description, 'Status': 'Success'}


class TestPanoramaPushToDeviceGroupCommand:

    @staticmethod
    def create_mock_responses(push_to_devices_job_status_count):
        mocked_responses = [  # panorama commit api response mock
            MockedResponse(
                text='<response status="success" code="19"><result><msg>''<line>Push job '
                     'enqueued with jobid 123</line></msg>''<job>123</job></result></response>',
                status_code=200,
            )
        ]

        mocked_responses += [  # add a mocked response indicating that the job is still in progress
            MockedResponse(
                text='<response status="success"><result><job><tenq>2022/07/16 07:50:04</tenq><tdeq>07:50:04<'
                     '/tdeq><id>123</id><user>app</user><type>CommitAll</type><status>ACT</status><queued>NO</queued>'
                     '<stoppable>no</stoppable><result>PEND</result><tfin>Still Active</tfin><description></'
                     'description><positionInQ>0</positionInQ><progress>69</progress><warnings></warnings>'
                     '<details></details></job></result></response>',
                status_code=200,
            ) for _ in range(push_to_devices_job_status_count)
        ]

        with open('test_data/push_to_device_success.xml', 'r') as data_file:
            mocked_responses += [
                MockedResponse(
                    text=data_file.read(),
                    status_code=200
                )
            ]

        return mocked_responses

    @pytest.mark.parametrize(
        'api_response_queue',
        [
            create_mock_responses(push_to_devices_job_status_count=1),
            create_mock_responses(push_to_devices_job_status_count=3),
            create_mock_responses(push_to_devices_job_status_count=5),
            create_mock_responses(push_to_devices_job_status_count=8),
            create_mock_responses(push_to_devices_job_status_count=10),

        ]
    )
    def test_panorama_push_to_devices_command_with_polling(self, mocker, api_response_queue):
        """
        Given:
            - pan-os-push-to-device-group command arguments
            - a queue for api responses of the following:
                1) first value in the queue is the panorama push to the device group api response
                2) panorama job status api response which indicates job isn't done yet (different number each time)
                3) last value in the queue is the panorama job status that indicates it has finished and succeeded

        When:
            - running pan-os-push-to-device-group with polling argument = True

        Then:
            - make sure that the panorama_push_to_device_group_command function querying for
              the push job ID status until its done.
            - make sure that eventually after polling the panorama_push_to_device_group_command,
              that it returns the expected output.
            - make sure readable output is printed out only once.
            - make sure context output is returned only when polling is finished.
        """
        import requests
        import Panorama
        from Panorama import panorama_push_to_device_group_command
        from CommonServerPython import ScheduledCommand
        Panorama.DEVICE_GROUP = 'device-group'

        args = {
            'description': 'a simple push',
            'polling': 'true'
        }

        Panorama.API_KEY = 'APIKEY'
        mocker.patch.object(ScheduledCommand, 'raise_error_if_not_supported', return_value=None)
        mocker.patch.object(requests, 'request', side_effect=api_response_queue)

        command_result = panorama_push_to_device_group_command(args)
        description = args.get('description')

        assert command_result.readable_output == f'Waiting for Job-ID 123 to finish ' \
                                                 f'push changes to device-group {Panorama.DEVICE_GROUP}...'

        polling_args = {
            'push_job_id': '123', 'description': description, 'hide_polling_output': True, 'polling': True
        }

        command_result = panorama_push_to_device_group_command(polling_args)
        while command_result.scheduled_command:  # if scheduled_command is set, it means that command should still poll
            assert not command_result.readable_output  # make sure that indication of polling is printed only once
            assert not command_result.outputs  # make sure no context output is being returned to war-room during polling
            command_result = panorama_push_to_device_group_command(polling_args)

        assert command_result.outputs.get('JobID') == '123'
        assert command_result.outputs.get('Status') == 'Completed'
        assert command_result.outputs.get('Details')
        assert command_result.outputs.get('Warnings')
        assert command_result.outputs.get('Description') == 'a simple push'


@pytest.mark.parametrize('args, expected_request_params, request_result, expected_demisto_result',
                         [pytest.param({'polling': 'false'},
                                       {'action': 'all',
                                        'cmd': '<commit-all><shared-policy><device-group><entry name="some_device"/>'
                                               '</device-group></shared-policy></commit-all>',
                                        'key': 'thisisabogusAPIKEY!',
                                        'type': 'commit'},
                                       MockedResponse(text='<response status="success" code="19"><result><msg>'
                                                           '<line>Commit job enqueued with jobid 19420</line></msg>'
                                                           '<job>19420</job></result></response>', status_code=200,
                                                      reason=''),
                                       {'DeviceGroup': 'some_device', 'JobID': '19420', 'Status': 'Pending'},
                                       id='no args'),
                          pytest.param({'serial_number': '1337', 'polling': 'false'},
                                       {'action': 'all',
                                        'cmd': '<commit-all><shared-policy><device-group><entry name="some_device">'
                                               '<devices><entry name="1337"/></devices></entry></device-group>'
                                               '</shared-policy></commit-all>',
                                        'key': 'thisisabogusAPIKEY!',
                                        'type': 'commit'},
                                       MockedResponse(text='<response status="success" code="19"><result><msg>'
                                                           '<line>Commit job enqueued with jobid 19420</line></msg>'
                                                           '<job>19420</job></result></response>', status_code=200,
                                                      reason=''),
                                       {'DeviceGroup': 'some_device', 'JobID': '19420', 'Status': 'Pending'},
                                       id='serial number'),
                          pytest.param({'include-template': 'false', 'polling': 'false'},
                                       {'action': 'all',
                                        'cmd': '<commit-all><shared-policy><device-group><entry name="some_device"/>'
                                               '</device-group><include-template>no</include-template></shared-policy>'
                                               '</commit-all>',
                                        'key': 'thisisabogusAPIKEY!',
                                        'type': 'commit'},
                                       MockedResponse(text='<response status="success" code="19"><result><msg>'
                                                           '<line>Commit job enqueued with jobid 19420</line></msg>'
                                                           '<job>19420</job></result></response>', status_code=200,
                                                      reason=''),
                                       {'DeviceGroup': 'some_device', 'JobID': '19420', 'Status': 'Pending'},
                                       id='do not include template')
                          ])
def test_panorama_push_to_device_group_command(mocker, args, expected_request_params, request_result,
                                               expected_demisto_result):
    """
    Given:
        - command args
        - request result
    When:
        - Running panorama-push-to-device-group command
    Then:
        - Assert the request url is as expected
        - Assert demisto results contain the relevant result information
    """
    import Panorama
    import requests
    from Panorama import panorama_push_to_device_group_command

    request_mock = mocker.patch.object(requests, 'request', return_value=request_result)
    Panorama.DEVICE_GROUP = 'some_device'
    Panorama.API_KEY = 'thisisabogusAPIKEY!'
    result = panorama_push_to_device_group_command(args)

    called_request_params = request_mock.call_args.kwargs['data']  # The body part of the request
    assert called_request_params == expected_request_params

    assert result.outputs == expected_demisto_result


@pytest.mark.parametrize('args, expected_request_params, request_result, expected_demisto_result',
                         [pytest.param({},
                                       {'action': 'all',
                                        'cmd': '<commit-all><template><name>some_template</name></template></commit-all>',
                                        'key': 'thisisabogusAPIKEY!',
                                        'type': 'commit'},
                                       MockedResponse(text='<response status="success" code="19"><result><msg>'
                                                           '<line>Commit job enqueued with jobid 19420</line></msg>'
                                                           '<job>19420</job></result></response>', status_code=200,
                                                      reason=''),
                                       {'Panorama.Push(val.JobID == obj.JobID)': {'Template': 'some_template',
                                                                                  'JobID': '19420',
                                                                                  'Status': 'Pending'}},
                                       id='no args'),
                          pytest.param({"validate-only": "true"},
                                       {'action': 'all',
                                        'cmd': '<commit-all><template><name>some_template</name>'
                                               '<validate-only>yes</validate-only></template></commit-all>',
                                        'key': 'thisisabogusAPIKEY!',
                                        'type': 'commit'},
                                       MockedResponse(text='<response status="success" code="19"><result><msg>'
                                                           '<line>Commit job enqueued with jobid 19420</line></msg>'
                                                           '<job>19420</job></result></response>', status_code=200,
                                                      reason=''),
                                       {'Panorama.Push(val.JobID == obj.JobID)': {'Template': 'some_template',
                                                                                  'JobID': '19420',
                                                                                  'Status': 'Pending'}},
                                       id='with validate'),
                          pytest.param({'serial_number': '1337'},
                                       {'action': 'all',
                                        'cmd': '<commit-all><template><name>some_template</name><device><member>1337</member>'
                                               '</device></template></commit-all>',
                                        'key': 'thisisabogusAPIKEY!',
                                        'type': 'commit'},
                                       MockedResponse(text='<response status="success" code="19"><result><msg>'
                                                           '<line>Commit job enqueued with jobid 19420</line></msg>'
                                                           '<job>19420</job></result></response>', status_code=200,
                                                      reason=''),
                                       {'Panorama.Push(val.JobID == obj.JobID)': {'Template': 'some_template',
                                                                                  'JobID': '19420',
                                                                                  'Status': 'Pending'}},
                                       id='with device'),
                          ])
def test_panorama_push_to_template_command(
        mocker, args, expected_request_params, request_result, expected_demisto_result
):
    """
    Given:
        - command args
        - request result
    When:
        - Running panorama-push-to-device-group command
    Then:
        - Assert the request url is as expected
        - Assert demisto results contain the relevant result information
    """
    import Panorama
    import requests
    from Panorama import panorama_push_to_template_command

    return_results_mock = mocker.patch.object(Panorama, 'return_results')
    request_mock = mocker.patch.object(requests, 'request', return_value=request_result)
    Panorama.TEMPLATE = 'some_template'
    Panorama.API_KEY = 'thisisabogusAPIKEY!'
    panorama_push_to_template_command(args)

    called_request_params = request_mock.call_args.kwargs['data']  # The body part of the request
    assert called_request_params == expected_request_params

    demisto_result_got = return_results_mock.call_args.args[0]['EntryContext']
    assert demisto_result_got == expected_demisto_result


@pytest.mark.parametrize('args, expected_request_params, request_result, expected_demisto_result',
                         [
                             pytest.param(
                                 {
                                     "template-stack": "some_template_stack"
                                 },
                                 {
                                     'action': 'all',
                                     'cmd': '<commit-all><template-stack><name>some_template_stack'
                                            '</name></template-stack></commit-all>',
                                     'key': 'thisisabogusAPIKEY!',
                                     'type': 'commit'
                                 },
                                 MockedResponse(text='<response status="success" code="19"><result><msg>'
                                                     '<line>Commit job enqueued with jobid 19420</line></msg>'
                                                     '<job>19420</job></result></response>', status_code=200,
                                                reason=''),
                                 {
                                     'Panorama.Push(val.JobID == obj.JobID)':
                                         {
                                             'TemplateStack': 'some_template_stack',
                                             'JobID': '19420', 'Status': 'Pending'
                                         }
                                 },
                                 id='no args'
                             ),
                             pytest.param(
                                 {
                                     "validate-only": "true", "template-stack": "some_template_stack"
                                 },
                                 {
                                     'action': 'all',
                                     'cmd': '<commit-all><template-stack><name>some_template_stack</name>'
                                            '<validate-only>yes</validate-only></template-stack></commit-all>',
                                     'key': 'thisisabogusAPIKEY!',
                                     'type': 'commit'
                                 },
                                 MockedResponse(text='<response status="success" code="19"><result><msg>'
                                                     '<line>Commit job enqueued with jobid 19420</line></msg>'
                                                     '<job>19420</job></result></response>', status_code=200,
                                                reason=''),
                                 {
                                     'Panorama.Push(val.JobID == obj.JobID)': {
                                         'TemplateStack': 'some_template_stack', 'JobID': '19420', 'Status': 'Pending'
                                     }
                                 },
                                 id='with validate'),
                             pytest.param(
                                 {
                                     'serial_number': '1337',
                                     "template-stack": "some_template_stack"
                                 },
                                 {
                                     'action': 'all',
                                     'cmd': '<commit-all><template-stack><name>some_template_stack<'
                                            '/name><device><member>1337</member>'
                                            '</device></template-stack></commit-all>',
                                     'key': 'thisisabogusAPIKEY!',
                                     'type': 'commit'
                                 },
                                 MockedResponse(text='<response status="success" code="19"><result><msg>'
                                                     '<line>Commit job enqueued with jobid 19420</line></msg>'
                                                     '<job>19420</job></result></response>', status_code=200,
                                                reason=''),
                                 {
                                     'Panorama.Push(val.JobID == obj.JobID)':
                                         {
                                             'TemplateStack': 'some_template_stack',
                                             'JobID': '19420',
                                             'Status': 'Pending'
                                         }
                                 },
                                 id='with device'),
                         ])
def test_panorama_push_to_template_stack_command(
        mocker, args, expected_request_params, request_result, expected_demisto_result
):
    """
    Given:
        - command args
        - request result
    When:
        - Running panorama-push-to-device-group command
    Then:
        - Assert the request url is as expected
        - Assert demisto results contain the relevant result information
    """
    import Panorama
    import requests
    from Panorama import panorama_push_to_template_stack_command

    return_results_mock = mocker.patch.object(Panorama, 'return_results')
    request_mock = mocker.patch.object(requests, 'request', return_value=request_result)
    Panorama.TEMPLATE = 'some_template'
    Panorama.API_KEY = 'thisisabogusAPIKEY!'
    panorama_push_to_template_stack_command(args)

    called_request_params = request_mock.call_args.kwargs['data']  # The body part of the request
    assert called_request_params == expected_request_params

    demisto_result_got = return_results_mock.call_args.args[0]['EntryContext']
    assert demisto_result_got == expected_demisto_result


def test_get_url_category__url_length_gt_1278(mocker):
    """
    Given:
        - Error in response indicating the url to get category for is over the allowed length (1278 chars)

    When:
        - Run get_url_category command

    Then:
        - Validate a commandResult is returned with detailed readable output
    """

    # prepare
    import Panorama
    import requests
    from Panorama import panorama_get_url_category_command
    Panorama.DEVICE_GROUP = ''
    mocked_res_dict = {
        'response': {
            '@status': 'error',
            '@code': '20',
            'msg': {'line': 'test -> url Node can be at most 1278 characters, but current length: 1288'}
        }}
    mocked_res_obj = requests.Response()
    mocked_res_obj.status_code = 200
    mocked_res_obj._content = json.dumps(mocked_res_dict).encode('utf-8')
    mocker.patch.object(requests, 'request', return_value=mocked_res_obj)
    mocker.patch.object(Panorama, 'xml2json', return_value=mocked_res_obj._content)
    return_results_mock = mocker.patch.object(Panorama, 'return_results')

    # run
    panorama_get_url_category_command(
        url_cmd='url', url='test_url', additional_suspicious=[],
        additional_malicious=[], reliability='B - Usually reliable'
    )

    # validate
    assert 'URL Node can be at most 1278 characters.' == return_results_mock.call_args[0][0][1].readable_output


def test_get_url_category_multiple_categories_for_url(mocker):
    """
    Given:
        - response indicating the url has multiple categories.

    When:
        - Run get_url_category command

    Then:
        - Validate a commandResult is returned with detailed readable output
        - Validate only a single DBot score is returned for the URL.
    """
    # prepare
    import Panorama
    import requests
    from Panorama import panorama_get_url_category_command
    Panorama.DEVICE_GROUP = ''
    mocked_res_dict = {
        'response': {
            '@cmd': 'status',
            '@status': 'success',
            'result': 'https://someURL.com not-resolved (Base db) expires in 5 seconds\n'
                      'https://someURL.com shareware-and-freeware online-storage-and-backup low-risk (Cloud db)'
        }
    }
    mocked_res_obj = requests.Response()
    mocked_res_obj.status_code = 200
    mocked_res_obj._content = json.dumps(mocked_res_dict).encode('utf-8')
    mocker.patch.object(requests, 'request', return_value=mocked_res_obj)
    mocker.patch.object(Panorama, 'xml2json', return_value=mocked_res_obj._content)
    return_results_mock = mocker.patch.object(Panorama, 'return_results')

    # run
    panorama_get_url_category_command(
        url_cmd='url', url='test_url', additional_suspicious=[],
        additional_malicious=[], reliability='B - Usually reliable'
    )

    # validate
    for i in range(3):
        assert return_results_mock.call_args[0][0][0].outputs[i].get('Category') in ['shareware-and-freeware',
                                                                                     'online-storage-and-backup',
                                                                                     'low-risk']

    # category with highest dbot-score
    assert return_results_mock.call_args[0][0][1].indicator.dbot_score.score == 1


class TestDevices:

    def test_with_fw(self):
        import Panorama
        Panorama.VSYS = 'this is a FW instance'
        assert list(Panorama.devices()) == [(None, None)]

    def test_with_specific_target_and_vsys(self):
        import Panorama
        Panorama.VSYS = None  # this a Panorama instance
        assert list(Panorama.devices(targets=['target'], vsys_s=['vsys1', 'vsys2'])) == [('target', 'vsys1'),
                                                                                         ('target', 'vsys2')]

    def test_with_specific_target_only(self, requests_mock):
        import Panorama
        with open('test_data/devices_list.xml', 'r') as data_file:
            requests_mock.get(Panorama.URL, text=data_file.read())
        Panorama.VSYS = None  # this a Panorama instance
        assert list(Panorama.devices(targets=['target1'])) == [('target1', 'vsys1'), ('target1', 'vsys2')]

    def test_without_specify(self, requests_mock):
        import Panorama
        with open('test_data/devices_list.xml', 'r') as data_file:
            requests_mock.get(Panorama.URL, text=data_file.read())
        Panorama.VSYS = None  # this a Panorama instance
        assert list(Panorama.devices()) == [('target1', 'vsys1'), ('target1', 'vsys2'), ('target2', None)]


def load_xml_root_from_test_file(xml_file: str):
    """Given an XML file, loads it and returns the root element XML object."""
    return etree.parse(xml_file).getroot()


MOCK_PANORAMA_SERIAL = "111222334455"
MOCK_FIREWALL_1_SERIAL = "111111111111111"
MOCK_FIREWALL_2_SERIAL = "222222222222222"
MOCK_FIREWALL_3_SERIAL = "333333333333333"


def mock_software_object():
    """Mocks PanDevice.software"""

    class MockSoftwareObject:
        versions = {
            "9.1.0": {
                "version": "9.1.0",
                "filename": "Pan-9.1.0",
                "size": 150,
                "size_kb": 150000,
                "release_notes": "https://releasenotes.paloaltonetworks.com",
                "downloaded": True,
                "current": True,
                "latest": True,
                "uploaded": True
            }
        }

        def check(self):
            pass

        def download(self, *args, **kwargs):
            pass

        def install(self, *args, **kwargs):
            pass

    return MockSoftwareObject()


@pytest.fixture
def mock_firewall():
    mock_firewall = MagicMock(spec=Firewall)
    mock_firewall.serial = MOCK_FIREWALL_1_SERIAL
    mock_firewall.hostname = None
    mock_firewall.software = mock_software_object()
    return mock_firewall


@pytest.fixture
def mock_panorama():
    mock_panorama = MagicMock(spec=Panorama)
    mock_panorama.serial = MOCK_PANORAMA_SERIAL
    mock_panorama.hostname = None
    mock_panorama.software = mock_software_object()
    return mock_panorama


def mock_device_groups():
    mock_device_group = MagicMock(spec=DeviceGroup)
    mock_device_group.name = "test-dg"
    return [mock_device_group]


def mock_templates():
    mock_template = MagicMock(spec=Template)
    mock_template.name = "test-template"
    return [mock_template]


def mock_vsys():
    mock_vsys = MagicMock(spec=Vsys)
    mock_vsys.name = "vsys1"
    return [mock_vsys]


def mock_address_objects():
    from Panorama import AddressObject
    mock_object_1 = MagicMock(spec=AddressObject)
    mock_object_1.name = "test-address-1"

    mock_object_2 = MagicMock(spec=AddressObject)
    mock_object_2.name = "test-address-2"
    return [mock_object_1, mock_object_2]


def mock_good_log_fowarding_profile():
    good_log_forwarding_profile = LogForwardingProfile()
    good_log_forwarding_profile.enhanced_logging = True
    return [good_log_forwarding_profile]


def mock_bad_log_fowarding_profile():
    bad_Log_forwarding_profile = LogForwardingProfile()
    bad_Log_forwarding_profile.enhanced_logging = False
    bad_Log_forwarding_profile.name = "test-bad"
    return [bad_Log_forwarding_profile]


def mock_good_log_forwarding_profile_match_list():
    return [
        LogForwardingProfileMatchList(
            log_type="traffic"
        ),
        LogForwardingProfileMatchList(
            log_type="threat"
        ),
    ]


def mock_good_vulnerability_profile():
    from Panorama import VulnerabilityProfile, VulnerabilityProfileRule
    vulnerability_profile = VulnerabilityProfile()
    vulnerability_profile.children = [
        VulnerabilityProfileRule(
            severity=["critical"],
            is_reset_both=True
        ),
        VulnerabilityProfileRule(
            severity=["high"],
            is_reset_both=True
        ),
        VulnerabilityProfileRule(
            severity=["medium"],
            is_alert=True
        ),
        VulnerabilityProfileRule(
            severity=["low"],
            is_alert=True
        ),
    ]

    return vulnerability_profile


def mock_bad_vulnerability_profile():
    from Panorama import VulnerabilityProfile, VulnerabilityProfileRule
    vulnerability_profile = VulnerabilityProfile()
    vulnerability_profile.children = [
        VulnerabilityProfileRule(
            severity=["critical"],
            is_reset_both=True
        ),
        VulnerabilityProfileRule(
            severity=["high"],
            is_reset_both=True
        ),
        VulnerabilityProfileRule(
            severity=["medium"],
            is_alert=True
        ),
    ]

    return vulnerability_profile


def mock_good_spyware_profile():
    from Panorama import AntiSpywareProfile, AntiSpywareProfileRule
    antispyware_profile = AntiSpywareProfile()
    antispyware_profile.children = [
        AntiSpywareProfileRule(
            severity=["critical"],
            is_reset_both=True
        ),
        AntiSpywareProfileRule(
            severity=["high"],
            is_reset_both=True
        ),
        AntiSpywareProfileRule(
            severity=["medium"],
            is_alert=True
        ),
        AntiSpywareProfileRule(
            severity=["low"],
            is_alert=True
        ),
    ]

    return antispyware_profile


def mock_bad_spyware_profile():
    from Panorama import AntiSpywareProfile, AntiSpywareProfileRule
    antispyware_profile = AntiSpywareProfile()
    antispyware_profile.children = [
        AntiSpywareProfileRule(
            severity=["critical"],
            is_reset_both=True
        ),
        AntiSpywareProfileRule(
            severity=["high"],
            is_reset_both=True
        ),
        AntiSpywareProfileRule(
            severity=["medium"],
            is_alert=True
        )
    ]

    return antispyware_profile


def mock_good_security_zones():
    from Panorama import Zone
    zone = Zone()
    zone.log_setting = "example-log-setting"
    return [
        Zone(log_setting="example"),
        Zone(log_setting="second_example")
    ]


def mock_bad_security_zones():
    from Panorama import Zone
    zone = Zone()
    zone.log_setting = "example-log-setting"
    return [
        Zone(name="test-bad"),
        Zone(log_setting="second_example")
    ]


def mock_good_security_rules():
    from Panorama import SecurityRule
    return [
        SecurityRule(
            group="spg",
            log_setting="example",
            log_end=True
        )
    ]


def mock_bad_security_rules():
    from Panorama import SecurityRule
    return [
        # Missing SPG
        SecurityRule(
            name="test-bad",
            log_setting="example",
            log_end=True
        ),
        # Missing log profile
        SecurityRule(
            name="test-bad-no-lfp",
            group="spg",
            log_end=True
        ),
        # Missing log at session end
        SecurityRule(
            name="test-bad-no-spg",
            group="spg",
            log_setting="example",
        )
    ]


def mock_good_url_filtering_profile():
    from Panorama import URLFilteringProfile, BestPractices
    url_filtering_profile = URLFilteringProfile()
    url_filtering_profile.block = BestPractices.URL_BLOCK_CATEGORIES
    return url_filtering_profile


def mock_bad_url_filtering_profile():
    from Panorama import URLFilteringProfile
    url_filtering_profile = URLFilteringProfile()
    url_filtering_profile.block = ["hacking"]
    return url_filtering_profile


def mock_issue_with_underscores():
    return {
        "container_name": "test-dg",
        "issue_code": "BP-V-1",
        "description": "Log forwarding profile is missing enhanced application logging",
        "name": "test-bad",
        "hostid": MOCK_FIREWALL_1_SERIAL
    }


def mock_enhanced_log_forwarding_issue_dict():
    return {
        "containername": "test-dg",
        "issuecode": "BP-V-1",
        "description": "Log forwarding profile is missing enhanced application logging",
        "name": "test-bad",
        "hostid": MOCK_FIREWALL_1_SERIAL
    }


def mock_security_zone_no_log_setting_issue_dict():
    return {
        "containername": "test-dg",
        "issuecode": "BP-V-7",
        "description": "Security zone has no log forwarding setting",
        "name": "test-bad",
        "hostid": MOCK_FIREWALL_1_SERIAL
    }


def mock_security_rule_log_settings_issue_dict():
    return {
        "containername": "test-dg",
        "issuecode": "BP-V-8",
        "description": "Security rule has no log setting",
        "name": "test-bad-no-lfp",
        "hostid": MOCK_FIREWALL_1_SERIAL
    }


def mock_security_rule_security_profile_group_issue_dict():
    return {
        "containername": "test-dg",
        "issuecode": "BP-V-10",
        "description": "Security rule has no security profile group",
        "name": "test-bad-no-spg",
        "hostid": MOCK_FIREWALL_1_SERIAL
    }


@pytest.fixture
def mock_topology(mock_panorama, mock_firewall):
    from Panorama import Topology
    topology = Topology()
    topology.panorama_objects = {
        MOCK_PANORAMA_SERIAL: mock_panorama,
    }
    topology.firewall_objects = {
        MOCK_FIREWALL_1_SERIAL: mock_firewall
    }
    topology.ha_active_devices = {
        MOCK_PANORAMA_SERIAL: mock_panorama,
        MOCK_FIREWALL_1_SERIAL: mock_firewall
    }
    topology.ha_pair_serials = {
        MOCK_FIREWALL_1_SERIAL: MOCK_FIREWALL_2_SERIAL,
    }
    return topology


@pytest.fixture
def mock_single_device_topology(mock_panorama):
    from Panorama import Topology
    topology = Topology()
    topology.panorama_objects = {
        MOCK_PANORAMA_SERIAL: mock_panorama,
    }
    topology.ha_active_devices = {
        MOCK_PANORAMA_SERIAL: mock_panorama,
    }
    return topology


class TestTopology:
    """Tests the Topology class and all of it's methods"""
    SHOW_HA_STATE_ENABLED_XML = "test_data/show_ha_state_enabled.xml"
    SHOW_HA_STATE_DISABLED_XML = "test_data/show_ha_state_disabled.xml"
    SHOW_DEVICES_ALL_XML = "test_data/panorama_show_devices_all.xml"

    @patch("Panorama.Topology.get_all_child_firewalls")
    @patch("Panorama.run_op_command")
    def test_add_firewall_device_object(self, patched_run_op_command, _, mock_firewall):
        """
        Given the XML output of show ha state and a firewall object, test it is correctly added to the topology.
        """
        from Panorama import Topology
        patched_run_op_command.return_value = load_xml_root_from_test_file(TestTopology.SHOW_HA_STATE_DISABLED_XML)
        topology = Topology()
        topology.add_device_object(mock_firewall)

        assert MOCK_FIREWALL_1_SERIAL in topology.firewall_objects

    @patch("Panorama.Topology.get_all_child_firewalls")
    @patch("Panorama.run_op_command")
    def test_add_panorama_device_object(self, patched_run_op_command, _, mock_panorama):
        """
        Given the output of show_ha_state with no entries, assert that the Panorama device has been added to the topolog
        as a panorama type device.
        """
        from Panorama import Topology
        patched_run_op_command.return_value = load_xml_root_from_test_file(TestTopology.SHOW_HA_STATE_DISABLED_XML)
        topology = Topology()
        topology.add_device_object(mock_panorama)

        assert MOCK_PANORAMA_SERIAL in topology.panorama_objects
        assert MOCK_PANORAMA_SERIAL in topology.ha_active_devices
        assert MOCK_PANORAMA_SERIAL not in topology.firewall_objects

    @patch("Panorama.run_op_command")
    def test_get_all_child_firewalls(self, patched_run_op_command, mock_panorama):
        """
        Given the output of show devices all, assert that all the devices are added correctly to the topology with the correct
        HA State information.
        """
        from Panorama import Topology
        patched_run_op_command.return_value = load_xml_root_from_test_file(TestTopology.SHOW_DEVICES_ALL_XML)
        topology = Topology()

        topology.get_all_child_firewalls(mock_panorama)
        # 222... firewall should be Active, with 111... as it's peer
        assert MOCK_FIREWALL_2_SERIAL in topology.ha_active_devices
        assert topology.ha_active_devices.get(MOCK_FIREWALL_2_SERIAL) == MOCK_FIREWALL_1_SERIAL

        # 333... is standalone
        assert MOCK_FIREWALL_3_SERIAL in topology.ha_active_devices
        assert topology.ha_active_devices.get(MOCK_FIREWALL_3_SERIAL) == "STANDALONE"

    @patch("Panorama.run_op_command")
    def test_get_active_devices(self, patched_run_op_command, mock_panorama):
        """
        Given a topology with a mixture of active and passive devices, assert that active_devices() returns the correct lists
        of objects.
        """
        from Panorama import Topology
        patched_run_op_command.return_value = load_xml_root_from_test_file(TestTopology.SHOW_DEVICES_ALL_XML)
        topology = Topology()
        topology.add_device_object(mock_panorama)

        result_list = list(topology.active_devices())
        # Should be 3; panorama, one active firewall in a pair, and one stanadlone firewall (from panorama_show_devices_all.xml)
        assert len(result_list) == 3

        # Same as above by try filtering by serial number
        result_list = list(topology.active_devices(filter_str=MOCK_FIREWALL_3_SERIAL))
        assert len(result_list) == 1

        # Now try just getting the "top level" devices - should only return Panorama
        result_list = list(topology.active_top_level_devices())
        assert len(result_list) == 1
        assert isinstance(result_list[0], Panorama)

    @patch("Panorama.Template.refreshall", return_value=mock_templates())
    @patch("Panorama.Vsys.refreshall", return_value=[])
    @patch("Panorama.DeviceGroup.refreshall", return_value=mock_device_groups())
    def test_get_containers(self, _, __, ___, mock_panorama):
        """
        Given a list of device groups, vsys and templates, and a device, assert that get_all_object_containers() correctly returns
        the specified containers.
        """
        from Panorama import Topology
        topology = Topology()
        topology.add_device_object(mock_panorama)
        result = topology.get_all_object_containers()

        # Because it's panorama, should be; [shared, device-group, template]
        assert len(result) == 3


class TestUtilityFunctions:
    """Tests all the utility fucntions like dataclass_to_dict, etc"""
    SHOW_JOBS_ALL_XML = "test_data/show_jobs_all.xml"

    def test_dataclass_from_dict(self, mock_panorama):
        """Given a dictionary and dataclass type, assert that it is correctly converted into the dataclass."""
        from Panorama import dataclass_from_dict, CommitStatus
        example_dict = {
            "job-id": "10",
            "commit-type": "whatever",
            "status": "OK",
            "device-type": "firewall"
        }

        mock_panorama.hostname = None
        result_dataclass: CommitStatus = dataclass_from_dict(mock_panorama, example_dict, CommitStatus)
        assert result_dataclass.job_id
        assert result_dataclass.commit_type
        assert result_dataclass.status
        assert result_dataclass.device_type
        # With no hostname, hostid should be the serial number of the device
        assert result_dataclass.hostid == MOCK_PANORAMA_SERIAL

        mock_panorama.hostname = "test"
        mock_panorama.serial = None
        result_dataclass: CommitStatus = dataclass_from_dict(mock_panorama, example_dict, CommitStatus)
        # With a hostname and no serial, hostid shold be the hostname
        assert result_dataclass.hostid == "test"

    def test_flatten_xml_to_dict(self):
        """Given an XML element, assert that it is converted into a flat dictionary."""
        from Panorama import flatten_xml_to_dict, ShowJobsAllResultData

        xml_element = load_xml_root_from_test_file(TestUtilityFunctions.SHOW_JOBS_ALL_XML)
        result_element = xml_element.find("./result/job")
        result = flatten_xml_to_dict(result_element, {}, ShowJobsAllResultData)
        assert "type" in result

    def test_resolve_host_id(self, mock_panorama):
        """Given a device object, test the hostid, the unique ID of the device from the perspective of the new commands,
        can always be resolved as either the hostname or serial number. Pan-os-python will populate only one of these, depending
        on how the device has been connected."""
        from Panorama import resolve_host_id
        mock_panorama.hostname = None
        result = resolve_host_id(mock_panorama)

        assert result == MOCK_PANORAMA_SERIAL

        mock_panorama.hostname = "test"
        mock_panorama.serial = None
        result = resolve_host_id(mock_panorama)

        assert result == "test"

    def test_resolve_container_name(self, mock_panorama):
        """Same as hostid but resolve it for a container, like a device group or template. This will always return the name
        attribute unless it's a device itself, which is the case for shared objects."""
        from Panorama import resolve_container_name
        # Test the "shared" container
        assert resolve_container_name(mock_panorama) == "shared"

        device_group = mock_device_groups()[0]
        assert resolve_container_name(device_group) == "test-dg"

    def test_dataclass_to_command_results(self):
        """Given a list of dataclasses, check that this function correctly converts it to a commandResults object."""
        from Panorama import dataclasses_to_command_results, PanosObjectReference
        test_dataclass = PanosObjectReference(
            hostid=MOCK_FIREWALL_1_SERIAL,
            container_name="test",
            object_type="TestObject",
            name="test_name"
        )
        results = dataclasses_to_command_results(test_dataclass)
        # Check we get the right table headers when no additional arguments are given
        assert "container_name|hostid|name|object_type" in results.readable_output
        assert "### PAN-OS Object" in results.readable_output

        results = dataclasses_to_command_results(
            test_dataclass, override_table_name="Test Table",
            override_table_headers=["hostid", "name", "container_name"])
        # When we provide overrides, check they are rendered correctly in the readable output
        assert "hostid|name|container_name" in results.readable_output
        assert "### Test Table" in results.readable_output


class TestPanoramaCommand:
    """
    Test all the commands relevant to Panorama
    All of these commands use the real XML in test_data to ensure it is parsed and converted to dataclasses correctly.
    """

    SHOW_DEVICEGROUPS_XML = "test_data/show_device_groups.xml"
    SHOW_TEMPLATESTACK_XML = "test_data/show_template_stack.xml"

    @patch("Panorama.run_op_command")
    def test_get_device_groups(self, patched_run_op_command, mock_topology):
        """Given the output XML for show device groups, assert it is parsed into the dataclasses correctly."""
        from Panorama import PanoramaCommand
        patched_run_op_command.return_value = load_xml_root_from_test_file(TestPanoramaCommand.SHOW_DEVICEGROUPS_XML)

        result = PanoramaCommand.get_device_groups(mock_topology)
        assert len(result) == 2
        assert result[0].name
        assert result[0].hostid
        assert result[0].connected
        assert result[0].serial
        assert result[0].last_commit_all_state_sp

    @patch("Panorama.run_op_command")
    def test_get_template_stacks(self, patched_run_op_command, mock_topology):
        """Given the output XML for show template-stacks, assert it is parsed into the dataclasses correctly."""
        from Panorama import PanoramaCommand
        patched_run_op_command.return_value = load_xml_root_from_test_file(TestPanoramaCommand.SHOW_TEMPLATESTACK_XML)
        result = PanoramaCommand.get_template_stacks(mock_topology)
        assert len(result) == 2
        assert result[0].name
        assert result[0].hostid
        assert result[0].connected
        assert result[0].serial
        assert result[0].last_commit_all_state_tpl


class TestUniversalCommand:
    """Test all the commands relevant to both Panorama and Firewall devices"""
    SHOW_SYSTEM_INFO_XML = "test_data/show_system_info.xml"
    SHOW_JOB_XML = "test_data/show_jobs_all.xml"
    SHOW_COMMIT_JOB_XML = "test_data/show_commit_jobs_all.xml"

    @patch("Panorama.run_op_command")
    def test_get_system_info(self, patched_run_op_command, mock_topology):
        """Given the output XML for show system info, assert it is parsed into the dataclasses correctly."""
        from Panorama import UniversalCommand
        patched_run_op_command.return_value = load_xml_root_from_test_file(TestUniversalCommand.SHOW_SYSTEM_INFO_XML)

        result = UniversalCommand.get_system_info(mock_topology)
        # Check all attributes of result data have values
        for result_dataclass in result.result_data:
            for value in result_dataclass.__dict__.values():
                assert value

        # Check all attributes of summary data have values
        for result_dataclass in result.summary_data:
            for value in result_dataclass.__dict__.values():
                assert value

    def test_get_available_software(self, mock_topology):
        """
        Test we can convert result from PanDevice.software.check() into the correct dataclasses
        This does not use patching, but instead the mock objects themselves from mock_topology
        """
        from Panorama import UniversalCommand

        result = UniversalCommand.get_available_software(mock_topology)
        # Check all attributes of summary data have values
        for result_dataclass in result.summary_data:
            for value in result_dataclass.__dict__.values():
                assert value

    @patch("Panorama.run_op_command")
    def test_get_jobs(self, patched_run_op_command, mock_topology):
        """Given the output XML for show jobs all assert it is parsed into the dataclasses correctly."""
        from Panorama import UniversalCommand
        patched_run_op_command.return_value = load_xml_root_from_test_file(TestUniversalCommand.SHOW_JOB_XML)

        result = UniversalCommand.show_jobs(mock_topology)
        # Check all attributes of result data have values
        for result_dataclass in result:
            for key, value in result_dataclass.__dict__.items():
                # Nullable Values
                if key not in ["description", "user"]:
                    assert value

    def test_download_software(self, mock_topology):
        """
        Test the download software function returns the correct data.
        The pan-os-python download software actually doesn't return any output itself unless it errors, so we just check our
        dataclass is set correctly within the function and retuned.
        """
        from Panorama import UniversalCommand

        result = UniversalCommand.download_software(mock_topology, "9.1.0")
        # Check all attributes of summary data have values
        for result_dataclass in result.summary_data:
            for value in result_dataclass.__dict__.values():
                assert value

    def test_reboot(self, mock_topology):
        """
        Test the reboot function returns the corect data
        The pan-os-python reboot method actually doesn't return any output itself unless it errors, so we just check our
        dataclass is set correctly within the function and returned by this function.
        """
        from Panorama import UniversalCommand

        result = UniversalCommand.reboot(mock_topology, MOCK_PANORAMA_SERIAL)
        # Check all attributes of summary data have values
        for result_dataclass in result.summary_data:
            for value in result_dataclass.__dict__.values():
                assert value

        # We also want to check that if an empty string is passed, an error is returned
        with pytest.raises(
                DemistoException,
                match="filter_str  is not the exact ID of a host in this topology; use a more specific filter string."
        ):
            UniversalCommand.reboot(mock_topology, "")

        # Lets also check that if an invalid hostid is given, we also raise.
        with pytest.raises(
                DemistoException,
                match="filter_str badserialnumber is not the exact ID of "
                      "a host in this topology; use a more specific filter string."
        ):
            UniversalCommand.reboot(mock_topology, "badserialnumber")

    @patch("Panorama.run_op_command")
    def test_system_status(self, patched_run_op_command, mock_topology):
        """
        Given a topology object with a mixture of systems in it,
        assert that check_system_availability returns the correct status
        based on whether devices are connected or not.
        """
        from Panorama import UniversalCommand

        patched_run_op_command.return_value = load_xml_root_from_test_file(TestUniversalCommand.SHOW_SYSTEM_INFO_XML)
        # Check a normal, up device
        result = UniversalCommand.check_system_availability(mock_topology, MOCK_PANORAMA_SERIAL)
        assert result.up

        # Check a device that isn't in the topology
        result = UniversalCommand.check_system_availability(mock_topology, "fake")
        assert result
        assert not result.up


class TestFirewallCommand:
    """Test all the commands relevant only to Firewall instances"""

    SHOW_ARP_XML = "test_data/show_arp_all.xml"
    SHOW_ROUTING_SUMMARY_XML = "test_data/show_routing_summary.xml"
    SHOW_ROUTING_ROUTE_XML = "test_data/show_routing_route.xml"
    SHOW_GLOBAL_COUNTERS_XML = "test_data/show_counter_global.xml"
    SHOW_BGP_PEERS_XML = "test_data/show_routing_protocol_bgp_peer.xml"
    SHOW_HA_STATE_XML = "test_data/show_ha_state_enabled.xml"

    @patch("Panorama.run_op_command")
    def test_get_arp_table(self, patched_run_op_command, mock_topology):
        """Given the output XML for show arp, assert it is parsed into the dataclasses correctly."""
        from Panorama import FirewallCommand
        patched_run_op_command.return_value = load_xml_root_from_test_file(TestFirewallCommand.SHOW_ARP_XML)
        result = FirewallCommand.get_arp_table(mock_topology)
        # Check all attributes of result data have values
        for result_dataclass in result.result_data:
            for value in result_dataclass.__dict__.values():
                assert value

        # Check all attributes of summary data have values
        for result_dataclass in result.summary_data:
            for value in result_dataclass.__dict__.values():
                assert value

    @patch("Panorama.run_op_command")
    def test_get_routing_summary(self, patched_run_op_command, mock_topology):
        """Given the output XML for show route summary, assert it is parsed into the dataclasses correctly."""
        from Panorama import FirewallCommand
        patched_run_op_command.return_value = load_xml_root_from_test_file(TestFirewallCommand.SHOW_ROUTING_SUMMARY_XML)
        result = FirewallCommand.get_routing_summary(mock_topology)
        # Check all attributes of result data have values
        for result_dataclass in result.result_data:
            for value in result_dataclass.__dict__.values():
                assert value

        # Check all attributes of summary data have values
        for result_dataclass in result.summary_data:
            for value in result_dataclass.__dict__.values():
                assert value

    @patch("Panorama.run_op_command")
    def test_get_routes(self, patched_run_op_command, mock_topology):
        """Given the output XML for show route, assert it is parsed into the dataclasses correctly."""
        from Panorama import FirewallCommand
        patched_run_op_command.return_value = load_xml_root_from_test_file(TestFirewallCommand.SHOW_ROUTING_ROUTE_XML)
        result = FirewallCommand.get_routes(mock_topology)
        # Check all attributes of result data have values
        for result_dataclass in result.result_data:
            for value in result_dataclass.__dict__.values():
                # Attribute may be int 0
                assert value is not None

        # Check all attributes of summary data have values
        for result_dataclass in result.summary_data:
            for value in result_dataclass.__dict__.values():
                assert value

    @patch("Panorama.run_op_command")
    def test_get_counters(self, patched_run_op_command, mock_topology):
        """Given the output XML for show counters, assert it is parsed into the dataclasses correctly."""
        from Panorama import FirewallCommand
        patched_run_op_command.return_value = load_xml_root_from_test_file(TestFirewallCommand.SHOW_GLOBAL_COUNTERS_XML)
        result = FirewallCommand.get_counter_global(mock_topology)
        # Check all attributes of result data have values
        for result_dataclass in result.result_data:
            for value in result_dataclass.__dict__.values():
                # Attribute may be int 0
                assert value is not None

        # Check all attributes of summary data have values
        for result_dataclass in result.summary_data:
            for value in result_dataclass.__dict__.values():
                assert value

    @patch("Panorama.run_op_command")
    def test_get_bgp_peers(self, patched_run_op_command, mock_topology):
        """
        Given the output XML for show routing protocol bgp peers,
        assert it is parsed into the dataclasses correctly.
        """
        from Panorama import FirewallCommand
        patched_run_op_command.return_value = load_xml_root_from_test_file(TestFirewallCommand.SHOW_BGP_PEERS_XML)
        result = FirewallCommand.get_bgp_peers(mock_topology)
        # Check all attributes of result data have values
        for result_dataclass in result.result_data:
            for value in result_dataclass.__dict__.values():
                # Attribute may be int 0
                assert value is not None

        # Check all attributes of summary data have values
        for result_dataclass in result.summary_data:
            for value in result_dataclass.__dict__.values():
                # Attribute may be int 0
                assert value is not None

    @patch("Panorama.run_op_command")
    def test_get_ha_status(self, patched_run_op_command, mock_topology):
        """Given the XML output for a HA firewall, ensure the dataclasses are parsed correctly"""
        from Panorama import FirewallCommand
        patched_run_op_command.return_value = load_xml_root_from_test_file(TestFirewallCommand.SHOW_HA_STATE_XML)
        result = FirewallCommand.get_ha_status(mock_topology)
        # Check all attributes of result data have values
        for result_dataclass in result:
            for value in result_dataclass.__dict__.values():
                # Attribute may be int 0
                assert value is not None

    @patch("Panorama.run_op_command")
    def test_update_ha_state(self, patched_run_op_command, mock_topology):
        """
        Test the HA Update command returns the correct data
        """
        from Panorama import FirewallCommand

        result_dataclass = FirewallCommand.change_status(mock_topology, MOCK_FIREWALL_1_SERIAL, "operational")
        # Check all attributes of summary data have values
        for value in result_dataclass.__dict__.values():
            assert value


@pytest.mark.parametrize('args, expected_request_params, request_result, expected_demisto_result',
                         [pytest.param({'anti_spyware_profile_name': 'fake_profile_name',
                                        'dns_signature_source': 'edl_name', 'action': 'allow'},
                                       {
                                           'action': 'set',
                                           'type': 'config',
                                           'xpath': "/config/devices/entry[@name='localhost.localdomain']"
                                                    "/device-group/entry[@name='fakeDeviceGroup']"
                                                    "/profiles/spyware/entry[@name='fake_profile_name']",
                                           'key': 'fakeAPIKEY!',
                                           'element': '<botnet-domains>'
                                                      '<lists>'
                                                      '<entry name="edl_name"><packet-capture>disable</packet-capture>'
                                                      '<action><allow/></action></entry>'
                                                      '</lists>'
                                                      '</botnet-domains>'},
                                       MockedResponse(text='<response status="success" code="20"><msg>'
                                                           'command succeeded</msg></response>', status_code=200,
                                                      reason=''),
                                       '**success**',
                                       ),
                          ])
def test_panorama_apply_dns_command(mocker, args, expected_request_params, request_result, expected_demisto_result):
    """
    Given:
        - command args
        - request result
    When:
        - Running panorama-apply-dns
    Then:
        - Assert the request url is as expected
        - Assert Command results contains the relevant result information
    """
    import Panorama
    import requests
    from Panorama import apply_dns_signature_policy_command

    Panorama.API_KEY = 'fakeAPIKEY!'
    Panorama.DEVICE_GROUP = 'fakeDeviceGroup'
    request_mock = mocker.patch.object(requests, 'request', return_value=request_result)
    command_result: CommandResults = apply_dns_signature_policy_command(args)

    called_request_params = request_mock.call_args.kwargs['params']  # The body part of the request
    assert called_request_params == expected_request_params
    assert command_result.readable_output == expected_demisto_result


class TestHygieneFunctions:
    @patch("Panorama.Template.refreshall", return_value=[])
    @patch("Panorama.Vsys.refreshall", return_value=[])
    @patch("Panorama.DeviceGroup.refreshall", return_value=mock_device_groups())
    def test_check_log_forwarding(self, _, __, ___, mock_topology):
        """
        Test the Hygiene Configuration lookups can validate the log forwarding settings of a device
        """
        from Panorama import HygieneLookups, LogForwardingProfile, LogForwardingProfileMatchList
        # First, test that a correctly configured LFP and match list don't return a failure
        LogForwardingProfile.refreshall = MagicMock(return_value=mock_good_log_fowarding_profile())
        LogForwardingProfileMatchList.refreshall = MagicMock(return_value=mock_good_log_forwarding_profile_match_list())
        result = HygieneLookups.check_log_forwarding_profiles(mock_topology)
        assert len(result.result_data) == 0

        # Trim the "threat" log type and cause a missing log type error
        LogForwardingProfileMatchList.refreshall = MagicMock(
            return_value=[mock_good_log_forwarding_profile_match_list()[0]]
        )
        result = HygieneLookups.check_log_forwarding_profiles(mock_topology)
        # Note; because we mock the topology with multiple devices,
        # it appears that the same LFP is missing in each Container.
        # This is expected.
        assert len(result.result_data) == 3
        assert result.result_data[0].description == "Log forwarding profile missing log type 'threat'."

    @patch("Panorama.Template.refreshall", return_value=[])
    @patch("Panorama.Vsys.refreshall", return_value=[])
    @patch("Panorama.DeviceGroup.refreshall", return_value=mock_device_groups())
    def test_check_vulnerability_profiles(self, _, __, ___, mock_topology):
        """
        Test the Hygiene Configuration lookups can validate the vulnerability profiles
        """
        from Panorama import HygieneLookups, VulnerabilityProfile, BestPractices
        # First, test that we can get the conforming threat profile, of which there should be one
        result = HygieneLookups.get_conforming_threat_profiles(
            [mock_good_vulnerability_profile(), mock_bad_vulnerability_profile()],
            minimum_block_severities=BestPractices.VULNERABILITY_BLOCK_SEVERITIES,
            minimum_alert_severities=BestPractices.VULNERABILITY_ALERT_THRESHOLD
        )
        assert len(result) == 1

        VulnerabilityProfile.refreshall = MagicMock(
            return_value=[mock_good_vulnerability_profile(), mock_bad_vulnerability_profile()]
        )

        result = HygieneLookups.check_vulnerability_profiles(mock_topology)
        # Should return no results, as at least one vulnerability profile matches.
        assert len(result.result_data) == 0

        VulnerabilityProfile.refreshall = MagicMock(
            return_value=[mock_bad_vulnerability_profile()]
        )

        result = HygieneLookups.check_vulnerability_profiles(mock_topology)
        # Should return one issue, as no Vulnerability profile matches.
        assert len(result.result_data) == 1

    @patch("Panorama.Template.refreshall", return_value=[])
    @patch("Panorama.Vsys.refreshall", return_value=[])
    @patch("Panorama.DeviceGroup.refreshall", return_value=mock_device_groups())
    def test_check_spyware_profiles(self, _, __, ___, mock_topology):
        """
        Test the Hygiene Configuration lookups can validate the
        Spyware profiles given combinations of good and bad profile
        objects.
        """
        from Panorama import HygieneLookups, AntiSpywareProfile
        AntiSpywareProfile.refreshall = MagicMock(
            return_value=[mock_good_spyware_profile(), mock_bad_spyware_profile()]
        )

        # Check when at least one good profile exists - should return no results
        result = HygieneLookups.check_spyware_profiles(mock_topology)
        assert not result.result_data

    @patch("Panorama.Template.refreshall", return_value=[])
    @patch("Panorama.Vsys.refreshall", return_value=[])
    @patch("Panorama.DeviceGroup.refreshall", return_value=mock_device_groups())
    def test_check_url_filtering_profiles(self, _, __, ___, mock_topology):
        """
        Test the Hygiene Configuration lookups can validate the
        URL filtering profiles given combinations of good and bad
        profiles.
        """
        from Panorama import HygieneLookups, URLFilteringProfile
        URLFilteringProfile.refreshall = MagicMock(
            return_value=[mock_good_url_filtering_profile()]
        )

        # Check when a good profile exists - should return no results
        result = HygieneLookups.check_url_filtering_profiles(mock_topology)
        assert not result.result_data

        # When there's only bad, should return a result
        URLFilteringProfile.refreshall = MagicMock(
            return_value=[mock_bad_url_filtering_profile()]
        )

        # Check when a good profile exists - should return no results
        result = HygieneLookups.check_url_filtering_profiles(mock_topology)
        assert result.result_data

    @patch("Panorama.Template.refreshall", return_value=mock_templates())
    @patch("Panorama.Vsys.refreshall", return_value=[])
    @patch("Panorama.DeviceGroup.refreshall", return_value=[])
    def test_check_security_zones(self, _, __, ___, mock_topology):
        """
        Test the Hygiene Configuration lookups can validate security zones given a comination of good and bad zones.
        """
        from Panorama import HygieneLookups, Zone
        Zone.refreshall = MagicMock(
            return_value=mock_good_security_zones()
        )

        result = HygieneLookups.check_security_zones(mock_topology)
        # Result data should be empty as there are only good zones
        assert not result.result_data

        Zone.refreshall = MagicMock(
            return_value=mock_bad_security_zones()
        )

        result = HygieneLookups.check_security_zones(mock_topology)
        # Result data should have one issue as there is a misconfigured security zone
        assert result.result_data
        assert "BP-V-7" in [x.issue_code for x in result.result_data]

    @patch("Panorama.Template.refreshall", return_value=[])
    @patch("Panorama.Vsys.refreshall", return_value=[])
    @patch("Panorama.DeviceGroup.refreshall", return_value=mock_device_groups())
    def test_check_security_rules(self, _, __, ___, mock_topology):
        """
        Test the Hygiene Configuration lookups can validate security zones given a comination of good and bad zones.
        """
        from Panorama import HygieneLookups, SecurityRule
        SecurityRule.refreshall = MagicMock(
            return_value=mock_good_security_rules()
        )

        result = HygieneLookups.check_security_rules(mock_topology)
        # Should not raise any issues
        assert not result.result_data

        SecurityRule.refreshall = MagicMock(
            return_value=mock_bad_security_rules()
        )

        result = HygieneLookups.check_security_rules(mock_topology)
        # Should raise issues for each issue type
        assert result.result_data
        assert "BP-V-8" in [x.issue_code for x in result.result_data]
        assert "BP-V-9" in [x.issue_code for x in result.result_data]
        assert "BP-V-10" in [x.issue_code for x in result.result_data]

    def test_hygiene_issue_dict_to_object(self):
        """
        Tests the function can convert a given dictionary of
        an issue, returned by a hygiene lookup, back into the relevent
        object. This is to allow the check commands to pass their results directly into the fix commands via XSOAR.
        """
        from Panorama import hygiene_issue_dict_to_object, ConfigurationHygieneIssue
        result = hygiene_issue_dict_to_object(mock_enhanced_log_forwarding_issue_dict())
        assert isinstance(result[0], ConfigurationHygieneIssue)
        assert len(result) == 1
        for value in result[0].__dict__.values():
            assert value

        # If the issue is passed directly from the other command make sure this function works also
        result = hygiene_issue_dict_to_object(mock_issue_with_underscores())
        assert isinstance(result[0], ConfigurationHygieneIssue)
        assert len(result) == 1
        for value in result[0].__dict__.values():
            assert value

    @patch("Panorama.Template.refreshall", return_value=[])
    @patch("Panorama.Vsys.refreshall", return_value=[])
    @patch("Panorama.DeviceGroup.refreshall", return_value=mock_device_groups())
    def test_fix_log_forwarding_profile_enhanced_logging(self, _, __, ___, mock_topology):
        """
        Tests wthe fix function for enabling enhanced application
        logging on log forwarding profiles, given an issue referring
        to a bad log forwarding profile.
        """
        from Panorama import hygiene_issue_dict_to_object, LogForwardingProfile, HygieneRemediation
        issues = hygiene_issue_dict_to_object(mock_enhanced_log_forwarding_issue_dict())

        LogForwardingProfile.refreshall = MagicMock(return_value=mock_bad_log_fowarding_profile())
        LogForwardingProfile.apply = MagicMock()

        result = HygieneRemediation.fix_log_forwarding_profile_enhanced_logging(mock_topology, issues)
        # Should be at least one result
        assert result
        for value in result[0].__dict__.values():
            assert value

    @patch("Panorama.Template.refreshall", return_value=[])
    @patch("Panorama.Vsys.refreshall", return_value=[])
    @patch("Panorama.DeviceGroup.refreshall", return_value=mock_device_groups())
    def test_fix_security_zone_no_log_setting(self, _, __, ___, mock_topology):
        """
        Tests wthe fix function for setting a log forwarding profile on security zones when none is currently set
        """
        from Panorama import hygiene_issue_dict_to_object, Zone, HygieneRemediation
        issues = hygiene_issue_dict_to_object(mock_security_zone_no_log_setting_issue_dict())

        Zone.refreshall = MagicMock(return_value=mock_bad_security_zones())
        Zone.apply = MagicMock()

        result = HygieneRemediation.fix_security_zone_no_log_setting(mock_topology, issues, "test")
        # Should be at least one result, as we provided an issue.
        assert result
        for value in result[0].__dict__.values():
            assert value

    @patch("Panorama.Template.refreshall", return_value=[])
    @patch("Panorama.Vsys.refreshall", return_value=[])
    @patch("Panorama.DeviceGroup.refreshall", return_value=mock_device_groups())
    def test_fix_security_rule_log_settings(self, _, __, ___, mock_topology):
        """
        Tests the function that adds a log forwarding profile to a security rule when one isn't present.
        """
        from Panorama import hygiene_issue_dict_to_object, SecurityRule, HygieneRemediation
        issues = hygiene_issue_dict_to_object(mock_security_rule_log_settings_issue_dict())

        SecurityRule.refreshall = MagicMock(return_value=mock_bad_security_rules())
        SecurityRule.apply = MagicMock()

        result = HygieneRemediation.fix_secuity_rule_log_settings(mock_topology, issues, "test")
        # Should be at least one result, as we provided an issue.
        assert result
        for value in result[0].__dict__.values():
            assert value

    @patch("Panorama.Template.refreshall", return_value=[])
    @patch("Panorama.Vsys.refreshall", return_value=[])
    @patch("Panorama.DeviceGroup.refreshall", return_value=mock_device_groups())
    def test_fix_security_rule_profile_settings(self, _, __, ___, mock_topology):
        """
        Tests the function that adds sets the security profile group when no SPG is currently provided
        """
        from Panorama import hygiene_issue_dict_to_object, SecurityRule, HygieneRemediation
        issues = hygiene_issue_dict_to_object(mock_security_rule_log_settings_issue_dict())

        SecurityRule.refreshall = MagicMock(return_value=mock_bad_security_rules())
        SecurityRule.apply = MagicMock()

        result = HygieneRemediation.fix_security_rule_security_profile_group(mock_topology, issues, "test")
        # Should be at least one result, as we provided an issue.
        assert result
        for value in result[0].__dict__.values():
            assert value


class TestObjectFunctions:
    @patch("Panorama.Template.refreshall", return_value=[])
    @patch("Panorama.Vsys.refreshall", return_value=[])
    @patch("Panorama.DeviceGroup.refreshall", return_value=mock_device_groups())
    def test_get_objects(self, _, __, ___, mock_single_device_topology):
        """
        Tests that we can get various object types and the filtering logic, by object type and name, works correctly.
        """
        from Panorama import ObjectGetter, AddressObject

        # Use side effects so that objects are only returned from one container
        AddressObject.refreshall = MagicMock(side_effect=[mock_address_objects(), []])

        # Test with no filter first
        result = ObjectGetter.get_object_reference(mock_single_device_topology, "AddressObject")
        assert "test-address-1" in [x.name for x in result]
        assert "test-address-2" in [x.name for x in result]

        # Same as above but with a filter on object name
        AddressObject.refreshall = MagicMock(side_effect=[mock_address_objects(), []])
        result = ObjectGetter.get_object_reference(
            mock_single_device_topology, "AddressObject", object_name="test-address-1"
        )
        assert "test-address-1" in [x.name for x in result]
        assert "test-address-2" not in [x.name for x in result]

        # Same as above but include a regex filter
        AddressObject.refreshall = MagicMock(side_effect=[mock_address_objects(), []])
        result = ObjectGetter.get_object_reference(
            mock_single_device_topology, "AddressObject", object_name="test-address-\d+", use_regex="true"
        )
        assert "test-address-1" in [x.name for x in result]
        assert "test-address-2" in [x.name for x in result]

        # Test broken regex
        AddressObject.refreshall = MagicMock(side_effect=[mock_address_objects(), []])
        with pytest.raises(DemistoException):
            result = ObjectGetter.get_object_reference(
                mock_single_device_topology, "AddressObject", object_name="test-address-(\d+", use_regex="true"
            )
            assert not result


@pytest.mark.parametrize('expected_request_params, target',
                         [pytest.param(
                             {
                                 'type': 'op',
                                 'cmd': '<show><system><info/></system></show>',
                                 'key': 'fakeAPIKEY!',
                                 'target': 'fake-target'
                             },
                             'fake-target',
                         ),
                             pytest.param(
                                 {
                                     'type': 'op',
                                     'cmd': '<show><system><info/></system></show>',
                                     'key': 'fakeAPIKEY!',
                                 },
                                 None, ),
                         ])
def test_add_target_arg(mocker, expected_request_params, target):
    """
    Given:
        - a call to the function with or without the target args
    When:
        - panorama_show_device_version_command - (or any other function with the target arg)
    Then:
        - Assert that the target param was added or not to the https request
    """
    import Panorama
    from Panorama import panorama_show_device_version

    Panorama.API_KEY = 'fakeAPIKEY!'
    Panorama.DEVICE_GROUP = 'fakeDeviceGroup'
    request_mock = mocker.patch.object(Panorama, 'http_request',
                                       return_value={'response': {'result': {'system': 'fake_data'}}})

    panorama_show_device_version(target)
    called_request_params = request_mock.call_args.kwargs['params']
    assert called_request_params == expected_request_params


@pytest.mark.parametrize('rule , expected_result',
                         [pytest.param({
                             'target': {
                                 'devices': {
                                     'entry': [
                                         {
                                             '@name': 'fw1'
                                         },
                                         {
                                             '@name': 'fw2'
                                         }
                                     ]
                                 }
                             }
                         },
                             True
                         ),
                             pytest.param(
                                 {
                                     'target': {
                                         'devices': {
                                             'entry': {
                                                 '@name': 'fw1'
                                             }
                                         }
                                     }
                                 },
                                 True),
                             pytest.param(
                                 {
                                     'target': {
                                         'devices': {
                                             'entry': {
                                                 '@name': 'fw2'
                                             }
                                         }
                                     }
                                 },
                                 False),
                             pytest.param(
                                 {
                                     'target':
                                         {
                                             'devices':
                                                 {
                                                     'entry': [
                                                         {
                                                             '@name': 'fw1'
                                                         }
                                                     ]
                                                 }
                                         }
                                 },
                                 True),
                         ])
def test_target_filter(rule, expected_result):
    """
    Given:
        - a rule (dict) and a target (str) - 'fw1'
    When:
        - filtering rules by target
    Then:
        - return True if the rule contains the target and False otherwise
    """
    from Panorama import target_filter
    assert target_filter(rule, 'fw1') == expected_result


def test_check_latest_version_hr(mocker):
    """
    Given:
        - a response from panorma of latest version
    When:
        - calling the command - pan-os-check-latest-panos-software
    Then:
        - filter the 5 latest results and present in a markdown
    """
    from Panorama import panorama_check_latest_panos_software_command
    import requests
    with open('test_data/latest_versions.xml') as xml_file:
        text = xml_file.read()
    with open('test_data/5_latest_version.md') as md_file:
        markdown_assert = md_file.read()
    mr = MockedResponse(text=text,
                        status_code=200,
                        reason='')
    mocker.patch.object(requests, 'request', return_value=mr)
    command_res: CommandResults = panorama_check_latest_panos_software_command()

    assert markdown_assert == command_res.readable_output


def test_pan_os_get_running_config(mocker):
    """
    Given -
        A target serial number
    When -
        Returning the running config
    Then -
        File returned should be called 'running_config'
        The contents should be XML and not JSON
    """
    from Panorama import pan_os_get_running_config

    return_mock = """
    <response status='error' code='13'><msg><line>SOME_SERIAL_NUMBER not connected</line></msg></response>
    """
    mocker.patch("Panorama.http_request", return_value=return_mock)
    created_file = pan_os_get_running_config({"target": "SOME_SERIAL_NUMBER"})
    assert created_file['File'] == 'running_config'


def test_pan_os_get_merged_config(mocker):
    """
    Given -
        A target serial number
    When -
        Returning the merged config
    Then -
        File returned should be called 'merged_config'
        The contents should be XML and not JSON
    """
    from Panorama import pan_os_get_merged_config

    return_mock = """
    <response status='error' code='13'><msg><line>SOME_SERIAL_NUMBER not connected</line></msg></response>
    """
    mocker.patch("Panorama.http_request", return_value=return_mock)
    created_file = pan_os_get_merged_config({"target": "SOME_SERIAL_NUMBER"})
    assert created_file['File'] == 'merged_config'


<<<<<<< HEAD
class TestPanOSListPBFRulesCommand:
=======
class TestPanOSListNatRulesCommand:
>>>>>>> b627bcbd

    @pytest.mark.parametrize(
        'args, params, expected_url_params',
        [
            pytest.param(
<<<<<<< HEAD
                {'pre_post': 'pre-rulebase', 'show_uncommitted': 'true'},
                integration_panorama_params,
                {
                    'type': 'config', 'action': 'get', 'key': 'thisisabogusAPIKEY!',
                    'xpath': "/config/devices/entry[@name='localhost.localdomain']/device-group"
                             "/entry[@name='Lab-Devices']/pre-rulebase/pbf"
                }
            ),
            pytest.param(
                {'show_uncommitted': 'true'},
                integration_firewall_params,
                {
                    'type': 'config', 'action': 'get', 'key': 'thisisabogusAPIKEY!',
                    'xpath': "/config/devices/entry[@name='localhost.localdomain']/vsys/entry"
                             "[@name='vsys1']/rulebase/pbf"
                }
            )
        ]
    )
    def test_pan_os_list_pbf_command_un_committed_rules_main_flow(self, mocker, args, params, expected_url_params):
        """
        Given:
         - Panorama instance configuration and arguments to get all the un-committed PBF rules.
         - Firewall instance configuration and arguments to get all the un-committed PBF rules.

        When:
         - running the pan-os-list-pbf-rules through the main flow.
=======
                {'pre_post': 'pre-rulebase', 'show_uncommitted': 'false'},
                integration_panorama_params,
                {
                    'type': 'config', 'action': 'show', 'key': 'thisisabogusAPIKEY!',
                    'xpath': "/config/devices/entry[@name='localhost.localdomain']"
                             "/device-group/entry[@name='Lab-Devices']/pre-rulebase/nat"
                }
            ),
            pytest.param(
                {'show_uncommitted': 'false'},
                integration_firewall_params,
                {
                    'action': 'show',
                    'key': 'thisisabogusAPIKEY!',
                    'type': 'config',
                    'xpath': "/config/devices/entry[@name='localhost.localdomain']"
                             "/vsys/entry[@name='vsys1']/rulebase/nat"
                }
            ),
            pytest.param(
                {'pre_post': 'pre-rulebase', 'show_uncommitted': 'true', 'name': 'test'},
                integration_panorama_params,
                {
                    'action': 'get',
                    'key': 'thisisabogusAPIKEY!',
                    'type': 'config',
                    'xpath': "/config/devices/entry[@name='localhost.localdomain']/device-group/entry"
                             "[@name='Lab-Devices']/pre-rulebase/nat/rules/entry[@name='test']"
                }
            ),
            pytest.param(
                {'show_uncommitted': 'true', 'name': 'test'},
                integration_firewall_params,
                {
                    'action': 'get',
                    'key': 'thisisabogusAPIKEY!',
                    'type': 'config',
                    'xpath': "/config/devices/entry[@name='localhost.localdomain']/vsys/entry[@name='vsys1']"
                             "/rulebase/nat/rules/entry[@name='test']"
                }
            )
        ]
    )
    def test_pan_os_list_rules_command_main_flow(self, mocker, args, params, expected_url_params):
        """
        Given:
         - Panorama instance configuration.
         - Firewall instance configuration.
         - Panorama instance configuration to get a specific nat-rule.
         - Firewall instance configuration to get a specific nat-rule.

        When:
         - running the pan-os-list-nat-rules through the main flow.
>>>>>>> b627bcbd

        Then:
         - make sure the context output is parsed correctly.
         - make sure the xpath and the request is correct for both panorama/firewall.
        """
        from Panorama import main

        expected_context = [
            {
<<<<<<< HEAD
                'Name': 'test', 'Description': 'this is a test description', 'Tags': ['test tag', 'dag_test_tag'],
                'SourceZone': '1.1.1.1', 'SourceInterface': None, 'SourceAddress': '1.1.1.1', 'SourceUser': 'pre-logon',
                'DestinationAddress': '1.1.1.1',
                'Action': {
                    'forward': {
                        'nexthop': {'ip-address': '2.2.2.2'},
                        'monitor': {'profile': 'profile', 'disable-if-unreachable': 'no', 'ip-address': '1.1.1.1'},
                        'egress-interface': 'a2'
                    }
                },
                'EnforceSymmetricReturn': {'nexthop-address-list': {'entry': {'@name': '1.1.1.1'}}, 'enabled': 'yes'},
                'Target': {'negate': 'no'}, 'Application': '3pc', 'Service': 'application-default'
            },
            {
                'Name': 'test2', 'Description': None, 'Tags': None, 'SourceZone': ['1.1.1.1', '2.2.2.2'],
                'SourceInterface': None, 'SourceAddress': 'any', 'SourceUser': 'any', 'DestinationAddress': 'any',
                'Action': {'no-pbf': {}}, 'EnforceSymmetricReturn': {'enabled': 'no'}, 'Target': {'negate': 'no'},
                'Application': 'any', 'Service': 'any'
            },
            {
                'Name': 'test3', 'Description': None, 'Tags': None, 'SourceZone': None, 'SourceInterface': 'a2',
                'SourceAddress': 'any', 'SourceUser': 'any', 'DestinationAddress': 'any',
                'Action': {'discard': {}}, 'EnforceSymmetricReturn': {'enabled': 'no'}, 'Target': {'negate': 'no'},
                'Application': 'any', 'Service': 'any'
=======
                'Name': 'test', 'Tags': 'test tag', 'SourceZone': '1.1.1.1', 'DestinationZone': '1.1.1.1',
                'SourceAddress': 'any', 'DestinationAddress': 'any', 'DestinationInterface': None,
                'Service': 'any', 'Description': None, 'SourceTranslation': None, 'DynamicDestinationTranslation': None,
                'DestinationTranslation': None
            },
            {
                'Name': 'test-2', 'Tags': None, 'SourceZone': '2.2.2.2', 'DestinationZone': '2.2.2.2',
                'SourceAddress': 'any', 'DestinationAddress': 'any', 'DestinationInterface': None,
                'Service': 'any', 'Description': None, 'SourceTranslation': None, 'DynamicDestinationTranslation': None,
                'DestinationTranslation': None
>>>>>>> b627bcbd
            }
        ]

        mock_request = mocker.patch(
<<<<<<< HEAD
            "Panorama.http_request", return_value=load_json('test_data/list-pbf-rules-response-un-committed.json')
        )
        mocker.patch.object(demisto, 'params', return_value=params)
        mocker.patch.object(demisto, 'args', return_value=args)
        mocker.patch.object(demisto, 'command', return_value='pan-os-list-pbf-rules')
=======
            "Panorama.http_request", return_value=load_json('test_data/list-nat-rules-response.json')
        )
        mocker.patch.object(demisto, 'params', return_value=params)
        mocker.patch.object(demisto, 'args', return_value=args)
        mocker.patch.object(demisto, 'command', return_value='pan-os-list-nat-rules')
>>>>>>> b627bcbd
        result = mocker.patch('demistomock.results')

        main()

        assert list(result.call_args.args[0]['EntryContext'].values())[0] == expected_context
        assert mock_request.call_args.kwargs['params'] == expected_url_params

<<<<<<< HEAD
=======

class TestCreatePanOSNatRuleCommand:
    CREATE_NAT_RULE = {'response': {'@status': 'success', '@code': '20', 'msg': 'command succeeded'}}

>>>>>>> b627bcbd
    @pytest.mark.parametrize(
        'args, params, expected_url_params',
        [
            pytest.param(
<<<<<<< HEAD
                {'pre_post': 'pre-rulebase', 'show_uncommitted': 'false', 'rulename': 'test'},
                integration_panorama_params,
                {
                    'type': 'config', 'action': 'show', 'key': 'thisisabogusAPIKEY!',
                    'xpath': "/config/devices/entry[@name='localhost.localdomain']/device-group/entry"
                             "[@name='Lab-Devices']/pre-rulebase/pbf/rules/entry[@name='test']"
                }
            ),
            pytest.param(
                {'show_uncommitted': 'false', 'rulename': 'test'},
                integration_firewall_params,
                {
                    'type': 'config', 'action': 'show', 'key': 'thisisabogusAPIKEY!',
                    'xpath': "/config/devices/entry[@name='localhost.localdomain']/vsys/entry[@name='vsys1']"
                             "/rulebase/pbf/rules/entry[@name='test']"
                }
            )
        ]
    )
    def test_pan_os_list_pbf_command_committed_rules_main_flow(self, mocker, args, params, expected_url_params):
        """
        Given:
         - Panorama instance configuration and arguments to get a specific committed PBF rule.
         - Firewall instance configuration and arguments to get a specific committed PBF rule.

        When:
         - running the pan-os-list-pbf-rules through the main flow.

        Then:
         - make sure the context output is parsed correctly.
         - make sure the xpath and the request is correct for both panorama/firewall.
        """
        from Panorama import main
        expected_context = [
            {
                'Name': 'test', 'Description': 'this is a test description', 'Tags': ['test tag', 'dag_test_tag'],
                'SourceZone': '1.1.1.1', 'SourceInterface': None, 'SourceAddress': '1.1.1.1', 'SourceUser': 'pre-logon',
                'DestinationAddress': '1.1.1.1',
                'Action': {
                    'forward': {
                        'nexthop': {'ip-address': '2.2.2.2'},
                        'monitor': {'profile': 'profile', 'disable-if-unreachable': 'no', 'ip-address': '1.1.1.1'},
                        'egress-interface': 'a2'
                    }
                },
                'EnforceSymmetricReturn': {'nexthop-address-list': {'entry': {'@name': '1.1.1.1'}}, 'enabled': 'yes'},
                'Target': {'negate': 'no'}, 'Application': '3pc', 'Service': 'application-default'}
        ]

        mock_request = mocker.patch(
            "Panorama.http_request", return_value=load_json('test_data/list-pbf-rules-response-commited.json')
        )
        mocker.patch.object(demisto, 'params', return_value=params)
        mocker.patch.object(demisto, 'args', return_value=args)
        mocker.patch.object(demisto, 'command', return_value='pan-os-list-pbf-rules')
        result = mocker.patch('demistomock.results')

        main()

        assert list(result.call_args.args[0]['EntryContext'].values())[0] == expected_context
        assert mock_request.call_args.kwargs['params'] == expected_url_params


class TestCreatePBFRuleCommand:
=======
                {
                    'rulename': 'test',
                    'description': 'test',
                    'pre_post': 'pre-rulebase',
                    'source_translation_type': 'static-ip',
                    'source_translated_address': '1.1.1.1',
                    'source_translated_address_type': 'translated-address',
                    'destination_translation_type': 'none'
                },
                integration_panorama_params,
                {
                    'xpath': "/config/devices/entry[@name='localhost.localdomain']/device-group"
                             "/entry[@name='Lab-Devices']/pre-rulebase/nat/rules/entry[@name='test']",
                    'element': '<source-translation><static-ip><translated-address>1.1.1.1<'
                               '/translated-address></static-ip></source-translation><description>test</description>',
                    'action': 'set', 'type': 'config', 'key': 'thisisabogusAPIKEY!'
                }
            ),
            pytest.param(
                {
                    'rulename': 'test',
                    'description': 'test',
                    'source_translation_type': 'static-ip',
                    'source_translated_address': '1.1.1.1',
                    'source_translated_address_type': 'translated-address',
                    'destination_translation_type': 'none'
                },
                integration_firewall_params,
                {
                    'xpath': "/config/devices/entry[@name='localhost.localdomain']/vsys/"
                             "entry[@name='vsys1']/rulebase/nat/rules/entry[@name='test']",
                    'element': '<source-translation><static-ip><translated-address>1.1.1.1<'
                               '/translated-address></static-ip></source-translation><description>test</description>',
                    'action': 'set', 'type': 'config', 'key': 'thisisabogusAPIKEY!'
                }
            ),
            pytest.param(
                {
                    'rulename': 'test',
                    'description': 'test',
                    'destination_zone': '1.1.1.1',
                    'source_zone': '2.2.2.2',
                    'pre_post': 'pre-rulebase',
                    'source_address': '1.1.1.1,2.2.2.2',
                    'source_translation_type': 'dynamic-ip',
                    'source_translated_address_type': 'translated-address',
                    'source_translated_address': '1.1.1.1,2.2.2.2',
                    'destination_translation_type': 'none'
                },
                integration_panorama_params,
                {
                    'action': 'set',
                    'element': '<source-translation><dynamic-ip><translated-address><member>1.1.1.1</member>'
                               '<member>2.2.2.2</member></translated-address></dynamic-ip></source-translation><to>'
                               '<member>1.1.1.1</member></to><from><member>2.2.2.2</member></from><source><member>'
                               '1.1.1.1</member><member>2.2.2.2</member></source><description>test</description>',
                    'key': 'thisisabogusAPIKEY!',
                    'type': 'config',
                    'xpath': "/config/devices/entry[@name='localhost.localdomain']/device-group/entry"
                             "[@name='Lab-Devices']/pre-rulebase/nat/rules/entry[@name='test']"
                }
            ),
            pytest.param(
                {
                    'rulename': 'test',
                    'description': 'test',
                    'destination_zone': '1.1.1.1',
                    'source_zone': '2.2.2.2',
                    'source_address': '1.1.1.1,2.2.2.2',
                    'source_translation_type': 'dynamic-ip',
                    'source_translated_address_type': 'translated-address',
                    'source_translated_address': '1.1.1.1,2.2.2.2',
                    'destination_translation_type': 'none'
                },
                integration_firewall_params,
                {
                    'action': 'set',
                    'element': '<source-translation><dynamic-ip><translated-address><member>1.1.1.1</member>'
                               '<member>2.2.2.2</member></translated-address></dynamic-ip></source-translation><to>'
                               '<member>1.1.1.1</member></to><from><member>2.2.2.2</member></from><source>'
                               '<member>1.1.1.1</member><member>2.2.2.2</'
                               'member></source><description>test</description>',
                    'key': 'thisisabogusAPIKEY!',
                    'type': 'config',
                    'xpath': "/config/devices/entry[@name='localhost.localdomain']/vsys/"
                             "entry[@name='vsys1']/rulebase/nat/rules/entry[@name='test']"
                }
            ),
        ]
    )
    def test_pan_os_create_nat_rule_command_main_flow(self, mocker, args, params, expected_url_params):
        """
        Given:
         - Panorama instance configuration with source_translation_type, source_translated_address
            and source_translated_address_type
         - Firewall instance configuration with source_translation_type, source_translated_address
            and source_translated_address_type
         - Panorama instance configuration with basic parameter configurations along with dynamic-ip
         - firewall instance configuration with basic parameter configurations along with dynamic-ip

        When:
         - running the pan-os-create-nat-rule through the main flow.

        Then:
         - make sure the xpath/element and the request is correct for both panorama/firewall.
        """
        from Panorama import main

        mock_request = mocker.patch(
            "Panorama.http_request",
            return_value={'response': {'@status': 'success', '@code': '20', 'msg': 'command succeeded'}}
        )
        mocker.patch.object(demisto, 'params', return_value=params)
        mocker.patch.object(demisto, 'args', return_value=args)
        mocker.patch.object(demisto, 'command', return_value='pan-os-create-nat-rule')

        main()
        assert mock_request.call_args.kwargs['params'] == expected_url_params


@pytest.mark.parametrize(
    'args, params, expected_url_params',
    [
        pytest.param(
            {
                'rulename': 'test',
                'pre_post': 'pre-rulebase'
            },
            integration_panorama_params,
            {
                'action': 'delete',
                'key': 'thisisabogusAPIKEY!',
                'type': 'config',
                'xpath': "/config/devices/entry[@name='localhost.localdomain']/device-group/entry"
                         "[@name='Lab-Devices']/pre-rulebase/nat/rules/entry[@name='test']"
            }
        ),
        pytest.param(
            {
                'rulename': 'test'
            },
            integration_firewall_params,
            {
                'action': 'delete',
                'key': 'thisisabogusAPIKEY!',
                'type': 'config',
                'xpath': "/config/devices/entry[@name='localhost.localdomain']/vsys/entry"
                         "[@name='vsys1']/rulebase/nat/rules/entry[@name='test']"
            }
        )
    ]
)
def test_pan_os_delete_nat_rule_command_main_flow(mocker, args, params, expected_url_params):
    """
    Given:
     - Panorama instance configuration with a specific rulename.
     - Firewall instance configuration with a specific rulename.

    When:
     - running the pan-os-delete-nat-rule through the main flow.

    Then:
     - make sure the xpath/element and the request is correct for both panorama/firewall.
    """
    from Panorama import main

    mock_request = mocker.patch(
        "Panorama.http_request",
        return_value={'response': {'@status': 'success', '@code': '20', 'msg': 'command succeeded'}}
    )
    mocker.patch.object(demisto, 'params', return_value=params)
    mocker.patch.object(demisto, 'args', return_value=args)
    mocker.patch.object(demisto, 'command', return_value='pan-os-delete-nat-rule')

    main()
    assert mock_request.call_args.kwargs['params'] == expected_url_params


class TestPanOSEditNatRule:
>>>>>>> b627bcbd

    @pytest.mark.parametrize(
        'args, params, expected_url_params',
        [
            pytest.param(
                {
                    'rulename': 'test',
<<<<<<< HEAD
                    'description': 'test',
                    'pre_post': 'pre-rulebase',
                    'negate_source': 'yes',
                    'action': 'forward',
                    'egress_interface': 'egress-interface',
                    'nexthop': 'none',
                    'destination_address': 'any',
                    'enforce_symmetric_return': 'no',
                },
                integration_panorama_params,
                {
                    'xpath': "/config/devices/entry[@name='localhost.localdomain']/device-group/entry"
                             "[@name='Lab-Devices']/pre-rulebase/pbf/rules/entry[@name='test']",
                    'element': '<action><forward><egress-interface>egress-interface</egress-interface></forward>'
                               '</action><enforce-symmetric-return><enabled>no</enabled></enforce-symmetric-return>'
                               '<destination><member>any</member></destination><description>test</description>'
                               '<negate-source>yes</negate-source>',
                    'action': 'set', 'type': 'config', 'key': 'thisisabogusAPIKEY!'
=======
                    'pre_post': 'pre-rulebase',
                    'element_to_change': 'source_translation_dynamic_ip',
                    'behavior': 'replace',
                    'element_value': '1.1.1.1,2.2.2.2'
                },
                integration_panorama_params,
                {
                    'action': 'edit',
                    'element': '<translated-address><member>1.1.1.1</member>'
                               '<member>2.2.2.2</member></translated-address>',
                    'key': 'thisisabogusAPIKEY!',
                    'type': 'config',
                    'xpath': "/config/devices/entry[@name='localhost.localdomain']/device-group/entry["
                             "@name='Lab-Devices']/pre-rulebase/nat/rules/entry[@name='test']/source-translation"
                             "/dynamic-ip/translated-address"
>>>>>>> b627bcbd
                }
            ),
            pytest.param(
                {
                    'rulename': 'test',
<<<<<<< HEAD
                    'description': 'test',
                    'action': 'no-pbf',
                    'source_zone': '1.1.1.1,2.2.2.2',
                    'enforce_symmetric_return': 'yes',
                    'nexthop_address_list': '1.1.1.1,2.2.2.2',
                    'nexthop': 'ip-address',
                    'nexthop_value': '1.1.1.1',
                },
                integration_firewall_params,
                {
                    'action': 'set',
                    'element': '<action><no-pbf/></action><enforce-symmetric-return><enabled>yes</enabled>'
                               '<nexthop-address-list><entry name="1.1.1.1"/><entry name="2.2.2.2"/>'
                               '</nexthop-address-list></enforce-symmetric-return><description>test'
                               '</description><from><zone><member>1.1.1.1'
                               '</member><member>2.2.2.2</member></zone></from>',
                    'key': 'thisisabogusAPIKEY!',
                    'type': 'config',
                    'xpath': "/config/devices/entry[@name='localhost.localdomain']/vsys/entry[@name='vsys1']"
                              "/rulebase/pbf/rules/entry[@name='test']"
=======
                    'element_to_change': 'source_zone',
                    'behavior': 'replace',
                    'element_value': '1.1.1.1'
                },
                integration_firewall_params,
                {
                    'action': 'edit',
                    'element': '<from><member>1.1.1.1</member></from>',
                    'key': 'thisisabogusAPIKEY!',
                    'type': 'config',
                    'xpath': "/config/devices/entry[@name='localhost.localdomain']/vsys/entry[@name='vsys1']"
                             "/rulebase/nat/rules/entry[@name='test']/from"
>>>>>>> b627bcbd
                }
            ),
            pytest.param(
                {
                    'rulename': 'test',
<<<<<<< HEAD
                    'description': 'test',
                    'action': 'discard',
                    'destination_address': '1.1.1.1,2.2.2.2',
                    'tags': 'tag1,tag2',
                    'nexthop_address_list': '1.1.1.1,2.2.2.2',
                    'nexthop': 'fqdn',
                    'nexthop_value': '1.1.1.1/24',
                    'pre_post': 'pre-rulebase',
                    'enforce_symmetric_return': 'yes'
                },
                integration_panorama_params,
                {
                    'action': 'set',
                    'element': '<action><discard/></action><enforce-symmetric-return><enabled>yes</'
                               'enabled><nexthop-address-list><entry '
                               'name="1.1.1.1"/><entry name="2.2.2.2"/></nexthop-address-list>'
                               '</enforce-symmetric-return><destination>'
                               '<member>1.1.1.1</member><member>2.2.2.2</member>'
                               '</destination><description>test</description>',
                    'key': 'thisisabogusAPIKEY!',
                    'type': 'config',
                    'xpath': "/config/devices/entry[@name='localhost.localdomain']/device-group/entry"
                              "[@name='Lab-Devices']/pre-rulebase/pbf/rules/entry[@name='test']"
=======
                    'pre_post': 'pre-rulebase',
                    'element_to_change': 'destination_translation_dynamic_distribution_method',
                    'behavior': 'replace',
                    'element_value': 'Round Robin'
                },
                integration_panorama_params,
                {
                    'action': 'edit',
                    'element': '<distribution>Round Robin</distribution>',
                    'key': 'thisisabogusAPIKEY!',
                    'type': 'config',
                    'xpath': "/config/devices/entry[@name='localhost.localdomain']/device-group/entry"
                             "[@name='Lab-Devices']/pre-rulebase/nat/rules/entry[@name='test']/"
                             "dynamic-destination-translation/distribution"
>>>>>>> b627bcbd
                }
            ),
            pytest.param(
                {
                    'rulename': 'test',
<<<<<<< HEAD
                    'description': 'test',
                    'action': 'forward',
                    'egress_interface': 'egress-interface',
                    'source_zone': 'all access zone external',
                    'nexthop': 'none',
                    'enforce_symmetric_return': 'no'
                },
                integration_firewall_params,
                {
                    'action': 'set',
                    'element': '<action><forward><egress-interface>egress-interface</egress-interface></forward>'
                               '</action><enforce-symmetric-return><enabled>no</enabled></enforce-symmetric-return>'
                               '<description>test</description><from><zone>'
                               '<member>all access zone external</member></zone></from>',
                    'key': 'thisisabogusAPIKEY!',
                    'type': 'config',
                    'xpath': "/config/devices/entry[@name='localhost.localdomain']/vsys/entry[@name='vsys1']"
                             "/rulebase/pbf/rules/entry[@name='test']"}
            ),
        ]
    )
    def test_pan_os_create_pbf_rule_command_main_flow(self, mocker, args, params, expected_url_params):
        """
        Given:
         - Panorama instance configuration with forward action and egress_interface arguments.
         - Firewall instance configuration with no-pbf action and ip-address as nexthop arguments.
         - Panorama instance configuration with discard action and fqdn as nexthop arguments.
         - firewall instance configuration with basic parameter configurations along with dynamic-ip

        When:
         - running the pan-os-create-pbf-rule through the main flow.

        Then:
         - make sure the xpath/element and the request is correct for both panorama/firewall.
        """
        from Panorama import main

=======
                    'element_to_change': 'source_translation_static_ip',
                    'behavior': 'replace',
                    'element_value': '1.1.1.1'
                },
                integration_firewall_params,
                {
                    'action': 'edit',
                    'element': '<translated-address>1.1.1.1</translated-address>',
                    'key': 'thisisabogusAPIKEY!',
                    'type': 'config',
                    'xpath': "/config/devices/entry[@name='localhost.localdomain']/vsys/entry[@name='vsys1']/rulebase/"
                             "nat/rules/entry[@name='test']/source-translation/static-ip/translated-address"
                }
            ),
        ]
    )
    def test_pan_os_nat_rule_replace_action_main_flow(self, mocker, args, params, expected_url_params):
        """
        Given
         - Panorama instance when replacing source_translation_dynamic_ip to a new value
         - Firewall instance when replacing source_zone to a new value.
         - Panorama instance when replacing destination_translation_dynamic_distribution_method to a new value.
         - Firewall instance when replacing source_translation_static_ip to a new value.

        When
         - running the pan-os-edit-nat-rule through the main flow.

        Then
         - make sure the xpath/element and the request is correct for both panorama/firewall.
        """
        from Panorama import main
>>>>>>> b627bcbd
        mock_request = mocker.patch(
            "Panorama.http_request",
            return_value={'response': {'@status': 'success', '@code': '20', 'msg': 'command succeeded'}}
        )
        mocker.patch.object(demisto, 'params', return_value=params)
        mocker.patch.object(demisto, 'args', return_value=args)
<<<<<<< HEAD
        mocker.patch.object(demisto, 'command', return_value='pan-os-create-pbf-rule')
=======
        mocker.patch.object(demisto, 'command', return_value='pan-os-edit-nat-rule')
>>>>>>> b627bcbd

        main()
        assert mock_request.call_args.kwargs['params'] == expected_url_params

<<<<<<< HEAD

class TestPanOSEditPBFRule:
=======
    @pytest.mark.parametrize('nat_rule_object', ['destination_translation_ip', 'destination_interface', 'nat_type'])
    def test_pan_os_add_or_remove_un_listable_objects(self, nat_rule_object):
        """
        Given
         - un-listable nat-rules object.

        When
         - running the pan-os-edit-nat-rule command.

        Then
         - make sure an exception is raised.
        """
        from Panorama import pan_os_edit_nat_rule_command
        with pytest.raises(ValueError):
            pan_os_edit_nat_rule_command({'element_to_change': nat_rule_object, 'rulename': 'test', 'action': 'add'})
>>>>>>> b627bcbd

    @pytest.mark.parametrize(
        'args, params, expected_url_params',
        [
            pytest.param(
                {
<<<<<<< HEAD
                    'rulename': 'test', 'element_to_change': 'action_forward_egress_interface',
                    'element_value': 'interface-1', 'pre_post': 'pre-rulebase', 'behavior': 'replace'
=======
                    'rulename': 'test',
                    'pre_post': 'pre-rulebase',
                    'element_to_change': 'source_zone',
                    'behavior': 'add',
                    'element_value': '2.2.2.2,3.3.3.3'
>>>>>>> b627bcbd
                },
                integration_panorama_params,
                {
                    'action': 'edit',
<<<<<<< HEAD
                    'element': '<egress-interface>interface-1</egress-interface>',
                    'key': 'thisisabogusAPIKEY!',
                    'type': 'config',
                    'xpath': "/config/devices/entry[@name='localhost.localdomain']/device-group/entry"
                             "[@name='Lab-Devices']/pre-rulebase/pbf/rules/entry[@name='test']/"
                             "action/forward/egress-interface"
=======
                    'element': '<from><member>2.2.2.2</member><member>3.3.3.3</member><member>1.1.1.1</member></from>',
                    'key': 'thisisabogusAPIKEY!',
                    'type': 'config',
                    'xpath': "/config/devices/entry[@name='localhost.localdomain']/device-group/entry"
                             "[@name='Lab-Devices']/pre-rulebase/nat/rules/entry[@name='test']/from"
>>>>>>> b627bcbd
                }
            ),
            pytest.param(
                {
<<<<<<< HEAD
                    'rulename': 'test', 'element_to_change': 'action_forward_no_pbf', 'pre_post': 'pre-rulebase',
                    'behavior': 'replace'
                },
                integration_panorama_params,
                {
                    'action': 'edit',
                    'element': '<action><no-pbf/></action>',
                    'key': 'thisisabogusAPIKEY!',
                    'type': 'config',
                    'xpath': "/config/devices/entry[@name='localhost.localdomain']/device-group/entry"
                             "[@name='Lab-Devices']/pre-rulebase/pbf/rules/entry[@name='test']/action"
                }
            ),
            pytest.param(
                {
                    'rulename': 'test', 'element_to_change': 'action_forward_discard', 'pre_post': 'pre-rulebase',
                    'behavior': 'replace'
=======
                    'rulename': 'test',
                    'element_to_change': 'source_zone',
                    'behavior': 'add',
                    'element_value': '2.2.2.2,3.3.3.3'
                },
                integration_firewall_params,
                {
                    'action': 'edit',
                    'element': '<from><member>2.2.2.2/member><member>1.1.1.1/member></from>',
                    'key': 'thisisabogusAPIKEY!',
                    'type': 'config',
                    'xpath': "/config/devices/entry[@name='localhost.localdomain']/vsys/entry[@name='vsys1']"
                             "/rulebase/nat/rules/entry[@name='test']/from"
                }
            )
        ]
    )
    def test_pan_os_nat_rule_add_action_main_flow(self, mocker, args, params, expected_url_params):
        """
        Given
         - Panorama instance when adding a new value to source_zone.
         - Firewall instance when adding a new value to source_zone.

        When
         - running the pan-os-edit-nat-rule through the main flow.

        Then
         - make sure the xpath/element and the request is correct for both panorama/firewall.
        """
        from Panorama import main

        mock_request = mocker.patch(
            "Panorama.http_request",
            return_value={
                'response': {
                    '@status': 'success', '@code': '19', 'result': {
                        '@total-count': '1', '@count': '1', 'from': {'member': '1.1.1.1'}
                    }
                }
            }
        )
        mocker.patch.object(demisto, 'params', return_value=params)
        mocker.patch.object(demisto, 'args', return_value=args)
        mocker.patch.object(demisto, 'command', return_value='pan-os-edit-nat-rule')

        main()
        assert mock_request.call_args.kwargs['params']['xpath'] == expected_url_params['xpath']
        assert '1.1.1.1' in mock_request.call_args.kwargs['params']['element']
        assert '2.2.2.2' in mock_request.call_args.kwargs['params']['element']
        assert '3.3.3.3' in mock_request.call_args.kwargs['params']['element']

    @pytest.mark.parametrize(
        'args, params, expected_url_params',
        [
            pytest.param(
                {
                    'rulename': 'test',
                    'pre_post': 'pre-rulebase',
                    'element_to_change': 'source_zone',
                    'behavior': 'remove',
                    'element_value': '2.2.2.2,3.3.3.3'
>>>>>>> b627bcbd
                },
                integration_panorama_params,
                {
                    'action': 'edit',
<<<<<<< HEAD
                    'element': '<action><discard/></action>',
                    'key': 'thisisabogusAPIKEY!',
                    'type': 'config',
                    'xpath': "/config/devices/entry[@name='localhost.localdomain']/device-group/entry"
                             "[@name='Lab-Devices']/pre-rulebase/pbf/rules/entry[@name='test']/action"
=======
                    'element': '<from><member>1.1.1.1</member></from>',
                    'key': 'thisisabogusAPIKEY!',
                    'type': 'config',
                    'xpath': "/config/devices/entry[@name='localhost.localdomain']/device-group/entry"
                             "[@name='Lab-Devices']/pre-rulebase/nat/rules/entry[@name='test']/from"
>>>>>>> b627bcbd
                }
            ),
            pytest.param(
                {
<<<<<<< HEAD
                    'rulename': 'test', 'element_to_change': 'nexthop_address_list', 'element_value': '1.1.1.1,2.2.2.2',
                    'behavior': 'replace'
=======
                    'rulename': 'test',
                    'element_to_change': 'source_zone',
                    'behavior': 'remove',
                    'element_value': '2.2.2.2,3.3.3.3'
>>>>>>> b627bcbd
                },
                integration_firewall_params,
                {
                    'action': 'edit',
<<<<<<< HEAD
                    'element': '<nexthop-address-list><entry name="1.1.1.1"/><entry '
                               'name="2.2.2.2"/></nexthop-address-list>',
                    'key': 'thisisabogusAPIKEY!',
                    'type': 'config',
                    'xpath': "/config/devices/entry[@name='localhost.localdomain']/vsys/"
                             "entry[@name='vsys1']/rulebase/pbf/rules/entry[@name='test']"
                             "/enforce-symmetric-return/nexthop-address-list"
                }
            ),
            pytest.param(
                {
                    'rulename': 'test', 'element_to_change': 'source_zone', 'element_value': '1.1.1.1,2.2.2.2',
                    'behavior': 'replace'
                },
                integration_firewall_params,
                {
                    'action': 'edit',
                    'element': '<zone><member>1.1.1.1</member><member>2.2.2.2</member></zone>',
                    'key': 'thisisabogusAPIKEY!',
                    'type': 'config',
                    'xpath': "/config/devices/entry[@name='localhost.localdomain']/vsys/entry"
                             "[@name='vsys1']/rulebase/pbf/rules/entry[@name='test']/from/zone"
                }
            )
        ]
    )
    def test_pan_os_edit_pbf_rule_command_replace_operation_main_flow(self, mocker, args, params, expected_url_params):
        """
        Tests several cases when behavior == 'replace'

        Given:
        - Panorama instance configuration and egress-interface object of a pbf-rule to edit.
        - Panorama instance configuration and action='no-pbf' object of a pbf-rule to edit.
        - Panorama instance configuration and action='discard' object of a pbf-rule to edit.
        - Firewall instance configuration and nexthop_address_list object of a pbf-rule to edit.
        - Firewall instance configuration and source_zone object of a pbf-rule to edit.

        When:
        - running the pan-os-edit-pbf-rule through the main flow.
=======
                    'element': '<from><member>1.1.1.1</member></from>',
                    'key': 'thisisabogusAPIKEY!',
                    'type': 'config',
                    'xpath': "/config/devices/entry[@name='localhost.localdomain']/vsys/entry[@name='vsys1']/"
                             "rulebase/nat/rules/entry[@name='test']/from"
                }
            )
        ]
    )
    def test_pan_os_nat_rule_remove_action_main_flow(self, mocker, args, params, expected_url_params):
        """
        Given
         - Panorama instance when removing a value from source_zone.
         - Firewall instance when removing a value from source_zone.

        When
         - running the pan-os-edit-nat-rule through the main flow.

        Then
         - make sure the xpath/element and the request is correct for both panorama/firewall.
        """
        from Panorama import main

        mock_request = mocker.patch(
            "Panorama.http_request",
            return_value={
                'response': {
                    '@status': 'success', '@code': '19', 'result': {
                        '@total-count': '1', '@count': '1', 'from': {'member': ['1.1.1.1', '2.2.2.2', '3.3.3.3']}
                    }
                }
            }
        )
        mocker.patch.object(demisto, 'params', return_value=params)
        mocker.patch.object(demisto, 'args', return_value=args)
        mocker.patch.object(demisto, 'command', return_value='pan-os-edit-nat-rule')

        main()
        assert mock_request.call_args.kwargs['params']['xpath'] == expected_url_params['xpath']
        assert mock_request.call_args.kwargs['params'] == expected_url_params


class TestPanOSListVirtualRouters:

    @pytest.mark.parametrize(
        'args, params, expected_url_params, mocked_response_path',
        [
            pytest.param(
                {'pre_post': 'pre-rulebase', 'show_uncommitted': 'false', 'virtual_router': 'test'},
                integration_panorama_params,
                {
                    'type': 'config', 'action': 'show', 'key': 'thisisabogusAPIKEY!',
                    'xpath': "/config/devices/entry[@name='localhost.localdomain']/template/entry[@name='test']/"
                             "config/devices/entry[@name='localhost.localdomain']/network/virtual-router/entry"
                             "[@name='test']"
                },
                'test_data/list-virtual-routers-response.json'
            ),
            pytest.param(
                {'show_uncommitted': 'false', 'virtual_router': 'test'},
                integration_firewall_params,
                {
                    'type': 'config', 'action': 'show', 'key': 'thisisabogusAPIKEY!',
                    'xpath': "/config/devices/entry[@name='localhost.localdomain']/network/virtual-router"
                             "/entry[@name='test']"
                },
                'test_data/list-virtual-routers-response.json'
            ),
            pytest.param(
                {'pre_post': 'pre-rulebase', 'show_uncommitted': 'true', 'virtual_router': 'test'},
                integration_panorama_params,
                {
                    'type': 'config', 'action': 'get', 'key': 'thisisabogusAPIKEY!',
                    'xpath': "/config/devices/entry[@name='localhost.localdomain']/template/entry[@name='test']"
                             "/config/devices/entry[@name='localhost.localdomain']/network/virtual-router"
                             "/entry[@name='test']"
                },
                'test_data/list-virtual-routers-response-un-commited-router.json'
            ),
            pytest.param(
                {'show_uncommitted': 'true', 'virtual_router': 'test'},
                integration_firewall_params,
                {
                    'type': 'config', 'action': 'get', 'key': 'thisisabogusAPIKEY!',
                    'xpath': "/config/devices/entry[@name='localhost.localdomain']/network/virtual-router"
                             "/entry[@name='test']"
                },
                'test_data/list-virtual-routers-response-un-commited-router.json'
            )
        ]
    )
    def test_pan_os_list_virtual_routers_command_main_flow(
            self, mocker, args, params, expected_url_params, mocked_response_path
    ):
        """
        Given:
         - Panorama instance configuration and name to retrieve a specific virtual router that was committed.
         - Firewall instance configuration and name to retrieve a specific virtual router that was committed.
         - Panorama instance configuration and name to retrieve a specific virtual router that was not committed.
         - Firewall instance configuration and name to retrieve a specific virtual router that was not committed.

        When:
         - running the pan-os-list-virtual-routers through the main flow.

        Then:
         - make sure the context output is parsed correctly for both un-committed and committed cases.
         - make sure the xpath and the request is correct for both panorama/firewall.
        """
        from Panorama import main

        mock_request = mocker.patch(
            "Panorama.http_request", return_value=load_json(mocked_response_path)
        )
        mocker.patch.object(demisto, 'params', return_value=params)
        mocker.patch.object(demisto, 'args', return_value=args)
        mocker.patch.object(demisto, 'command', return_value='pan-os-list-virtual-routers')
        result = mocker.patch('demistomock.results')

        main()

        assert list(result.call_args.args[0]['EntryContext'].values())[0] == [
            {
                'BGP': {'enable': 'no',
                        'routing-options': {'graceful-restart': {'enable': 'yes'}}},
                'ECMP': {'algorithm': {'ip-modulo': 'None'}},
                'Interface': None,
                'Multicast': {},
                'Name': 'test',
                'OSPF': {'enable': 'no'},
                'OSPFv3': {'enable': 'no'},
                'RIP': {'enable': 'no'},
                'RedistributionProfile': None,
                'StaticRoute': None
            }
        ]
        assert mock_request.call_args.kwargs['params'] == expected_url_params


class TestPanOSListRedistributionProfiles:

    @pytest.mark.parametrize(
        'args, params, expected_url_params',
        [
            pytest.param(
                {'virtual_router': 'virtual-router-1', 'template': 'test-override'},
                integration_panorama_params,
                {
                    'type': 'config', 'action': 'get', 'key': 'thisisabogusAPIKEY!',
                    'xpath': "/config/devices/entry[@name='localhost.localdomain']/template/entry["
                             "@name='test-override']/config/devices/entry[@name='localhost.localdomain']/network"
                             "/virtual-router/entry[@name='virtual-router-1']/protocol/redist-profile"
                }
            ),
            pytest.param(
                {'virtual_router': 'virtual-router-1'},
                integration_firewall_params,
                {
                    'action': 'get',
                    'key': 'thisisabogusAPIKEY!',
                    'type': 'config',
                    'xpath': "/config/devices/entry[@name='localhost.localdomain']/network/virtual-router/"
                             "entry[@name='virtual-router-1']/protocol/redist-profile"
                }
            )
        ]
    )
    def test_pan_os_list_redistribution_profiles_main_flow(
            self, mocker, args, params, expected_url_params
    ):
        """
        Given:
         - Panorama instance configuration and name to retrieve redistribution profiles that were not committed.
         - Firewall instance configuration and name to retrieve redistribution profiles that were not committed.

        When:
         - running the pan-os-list-redistribution-profiles through the main flow.

        Then:
         - make sure the context output is parsed correctly.
         - make sure the xpath and the request is correct for both panorama/firewall and that template gets overriden
             when using panorama instance.
        """
        from Panorama import main

        mock_request = mocker.patch(
            "Panorama.http_request", return_value=load_json(
                'test_data/list-redistribution-profiles-un-committed-response.json'
            )
        )
        mocker.patch.object(demisto, 'params', return_value=params)
        mocker.patch.object(demisto, 'args', return_value=args)
        mocker.patch.object(demisto, 'command', return_value='pan-os-list-redistribution-profiles')
        result = mocker.patch('demistomock.results')

        main()

        assert list(result.call_args.args[0]['EntryContext'].values())[0] == [
            {
                'Name': 'test1', 'Priority': '1', 'Action': 'redist', 'FilterInterface': 'loopback',
                'FilterType': ['bgp', 'connect', 'ospf', 'rip', 'static'], 'FilterDestination': '1.1.1.1',
                'FilterNextHop': '2.2.2.2',
                'BGP': {'Community': ['local-as', 'no-export'], 'ExtendedCommunity': '0x4164ACFCE33404EA'},
                'OSPF': {
                    'PathType': ['ext-1', 'ext-2', 'inter-area', 'intra-area'],
                    'Area': ['1.1.1.1', '2.2.2.2'], 'Tag': '1'}
            },
            {
                'Name': 'test-2', 'Priority': '123', 'Action': 'no-redist', 'FilterInterface': None,
                'FilterType': None, 'FilterDestination': None, 'FilterNextHop': None, 'BGP': None, 'OSPF': None
            }
        ]

        assert mock_request.call_args.kwargs['params'] == expected_url_params


class TestPanOSCreateRedistributionProfile:

    @pytest.mark.parametrize(
        'args, params, expected_url_params',
        [
            pytest.param(
                {
                    'virtual_router': 'virtual-router', 'name': 'redistribution-profile', 'priority': '12',
                    'action': 'redist', 'filter_bgp_extended_community': '0x4164ACFCE33404EA',
                    'filter_source_type': 'bgp,ospf', 'filter_ospf_area': '1.1.1.1,2.2.2.2'
                },
                integration_panorama_params,
                {
                    'xpath': "/config/devices/entry[@name='localhost.localdomain']/template/entry[@name='test']/"
                             "config/devices/entry[@name='localhost.localdomain']/network/virtual-router/entry["
                             "@name='virtual-router']/protocol/redist-profile/entry[@name='redistribution-profile']",
                    'element': '<priority>12</priority><action><redist/></action><filter><ospf><area><member>1.1.1.1<'
                               '/member><member>2.2.2.2</member></area></ospf><bgp><extended-community>'
                               '<member>0x4164ACFCE33404EA</member></extended-community></bgp><type><member>bgp'
                               '</member><member>ospf</member></type></filter>',
                    'action': 'set', 'type': 'config', 'key': 'thisisabogusAPIKEY!'
                }
            ),
            pytest.param(
                {
                    'virtual_router': 'virtual-router', 'name': 'redistribution-profile', 'interface': 'loopback',
                    'filter_ospf_tag': '1.1.1.1,2.2.2.2', 'filter_source_type': 'ospf,bgp',
                    'filter_ospf_path_type': 'ext-1,ext-2'
                },
                integration_firewall_params,
                {
                    'xpath': "/config/devices/entry[@name='localhost.localdomain']/network/virtual-router/entry"
                             "[@name='virtual-router']/protocol/redist-profile/entry[@name='redistribution-profile']",
                    'element': '<filter><ospf><path-type><member>ext-1</member><member>ext-2</member></path-type><tag>'
                               '<member>1.1.1.1</member><member>2.2.2.2</member></tag></ospf><type><member>'
                               'ospf</member><member>bgp</member></type><interface><member>loopback</member>'
                               '</interface></filter>',
                    'action': 'set', 'type': 'config', 'key': 'thisisabogusAPIKEY!'
                }
            )
        ]
    )
    def test_pan_os_create_redistribution_profile_command_main_flow(self, mocker, args, params, expected_url_params):
        """
        Given:
        - Panorama instance configuration and arguments to create a redistribution-profile.
        - Firewall instance configuration and arguments to create a redistribution-profile.

        When:
        - running the pan-os-create-redistribution-profile through the main flow.

        Then:
        - make sure the xpath and the request is correct for both panorama/firewall.
        """
        from Panorama import main

        mock_request = mocker.patch(
            "Panorama.http_request",
            return_value={'response': {'@status': 'success', '@code': '20', 'msg': 'command succeeded'}}
        )
        mocker.patch.object(demisto, 'params', return_value=params)
        mocker.patch.object(demisto, 'args', return_value=args)
        mocker.patch.object(demisto, 'command', return_value='pan-os-create-redistribution-profile')

        main()

        assert mock_request.call_args.kwargs['params'] == expected_url_params


class TestPanOSEditRedistributionProfile:

    @pytest.mark.parametrize(
        'args, params, expected_url_params',
        [
            pytest.param(
                {
                    'virtual_router': 'virtual-router', 'name': 'redistribution-profile',
                    'element_to_change': 'priority', 'element_value': '50', 'behavior': 'replace'
                },
                integration_panorama_params,
                {
                    'xpath': "/config/devices/entry[@name='localhost.localdomain']/template/entry[@name='test']/"
                             "config/devices/entry[@name='localhost.localdomain']/network/virtual-router/entry"
                             "[@name='virtual-router']/protocol/redist-profile/entry[@name='redistribution-profile']"
                             "/priority",
                    'element': '<priority>50</priority>',
                    'action': 'edit', 'type': 'config', 'key': 'thisisabogusAPIKEY!'
                }
            ),
            pytest.param(
                {
                    'virtual_router': 'virtual-router', 'name': 'redistribution-profile',
                    'element_to_change': 'filter_type', 'element_value': 'bgp,ospf', 'behavior': 'replace'
                },
                integration_panorama_params,
                {
                    'xpath': "/config/devices/entry[@name='localhost.localdomain']/template/entry[@name='test']/config"
                             "/devices/entry[@name='localhost.localdomain']/network/virtual-router/entry"
                             "[@name='virtual-router']/protocol/redist-profile/entry[@name='redistribution-profile']"
                             "/filter/type", 'element': '<type><member>bgp</member><member>ospf</member></type>',
                    'action': 'edit', 'type': 'config', 'key': 'thisisabogusAPIKEY!'
                }

            ),
            pytest.param(
                {
                    'virtual_router': 'virtual-router', 'name': 'redistribution-profile',
                    'element_to_change': 'filter_ospf_area', 'element_value': '1.1.1.1,2.2.2.2,3.3.3.3',
                    'behavior': 'replace'
                },
                integration_panorama_params,
                {
                    'xpath': "/config/devices/entry[@name='localhost.localdomain']/template/entry[@name='test']/config"
                             "/devices/entry[@name='localhost.localdomain']/network/virtual-router/entry"
                             "[@name='virtual-router']/protocol/redist-profile/entry[@name='redistribution-profile']"
                             "/filter/ospf/area",
                    'element': '<area><member>1.1.1.1</member><member>2.2.2.2</member><member>3.3.3.3</member></area>',
                    'action': 'edit', 'type': 'config', 'key': 'thisisabogusAPIKEY!'
                }
            ),
            pytest.param(
                {
                    'virtual_router': 'virtual-router', 'name': 'redistribution-profile',
                    'element_to_change': 'filter_bgp_extended_community', 'element_value': '0x4164ACFCE33404EA',
                    'behavior': 'replace'
                },
                integration_firewall_params,
                {
                    'xpath': "/config/devices/entry[@name='localhost.localdomain']/network/virtual-router/entry"
                             "[@name='virtual-router']/protocol/redist-profile/entry[@name='redistribution-profile']"
                             "/filter/bgp/community",
                    'element': '<extended-community><member>0x4164ACFCE33404EA</member></extended-community>',
                    'action': 'edit', 'type': 'config', 'key': 'thisisabogusAPIKEY!'
                }
            ),
            pytest.param(
                {
                    'virtual_router': 'virtual-router', 'name': 'redistribution-profile',
                    'element_to_change': 'filter_destination', 'element_value': '1.1.1.1,2.2.2.2',
                    'behavior': 'replace'
                },
                integration_firewall_params,
                {
                    'xpath': "/config/devices/entry[@name='localhost.localdomain']/network/virtual-router/entry"
                             "[@name='virtual-router']/protocol/redist-profile/entry[@name='redistribution-profile']"
                             "/filter/destination",
                    'element': '<destination><member>1.1.1.1</member><member>2.2.2.2</member></destination>',
                    'action': 'edit', 'type': 'config', 'key': 'thisisabogusAPIKEY!'
                }
            )
        ]
    )
    def test_pan_os_edit_redistribution_profile_command_replace_action_main_flow(
        self, mocker, args, params, expected_url_params
    ):
        """
        Tests several cases where behavior == 'replace'

        Given:
        - Panorama instance configuration and priority object of a redistribution-profile to edit.
        - Panorama instance configuration and filter_type object of a redistribution-profile to edit.
        - Panorama instance configuration and filter_ospf_area object of a redistribution-profile to edit.
        - Firewall instance configuration and filter_bgp_extended_community object of a redistribution-profile to edit.
        - Firewall instance configuration and filter_destination object of a redistribution-profile to edit.

        When:
        - running the pan-os-edit-redistribution-profile through the main flow.
>>>>>>> b627bcbd

        Then:
        - make sure the xpath and the request is correct for both panorama/firewall.
        """
        from Panorama import main

        mock_request = mocker.patch(
            "Panorama.http_request",
            return_value={'response': {'@status': 'success', '@code': '20', 'msg': 'command succeeded'}}
        )
        mocker.patch.object(demisto, 'params', return_value=params)
        mocker.patch.object(demisto, 'args', return_value=args)
<<<<<<< HEAD
        mocker.patch.object(demisto, 'command', return_value='pan-os-edit-pbf-rule')
=======
        mocker.patch.object(demisto, 'command', return_value='pan-os-edit-redistribution-profile')
>>>>>>> b627bcbd

        main()

        assert mock_request.call_args.kwargs['params'] == expected_url_params

    @pytest.mark.parametrize(
        'args, params, expected_url_params',
        [
            pytest.param(
                {
<<<<<<< HEAD
                    'rulename': 'test', 'element_to_change': 'nexthop_address_list', 'element_value': '2.2.2.2,3.3.3.3',
                    'behavior': 'add', 'pre_post': 'pre-rulebase'
                },
                integration_panorama_params,
                {
                    'xpath': "/config/devices/entry[@name='localhost.localdomain']/device-group/entry"
                             "[@name='Lab-Devices']/pre-rulebase/pbf/rules/entry[@name='test']/enforce-symmetric-return"
                             "/nexthop-address-list",
                    'element': '<nexthop-address-list><entry name="1.1.1.1"/><entry name="2.2.2.2"/>'
                               '<entry name="3.3.3.3"/></nexthop-address-list>',
=======
                    'virtual_router': 'virtual-router', 'name': 'redistribution-profile',
                    'element_to_change': 'filter_nexthop', 'element_value': '2.2.2.2,3.3.3.3', 'behavior': 'add'
                },
                integration_panorama_params,
                {
                    'xpath': "/config/devices/entry[@name='localhost.localdomain']/template/entry[@name='test']"
                             "/config/devices/entry[@name='localhost.localdomain']/network/virtual-router"
                             "/entry[@name='virtual-router']/protocol/redist-profile/entry"
                             "[@name='redistribution-profile']/filter/nexthop",
                    'element': '<nexthop><member>1.1.1.1</member><member>3.3.3.3</member'
                               '><member>2.2.2.2</member></nexthop>',
>>>>>>> b627bcbd
                    'action': 'edit', 'type': 'config', 'key': 'thisisabogusAPIKEY!'
                }
            ),
            pytest.param(
                {
<<<<<<< HEAD
                    'rulename': 'test', 'element_to_change': 'nexthop_address_list', 'element_value': '2.2.2.2,3.3.3.3',
                    'behavior': 'add'
                },
                integration_firewall_params,
                {
                    'xpath': "/config/devices/entry[@name='localhost.localdomain']/vsys/entry[@name='vsys1']"
                             "/rulebase/pbf/rules/entry[@name='test']/enforce-symmetric-return/nexthop-address-list",
                    'element': '<nexthop-address-list><entry name="2.2.2.2"/><entry name="3.3.3.3"/>'
                               '<entry name="1.1.1.1"/></nexthop-address-list>',
                    'action': 'edit', 'type': 'config', 'key': 'thisisabogusAPIKEY!'
                }
            )
        ]
    )
    def test_pan_os_edit_pbf_rule_command_add_action_main_flow(self, mocker, args, params, expected_url_params):
=======
                    'virtual_router': 'virtual-router', 'name': 'redistribution-profile',
                    'element_to_change': 'filter_nexthop', 'element_value': '2.2.2.2,3.3.3.3', 'behavior': 'add'
                },
                integration_firewall_params,
                {
                    'xpath': "/config/devices/entry[@name='localhost.localdomain']/network/virtual-router/entry"
                             "[@name='virtual-router']/protocol/redist-profile/entry[@name='redistribution-profile']"
                             "/filter/nexthop",
                    'element': '<nexthop><member>1.1.1.1</member><member>2.2.2.2</'
                               'member><member>3.3.3.3</member></nexthop>',
                    'action': 'edit', 'type': 'config', 'key': 'thisisabogusAPIKEY!'
                }

            )
        ]
    )
    def test_pan_os_edit_redistribution_profile_command_add_action_main_flow(
        self, mocker, args, params, expected_url_params
    ):
>>>>>>> b627bcbd
        """
        Tests cases where behavior == 'add'

        Given:
<<<<<<< HEAD
        - Panorama instance configuration and nexthop-address-list object of a pbf-rule to add.
        - Firewall instance configuration and nexthop-address-list object of a pbf-rule to add.

        When:
        - running the pan-os-edit-pbf-rule through the main flow.
=======
        - Panorama instance configuration and nexthop object of a redistribution-profile to add.
        - Firewall instance configuration and nexthop object of a redistribution-profile to add.

        When:
        - running the pan-os-edit-redistribution-profile through the main flow.
>>>>>>> b627bcbd

        Then:
        - make sure the xpath and the request is correct for both panorama/firewall.
        """
        from Panorama import main

        mock_request = mocker.patch(
            "Panorama.http_request",
            return_value={
                'response': {
                    '@status': 'success', '@code': '19', 'result': {
<<<<<<< HEAD
                        '@total-count': '1', '@count': '1', 'nexthop-address-list': {'member': '1.1.1.1'}
=======
                        '@total-count': '1', '@count': '1', 'nexthop': {'member': '1.1.1.1'}
>>>>>>> b627bcbd
                    }
                }
            }
        )
        mocker.patch.object(demisto, 'params', return_value=params)
        mocker.patch.object(demisto, 'args', return_value=args)
<<<<<<< HEAD
        mocker.patch.object(demisto, 'command', return_value='pan-os-edit-pbf-rule')
=======
        mocker.patch.object(demisto, 'command', return_value='pan-os-edit-redistribution-profile')
>>>>>>> b627bcbd

        main()
        assert mock_request.call_args.kwargs['params']['xpath'] == expected_url_params['xpath']
        assert '1.1.1.1' in mock_request.call_args.kwargs['params']['element']
        assert '2.2.2.2' in mock_request.call_args.kwargs['params']['element']
        assert '3.3.3.3' in mock_request.call_args.kwargs['params']['element']

    @pytest.mark.parametrize(
        'args, params, expected_url_params',
        [
            pytest.param(
                {
<<<<<<< HEAD
                    'rulename': 'test', 'element_to_change': 'application',
                    'element_value': 'application-1', 'behavior': 'remove', 'pre_post': 'pre-rulebase'
                },
                integration_panorama_params,
                {
                    'xpath': "/config/devices/entry[@name='localhost.localdomain']/device-group/entry"
                             "[@name='Lab-Devices']/pre-rulebase/pbf/rules/entry[@name='test']/application",
                    'element': '<application><member>application-2</member></application>',
                    'action': 'edit', 'type': 'config', 'key': 'thisisabogusAPIKEY!'
=======
                    'virtual_router': 'virtual-router', 'name': 'redistribution-profile',
                    'element_to_change': 'filter_ospf_area', 'element_value': '1.1.1.1', 'behavior': 'remove'
                },
                integration_panorama_params,
                {
                    'xpath': "/config/devices/entry[@name='localhost.localdomain']/template/entry[@name='test']"
                             "/config/devices/entry[@name='localhost.localdomain']/network/virtual-router/entry"
                             "[@name='virtual-router']/protocol/redist-profile/entry"
                             "[@name='redistribution-profile']/filter/ospf/area",
                    'element': '<area />',
                    'action': 'edit',
                    'type': 'config',
                    'key': 'thisisabogusAPIKEY!'
>>>>>>> b627bcbd
                }
            ),
            pytest.param(
                {
<<<<<<< HEAD
                    'rulename': 'test', 'element_to_change': 'application',
                    'element_value': 'application-1', 'behavior': 'remove'
                },
                integration_firewall_params,
                {
                    'xpath': "/config/devices/entry[@name='localhost.localdomain']/vsys/entry[@name='vsys1']/"
                             "rulebase/pbf/rules/entry[@name='test']/application",
                    'element': '<application><member>application-2</member></application>',
                    'action': 'edit', 'type': 'config', 'key': 'thisisabogusAPIKEY!'
                }

            )
        ]
    )
    def test_pan_os_edit_pbf_rule_command_remove_action_main_flow(self, mocker, args, params, expected_url_params):
=======
                    'virtual_router': 'virtual-router', 'name': 'redistribution-profile',
                    'element_to_change': 'filter_ospf_area', 'element_value': '1.1.1.1', 'behavior': 'remove'
                },
                integration_firewall_params,
                {
                    'xpath': "/config/devices/entry[@name='localhost.localdomain']/network/virtual-router/entry"
                             "[@name='virtual-router']/protocol/redist-profile/entry[@name='redistribution-profile']"
                             "/filter/ospf/area",
                    'element': '<area />',
                    'action': 'edit',
                    'type': 'config',
                    'key': 'thisisabogusAPIKEY!'
                }
            )
        ]
    )
    def test_pan_os_edit_redistribution_profile_command_remove_action_main_flow(
        self, mocker, args, params, expected_url_params
    ):
>>>>>>> b627bcbd
        """
        Tests cases where behavior == 'remove'

        Given:
<<<<<<< HEAD
        - Panorama instance configuration and address object of a PBF-rule to remove.
        - Firewall instance configuration and address object of a PBF-rule to remove.

        When:
        - running the pan-os-edit-pbf-rule through the main flow.
=======
        - Panorama instance configuration and area object of a redistribution-profile to remove.
        - Firewall instance configuration and area object of a redistribution-profile to remove.

        When:
        - running the pan-os-edit-redistribution-profile through the main flow.
>>>>>>> b627bcbd

        Then:
        - make sure the xpath and the request is correct for both panorama/firewall.
        """
        from Panorama import main

        mock_request = mocker.patch(
            "Panorama.http_request",
            return_value={
                'response': {
                    '@status': 'success', '@code': '19', 'result': {
<<<<<<< HEAD
                        '@total-count': '1', '@count': '1', 'application': {
                            'member': ['application-1', 'application-2']
                        }
=======
                        '@total-count': '1', '@count': '1', 'area': {'member': ['1.1.1.1']}
>>>>>>> b627bcbd
                    }
                }
            }
        )
        mocker.patch.object(demisto, 'params', return_value=params)
        mocker.patch.object(demisto, 'args', return_value=args)
<<<<<<< HEAD
        mocker.patch.object(demisto, 'command', return_value='pan-os-edit-pbf-rule')
=======
        mocker.patch.object(demisto, 'command', return_value='pan-os-edit-redistribution-profile')
>>>>>>> b627bcbd

        main()
        assert mock_request.call_args.kwargs['params'] == expected_url_params


@pytest.mark.parametrize(
    'args, params, expected_url_params',
    [
        pytest.param(
            {
<<<<<<< HEAD
                'rulename': 'test',
                'pre_post': 'pre-rulebase'
            },
            integration_panorama_params,
            {
                'action': 'delete',
                'key': 'thisisabogusAPIKEY!',
                'type': 'config',
                'xpath': "/config/devices/entry[@name='localhost.localdomain']/device-group/entry"
                         "[@name='Lab-Devices']/pre-rulebase/pbf/rules/entry[@name='test']"
=======
                'virtual_router': 'virtual-router', 'name': 'redistribution-profile'
            },
            integration_panorama_params,
            {
                'xpath': "/config/devices/entry[@name='localhost.localdomain']/template/entry[@name='test']/c"
                         "onfig/devices/entry[@name='localhost.localdomain']/network/virtual-router/entry"
                         "[@name='virtual-router']/protocol/redist-profile/entry[@name='redistribution-profile']",
                'action': 'delete', 'type': 'config', 'key': 'thisisabogusAPIKEY!'
>>>>>>> b627bcbd
            }
        ),
        pytest.param(
            {
<<<<<<< HEAD
                'rulename': 'test'
            },
            integration_firewall_params,
            {
                'action': 'delete',
                'key': 'thisisabogusAPIKEY!',
                'type': 'config',
                'xpath': "/config/devices/entry[@name='localhost.localdomain']/vsys/entry"
                         "[@name='vsys1']/rulebase/pbf/rules/entry[@name='test']"
            }
        )
    ]
)
def test_pan_os_delete_pbf_rule_command_main_flow(mocker, args, params, expected_url_params):
    """
    Given:
     - Panorama instance configuration with a specific rulename.
     - Firewall instance configuration with a specific rulename.

    When:
     - running the pan-os-delete-pbf-rule through the main flow.

    Then:
     - make sure the xpath/element and the request is correct for both panorama/firewall.
=======
                'virtual_router': 'virtual-router', 'name': 'redistribution-profile'
            },
            integration_firewall_params,
            {
                'xpath': "/config/devices/entry[@name='localhost.localdomain']/network/virtual-router/entry"
                         "[@name='virtual-router']/protocol/redist-profile/entry[@name='redistribution-profile']",
                'action': 'delete', 'type': 'config', 'key': 'thisisabogusAPIKEY!'
            }
        )
    ]
)
def test_pan_os_delete_redistribution_profile_command_main_flow(mocker, args, params, expected_url_params):
    """
    Given:
    - Panorama instance configuration and arguments to delete a redistribution-profile.
    - Firewall instance configuration and arguments to delete a redistribution-profile.

    When:
    - running the pan-os-delete-redistribution-profile through the main flow.

    Then:
    - make sure the xpath and the request is correct for both panorama/firewall.
>>>>>>> b627bcbd
    """
    from Panorama import main

    mock_request = mocker.patch(
        "Panorama.http_request",
        return_value={'response': {'@status': 'success', '@code': '20', 'msg': 'command succeeded'}}
    )
    mocker.patch.object(demisto, 'params', return_value=params)
    mocker.patch.object(demisto, 'args', return_value=args)
<<<<<<< HEAD
    mocker.patch.object(demisto, 'command', return_value='pan-os-delete-pbf-rule')

    main()
=======
    mocker.patch.object(demisto, 'command', return_value='pan-os-delete-redistribution-profile')

    main()

>>>>>>> b627bcbd
    assert mock_request.call_args.kwargs['params'] == expected_url_params<|MERGE_RESOLUTION|>--- conflicted
+++ resolved
@@ -1533,7 +1533,7 @@
                                            {'Description': '', 'JobID': '19420', 'Status': 'Pending'}, id="no args")
                               ])
     def test_panorama_commit_command_without_polling(
-            self, mocker, args, expected_request_params, request_result, expected_demisto_result
+        self, mocker, args, expected_request_params, request_result, expected_demisto_result
     ):
         """
         Given:
@@ -1594,7 +1594,7 @@
         ]
     )
     def test_panorama_commit_command_with_polling(
-            self, mocker, args, expected_commit_request_url_params, api_response_queue
+        self, mocker, args, expected_commit_request_url_params, api_response_queue
     ):
         """
         Given:
@@ -3428,45 +3428,12 @@
     assert created_file['File'] == 'merged_config'
 
 
-<<<<<<< HEAD
-class TestPanOSListPBFRulesCommand:
-=======
 class TestPanOSListNatRulesCommand:
->>>>>>> b627bcbd
 
     @pytest.mark.parametrize(
         'args, params, expected_url_params',
         [
             pytest.param(
-<<<<<<< HEAD
-                {'pre_post': 'pre-rulebase', 'show_uncommitted': 'true'},
-                integration_panorama_params,
-                {
-                    'type': 'config', 'action': 'get', 'key': 'thisisabogusAPIKEY!',
-                    'xpath': "/config/devices/entry[@name='localhost.localdomain']/device-group"
-                             "/entry[@name='Lab-Devices']/pre-rulebase/pbf"
-                }
-            ),
-            pytest.param(
-                {'show_uncommitted': 'true'},
-                integration_firewall_params,
-                {
-                    'type': 'config', 'action': 'get', 'key': 'thisisabogusAPIKEY!',
-                    'xpath': "/config/devices/entry[@name='localhost.localdomain']/vsys/entry"
-                             "[@name='vsys1']/rulebase/pbf"
-                }
-            )
-        ]
-    )
-    def test_pan_os_list_pbf_command_un_committed_rules_main_flow(self, mocker, args, params, expected_url_params):
-        """
-        Given:
-         - Panorama instance configuration and arguments to get all the un-committed PBF rules.
-         - Firewall instance configuration and arguments to get all the un-committed PBF rules.
-
-        When:
-         - running the pan-os-list-pbf-rules through the main flow.
-=======
                 {'pre_post': 'pre-rulebase', 'show_uncommitted': 'false'},
                 integration_panorama_params,
                 {
@@ -3520,7 +3487,6 @@
 
         When:
          - running the pan-os-list-nat-rules through the main flow.
->>>>>>> b627bcbd
 
         Then:
          - make sure the context output is parsed correctly.
@@ -3530,32 +3496,6 @@
 
         expected_context = [
             {
-<<<<<<< HEAD
-                'Name': 'test', 'Description': 'this is a test description', 'Tags': ['test tag', 'dag_test_tag'],
-                'SourceZone': '1.1.1.1', 'SourceInterface': None, 'SourceAddress': '1.1.1.1', 'SourceUser': 'pre-logon',
-                'DestinationAddress': '1.1.1.1',
-                'Action': {
-                    'forward': {
-                        'nexthop': {'ip-address': '2.2.2.2'},
-                        'monitor': {'profile': 'profile', 'disable-if-unreachable': 'no', 'ip-address': '1.1.1.1'},
-                        'egress-interface': 'a2'
-                    }
-                },
-                'EnforceSymmetricReturn': {'nexthop-address-list': {'entry': {'@name': '1.1.1.1'}}, 'enabled': 'yes'},
-                'Target': {'negate': 'no'}, 'Application': '3pc', 'Service': 'application-default'
-            },
-            {
-                'Name': 'test2', 'Description': None, 'Tags': None, 'SourceZone': ['1.1.1.1', '2.2.2.2'],
-                'SourceInterface': None, 'SourceAddress': 'any', 'SourceUser': 'any', 'DestinationAddress': 'any',
-                'Action': {'no-pbf': {}}, 'EnforceSymmetricReturn': {'enabled': 'no'}, 'Target': {'negate': 'no'},
-                'Application': 'any', 'Service': 'any'
-            },
-            {
-                'Name': 'test3', 'Description': None, 'Tags': None, 'SourceZone': None, 'SourceInterface': 'a2',
-                'SourceAddress': 'any', 'SourceUser': 'any', 'DestinationAddress': 'any',
-                'Action': {'discard': {}}, 'EnforceSymmetricReturn': {'enabled': 'no'}, 'Target': {'negate': 'no'},
-                'Application': 'any', 'Service': 'any'
-=======
                 'Name': 'test', 'Tags': 'test tag', 'SourceZone': '1.1.1.1', 'DestinationZone': '1.1.1.1',
                 'SourceAddress': 'any', 'DestinationAddress': 'any', 'DestinationInterface': None,
                 'Service': 'any', 'Description': None, 'SourceTranslation': None, 'DynamicDestinationTranslation': None,
@@ -3566,24 +3506,15 @@
                 'SourceAddress': 'any', 'DestinationAddress': 'any', 'DestinationInterface': None,
                 'Service': 'any', 'Description': None, 'SourceTranslation': None, 'DynamicDestinationTranslation': None,
                 'DestinationTranslation': None
->>>>>>> b627bcbd
             }
         ]
 
         mock_request = mocker.patch(
-<<<<<<< HEAD
-            "Panorama.http_request", return_value=load_json('test_data/list-pbf-rules-response-un-committed.json')
-        )
-        mocker.patch.object(demisto, 'params', return_value=params)
-        mocker.patch.object(demisto, 'args', return_value=args)
-        mocker.patch.object(demisto, 'command', return_value='pan-os-list-pbf-rules')
-=======
             "Panorama.http_request", return_value=load_json('test_data/list-nat-rules-response.json')
         )
         mocker.patch.object(demisto, 'params', return_value=params)
         mocker.patch.object(demisto, 'args', return_value=args)
         mocker.patch.object(demisto, 'command', return_value='pan-os-list-nat-rules')
->>>>>>> b627bcbd
         result = mocker.patch('demistomock.results')
 
         main()
@@ -3591,83 +3522,14 @@
         assert list(result.call_args.args[0]['EntryContext'].values())[0] == expected_context
         assert mock_request.call_args.kwargs['params'] == expected_url_params
 
-<<<<<<< HEAD
-=======
 
 class TestCreatePanOSNatRuleCommand:
     CREATE_NAT_RULE = {'response': {'@status': 'success', '@code': '20', 'msg': 'command succeeded'}}
 
->>>>>>> b627bcbd
     @pytest.mark.parametrize(
         'args, params, expected_url_params',
         [
             pytest.param(
-<<<<<<< HEAD
-                {'pre_post': 'pre-rulebase', 'show_uncommitted': 'false', 'rulename': 'test'},
-                integration_panorama_params,
-                {
-                    'type': 'config', 'action': 'show', 'key': 'thisisabogusAPIKEY!',
-                    'xpath': "/config/devices/entry[@name='localhost.localdomain']/device-group/entry"
-                             "[@name='Lab-Devices']/pre-rulebase/pbf/rules/entry[@name='test']"
-                }
-            ),
-            pytest.param(
-                {'show_uncommitted': 'false', 'rulename': 'test'},
-                integration_firewall_params,
-                {
-                    'type': 'config', 'action': 'show', 'key': 'thisisabogusAPIKEY!',
-                    'xpath': "/config/devices/entry[@name='localhost.localdomain']/vsys/entry[@name='vsys1']"
-                             "/rulebase/pbf/rules/entry[@name='test']"
-                }
-            )
-        ]
-    )
-    def test_pan_os_list_pbf_command_committed_rules_main_flow(self, mocker, args, params, expected_url_params):
-        """
-        Given:
-         - Panorama instance configuration and arguments to get a specific committed PBF rule.
-         - Firewall instance configuration and arguments to get a specific committed PBF rule.
-
-        When:
-         - running the pan-os-list-pbf-rules through the main flow.
-
-        Then:
-         - make sure the context output is parsed correctly.
-         - make sure the xpath and the request is correct for both panorama/firewall.
-        """
-        from Panorama import main
-        expected_context = [
-            {
-                'Name': 'test', 'Description': 'this is a test description', 'Tags': ['test tag', 'dag_test_tag'],
-                'SourceZone': '1.1.1.1', 'SourceInterface': None, 'SourceAddress': '1.1.1.1', 'SourceUser': 'pre-logon',
-                'DestinationAddress': '1.1.1.1',
-                'Action': {
-                    'forward': {
-                        'nexthop': {'ip-address': '2.2.2.2'},
-                        'monitor': {'profile': 'profile', 'disable-if-unreachable': 'no', 'ip-address': '1.1.1.1'},
-                        'egress-interface': 'a2'
-                    }
-                },
-                'EnforceSymmetricReturn': {'nexthop-address-list': {'entry': {'@name': '1.1.1.1'}}, 'enabled': 'yes'},
-                'Target': {'negate': 'no'}, 'Application': '3pc', 'Service': 'application-default'}
-        ]
-
-        mock_request = mocker.patch(
-            "Panorama.http_request", return_value=load_json('test_data/list-pbf-rules-response-commited.json')
-        )
-        mocker.patch.object(demisto, 'params', return_value=params)
-        mocker.patch.object(demisto, 'args', return_value=args)
-        mocker.patch.object(demisto, 'command', return_value='pan-os-list-pbf-rules')
-        result = mocker.patch('demistomock.results')
-
-        main()
-
-        assert list(result.call_args.args[0]['EntryContext'].values())[0] == expected_context
-        assert mock_request.call_args.kwargs['params'] == expected_url_params
-
-
-class TestCreatePBFRuleCommand:
-=======
                 {
                     'rulename': 'test',
                     'description': 'test',
@@ -3847,7 +3709,6 @@
 
 
 class TestPanOSEditNatRule:
->>>>>>> b627bcbd
 
     @pytest.mark.parametrize(
         'args, params, expected_url_params',
@@ -3855,26 +3716,6 @@
             pytest.param(
                 {
                     'rulename': 'test',
-<<<<<<< HEAD
-                    'description': 'test',
-                    'pre_post': 'pre-rulebase',
-                    'negate_source': 'yes',
-                    'action': 'forward',
-                    'egress_interface': 'egress-interface',
-                    'nexthop': 'none',
-                    'destination_address': 'any',
-                    'enforce_symmetric_return': 'no',
-                },
-                integration_panorama_params,
-                {
-                    'xpath': "/config/devices/entry[@name='localhost.localdomain']/device-group/entry"
-                             "[@name='Lab-Devices']/pre-rulebase/pbf/rules/entry[@name='test']",
-                    'element': '<action><forward><egress-interface>egress-interface</egress-interface></forward>'
-                               '</action><enforce-symmetric-return><enabled>no</enabled></enforce-symmetric-return>'
-                               '<destination><member>any</member></destination><description>test</description>'
-                               '<negate-source>yes</negate-source>',
-                    'action': 'set', 'type': 'config', 'key': 'thisisabogusAPIKEY!'
-=======
                     'pre_post': 'pre-rulebase',
                     'element_to_change': 'source_translation_dynamic_ip',
                     'behavior': 'replace',
@@ -3890,34 +3731,11 @@
                     'xpath': "/config/devices/entry[@name='localhost.localdomain']/device-group/entry["
                              "@name='Lab-Devices']/pre-rulebase/nat/rules/entry[@name='test']/source-translation"
                              "/dynamic-ip/translated-address"
->>>>>>> b627bcbd
                 }
             ),
             pytest.param(
                 {
                     'rulename': 'test',
-<<<<<<< HEAD
-                    'description': 'test',
-                    'action': 'no-pbf',
-                    'source_zone': '1.1.1.1,2.2.2.2',
-                    'enforce_symmetric_return': 'yes',
-                    'nexthop_address_list': '1.1.1.1,2.2.2.2',
-                    'nexthop': 'ip-address',
-                    'nexthop_value': '1.1.1.1',
-                },
-                integration_firewall_params,
-                {
-                    'action': 'set',
-                    'element': '<action><no-pbf/></action><enforce-symmetric-return><enabled>yes</enabled>'
-                               '<nexthop-address-list><entry name="1.1.1.1"/><entry name="2.2.2.2"/>'
-                               '</nexthop-address-list></enforce-symmetric-return><description>test'
-                               '</description><from><zone><member>1.1.1.1'
-                               '</member><member>2.2.2.2</member></zone></from>',
-                    'key': 'thisisabogusAPIKEY!',
-                    'type': 'config',
-                    'xpath': "/config/devices/entry[@name='localhost.localdomain']/vsys/entry[@name='vsys1']"
-                              "/rulebase/pbf/rules/entry[@name='test']"
-=======
                     'element_to_change': 'source_zone',
                     'behavior': 'replace',
                     'element_value': '1.1.1.1'
@@ -3930,37 +3748,11 @@
                     'type': 'config',
                     'xpath': "/config/devices/entry[@name='localhost.localdomain']/vsys/entry[@name='vsys1']"
                              "/rulebase/nat/rules/entry[@name='test']/from"
->>>>>>> b627bcbd
                 }
             ),
             pytest.param(
                 {
                     'rulename': 'test',
-<<<<<<< HEAD
-                    'description': 'test',
-                    'action': 'discard',
-                    'destination_address': '1.1.1.1,2.2.2.2',
-                    'tags': 'tag1,tag2',
-                    'nexthop_address_list': '1.1.1.1,2.2.2.2',
-                    'nexthop': 'fqdn',
-                    'nexthop_value': '1.1.1.1/24',
-                    'pre_post': 'pre-rulebase',
-                    'enforce_symmetric_return': 'yes'
-                },
-                integration_panorama_params,
-                {
-                    'action': 'set',
-                    'element': '<action><discard/></action><enforce-symmetric-return><enabled>yes</'
-                               'enabled><nexthop-address-list><entry '
-                               'name="1.1.1.1"/><entry name="2.2.2.2"/></nexthop-address-list>'
-                               '</enforce-symmetric-return><destination>'
-                               '<member>1.1.1.1</member><member>2.2.2.2</member>'
-                               '</destination><description>test</description>',
-                    'key': 'thisisabogusAPIKEY!',
-                    'type': 'config',
-                    'xpath': "/config/devices/entry[@name='localhost.localdomain']/device-group/entry"
-                              "[@name='Lab-Devices']/pre-rulebase/pbf/rules/entry[@name='test']"
-=======
                     'pre_post': 'pre-rulebase',
                     'element_to_change': 'destination_translation_dynamic_distribution_method',
                     'behavior': 'replace',
@@ -3975,51 +3767,11 @@
                     'xpath': "/config/devices/entry[@name='localhost.localdomain']/device-group/entry"
                              "[@name='Lab-Devices']/pre-rulebase/nat/rules/entry[@name='test']/"
                              "dynamic-destination-translation/distribution"
->>>>>>> b627bcbd
                 }
             ),
             pytest.param(
                 {
                     'rulename': 'test',
-<<<<<<< HEAD
-                    'description': 'test',
-                    'action': 'forward',
-                    'egress_interface': 'egress-interface',
-                    'source_zone': 'all access zone external',
-                    'nexthop': 'none',
-                    'enforce_symmetric_return': 'no'
-                },
-                integration_firewall_params,
-                {
-                    'action': 'set',
-                    'element': '<action><forward><egress-interface>egress-interface</egress-interface></forward>'
-                               '</action><enforce-symmetric-return><enabled>no</enabled></enforce-symmetric-return>'
-                               '<description>test</description><from><zone>'
-                               '<member>all access zone external</member></zone></from>',
-                    'key': 'thisisabogusAPIKEY!',
-                    'type': 'config',
-                    'xpath': "/config/devices/entry[@name='localhost.localdomain']/vsys/entry[@name='vsys1']"
-                             "/rulebase/pbf/rules/entry[@name='test']"}
-            ),
-        ]
-    )
-    def test_pan_os_create_pbf_rule_command_main_flow(self, mocker, args, params, expected_url_params):
-        """
-        Given:
-         - Panorama instance configuration with forward action and egress_interface arguments.
-         - Firewall instance configuration with no-pbf action and ip-address as nexthop arguments.
-         - Panorama instance configuration with discard action and fqdn as nexthop arguments.
-         - firewall instance configuration with basic parameter configurations along with dynamic-ip
-
-        When:
-         - running the pan-os-create-pbf-rule through the main flow.
-
-        Then:
-         - make sure the xpath/element and the request is correct for both panorama/firewall.
-        """
-        from Panorama import main
-
-=======
                     'element_to_change': 'source_translation_static_ip',
                     'behavior': 'replace',
                     'element_value': '1.1.1.1'
@@ -4051,26 +3803,17 @@
          - make sure the xpath/element and the request is correct for both panorama/firewall.
         """
         from Panorama import main
->>>>>>> b627bcbd
         mock_request = mocker.patch(
             "Panorama.http_request",
             return_value={'response': {'@status': 'success', '@code': '20', 'msg': 'command succeeded'}}
         )
         mocker.patch.object(demisto, 'params', return_value=params)
         mocker.patch.object(demisto, 'args', return_value=args)
-<<<<<<< HEAD
-        mocker.patch.object(demisto, 'command', return_value='pan-os-create-pbf-rule')
-=======
         mocker.patch.object(demisto, 'command', return_value='pan-os-edit-nat-rule')
->>>>>>> b627bcbd
 
         main()
         assert mock_request.call_args.kwargs['params'] == expected_url_params
 
-<<<<<<< HEAD
-
-class TestPanOSEditPBFRule:
-=======
     @pytest.mark.parametrize('nat_rule_object', ['destination_translation_ip', 'destination_interface', 'nat_type'])
     def test_pan_os_add_or_remove_un_listable_objects(self, nat_rule_object):
         """
@@ -4086,64 +3829,30 @@
         from Panorama import pan_os_edit_nat_rule_command
         with pytest.raises(ValueError):
             pan_os_edit_nat_rule_command({'element_to_change': nat_rule_object, 'rulename': 'test', 'action': 'add'})
->>>>>>> b627bcbd
 
     @pytest.mark.parametrize(
         'args, params, expected_url_params',
         [
             pytest.param(
                 {
-<<<<<<< HEAD
-                    'rulename': 'test', 'element_to_change': 'action_forward_egress_interface',
-                    'element_value': 'interface-1', 'pre_post': 'pre-rulebase', 'behavior': 'replace'
-=======
                     'rulename': 'test',
                     'pre_post': 'pre-rulebase',
                     'element_to_change': 'source_zone',
                     'behavior': 'add',
                     'element_value': '2.2.2.2,3.3.3.3'
->>>>>>> b627bcbd
                 },
                 integration_panorama_params,
                 {
                     'action': 'edit',
-<<<<<<< HEAD
-                    'element': '<egress-interface>interface-1</egress-interface>',
-                    'key': 'thisisabogusAPIKEY!',
-                    'type': 'config',
-                    'xpath': "/config/devices/entry[@name='localhost.localdomain']/device-group/entry"
-                             "[@name='Lab-Devices']/pre-rulebase/pbf/rules/entry[@name='test']/"
-                             "action/forward/egress-interface"
-=======
                     'element': '<from><member>2.2.2.2</member><member>3.3.3.3</member><member>1.1.1.1</member></from>',
                     'key': 'thisisabogusAPIKEY!',
                     'type': 'config',
                     'xpath': "/config/devices/entry[@name='localhost.localdomain']/device-group/entry"
                              "[@name='Lab-Devices']/pre-rulebase/nat/rules/entry[@name='test']/from"
->>>>>>> b627bcbd
                 }
             ),
             pytest.param(
                 {
-<<<<<<< HEAD
-                    'rulename': 'test', 'element_to_change': 'action_forward_no_pbf', 'pre_post': 'pre-rulebase',
-                    'behavior': 'replace'
-                },
-                integration_panorama_params,
-                {
-                    'action': 'edit',
-                    'element': '<action><no-pbf/></action>',
-                    'key': 'thisisabogusAPIKEY!',
-                    'type': 'config',
-                    'xpath': "/config/devices/entry[@name='localhost.localdomain']/device-group/entry"
-                             "[@name='Lab-Devices']/pre-rulebase/pbf/rules/entry[@name='test']/action"
-                }
-            ),
-            pytest.param(
-                {
-                    'rulename': 'test', 'element_to_change': 'action_forward_discard', 'pre_post': 'pre-rulebase',
-                    'behavior': 'replace'
-=======
                     'rulename': 'test',
                     'element_to_change': 'source_zone',
                     'behavior': 'add',
@@ -4205,82 +3914,27 @@
                     'element_to_change': 'source_zone',
                     'behavior': 'remove',
                     'element_value': '2.2.2.2,3.3.3.3'
->>>>>>> b627bcbd
                 },
                 integration_panorama_params,
                 {
                     'action': 'edit',
-<<<<<<< HEAD
-                    'element': '<action><discard/></action>',
-                    'key': 'thisisabogusAPIKEY!',
-                    'type': 'config',
-                    'xpath': "/config/devices/entry[@name='localhost.localdomain']/device-group/entry"
-                             "[@name='Lab-Devices']/pre-rulebase/pbf/rules/entry[@name='test']/action"
-=======
                     'element': '<from><member>1.1.1.1</member></from>',
                     'key': 'thisisabogusAPIKEY!',
                     'type': 'config',
                     'xpath': "/config/devices/entry[@name='localhost.localdomain']/device-group/entry"
                              "[@name='Lab-Devices']/pre-rulebase/nat/rules/entry[@name='test']/from"
->>>>>>> b627bcbd
                 }
             ),
             pytest.param(
                 {
-<<<<<<< HEAD
-                    'rulename': 'test', 'element_to_change': 'nexthop_address_list', 'element_value': '1.1.1.1,2.2.2.2',
-                    'behavior': 'replace'
-=======
                     'rulename': 'test',
                     'element_to_change': 'source_zone',
                     'behavior': 'remove',
                     'element_value': '2.2.2.2,3.3.3.3'
->>>>>>> b627bcbd
                 },
                 integration_firewall_params,
                 {
                     'action': 'edit',
-<<<<<<< HEAD
-                    'element': '<nexthop-address-list><entry name="1.1.1.1"/><entry '
-                               'name="2.2.2.2"/></nexthop-address-list>',
-                    'key': 'thisisabogusAPIKEY!',
-                    'type': 'config',
-                    'xpath': "/config/devices/entry[@name='localhost.localdomain']/vsys/"
-                             "entry[@name='vsys1']/rulebase/pbf/rules/entry[@name='test']"
-                             "/enforce-symmetric-return/nexthop-address-list"
-                }
-            ),
-            pytest.param(
-                {
-                    'rulename': 'test', 'element_to_change': 'source_zone', 'element_value': '1.1.1.1,2.2.2.2',
-                    'behavior': 'replace'
-                },
-                integration_firewall_params,
-                {
-                    'action': 'edit',
-                    'element': '<zone><member>1.1.1.1</member><member>2.2.2.2</member></zone>',
-                    'key': 'thisisabogusAPIKEY!',
-                    'type': 'config',
-                    'xpath': "/config/devices/entry[@name='localhost.localdomain']/vsys/entry"
-                             "[@name='vsys1']/rulebase/pbf/rules/entry[@name='test']/from/zone"
-                }
-            )
-        ]
-    )
-    def test_pan_os_edit_pbf_rule_command_replace_operation_main_flow(self, mocker, args, params, expected_url_params):
-        """
-        Tests several cases when behavior == 'replace'
-
-        Given:
-        - Panorama instance configuration and egress-interface object of a pbf-rule to edit.
-        - Panorama instance configuration and action='no-pbf' object of a pbf-rule to edit.
-        - Panorama instance configuration and action='discard' object of a pbf-rule to edit.
-        - Firewall instance configuration and nexthop_address_list object of a pbf-rule to edit.
-        - Firewall instance configuration and source_zone object of a pbf-rule to edit.
-
-        When:
-        - running the pan-os-edit-pbf-rule through the main flow.
-=======
                     'element': '<from><member>1.1.1.1</member></from>',
                     'key': 'thisisabogusAPIKEY!',
                     'type': 'config',
@@ -4663,7 +4317,6 @@
 
         When:
         - running the pan-os-edit-redistribution-profile through the main flow.
->>>>>>> b627bcbd
 
         Then:
         - make sure the xpath and the request is correct for both panorama/firewall.
@@ -4676,11 +4329,7 @@
         )
         mocker.patch.object(demisto, 'params', return_value=params)
         mocker.patch.object(demisto, 'args', return_value=args)
-<<<<<<< HEAD
-        mocker.patch.object(demisto, 'command', return_value='pan-os-edit-pbf-rule')
-=======
         mocker.patch.object(demisto, 'command', return_value='pan-os-edit-redistribution-profile')
->>>>>>> b627bcbd
 
         main()
 
@@ -4691,18 +4340,6 @@
         [
             pytest.param(
                 {
-<<<<<<< HEAD
-                    'rulename': 'test', 'element_to_change': 'nexthop_address_list', 'element_value': '2.2.2.2,3.3.3.3',
-                    'behavior': 'add', 'pre_post': 'pre-rulebase'
-                },
-                integration_panorama_params,
-                {
-                    'xpath': "/config/devices/entry[@name='localhost.localdomain']/device-group/entry"
-                             "[@name='Lab-Devices']/pre-rulebase/pbf/rules/entry[@name='test']/enforce-symmetric-return"
-                             "/nexthop-address-list",
-                    'element': '<nexthop-address-list><entry name="1.1.1.1"/><entry name="2.2.2.2"/>'
-                               '<entry name="3.3.3.3"/></nexthop-address-list>',
-=======
                     'virtual_router': 'virtual-router', 'name': 'redistribution-profile',
                     'element_to_change': 'filter_nexthop', 'element_value': '2.2.2.2,3.3.3.3', 'behavior': 'add'
                 },
@@ -4714,29 +4351,11 @@
                              "[@name='redistribution-profile']/filter/nexthop",
                     'element': '<nexthop><member>1.1.1.1</member><member>3.3.3.3</member'
                                '><member>2.2.2.2</member></nexthop>',
->>>>>>> b627bcbd
                     'action': 'edit', 'type': 'config', 'key': 'thisisabogusAPIKEY!'
                 }
             ),
             pytest.param(
                 {
-<<<<<<< HEAD
-                    'rulename': 'test', 'element_to_change': 'nexthop_address_list', 'element_value': '2.2.2.2,3.3.3.3',
-                    'behavior': 'add'
-                },
-                integration_firewall_params,
-                {
-                    'xpath': "/config/devices/entry[@name='localhost.localdomain']/vsys/entry[@name='vsys1']"
-                             "/rulebase/pbf/rules/entry[@name='test']/enforce-symmetric-return/nexthop-address-list",
-                    'element': '<nexthop-address-list><entry name="2.2.2.2"/><entry name="3.3.3.3"/>'
-                               '<entry name="1.1.1.1"/></nexthop-address-list>',
-                    'action': 'edit', 'type': 'config', 'key': 'thisisabogusAPIKEY!'
-                }
-            )
-        ]
-    )
-    def test_pan_os_edit_pbf_rule_command_add_action_main_flow(self, mocker, args, params, expected_url_params):
-=======
                     'virtual_router': 'virtual-router', 'name': 'redistribution-profile',
                     'element_to_change': 'filter_nexthop', 'element_value': '2.2.2.2,3.3.3.3', 'behavior': 'add'
                 },
@@ -4756,24 +4375,15 @@
     def test_pan_os_edit_redistribution_profile_command_add_action_main_flow(
         self, mocker, args, params, expected_url_params
     ):
->>>>>>> b627bcbd
         """
         Tests cases where behavior == 'add'
 
         Given:
-<<<<<<< HEAD
-        - Panorama instance configuration and nexthop-address-list object of a pbf-rule to add.
-        - Firewall instance configuration and nexthop-address-list object of a pbf-rule to add.
-
-        When:
-        - running the pan-os-edit-pbf-rule through the main flow.
-=======
         - Panorama instance configuration and nexthop object of a redistribution-profile to add.
         - Firewall instance configuration and nexthop object of a redistribution-profile to add.
 
         When:
         - running the pan-os-edit-redistribution-profile through the main flow.
->>>>>>> b627bcbd
 
         Then:
         - make sure the xpath and the request is correct for both panorama/firewall.
@@ -4785,22 +4395,14 @@
             return_value={
                 'response': {
                     '@status': 'success', '@code': '19', 'result': {
-<<<<<<< HEAD
-                        '@total-count': '1', '@count': '1', 'nexthop-address-list': {'member': '1.1.1.1'}
-=======
                         '@total-count': '1', '@count': '1', 'nexthop': {'member': '1.1.1.1'}
->>>>>>> b627bcbd
                     }
                 }
             }
         )
         mocker.patch.object(demisto, 'params', return_value=params)
         mocker.patch.object(demisto, 'args', return_value=args)
-<<<<<<< HEAD
-        mocker.patch.object(demisto, 'command', return_value='pan-os-edit-pbf-rule')
-=======
         mocker.patch.object(demisto, 'command', return_value='pan-os-edit-redistribution-profile')
->>>>>>> b627bcbd
 
         main()
         assert mock_request.call_args.kwargs['params']['xpath'] == expected_url_params['xpath']
@@ -4813,17 +4415,6 @@
         [
             pytest.param(
                 {
-<<<<<<< HEAD
-                    'rulename': 'test', 'element_to_change': 'application',
-                    'element_value': 'application-1', 'behavior': 'remove', 'pre_post': 'pre-rulebase'
-                },
-                integration_panorama_params,
-                {
-                    'xpath': "/config/devices/entry[@name='localhost.localdomain']/device-group/entry"
-                             "[@name='Lab-Devices']/pre-rulebase/pbf/rules/entry[@name='test']/application",
-                    'element': '<application><member>application-2</member></application>',
-                    'action': 'edit', 'type': 'config', 'key': 'thisisabogusAPIKEY!'
-=======
                     'virtual_router': 'virtual-router', 'name': 'redistribution-profile',
                     'element_to_change': 'filter_ospf_area', 'element_value': '1.1.1.1', 'behavior': 'remove'
                 },
@@ -4837,28 +4428,10 @@
                     'action': 'edit',
                     'type': 'config',
                     'key': 'thisisabogusAPIKEY!'
->>>>>>> b627bcbd
                 }
             ),
             pytest.param(
                 {
-<<<<<<< HEAD
-                    'rulename': 'test', 'element_to_change': 'application',
-                    'element_value': 'application-1', 'behavior': 'remove'
-                },
-                integration_firewall_params,
-                {
-                    'xpath': "/config/devices/entry[@name='localhost.localdomain']/vsys/entry[@name='vsys1']/"
-                             "rulebase/pbf/rules/entry[@name='test']/application",
-                    'element': '<application><member>application-2</member></application>',
-                    'action': 'edit', 'type': 'config', 'key': 'thisisabogusAPIKEY!'
-                }
-
-            )
-        ]
-    )
-    def test_pan_os_edit_pbf_rule_command_remove_action_main_flow(self, mocker, args, params, expected_url_params):
-=======
                     'virtual_router': 'virtual-router', 'name': 'redistribution-profile',
                     'element_to_change': 'filter_ospf_area', 'element_value': '1.1.1.1', 'behavior': 'remove'
                 },
@@ -4878,24 +4451,15 @@
     def test_pan_os_edit_redistribution_profile_command_remove_action_main_flow(
         self, mocker, args, params, expected_url_params
     ):
->>>>>>> b627bcbd
         """
         Tests cases where behavior == 'remove'
 
         Given:
-<<<<<<< HEAD
-        - Panorama instance configuration and address object of a PBF-rule to remove.
-        - Firewall instance configuration and address object of a PBF-rule to remove.
-
-        When:
-        - running the pan-os-edit-pbf-rule through the main flow.
-=======
         - Panorama instance configuration and area object of a redistribution-profile to remove.
         - Firewall instance configuration and area object of a redistribution-profile to remove.
 
         When:
         - running the pan-os-edit-redistribution-profile through the main flow.
->>>>>>> b627bcbd
 
         Then:
         - make sure the xpath and the request is correct for both panorama/firewall.
@@ -4907,24 +4471,14 @@
             return_value={
                 'response': {
                     '@status': 'success', '@code': '19', 'result': {
-<<<<<<< HEAD
-                        '@total-count': '1', '@count': '1', 'application': {
-                            'member': ['application-1', 'application-2']
-                        }
-=======
                         '@total-count': '1', '@count': '1', 'area': {'member': ['1.1.1.1']}
->>>>>>> b627bcbd
                     }
                 }
             }
         )
         mocker.patch.object(demisto, 'params', return_value=params)
         mocker.patch.object(demisto, 'args', return_value=args)
-<<<<<<< HEAD
-        mocker.patch.object(demisto, 'command', return_value='pan-os-edit-pbf-rule')
-=======
         mocker.patch.object(demisto, 'command', return_value='pan-os-edit-redistribution-profile')
->>>>>>> b627bcbd
 
         main()
         assert mock_request.call_args.kwargs['params'] == expected_url_params
@@ -4935,7 +4489,597 @@
     [
         pytest.param(
             {
-<<<<<<< HEAD
+                'virtual_router': 'virtual-router', 'name': 'redistribution-profile'
+            },
+            integration_panorama_params,
+            {
+                'xpath': "/config/devices/entry[@name='localhost.localdomain']/template/entry[@name='test']/c"
+                         "onfig/devices/entry[@name='localhost.localdomain']/network/virtual-router/entry"
+                         "[@name='virtual-router']/protocol/redist-profile/entry[@name='redistribution-profile']",
+                'action': 'delete', 'type': 'config', 'key': 'thisisabogusAPIKEY!'
+            }
+        ),
+        pytest.param(
+            {
+                'virtual_router': 'virtual-router', 'name': 'redistribution-profile'
+            },
+            integration_firewall_params,
+            {
+                'xpath': "/config/devices/entry[@name='localhost.localdomain']/network/virtual-router/entry"
+                         "[@name='virtual-router']/protocol/redist-profile/entry[@name='redistribution-profile']",
+                'action': 'delete', 'type': 'config', 'key': 'thisisabogusAPIKEY!'
+            }
+        )
+    ]
+)
+def test_pan_os_delete_redistribution_profile_command_main_flow(mocker, args, params, expected_url_params):
+    """
+    Given:
+    - Panorama instance configuration and arguments to delete a redistribution-profile.
+    - Firewall instance configuration and arguments to delete a redistribution-profile.
+
+    When:
+    - running the pan-os-delete-redistribution-profile through the main flow.
+
+    Then:
+    - make sure the xpath and the request is correct for both panorama/firewall.
+    """
+    from Panorama import main
+
+    mock_request = mocker.patch(
+        "Panorama.http_request",
+        return_value={'response': {'@status': 'success', '@code': '20', 'msg': 'command succeeded'}}
+    )
+    mocker.patch.object(demisto, 'params', return_value=params)
+    mocker.patch.object(demisto, 'args', return_value=args)
+    mocker.patch.object(demisto, 'command', return_value='pan-os-delete-redistribution-profile')
+
+    main()
+
+    assert mock_request.call_args.kwargs['params'] == expected_url_params
+
+
+class TestPanOSListPBFRulesCommand:
+
+    @pytest.mark.parametrize(
+        'args, params, expected_url_params',
+        [
+            pytest.param(
+                {'pre_post': 'pre-rulebase', 'show_uncommitted': 'true'},
+                integration_panorama_params,
+                {
+                    'type': 'config', 'action': 'get', 'key': 'thisisabogusAPIKEY!',
+                    'xpath': "/config/devices/entry[@name='localhost.localdomain']/device-group"
+                             "/entry[@name='Lab-Devices']/pre-rulebase/pbf"
+                }
+            ),
+            pytest.param(
+                {'show_uncommitted': 'true'},
+                integration_firewall_params,
+                {
+                    'type': 'config', 'action': 'get', 'key': 'thisisabogusAPIKEY!',
+                    'xpath': "/config/devices/entry[@name='localhost.localdomain']/vsys/entry"
+                             "[@name='vsys1']/rulebase/pbf"
+                }
+            )
+        ]
+    )
+    def test_pan_os_list_pbf_command_un_committed_rules_main_flow(self, mocker, args, params, expected_url_params):
+        """
+        Given:
+         - Panorama instance configuration and arguments to get all the un-committed PBF rules.
+         - Firewall instance configuration and arguments to get all the un-committed PBF rules.
+
+        When:
+         - running the pan-os-list-pbf-rules through the main flow.
+
+        Then:
+         - make sure the context output is parsed correctly.
+         - make sure the xpath and the request is correct for both panorama/firewall.
+        """
+        from Panorama import main
+
+        expected_context = [
+            {
+                'Name': 'test', 'Description': 'this is a test description', 'Tags': ['test tag', 'dag_test_tag'],
+                'SourceZone': '1.1.1.1', 'SourceInterface': None, 'SourceAddress': '1.1.1.1', 'SourceUser': 'pre-logon',
+                'DestinationAddress': '1.1.1.1',
+                'Action': {
+                    'forward': {
+                        'nexthop': {'ip-address': '2.2.2.2'},
+                        'monitor': {'profile': 'profile', 'disable-if-unreachable': 'no', 'ip-address': '1.1.1.1'},
+                        'egress-interface': 'a2'
+                    }
+                },
+                'EnforceSymmetricReturn': {'nexthop-address-list': {'entry': {'@name': '1.1.1.1'}}, 'enabled': 'yes'},
+                'Target': {'negate': 'no'}, 'Application': '3pc', 'Service': 'application-default'
+            },
+            {
+                'Name': 'test2', 'Description': None, 'Tags': None, 'SourceZone': ['1.1.1.1', '2.2.2.2'],
+                'SourceInterface': None, 'SourceAddress': 'any', 'SourceUser': 'any', 'DestinationAddress': 'any',
+                'Action': {'no-pbf': {}}, 'EnforceSymmetricReturn': {'enabled': 'no'}, 'Target': {'negate': 'no'},
+                'Application': 'any', 'Service': 'any'
+            },
+            {
+                'Name': 'test3', 'Description': None, 'Tags': None, 'SourceZone': None, 'SourceInterface': 'a2',
+                'SourceAddress': 'any', 'SourceUser': 'any', 'DestinationAddress': 'any',
+                'Action': {'discard': {}}, 'EnforceSymmetricReturn': {'enabled': 'no'}, 'Target': {'negate': 'no'},
+                'Application': 'any', 'Service': 'any'
+            }
+        ]
+
+        mock_request = mocker.patch(
+            "Panorama.http_request", return_value=load_json('test_data/list-pbf-rules-response-un-committed.json')
+        )
+        mocker.patch.object(demisto, 'params', return_value=params)
+        mocker.patch.object(demisto, 'args', return_value=args)
+        mocker.patch.object(demisto, 'command', return_value='pan-os-list-pbf-rules')
+        result = mocker.patch('demistomock.results')
+
+        main()
+
+        assert list(result.call_args.args[0]['EntryContext'].values())[0] == expected_context
+        assert mock_request.call_args.kwargs['params'] == expected_url_params
+
+    @pytest.mark.parametrize(
+        'args, params, expected_url_params',
+        [
+            pytest.param(
+                {'pre_post': 'pre-rulebase', 'show_uncommitted': 'false', 'rulename': 'test'},
+                integration_panorama_params,
+                {
+                    'type': 'config', 'action': 'show', 'key': 'thisisabogusAPIKEY!',
+                    'xpath': "/config/devices/entry[@name='localhost.localdomain']/device-group/entry"
+                             "[@name='Lab-Devices']/pre-rulebase/pbf/rules/entry[@name='test']"
+                }
+            ),
+            pytest.param(
+                {'show_uncommitted': 'false', 'rulename': 'test'},
+                integration_firewall_params,
+                {
+                    'type': 'config', 'action': 'show', 'key': 'thisisabogusAPIKEY!',
+                    'xpath': "/config/devices/entry[@name='localhost.localdomain']/vsys/entry[@name='vsys1']"
+                             "/rulebase/pbf/rules/entry[@name='test']"
+                }
+            )
+        ]
+    )
+    def test_pan_os_list_pbf_command_committed_rules_main_flow(self, mocker, args, params, expected_url_params):
+        """
+        Given:
+         - Panorama instance configuration and arguments to get a specific committed PBF rule.
+         - Firewall instance configuration and arguments to get a specific committed PBF rule.
+
+        When:
+         - running the pan-os-list-pbf-rules through the main flow.
+
+        Then:
+         - make sure the context output is parsed correctly.
+         - make sure the xpath and the request is correct for both panorama/firewall.
+        """
+        from Panorama import main
+        expected_context = [
+            {
+                'Name': 'test', 'Description': 'this is a test description', 'Tags': ['test tag', 'dag_test_tag'],
+                'SourceZone': '1.1.1.1', 'SourceInterface': None, 'SourceAddress': '1.1.1.1', 'SourceUser': 'pre-logon',
+                'DestinationAddress': '1.1.1.1',
+                'Action': {
+                    'forward': {
+                        'nexthop': {'ip-address': '2.2.2.2'},
+                        'monitor': {'profile': 'profile', 'disable-if-unreachable': 'no', 'ip-address': '1.1.1.1'},
+                        'egress-interface': 'a2'
+                    }
+                },
+                'EnforceSymmetricReturn': {'nexthop-address-list': {'entry': {'@name': '1.1.1.1'}}, 'enabled': 'yes'},
+                'Target': {'negate': 'no'}, 'Application': '3pc', 'Service': 'application-default'}
+        ]
+
+        mock_request = mocker.patch(
+            "Panorama.http_request", return_value=load_json('test_data/list-pbf-rules-response-commited.json')
+        )
+        mocker.patch.object(demisto, 'params', return_value=params)
+        mocker.patch.object(demisto, 'args', return_value=args)
+        mocker.patch.object(demisto, 'command', return_value='pan-os-list-pbf-rules')
+        result = mocker.patch('demistomock.results')
+
+        main()
+
+        assert list(result.call_args.args[0]['EntryContext'].values())[0] == expected_context
+        assert mock_request.call_args.kwargs['params'] == expected_url_params
+
+
+class TestCreatePBFRuleCommand:
+
+    @pytest.mark.parametrize(
+        'args, params, expected_url_params',
+        [
+            pytest.param(
+                {
+                    'rulename': 'test',
+                    'description': 'test',
+                    'pre_post': 'pre-rulebase',
+                    'negate_source': 'yes',
+                    'action': 'forward',
+                    'egress_interface': 'egress-interface',
+                    'nexthop': 'none',
+                    'destination_address': 'any',
+                    'enforce_symmetric_return': 'no',
+                },
+                integration_panorama_params,
+                {
+                    'xpath': "/config/devices/entry[@name='localhost.localdomain']/device-group/entry"
+                             "[@name='Lab-Devices']/pre-rulebase/pbf/rules/entry[@name='test']",
+                    'element': '<action><forward><egress-interface>egress-interface</egress-interface></forward>'
+                               '</action><enforce-symmetric-return><enabled>no</enabled></enforce-symmetric-return>'
+                               '<destination><member>any</member></destination><description>test</description>'
+                               '<negate-source>yes</negate-source>',
+                    'action': 'set', 'type': 'config', 'key': 'thisisabogusAPIKEY!'
+                }
+            ),
+            pytest.param(
+                {
+                    'rulename': 'test',
+                    'description': 'test',
+                    'action': 'no-pbf',
+                    'source_zone': '1.1.1.1,2.2.2.2',
+                    'enforce_symmetric_return': 'yes',
+                    'nexthop_address_list': '1.1.1.1,2.2.2.2',
+                    'nexthop': 'ip-address',
+                    'nexthop_value': '1.1.1.1',
+                },
+                integration_firewall_params,
+                {
+                    'action': 'set',
+                    'element': '<action><no-pbf/></action><enforce-symmetric-return><enabled>yes</enabled>'
+                               '<nexthop-address-list><entry name="1.1.1.1"/><entry name="2.2.2.2"/>'
+                               '</nexthop-address-list></enforce-symmetric-return><description>test'
+                               '</description><from><zone><member>1.1.1.1'
+                               '</member><member>2.2.2.2</member></zone></from>',
+                    'key': 'thisisabogusAPIKEY!',
+                    'type': 'config',
+                    'xpath': "/config/devices/entry[@name='localhost.localdomain']/vsys/entry[@name='vsys1']"
+                              "/rulebase/pbf/rules/entry[@name='test']"
+                }
+            ),
+            pytest.param(
+                {
+                    'rulename': 'test',
+                    'description': 'test',
+                    'action': 'discard',
+                    'destination_address': '1.1.1.1,2.2.2.2',
+                    'tags': 'tag1,tag2',
+                    'nexthop_address_list': '1.1.1.1,2.2.2.2',
+                    'nexthop': 'fqdn',
+                    'nexthop_value': '1.1.1.1/24',
+                    'pre_post': 'pre-rulebase',
+                    'enforce_symmetric_return': 'yes'
+                },
+                integration_panorama_params,
+                {
+                    'action': 'set',
+                    'element': '<action><discard/></action><enforce-symmetric-return><enabled>yes</'
+                               'enabled><nexthop-address-list><entry '
+                               'name="1.1.1.1"/><entry name="2.2.2.2"/></nexthop-address-list>'
+                               '</enforce-symmetric-return><destination>'
+                               '<member>1.1.1.1</member><member>2.2.2.2</member>'
+                               '</destination><description>test</description>',
+                    'key': 'thisisabogusAPIKEY!',
+                    'type': 'config',
+                    'xpath': "/config/devices/entry[@name='localhost.localdomain']/device-group/entry"
+                              "[@name='Lab-Devices']/pre-rulebase/pbf/rules/entry[@name='test']"
+                }
+            ),
+            pytest.param(
+                {
+                    'rulename': 'test',
+                    'description': 'test',
+                    'action': 'forward',
+                    'egress_interface': 'egress-interface',
+                    'source_zone': 'all access zone external',
+                    'nexthop': 'none',
+                    'enforce_symmetric_return': 'no'
+                },
+                integration_firewall_params,
+                {
+                    'action': 'set',
+                    'element': '<action><forward><egress-interface>egress-interface</egress-interface></forward>'
+                               '</action><enforce-symmetric-return><enabled>no</enabled></enforce-symmetric-return>'
+                               '<description>test</description><from><zone>'
+                               '<member>all access zone external</member></zone></from>',
+                    'key': 'thisisabogusAPIKEY!',
+                    'type': 'config',
+                    'xpath': "/config/devices/entry[@name='localhost.localdomain']/vsys/entry[@name='vsys1']"
+                             "/rulebase/pbf/rules/entry[@name='test']"}
+            ),
+        ]
+    )
+    def test_pan_os_create_pbf_rule_command_main_flow(self, mocker, args, params, expected_url_params):
+        """
+        Given:
+         - Panorama instance configuration with forward action and egress_interface arguments.
+         - Firewall instance configuration with no-pbf action and ip-address as nexthop arguments.
+         - Panorama instance configuration with discard action and fqdn as nexthop arguments.
+         - firewall instance configuration with basic parameter configurations along with dynamic-ip
+
+        When:
+         - running the pan-os-create-pbf-rule through the main flow.
+
+        Then:
+         - make sure the xpath/element and the request is correct for both panorama/firewall.
+        """
+        from Panorama import main
+
+        mock_request = mocker.patch(
+            "Panorama.http_request",
+            return_value={'response': {'@status': 'success', '@code': '20', 'msg': 'command succeeded'}}
+        )
+        mocker.patch.object(demisto, 'params', return_value=params)
+        mocker.patch.object(demisto, 'args', return_value=args)
+        mocker.patch.object(demisto, 'command', return_value='pan-os-create-pbf-rule')
+
+        main()
+        assert mock_request.call_args.kwargs['params'] == expected_url_params
+
+
+class TestPanOSEditPBFRule:
+
+    @pytest.mark.parametrize(
+        'args, params, expected_url_params',
+        [
+            pytest.param(
+                {
+                    'rulename': 'test', 'element_to_change': 'action_forward_egress_interface',
+                    'element_value': 'interface-1', 'pre_post': 'pre-rulebase', 'behavior': 'replace'
+                },
+                integration_panorama_params,
+                {
+                    'action': 'edit',
+                    'element': '<egress-interface>interface-1</egress-interface>',
+                    'key': 'thisisabogusAPIKEY!',
+                    'type': 'config',
+                    'xpath': "/config/devices/entry[@name='localhost.localdomain']/device-group/entry"
+                             "[@name='Lab-Devices']/pre-rulebase/pbf/rules/entry[@name='test']/"
+                             "action/forward/egress-interface"
+                }
+            ),
+            pytest.param(
+                {
+                    'rulename': 'test', 'element_to_change': 'action_forward_no_pbf', 'pre_post': 'pre-rulebase',
+                    'behavior': 'replace'
+                },
+                integration_panorama_params,
+                {
+                    'action': 'edit',
+                    'element': '<action><no-pbf/></action>',
+                    'key': 'thisisabogusAPIKEY!',
+                    'type': 'config',
+                    'xpath': "/config/devices/entry[@name='localhost.localdomain']/device-group/entry"
+                             "[@name='Lab-Devices']/pre-rulebase/pbf/rules/entry[@name='test']/action"
+                }
+            ),
+            pytest.param(
+                {
+                    'rulename': 'test', 'element_to_change': 'action_forward_discard', 'pre_post': 'pre-rulebase',
+                    'behavior': 'replace'
+                },
+                integration_panorama_params,
+                {
+                    'action': 'edit',
+                    'element': '<action><discard/></action>',
+                    'key': 'thisisabogusAPIKEY!',
+                    'type': 'config',
+                    'xpath': "/config/devices/entry[@name='localhost.localdomain']/device-group/entry"
+                             "[@name='Lab-Devices']/pre-rulebase/pbf/rules/entry[@name='test']/action"
+                }
+            ),
+            pytest.param(
+                {
+                    'rulename': 'test', 'element_to_change': 'nexthop_address_list', 'element_value': '1.1.1.1,2.2.2.2',
+                    'behavior': 'replace'
+                },
+                integration_firewall_params,
+                {
+                    'action': 'edit',
+                    'element': '<nexthop-address-list><entry name="1.1.1.1"/><entry '
+                               'name="2.2.2.2"/></nexthop-address-list>',
+                    'key': 'thisisabogusAPIKEY!',
+                    'type': 'config',
+                    'xpath': "/config/devices/entry[@name='localhost.localdomain']/vsys/"
+                             "entry[@name='vsys1']/rulebase/pbf/rules/entry[@name='test']"
+                             "/enforce-symmetric-return/nexthop-address-list"
+                }
+            ),
+            pytest.param(
+                {
+                    'rulename': 'test', 'element_to_change': 'source_zone', 'element_value': '1.1.1.1,2.2.2.2',
+                    'behavior': 'replace'
+                },
+                integration_firewall_params,
+                {
+                    'action': 'edit',
+                    'element': '<zone><member>1.1.1.1</member><member>2.2.2.2</member></zone>',
+                    'key': 'thisisabogusAPIKEY!',
+                    'type': 'config',
+                    'xpath': "/config/devices/entry[@name='localhost.localdomain']/vsys/entry"
+                             "[@name='vsys1']/rulebase/pbf/rules/entry[@name='test']/from/zone"
+                }
+            )
+        ]
+    )
+    def test_pan_os_edit_pbf_rule_command_replace_operation_main_flow(self, mocker, args, params, expected_url_params):
+        """
+        Tests several cases when behavior == 'replace'
+
+        Given:
+        - Panorama instance configuration and egress-interface object of a pbf-rule to edit.
+        - Panorama instance configuration and action='no-pbf' object of a pbf-rule to edit.
+        - Panorama instance configuration and action='discard' object of a pbf-rule to edit.
+        - Firewall instance configuration and nexthop_address_list object of a pbf-rule to edit.
+        - Firewall instance configuration and source_zone object of a pbf-rule to edit.
+
+        When:
+        - running the pan-os-edit-pbf-rule through the main flow.
+
+        Then:
+        - make sure the xpath and the request is correct for both panorama/firewall.
+        """
+        from Panorama import main
+
+        mock_request = mocker.patch(
+            "Panorama.http_request",
+            return_value={'response': {'@status': 'success', '@code': '20', 'msg': 'command succeeded'}}
+        )
+        mocker.patch.object(demisto, 'params', return_value=params)
+        mocker.patch.object(demisto, 'args', return_value=args)
+        mocker.patch.object(demisto, 'command', return_value='pan-os-edit-pbf-rule')
+
+        main()
+
+        assert mock_request.call_args.kwargs['params'] == expected_url_params
+
+    @pytest.mark.parametrize(
+        'args, params, expected_url_params',
+        [
+            pytest.param(
+                {
+                    'rulename': 'test', 'element_to_change': 'nexthop_address_list', 'element_value': '2.2.2.2,3.3.3.3',
+                    'behavior': 'add', 'pre_post': 'pre-rulebase'
+                },
+                integration_panorama_params,
+                {
+                    'xpath': "/config/devices/entry[@name='localhost.localdomain']/device-group/entry"
+                             "[@name='Lab-Devices']/pre-rulebase/pbf/rules/entry[@name='test']/enforce-symmetric-return"
+                             "/nexthop-address-list",
+                    'element': '<nexthop-address-list><entry name="1.1.1.1"/><entry name="2.2.2.2"/>'
+                               '<entry name="3.3.3.3"/></nexthop-address-list>',
+                    'action': 'edit', 'type': 'config', 'key': 'thisisabogusAPIKEY!'
+                }
+            ),
+            pytest.param(
+                {
+                    'rulename': 'test', 'element_to_change': 'nexthop_address_list', 'element_value': '2.2.2.2,3.3.3.3',
+                    'behavior': 'add'
+                },
+                integration_firewall_params,
+                {
+                    'xpath': "/config/devices/entry[@name='localhost.localdomain']/vsys/entry[@name='vsys1']"
+                             "/rulebase/pbf/rules/entry[@name='test']/enforce-symmetric-return/nexthop-address-list",
+                    'element': '<nexthop-address-list><entry name="2.2.2.2"/><entry name="3.3.3.3"/>'
+                               '<entry name="1.1.1.1"/></nexthop-address-list>',
+                    'action': 'edit', 'type': 'config', 'key': 'thisisabogusAPIKEY!'
+                }
+            )
+        ]
+    )
+    def test_pan_os_edit_pbf_rule_command_add_action_main_flow(self, mocker, args, params, expected_url_params):
+        """
+        Tests cases where behavior == 'add'
+
+        Given:
+        - Panorama instance configuration and nexthop-address-list object of a pbf-rule to add.
+        - Firewall instance configuration and nexthop-address-list object of a pbf-rule to add.
+
+        When:
+        - running the pan-os-edit-pbf-rule through the main flow.
+
+        Then:
+        - make sure the xpath and the request is correct for both panorama/firewall.
+        """
+        from Panorama import main
+
+        mock_request = mocker.patch(
+            "Panorama.http_request",
+            return_value={
+                'response': {
+                    '@status': 'success', '@code': '19', 'result': {
+                        '@total-count': '1', '@count': '1', 'nexthop-address-list': {'member': '1.1.1.1'}
+                    }
+                }
+            }
+        )
+        mocker.patch.object(demisto, 'params', return_value=params)
+        mocker.patch.object(demisto, 'args', return_value=args)
+        mocker.patch.object(demisto, 'command', return_value='pan-os-edit-pbf-rule')
+
+        main()
+        assert mock_request.call_args.kwargs['params']['xpath'] == expected_url_params['xpath']
+        assert '1.1.1.1' in mock_request.call_args.kwargs['params']['element']
+        assert '2.2.2.2' in mock_request.call_args.kwargs['params']['element']
+        assert '3.3.3.3' in mock_request.call_args.kwargs['params']['element']
+
+    @pytest.mark.parametrize(
+        'args, params, expected_url_params',
+        [
+            pytest.param(
+                {
+                    'rulename': 'test', 'element_to_change': 'application',
+                    'element_value': 'application-1', 'behavior': 'remove', 'pre_post': 'pre-rulebase'
+                },
+                integration_panorama_params,
+                {
+                    'xpath': "/config/devices/entry[@name='localhost.localdomain']/device-group/entry"
+                             "[@name='Lab-Devices']/pre-rulebase/pbf/rules/entry[@name='test']/application",
+                    'element': '<application><member>application-2</member></application>',
+                    'action': 'edit', 'type': 'config', 'key': 'thisisabogusAPIKEY!'
+                }
+            ),
+            pytest.param(
+                {
+                    'rulename': 'test', 'element_to_change': 'application',
+                    'element_value': 'application-1', 'behavior': 'remove'
+                },
+                integration_firewall_params,
+                {
+                    'xpath': "/config/devices/entry[@name='localhost.localdomain']/vsys/entry[@name='vsys1']/"
+                             "rulebase/pbf/rules/entry[@name='test']/application",
+                    'element': '<application><member>application-2</member></application>',
+                    'action': 'edit', 'type': 'config', 'key': 'thisisabogusAPIKEY!'
+                }
+
+            )
+        ]
+    )
+    def test_pan_os_edit_pbf_rule_command_remove_action_main_flow(self, mocker, args, params, expected_url_params):
+        """
+        Tests cases where behavior == 'remove'
+
+        Given:
+        - Panorama instance configuration and address object of a PBF-rule to remove.
+        - Firewall instance configuration and address object of a PBF-rule to remove.
+
+        When:
+        - running the pan-os-edit-pbf-rule through the main flow.
+
+        Then:
+        - make sure the xpath and the request is correct for both panorama/firewall.
+        """
+        from Panorama import main
+
+        mock_request = mocker.patch(
+            "Panorama.http_request",
+            return_value={
+                'response': {
+                    '@status': 'success', '@code': '19', 'result': {
+                        '@total-count': '1', '@count': '1', 'application': {
+                            'member': ['application-1', 'application-2']
+                        }
+                    }
+                }
+            }
+        )
+        mocker.patch.object(demisto, 'params', return_value=params)
+        mocker.patch.object(demisto, 'args', return_value=args)
+        mocker.patch.object(demisto, 'command', return_value='pan-os-edit-pbf-rule')
+
+        main()
+        assert mock_request.call_args.kwargs['params'] == expected_url_params
+
+
+@pytest.mark.parametrize(
+    'args, params, expected_url_params',
+    [
+        pytest.param(
+            {
                 'rulename': 'test',
                 'pre_post': 'pre-rulebase'
             },
@@ -4946,21 +5090,10 @@
                 'type': 'config',
                 'xpath': "/config/devices/entry[@name='localhost.localdomain']/device-group/entry"
                          "[@name='Lab-Devices']/pre-rulebase/pbf/rules/entry[@name='test']"
-=======
-                'virtual_router': 'virtual-router', 'name': 'redistribution-profile'
-            },
-            integration_panorama_params,
-            {
-                'xpath': "/config/devices/entry[@name='localhost.localdomain']/template/entry[@name='test']/c"
-                         "onfig/devices/entry[@name='localhost.localdomain']/network/virtual-router/entry"
-                         "[@name='virtual-router']/protocol/redist-profile/entry[@name='redistribution-profile']",
-                'action': 'delete', 'type': 'config', 'key': 'thisisabogusAPIKEY!'
->>>>>>> b627bcbd
             }
         ),
         pytest.param(
             {
-<<<<<<< HEAD
                 'rulename': 'test'
             },
             integration_firewall_params,
@@ -4985,30 +5118,6 @@
 
     Then:
      - make sure the xpath/element and the request is correct for both panorama/firewall.
-=======
-                'virtual_router': 'virtual-router', 'name': 'redistribution-profile'
-            },
-            integration_firewall_params,
-            {
-                'xpath': "/config/devices/entry[@name='localhost.localdomain']/network/virtual-router/entry"
-                         "[@name='virtual-router']/protocol/redist-profile/entry[@name='redistribution-profile']",
-                'action': 'delete', 'type': 'config', 'key': 'thisisabogusAPIKEY!'
-            }
-        )
-    ]
-)
-def test_pan_os_delete_redistribution_profile_command_main_flow(mocker, args, params, expected_url_params):
-    """
-    Given:
-    - Panorama instance configuration and arguments to delete a redistribution-profile.
-    - Firewall instance configuration and arguments to delete a redistribution-profile.
-
-    When:
-    - running the pan-os-delete-redistribution-profile through the main flow.
-
-    Then:
-    - make sure the xpath and the request is correct for both panorama/firewall.
->>>>>>> b627bcbd
     """
     from Panorama import main
 
@@ -5018,14 +5127,7 @@
     )
     mocker.patch.object(demisto, 'params', return_value=params)
     mocker.patch.object(demisto, 'args', return_value=args)
-<<<<<<< HEAD
     mocker.patch.object(demisto, 'command', return_value='pan-os-delete-pbf-rule')
 
     main()
-=======
-    mocker.patch.object(demisto, 'command', return_value='pan-os-delete-redistribution-profile')
-
-    main()
-
->>>>>>> b627bcbd
     assert mock_request.call_args.kwargs['params'] == expected_url_params