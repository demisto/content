import json
from typing import cast
from unittest.mock import MagicMock, patch

import dateparser
import demistomock as demisto
import panos.errors
import pytest
import requests_mock
from CommonServerPython import CommandResults, DemistoException
from defusedxml import ElementTree
from freezegun import freeze_time
from panos.device import Vsys
from panos.firewall import Firewall
from panos.objects import LogForwardingProfile, LogForwardingProfileMatchList
from panos.panorama import DeviceGroup, Panorama, Template, TemplateStack
from pytest_mock import MockerFixture
from requests_mock.mocker import Mocker as RequestsMock
from test_data import fetch_incidents_input, mock_rules

integration_firewall_params = {
    "port": "443",
    "vsys": "vsys1",
    "server": "https://1.1.1.1",
    "key": "thisisabogusAPIKEY!",
}

mock_demisto_args = {"threat_id": "11111", "vulnerability_profile": "mock_vuln_profile"}

integration_panorama_params = {
    "port": "443",
    "device_group": "Lab-Devices",
    "server": "https://1.1.1.1",
    "key": "thisisabogusAPIKEY!",
    "template": "test",
}


def load_json(path):
    with open(path, encoding="utf-8") as f:
        return json.loads(f.read())


@pytest.fixture(autouse=True)
def set_params(mocker):
    mocker.patch.object(demisto, "params", return_value=integration_firewall_params)
    mocker.patch.object(demisto, "args", return_value=mock_demisto_args)


@pytest.fixture
def patched_requests_mocker(requests_mock):
    """
    This function mocks various PANOS API responses so we can accurately test the instance
    """
    base_url = "{}:{}/api/".format(integration_firewall_params["server"], integration_firewall_params["port"])
    # Version information
    mock_version_xml = """
    <response status = "success">
        <result>
            <sw-version>9.0.6</sw-version>
            <multi-vsys>off</multi-vsys>
            <model>Panorama</model>
            <serial>FAKESERIALNUMBER</serial>
        </result>
    </response>
    """
    version_path = "{}{}{}".format(base_url, "?type=version&key=", integration_firewall_params["key"])
    requests_mock.get(version_path, text=mock_version_xml, status_code=200)
    mock_response_xml = """
    <response status="success" code="20">
    <msg>command succeeded</msg>
    </response>
    """
    requests_mock.post(base_url, text=mock_response_xml, status_code=200)
    return requests_mock


def test_panorama_get_os_version(patched_requests_mocker):
    import Panorama
    from Panorama import get_pan_os_version

    Panorama.URL = "https://1.1.1.1:443/api/"
    Panorama.API_KEY = "thisisabogusAPIKEY!"
    r = get_pan_os_version()
    assert r == "9.0.6"


def test_panorama_override_vulnerability(patched_requests_mocker):
    import Panorama
    from Panorama import panorama_override_vulnerability

    Panorama.URL = "https://1.1.1.1:443/api/"
    r = panorama_override_vulnerability(mock_demisto_args["threat_id"], mock_demisto_args["vulnerability_profile"], "reset-both")
    assert r["response"]["@status"] == "success"


def test_add_argument_list():
    from Panorama import add_argument_list

    list_argument = ["foo", "bar"]

    response_with_member = add_argument_list(list_argument, "test", True)
    expected_with_member = "<test><member>foo</member><member>bar</member></test>"
    assert response_with_member == expected_with_member

    response_with_member_field_name = add_argument_list(list_argument, "member", True)
    expected_with_member_field_name = "<member>foo</member><member>bar</member>"
    assert response_with_member_field_name == expected_with_member_field_name


def test_add_argument():
    from Panorama import add_argument

    argument = "foo"

    response_with_member = add_argument(argument, "test", True)
    expected_with_member = "<test><member>foo</member></test>"
    assert response_with_member == expected_with_member

    response_without_member = add_argument(argument, "test", False)
    expected_without_member = "<test>foo</test>"
    assert response_without_member == expected_without_member


def test_add_argument_yes_no():
    from Panorama import add_argument_yes_no

    arg = "No"
    field = "test"
    option = True

    response_option_true = add_argument_yes_no(arg, field, option)
    expected_option_true = "<option><test>no</test></option>"
    assert response_option_true == expected_option_true

    option = False
    response_option_false = add_argument_yes_no(arg, field, option)
    expected_option_false = "<test>no</test>"
    assert response_option_false == expected_option_false


def test_add_argument_target():
    from Panorama import add_argument_target

    response = add_argument_target("foo", "bar")
    expected = '<bar><devices><entry name="foo"/></devices></bar>'
    assert response == expected


@pytest.mark.parametrize(
    "disabled, rules_file, expected_results_file",
    [
        ("yes", "test_data/filter_rules_sample.json", "test_data/filter_rules_expected_result.json"),
    ],
)
def test_filter_rules_by_status(disabled: str, rules_file: str, expected_results_file: str):
    from Panorama import filter_rules_by_status

    with open(rules_file) as f:
        rules = json.loads(f.read())

    with open(expected_results_file) as f:
        expected_result = json.loads(f.read())

    result = filter_rules_by_status(disabled, rules)
    assert result == expected_result


def test_get_address(mocker):
    """
    Given:
     - an address_name argument which does not exist

    When:
     - running the panorama_get_address function

    Then:
     - Ensure the return value is an empty dictionary
    """
    import Panorama
    from Panorama import panorama_get_address

    exception_msg = "Object was not found, verify that the name is correct and that the instance was committed."
    mocker.patch.object(Panorama, "http_request", side_effect=Exception(exception_msg))
    result = panorama_get_address("TEST")
    assert result == {}


def test_get_address_command(mocker):
    """
    Given:
     - an address_name argument which does not exist

    When:
     - running the panorama_get_address_command function

    Then:
     - Ensure the return value is None, without any errors, and return_results contains the correct informative message.
    """
    import Panorama
    from Panorama import panorama_get_address_command

    mocker.patch.object(Panorama, "panorama_get_address", return_value={})
    return_results_mock = mocker.patch.object(Panorama, "return_results")
    result = panorama_get_address_command({"name": "TEST"})
    assert not result
    assert return_results_mock.call_args[0][0] == "Address name TEST was not found"


def test_prettify_addresses_arr():
    from Panorama import prettify_addresses_arr

    addresses_arr = [
        {"@name": "my_name", "fqdn": "a.com"},
        {"@name": "my_name2", "fqdn": "b.com"},
        {"@name": "test", "ip-netmask": "1.1.1.1", "tag": None},
    ]
    response = prettify_addresses_arr(addresses_arr)
    expected = [
        {"Name": "my_name", "FQDN": "a.com"},
        {"Name": "my_name2", "FQDN": "b.com"},
        {"Name": "test", "IP_Netmask": "1.1.1.1"},
    ]
    assert response == expected


def test_prettify_address():
    from Panorama import prettify_address

    address = {"@name": "my_name", "ip-netmask": "1.1.1.1", "description": "lala"}
    response = prettify_address(address)
    expected = {"Name": "my_name", "IP_Netmask": "1.1.1.1", "Description": "lala"}
    assert response == expected


def test_prettify_address_tag_none():
    from Panorama import prettify_address

    address = {"@name": "test", "ip-netmask": "1.1.1.1", "tag": None}
    response = prettify_address(address)
    expected = {"Name": "test", "IP_Netmask": "1.1.1.1"}
    assert response == expected


def test_prettify_address_group():
    from Panorama import prettify_address_group

    address_group_static = {"@name": "foo", "static": {"member": "address object"}}
    response_static = prettify_address_group(address_group_static)
    expected_address_group_static = {"Name": "foo", "Type": "static", "Addresses": "address object"}
    assert response_static == expected_address_group_static

    address_group_dynamic = {"@name": "foo", "dynamic": {"filter": "1.1.1.1 and 2.2.2.2"}}
    response_dynamic = prettify_address_group(address_group_dynamic)
    expected_address_group_dynamic = {"Name": "foo", "Type": "dynamic", "Match": "1.1.1.1 and 2.2.2.2"}
    assert response_dynamic == expected_address_group_dynamic

    address_group_dynamic_tag_none = {"@name": "foo", "dynamic": {"filter": "1.1.1.1 or 2.2.2.2"}, "tag": None}
    response_dynamic_tag_none = prettify_address_group(address_group_dynamic_tag_none)
    expected_address_group_dynamic_tag_none = {"Name": "foo", "Type": "dynamic", "Match": "1.1.1.1 or 2.2.2.2"}
    assert response_dynamic_tag_none == expected_address_group_dynamic_tag_none


def test_prettify_service():
    from Panorama import prettify_service

    service = {"@name": "service_name", "description": "foo", "protocol": {"tcp": {"port": "443"}}}
    response = prettify_service(service)
    expected = {"Name": "service_name", "Description": "foo", "Protocol": "tcp", "DestinationPort": "443"}
    assert response == expected


def test_prettify_service_tag_none():
    from Panorama import prettify_service

    service = {"@name": "service_name", "description": "foo", "protocol": {"tcp": {"port": "443"}}, "tag": None}
    response = prettify_service(service)
    expected = {"Name": "service_name", "Description": "foo", "Protocol": "tcp", "DestinationPort": "443"}
    assert response == expected


def test_prettify_service_group():
    from Panorama import prettify_service_group

    service_group = {"@name": "sg", "members": {"member": ["service1", "service2"]}}
    response = prettify_service_group(service_group)
    expected = {"Name": "sg", "Services": ["service1", "service2"]}
    assert response == expected


def test_prettify_service_group_tag_none():
    from Panorama import prettify_service_group

    service_group = {"@name": "sg_group", "members": {"member": ["service1", "service2"]}, "tag": None}
    response = prettify_service_group(service_group)
    expected = {"Name": "sg_group", "Services": ["service1", "service2"]}
    assert response == expected


def test_prettify_custom_url_category():
    from Panorama import prettify_custom_url_category

    custom_url_category = {"@name": "foo", "list": {"member": ["a", "b", "c"]}}
    response = prettify_custom_url_category(custom_url_category)
    expected = {"Name": "foo", "Sites": ["a", "b", "c"]}
    assert response == expected


def test_panorama_create_custom_url_category_8_x(mocker):
    """
    Given:
     - an only > 9.x valid argument for custom url category creation

    When:
     - running the panorama_create_custom_url_category function
     - mocking the pan-os version to be 8.x

    Then:
     - a proper error is raised
    """
    from Panorama import panorama_create_custom_url_category

    mocker.patch("Panorama.get_pan_os_major_version", return_value=8)
    custom_url_category_name = "name"
    description = "test_desc"
    type_ = "URL List"

    with pytest.raises(DemistoException, match="The type and categories arguments are only relevant for PAN-OS 9.x versions."):
        panorama_create_custom_url_category(custom_url_category_name, type_=type_, description=description)


def test_panorama_create_custom_url_category_9_x(mocker):
    """
    Given:
     - a non valid argument for custom url category creation

    When:
     - running the panorama_create_custom_url_category function
     - mocking the pan-os version to be 9.x

    Then:
     - a proper error is raised
    """
    from Panorama import panorama_create_custom_url_category

    mocker.patch("Panorama.get_pan_os_major_version", return_value=9)
    custom_url_category_name = "name"
    type_ = "URL List"
    categories = "phishing"
    sites = "a.com"
    description = "test_desc"

    with pytest.raises(DemistoException, match="The type argument is mandatory for PAN-OS 9.x versions."):
        panorama_create_custom_url_category(custom_url_category_name, sites=sites, description=description)

    with pytest.raises(DemistoException, match="Exactly one of the sites and categories arguments should be defined."):
        panorama_create_custom_url_category(custom_url_category_name, type_=type_, sites=sites, categories=categories)

    with pytest.raises(DemistoException, match="URL List type is only for sites, Category Match is only for categories."):
        panorama_create_custom_url_category(custom_url_category_name, type_=type_, categories=categories)


def test_create_url_filter_params_8_x(mocker):
    """
    Given:
     - a valid argument for url filter creation

    When:
     - running the create_url_filter_params utility function
     - mocking the pan-os version to be 8.x

    Then:
     - a proper xml element is generated
    """
    from Panorama import create_url_filter_params

    mocker.patch("Panorama.get_pan_os_major_version", return_value=8)
    url_filter_name = "name"
    action = "alert"
    url_category_list = "adult"
    description = "test_desc"

    url_filter_params = create_url_filter_params(
        url_filter_name, action, url_category_list=url_category_list, description=description
    )
    assert url_filter_params["element"].find("<action>block</action>") != -1  # if not -1, then it is found


def test_create_url_filter_params_9_x(mocker):
    """
    Given:
     - a valid argument for url filter creation

    When:
     - running the create_url_filter_params utility function
     - mocking the pan-os version to be 9.x

    Then:
     - a proper xml element is generated
    """
    from Panorama import create_url_filter_params

    mocker.patch("Panorama.get_pan_os_major_version", return_value=9)
    url_filter_name = "name"
    action = "alert"
    url_category_list = "adult"
    description = "test_desc"

    url_filter_params = create_url_filter_params(
        url_filter_name, action, url_category_list=url_category_list, description=description
    )
    assert url_filter_params["element"].find("<action>block</action>") == -1  # if  -1, then it is not found


def test_edit_url_filter_non_valid_args_8_x(mocker):
    """
    Given:
     - a non valid argument for edit url filter

    When:
     - running the edit_url_filter function
     - mocking the pan-os version to be 8.x

    Then:
     - a proper error is raised
    """
    from Panorama import panorama_edit_url_filter

    url_filter_object = {
        "@name": "fw_test_pb_dont_delete",
        "action": "block",
        "allow": {"member": ["Demisto- block sites", "test3"]},
        "allow-list": {"member": "www.thepill2.com"},
        "block": {"member": ["abortion", "abused-drugs"]},
        "block-list": {"member": "www.thepill.com"},
        "credential-enforcement": {
            "allow": {"member": ["Demisto- block sites", "test3"]},
            "block": {"member": ["abortion", "abused-drugs"]},
            "log-severity": "medium",
        },
        "description": "gogo",
    }
    mocker.patch("Panorama.get_pan_os_major_version", return_value=8)
    mocker.patch("Panorama.panorama_get_url_filter", return_value=url_filter_object)
    url_filter_name = "fw_test_pb_dont_delete"
    element_to_change = "allow_categories"
    element_value = "gambling"
    add_remove_element = "remove"

    err_msg = (
        "Only the override_allow_list, override_block_list, description properties can be"
        " changed in PAN-OS 8.x or earlier versions."
    )
    with pytest.raises(DemistoException, match=err_msg):
        panorama_edit_url_filter(url_filter_name, element_to_change, element_value, add_remove_element)


def test_edit_url_filter_non_valid_args_9_x(mocker):
    """
    Given:
     - a non valid argument for edit url filter

    When:
     - running the edit_url_filter function
     - mocking the pan-os version to be 9.x

    Then:
     - a proper error is raised
    """
    from Panorama import panorama_edit_url_filter

    url_filter_object = {
        "@name": "fw_test_pb_dont_delete",
        "allow": {"member": "Test_pb_custom_url_DONT_DELETE"},
        "credential-enforcement": {
            "block": {"member": ["gambling", "abortion"]},
            "log-severity": "medium",
        },
        "description": "wowo",
    }
    mocker.patch("Panorama.get_pan_os_major_version", return_value=9)
    mocker.patch("Panorama.panorama_get_url_filter", return_value=url_filter_object)
    url_filter_name = "fw_test_pb_dont_delete"
    element_to_change = "override_block_list"
    element_value = "gambling"
    add_remove_element = "remove"

    err_msg = (
        "Only the allow_categories, block_categories, description properties can be changed in PAN-OS 9.x or later versions."
    )
    with pytest.raises(DemistoException, match=err_msg):
        panorama_edit_url_filter(url_filter_name, element_to_change, element_value, add_remove_element)


def http_mock(url: str, method: str, body: dict = {}):
    return body


@pytest.mark.parametrize(
    "category_name, items",
    [
        (
            "category_name",
            ["www.good.com"],
        )
    ],
)
def test_remove_from_custom_url_category(category_name, items, mocker):
    """
    Given:
     - a valid argument for edit custom url group

    When:
     - running the custom_url_category_remove_items function

    Then:
     - checks an assertion
    """
    import Panorama
    from Panorama import panorama_custom_url_category_remove_items

    return_results_mock = mocker.patch.object(Panorama, "return_results")

    mocker.patch(
        "Panorama.panorama_get_custom_url_category",
        return_value={"description": "description", "list": {"member": "www.test.com"}},
    )
    mocker.patch("Panorama.get_pan_os_major_version", return_value=9)
    mocker.patch("Panorama.http_request", side_effect=http_mock)

    panorama_custom_url_category_remove_items(category_name, items, "URL List")
    demisto_result_got = return_results_mock.call_args.args[0]["Contents"]
    assert "www.test.com" in demisto_result_got["element"]


class TestQueryLogsCommand:
    @staticmethod
    def create_logs_query_queue(status_count, no_logs_found):
        response_queue = [
            MockedResponse(
                text='<response status="success" code="19"><result><msg><line>query '
                "job enqueued with jobid 1</line></msg><job>1</job></result></response>",
                status_code=200,
            )
        ]

        for _ in range(status_count):
            response_queue.append(
                MockedResponse(
                    text='<response status="success"><result><job><tenq>15:05:47</tenq><tdeq>15:05:47</tdeq><tlast>'
                    '01:00:00</tlast><status>ACT</status><id>1238</id></job><log><logs count="0" progress="20"/'
                    "></log></result></response>",
                    status_code=200,
                )
            )

        if no_logs_found:
            # job has finished without finding any logs
            response_queue.append(
                MockedResponse(
                    text='<response status="success"><result><job><tenq>15:05:47</tenq><tdeq>15:05:47</tdeq><tlast>'
                    '15:06:52</tlast><status>FIN</status><id>1</id></job><log><logs count="0"'
                    ' progress="100"/></log></result></response>',
                    status_code=200,
                )
            )

        else:
            with open("test_data/query_logs.xml") as f:
                # job has finished with finding logs
                response_queue.append(MockedResponse(text=f.read(), status_code=200))

        return response_queue

    def test_query_logs_command_without_polling(self, mocker):
        """
        Given
        - an api response indicating a log query job has been created

        When
        - querying logs without polling

        Then
        - make sure polling is not triggered.
        - make sure context output indicates that the status of the job is 'Pending'
        """
        import Panorama
        import requests
        from Panorama import panorama_query_logs_command

        Panorama.API_KEY = "thisisabogusAPIKEY!"
        mocker.patch.object(
            requests,
            "request",
            return_value=MockedResponse(
                text='<response status="success" code="19"><result><msg><line>query '
                "job enqueued with jobid 1</line></msg><job>1</job></result></response>",
                status_code=200,
            ),
        )

        command_result = panorama_query_logs_command({"log-type": "traffic", "polling": "false"})
        assert command_result.outputs == {
            "JobID": "1",
            "Status": "Pending",
            "LogType": "traffic",
            "Message": "query job enqueued with jobid 1",
        }
        assert not command_result.scheduled_command
        assert command_result.readable_output == "### Query Logs:\n|JobID|Status|\n|---|---|\n| 1 | Pending |\n"

    @pytest.mark.parametrize(
        "status_count, no_logs_found", [(1, False), (2, True), (3, False), (5, True), (8, False), (10, True)]
    )
    def test_query_logs_command_with_polling(self, mocker, status_count, no_logs_found):
        """
        Given
        - a queue of api responses
        - responses indicating query logs succeeded or not succeeded.
        - a status count which means how many times polling was done.

        When
        - querying logs with polling

        Then
        - make sure the readable output indicating polling is active is printed only once.
        - make sure context is returned only at the end of polling, and that the context is valid
          if there are logs available and if there aren't.
        """
        import Panorama
        import requests
        from CommonServerPython import ScheduledCommand
        from Panorama import panorama_query_logs_command

        Panorama.API_KEY = "thisisabogusAPIKEY!"
        mocker.patch.object(
            requests, "request", side_effect=self.create_logs_query_queue(status_count=status_count, no_logs_found=no_logs_found)
        )
        mocker.patch.object(ScheduledCommand, "raise_error_if_not_supported", return_value=None)

        command_result = panorama_query_logs_command({"log-type": "traffic", "polling": "true"})
        assert command_result.readable_output == "Fetching traffic logs for job ID 1..."
        assert not command_result.outputs  # no context should be returned until polling is done.

        polling_args = {"query_log_job_id": "1", "hide_polling_output": True, "polling": True, "log-type": "traffic"}

        command_result = panorama_query_logs_command(polling_args)
        while command_result.scheduled_command:  # if scheduled_command is set, it means that command should still poll
            assert not command_result.readable_output  # make sure that indication of polling is printed only once
            assert not command_result.outputs  # make sure no context output is being returned to war-room during polling
            command_result = panorama_query_logs_command(polling_args)

        if no_logs_found:
            assert command_result.outputs == {"JobID": "1", "LogType": "traffic", "Logs": [], "Status": "Completed"}
        else:
            partial_expected_outputs = {"JobID": "1", "LogType": "traffic", "Status": "Completed"}
            assert partial_expected_outputs.items() <= command_result.outputs.items()
            assert "Logs" in command_result.outputs
            assert command_result.outputs["Logs"]  # make sure there are log outputs available.


def test_prettify_edl():
    from Panorama import prettify_edl

    edl = {"@name": "edl_name", "type": {"my_type": {"url": "abc.com", "description": "my_desc"}}}
    response = prettify_edl(edl)
    expected = {"Name": "edl_name", "Type": "my_type", "URL": "abc.com", "Description": "my_desc"}
    assert response == expected


def test_build_traffic_logs_query():
    """
    Given:
     - a valid arguments for traffic logs query generation

    When:
     - running the build_traffic_logs_query utility function

    Then:
     - a proper query is generated
        (addr.src in 192.168.1.222) and (app eq netbios-dg) and (action eq allow) and (port.dst eq 138)
    """
    from Panorama import build_traffic_logs_query

    source = "192.168.1.222"
    application = "netbios-dg"
    action = "allow"
    to_port = "138"
    response = build_traffic_logs_query(source, None, None, application, to_port, action)
    expected = "(addr.src in 192.168.1.222) and (app eq netbios-dg) and (port.dst eq 138) and (action eq allow)"
    assert response == expected


def test_prettify_traffic_logs():
    from Panorama import prettify_traffic_logs

    traffic_logs = [
        {"action": "my_action1", "category": "my_category1", "rule": "my_rule1"},
        {"action": "my_action2", "category": "my_category2", "rule": "my_rule2"},
    ]
    response = prettify_traffic_logs(traffic_logs)
    expected = [
        {"Action": "my_action1", "Category": "my_category1", "Rule": "my_rule1"},
        {"Action": "my_action2", "Category": "my_category2", "Rule": "my_rule2"},
    ]
    assert response == expected


def test_build_logs_query():
    """
    Given:
     - a valid arguments for logs query generation

    When:
     - running the build_logs_query utility function

    Then:
     - a proper query is generated
        ((url contains 'demisto.com') or (url contains 'paloaltonetworks.com'))
    """
    from Panorama import build_logs_query

    urls_as_string = "demisto.com, paloaltonetworks.com"
    response = build_logs_query(None, None, None, None, None, None, None, None, None, urls_as_string, None, None)
    expected = "((url contains 'demisto.com') or (url contains 'paloaltonetworks.com'))"
    assert response == expected


def test_prettify_logs():
    from Panorama import prettify_logs

    traffic_logs = [
        {"action": "my_action1", "category": "my_category1", "rule": "my_rule1", "natdport": "100", "bytes": "12"},
        {"action": "my_action2", "category": "my_category2", "rule": "my_rule2", "natdport": "101", "bytes_sent": "11"},
    ]
    response = prettify_logs(traffic_logs)
    expected = [
        {
            "Action": "my_action1",
            "CategoryOrVerdict": "my_category1",
            "Rule": "my_rule1",
            "NATDestinationPort": "100",
            "Bytes": "12",
        },
        {
            "Action": "my_action2",
            "CategoryOrVerdict": "my_category2",
            "Rule": "my_rule2",
            "NATDestinationPort": "101",
            "BytesSent": "11",
        },
    ]
    assert response == expected


prepare_security_rule_inputs = [
    ("after", "test_rule_name", ["user1"], "<source-user><member>user1</member></source-user>"),
    ("after", "test_rule_name", ["user1,user2"], "<source-user><member>user1,user2</member></source-user>"),
]


@pytest.mark.parametrize("where, dst, source_user, expected_result", prepare_security_rule_inputs)
def test_prepare_security_rule_params(where, dst, source_user, expected_result):
    """
    Given:
     - valid arguments for the prepare_security_rule_params function

    When:
     - running the prepare_security_rule_params utility function

    Then:
     - a valid security rule dictionary is returned.
    """
    from Panorama import prepare_security_rule_params

    params = prepare_security_rule_params(
        api_action="set",
        action="drop",
        destination=["any"],
        source=["any"],
        rulename="test",
        where=where,
        dst=dst,
        source_user=source_user,
    )
    assert expected_result in params.get("element", "")


prepare_security_rule_fail_inputs = [
    ("top", "test_rule_name"),
    ("bottom", "test_rule_name"),
]


@pytest.mark.parametrize("where, dst", prepare_security_rule_fail_inputs)
def test_prepare_security_rule_params_fail(where, dst):
    """
    Given:
     - a non valid arguments for the prepare_security_rule_params function

    When:
     - running the prepare_security_rule_params utility function

    Then:
     - a proper exception is raised
    """
    from Panorama import prepare_security_rule_params

    err_msg = "Please provide a dst rule only when the where argument is before or after."
    with pytest.raises(DemistoException, match=err_msg):
        prepare_security_rule_params(
            api_action="set", action="drop", destination=["any"], source=["any"], rulename="test", where=where, dst=dst
        )


def test_build_policy_match_query():
    """
    Given:
     - a valid arguments for policy match query generation

    When:
     - running the build_policy_match_query utility function

    Then:
     - a proper xml is generated
    """
    from Panorama import build_policy_match_query

    source = "1.1.1.1"
    destination = "6.7.8.9"
    protocol = "1"
    application = "gmail-base"
    response = build_policy_match_query(application, None, destination, None, None, None, protocol, source)
    expected = (
        "<test><security-policy-match><source>1.1.1.1</source><destination>6.7.8.9</destination>"
        "<protocol>1</protocol><application>gmail-base</application></security-policy-match></test>"
    )
    assert response == expected


def test_panorama_register_ip_tag_command_wrongful_args(mocker):
    """
    Given:
     - a non valid arguments for the panorama_register_ip_tag_command function

    When:
     - running the panorama_register_ip_tag_command function

    Then:
     - a proper exception is raised
    """
    from Panorama import panorama_register_ip_tag_command

    args = {"IPs": "1.1.1.1", "tag": "test_tag", "persistent": "false", "timeout": "5"}

    mocker.patch("Panorama.get_pan_os_major_version", return_value=8)
    with pytest.raises(DemistoException, match="The timeout argument is only applicable on 9.x PAN-OS versions or higher."):
        panorama_register_ip_tag_command(args)


def test_prettify_matching_rule():
    from Panorama import prettify_matching_rule

    matching_rule = {"action": "my_action1", "@name": "very_important_rule", "source": "6.7.8.9", "destination": "any"}
    response = prettify_matching_rule(matching_rule)
    expected = {"Action": "my_action1", "Name": "very_important_rule", "Source": "6.7.8.9", "Destination": "any"}
    assert response == expected


def test_prettify_static_route():
    from Panorama import prettify_static_route

    static_route = {"@name": "name1", "destination": "1.2.3.4", "metric": "10", "nexthop": {"fqdn": "demisto.com"}}
    virtual_router = "my_virtual_router"
    response = prettify_static_route(static_route, virtual_router)
    expected = {
        "Name": "name1",
        "Destination": "1.2.3.4",
        "Metric": 10,
        "NextHop": "demisto.com",
        "VirtualRouter": "my_virtual_router",
    }
    assert response == expected


def test_validate_search_time():
    from Panorama import validate_search_time

    assert validate_search_time("2019/12/26")
    assert validate_search_time("2019/12/26 00:00:00")
    with pytest.raises(Exception):
        assert validate_search_time("219/12/26 00:00:00")
        assert validate_search_time("219/10/35")


def test_show_user_id_interface_config_command():
    """
    Given:
     - missing template and template_stack arguments for the show_user_id_interface_config_command command

    When:
     - running the show_user_id_interface_config_request function

    Then:
     - a proper exception is raised
    """
    from Panorama import show_user_id_interface_config_command

    args = {}
    str_match = (
        "In order to show the User Interface configuration in your Panorama, "
        "supply either the template or the template_stack arguments."
    )
    with pytest.raises(DemistoException, match=str_match):
        show_user_id_interface_config_command(args)


def test_prettify_user_interface_config():
    from Panorama import prettify_user_interface_config

    raw_response = [
        {
            "@name": "internal",
            "network": {"layer3": {"member": "ethernet1/2"}, "log-setting": "ToLoggingService"},
            "enable-user-identification": "yes",
        },
        {"@name": "External", "network": {"tap": {"member": "ethernet1/1"}, "log-setting": "ToLoggingService"}},
    ]
    response = prettify_user_interface_config(raw_response)
    expected = [
        {"Name": "ethernet1/2", "Zone": "internal", "EnableUserIdentification": "yes"},
        {"Name": "ethernet1/1", "Zone": "External", "EnableUserIdentification": "no"},
    ]
    assert response == expected


def test_list_configured_user_id_agents_command(mocker):
    """
    Given:
     - missing template and template_stack arguments for the list_configured_user_id_agents_command command

    When:
     - running the list_configured_user_id_agents_request function

    Then:
     - a proper exception is raised
    """
    from Panorama import list_configured_user_id_agents_command

    mocker.patch("Panorama.get_pan_os_major_version", return_value=9)
    args = {}
    str_match = (
        "In order to show the the User ID Agents in your Panorama, supply either the template or the template_stack arguments."
    )
    with pytest.raises(DemistoException, match=str_match):
        list_configured_user_id_agents_command(args)


def test_prettify_configured_user_id_agents__multi_result():
    from Panorama import prettify_configured_user_id_agents

    raw_response = [
        {"@name": "testing2", "serial-number": "panorama2"},
        {
            "@name": "fullinfo",
            "host-port": {
                "port": "67",
                "ntlm-auth": "yes",
                "ldap-proxy": "yes",
                "collectorname": "demisto",
                "secret": "secret",
                "host": "what",
            },
            "ip-user-mappings": "yes",
        },
    ]
    response = prettify_configured_user_id_agents(raw_response)
    expected = [
        {
            "Name": "testing2",
            "Host": None,
            "Port": None,
            "NtlmAuth": "no",
            "LdapProxy": "no",
            "CollectorName": None,
            "Secret": None,
            "EnableHipCollection": "no",
            "SerialNumber": "panorama2",
            "IpUserMapping": "no",
            "Disabled": "no",
        },
        {
            "Name": "fullinfo",
            "Host": "what",
            "Port": "67",
            "NtlmAuth": "yes",
            "LdapProxy": "yes",
            "CollectorName": "demisto",
            "Secret": "secret",
            "EnableHipCollection": "no",
            "SerialNumber": None,
            "IpUserMapping": "yes",
            "Disabled": "no",
        },
    ]
    assert response == expected


def test_prettify_configured_user_id_agents__single_result():
    from Panorama import prettify_configured_user_id_agents

    raw_response = {
        "@name": "fullinfo",
        "host-port": {
            "port": "67",
            "ntlm-auth": "yes",
            "ldap-proxy": "yes",
            "collectorname": "demisto",
            "secret": "secret",
            "host": "what",
        },
        "ip-user-mappings": "yes",
    }
    response = prettify_configured_user_id_agents(raw_response)
    expected = {
        "Name": "fullinfo",
        "Host": "what",
        "Port": "67",
        "NtlmAuth": "yes",
        "LdapProxy": "yes",
        "CollectorName": "demisto",
        "Secret": "secret",
        "EnableHipCollection": "no",
        "SerialNumber": None,
        "IpUserMapping": "yes",
        "Disabled": "no",
    }
    assert response == expected


def test_prettify_rule():
    from Panorama import prettify_rule

    with open("test_data/rule.json") as f:
        rule = json.load(f)

    with open("test_data/prettify_rule.json") as f:
        expected_pretty_rule = json.load(f)

    pretty_rule = prettify_rule(rule)
    del pretty_rule["DeviceGroup"]

    assert pretty_rule == expected_pretty_rule


class TestPcap:
    @staticmethod
    def test_list_pcaps_flow_with_no_existing_pcaps(mocker):
        """
        Given -
            a response which indicates there are no pcap files on the firewall.

        When -
            listing all the available pcap files.

        Then -
            make sure that a message which indicates there are no Pcaps is printed out.
        """
        from Panorama import panorama_list_pcaps_command

        no_pcaps_response = MockedResponse(
            text='<?xml version="1.0"?>\n<response status="success">\n  '
            "<result>\n    <dir-listing/>\n  </result>\n</response>\n",
            status_code=200,
        )

        mocker.patch("Panorama.http_request", return_value=no_pcaps_response)
        results_mocker = mocker.patch.object(demisto, "results")
        panorama_list_pcaps_command({"pcapType": "filter-pcap"})
        assert results_mocker.called
        assert results_mocker.call_args.args[0] == "PAN-OS has no Pcaps of type: filter-pcap."

    @staticmethod
    @pytest.mark.parametrize(
        "api_response, expected_context, expected_markdown_table",
        [
            (
                '<?xml version="1.0"?>\n<response status="success">\n  <result>\n    <dir-listing>\n      '
                "<file>/pcap</file>\n      <file>/pcap_test</file>\n    </dir-listing>\n  </result>\n</response>\n",
                ["pcap", "pcap_test"],
                "### List of Pcaps:\n|Pcap name|\n|---|\n| pcap |\n| pcap_test |\n",
            ),
            (
                '<?xml version="1.0"?>\n<response status="success">\n  <result>\n    <dir-listing>\n      '
                "<file>/pcap_test</file>\n    </dir-listing>\n  </result>\n</response>\n",
                ["pcap_test"],
                "### List of Pcaps:\n|Pcap name|\n|---|\n| pcap_test |\n",
            ),
        ],
    )
    def test_list_pcaps_flow(mocker, api_response, expected_context, expected_markdown_table):
        """
        Given
            - a response which indicates there are two pcaps in the firewall.
            - a response which indicates there is only one pcap in the firewall.

        When -
            listing all the available pcap files.

        Then -
            make sure the response is parsed correctly.
        """
        from Panorama import panorama_list_pcaps_command

        pcaps_response = MockedResponse(text=api_response, status_code=200)
        mocker.patch("Panorama.http_request", return_value=pcaps_response)
        results_mocker = mocker.patch.object(demisto, "results")
        panorama_list_pcaps_command({"pcapType": "filter-pcap"})
        called_args = results_mocker.call_args[0][0]
        assert list(*called_args["EntryContext"].values()) == expected_context
        assert called_args["HumanReadable"] == expected_markdown_table

    @staticmethod
    def test_get_specific_pcap_flow_which_does_not_exist(mocker):
        """
        Given -
           a response which indicates there are no pcap files on the firewall.

        When -
           trying to download a pcap file.

        Then -
           make sure that the error message from the api is actually returned.
        """
        from Panorama import panorama_get_pcap_command

        no_pcaps_response = MockedResponse(
            text='<?xml version="1.0"?>\n<response status="error">\n  <msg>\n    '
            "<line>test.pcap not present</line>\n  </msg>\n</response>\n",
            status_code=200,
            headers={"Content-Type": "application/xml"},
        )
        mocker.patch("Panorama.http_request", return_value=no_pcaps_response)
        with pytest.raises(Exception, match="line: test.pcap not present"):
            panorama_get_pcap_command({"pcapType": "filter-pcap", "from": "test"})

    @staticmethod
    def test_get_filter_pcap_without_from_argument(mocker):
        """
        Given -
           a filter-pcap type without 'from' argument

        When -
           trying to download a filter pcap file.

        Then -
           make sure that the error message which states that the 'from' argument should be returned is presented.
        """
        from Panorama import panorama_get_pcap_command

        no_pcaps_response = MockedResponse(
            text='<?xml version="1.0"?>\n<response status="error">\n  <msg>\n    '
            "<line>test.pcap not present</line>\n  </msg>\n</response>\n",
            status_code=200,
            headers={"Content-Type": "application/xml"},
        )
        mocker.patch("Panorama.http_request", return_value=no_pcaps_response)
        with pytest.raises(Exception, match="cannot download filter-pcap without the from argument"):
            panorama_get_pcap_command({"pcapType": "filter-pcap"})


class TestPanoramaListApplicationsCommand:
    @staticmethod
    @pytest.mark.parametrize("panorama_version", [8, 9])
    def test_panorama_list_applications_command(mocker, panorama_version):
        """
        Given
           - http response of the list of applications.
           - panorama version 8 & 9.

        When
           - getting a list of all the applications in panorama 8/9.

        Then
           - a valid context output is returned.
        """
        from Panorama import panorama_list_applications_command

        mocker.patch("Panorama.http_request", return_value=load_json("test_data/list_applications_response.json"))
        mocker.patch("Panorama.get_pan_os_major_version", return_value=panorama_version)

        res = mocker.patch("demistomock.results")
        panorama_list_applications_command({"predefined": "false"})

        assert res.call_args.args[0]["Contents"] == {
            "@name": "test-playbook-app",
            "@loc": "Lab-Devices",
            "subcategory": "infrastructure",
            "category": "networking",
            "technology": "client-server",
            "description": "test-playbook-application-do-not-delete",
            "risk": "1",
        }

    @staticmethod
    @pytest.mark.parametrize("panorama_version", [8, 9])
    def test_panorama_list_applications_command_main_flow(mocker, panorama_version):
        """
        Given
         - integrations parameters.
         - pan-os-list-applications command arguments including device_group

        When -
            running the pan-os-list-applications command through the main flow

        Then
         - make sure the context output is returned as expected.
         - make sure the device group gets overriden by the command arguments.
        """
        from Panorama import main

        mocker.patch.object(demisto, "params", return_value=integration_panorama_params)
        mocker.patch.object(demisto, "args", return_value={"predefined": "false", "device-group": "new-device-group"})
        mocker.patch.object(demisto, "command", return_value="pan-os-list-applications")

        request_mock = mocker.patch("Panorama.http_request", return_value=load_json("test_data/list_applications_response.json"))
        mocker.patch("Panorama.get_pan_os_major_version", return_value=panorama_version)
        res = mocker.patch("demistomock.results")
        main()

        assert res.call_args.args[0]["Contents"] == {
            "@name": "test-playbook-app",
            "@loc": "Lab-Devices",
            "subcategory": "infrastructure",
            "category": "networking",
            "technology": "client-server",
            "description": "test-playbook-application-do-not-delete",
            "risk": "1",
        }
        # make sure that device group is getting overriden by the device-group from command arguments.
        assert request_mock.call_args.kwargs["body"] == {
            "type": "config",
            "action": "get",
            "key": "thisisabogusAPIKEY!",
            "xpath": "/config/devices/entry/device-group/entry[@name='new-device-group']/application/entry",
        }


def test_get_security_profiles_command_main_flow(mocker):
    """
    Given
     - integrations parameters.
     - pan-os-get-security-profiles command arguments including device_group

    When -
        running the pan-os-get-security-profiles command through the main flow

    Then
     - make sure the context output is returned as expected.
     - make sure the device group gets overriden by the command arguments.
    """
    from Panorama import main

    mocker.patch.object(demisto, "params", return_value=integration_panorama_params)
    mocker.patch.object(demisto, "args", return_value={"device-group": "new-device-group"})
    mocker.patch.object(demisto, "command", return_value="pan-os-get-security-profiles")
    expected_security_profile_response = load_json("test_data/get_security_profiles_response.json")
    request_mock = mocker.patch("Panorama.http_request", return_value=expected_security_profile_response)
    res = mocker.patch("demistomock.results")
    main()

    assert res.call_args.args[0]["Contents"] == expected_security_profile_response

    # make sure that device group is getting overriden by the device-group from command arguments.
    assert request_mock.call_args.kwargs["params"] == {
        "action": "get",
        "type": "config",
        "xpath": "/config/devices/entry[@name='localhost.localdomain']/device-group/entry[@name='new-device-group']/profiles",
        "key": "thisisabogusAPIKEY!",
    }


def test_apply_security_profiles_command_main_flow(mocker):
    """
    Given
     - integrations parameters.
     - pan-os-apply-security-profile command arguments including device_group

    When -
        running the pan-os-apply-security-profile command through the main flow

    Then
     - make sure the context output is returned as expected.
     - make sure the device group gets overriden by the command arguments.
    """
    from Panorama import main

    mocker.patch.object(demisto, "params", return_value=integration_panorama_params)
    mocker.patch.object(
        demisto,
        "args",
        return_value={
            "device-group": "new-device-group",
            "profile_type": "data-filtering",
            "profile_name": "test-profile",
            "rule_name": "rule-test",
            "pre_post": "rule-test",
        },
    )
    mocker.patch.object(demisto, "command", return_value="pan-os-apply-security-profile")
    request_mock = mocker.patch("Panorama.http_request")

    res = mocker.patch("demistomock.results")
    main()

    # make sure that device group is getting overriden by the device-group from command arguments.
    assert request_mock.call_args.kwargs["params"] == {
        "action": "set",
        "type": "config",
        "xpath": "/config/devices/entry[@name='localhost.localdomain']/device-group/entry[@name='new-device-group']"
        "/rule-test/security/rules/entry[@name='rule-test']",
        "key": "thisisabogusAPIKEY!",
        "element": "<profile-setting><profiles><data-filtering>"
        "<member>test-profile</member></data-filtering></profiles>"
        "</profile-setting>",
    }
    assert res.call_args.args[0] == "The profile data-filtering = test-profile has been applied to the rule rule-test"


def test_apply_security_profiles_command_when_one_already_exists(mocker):
    """
    Given
     - integrations parameters.
     - pan-os-apply-security-profile command arguments including device_group
     - same profile as already exists in the rule

    When -
        running the pan-os-apply-security-profile command through the main flow

    Then
     - Ensure the request is what's already in the API (the 'element' parameter contains all profiles in the XML)
    """
    from Panorama import main

    mocker.patch.object(demisto, "params", return_value=integration_panorama_params)
    mocker.patch.object(
        demisto,
        "args",
        return_value={
            "device-group": "new-device-group",
            "profile_type": "spyware",
            "profile_name": "strict",
            "rule_name": "rule-test",
            "pre_post": "rule-test",
        },
    )
    mocker.patch("Panorama.dict_safe_get", return_value={"virus": {"member": "Tap"}, "spyware": {"member": "strict"}})
    mocker.patch.object(demisto, "command", return_value="pan-os-apply-security-profile")
    request_mock = mocker.patch("Panorama.http_request")

    res = mocker.patch("demistomock.results")
    main()

    assert request_mock.call_args.kwargs["params"] == {
        "action": "set",
        "type": "config",
        "xpath": "/config/devices/entry[@name='localhost.localdomain']/device-group/entry[@name='new-device-group']"
        "/rule-test/security/rules/entry[@name='rule-test']",
        "key": "thisisabogusAPIKEY!",
        "element": "<profile-setting><profiles><spyware><member>strict</member></spyware>"
        "<virus><member>Tap</member></virus></profiles></profile-setting>",
    }
    assert res.call_args.args[0] == "The profile spyware = strict has been applied to the rule rule-test"


def test_remove_security_profiles_command(mocker):
    """
    Given
     - integrations parameters.
     - pan-os-remove-security-profile command arguments

    When -
        running the pan-os-remove-security-profile command through the main flow

    Then
     - Ensure the given profile type has been removed from the given rule
    """
    from Panorama import main

    mocker.patch.object(demisto, "params", return_value=integration_panorama_params)
    mocker.patch.object(
        demisto,
        "args",
        return_value={
            "device-group": "new-device-group",
            "profile_type": "spyware",
            "rule_name": "rule-test",
            "pre_post": "rule-test",
        },
    )
    mocker.patch("Panorama.dict_safe_get", return_value={"virus": {"member": "Tap"}, "spyware": {"member": "strict"}})
    mocker.patch.object(demisto, "command", return_value="pan-os-remove-security-profile")
    request_mock = mocker.patch("Panorama.http_request")

    res = mocker.patch("demistomock.results")
    main()

    assert request_mock.call_args.kwargs["params"] == {
        "action": "set",
        "type": "config",
        "xpath": "/config/devices/entry[@name='localhost.localdomain']/device-group/entry[@name='new-device-group']"
        "/rule-test/security/rules/entry[@name='rule-test']",
        "key": "thisisabogusAPIKEY!",
        "element": "<profile-setting><profiles><virus><member>Tap</member></virus></profiles></profile-setting>",
    }
    assert res.call_args.args[0] == "The profile spyware has been removed from the rule rule-test"


class TestPanoramaEditRuleCommand:
    EDIT_SUCCESS_RESPONSE = {"response": {"@status": "success", "@code": "20", "msg": "command succeeded"}}
    EDIT_AUDIT_COMMENT_SUCCESS_RESPONSE = {"response": {"@status": "success", "result": "Successfully added comment for xpath"}}

    @staticmethod
    @pytest.fixture()
    def reset_device_group():
        import Panorama

        Panorama.DEVICE_GROUP = ""

    @staticmethod
    def test_sanity(mocker, reset_device_group):
        import Panorama

        args = {
            "rulename": "TestRule",
            "element_to_change": "source",
            "element_value": "2.3.4.5,3.3.3.3",
            "behaviour": "add",
        }
        commited_rule_item = {
            "response": {
                "@status": "success",
                "@code": "19",
                "result": {
                    "@total-count": "1",
                    "@count": "1",
                    "source": {
                        "member": ["1.1.1.1", "3.3.3.3", "2.3.4.5"],
                    },
                },
            }
        }
        mocker.patch("Panorama.http_request", return_value=commited_rule_item)
        Panorama.panorama_edit_rule_command(args)

    @staticmethod
    def test_add_to_element_on_uncommited_rule(mocker, reset_device_group):
        import Panorama

        args = {
            "rulename": "TestRule",
            "element_to_change": "source",
            "element_value": "2.3.4.5",
            "behaviour": "add",
        }
        uncommited_rule_item = {
            "response": {
                "@status": "success",
                "@code": "19",
                "result": {
                    "@total-count": "1",
                    "@count": "1",
                    "source": {
                        "@admin": "admin",
                        "@dirtyId": "1616",
                        "@time": "2021/11/27 10:55:18",
                        "member": {
                            "@admin": "admin",
                            "@dirtyId": "1616",
                            "@time": "2021/11/27 10:55:18",
                            "#text": "3.3.3.3",
                        },
                    },
                },
            }
        }
        mocker.patch("Panorama.http_request", return_value=uncommited_rule_item)
        Panorama.panorama_edit_rule_command(args)

    @staticmethod
    def test_edit_rule_to_disabled_flow(mocker, reset_device_group):
        """
        Given -
            arguments to change a pre-rule to 'disabled'

        When -
            running panorama_edit_rule_command function.

        Then -
            make sure the entire command flow succeeds.
        """
        from Panorama import panorama_edit_rule_command

        args = {
            "rulename": "test",
            "element_to_change": "disabled",
            "element_value": "yes",
            "behaviour": "replace",
            "pre_post": "pre-rulebase",
        }
        mocker.patch("Panorama.http_request", return_value=TestPanoramaEditRuleCommand.EDIT_SUCCESS_RESPONSE)
        results_mocker = mocker.patch.object(demisto, "results")
        panorama_edit_rule_command(args)
        assert results_mocker.called

    @staticmethod
    def test_edit_rule_to_disabled_with_no_element_value(mocker):
        """
        Given -
            arguments to change a pre-rule to 'disabled' when the element value should be set to 'no'

        When -
            running panorama_edit_rule_command function.

        Then -
            make sure that the `params['element']` contains the 'no' element value.
        """
        from Panorama import panorama_edit_rule_command

        args = {
            "rulename": "test",
            "element_to_change": "disabled",
            "element_value": "no",
            "behaviour": "replace",
            "pre_post": "pre-rulebase",
        }
        http_req_mocker = mocker.patch("Panorama.http_request", return_value=TestPanoramaEditRuleCommand.EDIT_SUCCESS_RESPONSE)
        panorama_edit_rule_command(args)
        assert http_req_mocker.call_args.kwargs.get("body").get("element") == "<disabled>no</disabled>"

    @staticmethod
    def test_edit_rule_main_flow_disable_rule(mocker):
        """
        Given
         - panorama integrations parameters.
         - pan-os-edit-rule command arguments including device_group.
         - arguments to disable the rule

        When -
            running the pan-os-edit-rule command through the main flow

        Then
         - make sure the context output is returned as expected.
         - make sure the device group gets overriden by the command arguments.
        """
        from Panorama import main

        mocker.patch.object(demisto, "params", return_value=integration_panorama_params)
        mocker.patch.object(
            demisto,
            "args",
            return_value={
                "rulename": "test",
                "element_to_change": "disabled",
                "element_value": "no",
                "behaviour": "replace",
                "pre_post": "pre-rulebase",
                "device-group": "new device group",
            },
        )
        mocker.patch.object(demisto, "command", return_value="pan-os-edit-rule")
        request_mock = mocker.patch("Panorama.http_request", return_value=TestPanoramaEditRuleCommand.EDIT_SUCCESS_RESPONSE)

        res = mocker.patch("demistomock.results")
        main()

        # make sure that device group is getting overriden by the device-group from command arguments.
        assert request_mock.call_args.kwargs["body"] == {
            "type": "config",
            "action": "edit",
            "key": "thisisabogusAPIKEY!",
            "element": "<disabled>no</disabled>",
            "xpath": "/config/devices/entry/device-group/entry[@name='new device group']/pre-rulebase"
            "/security/rules/entry[@name='test']/disabled",
        }
        assert res.call_args.args[0]["Contents"] == {
            "response": {"@status": "success", "@code": "20", "msg": "command succeeded"}
        }

    @staticmethod
    def test_edit_rule_main_flow_update_audit_comment(mocker):
        """
        Given
         - panorama integrations parameters.
         - pan-os-edit-rule command arguments including device_group.
         - arguments to edit audit comment of a rule

        When -
            running the pan-os-edit-rule command through the main flow

        Then
         - make sure the context output is returned as expected.
         - make sure the device group gets overriden by the command arguments.
        """
        from Panorama import main

        mocker.patch.object(demisto, "params", return_value=integration_panorama_params)
        mocker.patch.object(
            demisto,
            "args",
            return_value={
                "rulename": "test",
                "element_to_change": "audit-comment",
                "element_value": "some string",
                "behaviour": "replace",
                "pre_post": "pre-rulebase",
                "device-group": "new device group",
            },
        )
        mocker.patch.object(demisto, "command", return_value="pan-os-edit-rule")
        request_mock = mocker.patch(
            "Panorama.http_request", return_value=TestPanoramaEditRuleCommand.EDIT_AUDIT_COMMENT_SUCCESS_RESPONSE
        )

        res = mocker.patch("demistomock.results")
        main()

        # make sure that device group is getting overriden by the device-group from command arguments.
        assert request_mock.call_args.kwargs["body"] == {
            "type": "op",
            "cmd": "<set><audit-comment><xpath>/config/devices/entry[@name='localhost.localdomain']/device-group"
            "/entry[@name='new device group']/pre-rulebase/security/rules/entry[@name='test']"
            "</xpath><comment>some string</comment></audit-comment></set>",
            "key": "thisisabogusAPIKEY!",
        }
        assert res.call_args.args[0]["Contents"] == TestPanoramaEditRuleCommand.EDIT_AUDIT_COMMENT_SUCCESS_RESPONSE

    @staticmethod
    def test_edit_rule_main_flow_remove_profile_setting_group(mocker):
        """
        Given
         - panorama integrations parameters.
         - pan-os-edit-rule command arguments including device_group.
         - arguments to remove a profile-setting group.
        When
         - running the pan-os-edit-rule command through the main flow.

        Then
         - make sure the API request body is correct.
         - make sure the message is correct for the user.
        """
        from Panorama import main

        mocker.patch.object(demisto, "params", return_value=integration_panorama_params)
        mocker.patch.object(
            demisto,
            "args",
            return_value={
                "rulename": "test",
                "element_to_change": "profile-setting",
                "element_value": "some string",
                "behaviour": "remove",
                "pre_post": "pre-rulebase",
                "device-group": "new device group",
            },
        )
        mocker.patch.object(demisto, "command", return_value="pan-os-edit-rule")
        request_mock = mocker.patch(
            "Panorama.http_request", return_value=TestPanoramaEditRuleCommand.EDIT_AUDIT_COMMENT_SUCCESS_RESPONSE
        )

        res = mocker.patch("demistomock.results")
        main()

        # Check: 'action' == set (not edit)
        assert request_mock.call_args.kwargs["body"]["action"] == "set"
        # Ensure 'element' wasn't sent with a group (since we removed the profile-setting group)
        assert request_mock.call_args.kwargs["body"]["element"] == "<profile-setting><group/></profile-setting>"
        # Make sure the message is correct for the user
        assert res.call_args.args[0]["HumanReadable"] == "Rule edited successfully."


def test_panorama_edit_address_group_command_main_flow_edit_description(mocker):
    """
    Given
     - integrations parameters.
     - pan-os-edit-address-group command arguments including device_group and description to add.

    When -
        running the pan-os-edit-address-group command through the main flow

    Then
     - make sure the context output is returned as expected.
     - make sure the device group gets overriden by the command arguments.
    """
    from Panorama import main

    mocker.patch.object(demisto, "params", return_value=integration_panorama_params)
    mocker.patch.object(
        demisto,
        "args",
        return_value={"name": "test", "description": "test", "match": "1.1.1.1", "device-group": "new device group"},
    )
    mocker.patch.object(demisto, "command", return_value="pan-os-edit-address-group")
    request_mock = mocker.patch(
        "Panorama.http_request", return_value={"response": {"@status": "success", "@code": "20", "msg": "command succeeded"}}
    )

    res = mocker.patch("demistomock.results")
    main()

    # make sure that device group is getting overriden by the device-group from command arguments.
    assert request_mock.call_args.kwargs["body"] == {
        "action": "edit",
        "type": "config",
        "key": "thisisabogusAPIKEY!",
        "xpath": "/config/devices/entry/device-group/entry[@name='new device group']"
        "/address-group/entry[@name='test']/description",
        "element": "<description>test</description>",
    }
    assert res.call_args.args[0]["Contents"] == {"response": {"@status": "success", "@code": "20", "msg": "command succeeded"}}
    assert res.call_args.args[0]["HumanReadable"] == "Address Group test was edited successfully."


def test_panorama_edit_address_group_command_pre_11(mocker: MockerFixture):
    """
    Given
     - PAN-OS version is lower than 11.

    When
     - Running the pan-os-edit-address-group command for a static group.

    Then
     - Make sure the group is edited correctly.
    """
    import Panorama

    Panorama.DEVICE_GROUP = integration_panorama_params["device_group"]

    mocker.patch(
        "Panorama.panorama_get_address_group",
        return_value={"@name": "Name", "@loc": "Loc", "static": {"member": ["1", "2"]}},
    )
    mocker.patch("Panorama.return_results")
    request_mock = mocker.patch("Panorama.http_request")
    args = {"type": "static", "element_to_add": "3", "name": "Name"}

    Panorama.panorama_edit_address_group_command(args)

    assert "<member>1</member>" in request_mock.call_args_list[0].kwargs["body"]["element"]
    assert "<member>2</member>" in request_mock.call_args_list[0].kwargs["body"]["element"]
    assert "<member>3</member>" in request_mock.call_args_list[0].kwargs["body"]["element"]


def test_panorama_edit_address_group_command_v_11(mocker: MockerFixture):
    """
    Given
     - PAN-OS version is greater than 11.

    When
     - Running the pan-os-edit-address-group command for a static group.

    Then
     - Make sure the group is edited correctly.
    """
    import Panorama

    Panorama.DEVICE_GROUP = integration_panorama_params["device_group"]

    mocker.patch(
        "Panorama.panorama_get_address_group",
        return_value={
            "@name": "Name",
            "@loc": "Loc",
            "static": {
                "member": [
                    {"@admin": "admin", "@dirtyId": "1", "@time": "2025/01/01 00:00:00", "#text": "1"},
                    {"@admin": "admin", "@dirtyId": "2", "@time": "2025/01/01 00:00:00", "#text": "2"},
                ]
            },
        },
    )
    mocker.patch("Panorama.return_results")
    request_mock = mocker.patch("Panorama.http_request")
    args = {"type": "static", "element_to_add": "3", "name": "Name"}

    Panorama.panorama_edit_address_group_command(args)

    assert "<member>1</member>" in request_mock.call_args_list[0].kwargs["body"]["element"]
    assert "<member>2</member>" in request_mock.call_args_list[0].kwargs["body"]["element"]
    assert "<member>3</member>" in request_mock.call_args_list[0].kwargs["body"]["element"]


def test_panorama_edit_address_group_command_remove_single_address(mocker):
    """
    Given
     - pan-os-edit-address-group command arguments including a single address to remove.

    When
     - running the pan-os-edit-address-group command through the main flow

    Then
     - make sure an exception is raised because address group must always have at least one address.
    """
    import Panorama

    Panorama.DEVICE_GROUP = integration_panorama_params["device_group"]

    mocker.patch(
        "Panorama.http_request",
        return_value={
            "response": {
                "@status": "success",
                "result": {"entry": {"@name": "test5", "static": {"member": ["5.5.5.5"]}, "description": "dfdf"}},
            }
        },
    )

    with pytest.raises(DemistoException) as exc_info:
        Panorama.panorama_edit_address_group_command(
            {"name": "test", "device-group": "Shared", "type": "static", "element_to_remove": "5.5.5.5"}
        )

    assert exc_info.type == DemistoException
    assert (
        exc_info.value.message == "cannot remove ['5.5.5.5'] addresses from address group test, "
        "address-group test must have at least one address in its configuration"
    )


@pytest.mark.parametrize(
    "action, existing_url_categories_mock, category",
    [("add", {"list": {"member": []}}, "category1"), ("remove", {"list": {"member": ["category2"]}}, "category2")],
)
def test_panorama_edit_custom_url_category_command_main_flow(mocker, action, existing_url_categories_mock, category):
    """
    Given
     - integrations parameters.
     - pan-os-edit-custom-url-category command arguments: categories, device-group and action.

    When -
        running the pan-os-edit-custom-url-category command through the main flow

    Then
     - make sure the context output is returned as expected.
     - make sure the device group gets overriden by the command arguments.
    """
    from Panorama import main

    mocker.patch.object(demisto, "params", return_value=integration_panorama_params)
    mocker.patch.object(
        demisto,
        "args",
        return_value={"name": "test", "action": action, "categories": ["category1"], "device-group": "new device group"},
    )
    mocker.patch.object(demisto, "command", return_value="pan-os-edit-custom-url-category")
    request_mock = mocker.patch(
        "Panorama.http_request", return_value={"response": {"@status": "success", "@code": "20", "msg": "command succeeded"}}
    )
    mocker.patch("Panorama.panorama_get_custom_url_category", return_value=existing_url_categories_mock)
    mocker.patch("Panorama.get_pan_os_major_version", return_value=9)

    res = mocker.patch("demistomock.results")
    main()

    expected_body_request = {
        "action": "edit",
        "type": "config",
        "xpath": "/config/devices/entry/device-group/entry[@name='new device group']/profiles/custom-url-category"
        "/entry[@name='test']",
        "element": f"<entry name='test'><list><member>{category}</member></list><type>Category Match</type></entry>",
        "key": "thisisabogusAPIKEY!",
    }

    # make sure that device group is getting overriden by the device-group from command arguments.
    assert request_mock.call_args.kwargs["body"] == expected_body_request
    assert res.call_args.args[0]["Contents"] == {"response": {"@status": "success", "@code": "20", "msg": "command succeeded"}}


def test_panorama_edit_custom_url_category_command_main_flow_with_sites(mocker):
    """
    Given
     - integrations parameters.
     - pan-os-edit-custom-url-category command arguments: sites, device-group and action = 'add'.

    When -
        running the pan-os-edit-custom-url-category command through the main flow

    Then
     - make sure the context output is returned as expected.
     - make sure the sites are being HTML escaped correctly for the site.
     - make sure the device group gets overriden by the command arguments.
    """
    from Panorama import main

    existing_url_categories_mock = {"list": {"member": []}}
    expected_site = "example.com/?a=b&amp;c=d"

    mocker.patch.object(demisto, "params", return_value=integration_panorama_params)
    mocker.patch.object(
        demisto,
        "args",
        return_value={"name": "test", "action": "add", "sites": ["example.com/?a=b&c=d"], "device-group": "new device group"},
    )
    mocker.patch.object(demisto, "command", return_value="pan-os-edit-custom-url-category")
    request_mock = mocker.patch(
        "Panorama.http_request", return_value={"response": {"@status": "success", "@code": "20", "msg": "command succeeded"}}
    )
    mocker.patch("Panorama.panorama_get_custom_url_category", return_value=existing_url_categories_mock)
    mocker.patch("Panorama.get_pan_os_major_version", return_value=9)

    res = mocker.patch("demistomock.results")
    main()

    expected_body_request = {
        "action": "edit",
        "element": f"<entry name='test'><list><member>{expected_site}</member></list><type>URL List</type></entry>",
        "key": "thisisabogusAPIKEY!",
        "type": "config",
        "xpath": "/config/devices/entry/device-group/entry[@name='new device "
        "group']/profiles/custom-url-category/entry[@name='test']",
    }
    # make sure that device group is getting overriden by the device-group from command arguments.
    assert request_mock.call_args.kwargs["body"] == expected_body_request
    assert res.call_args.args[0]["Contents"] == {"response": {"@status": "success", "@code": "20", "msg": "command succeeded"}}


def test_panorama_list_edls_command_main_flow(mocker):
    """
    Given
     - integrations parameters.
     - EDLs from panorama (including un-committed).

    When -
        running the pan-os-list-edls command through the main flow.

    Then
     - make sure the context output is returned as expected.
     - make sure the http request was sent as expected.
    """
    from Panorama import main

    mocker.patch.object(demisto, "params", return_value=integration_panorama_params)
    mocker.patch.object(demisto, "args", return_value={})
    mocker.patch.object(demisto, "command", return_value="pan-os-list-edls")
    request_mock = mocker.patch(
        "Panorama.http_request", return_value=load_json("test_data/list-edls-including-un-committed-edl.json")
    )

    result = mocker.patch("demistomock.results")
    main()

    assert request_mock.call_args.kwargs["params"] == {
        "action": "get",
        "type": "config",
        "xpath": "/config/devices/entry/device-group/entry[@name='Lab-Devices']/external-list/entry",
        "key": "thisisabogusAPIKEY!",
    }

    assert list(result.call_args.args[0]["EntryContext"].values())[0] == [
        {"Name": "test-1", "Type": "domain", "URL": "http://test.com", "Recurring": "hourly", "DeviceGroup": "Lab-Devices"},
        {"Name": "test-2", "Type": "ip", "URL": "http://test1.com", "Recurring": "five-minute", "DeviceGroup": "Lab-Devices"},
    ]


def test_panorama_edit_edl_command_main_flow(mocker):
    """
    Given
     - integrations parameters.
     - pan-os-edit-edl command arguments including device_group

    When -
        running the pan-os-edit-edl command through the main flow

    Then
     - make sure the context output is returned as expected.
     - make sure the device group gets overriden by the command arguments.
    """
    from Panorama import main

    mocker.patch.object(demisto, "params", return_value=integration_panorama_params)
    mocker.patch.object(
        demisto,
        "args",
        return_value={
            "name": "test",
            "element_to_change": "description",
            "element_value": "edl1",
            "device-group": "new device group",
        },
    )
    mocker.patch.object(demisto, "command", return_value="pan-os-edit-edl")
    mocker.patch("Panorama.panorama_get_edl", return_value={"type": {"test": "test"}})
    request_mock = mocker.patch(
        "Panorama.http_request", return_value={"response": {"@status": "success", "@code": "20", "msg": "command succeeded"}}
    )

    res = mocker.patch("demistomock.results")
    main()

    # make sure that device group is getting overriden by the device-group from command arguments.
    assert request_mock.call_args.kwargs["body"] == {
        "action": "edit",
        "type": "config",
        "key": "thisisabogusAPIKEY!",
        "xpath": "/config/devices/entry/device-group/entry[@name='new device group']/external-list/ent"
        "ry[@name='test']/type/test/description",
        "element": "<description>edl1</description>",
    }
    assert res.call_args.args[0]["Contents"] == {"response": {"@status": "success", "@code": "20", "msg": "command succeeded"}}


def test_panorama_edit_service_group_command_main_flow(mocker):
    """
    Given
     - integrations parameters.
     - pan-os-edit-service-group command arguments including device_group

    When -
        running the pan-os-edit-service-group command through the main flow

    Then
     - make sure the context output is returned as expected.
     - make sure the device group gets overriden by the command arguments.
    """
    from Panorama import main

    mocker.patch.object(demisto, "params", return_value=integration_panorama_params)
    mocker.patch.object(demisto, "args", return_value={"name": "test", "tag": "tag1", "device-group": "new device group"})
    mocker.patch.object(demisto, "command", return_value="pan-os-edit-service-group")
    request_mock = mocker.patch(
        "Panorama.http_request", return_value={"response": {"@status": "success", "@code": "20", "msg": "command succeeded"}}
    )

    res = mocker.patch("demistomock.results")
    main()

    # make sure that device group is getting overriden by the device-group from command arguments.
    assert request_mock.call_args.kwargs["body"] == {
        "action": "edit",
        "type": "config",
        "xpath": "/config/devices/entry/device-group/entry[@name='new device group']/service-group/entry[@name='test']/tag",
        "element": "<tag><member>tag1</member></tag>",
        "key": "thisisabogusAPIKEY!",
    }

    assert res.call_args.args[0]["Contents"] == {"response": {"@status": "success", "@code": "20", "msg": "command succeeded"}}


def test_panorama_edit_url_filter_command_main_flow(mocker):
    """
    Given
     - integrations parameters.
     - pan-os-edit-url-filter command arguments including device_group

    When -
        running the pan-os-edit-url-filter command through the main flow

    Then
     - make sure the context output is returned as expected.
     - make sure the device group gets overriden by the command arguments.
    """
    from Panorama import main

    mocker.patch.object(demisto, "params", return_value=integration_panorama_params)
    mocker.patch.object(
        demisto, "args", return_value={"name": "test", "element_to_change": "description", "device-group": "new device group"}
    )
    mocker.patch.object(demisto, "command", return_value="pan-os-edit-url-filter")
    request_mock = mocker.patch(
        "Panorama.http_request", return_value={"response": {"@status": "success", "@code": "20", "msg": "command succeeded"}}
    )
    mocker.patch("Panorama.panorama_get_url_filter", return_value={})
    mocker.patch("Panorama.get_pan_os_major_version", return_value=9)

    res = mocker.patch("demistomock.results")
    main()

    # make sure that device group is getting overriden by the device-group from command arguments.
    assert request_mock.call_args.kwargs["body"] == {
        "action": "edit",
        "type": "config",
        "key": "thisisabogusAPIKEY!",
        "xpath": "/config/devices/entry/device-group/entry[@name='new device group']"
        "/profiles/url-filtering/entry[@name='test']/description",
        "element": "<description>None</description>",
    }

    assert res.call_args.args[0]["Contents"] == {"response": {"@status": "success", "@code": "20", "msg": "command succeeded"}}


class MockedResponse:
    def __init__(self, text, status_code, reason="", headers=None):
        self.status_code = status_code
        self.text = text
        self.reason = reason
        self.headers = headers


class TestPanoramaCommitCommand:
    COMMIT_POLLING_ARGS = {
        "device-group": "some_device",
        "admin_name": "some_admin_name",
        "description": "a simple commit",
        "polling": "true",
    }

    EXPECTED_COMMIT_REQUEST_URL_PARAMS = {
        "action": "partial",
        "cmd": "<commit><device-group><entry "
        'name="some_device"/></device-group><description>a simple commit</description><partial><admin>'
        "<member>some_admin_name</member></admin></partial></commit>",
        "key": "APIKEY",
        "type": "commit",
    }

    @staticmethod
    def create_mock_responses(job_commit_status_count):
        mocked_responses = [  # panorama commit api response mock
            MockedResponse(
                text='<response status="success" code="19"><result><msg><line>Commit job '
                "enqueued with jobid 123</line></msg><job>123</job></result></response>",
                status_code=200,
            )
        ]

        mocked_responses += [  # add a mocked response indicating that the job is still in progress
            MockedResponse(
                text='<response status="success"><result><job><tenq>2022/07/16 07:50:04</tenq><tdeq>07:50:04<'
                "/tdeq><id>123</id><user>app</user><type>Commit</type><status>ACT</status><queued>NO</queued>"
                "<stoppable>no</stoppable><result>PEND</result><tfin>Still Active</tfin><description></"
                "description><positionInQ>0</positionInQ><progress>69</progress><warnings></warnings>"
                "<details></details></job></result></response>",
                status_code=200,
            )
            for _ in range(job_commit_status_count)
        ]

        mocked_responses += [  # add a mocked response indicating that the job has finished.
            MockedResponse(
                text='<response status="success"><result><job><tenq>2022/07/16 07:26:05</tenq><tdeq>07:26:05</tdeq>'
                "<id>7206</id><user>app</user><type>Commit</type><status>FIN</status><queued>NO</queued>"
                "<stoppable>no</stoppable><result>OK</result><tfin>07:26:24</tfin><description></description>"
                "<positionInQ>0</positionInQ><progress>100</progress><details><line>Configuration "
                "committed successfully</line></details><warnings></warnings></job></result></response>",
                status_code=200,
            )
        ]

        return mocked_responses

    @pytest.mark.parametrize(
        "args, expected_request_params, request_result, expected_demisto_result",
        [
            pytest.param(
                {
                    "device-group": "some_device",
                    "admin_name": "some_admin_name",
                    "description": "a simple commit",
                    "polling": "false",
                },
                {
                    "action": "partial",
                    "cmd": "<commit><device-group><entry "
                    'name="some_device"/></device-group><description>a simple commit</description>'
                    "<partial><admin>"
                    "<member>some_admin_name</member></admin></partial></commit>",
                    "key": "thisisabogusAPIKEY!",
                    "type": "commit",
                },
                MockedResponse(
                    text='<response status="success" code="19"><result><msg>'
                    "<line>Commit job enqueued with jobid 19420</line></msg>"
                    "<job>19420</job></result></response>",
                    status_code=200,
                    reason="",
                ),
                {"Description": "a simple commit", "JobID": "19420", "Status": "Pending"},
                id="only admin changes commit",
            ),
            pytest.param(
                {"device-group": "some_device", "force_commit": "true", "polling": "false"},
                {
                    "cmd": '<commit><device-group><entry name="some_device"/></device-group><force></force></commit>',
                    "key": "thisisabogusAPIKEY!",
                    "type": "commit",
                },
                MockedResponse(
                    text='<response status="success" code="19"><result><msg>'
                    "<line>Commit job enqueued with jobid 19420</line></msg>"
                    "<job>19420</job></result></response>",
                    status_code=200,
                    reason="",
                ),
                {"Description": "", "JobID": "19420", "Status": "Pending"},
                id="force commit",
            ),
            pytest.param(
                {"device-group": "some_device", "exclude_device_network_configuration": "true", "polling": "false"},
                {
                    "action": "partial",
                    "cmd": '<commit><device-group><entry name="some_device"/></device-group>'
                    "<partial><device-and-network>excluded</"
                    "device-and-network></partial></commit>",
                    "key": "thisisabogusAPIKEY!",
                    "type": "commit",
                },
                MockedResponse(
                    text='<response status="success" code="19"><result><msg>'
                    "<line>Commit job enqueued with jobid 19420</line></msg>"
                    "<job>19420</job></result></response>",
                    status_code=200,
                    reason="",
                ),
                {"Description": "", "JobID": "19420", "Status": "Pending"},
                id="device and network excluded",
            ),
            pytest.param(
                {"device-group": "some_device", "exclude_shared_objects": "true", "polling": "false"},
                {
                    "action": "partial",
                    "cmd": '<commit><device-group><entry name="some_device"/></device-group>'
                    "<partial><shared-object>excluded"
                    "</shared-object></partial></commit>",
                    "key": "thisisabogusAPIKEY!",
                    "type": "commit",
                },
                MockedResponse(
                    text='<response status="success" code="19"><result><msg>'
                    "<line>Commit job enqueued with jobid 19420</line></msg>"
                    "<job>19420</job></result></response>",
                    status_code=200,
                    reason="",
                ),
                {"Description": "", "JobID": "19420", "Status": "Pending"},
                id="exclude shared objects",
            ),
            pytest.param(
                {"device-group": "some_device", "polling": "false"},
                {
                    "cmd": '<commit><device-group><entry name="some_device"/></device-group></commit>',
                    "key": "thisisabogusAPIKEY!",
                    "type": "commit",
                },
                MockedResponse(
                    text='<response status="success" code="19"><result><msg>'
                    "<line>Commit job enqueued with jobid 19420</line></msg>"
                    "<job>19420</job></result></response>",
                    status_code=200,
                    reason="",
                ),
                {"Description": "", "JobID": "19420", "Status": "Pending"},
                id="no args",
            ),
        ],
    )
    def test_panorama_commit_command_without_polling(
        self, mocker, args, expected_request_params, request_result, expected_demisto_result
    ):
        """
        Given:
            - commit command arguments and the expected api request without polling

        When:
            - Running panorama-commit command

        Then:
            - Assert the request url is as expected
            - Assert that panorama commit returns the correct context output
        """
        import Panorama
        import requests
        from Panorama import panorama_commit_command

        Panorama.API_KEY = "thisisabogusAPIKEY!"
        request_mock = mocker.patch.object(requests, "request", return_value=request_result)
        command_result = panorama_commit_command(args)

        called_request_params = request_mock.call_args.kwargs["data"]  # The body part of the request
        assert called_request_params == expected_request_params  # check that the URL is sent as expected.
        assert command_result.outputs == expected_demisto_result  # check context is valid

    @pytest.mark.parametrize(
        "args, expected_commit_request_url_params, api_response_queue",
        [
            pytest.param(
                COMMIT_POLLING_ARGS, EXPECTED_COMMIT_REQUEST_URL_PARAMS, create_mock_responses(job_commit_status_count=1)
            ),
            pytest.param(
                COMMIT_POLLING_ARGS, EXPECTED_COMMIT_REQUEST_URL_PARAMS, create_mock_responses(job_commit_status_count=10)
            ),
            pytest.param(
                COMMIT_POLLING_ARGS, EXPECTED_COMMIT_REQUEST_URL_PARAMS, create_mock_responses(job_commit_status_count=5)
            ),
            pytest.param(
                COMMIT_POLLING_ARGS, EXPECTED_COMMIT_REQUEST_URL_PARAMS, create_mock_responses(job_commit_status_count=8)
            ),
            pytest.param(
                COMMIT_POLLING_ARGS, EXPECTED_COMMIT_REQUEST_URL_PARAMS, create_mock_responses(job_commit_status_count=13)
            ),
            pytest.param(
                COMMIT_POLLING_ARGS,
                EXPECTED_COMMIT_REQUEST_URL_PARAMS,
                create_mock_responses(job_commit_status_count=0),  # commit job finished instantly (very very rare case!)
            ),
        ],
    )
    def test_panorama_commit_command_with_polling(self, mocker, args, expected_commit_request_url_params, api_response_queue):
        """
        Given:
            - pan-os-commit command arguments
            - expected structure of the URL to commit pan-os configuration
            - a queue for api responses of the following:
                1) first value in the queue is the panorama commit api response
                2) panorama job status api response which indicates job isn't done yet (different number each time)
                3) last value in the queue is the panorama job status that indicates it has finished and succeeded

        When:
            - running pan-os-commit with polling argument.

        Then:
            - make sure that the panorama_commit_command function querying for the commit job ID status until its done.
            - make sure that eventually after polling the panorama_commit_command, that it returns the expected output.
        """
        import Panorama
        import requests
        from CommonServerPython import ScheduledCommand
        from Panorama import panorama_commit_command

        Panorama.API_KEY = "APIKEY"
        request_mock = mocker.patch.object(requests, "request", side_effect=api_response_queue)
        mocker.patch.object(ScheduledCommand, "raise_error_if_not_supported", return_value=None)

        command_result = panorama_commit_command(args)
        description = args.get("description")

        called_request_params = request_mock.call_args.kwargs["data"]  # The body part of the request
        assert called_request_params == expected_commit_request_url_params  # check that the URL is sent as expected.
        assert command_result.readable_output == f'Waiting for commit "{description}" with job ID 123 to finish...'

        polling_args = {"commit_job_id": "123", "description": description, "hide_polling_output": True, "polling": True}

        command_result = panorama_commit_command(polling_args)
        while command_result.scheduled_command:  # if scheduled_command is set, it means that command should still poll
            assert not command_result.readable_output  # make sure that indication of polling is printed only once
            assert not command_result.outputs  # make sure no context output is being returned to war-room during polling
            command_result = panorama_commit_command(polling_args)

        # last response of the command should be job status and the commit description
        assert command_result.outputs == {"JobID": "123", "Description": description, "Status": "Success"}


class TestPanoramaPushToDeviceGroupCommand:
    @staticmethod
    def create_mock_responses(push_to_devices_job_status_count):
        mocked_responses = [  # panorama commit api response mock
            MockedResponse(
                text='<response status="success" code="19"><result><msg><line>Push job '
                "enqueued with jobid 123</line></msg><job>123</job></result></response>",
                status_code=200,
            )
        ]

        mocked_responses += [  # add a mocked response indicating that the job is still in progress
            MockedResponse(
                text='<response status="success"><result><job><tenq>2022/07/16 07:50:04</tenq><tdeq>07:50:04<'
                "/tdeq><id>123</id><user>app</user><type>CommitAll</type><status>ACT</status><queued>NO</queued>"
                "<stoppable>no</stoppable><result>PEND</result><tfin>Still Active</tfin><description></"
                "description><positionInQ>0</positionInQ><progress>69</progress><warnings></warnings>"
                "<details></details></job></result></response>",
                status_code=200,
            )
            for _ in range(push_to_devices_job_status_count)
        ]

        with open("test_data/push_to_device_success.xml") as data_file:
            mocked_responses += [MockedResponse(text=data_file.read(), status_code=200)]

        return mocked_responses

    @pytest.mark.parametrize(
        "api_response_queue",
        [
            create_mock_responses(push_to_devices_job_status_count=1),
            create_mock_responses(push_to_devices_job_status_count=3),
            create_mock_responses(push_to_devices_job_status_count=5),
            create_mock_responses(push_to_devices_job_status_count=8),
            create_mock_responses(push_to_devices_job_status_count=10),
        ],
    )
    def test_panorama_push_to_devices_command_with_polling(self, mocker, api_response_queue):
        """
        Given:
            - pan-os-push-to-device-group command arguments including device-group.
            - a queue for api responses of the following:
                1) first value in the queue is the panorama push to the device group api response
                2) panorama job status api response which indicates job isn't done yet (different number each time)
                3) last value in the queue is the panorama job status that indicates it has finished and succeeded

        When:
            - running pan-os-push-to-device-group with polling argument = True

        Then:
            - make sure that the panorama_push_to_device_group_command function querying for
              the push job ID status until its done.
            - make sure that eventually after polling the panorama_push_to_device_group_command,
              that it returns the expected output.
            - make sure readable output is printed out only once.
            - make sure context output is returned only when polling is finished.
            - make sure the device-group from argument overrides the device-group from parameter in context.
        """
        import Panorama
        import requests
        from CommonServerPython import ScheduledCommand
        from Panorama import panorama_push_to_device_group_command

        args = {"description": "a simple push", "polling": "true", "device-group": "device-group-from-command-arg"}

        # mimcs the piece of code which decides which device-group will be set into DEVICE_GROUP parameter.
        Panorama.DEVICE_GROUP = args.get("device-group") or "device-group-from-integration-params"

        Panorama.API_KEY = "APIKEY"
        mocker.patch.object(ScheduledCommand, "raise_error_if_not_supported", return_value=None)
        mocker.patch.object(requests, "request", side_effect=api_response_queue)

        command_result = panorama_push_to_device_group_command(args)
        description = args.get("description")

        assert (
            command_result.readable_output == f"Waiting for Job-ID 123 to finish "
            f"push changes to device-group {Panorama.DEVICE_GROUP}..."
        )

        polling_args = {"push_job_id": "123", "description": description, "hide_polling_output": True, "polling": True}

        command_result = panorama_push_to_device_group_command(polling_args)
        while command_result.scheduled_command:  # if scheduled_command is set, it means that command should still poll
            assert not command_result.readable_output  # make sure that indication of polling is printed only once
            assert not command_result.outputs  # make sure no context output is being returned to war-room during polling
            command_result = panorama_push_to_device_group_command(polling_args)

        assert command_result.outputs.get("JobID") == "123"
        assert command_result.outputs.get("DeviceGroup") == "device-group-from-command-arg"
        assert command_result.outputs.get("Status") == "Completed"
        assert command_result.outputs.get("Details")
        assert command_result.outputs.get("Warnings")
        assert command_result.outputs.get("Description") == "a simple push"


@pytest.mark.parametrize(
    "args, expected_request_params, request_result, expected_demisto_result",
    [
        pytest.param(
            {"polling": "false"},
            {
                "action": "all",
                "cmd": '<commit-all><shared-policy><device-group><entry name="some_device"/>'
                "</device-group></shared-policy></commit-all>",
                "key": "thisisabogusAPIKEY!",
                "type": "commit",
            },
            MockedResponse(
                text='<response status="success" code="19"><result><msg>'
                "<line>Commit job enqueued with jobid 19420</line></msg>"
                "<job>19420</job></result></response>",
                status_code=200,
                reason="",
            ),
            {"DeviceGroup": "some_device", "JobID": "19420", "Status": "Pending"},
            id="no args",
        ),
        pytest.param(
            {"serial_number": "1337", "polling": "false"},
            {
                "action": "all",
                "cmd": '<commit-all><shared-policy><device-group><entry name="some_device">'
                '<devices><entry name="1337"/></devices></entry></device-group>'
                "</shared-policy></commit-all>",
                "key": "thisisabogusAPIKEY!",
                "type": "commit",
            },
            MockedResponse(
                text='<response status="success" code="19"><result><msg>'
                "<line>Commit job enqueued with jobid 19420</line></msg>"
                "<job>19420</job></result></response>",
                status_code=200,
                reason="",
            ),
            {"DeviceGroup": "some_device", "JobID": "19420", "Status": "Pending"},
            id="serial number",
        ),
        pytest.param(
            {"include-template": "false", "polling": "false"},
            {
                "action": "all",
                "cmd": '<commit-all><shared-policy><device-group><entry name="some_device"/>'
                "</device-group><include-template>no</include-template></shared-policy>"
                "</commit-all>",
                "key": "thisisabogusAPIKEY!",
                "type": "commit",
            },
            MockedResponse(
                text='<response status="success" code="19"><result><msg>'
                "<line>Commit job enqueued with jobid 19420</line></msg>"
                "<job>19420</job></result></response>",
                status_code=200,
                reason="",
            ),
            {"DeviceGroup": "some_device", "JobID": "19420", "Status": "Pending"},
            id="do not include template",
        ),
    ],
)
def test_panorama_push_to_device_group_command(mocker, args, expected_request_params, request_result, expected_demisto_result):
    """
    Given:
        - command args
        - request result
    When:
        - Running panorama-push-to-device-group command
    Then:
        - Assert the request url is as expected
        - Assert demisto results contain the relevant result information
    """
    import Panorama
    import requests
    from Panorama import panorama_push_to_device_group_command

    request_mock = mocker.patch.object(requests, "request", return_value=request_result)
    Panorama.DEVICE_GROUP = "some_device"
    Panorama.API_KEY = "thisisabogusAPIKEY!"
    result = panorama_push_to_device_group_command(args)

    called_request_params = request_mock.call_args.kwargs["data"]  # The body part of the request
    assert called_request_params == expected_request_params

    assert result.outputs == expected_demisto_result


@pytest.mark.parametrize(
    "args, expected_request_params, request_result, expected_demisto_result",
    [
        pytest.param(
            {},
            {
                "action": "all",
                "cmd": "<commit-all><template><name>some_template</name></template></commit-all>",
                "key": "thisisabogusAPIKEY!",
                "type": "commit",
            },
            MockedResponse(
                text='<response status="success" code="19"><result><msg>'
                "<line>Commit job enqueued with jobid 19420</line></msg>"
                "<job>19420</job></result></response>",
                status_code=200,
                reason="",
            ),
            {"Panorama.Push(val.JobID == obj.JobID)": {"Template": "some_template", "JobID": "19420", "Status": "Pending"}},
            id="no args",
        ),
        pytest.param(
            {"validate-only": "true"},
            {
                "action": "all",
                "cmd": "<commit-all><template><name>some_template</name>"
                "<validate-only>yes</validate-only></template></commit-all>",
                "key": "thisisabogusAPIKEY!",
                "type": "commit",
            },
            MockedResponse(
                text='<response status="success" code="19"><result><msg>'
                "<line>Commit job enqueued with jobid 19420</line></msg>"
                "<job>19420</job></result></response>",
                status_code=200,
                reason="",
            ),
            {"Panorama.Push(val.JobID == obj.JobID)": {"Template": "some_template", "JobID": "19420", "Status": "Pending"}},
            id="with validate",
        ),
        pytest.param(
            {"serial_number": "1337"},
            {
                "action": "all",
                "cmd": "<commit-all><template><name>some_template</name><device><member>1337</member>"
                "</device></template></commit-all>",
                "key": "thisisabogusAPIKEY!",
                "type": "commit",
            },
            MockedResponse(
                text='<response status="success" code="19"><result><msg>'
                "<line>Commit job enqueued with jobid 19420</line></msg>"
                "<job>19420</job></result></response>",
                status_code=200,
                reason="",
            ),
            {"Panorama.Push(val.JobID == obj.JobID)": {"Template": "some_template", "JobID": "19420", "Status": "Pending"}},
            id="with device",
        ),
    ],
)
def test_panorama_push_to_template_command(mocker, args, expected_request_params, request_result, expected_demisto_result):
    """
    Given:
        - command args
        - request result
    When:
        - Running panorama-push-to-device-group command
    Then:
        - Assert the request url is as expected
        - Assert demisto results contain the relevant result information
    """
    import Panorama
    import requests
    from Panorama import panorama_push_to_template_command

    return_results_mock = mocker.patch.object(Panorama, "return_results")
    request_mock = mocker.patch.object(requests, "request", return_value=request_result)
    Panorama.TEMPLATE = "some_template"
    Panorama.API_KEY = "thisisabogusAPIKEY!"
    panorama_push_to_template_command(args)

    called_request_params = request_mock.call_args.kwargs["data"]  # The body part of the request
    assert called_request_params == expected_request_params

    demisto_result_got = return_results_mock.call_args.args[0]["EntryContext"]
    assert demisto_result_got == expected_demisto_result


@pytest.mark.parametrize(
    "args, expected_request_params, request_result, expected_demisto_result",
    [
        pytest.param(
            {"template-stack": "some_template_stack"},
            {
                "action": "all",
                "cmd": "<commit-all><template-stack><name>some_template_stack</name></template-stack></commit-all>",
                "key": "thisisabogusAPIKEY!",
                "type": "commit",
            },
            MockedResponse(
                text='<response status="success" code="19"><result><msg>'
                "<line>Commit job enqueued with jobid 19420</line></msg>"
                "<job>19420</job></result></response>",
                status_code=200,
                reason="",
            ),
            {
                "Panorama.Push(val.JobID == obj.JobID)": {
                    "TemplateStack": "some_template_stack",
                    "JobID": "19420",
                    "Status": "Pending",
                }
            },
            id="no args",
        ),
        pytest.param(
            {"validate-only": "true", "template-stack": "some_template_stack"},
            {
                "action": "all",
                "cmd": "<commit-all><template-stack><name>some_template_stack</name>"
                "<validate-only>yes</validate-only></template-stack></commit-all>",
                "key": "thisisabogusAPIKEY!",
                "type": "commit",
            },
            MockedResponse(
                text='<response status="success" code="19"><result><msg>'
                "<line>Commit job enqueued with jobid 19420</line></msg>"
                "<job>19420</job></result></response>",
                status_code=200,
                reason="",
            ),
            {
                "Panorama.Push(val.JobID == obj.JobID)": {
                    "TemplateStack": "some_template_stack",
                    "JobID": "19420",
                    "Status": "Pending",
                }
            },
            id="with validate",
        ),
        pytest.param(
            {"serial_number": "1337", "template-stack": "some_template_stack"},
            {
                "action": "all",
                "cmd": "<commit-all><template-stack><name>some_template_stack<"
                "/name><device><member>1337</member>"
                "</device></template-stack></commit-all>",
                "key": "thisisabogusAPIKEY!",
                "type": "commit",
            },
            MockedResponse(
                text='<response status="success" code="19"><result><msg>'
                "<line>Commit job enqueued with jobid 19420</line></msg>"
                "<job>19420</job></result></response>",
                status_code=200,
                reason="",
            ),
            {
                "Panorama.Push(val.JobID == obj.JobID)": {
                    "TemplateStack": "some_template_stack",
                    "JobID": "19420",
                    "Status": "Pending",
                }
            },
            id="with device",
        ),
    ],
)
def test_panorama_push_to_template_stack_command(mocker, args, expected_request_params, request_result, expected_demisto_result):
    """
    Given:
        - command args
        - request result
    When:
        - Running panorama-push-to-device-group command
    Then:
        - Assert the request url is as expected
        - Assert demisto results contain the relevant result information
    """
    import Panorama
    import requests
    from Panorama import panorama_push_to_template_stack_command

    return_results_mock = mocker.patch.object(Panorama, "return_results")
    request_mock = mocker.patch.object(requests, "request", return_value=request_result)
    Panorama.TEMPLATE = "some_template"
    Panorama.API_KEY = "thisisabogusAPIKEY!"
    panorama_push_to_template_stack_command(args)

    called_request_params = request_mock.call_args.kwargs["data"]  # The body part of the request
    assert called_request_params == expected_request_params

    demisto_result_got = return_results_mock.call_args.args[0]["EntryContext"]
    assert demisto_result_got == expected_demisto_result


def test_get_url_category__url_length_gt_1278(mocker):
    """
    Given:
        - Error in response indicating the url to get category for is over the allowed length (1278 chars)

    When:
        - Run get_url_category command

    Then:
        - Validate a commandResult is returned with detailed readable output
    """

    # prepare
    import Panorama
    import requests
    from Panorama import panorama_get_url_category_command

    Panorama.DEVICE_GROUP = ""
    mocked_res_dict = {
        "response": {
            "@status": "error",
            "@code": "20",
            "msg": {"line": "test -> url Node can be at most 1278 characters, but current length: 1288"},
        }
    }
    mocked_res_obj = requests.Response()
    mocked_res_obj.status_code = 200
    mocked_res_obj._content = json.dumps(mocked_res_dict).encode("utf-8")
    mocker.patch.object(requests, "request", return_value=mocked_res_obj)
    mocker.patch.object(Panorama, "xml2json", return_value=mocked_res_obj._content)
    return_results_mock = mocker.patch.object(Panorama, "return_results")

    # run
    panorama_get_url_category_command(
        url_cmd="url", url="test_url", additional_suspicious=[], additional_malicious=[], reliability="B - Usually reliable"
    )

    # validate
    assert return_results_mock.call_args[0][0][1].readable_output == "URL Node can be at most 1278 characters."


def test_get_url_category_multiple_categories_for_url(mocker):
    """
    Given:
        - response indicating the url has multiple categories.

    When:
        - Run get_url_category command

    Then:
        - Validate a commandResult is returned with detailed readable output
        - Validate only a single DBot score is returned for the URL.
    """
    # prepare
    import Panorama
    import requests
    from Panorama import panorama_get_url_category_command

    Panorama.DEVICE_GROUP = ""
    mocked_res_dict = {
        "response": {
            "@cmd": "status",
            "@status": "success",
            "result": "https://someURL.com not-resolved (Base db) expires in 5 seconds\n"
            "https://someURL.com shareware-and-freeware online-storage-and-backup low-risk (Cloud db)",
        }
    }
    mocked_res_obj = requests.Response()
    mocked_res_obj.status_code = 200
    mocked_res_obj._content = json.dumps(mocked_res_dict).encode("utf-8")
    mocker.patch.object(requests, "request", return_value=mocked_res_obj)
    mocker.patch.object(Panorama, "xml2json", return_value=mocked_res_obj._content)
    return_results_mock = mocker.patch.object(Panorama, "return_results")

    # run
    panorama_get_url_category_command(
        url_cmd="url", url="test_url", additional_suspicious=[], additional_malicious=[], reliability="B - Usually reliable"
    )

    # validate
    for i in range(3):
        assert return_results_mock.call_args[0][0][0].outputs[i].get("Category") in [
            "shareware-and-freeware",
            "online-storage-and-backup",
            "low-risk",
        ]

    # category with highest dbot-score
    assert return_results_mock.call_args[0][0][1].indicator.dbot_score.score == 1


def test_get_url_category_multiple_categories_for_url_missing_categories(mocker):
    """
    Given:
        - response indicating the url has multiple categories.
    When:
        - Run panorama_get_url_category function
    Then:
        - Validate all the expected categories are present
    """
    # prepare
    import Panorama
    import requests
    from Panorama import panorama_get_url_category

    Panorama.DEVICE_GROUP = ""
    mocked_res_dict = {
        "response": {
            "@cmd": "status",
            "@status": "success",
            "result": "https://someURL.com not-resolved (Base db) expires in 5 seconds\n"
            "https://someURL.com shareware-and-freeware online-storage-and-backup low-risk (Cloud db) artificial-intelligence encrypted-dns",  # noqa: E501
        }
    }
    mocked_res_obj = requests.Response()
    mocked_res_obj.status_code = 200
    mocked_res_obj._content = json.dumps(mocked_res_dict).encode("utf-8")
    mocker.patch.object(Panorama, "xml2json", return_value=mocked_res_obj._content)
    mocker.patch.object(requests, "request", return_value=mocked_res_obj)

    # run
    results = panorama_get_url_category(url_cmd="url", url="test_url")

    expected_results = [
        "shareware-and-freeware",
        "online-storage-and-backup",
        "low-risk",
        "encrypted-dns",
        "artificial-intelligence",
    ]

    # validate
    for category in expected_results:
        assert category in results


class TestDevices:
    def test_with_fw(self):
        import Panorama

        Panorama.VSYS = "this is a FW instance"
        assert list(Panorama.devices()) == [(None, None)]

    def test_with_specific_target_and_vsys(self):
        import Panorama

        Panorama.VSYS = None  # this a Panorama instance
        assert list(Panorama.devices(targets=["target"], vsys_s=["vsys1", "vsys2"])) == [("target", "vsys1"), ("target", "vsys2")]

    def test_with_specific_target_only(self, requests_mock):
        import Panorama

        with open("test_data/devices_list.xml") as data_file:
            requests_mock.get(Panorama.URL, text=data_file.read())
        Panorama.VSYS = None  # this a Panorama instance
        assert list(Panorama.devices(targets=["target1"])) == [("target1", "vsys1"), ("target1", "vsys2")]

    def test_without_specify(self, requests_mock):
        import Panorama

        with open("test_data/devices_list.xml") as data_file:
            requests_mock.get(Panorama.URL, text=data_file.read())
        Panorama.VSYS = None  # this a Panorama instance
        assert list(Panorama.devices()) == [("target1", "vsys1"), ("target1", "vsys2"), ("target2", None)]


def load_xml_root_from_test_file(xml_file: str):
    """Given an XML file, loads it and returns the root element XML object."""
    return ElementTree.parse(xml_file).getroot()


MOCK_PANORAMA_SERIAL = "111222334455"
MOCK_FIREWALL_1_SERIAL = "111111111111111"
MOCK_FIREWALL_2_SERIAL = "222222222222222"
MOCK_FIREWALL_3_SERIAL = "333333333333333"


def mock_software_object():
    """Mocks PanDevice.software"""

    class MockSoftwareObject:
        versions = {
            "9.1.0": {
                "version": "9.1.0",
                "filename": "Pan-9.1.0",
                "size": 150,
                "size_kb": 150000,
                "release_notes": "https://releasenotes.paloaltonetworks.com",
                "downloaded": True,
                "current": True,
                "latest": True,
                "uploaded": True,
            }
        }

        def check(self):
            pass

        def download(self, *args, **kwargs):
            pass

        def install(self, *args, **kwargs):
            pass

    return MockSoftwareObject()


@pytest.fixture
def mock_firewall():
    mock_firewall = MagicMock(spec=Firewall)
    mock_firewall.serial = MOCK_FIREWALL_1_SERIAL
    mock_firewall.hostname = None
    mock_firewall.software = mock_software_object()
    return mock_firewall


@pytest.fixture
def mock_panorama():
    mock_panorama = MagicMock(spec=Panorama)
    mock_panorama.serial = MOCK_PANORAMA_SERIAL
    mock_panorama.hostname = None
    mock_panorama.software = mock_software_object()
    return mock_panorama


def mock_device_groups():
    mock_device_group = MagicMock(spec=DeviceGroup)
    mock_device_group.name = "test-dg"
    return [mock_device_group]


def mock_templates():
    mock_template = MagicMock(spec=Template)
    mock_template.name = "test-template"
    return [mock_template]


def mock_template_stack():
    mock_template_stack = MagicMock(spec=TemplateStack)
    mock_template_stack.name = "test-template-stack"
    return [mock_template_stack]


def mock_vsys():
    mock_vsys = MagicMock(spec=Vsys)
    mock_vsys.name = "vsys1"
    return [mock_vsys]


def mock_address_objects():
    from Panorama import AddressObject

    mock_object_1 = MagicMock(spec=AddressObject)
    mock_object_1.name = "test-address-1"

    mock_object_2 = MagicMock(spec=AddressObject)
    mock_object_2.name = "test-address-2"
    return [mock_object_1, mock_object_2]


def mock_good_log_fowarding_profile():
    good_log_forwarding_profile = LogForwardingProfile()
    good_log_forwarding_profile.enhanced_logging = True
    return [good_log_forwarding_profile]


def mock_bad_log_fowarding_profile():
    bad_Log_forwarding_profile = LogForwardingProfile()
    bad_Log_forwarding_profile.enhanced_logging = False
    bad_Log_forwarding_profile.name = "test-bad"
    return [bad_Log_forwarding_profile]


def mock_good_log_forwarding_profile_match_list():
    return [
        LogForwardingProfileMatchList(log_type="traffic"),
        LogForwardingProfileMatchList(log_type="threat"),
    ]


def mock_good_vulnerability_profile():
    from Panorama import VulnerabilityProfile, VulnerabilityProfileRule

    vulnerability_profile = VulnerabilityProfile()
    vulnerability_profile.name = "good-vuln-profile"
    vulnerability_profile.children = [
        VulnerabilityProfileRule(severity=["critical"], is_reset_both=True),
        VulnerabilityProfileRule(severity=["high"], is_reset_both=True),
        VulnerabilityProfileRule(severity=["medium"], is_alert=True),
        VulnerabilityProfileRule(severity=["low"], is_alert=True),
    ]

    return vulnerability_profile


def mock_bad_vulnerability_profile():
    from Panorama import VulnerabilityProfile, VulnerabilityProfileRule

    vulnerability_profile = VulnerabilityProfile()
    vulnerability_profile.name = "bad-vuln-profile"
    vulnerability_profile.children = [
        VulnerabilityProfileRule(severity=["critical"], is_reset_both=True),
        VulnerabilityProfileRule(severity=["high"], is_reset_both=True),
        VulnerabilityProfileRule(severity=["medium"], is_alert=True),
    ]

    return vulnerability_profile


def mock_good_spyware_profile():
    from Panorama import AntiSpywareProfile, AntiSpywareProfileRule

    antispyware_profile = AntiSpywareProfile()
    antispyware_profile.name = "good-spyware-profile"
    antispyware_profile.children = [
        AntiSpywareProfileRule(severity=["critical"], is_reset_both=True),
        AntiSpywareProfileRule(severity=["high"], is_reset_both=True),
        AntiSpywareProfileRule(severity=["medium"], is_alert=True),
        AntiSpywareProfileRule(severity=["low"], is_alert=True),
    ]

    return antispyware_profile


def mock_bad_spyware_profile():
    from Panorama import AntiSpywareProfile, AntiSpywareProfileRule

    antispyware_profile = AntiSpywareProfile()
    antispyware_profile.name = "bad-spyware-profile"
    antispyware_profile.children = [
        AntiSpywareProfileRule(severity=["critical"], is_reset_both=True),
        AntiSpywareProfileRule(severity=["high"], is_reset_both=True),
        AntiSpywareProfileRule(severity=["medium"], is_alert=True),
    ]

    return antispyware_profile


def mock_good_security_zones():
    from Panorama import Zone

    zone = Zone()
    zone.log_setting = "example-log-setting"
    return [Zone(log_setting="example"), Zone(log_setting="second_example")]


def mock_bad_security_zones():
    from Panorama import Zone

    zone = Zone()
    zone.log_setting = "example-log-setting"
    return [Zone(name="test-bad"), Zone(log_setting="second_example")]


def mock_good_security_rules():
    from Panorama import SecurityRule

    return [SecurityRule(group="spg", log_setting="example", log_end=True)]


def mock_bad_security_rules():
    from Panorama import SecurityRule

    return [
        # Missing SPG
        SecurityRule(name="test-bad", log_setting="example", log_end=True),
        # Missing log profile
        SecurityRule(name="test-bad-no-lfp", group="spg", log_end=True),
        # Missing log at session end
        SecurityRule(
            name="test-bad-no-spg",
            group="spg",
            log_setting="example",
        ),
    ]


def mock_good_url_filtering_profile():
    from Panorama import BestPractices, URLFilteringProfile

    url_filtering_profile = URLFilteringProfile()
    url_filtering_profile.name = "good-url-filtering-profile"
    url_filtering_profile.block = BestPractices.URL_BLOCK_CATEGORIES
    return url_filtering_profile


def mock_bad_url_filtering_profile():
    from Panorama import URLFilteringProfile

    url_filtering_profile = URLFilteringProfile()
    url_filtering_profile.name = "bad-url-filtering-profile"
    url_filtering_profile.block = ["hacking"]
    return url_filtering_profile


def mock_issue_with_underscores():
    return {
        "container_name": "test-dg",
        "issue_code": "BP-V-1",
        "description": "Log forwarding profile is missing enhanced application logging",
        "name": "test-bad",
        "hostid": MOCK_FIREWALL_1_SERIAL,
    }


def mock_enhanced_log_forwarding_issue_dict():
    return {
        "containername": "test-dg",
        "issuecode": "BP-V-1",
        "description": "Log forwarding profile is missing enhanced application logging",
        "name": "test-bad",
        "hostid": MOCK_FIREWALL_1_SERIAL,
    }


def mock_security_zone_no_log_setting_issue_dict():
    return {
        "containername": "test-dg",
        "issuecode": "BP-V-7",
        "description": "Security zone has no log forwarding setting",
        "name": "test-bad",
        "hostid": MOCK_FIREWALL_1_SERIAL,
    }


def mock_security_rule_log_settings_issue_dict():
    return {
        "containername": "test-dg",
        "issuecode": "BP-V-8",
        "description": "Security rule has no log setting",
        "name": "test-bad-no-lfp",
        "hostid": MOCK_FIREWALL_1_SERIAL,
    }


def mock_security_rule_security_profile_group_issue_dict():
    return {
        "containername": "test-dg",
        "issuecode": "BP-V-10",
        "description": "Security rule has no security profile group",
        "name": "test-bad-no-spg",
        "hostid": MOCK_FIREWALL_1_SERIAL,
    }


@pytest.fixture
def mock_topology(mock_panorama, mock_firewall):
    from Panorama import Topology

    topology = Topology()
    topology.panorama_objects = {
        MOCK_PANORAMA_SERIAL: mock_panorama,
    }
    topology.firewall_objects = {MOCK_FIREWALL_1_SERIAL: mock_firewall}
    topology.ha_active_devices = {MOCK_PANORAMA_SERIAL: mock_panorama, MOCK_FIREWALL_1_SERIAL: mock_firewall}
    topology.ha_pair_serials = {
        MOCK_PANORAMA_SERIAL: "1.1.1.1",
        MOCK_FIREWALL_1_SERIAL: MOCK_FIREWALL_2_SERIAL,
    }
    return topology


@pytest.fixture
def mock_firewall_topology(mock_firewall):
    from Panorama import Topology

    topology = Topology()
    topology.firewall_objects = {MOCK_FIREWALL_1_SERIAL: mock_firewall}
    return topology


@pytest.fixture
def mock_single_device_topology(mock_panorama):
    from Panorama import Topology

    topology = Topology()
    topology.panorama_objects = {
        MOCK_PANORAMA_SERIAL: mock_panorama,
    }
    topology.ha_active_devices = {
        MOCK_PANORAMA_SERIAL: mock_panorama,
    }
    return topology


class TestTopology:
    """Tests the Topology class and all of it's methods"""

    SHOW_HA_STATE_ENABLED_XML = "test_data/show_ha_state_enabled.xml"
    SHOW_HA_STATE_PANORAMA_ENABLED = "test_data/show_ha_state_panorama_enabled.xml"
    SHOW_HA_STATE_DISABLED_XML = "test_data/show_ha_state_disabled.xml"
    SHOW_DEVICES_ALL_XML = "test_data/panorama_show_devices_all.xml"

    @patch("Panorama.Topology.get_all_child_firewalls")
    @patch("Panorama.run_op_command")
    def test_add_firewall_device_object(self, patched_run_op_command, _, mock_firewall):
        """
        Given the XML output of show ha state and a firewall object, test it is correctly added to the topology.
        """
        from Panorama import Topology

        patched_run_op_command.return_value = load_xml_root_from_test_file(TestTopology.SHOW_HA_STATE_DISABLED_XML)
        topology = Topology()
        topology.add_device_object(mock_firewall)

        assert MOCK_FIREWALL_1_SERIAL in topology.firewall_objects

    @patch("Panorama.Topology.get_all_child_firewalls")
    @patch("Panorama.run_op_command")
    def test_add_panorama_device_object(self, patched_run_op_command, _, mock_panorama):
        """
        Given the output of show_ha_state with no entries, assert that the Panorama device has been added to the topolog
        as a panorama type device.
        """
        from Panorama import Topology

        patched_run_op_command.return_value = load_xml_root_from_test_file(TestTopology.SHOW_HA_STATE_DISABLED_XML)
        topology = Topology()
        topology.add_device_object(mock_panorama)

        assert MOCK_PANORAMA_SERIAL in topology.panorama_objects
        assert MOCK_PANORAMA_SERIAL in topology.ha_active_devices
        assert MOCK_PANORAMA_SERIAL not in topology.firewall_objects

    @patch("Panorama.Topology.get_all_child_firewalls")
    @patch("Panorama.run_op_command")
    def test_add_panorama_device_object_with_ha(self, patched_run_op_command, _, mock_panorama):
        """
        Given a Panorama where High availability is active, test that it is correctly added to the topology.
        """
        from Panorama import Topology

        patched_run_op_command.return_value = load_xml_root_from_test_file(TestTopology.SHOW_HA_STATE_PANORAMA_ENABLED)
        topology = Topology()
        topology.add_device_object(mock_panorama)

        assert MOCK_PANORAMA_SERIAL in topology.panorama_objects
        assert MOCK_PANORAMA_SERIAL in topology.ha_active_devices
        assert MOCK_PANORAMA_SERIAL in topology.ha_pair_serials
        assert MOCK_PANORAMA_SERIAL not in topology.firewall_objects

    @patch("Panorama.run_op_command")
    def test_get_all_child_firewalls(self, patched_run_op_command, mock_panorama):
        """
        Given the output of show devices all, assert that all the devices are added correctly to the topology with the correct
        HA State information.
        """
        from Panorama import Topology

        patched_run_op_command.return_value = load_xml_root_from_test_file(TestTopology.SHOW_DEVICES_ALL_XML)
        topology = Topology()

        topology.get_all_child_firewalls(mock_panorama)
        # 222... firewall should be Active, with 111... as it's peer
        assert MOCK_FIREWALL_2_SERIAL in topology.ha_active_devices
        assert topology.ha_active_devices.get(MOCK_FIREWALL_2_SERIAL) == MOCK_FIREWALL_1_SERIAL

        # 333... is standalone
        assert MOCK_FIREWALL_3_SERIAL in topology.ha_active_devices
        assert topology.ha_active_devices.get(MOCK_FIREWALL_3_SERIAL) == "STANDALONE"

    @patch("Panorama.run_op_command")
    def test_get_active_devices(self, patched_run_op_command, mock_panorama):
        """
        Given a topology with a mixture of active and passive devices, assert that active_devices() returns the correct lists
        of objects.
        """
        from Panorama import Topology

        patched_run_op_command.return_value = load_xml_root_from_test_file(TestTopology.SHOW_DEVICES_ALL_XML)
        topology = Topology()
        topology.add_device_object(mock_panorama)

        result_list = list(topology.active_devices())
        # Should be 3; panorama, one active firewall in a pair, and one stanadlone firewall (from panorama_show_devices_all.xml)
        assert len(result_list) == 3

        # Same as above by try filtering by serial number
        result_list = list(topology.active_devices(filter_str=MOCK_FIREWALL_3_SERIAL))
        assert len(result_list) == 1

        # Now try just getting the "top level" devices - should only return Panorama
        result_list = list(topology.active_top_level_devices())
        assert len(result_list) == 1
        assert isinstance(result_list[0], Panorama)

    @patch("Panorama.Template.refreshall", return_value=mock_templates())
    @patch("Panorama.TemplateStack.refreshall", return_value=[])
    @patch("Panorama.Vsys.refreshall", return_value=[])
    @patch("Panorama.DeviceGroup.refreshall", return_value=mock_device_groups())
    def test_get_containers(self, _, __, ___, ____, mock_panorama):
        """
        Given a list of device groups, vsys and templates, and a device, assert that get_all_object_containers() correctly returns
        the specified containers.
        """
        from Panorama import Topology

        topology = Topology()
        topology.add_device_object(mock_panorama)
        result = topology.get_all_object_containers()

        # Because it's panorama, should be; [shared, device-group, template]
        assert len(result) == 3


class TestUtilityFunctions:
    """Tests all the utility fucntions like dataclass_to_dict, etc"""

    SHOW_JOBS_ALL_XML = "test_data/show_jobs_all.xml"

    def test_dataclass_from_dict(self, mock_panorama):
        """Given a dictionary and dataclass type, assert that it is correctly converted into the dataclass."""
        from Panorama import CommitStatus, dataclass_from_dict

        example_dict = {"job-id": "10", "commit-type": "whatever", "status": "OK", "device-type": "firewall"}

        mock_panorama.hostname = None
        result_dataclass: CommitStatus = dataclass_from_dict(mock_panorama, example_dict, CommitStatus)
        assert result_dataclass.job_id
        assert result_dataclass.commit_type
        assert result_dataclass.status
        assert result_dataclass.device_type
        # With no hostname, hostid should be the serial number of the device
        assert result_dataclass.hostid == MOCK_PANORAMA_SERIAL

        mock_panorama.hostname = "test"
        mock_panorama.serial = None
        result_dataclass: CommitStatus = dataclass_from_dict(mock_panorama, example_dict, CommitStatus)
        # With a hostname and no serial, hostid shold be the hostname
        assert result_dataclass.hostid == "test"

    def test_flatten_xml_to_dict(self):
        """Given an XML element, assert that it is converted into a flat dictionary."""
        from Panorama import ShowJobsAllResultData, flatten_xml_to_dict

        xml_element = load_xml_root_from_test_file(TestUtilityFunctions.SHOW_JOBS_ALL_XML)
        result_element = xml_element.find("./result/job")
        result = flatten_xml_to_dict(result_element, {}, ShowJobsAllResultData)
        assert "type" in result

    def test_resolve_host_id(self, mock_panorama):
        """Given a device object, test the hostid, the unique ID of the device from the perspective of the new commands,
        can always be resolved as either the hostname or serial number. Pan-os-python will populate only one of these, depending
        on how the device has been connected."""
        from Panorama import resolve_host_id

        mock_panorama.hostname = None
        result = resolve_host_id(mock_panorama)

        assert result == MOCK_PANORAMA_SERIAL

        mock_panorama.hostname = "test"
        mock_panorama.serial = None
        result = resolve_host_id(mock_panorama)

        assert result == "test"

    def test_resolve_container_name(self, mock_panorama):
        """Same as hostid but resolve it for a container, like a device group or template. This will always return the name
        attribute unless it's a device itself, which is the case for shared objects."""
        from Panorama import resolve_container_name

        # Test the "shared" container
        assert resolve_container_name(mock_panorama) == "shared"

        device_group = mock_device_groups()[0]
        assert resolve_container_name(device_group) == "test-dg"

    def test_dataclass_to_command_results(self):
        """Given a list of dataclasses, check that this function correctly converts it to a commandResults object."""
        from Panorama import PanosObjectReference, dataclasses_to_command_results

        test_dataclass = PanosObjectReference(
            hostid=MOCK_FIREWALL_1_SERIAL, container_name="test", object_type="TestObject", name="test_name"
        )
        results = dataclasses_to_command_results(test_dataclass)
        # Check we get the right table headers when no additional arguments are given
        assert "container_name|hostid|name|object_type" in results.readable_output
        assert "### PAN-OS Object" in results.readable_output

        results = dataclasses_to_command_results(
            test_dataclass, override_table_name="Test Table", override_table_headers=["hostid", "name", "container_name"]
        )
        # When we provide overrides, check they are rendered correctly in the readable output
        assert "hostid|name|container_name" in results.readable_output
        assert "### Test Table" in results.readable_output


class TestPanoramaCommand:
    """
    Test all the commands relevant to Panorama
    All of these commands use the real XML in test_data to ensure it is parsed and converted to dataclasses correctly.
    """

    SHOW_DEVICEGROUPS_XML = "test_data/show_device_groups.xml"
    SHOW_TEMPLATESTACK_XML = "test_data/show_template_stack.xml"

    @patch("Panorama.run_op_command")
    def test_get_device_groups(self, patched_run_op_command, mock_topology):
        """Given the output XML for show device groups, assert it is parsed into the dataclasses correctly."""
        from Panorama import PanoramaCommand

        patched_run_op_command.return_value = load_xml_root_from_test_file(TestPanoramaCommand.SHOW_DEVICEGROUPS_XML)

        result = PanoramaCommand.get_device_groups(mock_topology)
        assert len(result) == 3
        assert result[0].name
        assert result[0].hostid
        assert result[0].connected
        assert result[0].serial
        assert result[0].last_commit_all_state_sp
        # Support for missing hostname
        assert not result[2].hostname

    @patch("Panorama.run_op_command")
    def test_get_template_stacks(self, patched_run_op_command, mock_topology):
        """Given the output XML for show template-stacks, assert it is parsed into the dataclasses correctly."""
        from Panorama import PanoramaCommand

        patched_run_op_command.return_value = load_xml_root_from_test_file(TestPanoramaCommand.SHOW_TEMPLATESTACK_XML)
        result = PanoramaCommand.get_template_stacks(mock_topology)
        assert len(result) == 2
        assert result[0].name
        assert result[0].hostid
        assert result[0].connected
        assert result[0].serial
        assert result[0].last_commit_all_state_tpl

    @patch("Panorama.run_op_command")
    def test_get_template_stacks_without_hostname(self, patched_run_op_command, mock_topology):
        """Given the output XML for show template-stacks without hostname, assert it is parsed into the dataclasses correctly."""
        from Panorama import PanoramaCommand

        patched_run_op_command.return_value = load_xml_root_from_test_file("test_data/show_template_stack_without_hostname.xml")
        result = PanoramaCommand.get_template_stacks(mock_topology)
        assert len(result) == 2
        assert result[0].name
        assert not result[0].hostname
        assert result[0].hostid
        assert result[0].connected
        assert result[0].serial
        assert result[0].last_commit_all_state_tpl


class TestUniversalCommand:
    """Test all the commands relevant to both Panorama and Firewall devices"""

    SHOW_SYSTEM_INFO_XML = "test_data/show_system_info.xml"
    SHOW_JOB_XML = "test_data/show_jobs_all.xml"
    SHOW_COMMIT_JOB_XML = "test_data/show_commit_jobs_all.xml"
    SHOW_JOB_WITH_FAILED_XML = "test_data/show_jobs_with_failed.xml"

    @patch("Panorama.run_op_command")
    def test_get_system_info(self, patched_run_op_command, mock_topology):
        """Given the output XML for show system info, assert it is parsed into the dataclasses correctly."""
        from Panorama import UniversalCommand

        patched_run_op_command.return_value = load_xml_root_from_test_file(TestUniversalCommand.SHOW_SYSTEM_INFO_XML)

        result = UniversalCommand.get_system_info(mock_topology)
        # Check all attributes of result data have values
        for result_dataclass in result.result_data:
            for value in result_dataclass.__dict__.values():
                assert value

        # Check all attributes of summary data have values
        for result_dataclass in result.summary_data:
            for value in result_dataclass.__dict__.values():
                assert value

    def test_get_available_software(self, mock_topology):
        """
        Test we can convert result from PanDevice.software.check() into the correct dataclasses
        This does not use patching, but instead the mock objects themselves from mock_topology
        """
        from Panorama import UniversalCommand

        result = UniversalCommand.get_available_software(mock_topology)
        # Check all attributes of summary data have values
        for result_dataclass in result.summary_data:
            for value in result_dataclass.__dict__.values():
                assert value

    @patch("Panorama.run_op_command")
    def test_get_jobs(self, patched_run_op_command, mock_topology):
        """Given the output XML for show jobs all assert it is parsed into the dataclasses correctly."""
        from Panorama import UniversalCommand

        patched_run_op_command.return_value = load_xml_root_from_test_file(TestUniversalCommand.SHOW_JOB_XML)

        result = UniversalCommand.show_jobs(mock_topology)
        # Check all attributes of result data have values
        for result_dataclass in result:
            for key, value in result_dataclass.__dict__.items():
                # Nullable Values
                if key not in ["description", "user", "details", "warnings"]:
                    assert value

    @patch("Panorama.run_op_command")
    @patch("Panorama.demisto.debug")
    def test_get_jobs_with_failed(self, patched_debug, patched_run_op_command):
        """Given the output XML for show jobs with a failed job, assert it is skipped."""
        from Panorama import Panorama, ShowJobsAllResultData, UniversalCommand

        patched_run_op_command.return_value = load_xml_root_from_test_file(TestUniversalCommand.SHOW_JOB_WITH_FAILED_XML)
        MockTopology = type("MockTopology", (), {"all": lambda *x, **y: [Panorama(hostname="123")]})

        result = UniversalCommand.show_jobs(MockTopology())

        assert patched_debug.call_args_list[0].args[0] == (
            "'ShowJobsAllResultData' cannot be instantiated with element: "
            '{"job": {"type": "Failed-Job", "details": {"line": "job failed because of configd restart"}, "warnings": null}}'
            '\nerror=TypeError("ShowJobsAllResultData.__init__() missing 9 required positional arguments: '
            "'id', 'tfin', 'status', 'result', 'user', 'tenq', 'stoppable', 'positionInQ', and 'progress'\")"
        )
        assert isinstance(result, ShowJobsAllResultData)
        assert result.__dict__ == {
            "description": "description",
            "hostid": "123",
            "id": 7,
            "positionInQ": "0",
            "progress": "100",
            "result": "OK",
            "status": "FIN",
            "stoppable": "no",
            "tenq": "2024/08/25 22:07:53",
            "tfin": "2024/08/25 22:09:00",
            "type": "Job Type",
            "user": None,
            "warnings": None,
        }

    def test_download_software(self, mock_topology):
        """
        Test the download software function returns the correct data.
        The pan-os-python download software actually doesn't return any output itself unless it errors, so we just check our
        dataclass is set correctly within the function and retuned.
        """
        from Panorama import UniversalCommand

        result = UniversalCommand.download_software(mock_topology, "9.1.0")
        # Check all attributes of summary data have values
        for result_dataclass in result.summary_data:
            for value in result_dataclass.__dict__.values():
                assert value

    def test_reboot(self, mock_topology):
        """
        Test the reboot function returns the corect data
        The pan-os-python reboot method actually doesn't return any output itself unless it errors, so we just check our
        dataclass is set correctly within the function and returned by this function.
        """
        from Panorama import UniversalCommand

        result = UniversalCommand.reboot(mock_topology, MOCK_PANORAMA_SERIAL)
        # Check all attributes of summary data have values
        for result_dataclass in result.summary_data:
            for value in result_dataclass.__dict__.values():
                assert value

        # We also want to check that if an empty string is passed, an error is returned
        with pytest.raises(
            DemistoException,
            match="filter_str  is not the exact ID of a host in this topology; use a more specific filter string.",
        ):
            UniversalCommand.reboot(mock_topology, "")

        # Lets also check that if an invalid hostid is given, we also raise.
        with pytest.raises(
            DemistoException,
            match="filter_str badserialnumber is not the exact ID of "
            "a host in this topology; use a more specific filter string.",
        ):
            UniversalCommand.reboot(mock_topology, "badserialnumber")

    @patch("Panorama.run_op_command")
    def test_system_status(self, patched_run_op_command, mock_topology):
        """
        Given a topology object with a mixture of systems in it,
        assert that check_system_availability returns the correct status
        based on whether devices are connected or not.
        """
        from Panorama import UniversalCommand

        patched_run_op_command.return_value = load_xml_root_from_test_file(TestUniversalCommand.SHOW_SYSTEM_INFO_XML)
        # Check a normal, up device
        result = UniversalCommand.check_system_availability(mock_topology, MOCK_PANORAMA_SERIAL)
        assert result.up

        # Check a device that isn't in the topology
        result = UniversalCommand.check_system_availability(mock_topology, "fake")
        assert result
        assert not result.up


class TestFirewallCommand:
    """Test all the commands relevant only to Firewall instances"""

    SHOW_ARP_XML = "test_data/show_arp_all.xml"
    SHOW_ROUTING_SUMMARY_XML = "test_data/show_routing_summary.xml"
    SHOW_ROUTING_ROUTE_XML = "test_data/show_routing_route.xml"
    SHOW_GLOBAL_COUNTERS_XML = "test_data/show_counter_global.xml"
    SHOW_BGP_PEERS_XML = "test_data/show_routing_protocol_bgp_peer.xml"
    SHOW_HA_STATE_XML = "test_data/show_ha_state_enabled.xml"
    SHOW_HA_PANORAMA_STATE_XML = "test_data/show_ha_state_panorama_enabled.xml"

    @patch("Panorama.run_op_command")
    def test_get_arp_table(self, patched_run_op_command, mock_topology):
        """Given the output XML for show arp, assert it is parsed into the dataclasses correctly."""
        from Panorama import FirewallCommand

        patched_run_op_command.return_value = load_xml_root_from_test_file(TestFirewallCommand.SHOW_ARP_XML)
        result = FirewallCommand.get_arp_table(mock_topology)
        # Check all attributes of result data have values
        for result_dataclass in result.result_data:
            for value in result_dataclass.__dict__.values():
                assert value

        # Check all attributes of summary data have values
        for result_dataclass in result.summary_data:
            for value in result_dataclass.__dict__.values():
                assert value

    @patch("Panorama.run_op_command")
    def test_get_routing_summary(self, patched_run_op_command, mock_topology):
        """Given the output XML for show route summary, assert it is parsed into the dataclasses correctly."""
        from Panorama import FirewallCommand

        patched_run_op_command.return_value = load_xml_root_from_test_file(TestFirewallCommand.SHOW_ROUTING_SUMMARY_XML)
        result = FirewallCommand.get_routing_summary(mock_topology)
        # Check all attributes of result data have values
        for result_dataclass in result.result_data:
            for value in result_dataclass.__dict__.values():
                assert value

        # Check all attributes of summary data have values
        for result_dataclass in result.summary_data:
            for value in result_dataclass.__dict__.values():
                assert value

    @patch("Panorama.run_op_command")
    def test_get_routes(self, patched_run_op_command, mock_topology):
        """Given the output XML for show route, assert it is parsed into the dataclasses correctly."""
        from Panorama import FirewallCommand

        patched_run_op_command.return_value = load_xml_root_from_test_file(TestFirewallCommand.SHOW_ROUTING_ROUTE_XML)
        result = FirewallCommand.get_routes(mock_topology)
        # Check all attributes of result data have values
        for result_dataclass in result.result_data:
            for value in result_dataclass.__dict__.values():
                # Attribute may be int 0
                assert value is not None

        # Check all attributes of summary data have values
        for result_dataclass in result.summary_data:
            for value in result_dataclass.__dict__.values():
                assert value

    @patch("Panorama.run_op_command")
    def test_get_counters(self, patched_run_op_command, mock_topology):
        """Given the output XML for show counters, assert it is parsed into the dataclasses correctly."""
        from Panorama import FirewallCommand

        patched_run_op_command.return_value = load_xml_root_from_test_file(TestFirewallCommand.SHOW_GLOBAL_COUNTERS_XML)
        result = FirewallCommand.get_counter_global(mock_topology)
        # Check all attributes of result data have values
        for result_dataclass in result.result_data:
            for value in result_dataclass.__dict__.values():
                # Attribute may be int 0
                assert value is not None

        # Check all attributes of summary data have values
        for result_dataclass in result.summary_data:
            for value in result_dataclass.__dict__.values():
                assert value

    @patch("Panorama.run_op_command")
    def test_get_bgp_peers(self, patched_run_op_command, mock_topology):
        """
        Given the output XML for show routing protocol bgp peers,
        assert it is parsed into the dataclasses correctly.
        """
        from Panorama import FirewallCommand

        patched_run_op_command.return_value = load_xml_root_from_test_file(TestFirewallCommand.SHOW_BGP_PEERS_XML)
        result = FirewallCommand.get_bgp_peers(mock_topology)
        # Check all attributes of result data have values
        for result_dataclass in result.result_data:
            for value in result_dataclass.__dict__.values():
                # Attribute may be int 0
                assert value is not None

        # Check all attributes of summary data have values
        for result_dataclass in result.summary_data:
            for value in result_dataclass.__dict__.values():
                # Attribute may be int 0
                assert value is not None

    @patch("Panorama.run_op_command")
    def test_get_ha_status_firewall(self, patched_run_op_command, mock_firewall_topology):
        """
        Given the XML output for a HA firewall which is enabled, ensure the data class is parsed correctly
        """
        from Panorama import FirewallCommand

        patched_run_op_command.return_value = load_xml_root_from_test_file(TestFirewallCommand.SHOW_HA_STATE_XML)
        result = FirewallCommand.get_ha_status(mock_firewall_topology)

        assert result.status != "HA Not enabled."
        assert result.active is not None
        assert result.hostid is not None
        assert result.peer is not None

    @patch("Panorama.run_op_command")
    def test_get_ha_status_panorama(self, patched_run_op_command, mock_topology):
        """Given the XML output for a HA firewall, ensure the dataclasses are parsed correctly"""
        from Panorama import FirewallCommand

        patched_run_op_command.return_value = load_xml_root_from_test_file(TestFirewallCommand.SHOW_HA_PANORAMA_STATE_XML)
        result = FirewallCommand.get_ha_status(mock_topology)
        # Check all attributes of result data have values
        for result_dataclass in result:
            for value in result_dataclass.__dict__.values():
                # Attribute may be int 0
                assert value is not None

    @patch("Panorama.run_op_command")
    def test_update_ha_state(self, patched_run_op_command, mock_topology):
        """
        Test the HA Update command returns the correct data
        """
        from Panorama import FirewallCommand

        result_dataclass = FirewallCommand.change_status(mock_topology, MOCK_FIREWALL_1_SERIAL, "operational")
        # Check all attributes of summary data have values
        for value in result_dataclass.__dict__.values():
            assert value


@pytest.mark.parametrize(
    "args, expected_request_params, request_result, expected_demisto_result",
    [
        pytest.param(
            {"anti_spyware_profile_name": "fake_profile_name", "dns_signature_source": "edl_name", "action": "allow"},
            {
                "action": "set",
                "type": "config",
                "xpath": "/config/devices/entry[@name='localhost.localdomain']"
                "/device-group/entry[@name='fakeDeviceGroup']"
                "/profiles/spyware/entry[@name='fake_profile_name']",
                "key": "fakeAPIKEY!",
                "element": "<botnet-domains>"
                "<lists>"
                '<entry name="edl_name"><packet-capture>disable</packet-capture>'
                "<action><allow/></action></entry>"
                "</lists>"
                "<sinkhole><ipv4-address>pan-sinkhole-default-ip</ipv4-address>"
                "<ipv6-address>::1</ipv6-address></sinkhole>"
                "</botnet-domains>",
            },
            MockedResponse(
                text='<response status="success" code="20"><msg>command succeeded</msg></response>', status_code=200, reason=""
            ),
            "**success**",
        ),
    ],
)
def test_panorama_apply_dns_command(mocker, args, expected_request_params, request_result, expected_demisto_result):
    """
    Given:
        - command args
        - request result
    When:
        - Running panorama-apply-dns
    Then:
        - Assert the request url is as expected
        - Assert Command results contains the relevant result information
    """
    import Panorama
    import requests
    from Panorama import apply_dns_signature_policy_command

    Panorama.API_KEY = "fakeAPIKEY!"
    Panorama.DEVICE_GROUP = "fakeDeviceGroup"
    request_mock = mocker.patch.object(requests, "request", return_value=request_result)
    command_result: CommandResults = apply_dns_signature_policy_command(args)

    called_request_params = request_mock.call_args.kwargs["params"]  # The body part of the request
    assert called_request_params == expected_request_params
    assert command_result.readable_output == expected_demisto_result


def test_panorama_apply_dns_command2(mocker):
    """
    Given:
        - command args with a singel firewall
    When:
        - Running panorama-apply-dns
    Then:
        - Assert the request parameters are as expected
    """
    import Panorama
    from Panorama import apply_dns_signature_policy_command

    Panorama.API_KEY = "fakeAPIKEY!"
    Panorama.DEVICE_GROUP = "fakeDeviceGroup"
    request_mock = mocker.patch.object(Panorama, "http_request", return_value={})
    apply_dns_signature_policy_command({"anti_spyware_profile_name": "fake_profile_name"})

    request_params = request_mock.call_args.kwargs["params"]  # The body part of the request
    assert (
        request_params.get("xpath")
        == "/config/devices/entry[@name='localhost.localdomain']/device-group/entry[@name='fakeDeviceGroup']/"
        "profiles/spyware/entry[@name='fake_profile_name']"
    )  # noqa


class TestHygieneFunctions:
    @patch("Panorama.Template.refreshall", return_value=[])
    @patch("Panorama.Vsys.refreshall", return_value=[])
    @patch("Panorama.DeviceGroup.refreshall", return_value=mock_device_groups())
    @patch("Panorama.TemplateStack.refreshall", return_value=[])
    def test_check_log_forwarding(self, _, __, ___, ____, mock_topology):
        """
        Test the Hygiene Configuration lookups can validate the log forwarding settings of a device
        """
        from Panorama import HygieneLookups, LogForwardingProfile, LogForwardingProfileMatchList

        # First, test that a correctly configured LFP and match list don't return a failure
        LogForwardingProfile.refreshall = MagicMock(return_value=mock_good_log_fowarding_profile())
        LogForwardingProfileMatchList.refreshall = MagicMock(return_value=mock_good_log_forwarding_profile_match_list())
        result = HygieneLookups.check_log_forwarding_profiles(mock_topology)
        assert len(result.result_data) == 0

        # Trim the "threat" log type and cause a missing log type error
        LogForwardingProfileMatchList.refreshall = MagicMock(return_value=[mock_good_log_forwarding_profile_match_list()[0]])
        result = HygieneLookups.check_log_forwarding_profiles(mock_topology)
        # Note; because we mock the topology with multiple devices,
        # it appears that the same LFP is missing in each Container.
        # This is expected.
        assert len(result.result_data) == 3
        assert result.result_data[0].description == "Log forwarding profile missing log type 'threat'."

    @patch("Panorama.Template.refreshall", return_value=[])
    @patch("Panorama.TemplateStack.refreshall", return_value=[])
    @patch("Panorama.Vsys.refreshall", return_value=[])
    @patch("Panorama.DeviceGroup.refreshall", return_value=mock_device_groups())
    def test_check_vulnerability_profiles(self, _, __, ___, ____, mock_topology):
        """
        Test the Hygiene Configuration lookups can validate the vulnerability profiles
        """
        from Panorama import BestPractices, HygieneLookups, VulnerabilityProfile

        # First, test that we can get the conforming threat profile, of which there should be one
        result = HygieneLookups.get_conforming_threat_profiles(
            [mock_good_vulnerability_profile(), mock_bad_vulnerability_profile()],
            minimum_block_severities=BestPractices.VULNERABILITY_BLOCK_SEVERITIES,
            minimum_alert_severities=BestPractices.VULNERABILITY_ALERT_THRESHOLD,
        )
        assert len(result) == 1

        VulnerabilityProfile.refreshall = MagicMock(
            return_value=[mock_good_vulnerability_profile(), mock_bad_vulnerability_profile()]
        )

        result = HygieneLookups.check_security_profiles(topology=mock_topology, profile_type="vulnerability")
        # Should return no results, as at least one vulnerability profile matches.
        assert len(result.result_data) == 0

        VulnerabilityProfile.refreshall = MagicMock(return_value=[mock_bad_vulnerability_profile()])

        result = HygieneLookups.check_security_profiles(topology=mock_topology, profile_type="vulnerability")
        # Should return one issue, as no Vulnerability profile matches.
        assert len(result.result_data) == 1

        # When both a good and bad profile exist and return_nonconforming_profiles is True, check we get 3 sets of details
        VulnerabilityProfile.refreshall = MagicMock(
            return_value=[mock_good_vulnerability_profile(), mock_bad_vulnerability_profile()]
        )

        result = HygieneLookups.check_security_profiles(
            topology=mock_topology, profile_type="vulnerability", return_nonconforming_profiles=True
        )
        assert len(result.result_data) == 3

    @patch("Panorama.Template.refreshall", return_value=[])
    @patch("Panorama.TemplateStack.refreshall", return_value=[])
    @patch("Panorama.Vsys.refreshall", return_value=[])
    @patch("Panorama.DeviceGroup.refreshall", return_value=mock_device_groups())
    def test_check_spyware_profiles(self, _, __, ___, ____, mock_topology):
        """
        Test the Hygiene Configuration lookups can validate the
        Spyware profiles given combinations of good and bad profile
        objects.
        """
        from Panorama import AntiSpywareProfile, HygieneLookups

        AntiSpywareProfile.refreshall = MagicMock(return_value=[mock_good_spyware_profile(), mock_bad_spyware_profile()])

        # Check when at least one good profile exists - should return no results
        result = HygieneLookups.check_security_profiles(topology=mock_topology, profile_type="spyware")
        assert not result.result_data

        # Check that when return_nonconforming_profiles is True we get back 3 sets of details
        result = HygieneLookups.check_security_profiles(
            topology=mock_topology, profile_type="spyware", return_nonconforming_profiles=True
        )
        assert len(result.result_data) == 3

    @patch("Panorama.Template.refreshall", return_value=[])
    @patch("Panorama.TemplateStack.refreshall", return_value=[])
    @patch("Panorama.Vsys.refreshall", return_value=[])
    @patch("Panorama.DeviceGroup.refreshall", return_value=mock_device_groups())
    def test_check_url_filtering_profiles(self, _, __, ___, ____, mock_topology):
        """
        Test the Hygiene Configuration lookups can validate the
        URL filtering profiles given combinations of good and bad
        profiles.
        """
        from Panorama import HygieneLookups, URLFilteringProfile

        URLFilteringProfile.refreshall = MagicMock(return_value=[mock_good_url_filtering_profile()])

        # Check when a good profile exists - should return no results
        result = HygieneLookups.check_security_profiles(topology=mock_topology, profile_type="url")
        assert not result.result_data

        # When there's only bad, should return a result
        URLFilteringProfile.refreshall = MagicMock(return_value=[mock_bad_url_filtering_profile()])

        # Check when a good profile exists - should return no results
        result = HygieneLookups.check_security_profiles(topology=mock_topology, profile_type="url")
        assert result.result_data

        # When both a good and bad profile exist and return_nonconforming_profiles is True, check we get 3 sets of details
        URLFilteringProfile.refreshall = MagicMock(
            return_value=[mock_good_url_filtering_profile(), mock_bad_url_filtering_profile()]
        )
        result = HygieneLookups.check_security_profiles(
            topology=mock_topology, profile_type="url", return_nonconforming_profiles=True
        )
        assert len(result.result_data) == 3

    @patch("Panorama.Template.refreshall", return_value=mock_templates())
    @patch("Panorama.TemplateStack.refreshall", return_value=[])
    @patch("Panorama.Vsys.refreshall", return_value=[])
    @patch("Panorama.DeviceGroup.refreshall", return_value=mock_template_stack())
    def test_check_security_zones(self, _, __, ___, ____, mock_topology):
        """
        Test the Hygiene Configuration lookups can validate security zones given a comination of good and bad zones.
        """
        from Panorama import HygieneLookups, Zone

        Zone.refreshall = MagicMock(return_value=mock_good_security_zones())

        result = HygieneLookups.check_security_zones(mock_topology)
        # Result data should be empty as there are only good zones
        assert not result.result_data

        Zone.refreshall = MagicMock(return_value=mock_bad_security_zones())

        result = HygieneLookups.check_security_zones(mock_topology)
        # Result data should have one issue as there is a misconfigured security zone
        assert result.result_data
        assert "BP-V-7" in [x.issue_code for x in result.result_data]

    @patch("Panorama.Template.refreshall", return_value=[])
    @patch("Panorama.TemplateStack.refreshall", return_value=[])
    @patch("Panorama.Vsys.refreshall", return_value=[])
    @patch("Panorama.DeviceGroup.refreshall", return_value=mock_device_groups())
    def test_check_security_rules(self, _, __, ___, ____, mock_topology):
        """
        Test the Hygiene Configuration lookups can validate security zones given a comination of good and bad zones.
        """
        from Panorama import HygieneLookups, SecurityRule

        SecurityRule.refreshall = MagicMock(return_value=mock_good_security_rules())

        result = HygieneLookups.check_security_rules(mock_topology)
        # Should not raise any issues
        assert not result.result_data

        SecurityRule.refreshall = MagicMock(return_value=mock_bad_security_rules())

        result = HygieneLookups.check_security_rules(mock_topology)
        # Should raise issues for each issue type
        assert result.result_data
        assert "BP-V-8" in [x.issue_code for x in result.result_data]
        assert "BP-V-9" in [x.issue_code for x in result.result_data]
        assert "BP-V-10" in [x.issue_code for x in result.result_data]

    def test_hygiene_issue_dict_to_object(self):
        """
        Tests the function can convert a given dictionary of
        an issue, returned by a hygiene lookup, back into the relevent
        object. This is to allow the check commands to pass their results directly into the fix commands via XSOAR.
        """
        from Panorama import ConfigurationHygieneIssue, hygiene_issue_dict_to_object

        result = hygiene_issue_dict_to_object(mock_enhanced_log_forwarding_issue_dict())
        assert isinstance(result[0], ConfigurationHygieneIssue)
        assert len(result) == 1
        for value in result[0].__dict__.values():
            assert value

        # If the issue is passed directly from the other command make sure this function works also
        result = hygiene_issue_dict_to_object(mock_issue_with_underscores())
        assert isinstance(result[0], ConfigurationHygieneIssue)
        assert len(result) == 1
        for value in result[0].__dict__.values():
            assert value

    @patch("Panorama.Template.refreshall", return_value=[])
    @patch("Panorama.TemplateStack.refreshall", return_value=[])
    @patch("Panorama.Vsys.refreshall", return_value=[])
    @patch("Panorama.DeviceGroup.refreshall", return_value=mock_device_groups())
    def test_fix_log_forwarding_profile_enhanced_logging(self, _, __, ___, ____, mock_topology):
        """
        Tests wthe fix function for enabling enhanced application
        logging on log forwarding profiles, given an issue referring
        to a bad log forwarding profile.
        """
        from Panorama import HygieneRemediation, LogForwardingProfile, hygiene_issue_dict_to_object

        issues = hygiene_issue_dict_to_object(mock_enhanced_log_forwarding_issue_dict())

        LogForwardingProfile.refreshall = MagicMock(return_value=mock_bad_log_fowarding_profile())
        LogForwardingProfile.apply = MagicMock()

        result = HygieneRemediation.fix_log_forwarding_profile_enhanced_logging(mock_topology, issues)
        # Should be at least one result
        assert result
        for value in result[0].__dict__.values():
            assert value

    @patch("Panorama.Template.refreshall", return_value=[])
    @patch("Panorama.TemplateStack.refreshall", return_value=[])
    @patch("Panorama.Vsys.refreshall", return_value=[])
    @patch("Panorama.DeviceGroup.refreshall", return_value=mock_device_groups())
    def test_fix_security_zone_no_log_setting(self, _, __, ___, ____, mock_topology):
        """
        Tests wthe fix function for setting a log forwarding profile on security zones when none is currently set
        """
        from Panorama import HygieneRemediation, Zone, hygiene_issue_dict_to_object

        issues = hygiene_issue_dict_to_object(mock_security_zone_no_log_setting_issue_dict())

        Zone.refreshall = MagicMock(return_value=mock_bad_security_zones())
        Zone.apply = MagicMock()

        result = HygieneRemediation.fix_security_zone_no_log_setting(mock_topology, issues, "test")
        # Should be at least one result, as we provided an issue.
        assert result
        for value in result[0].__dict__.values():
            assert value

    @patch("Panorama.Template.refreshall", return_value=[])
    @patch("Panorama.TemplateStack.refreshall", return_value=[])
    @patch("Panorama.Vsys.refreshall", return_value=[])
    @patch("Panorama.DeviceGroup.refreshall", return_value=mock_device_groups())
    def test_fix_security_rule_log_settings(self, _, __, ___, ____, mock_topology):
        """
        Tests the function that adds a log forwarding profile to a security rule when one isn't present.
        """
        from Panorama import HygieneRemediation, SecurityRule, hygiene_issue_dict_to_object

        issues = hygiene_issue_dict_to_object(mock_security_rule_log_settings_issue_dict())

        SecurityRule.refreshall = MagicMock(return_value=mock_bad_security_rules())
        SecurityRule.apply = MagicMock()

        result = HygieneRemediation.fix_secuity_rule_log_settings(mock_topology, issues, "test")
        # Should be at least one result, as we provided an issue.
        assert result
        for value in result[0].__dict__.values():
            assert value

    @patch("Panorama.Template.refreshall", return_value=[])
    @patch("Panorama.TemplateStack.refreshall", return_value=[])
    @patch("Panorama.Vsys.refreshall", return_value=[])
    @patch("Panorama.DeviceGroup.refreshall", return_value=mock_device_groups())
    def test_fix_security_rule_profile_settings(self, _, __, ___, ____, mock_topology):
        """
        Tests the function that adds sets the security profile group when no SPG is currently provided
        """
        from Panorama import HygieneRemediation, SecurityRule, hygiene_issue_dict_to_object

        issues = hygiene_issue_dict_to_object(mock_security_rule_log_settings_issue_dict())

        SecurityRule.refreshall = MagicMock(return_value=mock_bad_security_rules())
        SecurityRule.apply = MagicMock()

        result = HygieneRemediation.fix_security_rule_security_profile_group(mock_topology, issues, "test")
        # Should be at least one result, as we provided an issue.
        assert result
        for value in result[0].__dict__.values():
            assert value


class TestObjectFunctions:
    @patch("Panorama.Template.refreshall", return_value=[])
    @patch("Panorama.TemplateStack.refreshall", return_value=[])
    @patch("Panorama.Vsys.refreshall", return_value=[])
    @patch("Panorama.DeviceGroup.refreshall", return_value=mock_device_groups())
    def test_get_objects(self, _, __, ___, ____, mock_single_device_topology):
        """
        Tests that we can get various object types and the filtering logic, by object type and name, works correctly.
        """
        from Panorama import AddressObject, ObjectGetter

        # Use side effects so that objects are only returned from one container
        AddressObject.refreshall = MagicMock(side_effect=[mock_address_objects(), []])

        # Test with no filter first
        result = ObjectGetter.get_object_reference(mock_single_device_topology, "AddressObject")
        assert "test-address-1" in [x.name for x in result]
        assert "test-address-2" in [x.name for x in result]

        # Same as above but with a filter on object name
        AddressObject.refreshall = MagicMock(side_effect=[mock_address_objects(), []])
        result = ObjectGetter.get_object_reference(mock_single_device_topology, "AddressObject", object_name="test-address-1")
        assert "test-address-1" in [x.name for x in result]
        assert "test-address-2" not in [x.name for x in result]

        # Same as above but include a regex filter
        AddressObject.refreshall = MagicMock(side_effect=[mock_address_objects(), []])
        result = ObjectGetter.get_object_reference(
            mock_single_device_topology, "AddressObject", object_name="test-address-\d+", use_regex="true"
        )
        assert "test-address-1" in [x.name for x in result]
        assert "test-address-2" in [x.name for x in result]

        # Test broken regex
        AddressObject.refreshall = MagicMock(side_effect=[mock_address_objects(), []])
        with pytest.raises(DemistoException):
            result = ObjectGetter.get_object_reference(
                mock_single_device_topology, "AddressObject", object_name="test-address-(\d+", use_regex="true"
            )
            assert not result


@pytest.mark.parametrize(
    "expected_request_params, target",
    [
        pytest.param(
            {"type": "op", "cmd": "<show><system><info/></system></show>", "key": "fakeAPIKEY!", "target": "fake-target"},
            "fake-target",
        ),
        pytest.param(
            {
                "type": "op",
                "cmd": "<show><system><info/></system></show>",
                "key": "fakeAPIKEY!",
            },
            None,
        ),
    ],
)
def test_add_target_arg(mocker, expected_request_params, target):
    """
    Given:
        - a call to the function with or without the target args
    When:
        - panorama_show_device_version_command - (or any other function with the target arg)
    Then:
        - Assert that the target param was added or not to the https request
    """
    import Panorama
    from Panorama import panorama_show_device_version

    Panorama.API_KEY = "fakeAPIKEY!"
    Panorama.DEVICE_GROUP = "fakeDeviceGroup"
    request_mock = mocker.patch.object(Panorama, "http_request", return_value={"response": {"result": {"system": "fake_data"}}})

    panorama_show_device_version(target)
    called_request_params = request_mock.call_args.kwargs["params"]
    assert called_request_params == expected_request_params


@pytest.mark.parametrize(
    "rule , expected_result",
    [
        pytest.param({"target": {"devices": {"entry": [{"@name": "fw1"}, {"@name": "fw2"}]}}}, True),
        pytest.param({"target": {"devices": {"entry": {"@name": "fw1"}}}}, True),
        pytest.param({"target": {"devices": {"entry": {"@name": "fw2"}}}}, False),
        pytest.param({"target": {"devices": {"entry": [{"@name": "fw1"}]}}}, True),
    ],
)
def test_target_filter(rule, expected_result):
    """
    Given:
        - a rule (dict) and a target (str) - 'fw1'
    When:
        - filtering rules by target
    Then:
        - return True if the rule contains the target and False otherwise
    """
    from Panorama import target_filter

    assert target_filter(rule, "fw1") == expected_result


def test_check_latest_version_hr(mocker):
    """
    Given:
        - a response from panorma of latest version
    When:
        - calling the command - pan-os-check-latest-panos-software
    Then:
        - filter the 5 latest results and present in a markdown
    """
    import requests
    from Panorama import panorama_check_latest_panos_software_command

    with open("test_data/latest_versions.xml") as xml_file:
        text = xml_file.read()
    with open("test_data/5_latest_version.md") as md_file:
        markdown_assert = md_file.read()
    mr = MockedResponse(text=text, status_code=200, reason="")
    mocker.patch.object(requests, "request", return_value=mr)
    command_res: CommandResults = panorama_check_latest_panos_software_command()

    assert markdown_assert == command_res.readable_output


def test_pan_os_get_running_config(mocker):
    """
    Given -
        A target serial number
    When -
        Returning the running config
    Then -
        File returned should be called 'running_config'
        The contents should be XML and not JSON
    """
    from Panorama import pan_os_get_running_config

    return_mock = """
    <response status='error' code='13'><msg><line>SOME_SERIAL_NUMBER not connected</line></msg></response>
    """
    mocker.patch("Panorama.http_request", return_value=return_mock)
    created_file = pan_os_get_running_config({"target": "SOME_SERIAL_NUMBER", "filename": "running_config"})
    assert created_file["File"] == "running_config"


def test_pan_os_get_merged_config(mocker):
    """
    Given -
        A target serial number
    When -
        Returning the merged config
    Then -
        File returned should be called 'merged_config'
        The contents should be XML and not JSON
    """
    from Panorama import pan_os_get_merged_config

    return_mock = """
    <response status='error' code='13'><msg><line>SOME_SERIAL_NUMBER not connected</line></msg></response>
    """
    mocker.patch("Panorama.http_request", return_value=return_mock)
    created_file = pan_os_get_merged_config({"target": "SOME_SERIAL_NUMBER"})
    assert created_file["File"] == "merged_config"


class TestPanOSListTemplatesCommand:
    def test_pan_os_list_templates_main_flow(self, mocker):
        """
        Given:
         - Panorama instance configuration.

        When:
         - running the pan-os-list-templates through the main flow.

        Then:
         - make sure the context output is parsed correctly.
         - make sure the xpath and the request is correct.
         - make sure "Variable=None' is parsed successfully.

        """
        from Panorama import main

        mock_request = mocker.patch(
            "Panorama.http_request", return_value=load_json("test_data/list_templates_including_uncommitted.json")
        )
        mocker.patch.object(demisto, "params", return_value=integration_panorama_params)
        mocker.patch.object(demisto, "args", return_value={})
        mocker.patch.object(demisto, "command", return_value="pan-os-list-templates")
        result = mocker.patch("demistomock.results")

        main()

        assert list(result.call_args.args[0]["EntryContext"].values())[0] == [
            {
                "Name": "test-1",
                "Description": None,
                "Variable": [
                    {"Name": None, "Type": None, "Value": None, "Description": None},
                    {"Name": None, "Type": None, "Value": None, "Description": None},
                ],
            },
            {
                "Name": "test-2",
                "Description": "just a test description",
                "Variable": [
                    {
                        "Name": "$variable-1",
                        "Type": "ip-netmask",
                        "Value": "1.1.1.1",
                        "Description": "description for $variable-1",
                    }
                ],
            },
            {
                "Name": "test-3",
                "Description": None,
                "Variable": [],
            },
        ]

        assert mock_request.call_args.kwargs["params"] == {
            "type": "config",
            "action": "get",
            "key": "thisisabogusAPIKEY!",
            "xpath": "/config/devices/entry[@name='localhost.localdomain']/template",
        }

    def test_pan_os_list_templates_main_flow_firewall_instance(self):
        """
        Given:
         - Firewall instance configuration.

        When:
         - running the pan_os_list_templates_command function.

        Then:
         - make sure an exception is raised because hte pan-os-list-templates can run only on Panorama instances.
        """
        import Panorama
        from Panorama import pan_os_list_templates_command

        Panorama.VSYS = "vsys"  # VSYS are only firewall instances
        Panorama.DEVICE_GROUP = ""  # device-groups are only panorama instances.
        with pytest.raises(DemistoException):
            pan_os_list_templates_command({})


class TestPanOSListNatRulesCommand:
    @pytest.mark.parametrize(
        "args, params, expected_url_params",
        [
            pytest.param(
                {"pre_post": "pre-rulebase", "show_uncommitted": "false"},
                integration_panorama_params,
                {
                    "type": "config",
                    "action": "show",
                    "key": "thisisabogusAPIKEY!",
                    "xpath": "/config/devices/entry[@name='localhost.localdomain']"
                    "/device-group/entry[@name='Lab-Devices']/pre-rulebase/nat",
                },
            ),
            pytest.param(
                {"show_uncommitted": "false"},
                integration_firewall_params,
                {
                    "action": "show",
                    "key": "thisisabogusAPIKEY!",
                    "type": "config",
                    "xpath": "/config/devices/entry[@name='localhost.localdomain']/vsys/entry[@name='vsys1']/rulebase/nat",
                },
            ),
            pytest.param(
                {"pre_post": "pre-rulebase", "show_uncommitted": "true", "name": "test"},
                integration_panorama_params,
                {
                    "action": "get",
                    "key": "thisisabogusAPIKEY!",
                    "type": "config",
                    "xpath": "/config/devices/entry[@name='localhost.localdomain']/device-group/entry"
                    "[@name='Lab-Devices']/pre-rulebase/nat/rules/entry[@name='test']",
                },
            ),
            pytest.param(
                {"show_uncommitted": "true", "name": "test"},
                integration_firewall_params,
                {
                    "action": "get",
                    "key": "thisisabogusAPIKEY!",
                    "type": "config",
                    "xpath": "/config/devices/entry[@name='localhost.localdomain']/vsys/entry[@name='vsys1']"
                    "/rulebase/nat/rules/entry[@name='test']",
                },
            ),
        ],
    )
    def test_pan_os_list_rules_command_main_flow(self, mocker, args, params, expected_url_params):
        """
        Given:
         - Panorama instance configuration.
         - Firewall instance configuration.
         - Panorama instance configuration to get a specific nat-rule.
         - Firewall instance configuration to get a specific nat-rule.

        When:
         - running the pan-os-list-nat-rules through the main flow.

        Then:
         - make sure the context output is parsed correctly.
         - make sure the xpath and the request is correct for both panorama/firewall.
        """
        from Panorama import main

        expected_context = [
            {
                "Name": "test",
                "Tags": "test tag",
                "SourceZone": "1.1.1.1",
                "DestinationZone": "1.1.1.1",
                "SourceAddress": "any",
                "DestinationAddress": "any",
                "DestinationInterface": None,
                "Service": "any",
                "Description": None,
                "SourceTranslation": None,
                "DynamicDestinationTranslation": None,
                "DestinationTranslation": None,
                "Disabled": "yes",
            },
            {
                "Name": "test-2",
                "Tags": None,
                "SourceZone": "2.2.2.2",
                "DestinationZone": "2.2.2.2",
                "SourceAddress": "any",
                "DestinationAddress": "any",
                "DestinationInterface": None,
                "Service": "any",
                "Description": None,
                "SourceTranslation": None,
                "DynamicDestinationTranslation": None,
                "DestinationTranslation": None,
                "Disabled": "no",
            },
        ]

        mock_request = mocker.patch("Panorama.http_request", return_value=load_json("test_data/list-nat-rules-response.json"))
        mocker.patch.object(demisto, "params", return_value=params)
        mocker.patch.object(demisto, "args", return_value=args)
        mocker.patch.object(demisto, "command", return_value="pan-os-list-nat-rules")
        result = mocker.patch("demistomock.results")

        main()

        assert list(result.call_args.args[0]["EntryContext"].values())[0] == expected_context
        assert mock_request.call_args.kwargs["params"] == expected_url_params


class TestCreatePanOSNatRuleCommand:
    CREATE_NAT_RULE = {"response": {"@status": "success", "@code": "20", "msg": "command succeeded"}}

    @pytest.mark.parametrize(
        "args, params, expected_url_params",
        [
            pytest.param(
                {
                    "rulename": "test",
                    "description": "test",
                    "pre_post": "pre-rulebase",
                    "source_translation_type": "static-ip",
                    "source_translated_address": "1.1.1.1",
                    "source_translated_address_type": "translated-address",
                    "destination_translation_type": "none",
                },
                integration_panorama_params,
                {
                    "xpath": "/config/devices/entry[@name='localhost.localdomain']/device-group"
                    "/entry[@name='Lab-Devices']/pre-rulebase/nat/rules/entry[@name='test']",
                    "element": "<source-translation><static-ip><translated-address>1.1.1.1<"
                    "/translated-address></static-ip></source-translation><description>test</description>",
                    "action": "set",
                    "type": "config",
                    "key": "thisisabogusAPIKEY!",
                },
            ),
            pytest.param(
                {
                    "rulename": "test",
                    "description": "test",
                    "source_translation_type": "static-ip",
                    "source_translated_address": "1.1.1.1",
                    "source_translated_address_type": "translated-address",
                    "destination_translation_type": "none",
                },
                integration_firewall_params,
                {
                    "xpath": "/config/devices/entry[@name='localhost.localdomain']/vsys/"
                    "entry[@name='vsys1']/rulebase/nat/rules/entry[@name='test']",
                    "element": "<source-translation><static-ip><translated-address>1.1.1.1<"
                    "/translated-address></static-ip></source-translation><description>test</description>",
                    "action": "set",
                    "type": "config",
                    "key": "thisisabogusAPIKEY!",
                },
            ),
            pytest.param(
                {
                    "rulename": "test",
                    "description": "test",
                    "destination_zone": "1.1.1.1",
                    "source_zone": "2.2.2.2",
                    "pre_post": "pre-rulebase",
                    "source_address": "1.1.1.1,2.2.2.2",
                    "source_translation_type": "dynamic-ip",
                    "source_translated_address_type": "translated-address",
                    "source_translated_address": "1.1.1.1,2.2.2.2",
                    "destination_translation_type": "none",
                    "audit_comment": "test comment",
                },
                integration_panorama_params,
                {
                    "action": "set",
                    "element": "<source-translation><dynamic-ip><translated-address><member>1.1.1.1</member>"
                    "<member>2.2.2.2</member></translated-address></dynamic-ip></source-translation><to>"
                    "<member>1.1.1.1</member></to><from><member>2.2.2.2</member></from><source><member>"
                    "1.1.1.1</member><member>2.2.2.2</member></source><description>test</description>",
                    "key": "thisisabogusAPIKEY!",
                    "type": "config",
                    "xpath": "/config/devices/entry[@name='localhost.localdomain']/device-group/entry"
                    "[@name='Lab-Devices']/pre-rulebase/nat/rules/entry[@name='test']",
                    "audit-comment": "test comment",
                },
            ),
            pytest.param(
                {
                    "rulename": "test",
                    "description": "test",
                    "destination_zone": "1.1.1.1",
                    "source_zone": "2.2.2.2",
                    "source_address": "1.1.1.1,2.2.2.2",
                    "source_translation_type": "dynamic-ip",
                    "source_translated_address_type": "translated-address",
                    "source_translated_address": "1.1.1.1,2.2.2.2",
                    "destination_translation_type": "none",
                    "audit_comment": "test comment",
                },
                integration_firewall_params,
                {
                    "action": "set",
                    "element": "<source-translation><dynamic-ip><translated-address><member>1.1.1.1</member>"
                    "<member>2.2.2.2</member></translated-address></dynamic-ip></source-translation><to>"
                    "<member>1.1.1.1</member></to><from><member>2.2.2.2</member></from><source>"
                    "<member>1.1.1.1</member><member>2.2.2.2</"
                    "member></source><description>test</description>",
                    "key": "thisisabogusAPIKEY!",
                    "type": "config",
                    "xpath": "/config/devices/entry[@name='localhost.localdomain']/vsys/"
                    "entry[@name='vsys1']/rulebase/nat/rules/entry[@name='test']",
                    "audit-comment": "test comment",
                },
            ),
        ],
    )
    def test_pan_os_create_nat_rule_command_main_flow(self, mocker, args, params, expected_url_params):
        """
        Given:
         - Panorama instance configuration with source_translation_type, source_translated_address
            and source_translated_address_type
         - Firewall instance configuration with source_translation_type, source_translated_address
            and source_translated_address_type
         - Panorama instance configuration with basic parameter configurations along with dynamic-ip
         - firewall instance configuration with basic parameter configurations along with dynamic-ip

        When:
         - running the pan-os-create-nat-rule through the main flow.

        Then:
         - make sure the xpath/element and the request is correct for both panorama/firewall.
        """
        from Panorama import main

        mock_request = mocker.patch(
            "Panorama.http_request", return_value={"response": {"@status": "success", "@code": "20", "msg": "command succeeded"}}
        )
        mocker.patch.object(demisto, "params", return_value=params)
        mocker.patch.object(demisto, "args", return_value=args)
        mocker.patch.object(demisto, "command", return_value="pan-os-create-nat-rule")

        main()
        assert mock_request.call_args.kwargs["params"] == expected_url_params


@pytest.mark.parametrize(
    "args, params, expected_url_params",
    [
        pytest.param(
            {"rulename": "test", "pre_post": "pre-rulebase"},
            integration_panorama_params,
            {
                "action": "delete",
                "key": "thisisabogusAPIKEY!",
                "type": "config",
                "xpath": "/config/devices/entry[@name='localhost.localdomain']/device-group/entry"
                "[@name='Lab-Devices']/pre-rulebase/nat/rules/entry[@name='test']",
            },
        ),
        pytest.param(
            {"rulename": "test"},
            integration_firewall_params,
            {
                "action": "delete",
                "key": "thisisabogusAPIKEY!",
                "type": "config",
                "xpath": "/config/devices/entry[@name='localhost.localdomain']/vsys/entry"
                "[@name='vsys1']/rulebase/nat/rules/entry[@name='test']",
            },
        ),
    ],
)
def test_pan_os_delete_nat_rule_command_main_flow(mocker, args, params, expected_url_params):
    """
    Given:
     - Panorama instance configuration with a specific rulename.
     - Firewall instance configuration with a specific rulename.

    When:
     - running the pan-os-delete-nat-rule through the main flow.

    Then:
     - make sure the xpath/element and the request is correct for both panorama/firewall.
    """
    from Panorama import main

    mock_request = mocker.patch(
        "Panorama.http_request", return_value={"response": {"@status": "success", "@code": "20", "msg": "command succeeded"}}
    )
    mocker.patch.object(demisto, "params", return_value=params)
    mocker.patch.object(demisto, "args", return_value=args)
    mocker.patch.object(demisto, "command", return_value="pan-os-delete-nat-rule")

    main()
    assert mock_request.call_args.kwargs["params"] == expected_url_params


class TestPanOSEditNatRule:
    @pytest.mark.parametrize(
        "args, params, expected_url_params",
        [
            pytest.param(
                {
                    "rulename": "test",
                    "pre_post": "pre-rulebase",
                    "element_to_change": "source_translation_dynamic_ip",
                    "behavior": "replace",
                    "element_value": "1.1.1.1,2.2.2.2",
                },
                integration_panorama_params,
                {
                    "action": "edit",
                    "element": "<translated-address><member>1.1.1.1</member><member>2.2.2.2</member></translated-address>",
                    "key": "thisisabogusAPIKEY!",
                    "type": "config",
                    "xpath": "/config/devices/entry[@name='localhost.localdomain']/device-group/entry["
                    "@name='Lab-Devices']/pre-rulebase/nat/rules/entry[@name='test']/source-translation"
                    "/dynamic-ip/translated-address",
                },
            ),
            pytest.param(
                {"rulename": "test", "element_to_change": "source_zone", "behavior": "replace", "element_value": "1.1.1.1"},
                integration_firewall_params,
                {
                    "action": "edit",
                    "element": "<from><member>1.1.1.1</member></from>",
                    "key": "thisisabogusAPIKEY!",
                    "type": "config",
                    "xpath": "/config/devices/entry[@name='localhost.localdomain']/vsys/entry[@name='vsys1']"
                    "/rulebase/nat/rules/entry[@name='test']/from",
                },
            ),
            pytest.param(
                {
                    "rulename": "test",
                    "pre_post": "pre-rulebase",
                    "element_to_change": "destination_translation_dynamic_distribution_method",
                    "behavior": "replace",
                    "element_value": "Round Robin",
                },
                integration_panorama_params,
                {
                    "action": "edit",
                    "element": "<distribution>Round Robin</distribution>",
                    "key": "thisisabogusAPIKEY!",
                    "type": "config",
                    "xpath": "/config/devices/entry[@name='localhost.localdomain']/device-group/entry"
                    "[@name='Lab-Devices']/pre-rulebase/nat/rules/entry[@name='test']/"
                    "dynamic-destination-translation/distribution",
                },
            ),
            pytest.param(
                {
                    "rulename": "test",
                    "element_to_change": "source_translation_static_ip",
                    "behavior": "replace",
                    "element_value": "1.1.1.1",
                },
                integration_firewall_params,
                {
                    "action": "edit",
                    "element": "<translated-address>1.1.1.1</translated-address>",
                    "key": "thisisabogusAPIKEY!",
                    "type": "config",
                    "xpath": "/config/devices/entry[@name='localhost.localdomain']/vsys/entry[@name='vsys1']/rulebase/"
                    "nat/rules/entry[@name='test']/source-translation/static-ip/translated-address",
                },
            ),
        ],
    )
    def test_pan_os_nat_rule_replace_action_main_flow(self, mocker, args, params, expected_url_params):
        """
        Given
         - Panorama instance when replacing source_translation_dynamic_ip to a new value
         - Firewall instance when replacing source_zone to a new value.
         - Panorama instance when replacing destination_translation_dynamic_distribution_method to a new value.
         - Firewall instance when replacing source_translation_static_ip to a new value.

        When
         - running the pan-os-edit-nat-rule through the main flow.

        Then
         - make sure the xpath/element and the request is correct for both panorama/firewall.
        """
        from Panorama import main

        mock_request = mocker.patch(
            "Panorama.http_request", return_value={"response": {"@status": "success", "@code": "20", "msg": "command succeeded"}}
        )
        mocker.patch.object(demisto, "params", return_value=params)
        mocker.patch.object(demisto, "args", return_value=args)
        mocker.patch.object(demisto, "command", return_value="pan-os-edit-nat-rule")

        main()
        assert mock_request.call_args.kwargs["params"] == expected_url_params

    @pytest.mark.parametrize("nat_rule_object", ["destination_translation_ip", "destination_interface", "nat_type"])
    def test_pan_os_add_or_remove_un_listable_objects(self, nat_rule_object):
        """
        Given
         - un-listable nat-rules object.

        When
         - running the pan-os-edit-nat-rule command.

        Then
         - make sure an exception is raised.
        """
        from Panorama import pan_os_edit_nat_rule_command

        with pytest.raises(ValueError):
            pan_os_edit_nat_rule_command({"element_to_change": nat_rule_object, "rulename": "test", "action": "add"})

    @pytest.mark.parametrize(
        "args, params, expected_url_params",
        [
            pytest.param(
                {
                    "rulename": "test",
                    "pre_post": "pre-rulebase",
                    "element_to_change": "source_zone",
                    "behavior": "add",
                    "element_value": "2.2.2.2,3.3.3.3",
                },
                integration_panorama_params,
                {
                    "action": "edit",
                    "element": "<from><member>2.2.2.2</member><member>3.3.3.3</member><member>1.1.1.1</member></from>",
                    "key": "thisisabogusAPIKEY!",
                    "type": "config",
                    "xpath": "/config/devices/entry[@name='localhost.localdomain']/device-group/entry"
                    "[@name='Lab-Devices']/pre-rulebase/nat/rules/entry[@name='test']/from",
                },
            ),
            pytest.param(
                {"rulename": "test", "element_to_change": "source_zone", "behavior": "add", "element_value": "2.2.2.2,3.3.3.3"},
                integration_firewall_params,
                {
                    "action": "edit",
                    "element": "<from><member>2.2.2.2/member><member>1.1.1.1/member></from>",
                    "key": "thisisabogusAPIKEY!",
                    "type": "config",
                    "xpath": "/config/devices/entry[@name='localhost.localdomain']/vsys/entry[@name='vsys1']"
                    "/rulebase/nat/rules/entry[@name='test']/from",
                },
            ),
        ],
    )
    def test_pan_os_nat_rule_add_action_main_flow(self, mocker, args, params, expected_url_params):
        """
        Given
         - Panorama instance when adding a new value to source_zone.
         - Firewall instance when adding a new value to source_zone.

        When
         - running the pan-os-edit-nat-rule through the main flow.

        Then
         - make sure the xpath/element and the request is correct for both panorama/firewall.
        """
        from Panorama import main

        mock_request = mocker.patch(
            "Panorama.http_request",
            return_value={
                "response": {
                    "@status": "success",
                    "@code": "19",
                    "result": {"@total-count": "1", "@count": "1", "from": {"member": "1.1.1.1"}},
                }
            },
        )
        mocker.patch.object(demisto, "params", return_value=params)
        mocker.patch.object(demisto, "args", return_value=args)
        mocker.patch.object(demisto, "command", return_value="pan-os-edit-nat-rule")

        main()
        assert mock_request.call_args.kwargs["params"]["xpath"] == expected_url_params["xpath"]
        assert "1.1.1.1" in mock_request.call_args.kwargs["params"]["element"]
        assert "2.2.2.2" in mock_request.call_args.kwargs["params"]["element"]
        assert "3.3.3.3" in mock_request.call_args.kwargs["params"]["element"]

    @pytest.mark.parametrize(
        "args, params, expected_url_params",
        [
            pytest.param(
                {
                    "rulename": "test",
                    "pre_post": "pre-rulebase",
                    "element_to_change": "source_zone",
                    "behavior": "remove",
                    "element_value": "2.2.2.2,3.3.3.3",
                },
                integration_panorama_params,
                {
                    "action": "edit",
                    "element": "<from><member>1.1.1.1</member></from>",
                    "key": "thisisabogusAPIKEY!",
                    "type": "config",
                    "xpath": "/config/devices/entry[@name='localhost.localdomain']/device-group/entry"
                    "[@name='Lab-Devices']/pre-rulebase/nat/rules/entry[@name='test']/from",
                },
            ),
            pytest.param(
                {
                    "rulename": "test",
                    "element_to_change": "source_zone",
                    "behavior": "remove",
                    "element_value": "2.2.2.2,3.3.3.3",
                },
                integration_firewall_params,
                {
                    "action": "edit",
                    "element": "<from><member>1.1.1.1</member></from>",
                    "key": "thisisabogusAPIKEY!",
                    "type": "config",
                    "xpath": "/config/devices/entry[@name='localhost.localdomain']/vsys/entry[@name='vsys1']/"
                    "rulebase/nat/rules/entry[@name='test']/from",
                },
            ),
        ],
    )
    def test_pan_os_nat_rule_remove_action_main_flow(self, mocker, args, params, expected_url_params):
        """
        Given
         - Panorama instance when removing a value from source_zone.
         - Firewall instance when removing a value from source_zone.

        When
         - running the pan-os-edit-nat-rule through the main flow.

        Then
         - make sure the xpath/element and the request is correct for both panorama/firewall.
        """
        from Panorama import main

        mock_request = mocker.patch(
            "Panorama.http_request",
            return_value={
                "response": {
                    "@status": "success",
                    "@code": "19",
                    "result": {"@total-count": "1", "@count": "1", "from": {"member": ["1.1.1.1", "2.2.2.2", "3.3.3.3"]}},
                }
            },
        )
        mocker.patch.object(demisto, "params", return_value=params)
        mocker.patch.object(demisto, "args", return_value=args)
        mocker.patch.object(demisto, "command", return_value="pan-os-edit-nat-rule")

        main()
        assert mock_request.call_args.kwargs["params"]["xpath"] == expected_url_params["xpath"]
        assert mock_request.call_args.kwargs["params"] == expected_url_params

    @staticmethod
    def test_pan_os_edit_nat_rule_command_audit_comment_main_flow(mocker):
        """
        Given
         - panorama integrations parameters.
         - pan-os-edit-nat-rule command arguments including device_group.
         - arguments to edit audit comment of a rule

        When -
            running the pan-os-edit-nat-rule command through the main flow

        Then
         - make sure the context output is returned as expected.
         - make sure the device group gets overriden by the command arguments.
        """
        from Panorama import main

        mocker.patch.object(demisto, "params", return_value=integration_panorama_params)
        mocker.patch.object(
            demisto,
            "args",
            return_value={
                "rulename": "test",
                "element_to_change": "audit-comment",
                "element_value": "some string",
                "pre_post": "pre-rulebase",
                "device-group": "new device group",
            },
        )
        mocker.patch.object(demisto, "command", return_value="pan-os-edit-nat-rule")
        request_mock = mocker.patch(
            "Panorama.http_request", return_value=TestPanoramaEditRuleCommand.EDIT_AUDIT_COMMENT_SUCCESS_RESPONSE
        )

        res = mocker.patch("demistomock.results")
        main()

        assert request_mock.call_args.kwargs["params"] == {
            "type": "op",
            "cmd": "<set><audit-comment><xpath>/config/devices/entry[@name='localhost.localdomain']/device-group"
            "/entry[@name='new device group']/pre-rulebase/nat/rules/entry[@name='test']"
            "</xpath><comment>some string</comment></audit-comment></set>",
            "key": "thisisabogusAPIKEY!",
        }
        assert res.call_args.args[0]["Contents"] == TestPanoramaEditRuleCommand.EDIT_AUDIT_COMMENT_SUCCESS_RESPONSE


class TestPanOSListVirtualRouters:
    @pytest.mark.parametrize(
        "args, params, expected_url_params, mocked_response_path",
        [
            pytest.param(
                {"pre_post": "pre-rulebase", "show_uncommitted": "false", "virtual_router": "test"},
                integration_panorama_params,
                {
                    "type": "config",
                    "action": "show",
                    "key": "thisisabogusAPIKEY!",
                    "xpath": "/config/devices/entry[@name='localhost.localdomain']/template/entry[@name='test']/"
                    "config/devices/entry[@name='localhost.localdomain']/network/virtual-router/entry"
                    "[@name='test']",
                },
                "test_data/list-virtual-routers-response.json",
            ),
            pytest.param(
                {"show_uncommitted": "false", "virtual_router": "test"},
                integration_firewall_params,
                {
                    "type": "config",
                    "action": "show",
                    "key": "thisisabogusAPIKEY!",
                    "xpath": "/config/devices/entry[@name='localhost.localdomain']/network/virtual-router/entry[@name='test']",
                },
                "test_data/list-virtual-routers-response.json",
            ),
            pytest.param(
                {"pre_post": "pre-rulebase", "show_uncommitted": "true", "virtual_router": "test"},
                integration_panorama_params,
                {
                    "type": "config",
                    "action": "get",
                    "key": "thisisabogusAPIKEY!",
                    "xpath": "/config/devices/entry[@name='localhost.localdomain']/template/entry[@name='test']"
                    "/config/devices/entry[@name='localhost.localdomain']/network/virtual-router"
                    "/entry[@name='test']",
                },
                "test_data/list-virtual-routers-response-un-commited-router.json",
            ),
            pytest.param(
                {"show_uncommitted": "true", "virtual_router": "test"},
                integration_firewall_params,
                {
                    "type": "config",
                    "action": "get",
                    "key": "thisisabogusAPIKEY!",
                    "xpath": "/config/devices/entry[@name='localhost.localdomain']/network/virtual-router/entry[@name='test']",
                },
                "test_data/list-virtual-routers-response-un-commited-router.json",
            ),
        ],
    )
    def test_pan_os_list_virtual_routers_command_main_flow(self, mocker, args, params, expected_url_params, mocked_response_path):
        """
        Given:
         - Panorama instance configuration and name to retrieve a specific virtual router that was committed.
         - Firewall instance configuration and name to retrieve a specific virtual router that was committed.
         - Panorama instance configuration and name to retrieve a specific virtual router that was not committed.
         - Firewall instance configuration and name to retrieve a specific virtual router that was not committed.

        When:
         - running the pan-os-list-virtual-routers through the main flow.

        Then:
         - make sure the context output is parsed correctly for both un-committed and committed cases.
         - make sure the xpath and the request is correct for both panorama/firewall.
        """
        from Panorama import main

        mock_request = mocker.patch("Panorama.http_request", return_value=load_json(mocked_response_path))
        mocker.patch.object(demisto, "params", return_value=params)
        mocker.patch.object(demisto, "args", return_value=args)
        mocker.patch.object(demisto, "command", return_value="pan-os-list-virtual-routers")
        result = mocker.patch("demistomock.results")

        main()

        assert list(result.call_args.args[0]["EntryContext"].values())[0] == [
            {
                "BGP": {"enable": "no", "routing-options": {"graceful-restart": {"enable": "yes"}}},
                "ECMP": {"algorithm": {"ip-modulo": "None"}},
                "Interface": None,
                "Multicast": None,
                "Name": "test",
                "OSPF": {"enable": "no"},
                "OSPFv3": {"enable": "no"},
                "RIP": {"enable": "no"},
                "RedistributionProfile": None,
                "StaticRoute": None,
            }
        ]
        assert mock_request.call_args.kwargs["params"] == expected_url_params


class TestPanOSListRedistributionProfiles:
    @pytest.mark.parametrize(
        "args, params, expected_url_params",
        [
            pytest.param(
                {"virtual_router": "virtual-router-1", "template": "test-override"},
                integration_panorama_params,
                {
                    "type": "config",
                    "action": "get",
                    "key": "thisisabogusAPIKEY!",
                    "xpath": "/config/devices/entry[@name='localhost.localdomain']/template/entry["
                    "@name='test-override']/config/devices/entry[@name='localhost.localdomain']/network"
                    "/virtual-router/entry[@name='virtual-router-1']/protocol/redist-profile",
                },
            ),
            pytest.param(
                {"virtual_router": "virtual-router-1"},
                integration_firewall_params,
                {
                    "action": "get",
                    "key": "thisisabogusAPIKEY!",
                    "type": "config",
                    "xpath": "/config/devices/entry[@name='localhost.localdomain']/network/virtual-router/"
                    "entry[@name='virtual-router-1']/protocol/redist-profile",
                },
            ),
        ],
    )
    def test_pan_os_list_redistribution_profiles_main_flow(self, mocker, args, params, expected_url_params):
        """
        Given:
         - Panorama instance configuration and name to retrieve redistribution profiles that were not committed.
         - Firewall instance configuration and name to retrieve redistribution profiles that were not committed.

        When:
         - running the pan-os-list-redistribution-profiles through the main flow.

        Then:
         - make sure the context output is parsed correctly.
         - make sure the xpath and the request is correct for both panorama/firewall and that template gets overriden
             when using panorama instance.
        """
        from Panorama import main

        mock_request = mocker.patch(
            "Panorama.http_request", return_value=load_json("test_data/list-redistribution-profiles-un-committed-response.json")
        )
        mocker.patch.object(demisto, "params", return_value=params)
        mocker.patch.object(demisto, "args", return_value=args)
        mocker.patch.object(demisto, "command", return_value="pan-os-list-redistribution-profiles")
        result = mocker.patch("demistomock.results")

        main()

        assert list(result.call_args.args[0]["EntryContext"].values())[0] == [
            {
                "Name": "test1",
                "Priority": "1",
                "Action": "redist",
                "FilterInterface": "loopback",
                "FilterType": ["bgp", "connect", "ospf", "rip", "static"],
                "FilterDestination": "1.1.1.1",
                "FilterNextHop": "2.2.2.2",
                "BGP": {"Community": ["local-as", "no-export"], "ExtendedCommunity": "0x4164ACFCE33404EA"},
                "OSPF": {"PathType": ["ext-1", "ext-2", "inter-area", "intra-area"], "Area": ["1.1.1.1", "2.2.2.2"], "Tag": "1"},
            },
            {
                "Name": "test-2",
                "Priority": "123",
                "Action": "no-redist",
                "FilterInterface": None,
                "FilterType": None,
                "FilterDestination": None,
                "FilterNextHop": None,
                "BGP": None,
                "OSPF": None,
            },
        ]

        assert mock_request.call_args.kwargs["params"] == expected_url_params


class TestPanOSCreateRedistributionProfile:
    @pytest.mark.parametrize(
        "args, params, expected_url_params",
        [
            pytest.param(
                {
                    "virtual_router": "virtual-router",
                    "name": "redistribution-profile",
                    "priority": "12",
                    "action": "redist",
                    "filter_bgp_extended_community": "0x4164ACFCE33404EA",
                    "filter_source_type": "bgp,ospf",
                    "filter_ospf_area": "1.1.1.1,2.2.2.2",
                },
                integration_panorama_params,
                {
                    "xpath": "/config/devices/entry[@name='localhost.localdomain']/template/entry[@name='test']/"
                    "config/devices/entry[@name='localhost.localdomain']/network/virtual-router/entry["
                    "@name='virtual-router']/protocol/redist-profile/entry[@name='redistribution-profile']",
                    "element": "<priority>12</priority><action><redist/></action><filter><ospf><area><member>1.1.1.1<"
                    "/member><member>2.2.2.2</member></area></ospf><bgp><extended-community>"
                    "<member>0x4164ACFCE33404EA</member></extended-community></bgp><type><member>bgp"
                    "</member><member>ospf</member></type></filter>",
                    "action": "set",
                    "type": "config",
                    "key": "thisisabogusAPIKEY!",
                },
            ),
            pytest.param(
                {
                    "virtual_router": "virtual-router",
                    "name": "redistribution-profile",
                    "interface": "loopback",
                    "filter_ospf_tag": "1.1.1.1,2.2.2.2",
                    "filter_source_type": "ospf,bgp",
                    "filter_ospf_path_type": "ext-1,ext-2",
                },
                integration_firewall_params,
                {
                    "xpath": "/config/devices/entry[@name='localhost.localdomain']/network/virtual-router/entry"
                    "[@name='virtual-router']/protocol/redist-profile/entry[@name='redistribution-profile']",
                    "element": "<filter><ospf><path-type><member>ext-1</member><member>ext-2</member></path-type><tag>"
                    "<member>1.1.1.1</member><member>2.2.2.2</member></tag></ospf><type><member>"
                    "ospf</member><member>bgp</member></type><interface><member>loopback</member>"
                    "</interface></filter>",
                    "action": "set",
                    "type": "config",
                    "key": "thisisabogusAPIKEY!",
                },
            ),
        ],
    )
    def test_pan_os_create_redistribution_profile_command_main_flow(self, mocker, args, params, expected_url_params):
        """
        Given:
        - Panorama instance configuration and arguments to create a redistribution-profile.
        - Firewall instance configuration and arguments to create a redistribution-profile.

        When:
        - running the pan-os-create-redistribution-profile through the main flow.

        Then:
        - make sure the xpath and the request is correct for both panorama/firewall.
        """
        from Panorama import main

        mock_request = mocker.patch(
            "Panorama.http_request", return_value={"response": {"@status": "success", "@code": "20", "msg": "command succeeded"}}
        )
        mocker.patch.object(demisto, "params", return_value=params)
        mocker.patch.object(demisto, "args", return_value=args)
        mocker.patch.object(demisto, "command", return_value="pan-os-create-redistribution-profile")

        main()

        assert mock_request.call_args.kwargs["params"] == expected_url_params


class TestPanOSEditRedistributionProfile:
    @pytest.mark.parametrize(
        "args, params, expected_url_params",
        [
            pytest.param(
                {
                    "virtual_router": "virtual-router",
                    "name": "redistribution-profile",
                    "element_to_change": "priority",
                    "element_value": "50",
                    "behavior": "replace",
                },
                integration_panorama_params,
                {
                    "xpath": "/config/devices/entry[@name='localhost.localdomain']/template/entry[@name='test']/"
                    "config/devices/entry[@name='localhost.localdomain']/network/virtual-router/entry"
                    "[@name='virtual-router']/protocol/redist-profile/entry[@name='redistribution-profile']"
                    "/priority",
                    "element": "<priority>50</priority>",
                    "action": "edit",
                    "type": "config",
                    "key": "thisisabogusAPIKEY!",
                },
            ),
            pytest.param(
                {
                    "virtual_router": "virtual-router",
                    "name": "redistribution-profile",
                    "element_to_change": "filter_type",
                    "element_value": "bgp,ospf",
                    "behavior": "replace",
                },
                integration_panorama_params,
                {
                    "xpath": "/config/devices/entry[@name='localhost.localdomain']/template/entry[@name='test']/config"
                    "/devices/entry[@name='localhost.localdomain']/network/virtual-router/entry"
                    "[@name='virtual-router']/protocol/redist-profile/entry[@name='redistribution-profile']"
                    "/filter/type",
                    "element": "<type><member>bgp</member><member>ospf</member></type>",
                    "action": "edit",
                    "type": "config",
                    "key": "thisisabogusAPIKEY!",
                },
            ),
            pytest.param(
                {
                    "virtual_router": "virtual-router",
                    "name": "redistribution-profile",
                    "element_to_change": "filter_ospf_area",
                    "element_value": "1.1.1.1,2.2.2.2,3.3.3.3",
                    "behavior": "replace",
                },
                integration_panorama_params,
                {
                    "xpath": "/config/devices/entry[@name='localhost.localdomain']/template/entry[@name='test']/config"
                    "/devices/entry[@name='localhost.localdomain']/network/virtual-router/entry"
                    "[@name='virtual-router']/protocol/redist-profile/entry[@name='redistribution-profile']"
                    "/filter/ospf/area",
                    "element": "<area><member>1.1.1.1</member><member>2.2.2.2</member><member>3.3.3.3</member></area>",
                    "action": "edit",
                    "type": "config",
                    "key": "thisisabogusAPIKEY!",
                },
            ),
            pytest.param(
                {
                    "virtual_router": "virtual-router",
                    "name": "redistribution-profile",
                    "element_to_change": "filter_bgp_extended_community",
                    "element_value": "0x4164ACFCE33404EA",
                    "behavior": "replace",
                },
                integration_firewall_params,
                {
                    "xpath": "/config/devices/entry[@name='localhost.localdomain']/network/virtual-router/entry"
                    "[@name='virtual-router']/protocol/redist-profile/entry[@name='redistribution-profile']"
                    "/filter/bgp/community",
                    "element": "<extended-community><member>0x4164ACFCE33404EA</member></extended-community>",
                    "action": "edit",
                    "type": "config",
                    "key": "thisisabogusAPIKEY!",
                },
            ),
            pytest.param(
                {
                    "virtual_router": "virtual-router",
                    "name": "redistribution-profile",
                    "element_to_change": "filter_destination",
                    "element_value": "1.1.1.1,2.2.2.2",
                    "behavior": "replace",
                },
                integration_firewall_params,
                {
                    "xpath": "/config/devices/entry[@name='localhost.localdomain']/network/virtual-router/entry"
                    "[@name='virtual-router']/protocol/redist-profile/entry[@name='redistribution-profile']"
                    "/filter/destination",
                    "element": "<destination><member>1.1.1.1</member><member>2.2.2.2</member></destination>",
                    "action": "edit",
                    "type": "config",
                    "key": "thisisabogusAPIKEY!",
                },
            ),
        ],
    )
    def test_pan_os_edit_redistribution_profile_command_replace_action_main_flow(self, mocker, args, params, expected_url_params):
        """
        Tests several cases where behavior == 'replace'

        Given:
        - Panorama instance configuration and priority object of a redistribution-profile to edit.
        - Panorama instance configuration and filter_type object of a redistribution-profile to edit.
        - Panorama instance configuration and filter_ospf_area object of a redistribution-profile to edit.
        - Firewall instance configuration and filter_bgp_extended_community object of a redistribution-profile to edit.
        - Firewall instance configuration and filter_destination object of a redistribution-profile to edit.

        When:
        - running the pan-os-edit-redistribution-profile through the main flow.

        Then:
        - make sure the xpath and the request is correct for both panorama/firewall.
        """
        from Panorama import main

        mock_request = mocker.patch(
            "Panorama.http_request", return_value={"response": {"@status": "success", "@code": "20", "msg": "command succeeded"}}
        )
        mocker.patch.object(demisto, "params", return_value=params)
        mocker.patch.object(demisto, "args", return_value=args)
        mocker.patch.object(demisto, "command", return_value="pan-os-edit-redistribution-profile")

        main()

        assert mock_request.call_args.kwargs["params"] == expected_url_params

    @pytest.mark.parametrize(
        "args, params, expected_url_params",
        [
            pytest.param(
                {
                    "virtual_router": "virtual-router",
                    "name": "redistribution-profile",
                    "element_to_change": "filter_nexthop",
                    "element_value": "2.2.2.2,3.3.3.3",
                    "behavior": "add",
                },
                integration_panorama_params,
                {
                    "xpath": "/config/devices/entry[@name='localhost.localdomain']/template/entry[@name='test']"
                    "/config/devices/entry[@name='localhost.localdomain']/network/virtual-router"
                    "/entry[@name='virtual-router']/protocol/redist-profile/entry"
                    "[@name='redistribution-profile']/filter/nexthop",
                    "element": "<nexthop><member>1.1.1.1</member><member>3.3.3.3</member><member>2.2.2.2</member></nexthop>",
                    "action": "edit",
                    "type": "config",
                    "key": "thisisabogusAPIKEY!",
                },
            ),
            pytest.param(
                {
                    "virtual_router": "virtual-router",
                    "name": "redistribution-profile",
                    "element_to_change": "filter_nexthop",
                    "element_value": "2.2.2.2,3.3.3.3",
                    "behavior": "add",
                },
                integration_firewall_params,
                {
                    "xpath": "/config/devices/entry[@name='localhost.localdomain']/network/virtual-router/entry"
                    "[@name='virtual-router']/protocol/redist-profile/entry[@name='redistribution-profile']"
                    "/filter/nexthop",
                    "element": "<nexthop><member>1.1.1.1</member><member>2.2.2.2</member><member>3.3.3.3</member></nexthop>",
                    "action": "edit",
                    "type": "config",
                    "key": "thisisabogusAPIKEY!",
                },
            ),
        ],
    )
    def test_pan_os_edit_redistribution_profile_command_add_action_main_flow(self, mocker, args, params, expected_url_params):
        """
        Tests cases where behavior == 'add'

        Given:
        - Panorama instance configuration and nexthop object of a redistribution-profile to add.
        - Firewall instance configuration and nexthop object of a redistribution-profile to add.

        When:
        - running the pan-os-edit-redistribution-profile through the main flow.

        Then:
        - make sure the xpath and the request is correct for both panorama/firewall.
        """
        from Panorama import main

        mock_request = mocker.patch(
            "Panorama.http_request",
            return_value={
                "response": {
                    "@status": "success",
                    "@code": "19",
                    "result": {"@total-count": "1", "@count": "1", "nexthop": {"member": "1.1.1.1"}},
                }
            },
        )
        mocker.patch.object(demisto, "params", return_value=params)
        mocker.patch.object(demisto, "args", return_value=args)
        mocker.patch.object(demisto, "command", return_value="pan-os-edit-redistribution-profile")

        main()
        assert mock_request.call_args.kwargs["params"]["xpath"] == expected_url_params["xpath"]
        assert "1.1.1.1" in mock_request.call_args.kwargs["params"]["element"]
        assert "2.2.2.2" in mock_request.call_args.kwargs["params"]["element"]
        assert "3.3.3.3" in mock_request.call_args.kwargs["params"]["element"]

    @pytest.mark.parametrize(
        "args, params, expected_url_params",
        [
            pytest.param(
                {
                    "virtual_router": "virtual-router",
                    "name": "redistribution-profile",
                    "element_to_change": "filter_ospf_area",
                    "element_value": "1.1.1.1",
                    "behavior": "remove",
                },
                integration_panorama_params,
                {
                    "xpath": "/config/devices/entry[@name='localhost.localdomain']/template/entry[@name='test']"
                    "/config/devices/entry[@name='localhost.localdomain']/network/virtual-router/entry"
                    "[@name='virtual-router']/protocol/redist-profile/entry"
                    "[@name='redistribution-profile']/filter/ospf/area",
                    "element": "<area />",
                    "action": "edit",
                    "type": "config",
                    "key": "thisisabogusAPIKEY!",
                },
            ),
            pytest.param(
                {
                    "virtual_router": "virtual-router",
                    "name": "redistribution-profile",
                    "element_to_change": "filter_ospf_area",
                    "element_value": "1.1.1.1",
                    "behavior": "remove",
                },
                integration_firewall_params,
                {
                    "xpath": "/config/devices/entry[@name='localhost.localdomain']/network/virtual-router/entry"
                    "[@name='virtual-router']/protocol/redist-profile/entry[@name='redistribution-profile']"
                    "/filter/ospf/area",
                    "element": "<area />",
                    "action": "edit",
                    "type": "config",
                    "key": "thisisabogusAPIKEY!",
                },
            ),
        ],
    )
    def test_pan_os_edit_redistribution_profile_command_remove_action_main_flow(self, mocker, args, params, expected_url_params):
        """
        Tests cases where behavior == 'remove'

        Given:
        - Panorama instance configuration and area object of a redistribution-profile to remove.
        - Firewall instance configuration and area object of a redistribution-profile to remove.

        When:
        - running the pan-os-edit-redistribution-profile through the main flow.

        Then:
        - make sure the xpath and the request is correct for both panorama/firewall.
        """
        from Panorama import main

        mock_request = mocker.patch(
            "Panorama.http_request",
            return_value={
                "response": {
                    "@status": "success",
                    "@code": "19",
                    "result": {"@total-count": "1", "@count": "1", "area": {"member": ["1.1.1.1"]}},
                }
            },
        )
        mocker.patch.object(demisto, "params", return_value=params)
        mocker.patch.object(demisto, "args", return_value=args)
        mocker.patch.object(demisto, "command", return_value="pan-os-edit-redistribution-profile")

        main()
        assert mock_request.call_args.kwargs["params"] == expected_url_params


@pytest.mark.parametrize(
    "args, params, expected_url_params",
    [
        pytest.param(
            {"virtual_router": "virtual-router", "name": "redistribution-profile"},
            integration_panorama_params,
            {
                "xpath": "/config/devices/entry[@name='localhost.localdomain']/template/entry[@name='test']/c"
                "onfig/devices/entry[@name='localhost.localdomain']/network/virtual-router/entry"
                "[@name='virtual-router']/protocol/redist-profile/entry[@name='redistribution-profile']",
                "action": "delete",
                "type": "config",
                "key": "thisisabogusAPIKEY!",
            },
        ),
        pytest.param(
            {"virtual_router": "virtual-router", "name": "redistribution-profile"},
            integration_firewall_params,
            {
                "xpath": "/config/devices/entry[@name='localhost.localdomain']/network/virtual-router/entry"
                "[@name='virtual-router']/protocol/redist-profile/entry[@name='redistribution-profile']",
                "action": "delete",
                "type": "config",
                "key": "thisisabogusAPIKEY!",
            },
        ),
    ],
)
def test_pan_os_delete_redistribution_profile_command_main_flow(mocker, args, params, expected_url_params):
    """
    Given:
    - Panorama instance configuration and arguments to delete a redistribution-profile.
    - Firewall instance configuration and arguments to delete a redistribution-profile.

    When:
    - running the pan-os-delete-redistribution-profile through the main flow.

    Then:
    - make sure the xpath and the request is correct for both panorama/firewall.
    """
    from Panorama import main

    mock_request = mocker.patch(
        "Panorama.http_request", return_value={"response": {"@status": "success", "@code": "20", "msg": "command succeeded"}}
    )
    mocker.patch.object(demisto, "params", return_value=params)
    mocker.patch.object(demisto, "args", return_value=args)
    mocker.patch.object(demisto, "command", return_value="pan-os-delete-redistribution-profile")

    main()

    assert mock_request.call_args.kwargs["params"] == expected_url_params


class TestPanOSListPBFRulesCommand:
    @pytest.mark.parametrize(
        "args, params, expected_url_params",
        [
            pytest.param(
                {"pre_post": "pre-rulebase", "show_uncommitted": "true"},
                integration_panorama_params,
                {
                    "type": "config",
                    "action": "get",
                    "key": "thisisabogusAPIKEY!",
                    "xpath": "/config/devices/entry[@name='localhost.localdomain']/device-group"
                    "/entry[@name='Lab-Devices']/pre-rulebase/pbf",
                },
            ),
            pytest.param(
                {"show_uncommitted": "true"},
                integration_firewall_params,
                {
                    "type": "config",
                    "action": "get",
                    "key": "thisisabogusAPIKEY!",
                    "xpath": "/config/devices/entry[@name='localhost.localdomain']/vsys/entry[@name='vsys1']/rulebase/pbf",
                },
            ),
        ],
    )
    def test_pan_os_list_pbf_command_un_committed_rules_main_flow(self, mocker, args, params, expected_url_params):
        """
        Given:
         - Panorama instance configuration and arguments to get all the un-committed PBF rules.
         - Firewall instance configuration and arguments to get all the un-committed PBF rules.

        When:
         - running the pan-os-list-pbf-rules through the main flow.

        Then:
         - make sure the context output is parsed correctly.
         - make sure the xpath and the request is correct for both panorama/firewall.
        """
        from Panorama import main

        expected_context = [
            {
                "Name": "test",
                "Description": "this is a test description",
                "Tags": ["test tag", "dag_test_tag"],
                "SourceZone": "1.1.1.1",
                "SourceInterface": None,
                "SourceAddress": "1.1.1.1",
                "SourceUser": "pre-logon",
                "DestinationAddress": "1.1.1.1",
                "Action": {
                    "forward": {
                        "nexthop": {"ip-address": "2.2.2.2"},
                        "monitor": {"profile": "profile", "disable-if-unreachable": "no", "ip-address": "1.1.1.1"},
                        "egress-interface": "a2",
                    }
                },
                "EnforceSymmetricReturn": {"nexthop-address-list": {"entry": {"@name": "1.1.1.1"}}, "enabled": "yes"},
                "Target": {"negate": "no"},
                "Application": "3pc",
                "Service": "application-default",
                "Disabled": None,
            },
            {
                "Name": "test2",
                "Description": None,
                "Tags": None,
                "SourceZone": ["1.1.1.1", "2.2.2.2"],
                "SourceInterface": None,
                "SourceAddress": "any",
                "SourceUser": "any",
                "DestinationAddress": "any",
                "Action": {"no-pbf": {}},
                "EnforceSymmetricReturn": {"enabled": "no"},
                "Target": {"negate": "no"},
                "Application": "any",
                "Service": "any",
                "Disabled": "yes",
            },
            {
                "Name": "test3",
                "Description": None,
                "Tags": None,
                "SourceZone": None,
                "SourceInterface": "a2",
                "SourceAddress": "any",
                "SourceUser": "any",
                "DestinationAddress": "any",
                "Action": {"discard": {}},
                "EnforceSymmetricReturn": {"enabled": "no"},
                "Target": {"negate": "no"},
                "Application": "any",
                "Service": "any",
                "Disabled": "no",
            },
        ]

        mock_request = mocker.patch(
            "Panorama.http_request", return_value=load_json("test_data/list-pbf-rules-response-un-committed.json")
        )
        mocker.patch.object(demisto, "params", return_value=params)
        mocker.patch.object(demisto, "args", return_value=args)
        mocker.patch.object(demisto, "command", return_value="pan-os-list-pbf-rules")
        result = mocker.patch("demistomock.results")

        main()

        assert list(result.call_args.args[0]["EntryContext"].values())[0] == expected_context
        assert mock_request.call_args.kwargs["params"] == expected_url_params

    @pytest.mark.parametrize(
        "args, params, expected_url_params",
        [
            pytest.param(
                {"pre_post": "pre-rulebase", "show_uncommitted": "false", "rulename": "test"},
                integration_panorama_params,
                {
                    "type": "config",
                    "action": "show",
                    "key": "thisisabogusAPIKEY!",
                    "xpath": "/config/devices/entry[@name='localhost.localdomain']/device-group/entry"
                    "[@name='Lab-Devices']/pre-rulebase/pbf/rules/entry[@name='test']",
                },
            ),
            pytest.param(
                {"show_uncommitted": "false", "rulename": "test"},
                integration_firewall_params,
                {
                    "type": "config",
                    "action": "show",
                    "key": "thisisabogusAPIKEY!",
                    "xpath": "/config/devices/entry[@name='localhost.localdomain']/vsys/entry[@name='vsys1']"
                    "/rulebase/pbf/rules/entry[@name='test']",
                },
            ),
        ],
    )
    def test_pan_os_list_pbf_command_committed_rules_main_flow(self, mocker, args, params, expected_url_params):
        """
        Given:
         - Panorama instance configuration and arguments to get a specific committed PBF rule.
         - Firewall instance configuration and arguments to get a specific committed PBF rule.

        When:
         - running the pan-os-list-pbf-rules through the main flow.

        Then:
         - make sure the context output is parsed correctly.
         - make sure the xpath and the request is correct for both panorama/firewall.
        """
        from Panorama import main

        expected_context = [
            {
                "Name": "test",
                "Description": "this is a test description",
                "Tags": ["test tag", "dag_test_tag"],
                "SourceZone": "1.1.1.1",
                "SourceInterface": None,
                "Disabled": None,
                "SourceAddress": "1.1.1.1",
                "SourceUser": "pre-logon",
                "DestinationAddress": "1.1.1.1",
                "Action": {
                    "forward": {
                        "nexthop": {"ip-address": "2.2.2.2"},
                        "monitor": {"profile": "profile", "disable-if-unreachable": "no", "ip-address": "1.1.1.1"},
                        "egress-interface": "a2",
                    }
                },
                "EnforceSymmetricReturn": {"nexthop-address-list": {"entry": {"@name": "1.1.1.1"}}, "enabled": "yes"},
                "Target": {"negate": "no"},
                "Application": "3pc",
                "Service": "application-default",
            }
        ]

        mock_request = mocker.patch(
            "Panorama.http_request", return_value=load_json("test_data/list-pbf-rules-response-commited.json")
        )
        mocker.patch.object(demisto, "params", return_value=params)
        mocker.patch.object(demisto, "args", return_value=args)
        mocker.patch.object(demisto, "command", return_value="pan-os-list-pbf-rules")
        result = mocker.patch("demistomock.results")

        main()

        assert list(result.call_args.args[0]["EntryContext"].values())[0] == expected_context
        assert mock_request.call_args.kwargs["params"] == expected_url_params


class TestCreatePBFRuleCommand:
    @pytest.mark.parametrize(
        "args, params, expected_url_params",
        [
            pytest.param(
                {
                    "rulename": "test",
                    "description": "test",
                    "pre_post": "pre-rulebase",
                    "negate_source": "yes",
                    "action": "forward",
                    "egress_interface": "egress-interface",
                    "nexthop": "none",
                    "destination_address": "any",
                    "enforce_symmetric_return": "no",
                },
                integration_panorama_params,
                {
                    "xpath": "/config/devices/entry[@name='localhost.localdomain']/device-group/entry"
                    "[@name='Lab-Devices']/pre-rulebase/pbf/rules/entry[@name='test']",
                    "element": "<action><forward><egress-interface>egress-interface</egress-interface></forward>"
                    "</action><enforce-symmetric-return><enabled>no</enabled></enforce-symmetric-return>"
                    "<destination><member>any</member></destination><description>test</description>"
                    "<negate-source>yes</negate-source>",
                    "action": "set",
                    "type": "config",
                    "key": "thisisabogusAPIKEY!",
                },
            ),
            pytest.param(
                {
                    "rulename": "test",
                    "description": "test",
                    "action": "no-pbf",
                    "source_zone": "1.1.1.1,2.2.2.2",
                    "enforce_symmetric_return": "yes",
                    "nexthop_address_list": "1.1.1.1,2.2.2.2",
                    "nexthop": "ip-address",
                    "nexthop_value": "1.1.1.1",
                },
                integration_firewall_params,
                {
                    "action": "set",
                    "element": "<action><no-pbf/></action><enforce-symmetric-return><enabled>yes</enabled>"
                    '<nexthop-address-list><entry name="1.1.1.1"/><entry name="2.2.2.2"/>'
                    "</nexthop-address-list></enforce-symmetric-return><description>test"
                    "</description><from><zone><member>1.1.1.1"
                    "</member><member>2.2.2.2</member></zone></from>",
                    "key": "thisisabogusAPIKEY!",
                    "type": "config",
                    "xpath": "/config/devices/entry[@name='localhost.localdomain']/vsys/entry[@name='vsys1']"
                    "/rulebase/pbf/rules/entry[@name='test']",
                },
            ),
            pytest.param(
                {
                    "rulename": "test",
                    "description": "test",
                    "action": "discard",
                    "destination_address": "1.1.1.1,2.2.2.2",
                    "tags": "tag1,tag2",
                    "nexthop_address_list": "1.1.1.1,2.2.2.2",
                    "nexthop": "fqdn",
                    "nexthop_value": "1.1.1.1/24",
                    "pre_post": "pre-rulebase",
                    "enforce_symmetric_return": "yes",
                    "audit_comment": "test comment",
                },
                integration_panorama_params,
                {
                    "action": "set",
                    "element": "<action><discard/></action><enforce-symmetric-return><enabled>yes</"
                    "enabled><nexthop-address-list><entry "
                    'name="1.1.1.1"/><entry name="2.2.2.2"/></nexthop-address-list>'
                    "</enforce-symmetric-return><destination>"
                    "<member>1.1.1.1</member><member>2.2.2.2</member>"
                    "</destination><description>test</description>",
                    "key": "thisisabogusAPIKEY!",
                    "type": "config",
                    "xpath": "/config/devices/entry[@name='localhost.localdomain']/device-group/entry"
                    "[@name='Lab-Devices']/pre-rulebase/pbf/rules/entry[@name='test']",
                    "audit-comment": "test comment",
                },
            ),
            pytest.param(
                {
                    "rulename": "test",
                    "description": "test",
                    "action": "forward",
                    "egress_interface": "egress-interface",
                    "source_zone": "all access zone external",
                    "nexthop": "none",
                    "enforce_symmetric_return": "no",
                    "audit_comment": "test comment",
                },
                integration_firewall_params,
                {
                    "action": "set",
                    "element": "<action><forward><egress-interface>egress-interface</egress-interface></forward>"
                    "</action><enforce-symmetric-return><enabled>no</enabled></enforce-symmetric-return>"
                    "<description>test</description><from><zone>"
                    "<member>all access zone external</member></zone></from>",
                    "key": "thisisabogusAPIKEY!",
                    "type": "config",
                    "xpath": "/config/devices/entry[@name='localhost.localdomain']/vsys/entry[@name='vsys1']"
                    "/rulebase/pbf/rules/entry[@name='test']",
                    "audit-comment": "test comment",
                },
            ),
        ],
    )
    def test_pan_os_create_pbf_rule_command_main_flow(self, mocker, args, params, expected_url_params):
        """
        Given:
         - Panorama instance configuration with forward action and egress_interface arguments.
         - Firewall instance configuration with no-pbf action and ip-address as nexthop arguments.
         - Panorama instance configuration with discard action and fqdn as nexthop arguments.
         - firewall instance configuration with basic parameter configurations along with dynamic-ip

        When:
         - running the pan-os-create-pbf-rule through the main flow.

        Then:
         - make sure the xpath/element and the request is correct for both panorama/firewall.
        """
        from Panorama import main

        mock_request = mocker.patch(
            "Panorama.http_request", return_value={"response": {"@status": "success", "@code": "20", "msg": "command succeeded"}}
        )
        mocker.patch.object(demisto, "params", return_value=params)
        mocker.patch.object(demisto, "args", return_value=args)
        mocker.patch.object(demisto, "command", return_value="pan-os-create-pbf-rule")

        main()
        assert mock_request.call_args.kwargs["params"] == expected_url_params


class TestPanOSEditPBFRule:
    @pytest.mark.parametrize(
        "args, params, expected_url_params",
        [
            pytest.param(
                {
                    "rulename": "test",
                    "element_to_change": "action_forward_egress_interface",
                    "element_value": "interface-1",
                    "pre_post": "pre-rulebase",
                    "behavior": "replace",
                },
                integration_panorama_params,
                {
                    "action": "edit",
                    "element": "<egress-interface>interface-1</egress-interface>",
                    "key": "thisisabogusAPIKEY!",
                    "type": "config",
                    "xpath": "/config/devices/entry[@name='localhost.localdomain']/device-group/entry"
                    "[@name='Lab-Devices']/pre-rulebase/pbf/rules/entry[@name='test']/"
                    "action/forward/egress-interface",
                },
            ),
            pytest.param(
                {
                    "rulename": "test",
                    "element_to_change": "action_forward_no_pbf",
                    "pre_post": "pre-rulebase",
                    "behavior": "replace",
                },
                integration_panorama_params,
                {
                    "action": "edit",
                    "element": "<action><no-pbf/></action>",
                    "key": "thisisabogusAPIKEY!",
                    "type": "config",
                    "xpath": "/config/devices/entry[@name='localhost.localdomain']/device-group/entry"
                    "[@name='Lab-Devices']/pre-rulebase/pbf/rules/entry[@name='test']/action",
                },
            ),
            pytest.param(
                {
                    "rulename": "test",
                    "element_to_change": "action_forward_discard",
                    "pre_post": "pre-rulebase",
                    "behavior": "replace",
                },
                integration_panorama_params,
                {
                    "action": "edit",
                    "element": "<action><discard/></action>",
                    "key": "thisisabogusAPIKEY!",
                    "type": "config",
                    "xpath": "/config/devices/entry[@name='localhost.localdomain']/device-group/entry"
                    "[@name='Lab-Devices']/pre-rulebase/pbf/rules/entry[@name='test']/action",
                },
            ),
            pytest.param(
                {
                    "rulename": "test",
                    "element_to_change": "nexthop_address_list",
                    "element_value": "1.1.1.1,2.2.2.2",
                    "behavior": "replace",
                },
                integration_firewall_params,
                {
                    "action": "edit",
                    "element": '<nexthop-address-list><entry name="1.1.1.1"/><entry name="2.2.2.2"/></nexthop-address-list>',
                    "key": "thisisabogusAPIKEY!",
                    "type": "config",
                    "xpath": "/config/devices/entry[@name='localhost.localdomain']/vsys/"
                    "entry[@name='vsys1']/rulebase/pbf/rules/entry[@name='test']"
                    "/enforce-symmetric-return/nexthop-address-list",
                },
            ),
            pytest.param(
                {
                    "rulename": "test",
                    "element_to_change": "source_zone",
                    "element_value": "1.1.1.1,2.2.2.2",
                    "behavior": "replace",
                },
                integration_firewall_params,
                {
                    "action": "edit",
                    "element": "<zone><member>1.1.1.1</member><member>2.2.2.2</member></zone>",
                    "key": "thisisabogusAPIKEY!",
                    "type": "config",
                    "xpath": "/config/devices/entry[@name='localhost.localdomain']/vsys/entry"
                    "[@name='vsys1']/rulebase/pbf/rules/entry[@name='test']/from/zone",
                },
            ),
        ],
    )
    def test_pan_os_edit_pbf_rule_command_replace_operation_main_flow(self, mocker, args, params, expected_url_params):
        """
        Tests several cases when behavior == 'replace'

        Given:
        - Panorama instance configuration and egress-interface object of a pbf-rule to edit.
        - Panorama instance configuration and action='no-pbf' object of a pbf-rule to edit.
        - Panorama instance configuration and action='discard' object of a pbf-rule to edit.
        - Firewall instance configuration and nexthop_address_list object of a pbf-rule to edit.
        - Firewall instance configuration and source_zone object of a pbf-rule to edit.

        When:
        - running the pan-os-edit-pbf-rule through the main flow.

        Then:
        - make sure the xpath and the request is correct for both panorama/firewall.
        """
        from Panorama import main

        mock_request = mocker.patch(
            "Panorama.http_request", return_value={"response": {"@status": "success", "@code": "20", "msg": "command succeeded"}}
        )
        mocker.patch.object(demisto, "params", return_value=params)
        mocker.patch.object(demisto, "args", return_value=args)
        mocker.patch.object(demisto, "command", return_value="pan-os-edit-pbf-rule")

        main()

        assert mock_request.call_args.kwargs["params"] == expected_url_params

    @pytest.mark.parametrize(
        "args, params, expected_url_params",
        [
            pytest.param(
                {
                    "rulename": "test",
                    "element_to_change": "nexthop_address_list",
                    "element_value": "2.2.2.2,3.3.3.3",
                    "behavior": "add",
                    "pre_post": "pre-rulebase",
                },
                integration_panorama_params,
                {
                    "xpath": "/config/devices/entry[@name='localhost.localdomain']/device-group/entry"
                    "[@name='Lab-Devices']/pre-rulebase/pbf/rules/entry[@name='test']/enforce-symmetric-return"
                    "/nexthop-address-list",
                    "element": '<nexthop-address-list><entry name="1.1.1.1"/><entry name="2.2.2.2"/>'
                    '<entry name="3.3.3.3"/></nexthop-address-list>',
                    "action": "edit",
                    "type": "config",
                    "key": "thisisabogusAPIKEY!",
                },
            ),
            pytest.param(
                {
                    "rulename": "test",
                    "element_to_change": "nexthop_address_list",
                    "element_value": "2.2.2.2,3.3.3.3",
                    "behavior": "add",
                },
                integration_firewall_params,
                {
                    "xpath": "/config/devices/entry[@name='localhost.localdomain']/vsys/entry[@name='vsys1']"
                    "/rulebase/pbf/rules/entry[@name='test']/enforce-symmetric-return/nexthop-address-list",
                    "element": '<nexthop-address-list><entry name="2.2.2.2"/><entry name="3.3.3.3"/>'
                    '<entry name="1.1.1.1"/></nexthop-address-list>',
                    "action": "edit",
                    "type": "config",
                    "key": "thisisabogusAPIKEY!",
                },
            ),
        ],
    )
    def test_pan_os_edit_pbf_rule_command_add_action_main_flow(self, mocker, args, params, expected_url_params):
        """
        Tests cases where behavior == 'add'

        Given:
        - Panorama instance configuration and nexthop-address-list object of a pbf-rule to add.
        - Firewall instance configuration and nexthop-address-list object of a pbf-rule to add.

        When:
        - running the pan-os-edit-pbf-rule through the main flow.

        Then:
        - make sure the xpath and the request is correct for both panorama/firewall.
        """
        from Panorama import main

        mock_request = mocker.patch(
            "Panorama.http_request",
            return_value={
                "response": {
                    "@status": "success",
                    "@code": "19",
                    "result": {"@total-count": "1", "@count": "1", "nexthop-address-list": {"member": "1.1.1.1"}},
                }
            },
        )
        mocker.patch.object(demisto, "params", return_value=params)
        mocker.patch.object(demisto, "args", return_value=args)
        mocker.patch.object(demisto, "command", return_value="pan-os-edit-pbf-rule")

        main()
        assert mock_request.call_args.kwargs["params"]["xpath"] == expected_url_params["xpath"]
        assert "1.1.1.1" in mock_request.call_args.kwargs["params"]["element"]
        assert "2.2.2.2" in mock_request.call_args.kwargs["params"]["element"]
        assert "3.3.3.3" in mock_request.call_args.kwargs["params"]["element"]

    @pytest.mark.parametrize(
        "args, params, expected_url_params",
        [
            pytest.param(
                {
                    "rulename": "test",
                    "element_to_change": "application",
                    "element_value": "application-1",
                    "behavior": "remove",
                    "pre_post": "pre-rulebase",
                },
                integration_panorama_params,
                {
                    "xpath": "/config/devices/entry[@name='localhost.localdomain']/device-group/entry"
                    "[@name='Lab-Devices']/pre-rulebase/pbf/rules/entry[@name='test']/application",
                    "element": "<application><member>application-2</member></application>",
                    "action": "edit",
                    "type": "config",
                    "key": "thisisabogusAPIKEY!",
                },
            ),
            pytest.param(
                {"rulename": "test", "element_to_change": "application", "element_value": "application-1", "behavior": "remove"},
                integration_firewall_params,
                {
                    "xpath": "/config/devices/entry[@name='localhost.localdomain']/vsys/entry[@name='vsys1']/"
                    "rulebase/pbf/rules/entry[@name='test']/application",
                    "element": "<application><member>application-2</member></application>",
                    "action": "edit",
                    "type": "config",
                    "key": "thisisabogusAPIKEY!",
                },
            ),
        ],
    )
    def test_pan_os_edit_pbf_rule_command_remove_action_main_flow(self, mocker, args, params, expected_url_params):
        """
        Tests cases where behavior == 'remove'

        Given:
        - Panorama instance configuration and address object of a PBF-rule to remove.
        - Firewall instance configuration and address object of a PBF-rule to remove.

        When:
        - running the pan-os-edit-pbf-rule through the main flow.

        Then:
        - make sure the xpath and the request is correct for both panorama/firewall.
        """
        from Panorama import main

        mock_request = mocker.patch(
            "Panorama.http_request",
            return_value={
                "response": {
                    "@status": "success",
                    "@code": "19",
                    "result": {"@total-count": "1", "@count": "1", "application": {"member": ["application-1", "application-2"]}},
                }
            },
        )
        mocker.patch.object(demisto, "params", return_value=params)
        mocker.patch.object(demisto, "args", return_value=args)
        mocker.patch.object(demisto, "command", return_value="pan-os-edit-pbf-rule")

        main()
        assert mock_request.call_args.kwargs["params"] == expected_url_params

    @staticmethod
    def test_pan_os_edit_pbf_rule_command_audit_comment_main_flow(mocker):
        """
        Given
         - panorama integrations parameters.
         - pan-os-edit-pbf-rule command arguments including device_group.
         - arguments to edit audit comment of a rule

        When -
            running the pan-os-edit-pbf-rule command through the main flow

        Then
         - make sure the context output is returned as expected.
         - make sure the device group gets overriden by the command arguments.
        """
        from Panorama import main

        mocker.patch.object(demisto, "params", return_value=integration_panorama_params)
        mocker.patch.object(
            demisto,
            "args",
            return_value={
                "rulename": "test",
                "element_to_change": "audit-comment",
                "element_value": "some string",
                "pre_post": "pre-rulebase",
                "device-group": "new device group",
            },
        )
        mocker.patch.object(demisto, "command", return_value="pan-os-edit-pbf-rule")
        request_mock = mocker.patch(
            "Panorama.http_request", return_value=TestPanoramaEditRuleCommand.EDIT_AUDIT_COMMENT_SUCCESS_RESPONSE
        )

        res = mocker.patch("demistomock.results")
        main()

        assert request_mock.call_args.kwargs["params"] == {
            "type": "op",
            "cmd": "<set><audit-comment><xpath>/config/devices/entry[@name='localhost.localdomain']/device-group"
            "/entry[@name='new device group']/pre-rulebase/pbf/rules/entry[@name='test']"
            "</xpath><comment>some string</comment></audit-comment></set>",
            "key": "thisisabogusAPIKEY!",
        }
        assert res.call_args.args[0]["Contents"] == TestPanoramaEditRuleCommand.EDIT_AUDIT_COMMENT_SUCCESS_RESPONSE


@pytest.mark.parametrize(
    "args, params, expected_url_params",
    [
        pytest.param(
            {"rulename": "test", "pre_post": "pre-rulebase"},
            integration_panorama_params,
            {
                "action": "delete",
                "key": "thisisabogusAPIKEY!",
                "type": "config",
                "xpath": "/config/devices/entry[@name='localhost.localdomain']/device-group/entry"
                "[@name='Lab-Devices']/pre-rulebase/pbf/rules/entry[@name='test']",
            },
        ),
        pytest.param(
            {"rulename": "test"},
            integration_firewall_params,
            {
                "action": "delete",
                "key": "thisisabogusAPIKEY!",
                "type": "config",
                "xpath": "/config/devices/entry[@name='localhost.localdomain']/vsys/entry"
                "[@name='vsys1']/rulebase/pbf/rules/entry[@name='test']",
            },
        ),
    ],
)
def test_pan_os_delete_pbf_rule_command_main_flow(mocker, args, params, expected_url_params):
    """
    Given:
     - Panorama instance configuration with a specific rulename.
     - Firewall instance configuration with a specific rulename.

    When:
     - running the pan-os-delete-pbf-rule through the main flow.

    Then:
     - make sure the xpath/element and the request is correct for both panorama/firewall.
    """
    from Panorama import main

    mock_request = mocker.patch(
        "Panorama.http_request", return_value={"response": {"@status": "success", "@code": "20", "msg": "command succeeded"}}
    )
    mocker.patch.object(demisto, "params", return_value=params)
    mocker.patch.object(demisto, "args", return_value=args)
    mocker.patch.object(demisto, "command", return_value="pan-os-delete-pbf-rule")

    main()
    assert mock_request.call_args.kwargs["params"] == expected_url_params


@pytest.mark.parametrize(
    "args, params, expected_url_params",
    [
        pytest.param(
            {"name": "address", "element_to_change": "fqdn", "element_value": "1.1.1.1"},
            integration_panorama_params,
            {
                "xpath": "/config/devices/entry/device-group/entry[@name='Lab-Devices']/address" '/entry[@name="address"]/fqdn',  # noqa: ISC001
                "element": "<fqdn>1.1.1.1</fqdn>",
                "action": "edit",
                "type": "config",
                "key": "thisisabogusAPIKEY!",
            },
        ),
        pytest.param(
            {"name": "address", "element_to_change": "ip_range", "element_value": "1.1.1.1-1.1.1.8"},
            integration_panorama_params,
            {
                "xpath": "/config/devices/entry/device-group/entry[@name='Lab-Devices']"
                '/address/entry[@name="address"]/ip-range',
                "element": "<ip-range>1.1.1.1-1.1.1.8</ip-range>",
                "action": "edit",
                "type": "config",
                "key": "thisisabogusAPIKEY!",
            },
        ),
        pytest.param(
            {"name": "address", "element_to_change": "tag", "element_value": "tag1,tag2"},
            integration_firewall_params,
            {
                "xpath": "/config/devices/entry/vsys/entry[@name='vsys1']/address/entry[@name=\"address\"]/tag",
                "element": "<tag><member>tag1</member><member>tag2</member></tag>",
                "action": "edit",
                "type": "config",
                "key": "thisisabogusAPIKEY!",
            },
        ),
    ],
)
def test_pan_os_edit_address_group_command_main_flow(mocker, args, params, expected_url_params):
    """
    Given:
    - Panorama instance configuration and fqdn object of an address to edit.
    - Panorama instance configuration and ip-range object of an address to edit.
    - Firewall instance configuration and tag object of an address to edit.

    When:
    - running the pan-os-edit-address through the main flow.

    Then:
    - make sure the xpath and the request is correct for both panorama/firewall.
    """
    from Panorama import main

    mock_request = mocker.patch(
        "Panorama.http_request", return_value={"response": {"@status": "success", "@code": "20", "msg": "command succeeded"}}
    )
    mocker.patch.object(demisto, "params", return_value=params)
    mocker.patch.object(demisto, "args", return_value=args)
    mocker.patch.object(demisto, "command", return_value="pan-os-edit-address")

    main()

    assert mock_request.call_args.kwargs["params"] == expected_url_params


@pytest.mark.parametrize(
    "args, params, expected_url_params",
    [
        pytest.param(
            {"show_uncommitted": "true"},
            integration_panorama_params,
            {
                "type": "config",
                "action": "get",
                "key": "thisisabogusAPIKEY!",
                "xpath": "/config/devices/entry/device-group/entry[@name='Lab-Devices']/application-group",
            },
        ),
        pytest.param(
            {"show_uncommitted": "true"},
            integration_firewall_params,
            {
                "type": "config",
                "action": "get",
                "key": "thisisabogusAPIKEY!",
                "xpath": "/config/devices/entry/vsys/entry[@name='vsys1']/application-group",
            },
        ),
    ],
)
def test_pan_os_list_application_groups_command_main_flow(mocker, args, params, expected_url_params):
    """
    Given:
     - Panorama instance configuration to retrieve all un-committed applications-groups.
     - Firewall instance configuration to retrieve all un-committed applications-groups.

    When:
     - running the pan-os-list-application-groups through the main flow.

    Then:
     - make sure the context output is parsed correctly for both un-committed and committed cases.
     - make sure the xpath and the request is correct for both panorama/firewall.
    """
    from Panorama import main

    mock_request = mocker.patch(
        "Panorama.http_request", return_value=load_json("test_data/list_application_groups_un_committed.json")
    )
    mocker.patch.object(demisto, "params", return_value=params)
    mocker.patch.object(demisto, "args", return_value=args)
    mocker.patch.object(demisto, "command", return_value="pan-os-list-application-groups")
    result = mocker.patch("demistomock.results")

    main()

    assert list(result.call_args.args[0]["EntryContext"].values())[0] == [
        {"Applications": ["application-3"], "Members": 1, "Name": "test"},
        {"Applications": ["application-1", "application-2"], "Members": 2, "Name": "test-2"},
    ]
    assert mock_request.call_args.kwargs["params"] == expected_url_params


@pytest.mark.parametrize(
    "args, params, expected_url_params",
    [
        pytest.param(
            {"name": "test", "applications": "application1,application2", "device-group": "test-device-group"},
            integration_panorama_params,
            {
                "xpath": "/config/devices/entry/device-group/entry[@name='test-device-group']"
                "/application-group/entry[@name='test']",
                "element": "<members><member>application1</member><member>application2</member></members>",
                "action": "set",
                "type": "config",
                "key": "thisisabogusAPIKEY!",
            },
        ),
        pytest.param(
            {"name": "test", "applications": "application1,application2"},
            integration_firewall_params,
            {
                "xpath": "/config/devices/entry/vsys/entry[@name='vsys1']/application-group/entry[@name='test']",
                "element": "<members><member>application1</member><member>application2</member></members>",
                "action": "set",
                "type": "config",
                "key": "thisisabogusAPIKEY!",
            },
        ),
    ],
)
def test_pan_os_create_application_group_command_main_flow(mocker, args, params, expected_url_params):
    """
    Given:
     - Panorama instance configuration and arguments to create an application group.
     - Firewall instance configuration and arguments to create an application group.

    When:
     - running the pan-os-create-application-group through the main flow.

    Then:
     - make sure the xpath and the request is correct for both panorama/firewall.
     - make sure the context is returned correctly.
    """
    from Panorama import main

    mock_request = mocker.patch(
        "Panorama.http_request", return_value={"response": {"@status": "success", "@code": "20", "msg": "command succeeded"}}
    )
    mocker.patch.object(demisto, "params", return_value=params)
    mocker.patch.object(demisto, "args", return_value=args)
    mocker.patch.object(demisto, "command", return_value="pan-os-create-application-group")
    result = mocker.patch("demistomock.results")

    main()
    assert list(result.call_args.args[0]["EntryContext"].values())[0] == {
        "Name": "test",
        "Applications": ["application1", "application2"],
        "Members": 2,
    }
    assert mock_request.call_args.kwargs["params"] == expected_url_params


class TestPanOSEditApplicationGroupCommand:
    @pytest.mark.parametrize(
        "args, params, expected_url_params",
        [
            pytest.param(
                {"name": "test", "applications": "application-2", "action": "add"},
                integration_panorama_params,
                {
                    "xpath": "/config/devices/entry/device-group/entry[@name='Lab-Devices']"
                    "/application-group/entry[@name='test']/members",
                    "element": "<members><member>application-1</member><member>application-2</member></members>",
                    "action": "edit",
                    "type": "config",
                    "key": "thisisabogusAPIKEY!",
                },
            ),
            pytest.param(
                {"name": "test", "applications": "application-2", "action": "add"},
                integration_firewall_params,
                {
                    "xpath": "/config/devices/entry/vsys/entry[@name='vsys1']/application-group/entry[@name='test']/members",
                    "element": "<members><member>application-2</member><member>application-1</member></members>",
                    "action": "edit",
                    "type": "config",
                    "key": "thisisabogusAPIKEY!",
                },
            ),
        ],
    )
    def test_pan_os_edit_application_group_main_flow_add_action(self, mocker, args, params, expected_url_params):
        """
        Tests cases where action == 'add'

        Given:
        - Panorama instance configuration and applications object of an application-group to add.
        - Firewall instance configuration and applications object of an application-group to add.

        When:
        - running the pan-os-edit-application-group through the main flow.

        Then:
        - make sure the xpath and the request is correct for both panorama/firewall.
        """
        from Panorama import main

        responses = [
            {
                "response": {
                    "@status": "success",
                    "@code": "19",
                    "result": {"@total-count": "1", "@count": "1", "members": {"member": "application-1"}},
                }
            },
            {"response": {"@status": "success", "@code": "20", "msg": "command succeeded"}},
            {
                "response": {
                    "@status": "success",
                    "@code": "19",
                    "result": {
                        "@total-count": "1",
                        "@count": "1",
                        "members": {
                            "@admin": "admin",
                            "@dirtyId": "809",
                            "@time": "2022/09/14 04:12:11",
                            "member": [
                                {"@admin": "admin", "@dirtyId": "809", "@time": "2022/09/14 04:12:11", "#text": "application-1"},
                                {"@admin": "admin", "@dirtyId": "809", "@time": "2022/09/14 04:12:11", "#text": "application-2"},
                            ],
                        },
                    },
                }
            },
        ]

        mock_request = mocker.patch("Panorama.http_request", side_effect=responses)
        mocker.patch.object(demisto, "params", return_value=params)
        mocker.patch.object(demisto, "args", return_value=args)
        mocker.patch.object(demisto, "command", return_value="pan-os-edit-application-group")

        main()
        assert mock_request.mock_calls[1].kwargs["params"]["xpath"] == expected_url_params["xpath"]
        assert "application-1" in mock_request.mock_calls[1].kwargs["params"]["element"]
        assert "application-2" in mock_request.mock_calls[1].kwargs["params"]["element"]

    @pytest.mark.parametrize(
        "args, params, expected_url_params",
        [
            pytest.param(
                {"name": "test", "applications": "application-2", "action": "remove"},
                integration_panorama_params,
                {
                    "xpath": "/config/devices/entry/device-group/entry[@name='Lab-Devices']/application-group/"
                    "entry[@name='test']/members",
                    "element": "<members><member>application-1</member></members>",
                    "action": "edit",
                    "type": "config",
                    "key": "thisisabogusAPIKEY!",
                },
            ),
            pytest.param(
                {"name": "test", "applications": "application-2", "action": "remove"},
                integration_firewall_params,
                {
                    "xpath": "/config/devices/entry/vsys/entry[@name='vsys1']/application-group/entry[@name='test']/members",
                    "element": "<members><member>application-1</member></members>",
                    "action": "edit",
                    "type": "config",
                    "key": "thisisabogusAPIKEY!",
                },
            ),
        ],
    )
    def test_pan_os_edit_application_group_main_flow_remove_action(self, mocker, args, params, expected_url_params):
        """
        Tests cases where action == 'remove'

        Given:
        - Panorama instance configuration and an application object of an application-group to remove.
        - Firewall instance configuration and an application object of an application-group to remove.

        When:
        - running the pan-os-edit-application-group through the main flow.

        Then:
        - make sure the xpath and the request is correct for both panorama/firewall.
        """
        from Panorama import main

        responses = [
            {
                "response": {
                    "@status": "success",
                    "@code": "19",
                    "result": {"@total-count": "1", "@count": "1", "members": {"member": ["application-1", "application-2"]}},
                }
            },
            {"response": {"@status": "success", "@code": "20", "msg": "command succeeded"}},
            {
                "response": {
                    "@status": "success",
                    "@code": "19",
                    "result": {
                        "@total-count": "1",
                        "@count": "1",
                        "members": {
                            "@admin": "admin",
                            "@dirtyId": "809",
                            "@time": "2022/09/14 04:12:11",
                            "member": [
                                {"@admin": "admin", "@dirtyId": "809", "@time": "2022/09/14 04:12:11", "#text": "application-1"}
                            ],
                        },
                    },
                }
            },
        ]

        mock_request = mocker.patch("Panorama.http_request", side_effect=responses)
        mocker.patch.object(demisto, "params", return_value=params)
        mocker.patch.object(demisto, "args", return_value=args)
        mocker.patch.object(demisto, "command", return_value="pan-os-edit-application-group")

        main()
        assert mock_request.mock_calls[1].kwargs["params"] == expected_url_params


@pytest.mark.parametrize(
    "args, params, expected_url_params",
    [
        pytest.param(
            {"name": "test", "applications": "application-2", "action": "remove"},
            integration_panorama_params,
            {
                "xpath": "/config/devices/entry/device-group/entry[@name='Lab-Devices']/application-group/entry[@name='test']",
                "action": "delete",
                "type": "config",
                "key": "thisisabogusAPIKEY!",
            },
        ),
        pytest.param(
            {"name": "test", "applications": "application-2", "action": "remove"},
            integration_firewall_params,
            {
                "xpath": "/config/devices/entry/vsys/entry[@name='vsys1']/application-group/entry[@name='test']",
                "action": "delete",
                "type": "config",
                "key": "thisisabogusAPIKEY!",
            },
        ),
    ],
)
def test_pan_os_delete_application_group_command_main_flow(mocker, args, params, expected_url_params):
    """
    Given:
     - Panorama instance with a name of the application-group to delete.
     - Firewall instance with a name of the application-group to delete.

    When:
     - running the pan-os-delete-application-group through the main flow.

    Then:
     - make sure the xpath/element and the request is correct for both panorama/firewall.
    """
    from Panorama import main

    mock_request = mocker.patch(
        "Panorama.http_request", return_value={"response": {"@status": "success", "@code": "20", "msg": "command succeeded"}}
    )
    mocker.patch.object(demisto, "params", return_value=params)
    mocker.patch.object(demisto, "args", return_value=args)
    mocker.patch.object(demisto, "command", return_value="pan-os-delete-application-group")

    main()
    assert mock_request.call_args.kwargs["params"] == expected_url_params


@pytest.mark.parametrize(
    "args, params, expected_url_params",
    [
        pytest.param(
            {"IPs": "2.2.2.2", "tag": "test"},
            integration_firewall_params,
            {
                "type": "user-id",
                "cmd": '<uid-message><version>2.0</version><type>update</type><payload><register><entry ip="2.2.2.2" '
                'persistent="1"><tag><member>test</member></tag></entry></register></payload></uid-message>',
                "key": "thisisabogusAPIKEY!",
                "vsys": "vsys1",
            },
        ),
        pytest.param(
            {"IPs": "2.2.2.2", "tag": "test"},
            integration_panorama_params,
            {
                "type": "user-id",
                "cmd": '<uid-message><version>2.0</version><type>update</type><payload><register><entry ip="2.2.2.2" '
                'persistent="1"><tag><member>test</member></tag></entry></register></payload></uid-message>',
                "key": "thisisabogusAPIKEY!",
            },
        ),
    ],
)
def test_pan_os_register_ip_tag_command_main_flow(mocker, args, params, expected_url_params):
    """
    Given:
     - Panorama instance with IP tag to register (without vsys).
     - Firewall instance with IP tag to register (with vsys).

    When:
     - running the pan-os-register-ip-tag through the main flow.

    Then:
     - make sure the params and the request is correct for both panorama/firewall.
    """
    from Panorama import main

    mock_request = mocker.patch(
        "Panorama.http_request",
        return_value={
            "response": {"@status": "success", "result": {"uid-response": {"version": "2.0", "payload": {"register": None}}}}
        },
    )
    mocker.patch("Panorama.get_pan_os_major_version", return_value=9)
    mocker.patch.object(demisto, "params", return_value=params)
    mocker.patch.object(demisto, "args", return_value=args)
    mocker.patch.object(demisto, "command", return_value="pan-os-register-ip-tag")

    main()
    assert mock_request.call_args.kwargs["body"] == expected_url_params


@pytest.mark.parametrize(
    "args",
    [
        {"ip_netmask": "1", "ip_range": "2", "fqdn": "3", "ip_wildcard": "4", "name": "test"},
        {"ip_netmask": "1", "ip_range": "2", "fqdn": "3", "name": "test"},
        {"ip_netmask": "1", "ip_range": "2", "name": "test"},
        {"ip_netmask": "1", "fqdn": "3", "name": "test"},
        {"ip_range": "2", "fqdn": "3", "name": "test"},
        {"ip_range": "2", "fqdn": "3", "ip_wildcard": "4", "name": "test"},
    ],
)
def test_pan_os_create_address_main_flow_error(args):
    """
    Given:
     - more than one ip_netmask/ip_range/fqdn/ip_wildcard as command arguments

    When:
     - running the panorama_create_address_command function

    Then:
     - make sure an exception is raised saying only one of ip_netmask/ip_range/fqdn/ip_wildcard can
        be the command input.
    """
    from Panorama import panorama_create_address_command

    with pytest.raises(DemistoException):
        panorama_create_address_command(args)


@pytest.mark.parametrize(
    "device_group, vsys, response, args, error",
    [
        (
            "test",
            "",
            '<response status="success" code="19"> \
                <result total-count="0" count="0"> \
                </result> \
            </response>',
            {"name": "test", "tag": "not exist"},
            "Failed to create the address object since the tags `{'not exist'}` does not exist. "
            "You can use the `create_tag` argument to create the tag.",
        ),
        (
            "",
            "vsys1",
            '<response status="success" code="19"> \
                <result total-count="1" count="1"> \
                    <tag admin="admin" dirtyId="3" time="2023/04/23 01:41:22"> \
                        <entry name="exist" admin="admin" dirtyId="3" time="2023/04/23 01:18:03"/> \
                    </tag> \
                </result> \
            </response>',
            {"name": "test", "tag": "exist, not exist", "create_tag": "Yes"},
            "Please specify exactly one of the following arguments: fqdn, ip_netmask, ip_range, ip_wildcard.",
        ),
    ],
)
def test_pan_os_create_address_with_not_exist_tag(mocker, device_group, vsys, response, args, error):
    """
    Given:
     - Tags that does not exist in the system as command arguments

    When:
     - Running the panorama_create_address_command function

    Then:
     - Make sure an exception is raised saying only tags that already exist in system can be the command input.
    """
    from Panorama import panorama_create_address_command

    mocker.patch("Panorama.DEVICE_GROUP", device_group)
    mocker.patch("Panorama.VSYS", vsys)
    mocker.patch("Panorama.URL", "https://example.com")

    with requests_mock.Mocker() as m:
        m.get("https://example.com", text=response, status_code=200)
        m.post("https://example.com", text=response, status_code=200)

        with pytest.raises(DemistoException) as e:
            panorama_create_address_command(args)

        assert e.value.message == error


""" FETCH INCIDENTS """


class TestFetchIncidentsHelperFunctions:
    @pytest.mark.parametrize(
        "query, last_fetch, expected_result", fetch_incidents_input.test_add_time_filter_to_query_parameter_args
    )
    def test_add_time_filter_to_query_parameter(self, query, last_fetch, expected_result):
        """
        Given:
            - a query from parameters
        When:
            - every fetch incidents cycle starts
        Then:
            - add_time_filter_to_query_parameter function will append time_generated parameter to the original query to filleter
              according to the queries log type last fetch time.
        """
        from Panorama import add_time_filter_to_query_parameter

        assert add_time_filter_to_query_parameter(query, last_fetch, "time_generated") == expected_result

    @pytest.mark.parametrize("params, expected_result", fetch_incidents_input.test_parse_queries_args)
    def test_log_types_queries_to_dict(self, params, expected_result):
        """
        Given:
        - valid parameters dictionary

        When:
        - test_log_types_queries_to_dict function is called

        Then:
        - assert that the returned queries_dict value is valid
        """
        from Panorama import log_types_queries_to_dict

        assert log_types_queries_to_dict(params) == expected_result

    def test_incident_entry_to_incident_context(self):
        """
        Given:
        - raw incident entry represented by a dictionary

        When:
        - incident_entry_to_incident_context function is called

        Then:
        - assert that the returned context formatted incident entry is valid
        """
        from Panorama import DATE_FORMAT, incident_entry_to_incident_context

        raw_entry = {"seqno": "1", "time_generated": "2022/01/01 12:00", "type": "TYPE", "device_name": "dummy_device"}
        if occured := dateparser.parse("2022/01/01 12:00", settings={"TIMEZONE": "UTC"}):
            context_entry = {
                "name": "dummy_device 1",
                "occurred": occured.strftime(DATE_FORMAT),
                "rawJSON": json.dumps(raw_entry),
            }
        assert incident_entry_to_incident_context(raw_entry) == context_entry

    @pytest.mark.parametrize(
        "last_fetch_dict, first_fetch, queries_dict, expected_result",
        fetch_incidents_input.test_get_fetch_start_datetime_dict_args,
    )
    @freeze_time("2022-01-02 11:00:00 UTC")
    def test_get_fetch_start_datetime_dict(self, last_fetch_dict, first_fetch, queries_dict, expected_result):
        """
        Given:
        - last fetch dictionary
        - first fetch parameter
        - queries dictionary from parameters

        When:
        - get_fetch_start_datetime_dict function is called

        Then:
        - assert that the updated dictionary with fetch start time per log_type is valid
        """
        from Panorama import get_fetch_start_datetime_dict

        result_dict = get_fetch_start_datetime_dict(last_fetch_dict, first_fetch, queries_dict)
        assert fetch_incidents_input.assert_datetime_objects(result_dict.get("X_log_type"), expected_result.get("X_log_type"))
        assert fetch_incidents_input.assert_datetime_objects(result_dict.get("Y_log_type"), expected_result.get("Y_log_type"))

    @pytest.mark.parametrize("incident_entries, expected_result", fetch_incidents_input.test_parse_incident_entries_args)
    def test_get_parsed_incident_entries(self, incident_entries, expected_result):
        from Panorama import LastFetchTimes, LastIDs, get_parsed_incident_entries

        last_id_dict = LastIDs()
        last_fetch_dict = LastFetchTimes(Url="2022/01/01 12:00:00")

        res = get_parsed_incident_entries({"Url": incident_entries}, last_fetch_dict, last_id_dict)

        assert last_id_dict.get("Url") == expected_result[0]
        assert last_fetch_dict["Url"] == expected_result[1]  # type: ignore
        assert res == expected_result[2]

    @pytest.mark.parametrize(
        "incident_entries_dict, last_fetch_dict, last_id_dict, expected_result",
        fetch_incidents_input.get_parsed_incident_entries_args,
    )
    def test_get_parsed_incident_entries_2(self, mocker, incident_entries_dict, last_fetch_dict, last_id_dict, expected_result):
        from Panorama import get_parsed_incident_entries

        assert get_parsed_incident_entries(incident_entries_dict, last_fetch_dict, last_id_dict) == expected_result

    @pytest.mark.parametrize("response, debug_msg, expected_result", fetch_incidents_input.get_query_entries_by_id_request_args)
    def test_get_query_entries_by_id_request(self, mocker, response, debug_msg, expected_result):
        """
        Given:
            - A valid Panorama job id.

        When:
            1. The Panorama job has already finished.
            2. The Panorama job is still running (not finished).

        Then:
            1. Verify the command output is the returned response, and the debug message is called with 'FIN' status.
            2. Retry to query the job status in 1 second, and return empty dict if max retries exceeded.
        """
        from Panorama import get_query_entries_by_id_request

        mocker.patch("Panorama.http_request", return_value=response)
        assert get_query_entries_by_id_request("000", 1) == expected_result


class TestFetchIncidentsFlows:
    def test_first_fetch_with_no_incidents_flow(self, mocker):
        """
        Given:
        - first fetch cycle.

        When:
        - no incident returned from fetch request.

        Then:
        - no incidents should be returned.
        """

        from Panorama import fetch_incidents

        last_run = {}
        first_fetch = "24 hours"
        queries_dict = {"X_log_type": "(receive_time geq '2021/01/22 08:00:00)"}
        max_fetch = {"X_log_type": 10}

        mocker.patch("Panorama.get_query_entries", return_value={})

        new_last_run, incident_entries_list = fetch_incidents(last_run, first_fetch, queries_dict, max_fetch, 5)

        assert incident_entries_list == []
        assert new_last_run["last_fetch_dict"] == {"X_log_type": ""}
        assert new_last_run["last_id_dict"] == {}

    def test_first_fetch_with_one_incident_flow(self, mocker):
        """
        Given:
        - first fetch cycle.

        When:
        - using fetch incidents.
        - one incident returned from fetch request.

        Then:
        - The only incident should be returned.
        - X_log_type last fetch should be created.
        - X_log_type last id should be created.
        """
        from Panorama import fetch_incidents

        last_run = {}
        first_fetch = "24 hours"
        queries_dict = {"X_log_type": "(receive_time geq '2021/01/01 08:00:00)"}
        max_fetch = {"X_log_type": 10}

        raw_entries = {
            "seqno": "000000001",
            "type": "X_log_type",
            "time_generated": "2022/1/1 12:00:00",
            "device_name": "device_for_test",
        }
        expected_parsed_incident_entries = {
            "name": "device_for_test 000000001",
            "occurred": "2022-01-01T12:00:00Z",
            "rawJSON": json.dumps(raw_entries),
        }
        fetch_start_datetime_dict = {"X_log_type": dateparser.parse("2022/1/1 11:00:00", settings={"TIMEZONE": "UTC"})}

        mocker.patch("Panorama.get_query_entries", return_value=[raw_entries])
        mocker.patch("Panorama.get_fetch_start_datetime_dict", return_value=fetch_start_datetime_dict)

        new_last_run, incident_entries_dict = fetch_incidents(last_run, first_fetch, queries_dict, max_fetch, 5)

        assert incident_entries_dict[0] == expected_parsed_incident_entries
        assert new_last_run["last_fetch_dict"].get("X_log_type", "") == "2022-01-01 12:00:00"
        assert new_last_run["last_id_dict"].get("X_log_type", "") == {"device_for_test": "000000001"}

    def test_second_fetch_with_no_incidents_flow(self, mocker):
        """
        Given:
        - second fetch cycle.

        When:
        - using fetch incidents.
        - no new incidents are returned from the fetch request.

        Then:
        - no fetch incidents should be returned.
        - last_fetch_dict X_log_type value should not be updated.
        - last_id_dict X_log_type value should not be updated.
        """
        from Panorama import fetch_incidents

        last_run = {"last_fetch_dict": {"X_log_type": "2022-01-01T12:00:00"}, "last_id_dict": {"X_log_type": "000000001"}}
        first_fetch = "24 hours"
        queries_dict = {"X_log_type": "(receive_time geq '2021/01/01 08:00:00)"}
        max_fetch = {"X_log_type": 10}

        raw_entries = []
        expected_parsed_incident_entries = []

        fetch_start_datetime_dict = {"X_log_type": dateparser.parse("2022/1/1 12:00:00", settings={"TIMEZONE": "UTC"})}

        mocker.patch("Panorama.get_query_entries", return_value=raw_entries)
        mocker.patch("Panorama.get_fetch_start_datetime_dict", return_value=fetch_start_datetime_dict)

        new_last_run, incident_entries_dict = fetch_incidents(last_run, first_fetch, queries_dict, max_fetch, 5)

        assert incident_entries_dict == expected_parsed_incident_entries
        assert new_last_run["last_fetch_dict"].get("X_log_type", "") == "2022-01-01T12:00:00"
        assert new_last_run["last_id_dict"].get("X_log_type", "") == "000000001"

    def test_second_fetch_with_two_incidents_with_same_log_type_flow(self, mocker):
        """
        Given:
        - second fetch cycle with.

        When:
        - using fetch incidents.
        - one incident with an existing log type is returned (X_log_type).
        - the incident has a time generated value that is greater than last fetch time.

        Then:
        - the fetched incident should be returned.
        - last_fetch_dict X_log_type value should be updated.
        - last_id_dict X_log_type value should be updated.
        """
        from Panorama import fetch_incidents

        last_run = {
            "last_fetch_dict": {"X_log_type": "2022-01-01 13:00:00"},
            "last_id_dict": {"X_log_type": {"dummy_device": "000000001"}},
        }
        first_fetch = "24 hours"
        queries_dict = {"X_log_type": "(receive_time geq '2021/01/01 08:00:00)"}
        max_fetch = {"X_log_type": 10}

        raw_entries = [
            {"seqno": "000000002", "type": "X_log_type", "time_generated": "2022/1/1 13:00:00", "device_name": "dummy_device"}
        ]

        expected_parsed_incident_entries = [
            {"name": "dummy_device 000000002", "occurred": "2022-01-01T13:00:00Z", "rawJSON": json.dumps(raw_entries[0])}
        ]
        fetch_start_datetime_dict = {"X_log_type": dateparser.parse("2022/1/1 12:00:00", settings={"TIMEZONE": "UTC"})}

        mocker.patch("Panorama.get_query_entries", return_value=raw_entries)
        mocker.patch("Panorama.get_fetch_start_datetime_dict", return_value=fetch_start_datetime_dict)

        new_last_run, incident_entries_dict = fetch_incidents(last_run, first_fetch, queries_dict, max_fetch, 5)

        assert incident_entries_dict == expected_parsed_incident_entries
        assert new_last_run["last_fetch_dict"].get("X_log_type", "") == "2022-01-01 13:00:00"
        assert new_last_run["last_id_dict"].get("X_log_type", "") == {"dummy_device": "000000002"}

    def test_second_fetch_with_two_incidents_with_different_log_types_flow(self, mocker):
        """
        Given:
        - second fetch cycle.

        When:
        - using fetch incidents.
        - two incidents of two deferent log types (X_log_type, Y_log_type) are returned from the fetch time.
        - both incidents has the same generated time that is later than the last fetch run time.
        - one incident of X_log_type already have a last fetch run and last id, the second incident of type Y_log_Type don't.

        Then:
        - both incidents should be returned.
        - Y_log_type last fetch should be created.
        - Y_log_type last id is created.
        - X_log_type last fetch time will be updated.
        - X_log_type last id is updated.
        """
        from Panorama import fetch_incidents

        last_run = {
            "last_fetch_dict": {"X_log_type": "2022-01-01 12:00:00"},
            "last_id_dict": {"X_log_type": {"dummy_device1": "000000001"}},
        }
        first_fetch = "24 hours"
        queries_dict = {
            "X_log_type": "(receive_time geq '2021/01/01 08:00:00)",
            "Y_log_type": "(receive_time geq '2021/01/01 08:00:00)",
        }
        max_fetch = {"X_log_type": 10}

        raw_entries = [
            {"seqno": "000000002", "type": "X_log_type", "time_generated": "2022-01-01 13:00:00", "device_name": "dummy_device1"},
            {"seqno": "000000001", "type": "Y_log_type", "time_generated": "2022-01-01 13:00:00", "device_name": "dummy_device2"},
        ]

        fetch_incidents_request_result = {"X_log_type": [raw_entries[0]], "Y_log_type": [raw_entries[1]]}

        expected_parsed_incident_entries = [
            {"name": "dummy_device1 000000002", "occurred": "2022-01-01T13:00:00Z", "rawJSON": json.dumps(raw_entries[0])},
            {"name": "dummy_device2 000000001", "occurred": "2022-01-01T13:00:00Z", "rawJSON": json.dumps(raw_entries[1])},
        ]
        fetch_start_datetime_dict = {
            "X_log_type": dateparser.parse("2022/1/1 11:00:00", settings={"TIMEZONE": "UTC"}),
            "Y_log_type": dateparser.parse("2022/1/1 11:00:00", settings={"TIMEZONE": "UTC"}),
        }

        mocker.patch("Panorama.fetch_incidents_request", return_value=fetch_incidents_request_result)
        mocker.patch("Panorama.get_fetch_start_datetime_dict", return_value=fetch_start_datetime_dict)

        new_last_run, incident_entries_dict = fetch_incidents(last_run, first_fetch, queries_dict, max_fetch, 5)

        assert incident_entries_dict == expected_parsed_incident_entries
        assert new_last_run["last_fetch_dict"].get("X_log_type", "") == "2022-01-01 13:00:00"
        assert new_last_run["last_id_dict"].get("X_log_type", "") == {"dummy_device1": "000000002"}
        assert new_last_run["last_fetch_dict"].get("Y_log_type", "") == "2022-01-01 13:00:00"
        assert new_last_run["last_id_dict"].get("Y_log_type", "") == {"dummy_device2": "000000001"}

    def test_second_fetch_with_two_incidents_with_different_log_types_and_different_last_fetch_flow(self, mocker):
        """
        Given:
        - second fetch cycle.

        When:
        - using fetch incidents.
        - two incidents of two deferent log types (X_log_type, Y_log_type) are returned from the fetch time.
        - both incidents has the same generated time that is later than the last fetch run time.
        - both incidents log types has a last fetch run and last id.

        Then:
        - both incidents should be returned.
        - Y_log_type last fetch should be created.
        - Y_log_type last id is created.
        - X_log_type last fetch time will be updated.
        - X_log_type last id is updated.
        """
        from Panorama import fetch_incidents

        last_run = {
            "last_fetch_dict": {"X_log_type": "2022-01-01 11:00:00", "Y_log_type": "2022-01-01 13:00:00"},
            "last_id_dict": {"X_log_type": {"dummy_device1": "000000001"}, "Y_log_type": {"dummy_device2": "000000002"}},
        }
        first_fetch = "24 hours"
        queries_dict = {
            "X_log_type": "(receive_time geq '2021/01/01 08:00:00)",
            "Y_log_type": "(receive_time geq '2021/01/01 08:00:00)",
        }
        max_fetch = {"X_log_type": 10}

        X_log_type_raw_entries = [
            {"seqno": "000000002", "type": "X_log_type", "time_generated": "2022-01-01 13:00:00", "device_name": "dummy_device1"}
        ]
        Y_log_type_raw_entries = [
            {"seqno": "000000003", "type": "Y_log_type", "time_generated": "2022-01-01 13:00:00", "device_name": "dummy_device2"}
        ]
        fetch_incidents_request_result = {"X_log_type": X_log_type_raw_entries, "Y_log_type": Y_log_type_raw_entries}

        expected_parsed_incident_entries = [
            {
                "name": "dummy_device1 000000002",
                "occurred": "2022-01-01T13:00:00Z",
                "rawJSON": json.dumps(X_log_type_raw_entries[0]),
            },
            {
                "name": "dummy_device2 000000003",
                "occurred": "2022-01-01T13:00:00Z",
                "rawJSON": json.dumps(Y_log_type_raw_entries[0]),
            },
        ]
        fetch_start_datetime_dict = {
            "X_log_type": dateparser.parse("2022/1/1 11:00:00", settings={"TIMEZONE": "UTC"}),
            "Y_log_type": dateparser.parse("2022/1/1 11:00:00", settings={"TIMEZONE": "UTC"}),
        }

        mocker.patch("Panorama.fetch_incidents_request", return_value=fetch_incidents_request_result)
        mocker.patch("Panorama.get_fetch_start_datetime_dict", return_value=fetch_start_datetime_dict)

        new_last_run, incident_entries_dict = fetch_incidents(last_run, first_fetch, queries_dict, max_fetch, 5)

        assert incident_entries_dict == expected_parsed_incident_entries
        assert new_last_run["last_fetch_dict"].get("X_log_type", "") == "2022-01-01 13:00:00"
        assert new_last_run["last_id_dict"].get("X_log_type", "") == {"dummy_device1": "000000002"}
        assert new_last_run["last_fetch_dict"].get("Y_log_type", "") == "2022-01-01 13:00:00"
        assert new_last_run["last_id_dict"].get("Y_log_type", "") == {"dummy_device2": "000000003"}


def test_find_largest_id_per_device(mocker):
    """
    Given:
    - list of dictionaries representing raw entries, some contain seqno and some don't, some contain device_name and
    When:
        - find_largest_id_per_device is called.
    Then:
        - return a dictionary with the largest id per device and skip entries that don't contain seqno or device_name.
    """
    raw_entries = [
        {"device_name": "dummy_device1", "seqno": "000000001"},
        {"device_name": "dummy_device1", "seqno": "000000002"},
        {"device_name": "dummy_device2", "seqno": "000000001"},
        {"device_name": "dummy_device7"},
        {"seqno": "000000008"},
    ]
    from Panorama import find_largest_id_per_device

    res = find_largest_id_per_device(raw_entries)
    assert res == {"dummy_device1": "000000002", "dummy_device2": "000000001"}


def test_filter_fetched_entries(mocker):
    """
    Given:
    - list of dictionares repesenting raw entries, some contain seqno and some don't,  some contain device_name and some don't.
    - dictionary with the largest id per device.
    When:
    - filter_fetched_entries is called.
    Then:
    - return a dictionary the entries that there id is larger then the id in the id_dict,
        without the entries that do not have seqno.
    """
    from Panorama import filter_fetched_entries

    raw_entries = {
        "log_type1": [
            {"device_name": "dummy_device1"},
            {"device_name": "dummy_device1", "seqno": "000000002"},
            {"device_name": "dummy_device2", "seqno": "000000001"},
        ],
        "log_type2": [{"device_name": "dummy_device3", "seqno": "000000004"}, {"seqno": "000000007"}],
    }
    id_dict = {"log_type1": {"dummy_device1": "000000003", "dummy_device2": "000000000"}}
    res = filter_fetched_entries(raw_entries, id_dict)
    assert res == {
        "log_type1": [{"device_name": "dummy_device2", "seqno": "000000001"}],
        "log_type2": [{"device_name": "dummy_device3", "seqno": "000000004"}],
    }


@pytest.mark.parametrize("name_match, name_contain, filters, expected_result", mock_rules.get_mock_rules_and_application)
def test_build_xpath_filter(name_match, name_contain, filters, expected_result):
    from Panorama import build_xpath_filter

    mock_result = build_xpath_filter(name_match, name_contain, filters)
    assert mock_result == expected_result


@pytest.mark.parametrize(
    "sample_file, expected_result_file",
    [
        ("test_data/prettify_edls_arr_sample.json", "test_data/prettify_edls_arr_expected_result.json"),
    ],
)
def test_prettify_edls_arr(sample_file, expected_result_file):
    """
    Given:
    - raw response from api represented by a dictionary

    When:
    - calling panorama_list_edls and there is only one edl in response

    Then:
    - assert that the returned value after prettify is correct
    """
    from Panorama import prettify_edls_arr

    with open(sample_file) as f:
        sample = json.loads(f.read())

    with open(expected_result_file) as f:
        expected_result = json.loads(f.read())

    mock_result = prettify_edls_arr(sample)
    assert mock_result == expected_result


def test_panorama_list_rules():
    import Panorama

    Panorama.URL = "https://1.1.1.1:443/"
    Panorama.API_KEY = "thisisabogusAPIKEY!"
    mock_version_xml = """
    <response status="success" code="19">
        <result total-count="1" count="1">
            <entry name="hehe 2">
                <to>
                    <member>any</member>
                </to>
                <from>
                    <member>any</member>
                </from>
                <source>
                    <member>any</member>
                </source>
                <destination>
                    <member>any</member>
                </destination>
                <source-user>
                    <member>any</member>
                </source-user>
                <category>
                    <member>any</member>
                </category>
                <application>
                    <member>dns</member>
                    <member>http</member>
                </application>
                <service>
                    <member>application-default</member>
                </service>
                <hip-profiles>
                    <member>any</member>
                </hip-profiles>
                <action>allow</action>
            </entry>
        </result>
    </response>
    """
    xpath = "/config/devices/entry/vsys/entry[@name='vsys1']/rulebase/security/rules/entry"
    query = "(application/member eq 'dns')"

    with requests_mock.Mocker() as m:
        mock_request = m.get("https://1.1.1.1:443", text=mock_version_xml, status_code=200)
        rules = Panorama.panorama_list_rules(xpath, query=query)

    assert rules["application"]["member"][0] == "dns"
    assert (
        mock_request.last_request.qs["xpath"][0]
        == "/config/devices/entry/vsys/entry[@name='vsys1']/rulebase/security/rules/entry[(application/member = 'dns')]"
    )


def test_prettify_rules():
    """
    Given:
        - rule entry.
    When:
        - Running the prettify_rules method.
    Then:
        - Ensure no errors are raised.
    """
    from Panorama import prettify_rules

    test_rule = {
        "@name": "test",
        "@uuid": "11111-111-111-11",
        "source": {"@loc": "test", "member": [{"@loc": "test", "#text": "text"}, "Failing String"]},
    }
    prettier_rules = prettify_rules(test_rule)
    assert "Failing String" in prettier_rules[0].get("Source")


@pytest.mark.parametrize("include_shared", ["No", "Yes"])
def test_panorama_list_tags(mocker, include_shared):
    """
    Given:
        - The include_shared argument.
    When:
        - Running the pan_os_list_tag_command method.
    Then:
        - Ensure the returned tags list output and HR table is as expected.
    """
    import Panorama
    import requests

    Panorama.URL = "https://1.1.1.1:443/"
    Panorama.API_KEY = "thisisabogusAPIKEY!"
    Panorama.DEVICE_GROUP = ""
    tags_response_xml = """<response status="success" code="19"><result total-count="1" count="1">
        <tag admin="admin" dirtyId="6" time="2023/05/28 06:51:22">
            <entry name="tag1">
                <color>color13</color>
            </entry>
            <entry name="tag2">
                <color>color39</color>
            </entry>
            <entry name="tag3">
                <color>color39</color>
                <disable-override>no</disable-override>
                <comments>text text text</comments>
            </entry></tag></result></response>"""

    shared_tags_response_xml = """<response status="success" code="19"><result total-count="1" count="1">
        <tag admin="admin" dirtyId="6" time="2023/05/28 06:51:22">
            <entry name="sharedtag1">
                <color>color15</color>
            </entry>
            <entry name="sharedtag2">
                <color>color34</color>
            </entry></tag></result></response>"""

    tags_mock_response = MockedResponse(text=tags_response_xml, status_code=200)
    shared_tags_mock_response = MockedResponse(text=shared_tags_response_xml, status_code=200)

    mocker.patch.object(requests, "request", side_effect=[tags_mock_response, shared_tags_mock_response])

    expected_outputs_tags_list = [
        {"name": "tag1", "color": "color13", "location": ""},
        {"name": "tag2", "color": "color39", "location": ""},
        {"name": "tag3", "color": "color39", "location": "", "disable-override": "no", "comments": "text text text"},
    ]

    expected_hr_result = (
        "### Tags:\n|Name|Color|Comment|Location|\n|---|---|---|---|\n| tag1 | color13"
        " |  |  |\n| tag2 | color39 |  |  |\n| tag3 | color39 | text text text |  |\n"
    )

    if include_shared == "Yes":
        expected_outputs_tags_list.extend(
            [
                {"name": "sharedtag1", "color": "color15", "location": "shared"},
                {"name": "sharedtag2", "color": "color34", "location": "shared"},
            ]
        )
        expected_hr_result += "| sharedtag1 | color15 |  | shared |\n| sharedtag2 | color34 |  | shared |\n"

    command_results = Panorama.pan_os_list_tag_command({"include_shared_tags": include_shared})

    assert command_results.outputs == expected_outputs_tags_list
    assert command_results.readable_output == expected_hr_result


def test_pan_os_create_tag_command(mocker):
    """
    Given:
        - The tag name to create.
    When:
        - Running the pan_os_create_tag_command method.
    Then:
        - Ensure the returned response and readable outputs is as expected.
    """
    import Panorama
    import requests

    Panorama.URL = "https://1.1.1.1:443/"
    Panorama.API_KEY = "thisisabogusAPIKEY!"
    expected_text_response = '<response status="success" code="20"><msg>command succeeded</msg></response>'

    create_tag_mock_response = MockedResponse(text=expected_text_response, status_code=200)
    mocker.patch.object(requests, "request", return_value=create_tag_mock_response)

    command_results = Panorama.pan_os_create_tag_command({"name": "testtag"})

    assert command_results.raw_response == {"response": {"@status": "success", "@code": "20", "msg": "command succeeded"}}
    assert command_results.readable_output == 'The tag with name "testtag" was created successfully.'


@pytest.mark.parametrize("is_shared", [False, True])
def test_pan_os_edit_tag_command(mocker, is_shared):
    """
    Given:
        - The command arguments to edit the tag.
    When:
        1. The tag is not in a shared device group.
        2. The tag is in a shared device group.
        - Running the pan_os_edit_tag_command method.
    Then:
        - Ensure the request method call counts is according to if the tag is shared.
        - Ensure the returned response and readable outputs is as expected.
    """
    import Panorama
    import requests

    Panorama.URL = "https://1.1.1.1:443/"
    Panorama.API_KEY = "thisisabogusAPIKEY!"
    expected_first_text_response_if_shared = (
        '<response status="error" code="12"><msg><line>Edit breaks config validity</line></msg></response>'
    )
    expected_text_response = '<response status="success" code="20"><msg>command succeeded</msg></response>'
    expected_list_text_response = """<response status="success" code="19"><result total-count="1" count="1">
        <tag admin="admin" dirtyId="6" time="2023/05/28 06:51:22">
            <entry name="testtag">
                <color>color39</color>
                <disable-override>no</disable-override>
                <comments>text text text</comments>
            </entry></tag></result></response>"""
    expected_request_count = 4 if is_shared else 3

    edit_tag_mock_response = MockedResponse(text=expected_text_response, status_code=200)
    edit_tag_first_mock_response = MockedResponse(text=expected_first_text_response_if_shared, status_code=200)
    list_tag_mr = MockedResponse(text=expected_list_text_response, status_code=200)

    responses = (
        [list_tag_mr, list_tag_mr, edit_tag_first_mock_response, edit_tag_mock_response]
        if is_shared
        else [list_tag_mr, list_tag_mr, edit_tag_mock_response]
    )
    request_mocker = mocker.patch.object(requests, "request", side_effect=responses)

    command_results = Panorama.pan_os_edit_tag_command({"name": "testtag", "new_name": "newtesttag"})

    assert request_mocker.call_count == expected_request_count
    assert command_results.raw_response == {"response": {"@status": "success", "@code": "20", "msg": "command succeeded"}}
    assert command_results.readable_output == 'The tag with name "testtag" was edited successfully.'


@pytest.mark.parametrize("is_shared", [False, True])
def test_pan_os_delete_tag_command(mocker, is_shared):
    """
    Given:
        - The tag name to delete.
    When:
        1. The tag is not in a shared device group.
        2. The tag is in a shared device group.
        - Running the pan_os_delete_tag_command method.
    Then:
        - Ensure the request method call counts is according to if the tag is shared.
        - Ensure the returned response and readable outputs is as expected.
    """
    import Panorama
    import requests

    Panorama.URL = "https://1.1.1.1:443/"
    Panorama.API_KEY = "thisisabogusAPIKEY!"
    Panorama.DEVICE_GROUP = "somedevice"

    expected_first_text_response_if_shared = '<response status="success" code="7"><msg>Object doesn\'t exist</msg></response>'
    expected_second_text_response_if_shared = (
        '<response status="success" code="19"><result total-count="2" count="2">'
        '<entry name="somedevice"></entry></result></response>'
    )
    expected_text_response = '<response status="success" code="20"><msg>command succeeded</msg></response>'
    expected_request_count = 3 if is_shared else 1

    delete_tag_mock_response = MockedResponse(text=expected_text_response, status_code=200)
    delete_tag_first_mock_response = MockedResponse(text=expected_first_text_response_if_shared, status_code=200)
    delete_tag_second_mock_response = MockedResponse(text=expected_second_text_response_if_shared, status_code=200)

    responses = (
        [delete_tag_first_mock_response, delete_tag_second_mock_response, delete_tag_mock_response]
        if is_shared
        else [delete_tag_mock_response]
    )
    request_mocker = mocker.patch.object(requests, "request", side_effect=responses)

    command_results = Panorama.pan_os_delete_tag_command({"name": "testtag", "new_name": "newtesttag"})

    assert request_mocker.call_count == expected_request_count
    assert command_results.raw_response == {"response": {"@status": "success", "@code": "20", "msg": "command succeeded"}}
    assert command_results.readable_output == 'The tag with name "testtag" was deleted successfully.'


@pytest.mark.parametrize(
    "device_group, vsys, args, expected_response",
    [
        (
            "device_group",
            "",
            {"disable_override": True, "comment": ""},
            "<disable-override>yes</disable-override><comments></comments>",
        ),
        ("", "vsys1", {"disable_override": True, "comment": ""}, "<comments></comments>"),
    ],
)
def test_build_tag_element(mocker, device_group, vsys, args, expected_response):
    """
    Given:
     - given the disable_override argument that isn't supported with Firewall instances

    When:
     - Running the build_tag_element function

    Then:
     - Ensure that the expected response matches the actual response.
     (ignoring the disable_override argument when using Firewall instances)
    """
    from Panorama import build_tag_element

    mocker.patch("Panorama.DEVICE_GROUP", device_group)
    mocker.patch("Panorama.VSYS", vsys)
    response = build_tag_element(**args)
    assert response == expected_response


@pytest.mark.parametrize(
    (
        "element_to_change, context_element, element_value, current_objects_items, params_element, "
        "expected_exception, expected_warning, expected_warning_exit"
    ),
    [
        ("tag", "Tags", ["tag3"], ["tag3"], "<tag></tag>", False, False, False),  # Last tag
        ("tag", "Tags", ["tag2"], ["tag3", "tag2"], "<tag><member>tag3</member></tag>", False, False, False),  # Not last tag
        ("tag", "Tags", ["nonexistent_tag"], ["tag1"], "", False, True, True),  # Non-existent tag > exit
        (
            "tag",
            "Tags",
            ["nonexistent_tag", "tag1"],
            ["tag1"],
            "<tag></tag>",
            False,
            True,
            False,
        ),  # Non-existent tag & existent > warning
        ("source", "Source", ["source"], ["source"], "", True, False, False),  # raise exception
    ],
)
def test_panorama_edit_rule_items_remove(
    mocker,
    element_to_change,
    context_element,
    element_value,
    current_objects_items,
    params_element,
    expected_exception,
    expected_warning,
    expected_warning_exit,
):
    """
    Given:
     - element_to_change: The element to be changed in the rule.
     - element_value: The value(s) to be removed from the element.
     - current_objects_items: The current items present in the element.
     - params_element: The expected element value in the request body.
     - expected_exception: Flag indicating whether an exception is expected to be raised.
     - expected_warning: Flag indicating whether a warning is expected to be returned.
     - expected_warning_exit: Flag indicating whether the warning is expected to trigger an exit.

    When:
     - Running the panorama_edit_rule_items function to remove element from rule.

    Then:
     - Ensure that the expected response matches the actual response.
     - If expected_exception is True, assert that the correct exception is raised.
     - If expected_warning is True, assert that the correct warning message is returned.
     - If expected_warning_exit is True, assert that the warning triggers an exit.
     - If expected_warning_exit is False, assert the correct values in the request body, the success message,
       and the call to return_results.
    """
    from Panorama import panorama_edit_rule_items

    mocker.patch("Panorama.VSYS", "vsys1")
    mocker.patch("Panorama.DEVICE_GROUP", "")
    mocker.patch("Panorama.panorama_get_current_element", return_value=current_objects_items)
    mock_return_warning = mocker.patch("Panorama.return_warning")
    request_mock = mocker.patch("Panorama.http_request", return_value=TestPanoramaEditRuleCommand.EDIT_SUCCESS_RESPONSE)

    return_results_mock = mocker.patch("Panorama.return_results")

    if expected_exception:
        with pytest.raises(Exception, match=f"The object: {element_to_change} must have at least one item."):
            panorama_edit_rule_items("rulename", element_to_change, element_value, "remove")
    else:
        panorama_edit_rule_items("rulename", element_to_change, element_value, "remove")

        if expected_warning:
            mock_return_warning.assert_called_once_with(
                "The following tags do not exist: nonexistent_tag", exit=expected_warning_exit
            )

        if not expected_warning_exit:
            assert request_mock.call_args.kwargs["body"]["action"] == "edit"
            assert request_mock.call_args.kwargs["body"]["element"] == params_element
            assert return_results_mock.call_args[0][0]["HumanReadable"] == "Rule edited successfully."
            assert isinstance(
                return_results_mock.call_args[0][0]["EntryContext"]["Panorama.SecurityRule(val.Name == obj.Name)"][
                    context_element
                ],
                list,
            )


def test_list_device_groups_names(mocker):
    from Panorama import list_device_groups_names

    mocker.patch("Panorama.get_device_groups_names", return_value=["Test-Device", "Test-Device-2"])

    result = list_device_groups_names()

    assert result.outputs == ["Test-Device", "Test-Device-2"]
    assert result.readable_output == "### Device Group Names:\n|Group Name|\n|---|\n| Test-Device |\n| Test-Device-2 |\n"


def test_panorama_list_security_profile_group_command(mocker):
    """
    Given:
        - A Panorama instance with security profile groups.
    When:
        - Running the pan_os_list_security_profile_group_command.
    Then:
        - Ensure the returned security profile groups list output and HR table is as expected.
    """
    import Panorama
    import requests

    Panorama.URL = "https://1.1.1.1:443/"
    Panorama.API_KEY = "thisisabogusAPIKEY!"
    Panorama.DEVICE_GROUP = ""

    tags_response_xml = """<response status="success" code="19"><result total-count="2" count="2">
    <entry name="test1" loc="">
        <virus><member>default</member></virus><spyware><member>default</member></spyware>
        <vulnerability><member>default</member></vulnerability><url-filtering><member>default</member></url-filtering>
    </entry>
    <entry name="test2" loc="">
        <virus><member>default</member></virus><spyware><member>default</member></spyware>
        <vulnerability><member>default</member></vulnerability><url-filtering><member>default</member></url-filtering>
        <wildfire-analysis><member>test wildfire analysis</member></wildfire-analysis><file-blocking>
        <member>basic file blocking</member></file-blocking><data-filtering><member>test data filtering</member></data-filtering>
    </entry>
    </result></response>"""

    mock_response = MockedResponse(text=tags_response_xml, status_code=200)
    mocker.patch.object(requests, "request", return_value=mock_response)

    expected_outputs_tags_list = [
        {
            "virus": "default",
            "spyware": "default",
            "vulnerability": "default",
            "url-filtering": "default",
            "name": "test1",
            "location": "",
        },
        {
            "virus": "default",
            "spyware": "default",
            "vulnerability": "default",
            "url-filtering": "default",
            "wildfire-analysis": "test wildfire analysis",
            "file-blocking": "basic file blocking",
            "data-filtering": "test data filtering",
            "name": "test2",
            "location": "",
        },
    ]

    expected_hr_result = (
        "### Security Profile Groups:\n|Name|Location|Antivirus Profile|Anti-Spyware Profile|Vulnerability "
        "Protection Profile|URL Filtering Profile|File Blocking Profile|Data Filtering Profile|WildFire "
        "Analysis Profile|\n|---|---|---|---|---|---|---|---|---|\n| test1 |  | default | default | default | "
        "default |  |  |  |\n| test2 |  | default | default | default | default | basic file blocking | test "
        "data filtering | test wildfire analysis |\n"
    )

    command_results = Panorama.pan_os_list_security_profile_groups_command({})

    assert command_results.outputs == expected_outputs_tags_list
    assert command_results.readable_output == expected_hr_result


def test_pan_os_create_security_profile_group_command(mocker):
    """
    Given:
        - The security profile groups name to create.
    When:
        - Running the pan_os_create_security_profile_group_command.
    Then:
        - Ensure the returned response and readable outputs is as expected.
    """
    import Panorama
    import requests

    Panorama.URL = "https://1.1.1.1:443/"
    Panorama.API_KEY = "thisisabogusAPIKEY!"
    expected_text_response = '<response status="success" code="20"><msg>command succeeded</msg></response>'

    mock_response = MockedResponse(text=expected_text_response, status_code=200)
    mocker.patch.object(requests, "request", return_value=mock_response)

    command_results = Panorama.pan_os_create_security_profile_group_command({"group_name": "test_spg"})

    assert command_results.raw_response == {"response": {"@status": "success", "@code": "20", "msg": "command succeeded"}}
    assert command_results.readable_output == 'Successfully created Security Profile Group: "test_spg"'


def test_pan_os_edit_security_profile_group_command(mocker):
    """
    Given:
        - The profile_to_change and the value arguments to edit in the security profile groups.
    When:
        - Running the pan_os_edit_security_profile_group_command.
    Then:
        - Ensure the returned response and readable outputs is as expected.
    """
    import Panorama
    import requests

    Panorama.URL = "https://1.1.1.1:443/"
    Panorama.API_KEY = "thisisabogusAPIKEY!"
    expected_text_response = '<response status="success" code="20"><msg>command succeeded</msg></response>'

    mock_response = MockedResponse(text=expected_text_response, status_code=200)
    mocker.patch.object(requests, "request", return_value=mock_response)

    command_results = Panorama.pan_os_edit_security_profile_group_command({"group_name": "test_spg"})

    assert command_results.raw_response == {"response": {"@status": "success", "@code": "20", "msg": "command succeeded"}}
    assert command_results.readable_output == 'Successfully edited Security Profile Group: "test_spg"'


def test_pan_os_delete_security_profile_group_command(mocker):
    """
    Given:
        - The security profile groups name to delete.
    When:
        - Running the pan_os_delete_security_profile_group_command.
    Then:
        - Ensure the returned response and readable outputs is as expected.
    """
    import Panorama
    import requests

    Panorama.URL = "https://1.1.1.1:443/"
    Panorama.API_KEY = "thisisabogusAPIKEY!"
    Panorama.DEVICE_GROUP = "somedevice"

    expected_text_response = '<response status="success" code="20"><msg>command succeeded</msg></response>'

    mock_response = MockedResponse(text=expected_text_response, status_code=200)
    mocker.patch.object(requests, "request", return_value=mock_response)

    command_results = Panorama.pan_os_delete_security_profile_group_command({"group_name": "test_spg"})
    assert command_results.raw_response == {"response": {"@status": "success", "@code": "20", "msg": "command succeeded"}}
    assert command_results.readable_output == 'Successfully deleted Security Profile Group: "test_spg"'


@pytest.mark.parametrize(
    "profile_name, profile_type, device_group, action, threat_id, expected_xpath",
    [
        # test cases for device_group
        (
            "name",
            "vulnerability",
            "device_group",
            "set",
            "1000",
            (
                "/config/devices/entry[@name='localhost.localdomain']"
                "/device-group/entry[@name='device_group']"
                "/profiles/vulnerability/entry[@name='name']/threat-exception"
            ),
        ),
        (
            "name",
            "spyware",
            "device_group",
            "set",
            "1000",
            (
                "/config/devices/entry[@name='localhost.localdomain']"
                "/device-group/entry[@name='device_group']"
                "/profiles/spyware/entry[@name='name']/threat-exception"
            ),
        ),
        # test case for VSYS
        (
            "name",
            "vulnerability",
            None,
            "set",
            "1000",
            (
                "/config/devices/entry[@name='localhost.localdomain']"
                "/vsys/entry[@name='vsys']"
                "/profiles/vulnerability/entry[@name='name']/threat-exception"
            ),
        ),
        (
            "name",
            "spyware",
            None,
            "set",
            "1000",
            (
                "/config/devices/entry[@name='localhost.localdomain']"
                "/vsys/entry[@name='vsys']"
                "/profiles/spyware/entry[@name='name']/threat-exception"
            ),
        ),
        # test case for EDIT action type
        (
            "name",
            "spyware",
            "device_group",
            "edit",
            "1000",
            (
                "/config/devices/entry[@name='localhost.localdomain']"
                "/device-group/entry[@name='device_group']"
                "/profiles/spyware/entry[@name='name']/threat-exception"
                "/entry[@name='1000']"
            ),
        ),
        (
            "name",
            "vulnerability",
            "device_group",
            "edit",
            "1000",
            (
                "/config/devices/entry[@name='localhost.localdomain']"
                "/device-group/entry[@name='device_group']"
                "/profiles/vulnerability/entry[@name='name']/threat-exception"
                "/entry[@name='1000']"
            ),
        ),
        # test case for DELETE action type
        (
            "name",
            "vulnerability",
            "device_group",
            "delete",
            "1000",
            (
                "/config/devices/entry[@name='localhost.localdomain']"
                "/device-group/entry[@name='device_group']"
                "/profiles/vulnerability/entry[@name='name']/threat-exception"
                "/entry[@name='1000']"
            ),
        ),
        (
            "name",
            "spyware",
            "device_group",
            "delete",
            "1000",
            (
                "/config/devices/entry[@name='localhost.localdomain']"
                "/device-group/entry[@name='device_group']"
                "/profiles/spyware/entry[@name='name']/threat-exception"
                "/entry[@name='1000']"
            ),
        ),
        (
            "name",
            "spyware",
            None,
            "delete",
            "1000",
            (
                "/config/devices/entry[@name='localhost.localdomain']"
                "/vsys/entry[@name='vsys']"
                "/profiles/spyware/entry[@name='name']/threat-exception"
                "/entry[@name='1000']"
            ),
        ),
    ],
)
def test_pan_os_xpath_creation_for_exception_crud(profile_name, profile_type, device_group, action, threat_id, expected_xpath):
    """
    Given:
        - A profile name, profile type, device group name, action, and threat ID.
    When:
        - Running build_xpath_for_profile_exception_commands function to generate the XPath.
    Then:
        - Ensure the returned XPath is correctly constructed for both Vulnerability Protection and Anti Spyware profiles.
    """
    import Panorama

    Panorama.VSYS = "vsys"

    result = Panorama.build_xpath_for_profile_exception_commands(profile_name, profile_type, device_group, action, threat_id)
    assert result == expected_xpath


def test_pan_os_check_profile_type_by_given_profile_name(mocker):
    """
    Given:
        - A profile name that could exist in either 'Vulnerability Protection Profile' or 'Anti Spyware Profile'.
    When:
        - Checking the profile type by the given profile name.
    Then:
        - Ensure the correct profile type is returned or an appropriate exception is raised.
    """
    import Panorama

    mocker.patch(
        "Panorama.get_all_profile_names_from_profile_type",
        side_effect=[
            ["profile_1", "profile_2"],
            ["profile_3", "profile_4"],
            [],
            ["profile_3"],
            ["profile_5"],
            ["profile_5"],
            [],
            [],
        ],
    )

    result = Panorama.check_profile_type_by_given_profile_name("profile_1", "device_group")
    assert result == "vulnerability"

    result = Panorama.check_profile_type_by_given_profile_name("profile_3", None)
    assert result == "spyware"

    with pytest.raises(
        DemistoException,
        match="Profile name was found both in Vulnerability Protection Profiles "
        "and in Anti Spyware Profiles. Please specify profile_type.",
    ):
        Panorama.check_profile_type_by_given_profile_name("profile_5", "device_group")

    with pytest.raises(
        DemistoException, match="Profile name was not found in Vulnerability Protection Profiles or in Anti Spyware Profiles."
    ):
        Panorama.check_profile_type_by_given_profile_name("profile_6", "device_group")


def test_pan_os_get_threat_id_from_predefined_threats(mocker):
    """
    Given:
        - A threat name that may match a threat name, ID, or CVE in the predefined threats list.
    When:
        - Searching for the threat ID using the provided threat name.
    Then:
        - Ensure the correct threat ID, name, and CVEs are returned, or an appropriate exception is raised.
    """
    import Panorama

    mock_predefined_threats = [
        {"@name": "10003", "threatname": "Test Threat 1", "cve": {"member": ["CVE-2023-1234"]}},
        {"@name": "10004", "threatname": "Test Threat 2", "cve": {"member": ["CVE-2023-5678"]}},
        {"@name": "10005", "threatname": "Test Threat 3", "cve": {"member": ["CVE-2023-9012"]}},
    ]

    mocker.patch.object(Panorama, "get_predefined_threats_list", return_value=mock_predefined_threats)

    result = Panorama.get_threat_id_from_predefined_threats("Test Threat 1")
    assert result == ("10003", "Test Threat 1", ["CVE-2023-1234"])

    result = Panorama.get_threat_id_from_predefined_threats("10004")
    assert result == ("10004", "Test Threat 2", ["CVE-2023-5678"])

    result = Panorama.get_threat_id_from_predefined_threats("CVE-2023-9012")
    assert result == ("10005", "Test Threat 3", ["CVE-2023-9012"])

    with pytest.raises(DemistoException, match="Threat was not found."):
        Panorama.get_threat_id_from_predefined_threats("Nonexistent Threat")


def test_pan_os_add_profile_exception(mocker):
    """
    Given:
        - A profile name, profile type, threat name, and device group.
    When:
        - Running the `pan_os_add_profile_exception_command` to add an exception to a security profile.
    Then:
        - Ensure the returned response indicates the successful creation of the exception with the correct threat name and ID.
    """
    import Panorama

    mock_response = {"response": {"@status": "success", "@code": "20", "msg": "command succeeded"}}
    mocker.patch.object(Panorama, "http_request", return_value=mock_response)
    mocker.patch.object(Panorama, "get_threat_id_from_predefined_threats", return_value=("1000", "threatname", "cve"))

    command_results = Panorama.pan_os_add_profile_exception_command(
        args={
            "profile_name": "test_spg",
            "threat_name": "1000",
            "profile_type": "Vulnerability Protection Profile",
            "device_group": "device_group",
        }
    )
    assert command_results.raw_response == {"response": {"@status": "success", "@code": "20", "msg": "command succeeded"}}
    assert command_results.readable_output == (
        'Successfully created exception "threatname" with threat ID 1000 in the "test_spg" profile of type "vulnerability".'
    )


def test_pan_os_edit_profile_exception(mocker):
    """
    Given:
        - A profile name, profile type, threat name, and device group.
    When:
        - Running the `pan_os_edit_profile_exception_command` to edit an exception in a security profile.
    Then:
        - Ensure the returned response indicates the successful editing of the exception with the correct threat name and ID.
    """
    import Panorama

    Panorama.URL = "https://1.1.1.1:443/"
    Panorama.API_KEY = "thisisabogusAPIKEY!"
    Panorama.DEVICE_GROUP = "device_group"

    mock_response = {"response": {"@status": "success", "@code": "20", "msg": "command succeeded"}}
    mocker.patch.object(Panorama, "http_request", return_value=mock_response)
    mocker.patch.object(Panorama, "get_threat_id_from_predefined_threats", return_value=("1000", "threatname", "cve"))
    command_results = Panorama.pan_os_edit_profile_exception_command(
        args={
            "profile_name": "test_spg",
            "threat_name": "1000",
            "profile_type": "Vulnerability Protection Profile",
            "device_group": "device_group",
        }
    )
    assert command_results.raw_response == {"response": {"@status": "success", "@code": "20", "msg": "command succeeded"}}
    assert command_results.readable_output == (
        'Successfully edited exception "threatname" with threat ID 1000 in the "test_spg" profile of type "vulnerability".'
    )


def test_pan_os_delete_profile_exception(mocker):
    """
    Given:
        - A profile name, profile type, threat name, and device group.
    When:
        - Running the `pan_os_delete_profile_exception_command` to delete an exception from a security profile.
    Then:
        - Ensure the returned response indicates the successful deletion of the exception with the correct threat name and ID.
    """
    import Panorama

    mock_response = {"response": {"@status": "success", "@code": "20", "msg": "command succeeded"}}
    mocker.patch.object(Panorama, "http_request", return_value=mock_response)
    mocker.patch.object(Panorama, "get_threat_id_from_predefined_threats", return_value=("1000", "threatname", "cve"))

    command_results = Panorama.pan_os_delete_profile_exception_command(
        args={
            "profile_name": "test_spg",
            "threat_name": "1000",
            "profile_type": "Vulnerability Protection Profile",
            "device_group": "device_group",
        }
    )
    assert command_results.raw_response == {"response": {"@status": "success", "@code": "20", "msg": "command succeeded"}}
    assert command_results.readable_output == (
        'Successfully deleted exception "threatname" with threat ID 1000 in the "test_spg" profile of type "vulnerability".'
    )


def test_pan_os_list_profile_exception(mocker):
    """
    Given:
        - A profile name and profile type.
    When:
        - Running the `pan_os_list_profile_exception_command` to list exceptions in a security profile.
    Then:
        - Ensure the returned response is of type `CommandResults` and the readable output lists the correct profile exceptions.
    """
    import Panorama

    Panorama.URL = "https://1.1.1.1:443/"
    Panorama.API_KEY = "thisisabogusAPIKEY!"
    Panorama.DEVICE_GROUP = "device_group"
    mocker.patch.object(
        Panorama,
        "profile_exception_crud_requests",
        return_value=(
            {
                "raw_response": {
                    "response": {
                        "result": {
                            "threat-exception": {
                                "entry": [
                                    {
                                        "@name": "10003",
                                        "action": {"block": {}},
                                        "exempt-ip": {"entry": {"@name": "192.168.1.1"}},
                                        "packet-capture": "yes",
                                        "@admin": "admin1",
                                        "@dirtyId": "dirty1",
                                        "@time": "2024-08-14T12:00:00",
                                    },
                                    {
                                        "@name": "10002",
                                        "action": {"allow": {}},
                                        "packet-capture": "no",
                                        "@admin": "admin2",
                                        "@dirtyId": "dirty2",
                                        "@time": "2024-08-14T12:00:00",
                                    },
                                ]
                            }
                        }
                    },
                },
                "exception_id": "id",
                "exception_name": "name",
                "profile_type": "vulnerability",
            }
        ),
    )

    mocker.patch.object(Panorama, "get_threat_id_from_predefined_threats", return_value=("test", "threatname", "cve"))

    args = {"profile_name": "test_profile", "profile_type": "Vulnerability Protection Profile"}
    result = Panorama.pan_os_list_profile_exception_command(args)

    assert isinstance(result, CommandResults)

    expected_hr = [
        {
            "ID": "10003",
            "Name": "threatname",
            "CVE": "cve",
            "Action": "block",
            "Exempt IP": "192.168.1.1",
            "Packet Capture": "yes",
        },
        {
            "ID": "10002",
            "Name": "threatname",
            "CVE": "cve",
            "Action": "allow",
            "Exempt IP": "",
            "Packet Capture": "no",
        },
    ]

    expected_output = {
        "Name": "test_profile",
        "Exception": [
            {
                "id": "10003",
                "name": "threatname",
                "CVE": "cve",
                "action": "block",
                "packet-capture": "yes",
                "exempt-ip": "192.168.1.1",
            },
            {
                "id": "10002",
                "name": "threatname",
                "CVE": "cve",
                "action": "allow",
                "packet-capture": "no",
            },
        ],
    }

    assert "Profile Exceptions" in result.readable_output

    for hr_entry in expected_hr:
        for _, value in hr_entry.items():
            assert value in result.readable_output

    assert result.outputs == expected_output
    assert result.outputs_prefix == "Panorama.Vulnerability"
    assert result.outputs_key_field == "Name"


def test_fetch_incidents_correlation(mocker: MockerFixture):
    """
    Given:
        -
    When:
        -
    Then:
        -
    """
    from Panorama import LastFetchTimes, LastIDs, LastRun, MaxFetch, QueryMap, fetch_incidents

    corr_logs = load_json("test_data/corr_logs.json")
    mock_get_query_entries = mocker.patch("Panorama.get_query_entries")

    last_fetch_dict = LastFetchTimes(Correlation="2024/04/08 07:22:54")
    last_id_dict = LastIDs(Correlation=0)
    max_fetch_dict = MaxFetch(Correlation=10)
    last_run = LastRun(last_fetch_dict=last_fetch_dict, last_id_dict=last_id_dict, max_fetch_dict=max_fetch_dict)

    # assert duplicates are removed:

    mock_get_query_entries.return_value = corr_logs[:5]
    _, entries = fetch_incidents(last_run, "2024/04/08 07:22:54", QueryMap(Correlation="query"), max_fetch_dict, 1)

    assert entries[0]["name"] == "Correlation 1"
    assert "CORRELATION" in entries[0]["rawJSON"]
    assert mock_get_query_entries.call_args_list[0].args == (
        "Correlation",
        "query and (match_time geq '2024/04/08 07:22:54')",
        10,
        1,
        0,
    )  # asserting that "match_time" is used instead of "time_generated".
    assert last_fetch_dict == LastFetchTimes(Correlation="2024-04-09 07:22:54")  # the max date
    assert last_id_dict == LastIDs(Correlation=4)
    assert max_fetch_dict == MaxFetch(Correlation=10)

    # test with dict from older versions

    last_id_dict["Correlation"] = cast(int, {})

    _, entries = fetch_incidents(last_run, "2024/04/08 07:22:54", QueryMap(Correlation="query"), max_fetch_dict, 1)
    assert entries[0]["name"] == "Correlation 1"


def test_fetch_incidents_offset(mocker: MockerFixture):
    """
    Given: Panorama incidents.

    When: Using fetch-incidents command using offset to get the next incidents.

    Then: Assert the correct amount of incidents were fetched and the correct offset value was stored.

    """
    from Panorama import LastFetchTimes, LastIDs, LastRun, MaxFetch, Offset, QueryMap, fetch_incidents

    corr_logs = load_json("test_data/corr_logs_time_dif.json")
    mock_get_query_entries = mocker.patch("Panorama.get_query_entries")

    last_fetch_dict = LastFetchTimes(Correlation="2024/04/08 07:22:54")
    last_id_dict = LastIDs()
    max_fetch_dict = MaxFetch(Correlation=5)
    offset_dict = Offset(Correlation=0)

    last_run = LastRun(
        last_fetch_dict=last_fetch_dict, last_id_dict=last_id_dict, max_fetch_dict=max_fetch_dict, offset_dict=offset_dict
    )

    # assert duplicates are removed:

    mock_get_query_entries.return_value = corr_logs[:5]
    new_last_run, entries = fetch_incidents(last_run, "2024/04/08 07:22:54", QueryMap(Correlation="query"), max_fetch_dict, 1)

    assert entries[0]["name"] == "Correlation 1"
    assert "CORRELATION" in entries[0]["rawJSON"]
    assert mock_get_query_entries.call_args_list[0].args == (
        "Correlation",
        "query and (match_time geq '2024/04/08 07:22:54')",
        5,
        1,
        0,
    )  # asserting that "match_time" is used instead of "time_generated".
    assert last_fetch_dict == LastFetchTimes(Correlation="2024-04-08 07:22:54")  # the max date
    assert last_id_dict == LastIDs(Correlation=5)
    assert max_fetch_dict == MaxFetch(Correlation=5)
    assert offset_dict == Offset(Correlation=5)

    mock_get_query_entries.return_value = corr_logs[5:]
    new_last_run, entries = fetch_incidents(new_last_run, "2024/04/08 07:22:54", QueryMap(Correlation="query"), max_fetch_dict, 1)

    assert entries[0]["name"] == "Correlation 6"
    assert "CORRELATION" in entries[0]["rawJSON"]
    assert mock_get_query_entries.call_args_list[1].args == (
        "Correlation",
        "query and (match_time geq '2024/04/08 07:22:54')",
        5,
        1,
        5,
    )  # asserting that "match_time" is used instead of "time_generated".
    assert last_fetch_dict == LastFetchTimes(Correlation="2024-04-08 07:22:55")  # the max date
    assert last_id_dict == LastIDs(Correlation=10)
    assert max_fetch_dict == MaxFetch(Correlation=5)
    assert offset_dict == Offset(Correlation=2)


def test_build_master_key_create_or_update_cmd():
    """
    Given:
        - Command arguments for updating Panorama / PAN-OS master key

    When:
        - Calling build_master_key_create_or_update_cmd.

    Assert:
        - Correct XML command string.
    """
    from Panorama import build_master_key_create_or_update_cmd

    # Set
    args = {
        "current_master_key": "MyFakeMasterKey1",
        "new_master_key": "MyFakeMasterKey2",
        "lifetime_in_hours": "2160",
        "reminder_in_hours": "1992",
    }
    # Arrange
    cmd = build_master_key_create_or_update_cmd(args, action="update")

    # Assert
    assert cmd == (
        "<request><master-key><lifetime>2160</lifetime><reminder>1992</reminder>"
        "<new-master-key>MyFakeMasterKey2</new-master-key>"
        "<current-master-key>MyFakeMasterKey1</current-master-key>"
        "<on-hsm>no</on-hsm></master-key></request>"
    )


def test_pan_os_create_master_key_command(requests_mock: RequestsMock):
    """
    Given:
        - Command arguments for creating Panorama / PAN-OS master key

    When:
        - Calling pan_os_create_master_key_command.

    Assert:
        - Correct human readable output and raw response.
    """
    import Panorama
    from Panorama import pan_os_create_master_key_command, xml2json

    # Set
    args = {"master_key": "MyFakeMasterKey1", "lifetime_in_hours": "2160", "reminder_in_hours": "1992"}
    Panorama.URL = "https://1.1.1.1:443/api/"

    xml_root = load_xml_root_from_test_file("test_data/create_master_key.xml")
    response_result = xml_root.find("result").text

    xml_response_text = ElementTree.tostring(xml_root, encoding="unicode")
    requests_mock.get(Panorama.URL, text=xml_response_text)

    # Arrange
    command_results: CommandResults = pan_os_create_master_key_command(args)

    # Assert
    assert command_results.readable_output == (
        f"{response_result}. \n\n⚠️ The current API key is no longer valid! (by design) "
        "Generate a new API key and update it in the integration instance configuration to keep using the integration."
    )
    assert command_results.raw_response == json.loads(xml2json(xml_response_text))


def test_pan_os_get_master_key_details_command(mocker: MockerFixture, requests_mock: RequestsMock):
    """
    When:
        - Calling pan_os_get_master_key_command.

    Assert:
        - Correct human readable, context output, and raw response.
    """
    import Panorama
    from Panorama import pan_os_get_master_key_details_command, xml2json

    # Set
    Panorama.URL = "https://1.1.1.1:443/api/"

    xml_root = load_xml_root_from_test_file("test_data/get_master_key.xml")
    xml_response_text = ElementTree.tostring(xml_root, encoding="unicode")
    requests_mock.get(Panorama.URL, text=xml_response_text)

    table_to_markdown = mocker.patch("Panorama.tableToMarkdown")

    # Arrange
    command_results: CommandResults = pan_os_get_master_key_details_command()
    table_name: str = table_to_markdown.call_args[0][0]
    table_data: dict = table_to_markdown.call_args[0][1]
    raw_response: dict = json.loads(xml2json(xml_response_text))

    # Assert
    assert table_name == "Master Key Details"
    assert table_data == raw_response["response"]["result"]
    assert command_results.outputs == raw_response["response"]["result"]
    assert command_results.raw_response == raw_response


@patch("Panorama.run_op_command")
def test_show_jobs_id_not_found(patched_run_op_command):
    """
    Given:
        - A specific job_id (23)

    When:
        - running show_jobs function

    Then:
        - Ensure DemistoException is thrown with ann informative message (since the given ID does not exist in all devices)
    """
    from Panorama import UniversalCommand

    patched_run_op_command.side_effect = panos.errors.PanDeviceXapiError("job 23 not found")
    MockTopology = type("MockTopology", (), {"all": lambda *x, **y: [Panorama(hostname="123")]})

    with pytest.raises(DemistoException, match="The given ID 23 is not found in all devices of the topology."):
        UniversalCommand.show_jobs(topology=MockTopology(), id=23)


<<<<<<< HEAD
class TestDynamicUpdateCommands:
    @pytest.mark.parametrize(
        "update_type_str, expected_api_call",
        [
            ("APP_THREAT", "<request><content><upgrade><download><latest/></download></upgrade></content></request>"),
            ("ANTIVIRUS", "<request><anti-virus><upgrade><download><latest/></download></upgrade></anti-virus></request>"),
            ("WILDFIRE", "<request><wildfire><upgrade><download><latest/></download></upgrade></wildfire></request>"),
            (
                "GP",
                "<request><global-protect-clientless-vpn><upgrade><download><latest/></download></upgrade></global-protect-clientless-vpn></request>",
            ),
        ],
    )
    def test_download_latest_dynamic_update_content(self, update_type_str, expected_api_call, mocker):
        """Test that for each dynamic update type, the correct API call is made.

        Args:
            update_type_str (str): Type of dynamic update to download.
            expected_api_call (str): Expected API call to download the given update type.
        """
        from Panorama import panorama_download_latest_dynamic_update_content
        from Panorama import DynamicUpdateType

        update_type = getattr(DynamicUpdateType, update_type_str)
        mock_request = mocker.patch("Panorama.http_request", return_value={})
        panorama_download_latest_dynamic_update_content(update_type=update_type, target="1337")
        request_call_args = mock_request.call_args[1]
        assert request_call_args["body"]["cmd"] == expected_api_call

    def test_panorama_check_latest_dynamic_update_command(self, mocker):
        """test_panorama_check_latest_dynamic_update_command Test function to check current status of dynamic updates.

        Test the function that gathers information on latest available and currently installed dynamic updates using
        sample PAN-OS API responses to ensure the data is processed and the function returns the expected reaponse.
        """
        from Panorama import panorama_check_latest_dynamic_update_command

        # Side-effect function to return the proper NGFW API response for the requested dynamic update type
        def side_effect_function(update_type, target):
            if update_type.name == "APP_THREAT":
                return load_json("test_data/pan-os-check-latest-dynamic-update-status_apiresponse_app-threat.json")

            elif update_type.name == "ANTIVIRUS":
                return load_json("test_data/pan-os-check-latest-dynamic-update-status_apiresponse_antivirus.json")

            elif update_type.name == "WILDFIRE":
                return load_json("test_data/pan-os-check-latest-dynamic-update-status_apiresponse_wildfire.json")

            elif update_type.name == "GP":
                return load_json("test_data/pan-os-check-latest-dynamic-update-status_apiresponse_gp.json")

            else:
                return None

        mock_api_call = mocker.patch("Panorama.panorama_check_latest_dynamic_update_content")
        mock_api_call.side_effect = side_effect_function

        mock_return_results = mocker.patch("Panorama.return_results")

        panorama_check_latest_dynamic_update_command({"args": {"target": "1337"}})

        # Prepare results for comparison
        returned_commandresults: CommandResults = mock_return_results.call_args[0][0]
        expected_returned_output = load_json("test_data/pan-os-check-latest-dynamic-update-status_expected-returned-outputs.json")
        expected_returned_readable = (
            "### Dynamic Update Status Summary\n|Update Type|Is Up To Date|Latest Available "
            "Version|Currently Installed Version|\n|---|---|---|---|\n| Content | True | 8987-9481 | 8987-9481 |\n| "
            "AntiVirus | False | 5212-5732 | 5211-5731 |\n| WildFire | False | 986250-990242 | 986026-990018 |\n| GP | "
            "True | 98-260 | 98-260 |\n\n\n**Total Content Types Outdated: 2**"
        )

        assert returned_commandresults.outputs == expected_returned_output
        assert returned_commandresults.readable_output == expected_returned_readable

    @pytest.mark.parametrize(
        "update_phase, job_id, api_response_payload",
        [
            (
                "start",
                "",
                {
                    "response": {
                        "@status": "success",
                        "@code": "19",
                        "result": {"msg": {"line": "Download job enqueued with jobid 1309"}, "job": "1309"},
                    },
                },
            ),
            (
                "check",
                "1309",
                {
                    "response": {
                        "@status": "success",
                        "result": {
                            "job": {
                                "tenq": "2025/06/15 10:55:53",
                                "tdeq": "(null)",
                                "id": "1311",
                                "user": None,
                                "type": "Downld",
                                "status": "PEND",
                                "queued": "YES",
                                "stoppable": "yes",
                                "result": "PEND",
                                "tfin": None,
                                "description": None,
                                "positionInQ": "0",
                                "progress": "0",
                                "details": None,
                                "warnings": None,
                            }
                        },
                    },
                },
            ),
            (
                "finished",
                "1309",
                {
                    "response": {
                        "@status": "success",
                        "result": {
                            "job": {
                                "tenq": "2025/06/15 10:34:51",
                                "tdeq": "10:34:51",
                                "id": "1309",
                                "user": None,
                                "type": "Downld",
                                "status": "FIN",
                                "queued": "NO",
                                "stoppable": "no",
                                "result": "OK",
                                "tfin": "2025/06/15 10:34:53",
                                "description": None,
                                "positionInQ": "0",
                                "progress": "2025/06/15 10:34:53",
                                "details": {
                                    "line": [
                                        "File successfully downloaded",
                                        "Successfully downloaded",
                                        "Applications and Threats version: 8988-9483",
                                    ]
                                },
                                "warnings": None,
                            },
                        },
                    },
                },
            ),
        ],
    )
    def test_panorama_download_latest_dynamic_update_command(self, update_phase, job_id, api_response_payload, mocker):
        from Panorama import DynamicUpdateType
        from Panorama import panorama_download_latest_dynamic_update_command
        from CommonServerPython import ScheduledCommand

        mocker.patch("Panorama.panorama_download_latest_dynamic_update_content", return_value=api_response_payload)
        mocker.patch("Panorama.panorama_content_update_download_status", return_value=api_response_payload)

        mock_command_return = mocker.patch("Panorama.return_results")

        if update_phase == "start":
            """
            Run the command for the first time, with an API response indicating the job has been enqueued.
            Verify that the response contains a ScheduledCommand object to poll for job status.
            """
            panorama_download_latest_dynamic_update_command(DynamicUpdateType.ANTIVIRUS, {"target": "1337"})
            returned_results = mock_command_return.call_args[0][0]
            assert isinstance(returned_results.scheduled_command, ScheduledCommand)

        elif update_phase == "check":
            """
            Run the command as if a download has been started and check for the status of it.
            Verify that when the API response shows that the job is still pending that a ScheduledCommand
            object is returned to continue to poll for the download to complete.
            """
            panorama_download_latest_dynamic_update_command(DynamicUpdateType.ANTIVIRUS, {"target": "1337", "job_id": job_id})
            returned_results = mock_command_return.call_args[0][0]
            assert isinstance(returned_results.scheduled_command, ScheduledCommand)

        elif update_phase == "finished":
            """
            Run the command as if a download has been completed.
            Verify that when the API response shows the job is finished that the function returns a CommandResult
            that includes the expected outputs and does not continue to poll.
            """
            panorama_download_latest_dynamic_update_command(DynamicUpdateType.ANTIVIRUS, {"target": "1337", "job_id": job_id})
            returned_results = mock_command_return.call_args[0][0]

            assert isinstance(returned_results, dict)
            assert returned_results["Contents"] == {
                "response": {
                    "@status": "success",
                    "result": {
                        "job": {
                            "tenq": "2025/06/15 10:34:51",
                            "tdeq": "10:34:51",
                            "id": "1309",
                            "user": None,
                            "type": "Downld",
                            "status": "FIN",
                            "queued": "NO",
                            "stoppable": "no",
                            "result": "OK",
                            "tfin": "2025/06/15 10:34:53",
                            "description": None,
                            "positionInQ": "0",
                            "progress": "2025/06/15 10:34:53",
                            "details": {
                                "line": [
                                    "File successfully downloaded",
                                    "Successfully downloaded",
                                    "Applications and Threats version: 8988-9483",
                                ]
                            },
                            "warnings": None,
                        }
                    },
                }
            }
            assert (
                returned_results["HumanReadable"]
                == "### AntiVirus update download status:\n|JobID|Status|Details|\n|---|---|---|\n| 1309 | Completed |"
                " tenq: 2025/06/15 10:34:51<br>tdeq: 10:34:51<br>id: 1309<br>user: null<br>type: Downld<br>status: "
                "FIN<br>queued: NO<br>stoppable: no<br>result: OK<br>tfin: 2025/06/15 10:34:53<br>description: "
                'null<br>positionInQ: 0<br>progress: 2025/06/15 10:34:53<br>details: {"line": '
                '["File successfully downloaded", "Successfully downloaded", "Applications and '
                'Threats version: 8988-9483"]}<br>warnings: null |\n'
            )
            assert returned_results["EntryContext"] == {
                "Panorama.AntiVirus.Download(val.JobID == obj.JobID)": {
                    "JobID": "1309",
                    "Status": "Completed",
                    "Details": {
                        "tenq": "2025/06/15 10:34:51",
                        "tdeq": "10:34:51",
                        "id": "1309",
                        "user": None,
                        "type": "Downld",
                        "status": "FIN",
                        "queued": "NO",
                        "stoppable": "no",
                        "result": "OK",
                        "tfin": "2025/06/15 10:34:53",
                        "description": None,
                        "positionInQ": "0",
                        "progress": "2025/06/15 10:34:53",
                        "details": {
                            "line": [
                                "File successfully downloaded",
                                "Successfully downloaded",
                                "Applications and Threats version: 8988-9483",
                            ]
                        },
                        "warnings": None,
                    },
                }
            }

    @pytest.mark.parametrize(
        "install_phase, job_id, api_response_payload",
        [
            (
                "start",
                "",
                {
                    "response": {
                        "@status": "success",
                        "@code": "19",
                        "result": {"msg": {"line": "Content install job enqueued with jobid 1318"}, "job": "1318"},
                    }
                },
            ),
            (
                "check",
                "1318",
                {
                    "response": {
                        "@status": "success",
                        "result": {
                            "job": {
                                "tenq": "2025/06/15 12:43:29",
                                "tdeq": "12:43:29",
                                "id": "1318",
                                "user": None,
                                "type": "Antivirus",
                                "status": "ACT",
                                "queued": "NO",
                                "stoppable": "no",
                                "result": "PEND",
                                "tfin": None,
                                "description": None,
                                "positionInQ": "0",
                                "progress": "20",
                                "warnings": None,
                                "details": None,
                            }
                        },
                    }
                },
            ),
            (
                "finished",
                "1318",
                {
                    "response": {
                        "@status": "success",
                        "result": {
                            "job": {
                                "tenq": "2025/06/15 12:43:29",
                                "tdeq": "12:43:29",
                                "id": "1318",
                                "user": "admin",
                                "type": "Antivirus",
                                "status": "FIN",
                                "queued": "NO",
                                "stoppable": "no",
                                "result": "OK",
                                "tfin": "2025/06/15 12:44:21",
                                "description": None,
                                "positionInQ": "0",
                                "progress": "2025/06/15 12:44:21",
                                "details": {"line": "Job completed successfully"},
                                "warnings": None,
                            }
                        },
                    }
                },
            ),
        ],
    )
    def test_panorama_install_latest_dynamic_update_command(self, install_phase, job_id, api_response_payload, mocker):
        from Panorama import DynamicUpdateType
        from Panorama import panorama_install_latest_dynamic_update_command
        from CommonServerPython import ScheduledCommand

        mocker.patch("Panorama.panorama_install_latest_dynamic_update", return_value=api_response_payload)
        mocker.patch("Panorama.panorama_content_update_install_status", return_value=api_response_payload)

        mock_command_return = mocker.patch("Panorama.return_results")

        if install_phase == "start":
            """
            Run the command for the first time, with an API response indicating the job has been enqueued.
            Verify that the response contains a ScheduledCommand object to poll for job status.
            """
            panorama_install_latest_dynamic_update_command(DynamicUpdateType.ANTIVIRUS, {"target": "1337"})
            returned_results = mock_command_return.call_args[0][0]
            assert isinstance(returned_results.scheduled_command, ScheduledCommand)

        elif install_phase == "check":
            """
            Run the command as if an install has been started and check for the status of it.
            Verify that when the API response shows that the job is still pending that a ScheduledCommand
            object is returned to continue to poll for the install to complete.
            """
            panorama_install_latest_dynamic_update_command(DynamicUpdateType.ANTIVIRUS, {"target": "1337", "job_id": job_id})
            returned_results = mock_command_return.call_args[0][0]
            assert isinstance(returned_results.scheduled_command, ScheduledCommand)

        elif install_phase == "finished":
            """
            Run the command as if an install has been completed.
            Verify that when the API response shows the job is finished that the function returns a CommandResult
            that includes the expected outputs and does not continue to poll.
            """
            panorama_install_latest_dynamic_update_command(DynamicUpdateType.ANTIVIRUS, {"target": "1337", "job_id": job_id})
            returned_results = mock_command_return.call_args[0][0]

            assert isinstance(returned_results, dict)
            assert returned_results["Contents"] == {
                "response": {
                    "@status": "success",
                    "result": {
                        "job": {
                            "tenq": "2025/06/15 12:43:29",
                            "tdeq": "12:43:29",
                            "id": "1318",
                            "user": "admin",
                            "type": "Antivirus",
                            "status": "FIN",
                            "queued": "NO",
                            "stoppable": "no",
                            "result": "OK",
                            "tfin": "2025/06/15 12:44:21",
                            "description": None,
                            "positionInQ": "0",
                            "progress": "2025/06/15 12:44:21",
                            "details": {"line": "Job completed successfully"},
                            "warnings": None,
                        }
                    },
                }
            }
            assert (
                returned_results["HumanReadable"]
                == "### AntiVirus update install status:\n|JobID|Status|Details|\n|---|---|---|\n| 1318 | Completed | "
                "tenq: 2025/06/15 12:43:29<br>tdeq: 12:43:29<br>id: 1318<br>user: admin<br>type: Antivirus<br>"
                "status: FIN<br>queued: NO<br>stoppable: no<br>result: OK<br>tfin: 2025/06/15 12:44:21<br>"
                'description: null<br>positionInQ: 0<br>progress: 2025/06/15 12:44:21<br>details: {"line": '
                '"Job completed successfully"}<br>warnings: null |\n'
            )
            assert returned_results["EntryContext"] == {
                "Panorama.AntiVirus.Install(val.JobID == obj.JobID)": {
                    "JobID": "1318",
                    "Status": "Completed",
                    "Details": {
                        "tenq": "2025/06/15 12:43:29",
                        "tdeq": "12:43:29",
                        "id": "1318",
                        "user": "admin",
                        "type": "Antivirus",
                        "status": "FIN",
                        "queued": "NO",
                        "stoppable": "no",
                        "result": "OK",
                        "tfin": "2025/06/15 12:44:21",
                        "description": None,
                        "positionInQ": "0",
                        "progress": "2025/06/15 12:44:21",
                        "details": {"line": "Job completed successfully"},
                        "warnings": None,
                    },
                }
            }
=======
@patch("Panorama.TemplateStack.refreshall")
@patch("Panorama.Template.refreshall")
@patch("Panorama.run_op_command")
def test_pan_os_get_certificate_info_command(
    patched_run_op_command, template_refreshall, template_stack_refreshall, mocker: MockerFixture, requests_mock: RequestsMock
):
    """
    Test pan-os-get-certificate-expiration command.

    This test validates that:
    1. The command correctly fetches certificates from Panorama devices
    2. The command correctly fetches certificates from Firewall devices
    3. The command correctly fetches predefined certificates
    4. The command returns appropriate output
    """

    from Panorama import pan_os_get_certificate_info_command

    def side_effect_func(device, cmd, **kwargs):
        if cmd == "request certificate show":
            return load_xml_root_from_test_file("test_data/request_certificate_show.xml")
        elif cmd == "show config running":
            return load_xml_root_from_test_file("test_data/show_running_config.xml")
        elif cmd == "show config pushed-template":
            return load_xml_root_from_test_file("test_data/show_config_pushed_template.xml")
        else:
            return None

    mock_template = MagicMock(spec=Template)
    mock_template.devices = []
    template_refreshall.return_value = [mock_template]

    mock_template_stack = MagicMock(spec=TemplateStack)
    mock_template_stack.devices = [MOCK_FIREWALL_1_SERIAL]
    template_stack_refreshall.return_value = [mock_template_stack]

    patched_run_op_command.side_effect = side_effect_func

    # # Mock Panorama device
    mock_panorama = MagicMock(spec=Panorama)
    mock_panorama.hostname = "panorama.test"
    mock_panorama_devices = [mock_panorama]

    # # Mock Firewall device
    mock_firewall = MagicMock(spec=Firewall)
    mock_firewall.serial = MOCK_FIREWALL_1_SERIAL
    mock_firewall.parent = MagicMock(get=lambda x: "panorama.test" if x == "hostname" else None)
    mock_firewall_devices = [mock_firewall]

    # Mock empty topology
    mock_topology = MagicMock()
    mock_topology.panorama_devices.return_value = mock_panorama_devices
    mock_topology.firewall_devices.return_value = mock_firewall_devices

    Panorama.URL = "https://1.1.1.1:443/api/"

    # Define output of http request to "/config/predefined/certificate"
    with open("test_data/config_predefined_certificate.txt") as f:
        requests_mock.get(Panorama.URL, text=f.read())

    result = pan_os_get_certificate_info_command(topology=mock_topology, args={"show_expired_only": False})

    assert isinstance(result, CommandResults)

    assert result.outputs == load_json("test_data/get_certificate_info_command.json")
>>>>>>> ec352292
<|MERGE_RESOLUTION|>--- conflicted
+++ resolved
@@ -8496,7 +8496,73 @@
         UniversalCommand.show_jobs(topology=MockTopology(), id=23)
 
 
-<<<<<<< HEAD
+@patch("Panorama.TemplateStack.refreshall")
+@patch("Panorama.Template.refreshall")
+@patch("Panorama.run_op_command")
+def test_pan_os_get_certificate_info_command(
+    patched_run_op_command, template_refreshall, template_stack_refreshall, mocker: MockerFixture, requests_mock: RequestsMock
+):
+    """
+    Test pan-os-get-certificate-expiration command.
+
+    This test validates that:
+    1. The command correctly fetches certificates from Panorama devices
+    2. The command correctly fetches certificates from Firewall devices
+    3. The command correctly fetches predefined certificates
+    4. The command returns appropriate output
+    """
+
+    from Panorama import pan_os_get_certificate_info_command
+
+    def side_effect_func(device, cmd, **kwargs):
+        if cmd == "request certificate show":
+            return load_xml_root_from_test_file("test_data/request_certificate_show.xml")
+        elif cmd == "show config running":
+            return load_xml_root_from_test_file("test_data/show_running_config.xml")
+        elif cmd == "show config pushed-template":
+            return load_xml_root_from_test_file("test_data/show_config_pushed_template.xml")
+        else:
+            return None
+
+    mock_template = MagicMock(spec=Template)
+    mock_template.devices = []
+    template_refreshall.return_value = [mock_template]
+
+    mock_template_stack = MagicMock(spec=TemplateStack)
+    mock_template_stack.devices = [MOCK_FIREWALL_1_SERIAL]
+    template_stack_refreshall.return_value = [mock_template_stack]
+
+    patched_run_op_command.side_effect = side_effect_func
+
+    # # Mock Panorama device
+    mock_panorama = MagicMock(spec=Panorama)
+    mock_panorama.hostname = "panorama.test"
+    mock_panorama_devices = [mock_panorama]
+
+    # # Mock Firewall device
+    mock_firewall = MagicMock(spec=Firewall)
+    mock_firewall.serial = MOCK_FIREWALL_1_SERIAL
+    mock_firewall.parent = MagicMock(get=lambda x: "panorama.test" if x == "hostname" else None)
+    mock_firewall_devices = [mock_firewall]
+
+    # Mock empty topology
+    mock_topology = MagicMock()
+    mock_topology.panorama_devices.return_value = mock_panorama_devices
+    mock_topology.firewall_devices.return_value = mock_firewall_devices
+
+    Panorama.URL = "https://1.1.1.1:443/api/"
+
+    # Define output of http request to "/config/predefined/certificate"
+    with open("test_data/config_predefined_certificate.txt") as f:
+        requests_mock.get(Panorama.URL, text=f.read())
+
+    result = pan_os_get_certificate_info_command(topology=mock_topology, args={"show_expired_only": False})
+
+    assert isinstance(result, CommandResults)
+
+    assert result.outputs == load_json("test_data/get_certificate_info_command.json")
+
+
 class TestDynamicUpdateCommands:
     @pytest.mark.parametrize(
         "update_type_str, expected_api_call",
@@ -8922,71 +8988,4 @@
                         "warnings": None,
                     },
                 }
-            }
-=======
-@patch("Panorama.TemplateStack.refreshall")
-@patch("Panorama.Template.refreshall")
-@patch("Panorama.run_op_command")
-def test_pan_os_get_certificate_info_command(
-    patched_run_op_command, template_refreshall, template_stack_refreshall, mocker: MockerFixture, requests_mock: RequestsMock
-):
-    """
-    Test pan-os-get-certificate-expiration command.
-
-    This test validates that:
-    1. The command correctly fetches certificates from Panorama devices
-    2. The command correctly fetches certificates from Firewall devices
-    3. The command correctly fetches predefined certificates
-    4. The command returns appropriate output
-    """
-
-    from Panorama import pan_os_get_certificate_info_command
-
-    def side_effect_func(device, cmd, **kwargs):
-        if cmd == "request certificate show":
-            return load_xml_root_from_test_file("test_data/request_certificate_show.xml")
-        elif cmd == "show config running":
-            return load_xml_root_from_test_file("test_data/show_running_config.xml")
-        elif cmd == "show config pushed-template":
-            return load_xml_root_from_test_file("test_data/show_config_pushed_template.xml")
-        else:
-            return None
-
-    mock_template = MagicMock(spec=Template)
-    mock_template.devices = []
-    template_refreshall.return_value = [mock_template]
-
-    mock_template_stack = MagicMock(spec=TemplateStack)
-    mock_template_stack.devices = [MOCK_FIREWALL_1_SERIAL]
-    template_stack_refreshall.return_value = [mock_template_stack]
-
-    patched_run_op_command.side_effect = side_effect_func
-
-    # # Mock Panorama device
-    mock_panorama = MagicMock(spec=Panorama)
-    mock_panorama.hostname = "panorama.test"
-    mock_panorama_devices = [mock_panorama]
-
-    # # Mock Firewall device
-    mock_firewall = MagicMock(spec=Firewall)
-    mock_firewall.serial = MOCK_FIREWALL_1_SERIAL
-    mock_firewall.parent = MagicMock(get=lambda x: "panorama.test" if x == "hostname" else None)
-    mock_firewall_devices = [mock_firewall]
-
-    # Mock empty topology
-    mock_topology = MagicMock()
-    mock_topology.panorama_devices.return_value = mock_panorama_devices
-    mock_topology.firewall_devices.return_value = mock_firewall_devices
-
-    Panorama.URL = "https://1.1.1.1:443/api/"
-
-    # Define output of http request to "/config/predefined/certificate"
-    with open("test_data/config_predefined_certificate.txt") as f:
-        requests_mock.get(Panorama.URL, text=f.read())
-
-    result = pan_os_get_certificate_info_command(topology=mock_topology, args={"show_expired_only": False})
-
-    assert isinstance(result, CommandResults)
-
-    assert result.outputs == load_json("test_data/get_certificate_info_command.json")
->>>>>>> ec352292
+            }