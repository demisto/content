## [Unreleased]
<<<<<<< HEAD
- Fixed an issue where running the ***panorama-get-url-category*** command multiple times, displayed previous results in the war room.
=======


## [20.5.0] - 2020-05-12
>>>>>>> 5498647d
- Fixed an issue where commands resulting with an empty list would raise an error instead of a warning.

## [20.4.1] - 2020-04-29
- Added warnings to the ***panorama-commit-status*** command.
- Fixed an issue where the *job_id* argument in the ***panorama-download-panos-status*** command was misspelled.

## [20.4.0] - 2020-04-14
-

## [20.3.3] - 2020-03-18
Improved handling in cases where a field value is None.

## [20.2.4] - 2020-02-25
  - Added 2 new commands:
    - ***panorama-register-user-tag***
    - ***panorama-unregister-user-tag***

## [20.2.3] - 2020-02-18
  - Fixed an issue in ***panorama-get-service*** where the *name* argument should be mandatory.
  - Fixed an issue in ***panorama-create-rule*** and ***panorama-create-block-rule*** commands.
  - Added the *category* argument to the ***panorama-create-rule*** command.
  - Added 7 new commands:
    - ***panorama-download-latest-content-update***
    - ***panorama-content-update-download-status***
    - ***panorama-install-latest-content-update***
    - ***panorama-content-update-install-status***
    - ***panorama-check-latest-panos-software***
    - ***panorama-download-panos-version***
    - ***panorama-download-panos-status***
    - ***panorama-install-panos-version***
    - ***panorama-install-panos-status***
    - ***panorama-device-reboot***

## [20.1.2] - 2020-01-22
Fixed an issue where trying to download a filter-pcap with the necessary arguments did not return the correct results.

## [20.1.0] - 2020-01-07
  - Fixed an issue when trying to download a threat-pcap without the necessary arguments.
  - Improved the error message when trying to download PCAPs from a Panorama instance.
  - Fixed an issue in the ***panorama-list-pcaps*** command when there are no PCAPs in PAN-OS.
  - You can now specify multiple values (list) for the *source*, *destination*, and *application* arguments in the following commands. 
    - ***panorama-create-rule***
    - ***panorama-custom-block-rule***
    - ***panorama-edit-rule***
  - Added 4 commands.
    - ***panorama-list-static-routes***
    - ***panorama-get-static-route***
    - ***panorama-add-static-route***
    - ***panorama-delete-static-route***

## [19.12.0] - 2019-12-10
  - Fixed an issue where the status log queries that returned zero results did not update to *Completed*.
  - Added 2 commands.
    - ***panorama-get-url-category-from-cloud***
    - ***panorama-get-url-category-from-host***
  - Added support to get, create, and edit custom URL category objects, including using the categories attribute in PAN-OS v9.x and above.


## [19.11.1] - 2019-11-26
  - Added support for a list of *job_id* in the ***panorama-query-logs*** and ***panorama-check-logs-status*** commands.
  - Added the *ip* argument in the ***panorama-query-logs*** command.


## [19.11.0] - 2019-11-12
  - Fixed an issue where the ***panorama-custom-block-rule*** failed when trying to block an EDL or an address group object.
  - Changed the *url* argument from equals to contains in the ***panorama-log-query*** command.
  - Improved descriptions in the ***panorama-move-rule*** command.

## [19.10.2] - 2019-10-29
Added the ***panorama-security-policy-match*** command.

## [19.9.1] - 2019-09-18
- Added the *tag* argument to several commands.
    - List commands - filter by a tag.
    - Create and edit commands
    - Added the context output Tags to all list, create, edit, and get commands.
  - Added support in the ***panorama-query-logs*** command to supply a list of arguments, which are separated using the "OR" operator.
  - Improved error messaging when trying to configure a *device-group* that does not exist.
  
## [19.9.0] - 2019-09-04
  - Added 3 commands.
    - ***panorama-query-logs***
    - ***panorama-check-logs-status***
    - ***panorama-get-logs***
  - Added the **Panorama Query Logs** playbook.
  - Added *log-forwarding* as an option for the *element_to_change* argument in the ***panorama-edit-rule*** command.
  - Added support for Shared objects and Rules in Panorama instances.
  - Added the device-group argument to all relevant commands.
  

## [19.8.2] - 2019-08-22
  - Improved error handling in cases of trying to refresh an EDL object on a Panorama instance.

## [19.8.0] - 2019-08-06
  - Improved error handling for URL filtering licensing.
  - Improved error handling when trying to edit an uncommitted Custom URL category.
  - Added the ***panorama-list-rules*** command.
  - Added *edl* as an option for the *object_type* argument in the ***panorama-custom-block-rule*** command.<|MERGE_RESOLUTION|>--- conflicted
+++ resolved
@@ -1,11 +1,8 @@
 ## [Unreleased]
-<<<<<<< HEAD
 - Fixed an issue where running the ***panorama-get-url-category*** command multiple times, displayed previous results in the war room.
-=======
 
 
 ## [20.5.0] - 2020-05-12
->>>>>>> 5498647d
 - Fixed an issue where commands resulting with an empty list would raise an error instead of a warning.
 
 ## [20.4.1] - 2020-04-29
