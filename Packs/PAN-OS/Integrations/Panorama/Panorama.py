from CommonServerPython import *

''' IMPORTS '''
from datetime import datetime
from typing import Dict, List, Any, Optional, Tuple, Union
import uuid
import json
import requests

# disable insecure warnings
requests.packages.urllib3.disable_warnings()

''' GLOBALS '''
URL = ''
API_KEY = None
USE_SSL = None
USE_URL_FILTERING = None
TEMPLATE = None
VSYS = ''
PRE_POST = ''

XPATH_SECURITY_RULES = ''
DEVICE_GROUP = ''

XPATH_OBJECTS = ''

XPATH_RULEBASE = ''

# Security rule arguments for output handling
SECURITY_RULE_ARGS = {
    'rulename': 'Name',
    'source': 'Source',
    'destination': 'Destination',
    'negate_source': 'NegateSource',
    'negate_destination': 'NegateDestination',
    'action': 'Action',
    'service': 'Service',
    'disable': 'Disabled',
    'application': 'Application',
    'source_user': 'SourceUser',
    'disable_server_response_inspection': 'DisableServerResponseInspection',
    'description': 'Description',
    'target': 'Target',
    'log_forwarding': 'LogForwarding',
    'log-setting': 'LogForwarding',
    'tag': 'Tags',
    'profile-setting': 'ProfileSetting',
}

PAN_OS_ERROR_DICT = {
    '1': 'Unknown command - The specific config or operational command is not recognized.',
    '2': 'Internal errors - Check with technical support when seeing these errors.',
    '3': 'Internal errors - Check with technical support when seeing these errors.',
    '4': 'Internal errors - Check with technical support when seeing these errors.',
    '5': 'Internal errors - Check with technical support when seeing these errors.',
    '6': 'Bad Xpath -The xpath specified in one or more attributes of the command is invalid.'
         'Check the API browser for proper xpath values.',
    '7': 'Object not present - Object specified by the xpath is not present. For example,'
         'entry[@name=value] where no object with name value is present.',
    '8': 'Object not unique - For commands that operate on a single object, the specified object is not unique.',
    '10': 'Reference count not zero - Object cannot be deleted as there are other objects that refer to it.'
          'For example, address object still in use in policy.',
    '11': 'Internal error - Check with technical support when seeing these errors.',
    '12': 'Invalid object - Xpath or element values provided are not complete.',
    '14': 'Operation not possible - Operation is allowed but not possible in this case.'
          'For example, moving a rule up one position when it is already at the top.',
    '15': 'Operation denied - Operation is allowed. For example, Admin not allowed to delete own account,'
          'Running a command that is not allowed on a passive device.',
    '16': 'Unauthorized -The API role does not have access rights to run this query.',
    '17': 'Invalid command -Invalid command or parameters.',
    '18': 'Malformed command - The XML is malformed.',
    # 19,20: success
    '21': 'Internal error - Check with technical support when seeing these errors.',
    '22': 'Session timed out - The session for this query timed out.'
}


class PAN_OS_Not_Found(Exception):
    """ PAN-OS Error. """

    def __init__(self, *args):  # real signature unknown
        pass


def http_request(uri: str, method: str, headers: dict = {},
                 body: dict = {}, params: dict = {}, files: dict = None, is_pcap: bool = False) -> Any:
    """
    Makes an API call with the given arguments
    """
    result = requests.request(
        method,
        uri,
        headers=headers,
        data=body,
        verify=USE_SSL,
        params=params,
        files=files
    )

    if result.status_code < 200 or result.status_code >= 300:
        raise Exception(
            'Request Failed. with status: ' + str(result.status_code) + '. Reason is: ' + str(result.reason))

    # if pcap download
    if is_pcap:
        return result

    json_result = json.loads(xml2json(result.text))

    # handle raw response that doe not contain the response key, e.g xonfiguration export
    if 'response' not in json_result or '@code' not in json_result['response']:
        return json_result

    # handle non success
    if json_result['response']['@status'] != 'success':
        if 'msg' in json_result['response'] and 'line' in json_result['response']['msg']:
            # catch non existing object error and display a meaningful message
            if json_result['response']['msg']['line'] == 'No such node':
                raise Exception(
                    'Object was not found, verify that the name is correct and that the instance was committed.')

            #  catch urlfiltering error and display a meaningful message
            elif str(json_result['response']['msg']['line']).find('test -> url') != -1:
                raise Exception('The URL filtering license is either expired or not active.'
                                ' Please contact your PAN-OS representative.')

            # catch non valid jobID errors and display a meaningful message
            elif isinstance(json_result['response']['msg']['line'], str) and \
                    json_result['response']['msg']['line'].find('job') != -1 and \
                    (json_result['response']['msg']['line'].find('not found') != -1
                     or json_result['response']['msg']['line'].find('No such query job')) != -1:
                raise Exception('Invalid Job ID error: ' + json_result['response']['msg']['line'])

            # catch already at the top/bottom error for rules and return this as an entry.note
            elif str(json_result['response']['msg']['line']).find('already at the') != -1:
                return_results('Rule ' + str(json_result['response']['msg']['line']))
                sys.exit(0)

            # catch already registered ip tags and return this as an entry.note
            elif str(json_result['response']['msg']['line']).find('already exists, ignore') != -1:
                if isinstance(json_result['response']['msg']['line']['uid-response']['payload']['register']['entry'],
                              list):
                    ips = [o['@ip'] for o in
                           json_result['response']['msg']['line']['uid-response']['payload']['register']['entry']]
                else:
                    ips = json_result['response']['msg']['line']['uid-response']['payload']['register']['entry']['@ip']
                return_results(
                    'IP ' + str(ips) + ' already exist in the tag. All submitted IPs were not registered to the tag.')
                sys.exit(0)

            # catch timed out log queries and return this as an entry.note
            elif str(json_result['response']['msg']['line']).find('Query timed out') != -1:
                return_results(str(json_result['response']['msg']['line']) + '. Rerun the query.')
                sys.exit(0)

        if '@code' in json_result['response']:
            raise Exception(
                'Request Failed.\nStatus code: ' + str(json_result['response']['@code']) + '\nWith message: ' + str(
                    json_result['response']['msg']['line']))
        else:
            raise Exception('Request Failed.\n' + str(json_result['response']))

    # handle @code
    if json_result['response']['@code'] in PAN_OS_ERROR_DICT:
        error_message = 'Request Failed.\n' + PAN_OS_ERROR_DICT[json_result['response']['@code']]
        if json_result['response']['@code'] == '7' and DEVICE_GROUP:
            device_group_names = get_device_groups_names()
            if DEVICE_GROUP not in device_group_names:
                error_message += (f'\nDevice Group: {DEVICE_GROUP} does not exist.'
                                  f' The available Device Groups for this instance:'
                                  f' {", ".join(device_group_names)}.')
                raise PAN_OS_Not_Found(error_message)
        return_warning('List not found and might be empty', True)
    if json_result['response']['@code'] not in ['19', '20']:
        # error code non exist in dict and not of success
        if 'msg' in json_result['response']:
            raise Exception(
                'Request Failed.\nStatus code: ' + str(json_result['response']['@code']) + '\nWith message: ' + str(
                    json_result['response']['msg']))
        else:
            raise Exception('Request Failed.\n' + str(json_result['response']))

    return json_result


def add_argument_list(arg: Any, field_name: str, member: Optional[bool], any_: Optional[bool] = False) -> str:
    member_stringify_list = ''
    if arg:
        if isinstance(arg, str):
            arg = [arg]

        for item in arg:
            member_stringify_list += '<member>' + item + '</member>'
        if field_name == 'member':
            return member_stringify_list
        elif member:
            return '<' + field_name + '>' + member_stringify_list + '</' + field_name + '>'
        else:
            return '<' + field_name + '>' + arg + '</' + field_name + '>'
    if any_:
        if member:
            return '<' + field_name + '><member>any</member></' + field_name + '>'
        else:
            return '<' + field_name + '>any</' + field_name + '>'
    else:
        return ''


def add_argument(arg: Optional[str], field_name: str, member: bool) -> str:
    if arg:
        if member:
            return '<' + field_name + '><member>' + arg + '</member></' + field_name + '>'
        else:
            return '<' + field_name + '>' + arg + '</' + field_name + '>'
    else:
        return ''


def add_argument_open(arg: Optional[str], field_name: str, member: bool) -> str:
    if arg:
        if member:
            return '<' + field_name + '><member>' + arg + '</member></' + field_name + '>'
        else:
            return '<' + field_name + '>' + arg + '</' + field_name + '>'
    else:
        if member:
            return '<' + field_name + '><member>any</member></' + field_name + '>'
        else:
            return '<' + field_name + '>any</' + field_name + '>'


def add_argument_yes_no(arg: Optional[str], field_name: str, option: bool = False) -> str:
    if arg and arg == 'No':
        result = '<' + field_name + '>' + 'no' + '</' + field_name + '>'
    else:
        result = '<' + field_name + '>' + ('yes' if arg else 'no') + '</' + field_name + '>'

    if option:
        result = '<option>' + result + '</option>'

    return result


def add_argument_target(arg: Optional[str], field_name: str) -> str:
    if arg:
        return '<' + field_name + '>' + '<devices>' + '<entry name=\"' + arg + '\"/>' + '</devices>' + '</' + \
               field_name + '>'
    else:
        return ''


def add_argument_profile_setting(arg: Optional[str], field_name: str) -> str:
    if not arg:
        return ''
    member_stringify_list = '<member>' + arg + '</member>'
    return '<' + field_name + '>' + '<group>' + member_stringify_list + '</group>' + '</' + field_name + '>'


def set_xpath_network(template: str = None) -> Tuple[str, Optional[str]]:
    """
    Setting template xpath relevant to panorama instances.
    """
    if template:
        if not DEVICE_GROUP or VSYS:
            raise Exception('Template is only relevant for Panorama instances.')
    if not template:
        template = TEMPLATE
    # setting network xpath relevant to FW or panorama management
    if DEVICE_GROUP:
        xpath_network = f'/config/devices/entry[@name=\'localhost.localdomain\']/template/entry[@name=\'{template}\']' \
                        f'/config/devices/entry[@name=\'localhost.localdomain\']/network'
    else:
        xpath_network = "/config/devices/entry[@name='localhost.localdomain']/network"
    return xpath_network, template


def prepare_security_rule_params(api_action: str = None, rulename: str = None, source: Any = None,
                                 destination: Any = None, negate_source: str = None,
                                 negate_destination: str = None, action: str = None, service: List[str] = None,
                                 disable: str = None, application: List[str] = None, source_user: str = None,
                                 category: List[str] = None, from_: str = None, to: str = None, description: str = None,
                                 target: str = None, log_forwarding: str = None,
                                 disable_server_response_inspection: str = None, tags: List[str] = None,
                                 profile_setting: str = None) -> Dict:
    if application is None or len(application) == 0:
        # application always must be specified and the default should be any
        application = ['any']

    rulename = rulename if rulename else ('demisto-' + (str(uuid.uuid4()))[:8])
    params = {
        'type': 'config',
        'action': api_action,
        'key': API_KEY,
        'element': add_argument_open(action, 'action', False)
                + add_argument_target(target, 'target')
                + add_argument_open(description, 'description', False)
                + add_argument_list(source, 'source', True, True)
                + add_argument_list(destination, 'destination', True, True)
                + add_argument_list(application, 'application', True)
                + add_argument_list(category, 'category', True)
                + add_argument_open(source_user, 'source-user', True)
                + add_argument_list(from_, 'from', True, True)  # default from will always be any
                + add_argument_list(to, 'to', True, True)  # default to will always be any
                + add_argument_list(service, 'service', True, True)
                + add_argument_yes_no(negate_source, 'negate-source')
                + add_argument_yes_no(negate_destination, 'negate-destination')
                + add_argument_yes_no(disable, 'disabled')
                + add_argument_yes_no(disable_server_response_inspection, 'disable-server-response-inspection', True)
                + add_argument(log_forwarding, 'log-setting', False)
                + add_argument_list(tags, 'tag', True)
                + add_argument_profile_setting(profile_setting, 'profile-setting')
    }
    if DEVICE_GROUP:
        if not PRE_POST:
            raise Exception('Please provide the pre_post argument when configuring'
                            ' a security rule in Panorama instance.')
        else:
            params['xpath'] = XPATH_SECURITY_RULES + PRE_POST + '/security/rules/entry' + '[@name=\'' + rulename + '\']'
    else:
        params['xpath'] = XPATH_SECURITY_RULES + '[@name=\'' + rulename + '\']'
    return params


def get_pan_os_version() -> str:
    """Retrieves pan-os version

       Returns:
           String representation of the version
       """
    params = {
        'type': 'version',
        'key': API_KEY
    }
    result = http_request(URL, 'GET', params=params)
    version = result['response']['result']['sw-version']
    return version


def get_pan_os_major_version() -> int:
    """Retrieves pan-os major version

    Returns:
        String representation of the major version
    """
    major_version = int(get_pan_os_version().split('.')[0])
    return major_version


''' FUNCTIONS'''


def panorama_test():
    """
    test module
    """
    params = {
        'type': 'op',
        'cmd': '<show><system><info></info></system></show>',
        'key': API_KEY
    }

    http_request(
        URL,
        'GET',
        params=params
    )

    if DEVICE_GROUP and DEVICE_GROUP != 'shared':
        device_group_test()

    _, template = set_xpath_network()
    if template:
        template_test(template)

    return_results('ok')


def get_device_groups_names():
    """
    Get device group names in the Panorama
    """
    params = {
        'action': 'get',
        'type': 'config',
        'xpath': "/config/devices/entry/device-group/entry",
        'key': API_KEY
    }

    result = http_request(
        URL,
        'GET',
        params=params
    )

    device_groups = result['response']['result']['entry']
    device_group_names = []
    if isinstance(device_groups, dict):
        # only one device group in the panorama
        device_group_names.append(device_groups.get('@name'))
    else:
        for device_group in device_groups:
            device_group_names.append(device_group.get('@name'))

    return device_group_names


def device_group_test():
    """
    Test module for the Device group specified
    """
    device_group_names = get_device_groups_names()
    if DEVICE_GROUP not in device_group_names:
        raise Exception(f'Device Group: {DEVICE_GROUP} does not exist.'
                        f' The available Device Groups for this instance: {", ".join(device_group_names)}.')


def get_templates_names():
    """
    Get templates names in the Panorama
    """
    params = {
        'action': 'get',
        'type': 'config',
        'xpath': "/config/devices/entry[@name=\'localhost.localdomain\']/template/entry",
        'key': API_KEY
    }

    result = http_request(
        URL,
        'GET',
        params=params
    )

    templates = result['response']['result']['entry']
    template_names = []
    if isinstance(templates, dict):
        # only one device group in the panorama
        template_names.append(templates.get('@name'))
    else:
        for template in templates:
            template_names.append(template.get('@name'))

    return template_names


def template_test(template: str):
    """
    Test module for the Template specified
    """
    template_names = get_templates_names()
    if template not in template_names:
        raise Exception(f'Template: {template} does not exist.'
                        f' The available Templates for this instance: {", ".join(template_names)}.')


@logger
def panorama_command(args: dict):
    """
    Executes a command
    """
    params = {}
    for arg in args.keys():
        params[arg] = args[arg]
    params['key'] = API_KEY

    result = http_request(
        URL,
        'POST',
        body=params
    )

    return_results({
        'Type': entryTypes['note'],
        'ContentsFormat': formats['json'],
        'Contents': result,
        'ReadableContentsFormat': formats['text'],
        'HumanReadable': 'Command was executed successfully.',
    })


@logger
def panorama_commit():
    params = {
        'type': 'commit',
        'cmd': '<commit></commit>',
        'key': API_KEY
    }
    result = http_request(
        URL,
        'POST',
        body=params
    )

    return result


def panorama_commit_command():
    """
    Commit and show message in warroom
    """
    result = panorama_commit()

    if 'result' in result['response']:
        # commit has been given a jobid
        commit_output = {
            'JobID': result['response']['result']['job'],
            'Status': 'Pending'
        }
        return_results({
            'Type': entryTypes['note'],
            'ContentsFormat': formats['json'],
            'Contents': result,
            'ReadableContentsFormat': formats['markdown'],
            'HumanReadable': tableToMarkdown('Commit:', commit_output, ['JobID', 'Status'], removeNull=True),
            'EntryContext': {
                "Panorama.Commit(val.JobID == obj.JobID)": commit_output
            }
        })
    else:
        # no changes to commit
        return_results(result['response']['msg'])


@logger
def panorama_commit_status(args: dict):
    params = {
        'type': 'op',
        'cmd': '<show><jobs><id>' + args['job_id'] + '</id></jobs></show>',
        'key': API_KEY
    }
    result = http_request(
        URL,
        'GET',
        params=params
    )

    return result


def panorama_commit_status_command(args: dict):
    """
    Check jobID of commit status
    """
    result = panorama_commit_status(args)

    if result['response']['result']['job']['type'] != 'Commit':
        raise Exception('JobID given is not of a commit.')

    commit_status_output = {'JobID': result['response']['result']['job']['id']}
    if result['response']['result']['job']['status'] == 'FIN':
        if result['response']['result']['job']['result'] == 'OK':
            commit_status_output['Status'] = 'Completed'
        else:
            # result['response']['job']['result'] == 'FAIL'
            commit_status_output['Status'] = 'Failed'
        commit_status_output['Details'] = result['response']['result']['job']['details']['line']

    if result['response']['result']['job']['status'] == 'ACT':
        if result['response']['result']['job']['result'] == 'PEND':
            commit_status_output['Status'] = 'Pending'

    # WARNINGS - Job warnings
    status_warnings = []
    if result.get("response", {}).get('result', {}).get('job', {}).get('warnings', {}):
        status_warnings = result.get("response", {}).get('result', {}).get('job', {}).get('warnings', {}).get('line',
                                                                                                              [])
    ignored_error = 'configured with no certificate profile'
    commit_status_output["Warnings"] = [item for item in status_warnings if item not in ignored_error]

    return_results({
        'Type': entryTypes['note'],
        'ContentsFormat': formats['json'],
        'Contents': result,
        'ReadableContentsFormat': formats['markdown'],
        'HumanReadable': tableToMarkdown('Commit status:', commit_status_output,
                                         ['JobID', 'Status', 'Details', 'Warnings'],
                                         removeNull=True),
        'EntryContext': {"Panorama.Commit(val.JobID == obj.JobID)": commit_status_output}
    })


@logger
def panorama_push_to_device_group():
    params = {
        'type': 'commit',
        'action': 'all',
        'cmd': '<commit-all><shared-policy><device-group><entry name=\"' + DEVICE_GROUP
               + '\"/></device-group></shared-policy></commit-all>',
        'key': API_KEY
    }
    result = http_request(
        URL,
        'POST',
        body=params
    )

    return result


def panorama_push_to_device_group_command():
    """
    Push Panorama configuration and show message in warroom
    """
    if not DEVICE_GROUP:
        raise Exception("The 'panorama-push-to-device-group' command is relevant for a Palo Alto Panorama instance.")

    result = panorama_push_to_device_group()
    if 'result' in result['response']:
        # commit has been given a jobid
        push_output = {
            'DeviceGroup': DEVICE_GROUP,
            'JobID': result['response']['result']['job'],
            'Status': 'Pending'
        }
        return_results({
            'Type': entryTypes['note'],
            'ContentsFormat': formats['json'],
            'Contents': result,
            'ReadableContentsFormat': formats['markdown'],
            'HumanReadable': tableToMarkdown('Push to Device Group:', push_output, ['JobID', 'Status'],
                                             removeNull=True),
            'EntryContext': {
                "Panorama.Push(val.JobID == obj.JobID)": push_output
            }
        })
    else:
        # no changes to commit
        return_results(result['response']['msg']['line'])


@logger
def panorama_push_status(job_id: str):
    params = {
        'type': 'op',
        'cmd': '<show><jobs><id>' + job_id + '</id></jobs></show>',
        'key': API_KEY
    }
    result = http_request(
        URL,
        'GET',
        params=params
    )

    return result


def safeget(dct: dict, keys: List[str]):
    # Safe get from dictionary
    for key in keys:
        try:
            if isinstance(dct, dict):
                dct = dct[key]
            else:
                return None
        except KeyError:
            return None
    return dct


def panorama_push_status_command(job_id: str):
    """
    Check jobID of push status
    """
    result = panorama_push_status(job_id)
    job = result.get('response', {}).get('result', {}).get('job', {})
    if job.get('type', '') != 'CommitAll':
        raise Exception('JobID given is not of a Push.')

    push_status_output = {'JobID': job.get('id')}
    if job.get('status', '') == 'FIN':
        if job.get('result', '') == 'OK':
            push_status_output['Status'] = 'Completed'
        else:
            push_status_output['Status'] = 'Failed'

        devices = job.get('devices')
        devices = devices.get('entry') if devices else devices
        if isinstance(devices, list):
            devices_details = [device.get('status') for device in devices if device]
            push_status_output['Details'] = devices_details
        elif isinstance(devices, dict):
            push_status_output['Details'] = devices.get('status')

    if job.get('status') == 'PEND':
        push_status_output['Status'] = 'Pending'

    # WARNINGS - Job warnings
    status_warnings = []  # type: ignore
    devices = safeget(result, ["response", "result", "job", "devices", "entry"])
    if devices:
        for device in devices:
            device_warnings = safeget(device, ["details", "msg", "warnings", "line"])
            status_warnings.extend([] if not device_warnings else device_warnings)
    push_status_output["Warnings"] = status_warnings

    return_results({
        'Type': entryTypes['note'],
        'ContentsFormat': formats['json'],
        'Contents': result,
        'ReadableContentsFormat': formats['markdown'],
        'HumanReadable': tableToMarkdown('Push to Device Group status:', push_status_output,
                                         ['JobID', 'Status', 'Details', 'Warnings'], removeNull=True),
        'EntryContext': {"Panorama.Push(val.JobID == obj.JobID)": push_status_output}
    })


''' Addresses Commands '''


def prettify_addresses_arr(addresses_arr: list) -> List:
    if not isinstance(addresses_arr, list):
        return prettify_address(addresses_arr)
    pretty_addresses_arr = []
    for address in addresses_arr:
        pretty_address = {'Name': address['@name']}
        if DEVICE_GROUP:
            pretty_address['DeviceGroup'] = DEVICE_GROUP
        if 'description' in address:
            pretty_address['Description'] = address['description']

        if 'ip-netmask' in address:
            pretty_address['IP_Netmask'] = address['ip-netmask']

        if 'ip-range' in address:
            pretty_address['IP_Range'] = address['ip-range']

        if 'fqdn' in address:
            pretty_address['FQDN'] = address['fqdn']

        if 'tag' in address and 'member' in address['tag']:
            pretty_address['Tags'] = address['tag']['member']

        pretty_addresses_arr.append(pretty_address)

    return pretty_addresses_arr


@logger
def panorama_list_addresses(tag: Optional[str] = None):
    params = {
        'action': 'get',
        'type': 'config',
        'xpath': XPATH_OBJECTS + "address/entry",
        'key': API_KEY
    }

    if tag:
        params['xpath'] = f'{params["xpath"]}[( tag/member = \'{tag}\')]'

    result = http_request(
        URL,
        'GET',
        params=params,
    )

    return result['response']['result']['entry']


def panorama_list_addresses_command(tag: Optional[str] = None):
    """
    Get all addresses
    """
    addresses_arr = panorama_list_addresses(tag)
    addresses_output = prettify_addresses_arr(addresses_arr)

    return_results({
        'Type': entryTypes['note'],
        'ContentsFormat': formats['json'],
        'Contents': addresses_arr,
        'ReadableContentsFormat': formats['markdown'],
        'HumanReadable': tableToMarkdown('Addresses:', addresses_output,
                                         ['Name', 'IP_Netmask', 'IP_Range', 'FQDN', 'Tags'], removeNull=True),
        'EntryContext': {
            "Panorama.Addresses(val.Name == obj.Name)": addresses_output
        }
    })


def prettify_address(address: Dict) -> Dict:
    pretty_address = {'Name': address['@name']}
    if DEVICE_GROUP:
        pretty_address['DeviceGroup'] = DEVICE_GROUP
    if 'description' in address:
        pretty_address['Description'] = address['description']

    if 'ip-netmask' in address:
        pretty_address['IP_Netmask'] = address['ip-netmask']

    if 'ip-range' in address:
        pretty_address['IP_Range'] = address['ip-range']

    if 'fqdn' in address:
        pretty_address['FQDN'] = address['fqdn']

    if 'tag' in address and 'member' in address['tag']:
        pretty_address['Tags'] = address['tag']['member']

    return pretty_address


@logger
def panorama_get_address(address_name: str) -> Dict:
    params = {
        'action': 'show',
        'type': 'config',
        'xpath': XPATH_OBJECTS + "address/entry[@name='" + address_name + "']",
        'key': API_KEY
    }
    result = http_request(
        URL,
        'GET',
        params=params,
    )

    return result['response']['result']['entry']


def panorama_get_address_command(name: str):
    """
    Get an address
    """
    address_name = name

    address = panorama_get_address(address_name)
    address_output = prettify_address(address)

    return_results({
        'Type': entryTypes['note'],
        'ContentsFormat': formats['json'],
        'Contents': address,
        'ReadableContentsFormat': formats['markdown'],
        'HumanReadable': tableToMarkdown('Address:', address_output,
                                         ['Name', 'IP_Netmask', 'IP_Range', 'FQDN', 'Tags'], removeNull=True),
        'EntryContext': {
            "Panorama.Addresses(val.Name == obj.Name)": address_output
        }
    })


@logger
def panorama_create_address(address_name: str, fqdn: str = None, ip_netmask: str = None, ip_range: str = None,
                            description: str = None, tags: list = None):
    params = {'action': 'set',
              'type': 'config',
              'xpath': XPATH_OBJECTS + "address/entry[@name='" + address_name + "']",
              'key': API_KEY,
              'element': (add_argument(fqdn, 'fqdn', False)
                          + add_argument(ip_netmask, 'ip-netmask', False)
                          + add_argument(ip_range, 'ip-range', False)
                          + add_argument(description, 'description', False)
                          + add_argument_list(tags, 'tag', True))
              }

    http_request(
        URL,
        'POST',
        body=params,
    )


def panorama_create_address_command(args: dict):
    """
    Create an address object
    """
    address_name = args['name']
    description = args.get('description')
    tags = argToList(args['tag']) if 'tag' in args else None

    fqdn = args.get('fqdn')
    ip_netmask = args.get('ip_netmask')
    ip_range = args.get('ip_range')

    if not fqdn and not ip_netmask and not ip_range:
        raise Exception('Please specify exactly one of the following: fqdn, ip_netmask, ip_range.')

    if (fqdn and ip_netmask) or (fqdn and ip_range) or (ip_netmask and ip_range):
        raise Exception('Please specify exactly one of the following: fqdn, ip_netmask, ip_range.')

    address = panorama_create_address(address_name, fqdn, ip_netmask, ip_range, description, tags)

    address_output = {'Name': address_name}
    if DEVICE_GROUP:
        address_output['DeviceGroup'] = DEVICE_GROUP
    if fqdn:
        address_output['FQDN'] = fqdn
    if ip_netmask:
        address_output['IP_Netmask'] = ip_netmask
    if ip_range:
        address_output['IP_Range'] = ip_range
    if description:
        address_output['Description'] = description
    if tags:
        address_output['Tags'] = tags

    return_results({
        'Type': entryTypes['note'],
        'ContentsFormat': formats['json'],
        'Contents': address,
        'ReadableContentsFormat': formats['text'],
        'HumanReadable': 'Address was created successfully.',
        'EntryContext': {
            "Panorama.Addresses(val.Name == obj.Name)": address_output
        }
    })


@logger
def panorama_delete_address(address_name: str):
    params = {
        'action': 'delete',
        'type': 'config',
        'xpath': XPATH_OBJECTS + "address/entry[@name='" + address_name + "']",
        'element': "<entry name='" + address_name + "'></entry>",
        'key': API_KEY
    }
    result = http_request(
        URL,
        'POST',
        body=params,
    )

    return result


def panorama_delete_address_command(name: str):
    """
    Delete an address
    """
    address_name = name

    address = panorama_delete_address(address_name)
    address_output = {'Name': address_name}
    if DEVICE_GROUP:
        address_output['DeviceGroup'] = DEVICE_GROUP

    return_results({
        'Type': entryTypes['note'],
        'ContentsFormat': formats['json'],
        'Contents': address,
        'ReadableContentsFormat': formats['text'],
        'HumanReadable': 'Address was deleted successfully.',
        'EntryContext': {
            "Panorama.Addresses(val.Name == obj.Name)": address_output
        }
    })


''' Address Group Commands '''


def prettify_address_groups_arr(address_groups_arr: list) -> List:
    if not isinstance(address_groups_arr, list):
        return prettify_address_group(address_groups_arr)
    pretty_address_groups_arr = []
    for address_group in address_groups_arr:
        pretty_address_group = {
            'Name': address_group['@name'],
            'Type': 'static' if 'static' in address_group else 'dynamic'
        }
        if DEVICE_GROUP:
            pretty_address_group['DeviceGroup'] = DEVICE_GROUP
        if 'description' in address_group:
            pretty_address_group['Description'] = address_group['description']
        if 'tag' in address_group and 'member' in address_group['tag']:
            pretty_address_group['Tags'] = address_group['tag']['member']

        if pretty_address_group['Type'] == 'static':
            # static address groups can have empty lists
            if address_group['static']:
                pretty_address_group['Addresses'] = address_group['static']['member']
        else:
            pretty_address_group['Match'] = address_group['dynamic']['filter']

        pretty_address_groups_arr.append(pretty_address_group)

    return pretty_address_groups_arr


@logger
def panorama_list_address_groups(tag: str = None):
    params = {
        'action': 'get',
        'type': 'config',
        'xpath': XPATH_OBJECTS + "address-group/entry",
        'key': API_KEY
    }

    if tag:
        params['xpath'] = f'{params["xpath"]}[( tag/member = \'{tag}\')]'

    result = http_request(
        URL,
        'GET',
        params=params,
    )

    return result['response']['result']['entry']


def panorama_list_address_groups_command(tag: Optional[str] = None):
    """
    Get all address groups
    """
    address_groups_arr = panorama_list_address_groups(tag)
    address_groups_output = prettify_address_groups_arr(address_groups_arr)

    return_results({
        'Type': entryTypes['note'],
        'ContentsFormat': formats['json'],
        'Contents': address_groups_arr,
        'ReadableContentsFormat': formats['markdown'],
        'HumanReadable': tableToMarkdown('Address groups:', address_groups_output,
                                         ['Name', 'Type', 'Addresses', 'Match', 'Description', 'Tags'],
                                         removeNull=True),
        'EntryContext': {
            "Panorama.AddressGroups(val.Name == obj.Name)": address_groups_output
        }
    })


def prettify_address_group(address_group: Dict) -> Dict:
    pretty_address_group = {
        'Name': address_group['@name'],
        'Type': 'static' if 'static' in address_group else 'dynamic'
    }
    if DEVICE_GROUP:
        pretty_address_group['DeviceGroup'] = DEVICE_GROUP

    if 'description' in address_group:
        pretty_address_group['Description'] = address_group['description']
    if 'tag' in address_group and 'member' in address_group['tag']:
        pretty_address_group['Tags'] = address_group['tag']['member']

    if pretty_address_group['Type'] == 'static':
        pretty_address_group['Addresses'] = address_group['static']['member']
    else:
        pretty_address_group['Match'] = address_group['dynamic']['filter']

    return pretty_address_group


@logger
def panorama_get_address_group(address_group_name: str):
    params = {
        'action': 'show',
        'type': 'config',
        'xpath': XPATH_OBJECTS + "address-group/entry[@name='" + address_group_name + "']",
        'key': API_KEY
    }
    result = http_request(
        URL,
        'GET',
        params=params,
    )

    return result['response']['result']['entry']


def panorama_get_address_group_command(name: str):
    """
    Get an address group
    """
    address_group_name = name

    result = panorama_get_address_group(address_group_name)

    return_results({
        'Type': entryTypes['note'],
        'ContentsFormat': formats['json'],
        'Contents': result,
        'ReadableContentsFormat': formats['markdown'],
        'HumanReadable': tableToMarkdown('Address group:', prettify_address_group(result),
                                         ['Name', 'Type', 'Addresses', 'Match', 'Description', 'Tags'],
                                         removeNull=True),
        'EntryContext': {
            "Panorama.AddressGroups(val.Name == obj.Name)": prettify_address_group(result)
        }
    })


@logger
def panorama_create_static_address_group(address_group_name: str, addresses: list,
                                         description: str = None, tags: list = None):
    params = {'action': 'set',
              'type': 'config',
              'xpath': XPATH_OBJECTS + "address-group/entry[@name='" + address_group_name + "']",
              'key': API_KEY,
              'element': (
                      "<static>" + add_argument_list(addresses, 'member', True)
                      + "</static>" + add_argument(description, 'description', False)
                      + add_argument_list(tags, 'tag', True)
              )}

    result = http_request(
        URL,
        'POST',
        body=params,
    )

    return result


def panorama_create_dynamic_address_group(address_group_name: str, match: Optional[str],
                                          description: str = None, tags: list = None):
    params = {
        'action': 'set',
        'type': 'config',
        'xpath': XPATH_OBJECTS + "address-group/entry[@name='" + address_group_name + "']",
        'element': "<dynamic>" + add_argument(match, 'filter', False)
                   + "</dynamic>" + add_argument(description, 'description', False)
                   + add_argument_list(tags, 'tag', True),
        'key': API_KEY
    }

    result = http_request(
        URL,
        'POST',
        body=params,
    )

    return result


def panorama_create_address_group_command(args: dict):
    """
    Create an address group
    """
    address_group_name = args['name']
    type_ = args['type']
    description = args.get('description')
    tags = argToList(args['tags']) if 'tags' in args else None
    match = args.get('match')
    addresses = argToList(args['addresses']) if 'addresses' in args else None
    if match and addresses:
        raise Exception('Please specify only one of the following: addresses, match.')
    if type_ == 'static':
        if not addresses:
            raise Exception('Please specify addresses in order to create a static address group.')
    if type_ == 'dynamic':
        if not match:
            raise Exception('Please specify a match in order to create a dynamic address group.')

    if type_ == 'static':
        result = panorama_create_static_address_group(address_group_name, addresses, description, tags)
    else:
        result = panorama_create_dynamic_address_group(address_group_name, match, description, tags)

    address_group_output = {
        'Name': address_group_name,
        'Type': type_
    }
    if DEVICE_GROUP:
        address_group_output['DeviceGroup'] = DEVICE_GROUP
    if match:
        address_group_output['Match'] = match
    if addresses:
        address_group_output['Addresses'] = addresses
    if description:
        address_group_output['Description'] = description
    if tags:
        address_group_output['Tags'] = tags

    return_results({
        'Type': entryTypes['note'],
        'ContentsFormat': formats['json'],
        'Contents': result,
        'ReadableContentsFormat': formats['text'],
        'HumanReadable': 'Address group was created successfully.',
        'EntryContext': {
            "Panorama.AddressGroups(val.Name == obj.Name)": address_group_output
        }
    })


@logger
def panorama_delete_address_group(address_group_name: str):
    params = {
        'action': 'delete',
        'type': 'config',
        'xpath': XPATH_OBJECTS + "address-group/entry[@name='" + address_group_name + "']",
        'element': "<entry name='" + address_group_name + "'></entry>",
        'key': API_KEY
    }

    result = http_request(
        URL,
        'POST',
        body=params,
    )

    return result


def panorama_delete_address_group_command(address_group_name: str):
    """
    Delete an address group
    """

    address_group = panorama_delete_address_group(address_group_name)
    address_group_output = {'Name': address_group_name}
    if DEVICE_GROUP:
        address_group_output['DeviceGroup'] = DEVICE_GROUP

    return_results({
        'Type': entryTypes['note'],
        'ContentsFormat': formats['json'],
        'Contents': address_group,
        'ReadableContentsFormat': formats['text'],
        'HumanReadable': 'Address group was deleted successfully.',
        'EntryContext': {
            "Panorama.AddressGroups(val.Name == obj.Name)": address_group_output
        }
    })


def panorama_edit_address_group_command(args: dict):
    """
    Edit an address group
    """
    address_group_name = args['name']
    type_ = args['type']
    match = args.get('match')
    element_to_add = argToList(args['element_to_add']) if 'element_to_add' in args else None
    element_to_remove = argToList(
        args['element_to_remove']) if 'element_to_remove' in args else None

    if type_ == 'dynamic':
        if not match:
            raise Exception('To edit a Dynamic Address group, Please provide a match.')
        match_param = add_argument_open(match, 'filter', False)
        match_path = XPATH_OBJECTS + "address-group/entry[@name='" + address_group_name + "']/dynamic/filter"

    if type_ == 'static':
        if (element_to_add and element_to_remove) or (not element_to_add and not element_to_remove):
            raise Exception('To edit a Static Address group,'
                            'Please specify exactly one of the following: element_to_add, element_to_remove.')
        address_group_prev = panorama_get_address_group(address_group_name)
        address_group_list: List[str] = []
        if 'static' in address_group_prev:
            if address_group_prev['static']:
                address_group_list = argToList(address_group_prev['static']['member'])
        if element_to_add:
            addresses = list(set(element_to_add + address_group_list))
        else:
            addresses = [item for item in address_group_list if item not in element_to_remove]
        addresses_param = add_argument_list(addresses, 'member', False)
        addresses_path = XPATH_OBJECTS + "address-group/entry[@name='" + address_group_name + "']/static"

    description = args.get('description')
    tags = argToList(args['tags']) if 'tags' in args else None

    params = {
        'action': 'edit',
        'type': 'config',
        'key': API_KEY,
        'xpath': '',
        'element': ''
    }

    address_group_output = {'Name': address_group_name}

    if DEVICE_GROUP:
        address_group_output['DeviceGroup'] = DEVICE_GROUP

    if type_ == 'dynamic' and match:
        params['xpath'] = match_path
        params['element'] = match_param
        result = http_request(
            URL,
            'POST',
            body=params
        )
        address_group_output['Match'] = match

    if type_ == 'static' and addresses:
        params['xpath'] = addresses_path
        params['element'] = "<static>" + addresses_param + "</static>"
        result = http_request(
            URL,
            'POST',
            body=params
        )
        address_group_output['Addresses'] = addresses

    if description:
        description_param = add_argument_open(description, 'description', False)
        description_path = XPATH_OBJECTS + "address-group/entry[@name='" + address_group_name + "']/description"
        params['xpath'] = description_path
        params['element'] = description_param
        result = http_request(
            URL,
            'POST',
            body=params
        )
        address_group_output['Description'] = description

    if tags:
        tag_param = add_argument_list(tags, 'tag', True)
        tag_path = XPATH_OBJECTS + "address-group/entry[@name='" + address_group_name + "']/tag"
        params['xpath'] = tag_path
        params['element'] = tag_param
        result = http_request(
            URL,
            'POST',
            body=params
        )
        address_group_output['Tags'] = tags

    return_results({
        'Type': entryTypes['note'],
        'ContentsFormat': formats['json'],
        'Contents': result,
        'ReadableContentsFormat': formats['text'],
        'HumanReadable': 'Address Group was edited successfully.',
        'EntryContext': {
            "Panorama.AddressGroups(val.Name == obj.Name)": address_group_output
        }
    })


''' Services Commands '''


def prettify_services_arr(services_arr: Union[dict, list]):
    if not isinstance(services_arr, list):
        return prettify_service(services_arr)

    pretty_services_arr = []
    for service in services_arr:
        pretty_service = {'Name': service['@name']}
        if DEVICE_GROUP:
            pretty_service['DeviceGroup'] = DEVICE_GROUP
        if 'description' in service:
            pretty_service['Description'] = service['description']
        if 'tag' in service and 'member' in service['tag']:
            pretty_service['Tags'] = service['tag']['member']

        protocol = ''
        if 'protocol' in service:
            if 'tcp' in service['protocol']:
                protocol = 'tcp'
            elif 'udp' in service['protocol']:
                protocol = 'udp'
            else:
                protocol = 'sctp'
        pretty_service['Protocol'] = protocol

        if 'port' in service['protocol'][protocol]:
            pretty_service['DestinationPort'] = service['protocol'][protocol]['port']
        if 'source-port' in service['protocol'][protocol]:
            pretty_service['SourcePort'] = service['protocol'][protocol]['source-port']

        pretty_services_arr.append(pretty_service)

    return pretty_services_arr


@logger
def panorama_list_services(tag: str = None):
    params = {
        'action': 'get',
        'type': 'config',
        'xpath': XPATH_OBJECTS + "service/entry",
        'key': API_KEY
    }

    if tag:
        params['xpath'] = f'{params["xpath"]}[( tag/member = \'{tag}\')]'

    result = http_request(
        URL,
        'GET',
        params=params,
    )

    return result['response']['result']['entry']


def panorama_list_services_command(tag: Optional[str]):
    """
    Get all Services
    """
    services_arr = panorama_list_services(tag)
    services_output = prettify_services_arr(services_arr)

    return_results({
        'Type': entryTypes['note'],
        'ContentsFormat': formats['json'],
        'Contents': services_arr,
        'ReadableContentsFormat': formats['markdown'],
        'HumanReadable': tableToMarkdown('Services:', services_output,
                                         ['Name', 'Protocol', 'SourcePort', 'DestinationPort', 'Description', 'Tags'],
                                         removeNull=True),
        'EntryContext': {
            "Panorama.Services(val.Name == obj.Name)": services_output
        }
    })


def prettify_service(service: Dict):
    pretty_service = {
        'Name': service['@name'],
    }
    if DEVICE_GROUP:
        pretty_service['DeviceGroup'] = DEVICE_GROUP
    if 'description' in service:
        pretty_service['Description'] = service['description']
    if 'tag' in service and 'member' in service['tag']:
        pretty_service['Tags'] = service['tag']['member']

    protocol = ''
    if 'protocol' in service:
        if 'tcp' in service['protocol']:
            protocol = 'tcp'
        elif 'udp' in service['protocol']:
            protocol = 'udp'
        else:
            protocol = 'sctp'
    pretty_service['Protocol'] = protocol

    if 'port' in service['protocol'][protocol]:
        pretty_service['DestinationPort'] = service['protocol'][protocol]['port']
    if 'source-port' in service['protocol'][protocol]:
        pretty_service['SourcePort'] = service['protocol'][protocol]['source-port']

    return pretty_service


@logger
def panorama_get_service(service_name: str):
    params = {
        'action': 'show',
        'type': 'config',
        'xpath': XPATH_OBJECTS + "service/entry[@name='" + service_name + "']",
        'key': API_KEY
    }
    result = http_request(
        URL,
        'GET',
        params=params,
    )

    return result['response']['result']['entry']


def panorama_get_service_command(service_name: str):
    """
    Get a service
    """

    service = panorama_get_service(service_name)
    service_output = prettify_service(service)

    return_results({
        'Type': entryTypes['note'],
        'ContentsFormat': formats['json'],
        'Contents': service,
        'ReadableContentsFormat': formats['markdown'],
        'HumanReadable': tableToMarkdown('Address:', service_output,
                                         ['Name', 'Protocol', 'SourcePort', 'DestinationPort', 'Description', 'Tags'],
                                         removeNull=True),
        'EntryContext': {
            "Panorama.Services(val.Name == obj.Name)": service_output
        }
    })


@logger
def panorama_create_service(service_name: str, protocol: str, destination_port: str,
                            source_port: str = None, description: str = None, tags: list = None):
    params = {
        'action': 'set',
        'type': 'config',
        'xpath': XPATH_OBJECTS + "service/entry[@name='" + service_name + "']",
        'key': API_KEY,
        'element': '<protocol>' + '<' + protocol + '>'
                   + add_argument(destination_port, 'port', False)
                   + add_argument(source_port, 'source-port', False)
                   + '</' + protocol + '>' + '</protocol>'
                   + add_argument(description, 'description', False)
                   + add_argument_list(tags, 'tag', True)
    }

    result = http_request(
        URL,
        'POST',
        body=params,
    )

    return result


def panorama_create_service_command(args: dict):
    """
    Create a service object
    """
    service_name = args['name']
    protocol = args['protocol']
    destination_port = args['destination_port']
    source_port = args.get('source_port')
    description = args.get('description')
    tags = argToList(args['tags']) if 'tags' in args else None

    service = panorama_create_service(service_name, protocol, destination_port, source_port, description, tags)

    service_output = {
        'Name': service_name,
        'Protocol': protocol,
        'DestinationPort': destination_port
    }
    if DEVICE_GROUP:
        service_output['DeviceGroup'] = DEVICE_GROUP
    if source_port:
        service_output['SourcePort'] = source_port
    if description:
        service_output['Description'] = description
    if tags:
        service_output['Tags'] = tags

    return_results({
        'Type': entryTypes['note'],
        'ContentsFormat': formats['json'],
        'Contents': service,
        'ReadableContentsFormat': formats['text'],
        'HumanReadable': 'Service was created successfully.',
        'EntryContext': {
            "Panorama.Services(val.Name == obj.Name)": service_output
        }
    })


@logger
def panorama_delete_service(service_name: str):
    params = {
        'action': 'delete',
        'type': 'config',
        'xpath': XPATH_OBJECTS + "service/entry[@name='" + service_name + "']",
        'element': "<entry name='" + service_name + "'></entry>",
        'key': API_KEY
    }
    result = http_request(
        URL,
        'POST',
        body=params,
    )

    return result


def panorama_delete_service_command(service_name: str):
    """
    Delete a service
    """

    service = panorama_delete_service(service_name)
    service_output = {'Name': service_name}
    if DEVICE_GROUP:
        service_output['DeviceGroup'] = DEVICE_GROUP

    return_results({
        'Type': entryTypes['note'],
        'ContentsFormat': formats['json'],
        'Contents': service,
        'ReadableContentsFormat': formats['text'],
        'HumanReadable': 'Service was deleted successfully.',
        'EntryContext': {
            "Panorama.Services(val.Name == obj.Name)": service_output
        }
    })


''' Service Group Commands '''


def prettify_service_groups_arr(service_groups_arr: list):
    if not isinstance(service_groups_arr, list):
        return prettify_service_group(service_groups_arr)

    pretty_service_groups_arr = []
    for service_group in service_groups_arr:
        pretty_service_group = {
            'Name': service_group['@name'],
            'Services': service_group['members']['member']
        }
        if DEVICE_GROUP:
            pretty_service_group['DeviceGroup'] = DEVICE_GROUP
        if 'tag' in service_group and 'member' in service_group['tag']:
            pretty_service_group['Tags'] = service_group['tag']['member']

        pretty_service_groups_arr.append(pretty_service_group)

    return pretty_service_groups_arr


@logger
def panorama_list_service_groups(tag: str = None):
    params = {
        'action': 'get',
        'type': 'config',
        'xpath': XPATH_OBJECTS + "service-group/entry",
        'key': API_KEY
    }

    if tag:
        params["xpath"] = f'{params["xpath"]}[( tag/member = \'{tag}\')]'

    result = http_request(
        URL,
        'GET',
        params=params,
    )

    return result['response']['result']['entry']


def panorama_list_service_groups_command(tag: Optional[str]):
    """
    Get all address groups
    """
    service_groups_arr = panorama_list_service_groups(tag)
    service_groups_output = prettify_service_groups_arr(service_groups_arr)

    return_results({
        'Type': entryTypes['note'],
        'ContentsFormat': formats['json'],
        'Contents': service_groups_arr,
        'ReadableContentsFormat': formats['markdown'],
        'HumanReadable': tableToMarkdown('Service groups:', service_groups_output, ['Name', 'Services', 'Tags'],
                                         removeNull=True),
        'EntryContext': {
            "Panorama.ServiceGroups(val.Name == obj.Name)": service_groups_output
        }
    })


def prettify_service_group(service_group: dict):
    pretty_service_group = {
        'Name': service_group['@name'],
        'Services': service_group['members']['member']
    }
    if DEVICE_GROUP:
        pretty_service_group['DeviceGroup'] = DEVICE_GROUP
    if 'tag' in service_group and 'member' in service_group['tag']:
        pretty_service_group['Tags'] = service_group['tag']['member']

    return pretty_service_group


@logger
def panorama_get_service_group(service_group_name: str):
    params = {
        'action': 'show',
        'type': 'config',
        'xpath': XPATH_OBJECTS + "service-group/entry[@name='" + service_group_name + "']",
        'key': API_KEY
    }
    result = http_request(
        URL,
        'GET',
        params=params,
    )

    return result['response']['result']['entry']


def panorama_get_service_group_command(service_group_name: str):
    """
    Get an address group
    """

    result = panorama_get_service_group(service_group_name)
    pretty_service_group = prettify_service_group(result)

    return_results({
        'Type': entryTypes['note'],
        'ContentsFormat': formats['json'],
        'Contents': result,
        'ReadableContentsFormat': formats['markdown'],
        'HumanReadable': tableToMarkdown('Service group:', pretty_service_group, ['Name', 'Services', 'Tags'],
                                         removeNull=True),
        'EntryContext': {
            "Panorama.ServiceGroups(val.Name == obj.Name)": pretty_service_group
        }
    })


def panorama_create_service_group(service_group_name: str, services: list, tags: list):
    params = {
        'action': 'set',
        'type': 'config',
        'xpath': XPATH_OBJECTS + "service-group/entry[@name='" + service_group_name + "']",
        'element': '<members>' + add_argument_list(services, 'member', True) + '</members>'
                   + add_argument_list(tags, 'tag', True),
        'key': API_KEY
    }

    result = http_request(
        URL,
        'POST',
        body=params,
    )

    return result


def panorama_create_service_group_command(args: dict):
    """
    Create a service group
    """
    service_group_name = args['name']
    services = argToList(args['services'])
    tags = argToList(args['tags']) if 'tags' in args else None

    result = panorama_create_service_group(service_group_name, services, tags)

    service_group_output = {
        'Name': service_group_name,
        'Services': services
    }
    if DEVICE_GROUP:
        service_group_output['DeviceGroup'] = DEVICE_GROUP
    if tags:
        service_group_output['Tags'] = tags

    return_results({
        'Type': entryTypes['note'],
        'ContentsFormat': formats['json'],
        'Contents': result,
        'ReadableContentsFormat': formats['text'],
        'HumanReadable': 'Service group was created successfully.',
        'EntryContext': {
            "Panorama.ServiceGroups(val.Name == obj.Name)": service_group_output
        }
    })


@logger
def panorama_delete_service_group(service_group_name: str):
    params = {
        'action': 'delete',
        'type': 'config',
        'xpath': XPATH_OBJECTS + "service-group/entry[@name='" + service_group_name + "']",
        'element': "<entry name='" + service_group_name + "'></entry>",
        'key': API_KEY
    }
    result = http_request(
        URL,
        'POST',
        body=params,
    )

    return result


def panorama_delete_service_group_command(service_group_name: str):
    """
    Delete a service group
    """

    service_group = panorama_delete_service_group(service_group_name)
    service_group_output = {'Name': service_group_name}
    if DEVICE_GROUP:
        service_group_output['DeviceGroup'] = DEVICE_GROUP

    return_results({
        'Type': entryTypes['note'],
        'ContentsFormat': formats['json'],
        'Contents': service_group,
        'ReadableContentsFormat': formats['text'],
        'HumanReadable': 'Service group was deleted successfully.',
        'EntryContext': {
            "Panorama.ServiceGroups(val.Name == obj.Name)": service_group_output
        }
    })


@logger
def panorama_edit_service_group(service_group_name: str, services: List[str], tag: List[str]):
    params = {
        'action': 'edit',
        'type': 'config',
        'xpath': '',
        'element': '',
        'key': API_KEY,
    }

    if services:
        services_xpath = XPATH_OBJECTS + "service-group/entry[@name='" + service_group_name + "']/members"
        services_element = '<members>' + add_argument_list(services, 'member', False) + '</members>'
        params['xpath'] = services_xpath
        params['element'] = services_element
        result = http_request(
            URL,
            'POST',
            body=params
        )

    if tag:
        tag_xpath = XPATH_OBJECTS + "service-group/entry[@name='" + service_group_name + "']/tag"
        tag_element = add_argument_list(tag, 'tag', True)
        params['xpath'] = tag_xpath
        params['element'] = tag_element
        result = http_request(
            URL,
            'POST',
            body=params
        )

    return result


def panorama_edit_service_group_command(args: dict):
    """
    Edit a service group
    """
    service_group_name = args['name']
    services_to_add = argToList(args['services_to_add']) if 'services_to_add' in args else None
    services_to_remove = argToList(
        args['services_to_remove']) if 'services_to_remove' in args else None
    tag = argToList(args['tag']) if 'tag' in args else None

    if not services_to_add and not services_to_remove and not tag:
        raise Exception('Specify at least one of the following arguments: services_to_add, services_to_remove, tag')

    if services_to_add and services_to_remove:
        raise Exception('Specify at most one of the following arguments: services_to_add, services_to_remove')

    services: List[str] = []
    if services_to_add or services_to_remove:
        service_group_prev = panorama_get_service_group(service_group_name)
        service_group_list = argToList(service_group_prev['members']['member'])
        if services_to_add:
            services = list(set(services_to_add + service_group_list))
        else:
            services = [item for item in service_group_list if item not in services_to_remove]

        if len(services) == 0:
            raise Exception('A Service group must have at least one service.')

    result = panorama_edit_service_group(service_group_name, services, tag)

    service_group_output = {'Name': service_group_name}
    if DEVICE_GROUP:
        service_group_output['DeviceGroup'] = DEVICE_GROUP
    if len(services) > 0:
        service_group_output['Services'] = services
    if tag:
        service_group_output['Tag'] = tag

    return_results({
        'Type': entryTypes['note'],
        'ContentsFormat': formats['json'],
        'Contents': result,
        'ReadableContentsFormat': formats['text'],
        'HumanReadable': 'Service group was edited successfully.',
        'EntryContext': {
            "Panorama.ServiceGroups(val.Name == obj.Name)": service_group_output
        }
    })


''' Custom URL Category Commands '''


def prettify_custom_url_category(custom_url_category: dict):
    pretty_custom_url_category = {
        'Name': custom_url_category['@name'],
    }
    if DEVICE_GROUP:
        pretty_custom_url_category['DeviceGroup'] = DEVICE_GROUP

    if 'description' in custom_url_category:
        pretty_custom_url_category['Description'] = custom_url_category['description']

    #  In PAN-OS 9.X changes to the default behavior were introduced regarding custom url categories.
    if 'type' in custom_url_category:
        pretty_custom_url_category['Type'] = custom_url_category['type']
        if pretty_custom_url_category['Type'] == 'Category Match':
            pretty_custom_url_category['Categories'] = custom_url_category['list']['member']
        else:
            pretty_custom_url_category['Sites'] = custom_url_category['list']['member']
    else:
        pretty_custom_url_category['Sites'] = custom_url_category['list']['member']

    return pretty_custom_url_category


@logger
def panorama_get_custom_url_category(name: str):
    params = {
        'action': 'get',
        'type': 'config',
        'xpath': XPATH_OBJECTS + "profiles/custom-url-category/entry[@name='" + name + "']",
        'key': API_KEY
    }
    result = http_request(
        URL,
        'GET',
        params=params,
    )

    return result['response']['result']['entry']


def panorama_get_custom_url_category_command(name: str):
    """
    Get a custom url category
    """

    custom_url_category = panorama_get_custom_url_category(name)
    custom_url_category_output = prettify_custom_url_category(custom_url_category)

    return_results({
        'Type': entryTypes['note'],
        'ContentsFormat': formats['json'],
        'Contents': custom_url_category,
        'ReadableContentsFormat': formats['markdown'],
        'HumanReadable': tableToMarkdown('Custom URL Category:', custom_url_category_output,
                                         ['Name', 'Type', 'Categories', 'Sites', 'Description'], removeNull=True),
        'EntryContext': {
            "Panorama.CustomURLCategory(val.Name == obj.Name)": custom_url_category_output
        }
    })


@logger
def panorama_create_custom_url_category(custom_url_category_name: str, type_: Any = None,
                                        sites: Optional[list] = None, categories: Optional[list] = None,
                                        description: str = None):
    #  In PAN-OS 9.X changes to the default behavior were introduced regarding custom url categories.
    major_version = get_pan_os_major_version()
    element = add_argument(description, 'description', False)
    if major_version <= 8:
        if type_ or categories:
            raise Exception('The type and categories arguments are only relevant for PAN-OS 9.x versions.')
        element += add_argument_list(sites, 'list', True)
    else:  # major is 9.x
        if not type_:
            raise Exception('The type argument is mandatory for PAN-OS 9.x versions.')
        if (not sites and not categories) or (sites and categories):
            raise Exception('Exactly one of the sites and categories arguments should be defined.')
        if (type_ == 'URL List' and categories) or (type_ == 'Category Match' and sites):
            raise Exception('URL List type is only for sites, Category Match is only for categories.')

        if type_ == 'URL List':
            element += add_argument_list(sites, 'list', True)
        else:
            element += add_argument_list(categories, 'list', True)
        element += add_argument(type_, 'type', False)

    params = {
        'action': 'set',
        'type': 'config',
        'xpath': XPATH_OBJECTS + "profiles/custom-url-category/entry[@name='" + custom_url_category_name + "']",
        'element': element,
        'key': API_KEY
    }
    result = http_request(
        URL,
        'POST',
        body=params,
    )

    custom_url_category_output: Dict[str, Any] = {'Name': custom_url_category_name}
    if DEVICE_GROUP:
        custom_url_category_output['DeviceGroup'] = DEVICE_GROUP
    if description:
        custom_url_category_output['Description'] = description
    if type_:
        custom_url_category_output['Type'] = type_
    if sites:
        custom_url_category_output['Sites'] = sites
    else:
        custom_url_category_output['Categories'] = categories
    return result, custom_url_category_output


def panorama_create_custom_url_category_command(args: dict):
    """
    Create a custom URL category
    """
    custom_url_category_name = args['name']
    type_ = args['type'] if 'type' in args else None
    sites = argToList(args['sites']) if 'sites' in args else None
    categories = argToList(args['categories']) if 'categories' in args else None
    description = args.get('description')

    custom_url_category, custom_url_category_output = panorama_create_custom_url_category(custom_url_category_name,
                                                                                          type_, sites, categories,
                                                                                          description)
    return_results({
        'Type': entryTypes['note'],
        'ContentsFormat': formats['json'],
        'Contents': custom_url_category,
        'ReadableContentsFormat': formats['markdown'],
        'HumanReadable': tableToMarkdown('Created Custom URL Category:', custom_url_category_output,
                                         ['Name', 'Type', 'Categories', 'Sites', 'Description'], removeNull=True),
        'EntryContext': {
            "Panorama.CustomURLCategory(val.Name == obj.Name)": custom_url_category_output
        }
    })


@logger
def panorama_delete_custom_url_category(custom_url_category_name: str):
    params = {
        'action': 'delete',
        'type': 'config',
        'xpath': XPATH_OBJECTS + "profiles/custom-url-category/entry[@name='" + custom_url_category_name + "']",
        'element': "<entry name='" + custom_url_category_name + "'></entry>",
        'key': API_KEY
    }
    result = http_request(
        URL,
        'POST',
        body=params,
    )

    return result


def panorama_delete_custom_url_category_command(custom_url_category_name: str):
    """
    Delete a custom url category
    """

    result = panorama_delete_custom_url_category(custom_url_category_name)
    custom_url_category_output = {'Name': custom_url_category_name}
    if DEVICE_GROUP:
        custom_url_category_output['DeviceGroup'] = DEVICE_GROUP

    return_results({
        'Type': entryTypes['note'],
        'ContentsFormat': formats['json'],
        'Contents': result,
        'ReadableContentsFormat': formats['text'],
        'HumanReadable': 'Custom URL category was deleted successfully.',
        'EntryContext': {
            "Panorama.CustomURLCategory(val.Name == obj.Name)": custom_url_category_output
        }
    })


@logger
def panorama_edit_custom_url_category(custom_url_category_name: str, type_: str, items: list,
                                      description: Optional[str] = None):
    major_version = get_pan_os_major_version()
    description_element = add_argument(description, 'description', False)
    items_element = add_argument_list(items, 'list', True)

    if major_version <= 8:
        if type_ == 'Category Match':
            raise Exception('The Categories argument is only relevant for PAN-OS 9.x versions.')
        element = f"<entry name='{custom_url_category_name}'>{description_element}{items_element}</entry>"
    else:
        type_element = add_argument(type_, 'type', False)
        element = f"<entry name='{custom_url_category_name}'>{description_element}{items_element}{type_element}</entry>"

    params = {
        'action': 'edit',
        'type': 'config',
        'xpath': XPATH_OBJECTS + "profiles/custom-url-category/entry[@name='" + custom_url_category_name + "']",
        'element': element,
        'key': API_KEY
    }
    result = http_request(
        URL,
        'POST',
        body=params,
    )

    custom_url_category_output: Dict[str, Any] = {'Name': custom_url_category_name,
                                                  'Type': type_}
    if DEVICE_GROUP:
        custom_url_category_output['DeviceGroup'] = DEVICE_GROUP
    if description:
        custom_url_category_output['Description'] = description
    if type_ == 'Category Match':
        custom_url_category_output['Categories'] = items
    else:
        custom_url_category_output['Sites'] = items

    return result, custom_url_category_output


def panorama_custom_url_category_add_items(custom_url_category_name: str, items: list, type_: str):
    """
    Add sites or categories to a configured custom url category
    """
    custom_url_category = panorama_get_custom_url_category(custom_url_category_name)
    if '@dirtyId' in custom_url_category:
        LOG(f'Found uncommitted item:\n{custom_url_category}')
        raise Exception('Please commit the instance prior to editing the Custom URL Category.')
    description = custom_url_category.get('description')

    custom_url_category_items: List[str] = []
    if 'list' in custom_url_category:
        if custom_url_category['list']:
            custom_url_category_items = argToList(custom_url_category['list']['member'])

    merged_items = list((set(items)).union(set(custom_url_category_items)))

    result, custom_url_category_output = panorama_edit_custom_url_category(custom_url_category_name, type_,
                                                                           merged_items, description)
    return_results({
        'Type': entryTypes['note'],
        'ContentsFormat': formats['json'],
        'Contents': result,
        'ReadableContentsFormat': formats['markdown'],
        'HumanReadable': tableToMarkdown('Updated Custom URL Category:', custom_url_category_output,
                                         ['Name', 'Type', 'Categories', 'Sites', 'Description'], removeNull=True),
        'EntryContext': {
            "Panorama.CustomURLCategory(val.Name == obj.Name)": custom_url_category_output
        }
    })


def panorama_custom_url_category_remove_items(custom_url_category_name: str, items: list, type_: str):
    """
    Add sites or categories to a configured custom url category
    """
    custom_url_category = panorama_get_custom_url_category(custom_url_category_name)
    if '@dirtyId' in custom_url_category:
        LOG(f'Found uncommitted item:\n{custom_url_category}')
        raise Exception('Please commit the instance prior to editing the Custom URL Category.')
    description = custom_url_category.get('description')

    if 'list' in custom_url_category:
        if 'member' in custom_url_category['list']:
            custom_url_category_items = custom_url_category['list']['member']
    if not custom_url_category_items:
        raise Exception('Custom url category does not contain sites or categories.')

    subtracted_items = [item for item in custom_url_category_items if item not in items]
    result, custom_url_category_output = panorama_edit_custom_url_category(custom_url_category_name, type_,
                                                                           subtracted_items, description)
    return_results({
        'Type': entryTypes['note'],
        'ContentsFormat': formats['json'],
        'Contents': result,
        'ReadableContentsFormat': formats['markdown'],
        'HumanReadable': tableToMarkdown('Updated Custom URL Category:', custom_url_category_output,
                                         ['Name', 'Categories', 'Sites', 'Description'], removeNull=True),
        'EntryContext': {
            "Panorama.CustomURLCategory(val.Name == obj.Name)": custom_url_category_output
        }
    })


def panorama_edit_custom_url_category_command(args: dict):
    custom_url_category_name = args['name']
    items = argToList(args['sites']) if 'sites' in args else argToList(args['categories'])
    type_ = "URL List" if 'sites' in args else "Category Match"
    if args['action'] == 'remove':
        panorama_custom_url_category_remove_items(custom_url_category_name, items, type_)
    else:
        panorama_custom_url_category_add_items(custom_url_category_name, items, type_)


''' URL Filtering '''


@logger
def panorama_get_url_category(url_cmd: str, url: str):
    params = {
        'action': 'show',
        'type': 'op',
        'key': API_KEY,
        'cmd': f'<test><{url_cmd}>{url}</{url_cmd}></test>'
    }
    raw_result = http_request(
        URL,
        'POST',
        body=params,
    )
    result = raw_result['response']['result']
    if url_cmd == 'url-info-host':
        # The result in this case looks like so: "Ancestors info:\nBM:\nURL.com,1,5,search-engines,, {some more info
        # here...}" - The 4th element is the url category.
        category = result.split(',')[3]
    else:
        result = result.splitlines()[1]
        if url_cmd == 'url':
            category = result.split(' ')[1]
        else:  # url-info-cloud
            category = result.split(',')[3]
    return category


def populate_url_filter_category_from_context(category: str):
    url_filter_category = demisto.dt(demisto.context(), f'Panorama.URLFilter(val.Category === "{category}")')
    if not url_filter_category:
        return []

    if type(url_filter_category) is list:
        return url_filter_category[0].get("URL")
    else:  # url_filter_category is a dict
        context_urls = url_filter_category.get("URL", None)  # pylint: disable=no-member
        if type(context_urls) is str:
            return [context_urls]
        else:
            return context_urls


def calculate_dbot_score(category: str, additional_suspicious: list, additional_malicious: list):
    """translate a category to a dbot score. For more information:
    https://knowledgebase.paloaltonetworks.com/KCSArticleDetail?id=kA10g000000Cm5hCAC

    Args:
        category: the URL category from URLFiltering

    Returns:
        dbot score.
    """
    predefined_suspicious = ['high-risk', 'medium-risk', 'hacking', 'proxy-avoidance-and-anonymizers', 'grayware',
                             'not-resolved']
    suspicious_categories = list((set(additional_suspicious)).union(set(predefined_suspicious)))

    predefined_malicious = ['phishing', 'command-and-control', 'malware']
    malicious_categories = list((set(additional_malicious)).union(set(predefined_malicious)))

    dbot_score = 1
    if category in malicious_categories:
        dbot_score = 3
    elif category in suspicious_categories:
        dbot_score = 2
    elif category == 'unknown':
        dbot_score = 0

    return dbot_score


def panorama_get_url_category_command(url_cmd: str, url: str, additional_suspicious: list, additional_malicious: list):
    """
    Get the url category from Palo Alto URL Filtering
    """
    urls = argToList(url)

    categories_dict: Dict[str, list] = {}
    categories_dict_hr: Dict[str, list] = {}
    command_results: List[CommandResults] = []
    for url in urls:
        category = panorama_get_url_category(url_cmd, url)
        if category in categories_dict:
            categories_dict[category].append(url)
            categories_dict_hr[category].append(url)
        else:
            categories_dict[category] = [url]
            categories_dict_hr[category] = [url]
        context_urls = populate_url_filter_category_from_context(category)
        categories_dict[category] = list((set(categories_dict[category])).union(set(context_urls)))

        score = calculate_dbot_score(category.lower(), additional_suspicious, additional_malicious)
        dbot_score = Common.DBotScore(
            indicator=url,
            indicator_type=DBotScoreType.URL,
            integration_name='PAN-OS',
            score=score
        )
        url_obj = Common.URL(
            url=url,
            dbot_score=dbot_score,
            category=category
        )
        command_results.append(CommandResults(
            indicator=url_obj,
            readable_output=tableToMarkdown('URL', url_obj.to_context())
        ))

    url_category_output_hr = []
    for key, value in categories_dict_hr.items():
        url_category_output_hr.append({
            'Category': key,
            'URL': value
        })

    url_category_output = []
    for key, value in categories_dict.items():
        url_category_output.append({
            'Category': key,
            'URL': value
        })

    title = 'URL Filtering'
    if url_cmd == 'url-info-cloud':
        title += ' from cloud'
    elif url_cmd == 'url-info-host':
        title += ' from host'
    human_readable = tableToMarkdown(f'{title}:', url_category_output_hr, ['URL', 'Category'], removeNull=True)

    command_results.insert(0, CommandResults(
        outputs_prefix='Panorama.URLFilter',
        outputs_key_field='Category',
        outputs=url_category_output,
        readable_output=human_readable,
        raw_response=categories_dict,
    ))
    return_results(command_results)


''' URL Filter '''


def prettify_get_url_filter(url_filter: dict):
    pretty_url_filter = {'Name': url_filter['@name']}
    if DEVICE_GROUP:
        pretty_url_filter['DeviceGroup'] = DEVICE_GROUP
    if 'description' in url_filter:
        pretty_url_filter['Description'] = url_filter['description']

    pretty_url_filter['Category'] = []
    alert_category_list = []
    block_category_list = []
    allow_category_list = []
    continue_category_list = []
    override_category_list = []

    if 'alert' in url_filter:
        alert_category_list = url_filter['alert']['member']
    if 'block' in url_filter:
        block_category_list = url_filter['block']['member']
    if 'allow' in url_filter:
        allow_category_list = url_filter['allow']['member']
    if 'continue' in url_filter:
        continue_category_list = url_filter['continue']['member']
    if 'override' in url_filter:
        override_category_list = url_filter['override']['member']

    for category in alert_category_list:
        pretty_url_filter['Category'].append({
            'Name': category,
            'Action': 'alert'
        })
    for category in block_category_list:
        pretty_url_filter['Category'].append({
            'Name': category,
            'Action': 'block'
        })
    for category in allow_category_list:
        pretty_url_filter['Category'].append({
            'Name': category,
            'Action': 'block'
        })
    for category in continue_category_list:
        pretty_url_filter['Category'].append({
            'Name': category,
            'Action': 'block'
        })
    for category in override_category_list:
        pretty_url_filter['Category'].append({
            'Name': category,
            'Action': 'block'
        })

    if 'allow-list' in url_filter or 'block-list' in url_filter:
        pretty_url_filter['Overrides'] = []
        if 'allow-list' in url_filter:
            pretty_url_filter['OverrideAllowList'] = url_filter['allow-list']['member']
        else:
            pretty_url_filter['OverrideBlockList'] = url_filter['block-list']['member']
    return pretty_url_filter


@logger
def panorama_get_url_filter(name: str):
    params = {
        'action': 'get',
        'type': 'config',
        'xpath': XPATH_OBJECTS + "profiles/url-filtering/entry[@name='" + name + "']",
        'key': API_KEY
    }
    result = http_request(
        URL,
        'GET',
        params=params,
    )

    return result['response']['result']['entry']


def panorama_get_url_filter_command(name: str):
    """
    Get a URL Filter
    """

    url_filter = panorama_get_url_filter(name)

    url_filter_output = prettify_get_url_filter(url_filter)

    return_results({
        'Type': entryTypes['note'],
        'ContentsFormat': formats['json'],
        'Contents': url_filter,
        'ReadableContentsFormat': formats['markdown'],
        'HumanReadable': tableToMarkdown('URL Filter:', url_filter_output,
                                         ['Name', 'Category', 'OverrideAllowList', 'OverrideBlockList', 'Description'],
                                         removeNull=True),
        'EntryContext': {
            "Panorama.URLFilter(val.Name == obj.Name)": url_filter_output
        }
    })


@logger
def panorama_create_url_filter(
        url_filter_name: str, action: str,
        url_category_list: str,
        override_allow_list: Optional[str] = None,
        override_block_list: Optional[str] = None,
        description: Optional[str] = None):
    element = add_argument_list(url_category_list, action, True) + add_argument_list(override_allow_list, 'allow-list',
                                                                                     True) + add_argument_list(
        override_block_list, 'block-list', True) + add_argument(description, 'description',
                                                                False) + "<action>block</action>"

    params = {
        'action': 'set',
        'type': 'config',
        'xpath': XPATH_OBJECTS + "profiles/url-filtering/entry[@name='" + url_filter_name + "']",
        'element': element,
        'key': API_KEY
    }
    result = http_request(
        URL,
        'POST',
        body=params,
    )
    return result


def panorama_create_url_filter_command(args: dict):
    """
    Create a URL Filter
    """
    url_filter_name = args['name']
    action = args['action']
    url_category_list = argToList(args['url_category'])
    override_allow_list = argToList(args.get('override_allow_list'))
    override_block_list = argToList(args.get('override_block_list'))
    description = args.get('description')

    result = panorama_create_url_filter(url_filter_name, action, url_category_list, override_allow_list,
                                        override_block_list, description)

    url_filter_output = {'Name': url_filter_name}
    if DEVICE_GROUP:
        url_filter_output['DeviceGroup'] = DEVICE_GROUP
    url_filter_output['Category'] = []
    for category in url_category_list:
        url_filter_output['Category'].append({
            'Name': category,
            'Action': action
        })
    if override_allow_list:
        url_filter_output['OverrideAllowList'] = override_allow_list
    if override_block_list:
        url_filter_output['OverrideBlockList'] = override_block_list
    if description:
        url_filter_output['Description'] = description

    return_results({
        'Type': entryTypes['note'],
        'ContentsFormat': formats['json'],
        'Contents': result,
        'ReadableContentsFormat': formats['text'],
        'HumanReadable': 'URL Filter was created successfully.',
        'EntryContext': {
            "Panorama.URLFilter(val.Name == obj.Name)": url_filter_output
        }
    })


@logger
def panorama_edit_url_filter(url_filter_name: str, element_to_change: str, element_value: str,
                             add_remove_element: Optional[str] = None):
    url_filter_prev = panorama_get_url_filter(url_filter_name)
    if '@dirtyId' in url_filter_prev:
        LOG(f'Found uncommitted item:\n{url_filter_prev}')
        raise Exception('Please commit the instance prior to editing the URL Filter.')

    url_filter_output: Dict[str, Any] = {'Name': url_filter_name}
    if DEVICE_GROUP:
        url_filter_output['DeviceGroup'] = DEVICE_GROUP
    params = {
        'action': 'edit',
        'type': 'config',
        'key': API_KEY,
    }

    if element_to_change == 'description':
        params['xpath'] = XPATH_OBJECTS + f"profiles/url-filtering/entry[@name='{url_filter_name}']/{element_to_change}"
        params['element'] = add_argument_open(element_value, 'description', False)
        result = http_request(URL, 'POST', body=params)
        url_filter_output['Description'] = element_value

    elif element_to_change == 'override_allow_list':
        prev_override_allow_list = argToList(url_filter_prev['allow-list']['member'])
        if add_remove_element == 'add':
            new_override_allow_list = list((set(prev_override_allow_list)).union(set([element_value])))
        else:
            new_override_allow_list = [url for url in prev_override_allow_list if url != element_value]

        params['xpath'] = XPATH_OBJECTS + "profiles/url-filtering/entry[@name='" + url_filter_name + "']/allow-list"
        params['element'] = add_argument_list(new_override_allow_list, 'allow-list', True)
        result = http_request(URL, 'POST', body=params)
        url_filter_output[element_to_change] = new_override_allow_list

    # element_to_change == 'override_block_list'
    else:
        prev_override_block_list = argToList(url_filter_prev['block-list']['member'])
        if add_remove_element == 'add':
            new_override_block_list = list((set(prev_override_block_list)).union(set([element_value])))
        else:
            new_override_block_list = [url for url in prev_override_block_list if url != element_value]

        params['xpath'] = XPATH_OBJECTS + "profiles/url-filtering/entry[@name='" + url_filter_name + "']/block-list"
        params['element'] = add_argument_list(new_override_block_list, 'block-list', True)
        result = http_request(URL, 'POST', body=params)
        url_filter_output[element_to_change] = new_override_block_list

    return result, url_filter_output


def panorama_edit_url_filter_command(args: dict):
    """
    Edit a URL Filter
    """
    url_filter_name = args['name']
    element_to_change = args['element_to_change']
    add_remove_element = args['add_remove_element']
    element_value = args['element_value']

    result, url_filter_output = panorama_edit_url_filter(url_filter_name, element_to_change, element_value,
                                                         add_remove_element)

    return_results({
        'Type': entryTypes['note'],
        'ContentsFormat': formats['json'],
        'Contents': result,
        'ReadableContentsFormat': formats['text'],
        'HumanReadable': 'URL Filter was edited successfully.',
        'EntryContext': {
            "Panorama.URLFilter(val.Name == obj.Name)": url_filter_output
        }
    })


@logger
def panorama_delete_url_filter(url_filter_name: str):
    params = {
        'action': 'delete',
        'type': 'config',
        'xpath': XPATH_OBJECTS + "profiles/url-filtering/entry[@name='" + url_filter_name + "']",
        'element': "<entry name='" + url_filter_name + "'></entry>",
        'key': API_KEY
    }

    result = http_request(
        URL,
        'POST',
        body=params,
    )

    return result


def panorama_delete_url_filter_command(url_filter_name: str):
    """
    Delete a custom url category
    """

    result = panorama_delete_url_filter(url_filter_name)

    url_filter_output = {'Name': url_filter_name}
    if DEVICE_GROUP:
        url_filter_output['DeviceGroup'] = DEVICE_GROUP

    return_results({
        'Type': entryTypes['note'],
        'ContentsFormat': formats['json'],
        'Contents': result,
        'ReadableContentsFormat': formats['text'],
        'HumanReadable': 'URL Filter was deleted successfully.',
        'EntryContext': {
            "Panorama.URLFilter(val.Name == obj.Name)": url_filter_output
        }
    })


''' Security Rules Managing '''


def prettify_rule(rule: dict):
    pretty_rule = {
        'Name': rule['@name'],
        'Action': rule['action']
    }
    if DEVICE_GROUP:
        pretty_rule['DeviceGroup'] = DEVICE_GROUP
    if '@loc' in rule:
        pretty_rule['Location'] = rule['@loc']
    if 'category' in rule and 'member' in rule['category']:
        pretty_rule['CustomUrlCategory'] = rule['category']['member']
    if 'application' in rule and 'member' in rule['application']:
        pretty_rule['Application'] = rule['application']['member']
    if 'destination' in rule and 'member' in rule['destination']:
        pretty_rule['Destination'] = rule['destination']['member']
    if 'from' in rule and 'member' in rule['from']:
        pretty_rule['From'] = rule['from']['member']
    if 'service' in rule and 'member' in rule['service']:
        pretty_rule['Service'] = rule['service']['member']
    if 'to' in rule and 'member' in rule['to']:
        pretty_rule['To'] = rule['to']['member']
    if 'source' in rule and 'member' in rule['source']:
        pretty_rule['Source'] = rule['source']['member']
    if 'tag' in rule and 'member' in rule['tag']:
        pretty_rule['Tags'] = rule['tag']['member']
    if 'log-setting' in rule and '#text' in rule['log-setting']:
        pretty_rule['LogForwardingProfile'] = rule['log-setting']['#text']

    return pretty_rule


def prettify_rules(rules: Union[List[dict], dict]):
    if not isinstance(rules, list):
        return prettify_rule(rules)
    pretty_rules_arr = []
    for rule in rules:
        pretty_rule = prettify_rule(rule)
        pretty_rules_arr.append(pretty_rule)

    return pretty_rules_arr


@logger
def panorama_list_rules(xpath: str, tag: str = None):
    params = {
        'action': 'get',
        'type': 'config',
        'xpath': xpath,
        'key': API_KEY
    }

    if tag:
        params["xpath"] = f'{params["xpath"]}[( tag/member = \'{tag}\')]'

    result = http_request(
        URL,
        'GET',
        params=params,
    )

    return result['response']['result']['entry']


def panorama_list_rules_command(tag: str):
    """
    List security rules
    """
    if DEVICE_GROUP:
        if not PRE_POST:
            raise Exception('Please provide the pre_post argument when listing rules in Panorama instance.')
        else:
            xpath = XPATH_SECURITY_RULES + PRE_POST + '/security/rules/entry'
    else:
        xpath = XPATH_SECURITY_RULES

    rules = panorama_list_rules(xpath, tag)
    pretty_rules = prettify_rules(rules)

    return_results({
        'Type': entryTypes['note'],
        'ContentsFormat': formats['json'],
        'Contents': rules,
        'ReadableContentsFormat': formats['markdown'],
        'HumanReadable': tableToMarkdown('Security Rules:', pretty_rules,
                                         ['Name', 'Location', 'Action', 'From', 'To',
                                          'CustomUrlCategory', 'Service', 'Tags'],
                                         removeNull=True),
        'EntryContext': {
            "Panorama.SecurityRule(val.Name == obj.Name)": pretty_rules
        }
    })


@logger
def panorama_move_rule_command(args: dict):
    """
    Move a security rule
    """
    rulename = args['rulename']
    params = {
        'type': 'config',
        'action': 'move',
        'key': API_KEY,
        'where': args['where'],
    }

    if DEVICE_GROUP:
        if not PRE_POST:
            raise Exception('Please provide the pre_post argument when moving a rule in Panorama instance.')
        else:
            params['xpath'] = XPATH_SECURITY_RULES + PRE_POST + '/security/rules/entry' + '[@name=\'' + rulename + '\']'
    else:
        params['xpath'] = XPATH_SECURITY_RULES + '[@name=\'' + rulename + '\']'

    if 'dst' in args:
        params['dst'] = args['dst']

    result = http_request(URL, 'POST', body=params)
    rule_output = {'Name': rulename}
    if DEVICE_GROUP:
        rule_output['DeviceGroup'] = DEVICE_GROUP

    return_results({
        'Type': entryTypes['note'],
        'ContentsFormat': formats['json'],
        'Contents': result,
        'ReadableContentsFormat': formats['text'],
        'HumanReadable': 'Rule ' + rulename + ' moved successfully.',
        'EntryContext': {
            "Panorama.SecurityRule(val.Name == obj.Name)": rule_output
        }
    })


''' Security Rule Configuration '''


@logger
def panorama_create_rule_command(args: dict):
    """
    Create a security rule
    """
<<<<<<< HEAD
    rulename = demisto.args()['rulename'] if 'rulename' in demisto.args() else ('demisto-' + (str(uuid.uuid4()))[:8])
    source = argToList(demisto.args().get('source'))
    destination = argToList(demisto.args().get('destination'))
    source_zone = argToList(demisto.args().get('source_zone'))
    destination_zone = argToList(demisto.args().get('destination_zone'))
    negate_source = demisto.args().get('negate_source')
    negate_destination = demisto.args().get('negate_destination')
    action = demisto.args().get('action')
    service = demisto.args().get('service')
    disable = demisto.args().get('disable')
    categories = argToList(demisto.args().get('category'))
    application = argToList(demisto.args().get('application'))
    source_user = demisto.args().get('source_user')
    disable_server_response_inspection = demisto.args().get('disable_server_response_inspection')
    description = demisto.args().get('description')
    target = demisto.args().get('target')
    log_forwarding = demisto.args().get('log_forwarding', None)
    tags = argToList(demisto.args()['tags']) if 'tags' in demisto.args() else None
    profile_setting = demisto.args()['profile_setting'] if 'profile_setting' in demisto.args() else None
=======
    rulename = args['rulename'] if 'rulename' in args else ('demisto-' + (str(uuid.uuid4()))[:8])
    source = argToList(args.get('source'))
    destination = argToList(args.get('destination'))
    source_zone = argToList(args.get('source_zone'))
    destination_zone = argToList(args.get('destination_zone'))
    negate_source = args.get('negate_source')
    negate_destination = args.get('negate_destination')
    action = args.get('action')
    service = args.get('service')
    disable = args.get('disable')
    categories = argToList(args.get('category'))
    application = argToList(args.get('application'))
    source_user = args.get('source_user')
    disable_server_response_inspection = args.get('disable_server_response_inspection')
    description = args.get('description')
    target = args.get('target')
    log_forwarding = args.get('log_forwarding', None)
    tags = argToList(args['tags']) if 'tags' in args else None
>>>>>>> 8dc47562

    if not DEVICE_GROUP:
        if target:
            raise Exception('The target argument is relevant only for a Palo Alto Panorama instance.')
        elif log_forwarding:
            raise Exception('The log_forwarding argument is relevant only for a Palo Alto Panorama instance.')

    params = prepare_security_rule_params(api_action='set', rulename=rulename, source=source, destination=destination,
                                          negate_source=negate_source, negate_destination=negate_destination,
                                          action=action, service=service,
                                          disable=disable, application=application, source_user=source_user,
                                          disable_server_response_inspection=disable_server_response_inspection,
                                          description=description, target=target,
                                          log_forwarding=log_forwarding, tags=tags, category=categories,
                                          from_=source_zone, to=destination_zone, profile_setting=profile_setting)
    result = http_request(
        URL,
        'POST',
        body=params
    )

    rule_output = {SECURITY_RULE_ARGS[key]: value for key, value in args.items() if key in SECURITY_RULE_ARGS}
    rule_output['Name'] = rulename
    if DEVICE_GROUP:
        rule_output['DeviceGroup'] = DEVICE_GROUP

    return_results({
        'Type': entryTypes['note'],
        'ContentsFormat': formats['json'],
        'Contents': result,
        'ReadableContentsFormat': formats['text'],
        'HumanReadable': 'Rule configured successfully.',
        'EntryContext': {
            "Panorama.SecurityRule(val.Name == obj.Name)": rule_output
        }
    })


@logger
def panorama_get_current_element(element_to_change: str, xpath: str) -> list:
    """
    Get the current element value from
    """
    params = {
        'type': 'config',
        'action': 'get',
        'xpath': xpath,
        'key': API_KEY
    }
    try:
        response = http_request(URL, 'GET', params=params)
    except PAN_OS_Not_Found:
        return []

    result = response.get('response').get('result')
    if '@dirtyId' in result:
        LOG(f'Found uncommitted item:\n{result}')
        raise Exception('Please commit the instance prior to editing the Security rule.')
    current_object = result.get(element_to_change)
    if 'list' in current_object:
        current_objects_items = argToList(current_object['list']['member'])
    elif 'member' in current_object:
        current_objects_items = argToList(current_object.get('member'))

    return current_objects_items


@logger
def panorama_edit_rule_items(rulename: str, element_to_change: str, element_value: List[str], behaviour: str):
    listable_elements = ['source', 'destination', 'application', 'category', 'source-user', 'service', 'tag']
    if element_to_change not in listable_elements:
        raise Exception(f'Adding objects is only available for the following Objects types:{listable_elements}')
    if element_to_change == 'target' and not DEVICE_GROUP:
        raise Exception('The target argument is relevant only for a Palo Alto Panorama instance.')

    params = {
        'type': 'config',
        'action': 'edit',
        'key': API_KEY
    }
    if DEVICE_GROUP:
        if not PRE_POST:
            raise Exception('please provide the pre_post argument when editing a rule in Panorama instance.')
        else:
            params['xpath'] = XPATH_SECURITY_RULES + PRE_POST + '/security/rules/entry' + '[@name=\'' + rulename + '\']'
    else:
        params['xpath'] = XPATH_SECURITY_RULES + '[@name=\'' + rulename + '\']'
    params["xpath"] = f'{params["xpath"]}/' + element_to_change

    current_objects_items = panorama_get_current_element(element_to_change, params['xpath'])
    if behaviour == 'add':
        values = list((set(current_objects_items)).union(set(element_value)))
    else:  # remove
        values = [item for item in current_objects_items if item not in element_value]
        if not values:
            raise Exception(f'The object: {element_to_change} must have at least one item.')

    params['element'] = add_argument_list(values, element_to_change, True)
    result = http_request(URL, 'POST', body=params)
    rule_output = {
        'Name': rulename,
        SECURITY_RULE_ARGS[element_to_change]: values
    }
    if DEVICE_GROUP:
        rule_output['DeviceGroup'] = DEVICE_GROUP

    return_results({
        'Type': entryTypes['note'],
        'ContentsFormat': formats['json'],
        'Contents': result,
        'ReadableContentsFormat': formats['text'],
        'HumanReadable': 'Rule edited successfully.',
        'EntryContext': {
            "Panorama.SecurityRule(val.Name == obj.Name)": rule_output
        }
    })


@logger
def panorama_edit_rule_command(args: dict):
    """
    Edit a security rule
    """
    rulename = args['rulename']
    element_to_change = args['element_to_change']
    if element_to_change == 'log-forwarding':
        element_to_change = 'log-setting'
    element_value = args['element_value']

    if element_to_change == 'target' and not DEVICE_GROUP:
        raise Exception('The target argument is relevant only for a Palo Alto Panorama instance.')

    behaviour = args.get('behaviour') if 'behaviour' in args else 'replace'
    if behaviour != 'replace':
        panorama_edit_rule_items(rulename, element_to_change, argToList(element_value), behaviour)
    else:
        params = {
            'type': 'config',
            'action': 'edit',
            'key': API_KEY
        }

        if element_to_change in ['action', 'description', 'log-setting']:
            params['element'] = add_argument_open(element_value, element_to_change, False)
        elif element_to_change in ['source', 'destination', 'application', 'category', 'source-user', 'service', 'tag']:
            element_value = argToList(element_value)
            params['element'] = add_argument_list(element_value, element_to_change, True)
        elif element_to_change == 'target':
            params['element'] = add_argument_target(element_value, 'target')
        elif element_to_change == 'profile-setting':
            params['element'] = add_argument_profile_setting(element_value, 'profile-setting')
        else:
            params['element'] = add_argument_yes_no(element_value, element_to_change)

        if DEVICE_GROUP:
            if not PRE_POST:
                raise Exception('please provide the pre_post argument when editing a rule in Panorama instance.')
            else:
                params['xpath'] = XPATH_SECURITY_RULES + PRE_POST + f'/security/rules/entry[@name=\'{rulename}\']'
        else:
            params['xpath'] = XPATH_SECURITY_RULES + '[@name=\'' + rulename + '\']'
        params['xpath'] += '/' + element_to_change

        result = http_request(URL, 'POST', body=params)

        rule_output = {
            'Name': rulename,
            SECURITY_RULE_ARGS[element_to_change]: element_value
        }
        if DEVICE_GROUP:
            rule_output['DeviceGroup'] = DEVICE_GROUP

        return_results({
            'Type': entryTypes['note'],
            'ContentsFormat': formats['json'],
            'Contents': result,
            'ReadableContentsFormat': formats['text'],
            'HumanReadable': 'Rule edited successfully.',
            'EntryContext': {
                "Panorama.SecurityRule(val.Name == obj.Name)": rule_output
            }
        })


@logger
def panorama_delete_rule_command(rulename: str):
    """
    Delete a security rule
    """
    params = {
        'type': 'config',
        'action': 'delete',
        'key': API_KEY
    }
    if DEVICE_GROUP:
        if not PRE_POST:
            raise Exception('Please provide the pre_post argument when moving a rule in Panorama instance.')
        else:
            params['xpath'] = XPATH_SECURITY_RULES + PRE_POST + '/security/rules/entry' + '[@name=\'' + rulename + '\']'
    else:
        params['xpath'] = XPATH_SECURITY_RULES + '[@name=\'' + rulename + '\']'

    result = http_request(
        URL,
        'POST',
        body=params
    )

    return_results({
        'Type': entryTypes['note'],
        'ContentsFormat': formats['json'],
        'Contents': result,
        'ReadableContentsFormat': formats['text'],
        'HumanReadable': 'Rule deleted successfully.',
    })


@logger
def panorama_custom_block_rule_command(args: dict):
    """
    Block an object in Panorama
    """
    object_type = args['object_type']
    object_value = argToList(args['object_value'])
    direction = args['direction'] if 'direction' in args else 'both'
    rulename = args['rulename'] if 'rulename' in args else ('demisto-' + (str(uuid.uuid4()))[:8])
    block_destination = False if direction == 'from' else True
    block_source = False if direction == 'to' else True
    target = argToList(args.get('target')) if 'target' in args else None
    log_forwarding = args.get('log_forwarding', None)
    tags = argToList(args['tags']) if 'tags' in args else None

    if not DEVICE_GROUP:
        if target:
            raise Exception('The target argument is relevant only for a Palo Alto Panorama instance.')
        elif log_forwarding:
            raise Exception('The log_forwarding argument is relevant only for a Palo Alto Panorama instance.')

    custom_block_output = {
        'Name': rulename,
        'Direction': direction,
        'Disabled': False
    }
    if DEVICE_GROUP:
        custom_block_output['DeviceGroup'] = DEVICE_GROUP
    if log_forwarding:
        custom_block_output['LogForwarding'] = log_forwarding
    if target:
        custom_block_output['Target'] = target
    if tags:
        custom_block_output['Tags'] = tags

    if object_type == 'ip':
        if block_source:
            params = prepare_security_rule_params(api_action='set', action='drop', source=object_value,
                                                  destination=['any'], rulename=rulename + '-from', target=target,
                                                  log_forwarding=log_forwarding, tags=tags)
            result = http_request(URL, 'POST', body=params)
        if block_destination:
            params = prepare_security_rule_params(api_action='set', action='drop', destination=object_value,
                                                  source=['any'], rulename=rulename + '-to', target=target,
                                                  log_forwarding=log_forwarding, tags=tags)
            result = http_request(URL, 'POST', body=params)
        custom_block_output['IP'] = object_value

    elif object_type in ['address-group', 'edl']:
        if block_source:
            params = prepare_security_rule_params(api_action='set', action='drop', source=object_value,
                                                  destination=['any'], rulename=rulename + '-from', target=target,
                                                  log_forwarding=log_forwarding, tags=tags)
            result = http_request(URL, 'POST', body=params)
        if block_destination:
            params = prepare_security_rule_params(api_action='set', action='drop', destination=object_value,
                                                  source=['any'], rulename=rulename + '-to', target=target,
                                                  log_forwarding=log_forwarding, tags=tags)
            result = http_request(URL, 'POST', body=params)
        custom_block_output['AddressGroup'] = object_value

    elif object_type == 'url-category':
        params = prepare_security_rule_params(api_action='set', action='drop', source=['any'], destination=['any'],
                                              category=object_value, rulename=rulename, target=target,
                                              log_forwarding=log_forwarding, tags=tags)
        result = http_request(URL, 'POST', body=params)
        custom_block_output['CustomURLCategory'] = object_value

    elif object_type == 'application':
        params = prepare_security_rule_params(api_action='set', action='drop', source=['any'], destination=['any'],
                                              application=object_value, rulename=rulename, target=target,
                                              log_forwarding=log_forwarding, tags=tags)
        result = http_request(URL, 'POST', body=params)
        custom_block_output['Application'] = object_value

    return_results({
        'Type': entryTypes['note'],
        'ContentsFormat': formats['json'],
        'Contents': result,
        'ReadableContentsFormat': formats['text'],
        'HumanReadable': 'Object was blocked successfully.',
        'EntryContext': {
            "Panorama.SecurityRule(val.Name == obj.Name)": custom_block_output
        }
    })


''' PCAPS '''


@logger
def panorama_list_pcaps_command(args: dict):
    """
    Get list of pcap files
    """
    if DEVICE_GROUP:
        raise Exception('PCAP listing is only supported on Firewall (not Panorama).')
    pcap_type = args['pcapType']
    params = {
        'type': 'export',
        'key': API_KEY,
        'category': pcap_type
    }

    if 'password' in args:
        params['dlp-password'] = args['password']
    elif args['pcapType'] == 'dlp-pcap':
        raise Exception('can not provide dlp-pcap without password')

    result = http_request(URL, 'GET', params=params, is_pcap=True)
    json_result = json.loads(xml2json(result.text))['response']
    if json_result['@status'] != 'success':
        raise Exception('Request to get list of Pcaps Failed.\nStatus code: ' + str(
            json_result['response']['@code']) + '\nWith message: ' + str(json_result['response']['msg']['line']))

    dir_listing = json_result['result']['dir-listing']
    if 'file' not in dir_listing:
        return_results(f'PAN-OS has no Pcaps of type: {pcap_type}.')
    else:
        pcaps = dir_listing['file']
        pcap_list = [pcap[1:] for pcap in pcaps]
        return_results({
            'Type': entryTypes['note'],
            'ContentsFormat': formats['json'],
            'Contents': json_result,
            'ReadableContentsFormat': formats['markdown'],
            'HumanReadable': tableToMarkdown('List of Pcaps:', pcap_list, ['Pcap name']),
            'EntryContext': {
                "Panorama.Pcaps(val.Name == obj.Name)": pcap_list
            }
        })


def validate_search_time(search_time: str) -> str:
    """
    Validate search_time is of format YYYY/MM/DD HH:MM:SS or YYYY/MM/DD and pad with zeroes
    """
    try:
        datetime.strptime(search_time, '%Y/%m/%d')
        search_time += ' 00:00:00'
        return search_time
    except ValueError:
        pass
    try:
        datetime.strptime(search_time, '%Y/%m/%d %H:%M:%S')
        return search_time
    except ValueError as err:
        raise ValueError(f"Incorrect data format. searchTime should be of: YYYY/MM/DD HH:MM:SS or YYYY/MM/DD.\n"
                         f"Error is: {str(err)}")


@logger
def panorama_get_pcap_command(args: dict):
    """
    Get pcap file
    """
    if DEVICE_GROUP:
        raise Exception('Downloading a PCAP file is only supported on a Firewall (not on Panorama).')
    pcap_type = args['pcapType']
    params = {
        'type': 'export',
        'key': API_KEY,
        'category': pcap_type
    }

    password = args.get('password')
    pcap_id = args.get('pcapID')
    search_time = args.get('searchTime')

    if pcap_type == 'dlp-pcap' and not password:
        raise Exception('Can not download dlp-pcap without the password argument.')
    else:
        params['dlp-password'] = password
    if pcap_type == 'threat-pcap' and (not pcap_id or not search_time):
        raise Exception('Can not download threat-pcap without the pcapID and the searchTime arguments.')

    pcap_name = args.get('from')
    local_name = args.get('localName')
    serial_no = args.get('serialNo')
    session_id = args.get('sessionID')
    device_name = args.get('deviceName')

    file_name = None
    if pcap_id:
        params['pcap-id'] = pcap_id
    if pcap_name:
        params['from'] = pcap_name
        file_name = pcap_name
    if local_name:
        params['to'] = local_name
        file_name = local_name
    if serial_no:
        params['serialno'] = serial_no
    if session_id:
        params['sessionid'] = session_id
    if device_name:
        params['device_name'] = device_name
    if search_time:
        search_time = validate_search_time(search_time)
        params['search-time'] = search_time

    # set file name to the current time if from/to were not specified
    if not file_name:
        file_name = datetime.utcnow().strftime('%Y-%m-%dT%H:%M:%S')

    result = http_request(URL, 'GET', params=params, is_pcap=True)

    # due to pcap file size limitation in the product. For more details, please see the documentation.
    if result.headers['Content-Type'] != 'application/octet-stream':
        raise Exception(
            'PCAP download failed. Most likely cause is the file size limitation.\n'
            'For information on how to download manually, see the documentation for this integration.')

    file = fileResult(file_name + ".pcap", result.content)
    return_results(file)


''' Applications '''


def prettify_applications_arr(applications_arr: Union[List[dict], dict]):
    pretty_application_arr = []
    if not isinstance(applications_arr, list):
        applications_arr = [applications_arr]
    for i in range(len(applications_arr)):
        application = applications_arr[i]
        pretty_application_arr.append({
            'SubCategory': application.get('subcategory'),
            'Risk': application.get('risk'),
            'Technology': application.get('technology'),
            'Name': application.get('@name'),
            'Description': application.get('description'),
            'Id': application.get('@id'),
        })
    return pretty_application_arr


@logger
def panorama_list_applications(predefined: bool):
    major_version = get_pan_os_major_version()
    params = {
        'type': 'config',
        'action': 'get',
        'key': API_KEY
    }
    if predefined:
        if major_version < 9:
            raise Exception('Listing predefined applications is only available for PAN-OS 9.X and above versions.')
        else:
            params['xpath'] = '/config/predefined/application'
    else:
        params['xpath'] = XPATH_OBJECTS + "application/entry"

    result = http_request(
        URL,
        'POST',
        body=params
    )
    applications = result['response']['result']
    if predefined:
        application_arr = applications.get('application', {}).get('entry')
    else:
        if major_version < 9:
            application_arr = applications.get('entry')
        else:
            application_arr = applications.get('application')

    return application_arr


def panorama_list_applications_command(predefined: Optional[str] = None):
    """
    List all applications
    """
    predefined = predefined == 'true'
    applications_arr = panorama_list_applications(predefined)
    applications_arr_output = prettify_applications_arr(applications_arr)
    headers = ['Id', 'Name', 'Risk', 'Category', 'SubCategory', 'Technology', 'Description']

    return_results({
        'Type': entryTypes['note'],
        'ContentsFormat': formats['json'],
        'Contents': applications_arr,
        'ReadableContentsFormat': formats['markdown'],
        'HumanReadable': tableToMarkdown('Applications', t=applications_arr_output, headers=headers),
        'EntryContext': {
            "Panorama.Applications(val.Name == obj.Name)": applications_arr_output
        }
    })


''' External Dynamic Lists Commands '''


def prettify_edls_arr(edls_arr: Union[list, dict]):
    pretty_edls_arr = []
    if not isinstance(edls_arr, list):  # handle case of only one edl in the instance
        return prettify_edl(edls_arr)
    for edl in edls_arr:
        pretty_edl = {
            'Name': edl['@name'],
            'Type': ''.join(edl['type'].keys())
        }
        edl_type = pretty_edl['Type']

        if edl['type'][edl_type]:
            if 'url' in edl['type'][edl_type]:
                pretty_edl['URL'] = edl['type'][edl_type]['url']
            if 'certificate-profile' in edl['type'][edl_type]:
                pretty_edl['CertificateProfile'] = edl['type'][edl_type]['certificate-profile']
            if 'recurring' in edl['type'][edl_type]:
                pretty_edl['Recurring'] = ''.join(edl['type'][edl_type]['recurring'].keys())
            if 'description' in edl['type'][edl_type]:
                pretty_edl['Description'] = edl['type'][edl_type]['description']

        if DEVICE_GROUP:
            pretty_edl['DeviceGroup'] = DEVICE_GROUP

        pretty_edls_arr.append(pretty_edl)

    return pretty_edls_arr


@logger
def panorama_list_edls():
    params = {
        'action': 'get',
        'type': 'config',
        'xpath': XPATH_OBJECTS + "external-list/entry",
        'key': API_KEY
    }
    result = http_request(
        URL,
        'GET',
        params=params,
    )
    return result['response']['result']['entry']


def panorama_list_edls_command():
    """
    Get all EDLs
    """
    edls_arr = panorama_list_edls()
    edls_output = prettify_edls_arr(edls_arr)

    return_results({
        'Type': entryTypes['note'],
        'ContentsFormat': formats['json'],
        'Contents': edls_arr,
        'ReadableContentsFormat': formats['markdown'],
        'HumanReadable': tableToMarkdown('External Dynamic Lists:', edls_output,
                                         ['Name', 'Type', 'URL', 'Recurring', 'CertificateProfile', 'Description'],
                                         removeNull=True),
        'EntryContext': {
            "Panorama.EDL(val.Name == obj.Name)": edls_output
        }
    })


def prettify_edl(edl: dict):
    pretty_edl = {
        'Name': edl['@name'],
        'Type': ''.join(edl['type'].keys())
    }
    edl_type = pretty_edl['Type']

    if edl['type'][edl_type]:
        if 'url' in edl['type'][edl_type]:
            pretty_edl['URL'] = edl['type'][edl_type]['url']
        if 'certificate-profile' in edl['type'][edl_type]:
            pretty_edl['CertificateProfile'] = edl['type'][edl_type]['certificate-profile']
        if 'recurring' in edl['type'][edl_type]:
            pretty_edl['Recurring'] = ''.join(edl['type'][edl_type]['recurring'].keys())
        if 'description' in edl['type'][edl_type]:
            pretty_edl['Description'] = edl['type'][edl_type]['description']

    if DEVICE_GROUP:
        pretty_edl['DeviceGroup'] = DEVICE_GROUP

    return pretty_edl


@logger
def panorama_get_edl(edl_name: str):
    params = {
        'action': 'show',
        'type': 'config',
        'xpath': XPATH_OBJECTS + "external-list/entry[@name='" + edl_name + "']",
        'key': API_KEY
    }
    result = http_request(
        URL,
        'GET',
        params=params,
    )

    return result['response']['result']['entry']


def panorama_get_edl_command(edl_name: str):
    """
    Get an EDL
    """
    edl = panorama_get_edl(edl_name)
    edl_output = prettify_edl(edl)

    return_results({
        'Type': entryTypes['note'],
        'ContentsFormat': formats['json'],
        'Contents': edl,
        'ReadableContentsFormat': formats['markdown'],
        'HumanReadable': tableToMarkdown('External Dynamic List:', edl_output,
                                         ['Name', 'Type', 'URL', 'Recurring', 'CertificateProfile', 'Description'],
                                         None, True),
        'EntryContext': {
            "Panorama.EDL(val.Name == obj.Name)": edl_output
        }
    })


@logger
def panorama_create_edl(edl_name: str, url: str, type_: str, recurring: str, certificate_profile: Optional[str],
                        description: Optional[str]):
    params = {
        'action': 'set',
        'type': 'config',
        'xpath': XPATH_OBJECTS + "external-list/entry[@name='" + edl_name + "']/type/" + type_,
        'key': API_KEY
    }

    params['element'] = add_argument(url, 'url', False) + '<recurring><' + recurring + '/></recurring>' + add_argument(
        certificate_profile, 'certificate-profile', False) + add_argument(description, 'description', False)

    result = http_request(
        URL,
        'POST',
        body=params,
    )

    return result


def panorama_create_edl_command(args: Dict[str, str]):
    """
    Create an edl object
    """
    edl_name = args.get('name')
    url = args.get('url', '').replace(' ', '%20')
    type_ = args.get('type')
    recurring = args.get('recurring')
    certificate_profile = args.get('certificate_profile')
    description = args.get('description')

    edl = panorama_create_edl(edl_name, url, type_, recurring, certificate_profile, description)

    edl_output = {
        'Name': edl_name,
        'URL': url,
        'Type': type_,
        'Recurring': recurring
    }

    if DEVICE_GROUP:
        edl_output['DeviceGroup'] = DEVICE_GROUP
    if description:
        edl_output['Description'] = description
    if certificate_profile:
        edl_output['CertificateProfile'] = certificate_profile

    return_results({
        'Type': entryTypes['note'],
        'ContentsFormat': formats['json'],
        'Contents': edl,
        'ReadableContentsFormat': formats['text'],
        'HumanReadable': 'External Dynamic List was created successfully.',
        'EntryContext': {
            "Panorama.EDL(val.Name == obj.Name)": edl_output
        }
    })


@logger
def panorama_edit_edl(edl_name: str, element_to_change: str, element_value: str):
    edl_prev = panorama_get_edl(edl_name)
    if '@dirtyId' in edl_prev:
        LOG(f'Found uncommitted item:\n{edl_prev}')
        raise Exception('Please commit the instance prior to editing the External Dynamic List')
    edl_type = ''.join(edl_prev['type'].keys())
    edl_output = {'Name': edl_name}
    if DEVICE_GROUP:
        edl_output['DeviceGroup'] = DEVICE_GROUP
    params = {
        'action': 'edit', 'type': 'config', 'key': API_KEY,
        'xpath': f"{XPATH_OBJECTS}external-list/entry[@name='{edl_name}']/type/{edl_type}/{element_to_change}"
    }

    if element_to_change == 'url':
        params['element'] = add_argument_open(element_value, 'url', False)
        result = http_request(URL, 'POST', body=params)
        edl_output['URL'] = element_value

    elif element_to_change == 'certificate_profile':
        params['element'] = add_argument_open(element_value, 'certificate-profile', False)
        result = http_request(URL, 'POST', body=params)
        edl_output['CertificateProfile'] = element_value

    elif element_to_change == 'description':
        params['element'] = add_argument_open(element_value, 'description', False)
        result = http_request(URL, 'POST', body=params)
        edl_output['Description'] = element_value

    # element_to_change == 'recurring'
    else:
        if element_value not in ['five-minute', 'hourly']:
            raise Exception('Recurring segment must be five-minute or hourly')
        params['element'] = '<recurring><' + element_value + '/></recurring>'
        result = http_request(URL, 'POST', body=params)
        edl_output['Recurring'] = element_value

    return result, edl_output


def panorama_edit_edl_command(args: dict):
    """
    Edit an EDL
    """
    edl_name = args['name']
    element_to_change = args['element_to_change']
    element_value = args['element_value']

    result, edl_output = panorama_edit_edl(edl_name, element_to_change, element_value)

    return_results({
        'Type': entryTypes['note'],
        'ContentsFormat': formats['json'],
        'Contents': result,
        'ReadableContentsFormat': formats['text'],
        'HumanReadable': 'External Dynamic List was edited successfully',
        'EntryContext': {
            "Panorama.EDL(val.Name == obj.Name)": edl_output
        }
    })


@logger
def panorama_delete_edl(edl_name: str):
    params = {
        'action': 'delete',
        'type': 'config',
        'xpath': XPATH_OBJECTS + "external-list/entry[@name='" + edl_name + "']",
        'element': "<entry name='" + edl_name + "'></entry>",
        'key': API_KEY
    }

    result = http_request(
        URL,
        'POST',
        body=params,
    )

    return result


def panorama_delete_edl_command(edl_name: str):
    """
    Delete an EDL
    """
    edl = panorama_delete_edl(edl_name)
    edl_output = {'Name': edl_name}
    if DEVICE_GROUP:
        edl_output['DeviceGroup'] = DEVICE_GROUP

    return_results({
        'Type': entryTypes['note'],
        'ContentsFormat': formats['json'],
        'Contents': edl,
        'ReadableContentsFormat': formats['text'],
        'HumanReadable': 'External Dynamic List was deleted successfully',
        'EntryContext': {
            "Panorama.EDL(val.Name == obj.Name)": edl_output
        }
    })


def panorama_refresh_edl(edl_name: str, edl_type: str, location: str, vsys: str):
    params = {
        'type': 'op',
        'key': API_KEY
    }
    # if refreshing an EDL on the FW
    if not edl_type and not location and not vsys:
        edl = panorama_get_edl(edl_name)
        edl_type = ''.join(edl['type'].keys())
    # if refreshing an EDL on the Panorama
    else:
        if not edl_type or not location or not vsys:
            raise Exception('To refresh an EDL from the Firewall on Panorama'
                            ' please use the: edl_type, location and vsys arguments.')

    params['cmd'] = f'<request><system><external-list><refresh><type><{edl_type}><name>{edl_name}' \
                    f'</name></{edl_type}></type></refresh></external-list></system></request>'
    if location:
        params['location'] = location
    if vsys:
        params['vsys'] = vsys

    result = http_request(
        URL,
        'POST',
        body=params,
    )

    return result


def panorama_refresh_edl_command(args: dict):
    """
    Refresh an EDL
    """
    if DEVICE_GROUP:
        raise Exception('EDL refresh is only supported on Firewall (not Panorama).')

    edl_name = args.get('name', '')
    edl_type = args.get('edl_type', '')
    location = args.get('location', '')
    vsys = args.get('vsys', '')

    result = panorama_refresh_edl(edl_name, edl_type, location, vsys)

    return_results({
        'Type': entryTypes['note'],
        'ContentsFormat': formats['json'],
        'Contents': result,
        'ReadableContentsFormat': formats['text'],
        'HumanReadable': 'Refreshed External Dynamic List successfully',
    })


''' IP Tags '''


@logger
def panorama_register_ip_tag(tag: str, ips: List, persistent: str):
    entry: str = ''
    for ip in ips:
        entry += f'<entry ip=\"{ip}\" persistent=\"{persistent}\"><tag><member>{tag}</member></tag></entry>'

    params = {
        'type': 'user-id',
        'cmd': '<uid-message><version>2.0</version><type>update</type><payload><register>' + entry
               + '</register></payload></uid-message>',
        'key': API_KEY
    }

    result = http_request(
        URL,
        'POST',
        body=params,
    )

    return result


def panorama_register_ip_tag_command(args: dict):
    """
    Register IPs to a Tag
    """
    tag = args['tag']
    ips = argToList(args['IPs'])

    persistent = args['persistent'] if 'persistent' in args else 'true'
    persistent = '1' if persistent == 'true' else '0'

    result = panorama_register_ip_tag(tag, ips, str(persistent))

    registered_ip: Dict[str, str] = {}
    # update context only if IPs are persistent
    if persistent == '1':
        # get existing IPs for this tag
        context_ips = demisto.dt(demisto.context(), 'Panorama.DynamicTags(val.Tag ==\"' + tag + '\").IPs')

        if context_ips:
            all_ips = ips + context_ips
        else:
            all_ips = ips

        registered_ip = {
            'Tag': tag,
            'IPs': all_ips
        }

    return_results({
        'Type': entryTypes['note'],
        'ContentsFormat': formats['json'],
        'Contents': result,
        'ReadableContentsFormat': formats['text'],
        'HumanReadable': 'Registered ip-tag successfully',
        'EntryContext': {
            "Panorama.DynamicTags(val.Tag == obj.Tag)": registered_ip
        }
    })


@logger
def panorama_unregister_ip_tag(tag: str, ips: list):
    entry = ''
    for ip in ips:
        entry += '<entry ip=\"' + ip + '\"><tag><member>' + tag + '</member></tag></entry>'

    params = {
        'type': 'user-id',
        'cmd': '<uid-message><version>2.0</version><type>update</type><payload><unregister>' + entry
               + '</unregister></payload></uid-message>',
        'key': API_KEY
    }
    result = http_request(
        URL,
        'POST',
        body=params,
    )

    return result


def panorama_unregister_ip_tag_command(args: dict):
    """
    Register IPs to a Tag
    """
    tag = args['tag']
    ips = argToList(args['IPs'])

    result = panorama_unregister_ip_tag(tag, ips)

    return_results({
        'Type': entryTypes['note'],
        'ContentsFormat': formats['json'],
        'Contents': result,
        'ReadableContentsFormat': formats['text'],
        'HumanReadable': 'Unregistered ip-tag successfully'
    })


''' User Tags '''


@logger
def panorama_register_user_tag(tag: str, users: List):
    entry: str = ''
    for user in users:
        entry += f'<entry user=\"{user}\"><tag><member>{tag}</member></tag></entry>'

    params = {
        'type': 'user-id',
        'cmd': f'<uid-message><version>2.0</version><type>update</type><payload><register-user>{entry}'
               f'</register-user></payload></uid-message>',
        'key': API_KEY
    }

    result = http_request(
        URL,
        'POST',
        body=params,
    )

    return result


def panorama_register_user_tag_command(args: dict):
    """
    Register Users to a Tag
    """
    major_version = get_pan_os_major_version()
    if major_version <= 8:
        raise Exception('The panorama-register-user-tag command is only available for PAN-OS 9.X and above versions.')
    tag = args['tag']
    users = argToList(args['Users'])

    result = panorama_register_user_tag(tag, users)

    # get existing Users for this tag
    context_users = demisto.dt(demisto.context(), 'Panorama.DynamicTags(val.Tag ==\"' + tag + '\").Users')

    if context_users:
        all_users = users + context_users
    else:
        all_users = users

    registered_user = {
        'Tag': tag,
        'Users': all_users
    }

    return_results({
        'Type': entryTypes['note'],
        'ContentsFormat': formats['json'],
        'Contents': result,
        'ReadableContentsFormat': formats['text'],
        'HumanReadable': 'Registered user-tag successfully',
        'EntryContext': {
            "Panorama.DynamicTags(val.Tag == obj.Tag)": registered_user
        }
    })


@logger
def panorama_unregister_user_tag(tag: str, users: list):
    entry = ''
    for user in users:
        entry += f'<entry user=\"{user}\"><tag><member>{tag}</member></tag></entry>'

    params = {
        'type': 'user-id',
        'cmd': f'<uid-message><version>2.0</version><type>update</type><payload><unregister-user>{entry}'
               f'</unregister-user></payload></uid-message>',
        'key': API_KEY
    }
    result = http_request(
        URL,
        'POST',
        body=params,
    )

    return result


def panorama_unregister_user_tag_command(args: dict):
    """
    Unregister Users from a Tag
    """
    major_version = get_pan_os_major_version()
    if major_version <= 8:
        raise Exception('The panorama-unregister-user-tag command is only available for PAN-OS 9.X and above versions.')
    tag = args['tag']
    users = argToList(args['Users'])

    result = panorama_unregister_user_tag(tag, users)

    return_results({
        'Type': entryTypes['note'],
        'ContentsFormat': formats['json'],
        'Contents': result,
        'ReadableContentsFormat': formats['text'],
        'HumanReadable': 'Unregistered user-tag successfully'
    })


''' Traffic Logs '''


def build_traffic_logs_query(source: str, destination: Optional[str], receive_time: Optional[str],
                             application: Optional[str], to_port: Optional[str], action: Optional[str]):
    query = ''
    if source and len(source) > 0:
        query += '(addr.src in ' + source + ')'
    if destination and len(destination) > 0:
        if len(query) > 0 and query[-1] == ')':
            query += ' and '
        query += '(addr.dst in ' + source + ')'
    if receive_time and len(receive_time) > 0:
        if len(query) > 0 and query[-1] == ')':
            query += ' and '
        query += '(receive_time geq ' + receive_time + ')'
    if application and len(application) > 0:
        if len(query) > 0 and query[-1] == ')':
            query += ' and '
        query += '(app eq ' + application + ')'
    if to_port and len(to_port) > 0:
        if len(query) > 0 and query[-1] == ')':
            query += ' and '
        query += '(port.dst eq ' + to_port + ')'
    if action and len(action) > 0:
        if len(query) > 0 and query[-1] == ')':
            query += ' and '
        query += '(action eq ' + action + ')'
    return query


@logger
def panorama_query_traffic_logs(number_of_logs: str, direction: str, query: str, source: str, destination: str,
                                receive_time: str, application: str, to_port: str, action: str):
    params = {
        'type': 'log',
        'log-type': 'traffic',
        'key': API_KEY
    }

    if query and len(query) > 0:
        params['query'] = query
    else:
        params['query'] = build_traffic_logs_query(source, destination, receive_time, application, to_port, action)
    if number_of_logs:
        params['nlogs'] = number_of_logs
    if direction:
        params['dir'] = direction
    result = http_request(
        URL,
        'GET',
        params=params,
    )

    return result


def panorama_query_traffic_logs_command(args: dict):
    """
    Query the traffic logs
    """
    number_of_logs = args.get('number_of_logs')
    direction = args.get('direction')
    query = args.get('query')
    source = args.get('source')
    destination = args.get('destination')
    receive_time = args.get('receive_time')
    application = args.get('application')
    to_port = args.get('to_port')
    action = args.get('action')

    if query and (source or destination or receive_time or application or to_port or action):
        raise Exception('Use the query argument or the '
                        'source, destination, receive_time, application, to_port, action arguments to build your query')

    result = panorama_query_traffic_logs(number_of_logs, direction, query,
                                         source, destination, receive_time, application, to_port, action)

    if result['response']['@status'] == 'error':
        if 'msg' in result['response'] and 'line' in result['response']['msg']:
            message = '. Reason is: ' + result['response']['msg']['line']
            raise Exception('Query traffic logs failed' + message)
        else:
            raise Exception('Query traffic logs failed.')

    if 'response' not in result or 'result' not in result['response'] or 'job' not in result['response']['result']:
        raise Exception('Missing JobID in response.')
    query_traffic_output = {
        'JobID': result['response']['result']['job'],
        'Status': 'Pending'
    }

    return_results({
        'Type': entryTypes['note'],
        'ContentsFormat': formats['json'],
        'Contents': result,
        'ReadableContentsFormat': formats['markdown'],
        'HumanReadable': tableToMarkdown('Query Traffic Logs:', query_traffic_output, ['JobID', 'Status'],
                                         removeNull=True),
        'EntryContext': {"Panorama.TrafficLogs(val.JobID == obj.JobID)": query_traffic_output}
    })


@logger
def panorama_get_traffic_logs(job_id: str):
    params = {
        'action': 'get',
        'type': 'log',
        'job-id': job_id,
        'key': API_KEY
    }

    result = http_request(
        URL,
        'GET',
        params=params,
    )

    return result


def panorama_check_traffic_logs_status_command(job_id: str):
    result = panorama_get_traffic_logs(job_id)

    if result['response']['@status'] == 'error':
        if 'msg' in result['response'] and 'line' in result['response']['msg']:
            message = '. Reason is: ' + result['response']['msg']['line']
            raise Exception('Query traffic logs failed' + message)
        else:
            raise Exception('Query traffic logs failed.')

    query_traffic_status_output = {
        'JobID': job_id,
        'Status': 'Pending'
    }

    if 'response' not in result or 'result' not in result['response'] or 'job' not in result['response']['result'] \
            or 'status' not in result['response']['result']['job']:
        raise Exception('Missing JobID status in response.')
    if result['response']['result']['job']['status'] == 'FIN':
        query_traffic_status_output['Status'] = 'Completed'

    return_results({
        'Type': entryTypes['note'],
        'ContentsFormat': formats['json'],
        'Contents': result,
        'ReadableContentsFormat': formats['markdown'],
        'HumanReadable': tableToMarkdown('Query Traffic Logs status:', query_traffic_status_output, ['JobID', 'Status'],
                                         removeNull=True),
        'EntryContext': {"Panorama.TrafficLogs(val.JobID == obj.JobID)": query_traffic_status_output}
    })


def prettify_traffic_logs(traffic_logs: List[dict]):
    pretty_traffic_logs_arr = []
    for traffic_log in traffic_logs:
        pretty_traffic_log = {}
        if 'action' in traffic_log:
            pretty_traffic_log['Action'] = traffic_log['action']
        if 'action_source' in traffic_log:
            pretty_traffic_log['ActionSource'] = traffic_log['action_source']
        if 'application' in traffic_log:
            pretty_traffic_log['Application'] = traffic_log['application']
        if 'bytes' in traffic_log:
            pretty_traffic_log['Bytes'] = traffic_log['bytes']
        if 'bytes_received' in traffic_log:
            pretty_traffic_log['BytesReceived'] = traffic_log['bytes_received']
        if 'bytes_sent' in traffic_log:
            pretty_traffic_log['BytesSent'] = traffic_log['bytes_sent']
        if 'category' in traffic_log:
            pretty_traffic_log['Category'] = traffic_log['category']
        if 'device_name' in traffic_log:
            pretty_traffic_log['DeviceName'] = traffic_log['device_name']
        if 'dst' in traffic_log:
            pretty_traffic_log['Destination'] = traffic_log['dst']
        if 'dport' in traffic_log:
            pretty_traffic_log['DestinationPort'] = traffic_log['dport']
        if 'from' in traffic_log:
            pretty_traffic_log['FromZone'] = traffic_log['from']
        if 'proto' in traffic_log:
            pretty_traffic_log['Protocol'] = traffic_log['proto']
        if 'rule' in traffic_log:
            pretty_traffic_log['Rule'] = traffic_log['rule']
        if 'receive_time' in traffic_log:
            pretty_traffic_log['ReceiveTime'] = traffic_log['receive_time']
        if 'session_end_reason' in traffic_log:
            pretty_traffic_log['SessionEndReason'] = traffic_log['session_end_reason']
        if 'src' in traffic_log:
            pretty_traffic_log['Source'] = traffic_log['src']
        if 'sport' in traffic_log:
            pretty_traffic_log['SourcePort'] = traffic_log['sport']
        if 'start' in traffic_log:
            pretty_traffic_log['StartTime'] = traffic_log['start']
        if 'to' in traffic_log:
            pretty_traffic_log['ToZone'] = traffic_log['to']

        pretty_traffic_logs_arr.append(pretty_traffic_log)
    return pretty_traffic_logs_arr


def panorama_get_traffic_logs_command(job_id: str):
    result = panorama_get_traffic_logs(job_id)

    if result['response']['@status'] == 'error':
        if 'msg' in result['response'] and 'line' in result['response']['msg']:
            message = '. Reason is: ' + result['response']['msg']['line']
            raise Exception('Query traffic logs failed' + message)
        else:
            raise Exception('Query traffic logs failed.')

    query_traffic_logs_output = {
        'JobID': job_id,
        'Status': 'Pending'
    }

    if 'response' not in result or 'result' not in result['response'] or 'job' not in result['response']['result'] \
            or 'status' not in result['response']['result']['job']:
        raise Exception('Missing JobID status in response.')

    if result['response']['result']['job']['status'] != 'FIN':
        return_results({
            'Type': entryTypes['note'],
            'ContentsFormat': formats['json'],
            'Contents': result,
            'ReadableContentsFormat': formats['markdown'],
            'HumanReadable': tableToMarkdown('Query Traffic Logs status:', query_traffic_logs_output,
                                             ['JobID', 'Status'], removeNull=True),
            'EntryContext': {"Panorama.TrafficLogs(val.JobID == obj.JobID)": query_traffic_logs_output}
        })
    else:  # FIN
        query_traffic_logs_output['Status'] = 'Completed'
        if 'response' not in result or 'result' not in result['response'] or 'log' not in result['response']['result'] \
                or 'logs' not in result['response']['result']['log']:
            raise Exception('Missing logs in response.')

        logs = result['response']['result']['log']['logs']
        if logs['@count'] == '0':
            return_results('No traffic logs matched the query')
        else:
            pretty_traffic_logs = prettify_traffic_logs(logs['entry'])
            query_traffic_logs_output['Logs'] = pretty_traffic_logs
            return_results({
                'Type': entryTypes['note'],
                'ContentsFormat': formats['json'],
                'Contents': result,
                'ReadableContentsFormat': formats['markdown'],
                'HumanReadable': tableToMarkdown('Query Traffic Logs:', pretty_traffic_logs,
                                                 ['JobID', 'Source', 'SourcePort', 'Destination', 'DestinationPort',
                                                  'Application', 'Action'], removeNull=True),
                'EntryContext': {"Panorama.TrafficLogs(val.JobID == obj.JobID)": query_traffic_logs_output}
            })


''' Logs '''


def build_array_query(query: str, arg_string: str, string: str, operator: str):
    list_string = argToList(arg_string)
    list_string_length = len(list_string)

    if list_string_length > 1:
        query += '('

    for i, item in enumerate(list_string):
        query += f'({string} {operator} \'{item}\')'
        if i < list_string_length - 1:
            query += ' or '

    if list_string_length > 1:
        query += ')'

    return query


def build_logs_query(address_src: Optional[str], address_dst: Optional[str], ip_: Optional[str],
                     zone_src: Optional[str], zone_dst: Optional[str], time_generated: Optional[str],
                     action: Optional[str], port_dst: Optional[str], rule: Optional[str], url: Optional[str],
                     filedigest: Optional[str]):
    query = ''
    if address_src:
        query += build_array_query(query, address_src, 'addr.src', 'in')
    if address_dst:
        if len(query) > 0 and query[-1] == ')':
            query += ' and '
        query += build_array_query(query, address_dst, 'addr.dst', 'in')
    if ip_:
        if len(query) > 0 and query[-1] == ')':
            query += ' and '
        query = build_array_query(query, ip_, 'addr.src', 'in')
        query += ' or '
        query = build_array_query(query, ip_, 'addr.dst', 'in')
    if zone_src:
        if len(query) > 0 and query[-1] == ')':
            query += ' and '
        query += build_array_query(query, zone_src, 'zone.src', 'eq')
    if zone_dst:
        if len(query) > 0 and query[-1] == ')':
            query += ' and '
        query += build_array_query(query, zone_dst, 'zone.dst', 'eq')
    if port_dst:
        if len(query) > 0 and query[-1] == ')':
            query += ' and '
        query += build_array_query(query, port_dst, 'port.dst', 'eq')
    if time_generated:
        if len(query) > 0 and query[-1] == ')':
            query += ' and '
        query += '(time_generated leq ' + time_generated + ')'
    if action:
        if len(query) > 0 and query[-1] == ')':
            query += ' and '
        query += build_array_query(query, action, 'action', 'eq')
    if rule:
        if len(query) > 0 and query[-1] == ')':
            query += ' and '
        query += build_array_query(query, rule, 'rule', 'eq')
    if url:
        if len(query) > 0 and query[-1] == ')':
            query += ' and '
        query += build_array_query(query, url, 'url', 'contains')
    if filedigest:
        if len(query) > 0 and query[-1] == ')':
            query += ' and '
        query += build_array_query(query, filedigest, 'filedigest', 'eq')

    return query


@logger
def panorama_query_logs(log_type: str, number_of_logs: str, query: str, address_src: str, address_dst: str, ip_: str,
                        zone_src: str, zone_dst: str, time_generated: str, action: str,
                        port_dst: str, rule: str, url: str, filedigest: str):
    params = {
        'type': 'log',
        'log-type': log_type,
        'key': API_KEY
    }

    if filedigest and log_type != 'wildfire':
        raise Exception('The filedigest argument is only relevant to wildfire log type.')
    if url and log_type == 'traffic':
        raise Exception('The url argument is not relevant to traffic log type.')

    if query:
        params['query'] = query
    else:
        if ip_ and (address_src or address_dst):
            raise Exception(
                'The ip argument cannot be used with the address-source or the address-destination arguments.')
        params['query'] = build_logs_query(address_src, address_dst, ip_,
                                           zone_src, zone_dst, time_generated, action,
                                           port_dst, rule, url, filedigest)
    if number_of_logs:
        params['nlogs'] = number_of_logs

    result = http_request(
        URL,
        'GET',
        params=params,
    )

    return result


def panorama_query_logs_command(args: dict):
    """
    Query logs
    """
    log_type = args.get('log-type')
    number_of_logs = args.get('number_of_logs')
    query = args.get('query')
    address_src = args.get('addr-src')
    address_dst = args.get('addr-dst')
    ip_ = args.get('ip')
    zone_src = args.get('zone-src')
    zone_dst = args.get('zone-dst')
    time_generated = args.get('time-generated')
    action = args.get('action')
    port_dst = args.get('port-dst')
    rule = args.get('rule')
    filedigest = args.get('filedigest')
    url = args.get('url')
    if url and url[-1] != '/':
        url += '/'

    if query and (address_src or address_dst or zone_src or zone_dst
                  or time_generated or action or port_dst or rule or url or filedigest):
        raise Exception('Use the free query argument or the fixed search parameters arguments to build your query.')

    result = panorama_query_logs(log_type, number_of_logs, query, address_src, address_dst, ip_,
                                 zone_src, zone_dst, time_generated, action,
                                 port_dst, rule, url, filedigest)

    if result['response']['@status'] == 'error':
        if 'msg' in result['response'] and 'line' in result['response']['msg']:
            message = '. Reason is: ' + result['response']['msg']['line']
            raise Exception('Query logs failed' + message)
        else:
            raise Exception('Query logs failed.')

    if 'response' not in result or 'result' not in result['response'] or 'job' not in result['response']['result']:
        raise Exception('Missing JobID in response.')

    query_logs_output = {
        'JobID': result['response']['result']['job'],
        'Status': 'Pending',
        'LogType': log_type,
        'Message': result['response']['result']['msg']['line']
    }

    return_results({
        'Type': entryTypes['note'],
        'ContentsFormat': formats['json'],
        'Contents': result,
        'ReadableContentsFormat': formats['markdown'],
        'HumanReadable': tableToMarkdown('Query Logs:', query_logs_output, ['JobID', 'Status'], removeNull=True),
        'EntryContext': {"Panorama.Monitor(val.JobID == obj.JobID)": query_logs_output}
    })


def panorama_check_logs_status_command(job_id: str):
    """
    Check query logs status
    """
    job_ids = argToList(job_id)
    for job_id in job_ids:
        result = panorama_get_traffic_logs(job_id)

        if result['response']['@status'] == 'error':
            if 'msg' in result['response'] and 'line' in result['response']['msg']:
                message = '. Reason is: ' + result['response']['msg']['line']
                raise Exception('Query logs failed' + message)
            else:
                raise Exception('Query logs failed.')

        query_logs_status_output = {
            'JobID': job_id,
            'Status': 'Pending'
        }

        if 'response' not in result or 'result' not in result['response'] or 'job' not in result['response']['result'] \
                or 'status' not in result['response']['result']['job']:
            raise Exception('Missing JobID status in response.')
        if result['response']['result']['job']['status'] == 'FIN':
            query_logs_status_output['Status'] = 'Completed'

        return_results({
            'Type': entryTypes['note'],
            'ContentsFormat': formats['json'],
            'Contents': result,
            'ReadableContentsFormat': formats['markdown'],
            'HumanReadable': tableToMarkdown('Query Logs status:', query_logs_status_output, ['JobID', 'Status'],
                                             removeNull=True),
            'EntryContext': {"Panorama.Monitor(val.JobID == obj.JobID)": query_logs_status_output}
        })


def prettify_log(log: dict):
    pretty_log = {}

    if 'action' in log:
        pretty_log['Action'] = log['action']
    if 'app' in log:
        pretty_log['Application'] = log['app']
    if 'bytes' in log:
        pretty_log['Bytes'] = log['bytes']
    if 'bytes_received' in log:
        pretty_log['BytesReceived'] = log['bytes_received']
    if 'bytes_sent' in log:
        pretty_log['BytesSent'] = log['bytes_sent']
    if 'category' in log:
        pretty_log['CategoryOrVerdict'] = log['category']
    if 'device_name' in log:
        pretty_log['DeviceName'] = log['device_name']
    if 'dst' in log:
        pretty_log['DestinationAddress'] = log['dst']
    if 'dstuser' in log:
        pretty_log['DestinationUser'] = log['dstuser']
    if 'dstloc' in log:
        pretty_log['DestinationCountry'] = log['dstloc']
    if 'dport' in log:
        pretty_log['DestinationPort'] = log['dport']
    if 'filedigest' in log:
        pretty_log['FileDigest'] = log['filedigest']
    if 'filename' in log:
        pretty_log['FileName'] = log['filename']
    if 'filetype' in log:
        pretty_log['FileType'] = log['filetype']
    if 'from' in log:
        pretty_log['FromZone'] = log['from']
    if 'misc' in log:
        pretty_log['URLOrFilename'] = log['misc']
    if 'natdst' in log:
        pretty_log['NATDestinationIP'] = log['natdst']
    if 'natdport' in log:
        pretty_log['NATDestinationPort'] = log['natdport']
    if 'natsrc' in log:
        pretty_log['NATSourceIP'] = log['natsrc']
    if 'natsport' in log:
        pretty_log['NATSourcePort'] = log['natsport']
    if 'pcap_id' in log:
        pretty_log['PCAPid'] = log['pcap_id']
    if 'proto' in log:
        pretty_log['IPProtocol'] = log['proto']
    if 'recipient' in log:
        pretty_log['Recipient'] = log['recipient']
    if 'rule' in log:
        pretty_log['Rule'] = log['rule']
    if 'rule_uuid' in log:
        pretty_log['RuleID'] = log['rule_uuid']
    if 'receive_time' in log:
        pretty_log['ReceiveTime'] = log['receive_time']
    if 'sender' in log:
        pretty_log['Sender'] = log['sender']
    if 'sessionid' in log:
        pretty_log['SessionID'] = log['sessionid']
    if 'serial' in log:
        pretty_log['DeviceSN'] = log['serial']
    if 'severity' in log:
        pretty_log['Severity'] = log['severity']
    if 'src' in log:
        pretty_log['SourceAddress'] = log['src']
    if 'srcloc' in log:
        pretty_log['SourceCountry'] = log['srcloc']
    if 'srcuser' in log:
        pretty_log['SourceUser'] = log['srcuser']
    if 'sport' in log:
        pretty_log['SourcePort'] = log['sport']
    if 'thr_category' in log:
        pretty_log['ThreatCategory'] = log['thr_category']
    if 'threatid' in log:
        pretty_log['Name'] = log['threatid']
    if 'tid' in log:
        pretty_log['ID'] = log['tid']
    if 'to' in log:
        pretty_log['ToZone'] = log['to']
    if 'time_generated' in log:
        pretty_log['TimeGenerated'] = log['time_generated']
    if 'url_category_list' in log:
        pretty_log['URLCategoryList'] = log['url_category_list']

    return pretty_log


def prettify_logs(logs: Union[list, dict]):
    if not isinstance(logs, list):  # handle case of only one log that matched the query
        return prettify_log(logs)
    pretty_logs_arr = []
    for log in logs:
        pretty_log = prettify_log(log)
        pretty_logs_arr.append(pretty_log)
    return pretty_logs_arr


def panorama_get_logs_command(args: dict):
    ignore_auto_extract = args.get('ignore_auto_extract') == 'true'
    job_ids = argToList(args.get('job_id'))
    for job_id in job_ids:
        result = panorama_get_traffic_logs(job_id)
        log_type_dt = demisto.dt(demisto.context(), f'Panorama.Monitor(val.JobID === "{job_id}").LogType')
        if isinstance(log_type_dt, list):
            log_type = log_type_dt[0]
        else:
            log_type = log_type_dt

        if result['response']['@status'] == 'error':
            if 'msg' in result['response'] and 'line' in result['response']['msg']:
                message = '. Reason is: ' + result['response']['msg']['line']
                raise Exception('Query logs failed' + message)
            else:
                raise Exception('Query logs failed.')

        query_logs_output = {
            'JobID': job_id,
            'Status': 'Pending'
        }

        if 'response' not in result or 'result' not in result['response'] or 'job' not in result['response']['result'] \
                or 'status' not in result['response']['result']['job']:
            raise Exception('Missing JobID status in response.')

        if result['response']['result']['job']['status'] != 'FIN':
            return_results({
                'Type': entryTypes['note'],
                'ContentsFormat': formats['json'],
                'Contents': result,
                'ReadableContentsFormat': formats['markdown'],
                'HumanReadable': tableToMarkdown('Query Logs status:', query_logs_output,
                                                 ['JobID', 'Status'], removeNull=True),
                'EntryContext': {"Panorama.Monitor(val.JobID == obj.JobID)": query_logs_output}
            })
        else:  # FIN
            query_logs_output['Status'] = 'Completed'
            if 'response' not in result or 'result' not in result['response'] or 'log' not in result['response'][
                'result'] \
                    or 'logs' not in result['response']['result']['log']:
                raise Exception('Missing logs in response.')

            logs = result['response']['result']['log']['logs']
            if logs['@count'] == '0':
                human_readable = f'No {log_type} logs matched the query.'
            else:
                pretty_logs = prettify_logs(logs['entry'])
                query_logs_output['Logs'] = pretty_logs
                human_readable = tableToMarkdown('Query ' + log_type + ' Logs:', query_logs_output['Logs'],
                                                 ['TimeGenerated', 'SourceAddress', 'DestinationAddress', 'Application',
                                                  'Action', 'Rule', 'URLOrFilename'], removeNull=True)
            return_results({
                'Type': entryTypes['note'],
                'ContentsFormat': formats['json'],
                'Contents': result,
                'ReadableContentsFormat': formats['markdown'],
                'HumanReadable': human_readable,
                'IgnoreAutoExtract': ignore_auto_extract,
                'EntryContext': {"Panorama.Monitor(val.JobID == obj.JobID)": query_logs_output}
            })


''' Security Policy Match'''


def build_policy_match_query(application: Optional[str] = None, category: Optional[str] = None, destination: Optional[str] = None,
                             destination_port: Optional[str] = None, from_: Optional[str] = None, to_: Optional[str] = None,
                             protocol: Optional[str] = None, source: Optional[str] = None, source_user: Optional[str] = None):
    query = '<test><security-policy-match>'
    if from_:
        query += f'<from>{from_}</from>'
    if to_:
        query += f'<to>{to_}</to>'
    if source:
        query += f'<source>{source}</source>'
    if destination:
        query += f'<destination>{destination}</destination>'
    if destination_port:
        query += f'<destination-port>{destination_port}</destination-port>'
    if protocol:
        query += f'<protocol>{protocol}</protocol>'
    if source_user:
        query += f'<source-user>{source_user}</source-user>'
    if application:
        query += f'<application>{application}</application>'
    if category:
        query += f'<category>{category}</category>'
    query += '</security-policy-match></test>'

    return query


def panorama_security_policy_match(application: Optional[str] = None, category: Optional[str] = None,
                                   destination: Optional[str] = None, destination_port: Optional[str] = None,
                                   from_: Optional[str] = None, to_: Optional[str] = None,
                                   protocol: Optional[str] = None, source: Optional[str] = None,
                                   source_user: Optional[str] = None):
    params = {'type': 'op', 'key': API_KEY,
              'cmd': build_policy_match_query(application, category, destination, destination_port, from_, to_,
                                              protocol, source, source_user)}

    result = http_request(
        URL,
        'GET',
        params=params
    )

    return result['response']['result']


def prettify_matching_rule(matching_rule: dict):
    pretty_matching_rule = {}

    if '@name' in matching_rule:
        pretty_matching_rule['Name'] = matching_rule['@name']
    if 'from' in matching_rule:
        pretty_matching_rule['From'] = matching_rule['from']
    if 'source' in matching_rule:
        pretty_matching_rule['Source'] = matching_rule['source']
    if 'to' in matching_rule:
        pretty_matching_rule['To'] = matching_rule['to']
    if 'destination' in matching_rule:
        pretty_matching_rule['Destination'] = matching_rule['destination']
    if 'category' in matching_rule:
        pretty_matching_rule['Category'] = matching_rule['category']
    if 'action' in matching_rule:
        pretty_matching_rule['Action'] = matching_rule['action']

    return pretty_matching_rule


def prettify_matching_rules(matching_rules: Union[list, dict]):
    if not isinstance(matching_rules, list):  # handle case of only one log that matched the query
        return prettify_matching_rule(matching_rules)

    pretty_matching_rules_arr = []
    for matching_rule in matching_rules:
        pretty_matching_rule = prettify_matching_rule(matching_rule)
        pretty_matching_rules_arr.append(pretty_matching_rule)

    return pretty_matching_rules_arr


def prettify_query_fields(application: Optional[str] = None, category: Optional[str] = None,
                          destination: Optional[str] = None, destination_port: Optional[str] = None,
                          from_: Optional[str] = None, to_: Optional[str] = None, protocol: Optional[str] = None,
                          source: Optional[str] = None, source_user: Optional[str] = None):
    pretty_query_fields = {'Source': source, 'Destination': destination, 'Protocol': protocol}
    if application:
        pretty_query_fields['Application'] = application
    if category:
        pretty_query_fields['Category'] = category
    if destination_port:
        pretty_query_fields['DestinationPort'] = destination_port
    if from_:
        pretty_query_fields['From'] = from_
    if to_:
        pretty_query_fields['To'] = to_
    if source_user:
        pretty_query_fields['SourceUser'] = source_user
    return pretty_query_fields


def panorama_security_policy_match_command(args: dict):
    if not VSYS:
        raise Exception("The 'panorama-security-policy-match' command is only relevant for a Firewall instance.")

    application = args.get('application')
    category = args.get('category')
    destination = args.get('destination')
    destination_port = args.get('destination-port')
    from_ = args.get('from')
    to_ = args.get('to')
    protocol = args.get('protocol')
    source = args.get('source')
    source_user = args.get('source-user')

    matching_rules = panorama_security_policy_match(application, category, destination, destination_port, from_, to_,
                                                    protocol, source, source_user)
    if not matching_rules:
        return_results('The query did not match a Security policy.')
    else:
        ec_ = {'Rules': prettify_matching_rules(matching_rules['rules']['entry']),
               'QueryFields': prettify_query_fields(application, category, destination, destination_port,
                                                    from_, to_, protocol, source, source_user),
               'Query': build_policy_match_query(application, category, destination, destination_port,
                                                 from_, to_, protocol, source, source_user)}
        return_results({
            'Type': entryTypes['note'],
            'ContentsFormat': formats['json'],
            'Contents': matching_rules,
            'ReadableContentsFormat': formats['markdown'],
            'HumanReadable': tableToMarkdown('Matching Security Policies:', ec_['Rules'],
                                             ['Name', 'Action', 'From', 'To', 'Source', 'Destination', 'Application'],
                                             removeNull=True),
            'EntryContext': {"Panorama.SecurityPolicyMatch(val.Query == obj.Query)": ec_}
        })


''' Static Routes'''


def prettify_static_route(static_route: Dict, virtual_router: str, template: Optional[str] = None) -> Dict[str, str]:
    pretty_static_route: Dict = {}

    if '@name' in static_route:
        pretty_static_route['Name'] = static_route['@name']
    if 'bfd' in static_route and 'profile' in static_route['bfd']:
        pretty_static_route['BFDprofile'] = static_route['bfd']['profile']
    if 'destination' in static_route:
        if '@dirtyId' in static_route['destination']:
            pretty_static_route['Uncommitted'] = True
        else:
            pretty_static_route['Destination'] = static_route['destination']
    if 'metric' in static_route:
        pretty_static_route['Metric'] = int(static_route['metric'])
    if 'nexthop' in static_route:
        if '@dirtyId' in static_route['destination']:
            pretty_static_route['Uncommitted'] = True
        else:
            nexthop: Dict[str, str] = static_route['nexthop']
            if 'ip-address' in nexthop:
                pretty_static_route['NextHop'] = nexthop['ip-address']
            elif 'next-vr' in static_route['nexthop']:
                pretty_static_route['NextHop'] = nexthop['next-vr']
            elif 'fqdn' in static_route['nexthop']:
                pretty_static_route['NextHop'] = nexthop['fqdn']
            elif 'discard' in static_route['nexthop']:
                pretty_static_route['NextHop'] = nexthop['discard']
    if 'route-table' in static_route:
        route_table = static_route['route-table']
        if 'unicast' in route_table:
            pretty_static_route['RouteTable'] = 'Unicast'
        elif 'multicast' in route_table:
            pretty_static_route['RouteTable'] = 'Multicast'
        elif 'both' in route_table:
            pretty_static_route['RouteTable'] = 'Both'
        else:  # route table is no-install
            pretty_static_route['RouteTable'] = 'No install'
    pretty_static_route['VirtualRouter'] = virtual_router
    if template:
        pretty_static_route['Template'] = template

    return pretty_static_route


def prettify_static_routes(static_routes: Union[dict, list], virtual_router: str, template: Optional[str] = None):
    if not isinstance(static_routes, list):  # handle case of only one static route in a virtual router
        return prettify_static_route(static_routes, virtual_router, template)

    pretty_static_route_arr = []
    for static_route in static_routes:
        pretty_static_route = prettify_static_route(static_route, virtual_router, template)
        pretty_static_route_arr.append(pretty_static_route)

    return pretty_static_route_arr


@logger
def panorama_list_static_routes(xpath_network: str, virtual_router: str, show_uncommitted: str) -> Dict[str, str]:
    action = 'get' if show_uncommitted else 'show'
    params = {
        'action': action,
        'type': 'config',
        'xpath': f'{xpath_network}/virtual-router/entry[@name=\'{virtual_router}\']/routing-table/ip/static-route',
        'key': API_KEY
    }
    result = http_request(URL, 'GET', params=params)
    return result['response']['result']


def panorama_list_static_routes_command(args: dict):
    """
    List all static routes of a virtual Router
    """
    template = args.get('template')
    xpath_network, template = set_xpath_network(template)
    virtual_router = args['virtual_router']
    show_uncommitted = args.get('show_uncommitted') == 'true'
    virtual_router_object = panorama_list_static_routes(xpath_network, virtual_router, show_uncommitted)

    if 'static-route' not in virtual_router_object or 'entry' not in virtual_router_object['static-route']:
        human_readable = 'The Virtual Router has does not exist or has no static routes configured.'
        static_routes = virtual_router_object
    else:
        static_routes = prettify_static_routes(virtual_router_object['static-route']['entry'], virtual_router, template)
        table_header = f'Displaying all Static Routes for the Virtual Router: {virtual_router}'
        headers = ['Name', 'Destination', 'NextHop', 'Uncommitted', 'RouteTable', 'Metric', 'BFDprofile']
        human_readable = tableToMarkdown(name=table_header, t=static_routes, headers=headers, removeNull=True)

    return_results({
        'Type': entryTypes['note'],
        'ContentsFormat': formats['json'],
        'Contents': virtual_router_object,
        'ReadableContentsFormat': formats['markdown'],
        'HumanReadable': human_readable,
        'EntryContext': {"Panorama.StaticRoutes(val.Name == obj.Name)": static_routes}
    })


@logger
def panorama_get_static_route(xpath_network: str, virtual_router: str, static_route_name: str) -> Dict[str, str]:
    params = {
        'action': 'get',
        'type': 'config',
        'xpath': f'{xpath_network}/virtual-router/entry[@name=\'{virtual_router}\']/routing-table/ip/'
                 f'static-route/entry[@name=\'{static_route_name}\']',
        'key': API_KEY
    }
    result = http_request(URL, 'GET', params=params)
    return result['response']['result']


def panorama_get_static_route_command(args: dict):
    """
    Get a static route of a virtual router
    """
    template = args.get('template')
    xpath_network, template = set_xpath_network(template)
    virtual_router = args['virtual_router']
    static_route_name = args['static_route']
    static_route_object = panorama_get_static_route(xpath_network, virtual_router, static_route_name)
    if '@count' in static_route_object and int(static_route_object['@count']) < 1:
        raise Exception('Static route does not exist.')
    static_route = prettify_static_route(static_route_object['entry'], virtual_router, template)
    table_header = f'Static route: {static_route_name}'

    return_results({
        'Type': entryTypes['note'],
        'ContentsFormat': formats['json'],
        'Contents': static_route_object,
        'ReadableContentsFormat': formats['markdown'],
        'HumanReadable': tableToMarkdown(name=table_header, t=static_route, removeNull=True),
        'EntryContext': {
            "Panorama.StaticRoutes(val.Name == obj.Name)": static_route
        }
    })


@logger
def panorama_add_static_route(xpath_network: str, virtual_router: str, static_route_name: str, destination: str,
                              nexthop_type: str, nexthop_value: str, interface: str = None,
                              metric: str = None) -> Dict[str, str]:
    params = {
        'action': 'set',
        'type': 'config',
        'key': API_KEY,
        'xpath': f'{xpath_network}/virtual-router/entry[@name=\'{virtual_router}\']/'
                 f'routing-table/ip/static-route/entry[@name=\'{static_route_name}\']',
        'element': f'<destination>{destination}</destination>'
                   f'<nexthop><{nexthop_type}>{nexthop_value}</{nexthop_type}></nexthop>'
    }
    if interface:
        params["element"] = f'{params["element"]}<interface>{interface}</interface>'
    if metric:
        params['element'] = f'{params["element"]}<metric>{metric}</metric>'

    result = http_request(URL, 'GET', params=params)
    return result['response']


def panorama_add_static_route_command(args: dict):
    """
    Add a Static Route
    """
    template = args.get('template')
    xpath_network, template = set_xpath_network(template)
    virtual_router = args.get('virtual_router')
    static_route_name = args.get('static_route')
    destination = args.get('destination')
    nexthop_type = args.get('nexthop_type')
    nexthop_value = args.get('nexthop_value')
    interface = args.get('interface', None)
    metric = args.get('metric', None)

    if nexthop_type == 'fqdn':
        # Only from PAN-OS 9.x, creating a static route based on FQDN nexthop is available.
        major_version = get_pan_os_major_version()

        if major_version <= 8:
            raise Exception('Next Hop of type FQDN is only available for PAN-OS 9.x instances.')
    static_route = panorama_add_static_route(xpath_network, virtual_router, static_route_name, destination,
                                             nexthop_type, nexthop_value, interface, metric)
    human_readable = f'New uncommitted static route {static_route_name} configuration added.'
    entry_context = {
        'Name': static_route_name,
        'VirtualRouter': virtual_router,
        'Destination': destination,
        'NextHop': nexthop_value,
    }
    if interface:
        entry_context['Interface'] = interface
    if metric:
        entry_context['Metric'] = metric
    if template:
        entry_context['Template'] = template

    return_results({
        'Type': entryTypes['note'],
        'ContentsFormat': formats['json'],
        'Contents': static_route,
        'ReadableContentsFormat': formats['markdown'],
        'HumanReadable': human_readable,
        'EntryContext': {"Panorama.StaticRoutes(val.Name == obj.Name)": static_route}
    })


def panorama_override_vulnerability(threatid: str, vulnerability_profile: str, drop_mode: str):
    xpath = "{}profiles/vulnerability/entry[@name='{}']/threat-exception/entry[@name='{}']/action".format(
        XPATH_OBJECTS,
        vulnerability_profile,
        threatid)
    params = {'action': 'set',
              'type': 'config',
              'xpath': xpath,
              'key': API_KEY,
              'element': "<{0}></{0}>".format(drop_mode)
              }

    return http_request(
        URL,
        'POST',
        body=params,
    )


@logger
def panorama_get_predefined_threats_list(target: str):
    """
    Get the entire list of predefined threats as a file in Demisto
    """
    params = {
        'type': 'op',
        'cmd': '<show><predefined><xpath>/predefined/threats</xpath></predefined></show>',
        'target': target,
        'key': API_KEY
    }
    result = http_request(
        URL,
        'GET',
        params=params
    )
    return result


def panorama_get_predefined_threats_list_command(target: Optional[str] = None):
    result = panorama_get_predefined_threats_list(target)
    return_results(fileResult('predefined-threats.json', json.dumps(result['response']['result']).encode('utf-8')))


def panorama_block_vulnerability(args: dict):
    """
    Override vulnerability signature such that it is in block mode
    """
    threatid = args.get('threat_id', '')
    vulnerability_profile = args.get('vulnerability_profile', '')
    drop_mode = args.get('drop_mode', 'drop')

    threat = panorama_override_vulnerability(threatid, vulnerability_profile, drop_mode)
    threat_output = {'ID': threatid, 'NewAction': drop_mode}

    return_results({
        'Type': entryTypes['note'],
        'ContentsFormat': formats['json'],
        'Contents': threat,
        'ReadableContentsFormat': formats['text'],
        'HumanReadable': 'Threat with ID {} overridden.'.format(threatid),
        'EntryContext': {
            "Panorama.Vulnerability(val.Name == obj.Name)": threat_output
        }
    })


@logger
def panorama_delete_static_route(xpath_network: str, virtual_router: str, route_name: str) -> Dict[str, str]:
    params = {
        'action': 'delete',
        'type': 'config',
        'xpath': f'{xpath_network}/virtual-router/entry[@name=\'{virtual_router}\']/'
                 f'routing-table/ip/static-route/entry[@name=\'{route_name}\']',
        'key': API_KEY
    }
    result = http_request(URL, 'DELETE', params=params)
    return result


def panorama_delete_static_route_command(args: dict):
    """
    Delete a Static Route
    """
    template = args.get('template')
    xpath_network, template = set_xpath_network(template)
    virtual_router = args['virtual_router']
    route_name = args['route_name']
    deleted_static_route = panorama_delete_static_route(xpath_network, virtual_router, route_name)
    entry_context = {
        'Name': route_name,
        'Deleted': True
    }
    return_results({
        'Type': entryTypes['note'],
        'ContentsFormat': formats['json'],
        'Contents': deleted_static_route,
        'ReadableContentsFormat': formats['markdown'],
        'HumanReadable': f'The static route: {route_name} was deleted. Changes are not committed.',
        'EntryContext': {"Panorama.StaticRoutes(val.Name == obj.Name)": entry_context}  # add key -> deleted: true
    })


def panorama_show_device_version(target: str = None):
    params = {
        'type': 'op',
        'cmd': '<show><system><info/></system></show>',
        'key': API_KEY
    }
    if target:
        params['target'] = target

    result = http_request(
        URL,
        'GET',
        params=params
    )

    return result['response']['result']['system']


def panorama_show_device_version_command(target: Optional[str] = None):
    """
    Get device details and show message in war room
    """
    response = panorama_show_device_version(target)

    info_data = {
        'Devicename': response['devicename'],
        'Model': response['model'],
        'Serial': response['serial'],
        'Version': response['sw-version']
    }
    entry_context = {"Panorama.Device.Info(val.Devicename === obj.Devicename)": info_data}
    headers = ['Devicename', 'Model', 'Serial', 'Version']
    human_readable = tableToMarkdown('Device Version:', info_data, headers=headers, removeNull=True)

    return_results({
        'Type': entryTypes['note'],
        'ContentsFormat': formats['json'],
        'Contents': response,
        'ReadableContentsFormat': formats['markdown'],
        'HumanReadable': human_readable,
        'EntryContext': entry_context
    })


@logger
def panorama_download_latest_content_update_content(target: str):
    params = {
        'type': 'op',
        'target': target,
        'cmd': '<request><content><upgrade><download><latest/></download></upgrade></content></request>',
        'key': API_KEY
    }
    result = http_request(
        URL,
        'POST',
        body=params
    )

    return result


def panorama_download_latest_content_update_command(target: Optional[str] = None):
    """
    Download content and show message in war room
    """
    if DEVICE_GROUP:
        raise Exception('Download latest content is only supported on Firewall (not Panorama).')
    result = panorama_download_latest_content_update_content(target)

    if 'result' in result['response']:
        # download has been given a jobid
        download_status_output = {
            'JobID': result['response']['result']['job'],
            'Status': 'Pending'
        }
        entry_context = {"Panorama.Content.Download(val.JobID == obj.JobID)": download_status_output}
        human_readable = tableToMarkdown('Content download:',
                                         download_status_output, ['JobID', 'Status'], removeNull=True)

        return_results({
            'Type': entryTypes['note'],
            'ContentsFormat': formats['json'],
            'Contents': result,
            'ReadableContentsFormat': formats['markdown'],
            'HumanReadable': human_readable,
            'EntryContext': entry_context
        })
    else:
        # no download took place
        return_results(result['response']['msg'])


@logger
def panorama_content_update_download_status(target: str, job_id: str):
    params = {
        'type': 'op',
        'cmd': f'<show><jobs><id>{job_id}</id></jobs></show>',
        'target': target,
        'key': API_KEY
    }
    result = http_request(
        URL,
        'GET',
        params=params
    )

    return result


def panorama_content_update_download_status_command(args: dict):
    """
    Check jobID of content update download status
    """
    if DEVICE_GROUP:
        raise Exception('Content download status is only supported on Firewall (not Panorama).')
    target = str(args['target']) if 'target' in args else None
    job_id = args['job_id']
    result = panorama_content_update_download_status(target, job_id)

    content_download_status = {
        'JobID': result['response']['result']['job']['id']
    }
    if result['response']['result']['job']['status'] == 'FIN':
        if result['response']['result']['job']['result'] == 'OK':
            content_download_status['Status'] = 'Completed'
        else:
            content_download_status['Status'] = 'Failed'
        content_download_status['Details'] = result['response']['result']['job']

    if result['response']['result']['job']['status'] == 'PEND':
        content_download_status['Status'] = 'Pending'

    entry_context = {"Panorama.Content.Download(val.JobID == obj.JobID)": content_download_status}
    human_readable = tableToMarkdown('Content download status:', content_download_status,
                                     ['JobID', 'Status', 'Details'], removeNull=True)

    return_results({
        'Type': entryTypes['note'],
        'ContentsFormat': formats['json'],
        'Contents': result,
        'ReadableContentsFormat': formats['markdown'],
        'HumanReadable': human_readable,
        'EntryContext': entry_context
    })


@logger
def panorama_install_latest_content_update(target: str):
    params = {
        'type': 'op',
        'cmd': '<request><content><upgrade><install><version>latest</version></install></upgrade></content></request>',
        'target': target,
        'key': API_KEY
    }
    result = http_request(
        URL,
        'GET',
        params=params
    )

    return result


def panorama_install_latest_content_update_command(target: Optional[str] = None):
    """
        Check jobID of content content install status
    """
    if DEVICE_GROUP:
        raise Exception('Content download status is only supported on Firewall (not Panorama).')
    result = panorama_install_latest_content_update(target)

    if 'result' in result['response']:
        # installation has been given a jobid
        content_install_info = {
            'JobID': result['response']['result']['job'],
            'Status': 'Pending'
        }
        entry_context = {"Panorama.Content.Install(val.JobID == obj.JobID)": content_install_info}
        human_readable = tableToMarkdown('Result:', content_install_info, ['JobID', 'Status'], removeNull=True)

        return_results({
            'Type': entryTypes['note'],
            'ContentsFormat': formats['json'],
            'Contents': result,
            'ReadableContentsFormat': formats['markdown'],
            'HumanReadable': human_readable,
            'EntryContext': entry_context
        })
    else:
        # no content install took place
        return_results(result['response']['msg'])


@logger
def panorama_content_update_install_status(target: str, job_id: str):
    params = {
        'type': 'op',
        'cmd': f'<show><jobs><id>{job_id}</id></jobs></show>',
        'target': target,
        'key': API_KEY
    }
    result = http_request(
        URL,
        'GET',
        params=params
    )

    return result


def panorama_content_update_install_status_command(args: dict):
    """
    Check jobID of content update install status
    """
    if DEVICE_GROUP:
        raise Exception('Content download status is only supported on Firewall (not Panorama).')
    target = str(args['target']) if 'target' in args else None
    job_id = args['job_id']
    result = panorama_content_update_install_status(target, job_id)

    content_install_status = {
        'JobID': result['response']['result']['job']['id']
    }
    if result['response']['result']['job']['status'] == 'FIN':
        if result['response']['result']['job']['result'] == 'OK':
            content_install_status['Status'] = 'Completed'
        else:
            # result['response']['job']['result'] == 'FAIL'
            content_install_status['Status'] = 'Failed'
        content_install_status['Details'] = result['response']['result']['job']

    if result['response']['result']['job']['status'] == 'PEND':
        content_install_status['Status'] = 'Pending'

    entry_context = {"Panorama.Content.Install(val.JobID == obj.JobID)": content_install_status}
    human_readable = tableToMarkdown('Content install status:', content_install_status,
                                     ['JobID', 'Status', 'Details'], removeNull=True)
    return_results({
        'Type': entryTypes['note'],
        'ContentsFormat': formats['json'],
        'Contents': result,
        'ReadableContentsFormat': formats['markdown'],
        'HumanReadable': human_readable,
        'EntryContext': entry_context
    })


def panorama_check_latest_panos_software_command(target: Optional[str] = None):
    if DEVICE_GROUP:
        raise Exception('Checking latest PAN-OS version is only supported on Firewall (not Panorama).')
    params = {
        'type': 'op',
        'cmd': '<request><system><software><check></check></software></system></request>',
        'target': target,
        'key': API_KEY
    }
    result = http_request(
        URL,
        'GET',
        params=params
    )
    return_results(result['response']['result'])


@logger
def panorama_download_panos_version(target: str, target_version: str):
    params = {
        'type': 'op',
        'cmd': f'<request><system><software><download><version>{target_version}'
               f'</version></download></software></system></request>',
        'target': target,
        'key': API_KEY
    }
    result = http_request(
        URL,
        'GET',
        params=params
    )
    return result


def panorama_download_panos_version_command(args: dict):
    """
    Check jobID of pan-os version download
    """
    if DEVICE_GROUP:
        raise Exception('Downloading PAN-OS version is only supported on Firewall (not Panorama).')
    target = str(args['target']) if 'target' in args else None
    target_version = str(args['target_version'])
    result = panorama_download_panos_version(target, target_version)

    if 'result' in result['response']:
        # download has been given a jobid
        panos_version_download = {
            'JobID': result['response']['result']['job']
        }
        entry_context = {"Panorama.PANOS.Download(val.JobID == obj.JobID)": panos_version_download}
        human_readable = tableToMarkdown('Result:', panos_version_download, ['JobID', 'Status'], removeNull=True)

        return_results({
            'Type': entryTypes['note'],
            'ContentsFormat': formats['json'],
            'Contents': result,
            'ReadableContentsFormat': formats['markdown'],
            'HumanReadable': human_readable,
            'EntryContext': entry_context
        })
    else:
        # no panos download took place
        return_results(result['response']['msg'])


@logger
def panorama_download_panos_status(target: str, job_id: str):
    params = {
        'type': 'op',
        'cmd': f'<show><jobs><id>{job_id}</id></jobs></show>',
        'target': target,
        'key': API_KEY
    }
    result = http_request(
        URL,
        'GET',
        params=params
    )
    return result


def panorama_download_panos_status_command(args: dict):
    """
    Check jobID of panos download status
    """
    if DEVICE_GROUP:
        raise Exception('PAN-OS version download status is only supported on Firewall (not Panorama).')
    target = str(args['target']) if 'target' in args else None
    job_id = args.get('job_id')
    result = panorama_download_panos_status(target, job_id)
    panos_download_status = {
        'JobID': result['response']['result']['job']['id']
    }
    if result['response']['result']['job']['status'] == 'FIN':
        if result['response']['result']['job']['result'] == 'OK':
            panos_download_status['Status'] = 'Completed'
        else:
            # result['response']['job']['result'] == 'FAIL'
            panos_download_status['Status'] = 'Failed'
        panos_download_status['Details'] = result['response']['result']['job']

    if result['response']['result']['job']['status'] == 'PEND':
        panos_download_status['Status'] = 'Pending'

    human_readable = tableToMarkdown('PAN-OS download status:', panos_download_status,
                                     ['JobID', 'Status', 'Details'], removeNull=True)
    entry_context = {"Panorama.PANOS.Download(val.JobID == obj.JobID)": panos_download_status}

    return_results({
        'Type': entryTypes['note'],
        'ContentsFormat': formats['json'],
        'Contents': result,
        'ReadableContentsFormat': formats['markdown'],
        'HumanReadable': human_readable,
        'EntryContext': entry_context
    })


@logger
def panorama_install_panos_version(target: str, target_version: str):
    params = {
        'type': 'op',
        'cmd': f'<request><system><software><install><version>{target_version}'
               '</version></install></software></system></request>',
        'target': target,
        'key': API_KEY
    }
    result = http_request(
        URL,
        'GET',
        params=params
    )
    return result


def panorama_install_panos_version_command(args: dict):
    """
    Check jobID of panos install
    """
    if DEVICE_GROUP:
        raise Exception('PAN-OS installation is only supported on Firewall (not Panorama).')
    target = str(args['target']) if 'target' in args else None
    target_version = str(args['target_version'])
    result = panorama_install_panos_version(target, target_version)

    if 'result' in result['response']:
        # panos install has been given a jobid
        panos_install = {
            'JobID': result['response']['result']['job']
        }
        entry_context = {"Panorama.PANOS.Install(val.JobID == obj.JobID)": panos_install}
        human_readable = tableToMarkdown('PAN-OS Installation:', panos_install, ['JobID', 'Status'], removeNull=True)

        return_results({
            'Type': entryTypes['note'],
            'ContentsFormat': formats['json'],
            'Contents': result,
            'ReadableContentsFormat': formats['markdown'],
            'HumanReadable': human_readable,
            'EntryContext': entry_context
        })
    else:
        # no panos install took place
        return_results(result['response']['msg'])


@logger
def panorama_install_panos_status(target: str, job_id: str):
    params = {
        'type': 'op',
        'cmd': f'<show><jobs><id>{job_id}</id></jobs></show>',
        'target': target,
        'key': API_KEY
    }
    result = http_request(
        URL,
        'GET',
        params=params
    )
    return result


def panorama_install_panos_status_command(args: dict):
    """
    Check jobID of panos install status
    """
    if DEVICE_GROUP:
        raise Exception('PAN-OS installation status status is only supported on Firewall (not Panorama).')
    target = str(args['target']) if 'target' in args else None
    job_id = args['job_id']
    result = panorama_install_panos_status(target, job_id)

    panos_install_status = {
        'JobID': result['response']['result']['job']['id']
    }
    if result['response']['result']['job']['status'] == 'FIN':
        if result['response']['result']['job']['result'] == 'OK':
            panos_install_status['Status'] = 'Completed'
        else:
            # result['response']['job']['result'] == 'FAIL'
            panos_install_status['Status'] = 'Failed'
        panos_install_status['Details'] = result['response']['result']['job']

    if result['response']['result']['job']['status'] == 'PEND':
        panos_install_status['Status'] = 'Pending'

    entry_context = {"Panorama.PANOS.Install(val.JobID == obj.JobID)": panos_install_status}
    human_readable = tableToMarkdown('PAN-OS installation status:', panos_install_status,
                                     ['JobID', 'Status', 'Details'], removeNull=True)
    return_results({
        'Type': entryTypes['note'],
        'ContentsFormat': formats['json'],
        'Contents': result,
        'ReadableContentsFormat': formats['markdown'],
        'HumanReadable': human_readable,
        'EntryContext': entry_context
    })


def panorama_device_reboot_command(target: Optional[str] = None):
    if DEVICE_GROUP:
        raise Exception('Device reboot is only supported on Firewall (not Panorama).')
    params = {
        'type': 'op',
        'cmd': '<request><restart><system></system></restart></request>',
        'target': target,
        'key': API_KEY
    }
    result = http_request(
        URL,
        'GET',
        params=params
    )
    return_results(result['response']['result'])


@logger
def panorama_show_location_ip(ip_address: str):
    params = {
        'type': 'op',
        'cmd': f'<show><location><ip>{ip_address}</ip></location></show>',
        'key': API_KEY
    }
    result = http_request(
        URL,
        'GET',
        params=params
    )

    return result


def panorama_show_location_ip_command(ip_address: str):
    """
    Check location of a specified ip address
    """
    result = panorama_show_location_ip(ip_address)

    if 'response' not in result or '@status' not in result['response'] or result['response']['@status'] != 'success':
        raise Exception(f'Failed to successfully show the location of the specified ip: {ip_address}.')

    if 'response' in result and 'result' in result['response'] and 'entry' in result['response']['result']:
        entry = result['response']['result']['entry']
        show_location_output = {
            "ip_address": entry.get('ip'),
            "country_name": entry.get('country'),
            "country_code": entry.get('@cc'),
            "status": 'Found'
        }
    else:
        show_location_output = {
            "ip_address": ip_address,
            "status": 'NotFound'
        }

    return_results({
        'Type': entryTypes['note'],
        'ContentsFormat': formats['json'],
        'Contents': result,
        'ReadableContentsFormat': formats['markdown'],
        'HumanReadable': tableToMarkdown(f'IP {ip_address} location:', show_location_output,
                                         ['ip_address', 'country_name', 'country_code', 'result'], removeNull=True),
        'EntryContext': {"Panorama.Location.IP(val.ip_address == obj.ip_address)": show_location_output}
    })


@logger
def panorama_get_license() -> Dict:
    params = {
        'type': 'op',
        'cmd': '<request><license><info/></license></request>',
        'key': API_KEY
    }
    result = http_request(URL, 'GET', params=params)

    return result


def panorama_get_license_command():
    """
    Get information about PAN-OS available licenses and their statuses.
    """
    available_licences = []
    result = panorama_get_license()
    if 'response' not in result or '@status' not in result['response'] or result['response']['@status'] != 'success':
        demisto.debug(str(result))
        raise Exception('Failed to get the information about PAN-OS available licenses and their statuses.')

    entry = result.get('response', {}).get('result', {}).get('licenses', {}).get('entry', [])
    for item in entry:
        available_licences.append({
            'Authcode': item.get('authcode'),
            'Base-license-name': item.get('base-license-name'),
            'Description': item.get('description'),
            'Expired': item.get('expired'),
            'Feature': item.get('feature'),
            'Expires': item.get('expires'),
            'Issued': item.get('issued'),
            'Serial': item.get('serial')
        })

    headers = ['Authcode', 'Base-license-name', 'Description', 'Feature', 'Serial', 'Expired', 'Expires', 'Issued']
    return_results({
        'Type': entryTypes['note'],
        'ContentsFormat': formats['json'],
        'Contents': result,
        'ReadableContentsFormat': formats['markdown'],
        'HumanReadable': tableToMarkdown('PAN-OS Available Licenses', available_licences, headers, removeNull=True),
        'EntryContext': {"Panorama.License(val.Feature == obj.Feature)": available_licences}
    })


def prettify_data_filtering_rule(rule: Dict) -> Dict:
    """
    Prettify the data filtering rule to be compatible to our standard.
    Args:
        rule: The profile rule to prettify

    Returns: rule dictionary compatible to our standards.

    """
    pretty_rule = {
        'Name': rule.get('@name')
    }
    if 'application' in rule and 'member' in rule['application']:
        pretty_rule['Application'] = rule['application']['member']
    if 'file-type' in rule and 'member' in rule['file-type']:
        pretty_rule['File-type'] = rule['file-type']['member']
    if 'direction' in rule:
        pretty_rule['Direction'] = rule['direction']
    if 'alert-threshold' in rule:
        pretty_rule['Alert-threshold'] = rule['alert-threshold']
    if 'block-threshold' in rule:
        pretty_rule['Block-threshold'] = rule['block-threshold']
    if 'data-object' in rule:
        pretty_rule['Data-object'] = rule['data-object']
    if 'log-severity' in rule:
        pretty_rule['Log-severity'] = rule['log-severity']
    if 'description' in rule:
        pretty_rule['Description'] = rule['description']

    return pretty_rule


def prettify_data_filtering_rules(rules: Dict) -> List:
    """

    Args:
        rules: All the rules to prettify

    Returns: A list of all the rules compatible with our standards.

    """
    if not isinstance(rules, list):
        return [prettify_data_filtering_rule(rules)]
    return [prettify_data_filtering_rule(rule) for rule in rules]


@logger
def get_security_profile(xpath: str) -> Dict:
    params = {
        'action': 'get',
        'type': 'config',
        'xpath': xpath,
        'key': API_KEY
    }

    result = http_request(URL, 'GET', params=params)

    return result


def get_security_profiles_command(security_profile: str = None):
    """
    Get information about profiles.
    """
    if security_profile:
        xpath = f'{XPATH_RULEBASE}profiles/{security_profile}'
    else:
        xpath = f'{XPATH_RULEBASE}profiles'

    result = get_security_profile(xpath)
    if security_profile:
        security_profiles = result.get('response', {}).get('result', {})
    else:
        security_profiles = result.get('response', {}).get('result', {}).get('profiles', {})

    if '@dirtyId' in security_profiles:
        demisto.debug(f'Found uncommitted item:\n{security_profiles}')
        raise Exception('Please commit the instance prior to getting the security profiles.')

    human_readable = ''
    content = []
    context = {}
    if 'spyware' in security_profiles and security_profiles['spyware'] is not None:
        profiles = security_profiles.get('spyware', {}).get('entry', {})
        if isinstance(profiles, list):
            for profile in profiles:
                rules = profile.get('rules', {}).get('entry', [])
                spyware_rules = prettify_profiles_rules(rules)
                content.append({
                    'Name': profile['@name'],
                    'Rules': spyware_rules
                })
        else:
            rules = profiles.get('rules', {}).get('entry', [])
            spyware_rules = prettify_profiles_rules(rules)
            content = [{
                'Name': profiles['@name'],
                'Rules': spyware_rules
            }]

        human_readable = tableToMarkdown('Anti Spyware Profiles', content)
        context.update({"Panorama.Spyware(val.Name == obj.Name)": content})

    if 'virus' in security_profiles and security_profiles['virus'] is not None:
        profiles = security_profiles.get('virus', {}).get('entry', [])
        if isinstance(profiles, list):
            for profile in profiles:
                rules = profile.get('decoder', {}).get('entry', [])
                antivirus_rules = prettify_profiles_rules(rules)
                content.append({
                    'Name': profile['@name'],
                    'Decoder': antivirus_rules
                })
        else:
            rules = profiles.get('decoder', {}).get('entry', [])
            antivirus_rules = prettify_profiles_rules(rules)
            content = [{
                'Name': profiles['@name'],
                'Rules': antivirus_rules
            }]

        human_readable += tableToMarkdown('Antivirus Profiles', content)
        context.update({"Panorama.Antivirus(val.Name == obj.Name)": content})

    if 'file-blocking' in security_profiles and security_profiles['file-blocking'] is not None:
        profiles = security_profiles.get('file-blocking', {}).get('entry', {})
        if isinstance(profiles, list):
            for profile in profiles:
                rules = profile.get('rules', {}).get('entry', [])
                file_blocking_rules = prettify_profiles_rules(rules)
                content.append({
                    'Name': profile['@name'],
                    'Rules': file_blocking_rules
                })
        else:
            rules = profiles.get('rules', {}).get('entry', [])
            file_blocking_rules = prettify_profiles_rules(rules)
            content = [{
                'Name': profiles['@name'],
                'Rules': file_blocking_rules
            }]

        human_readable += tableToMarkdown('File Blocking Profiles', content)
        context.update({"Panorama.FileBlocking(val.Name == obj.Name)": content})

    if 'vulnerability' in security_profiles and security_profiles['vulnerability'] is not None:
        profiles = security_profiles.get('vulnerability', {}).get('entry', {})
        if isinstance(profiles, list):
            for profile in profiles:
                rules = profile.get('rules', {}).get('entry', [])
                vulnerability_rules = prettify_profiles_rules(rules)
                content.append({
                    'Name': profile['@name'],
                    'Rules': vulnerability_rules
                })
        else:
            rules = profiles.get('rules', {}).get('entry', [])
            vulnerability_rules = prettify_profiles_rules(rules)
            content = [{
                'Name': profiles['@name'],
                'Rules': vulnerability_rules
            }]

        human_readable += tableToMarkdown('Vulnerability Protection Profiles', content)
        context.update({"Panorama.Vulnerability(val.Name == obj.Name)": content})

    if 'data-filtering' in security_profiles and security_profiles['data-filtering'] is not None:
        profiles = security_profiles.get('data-filtering', {}).get('entry', {})
        if isinstance(profiles, list):
            for profile in profiles:
                rules = profile.get('rules', {}).get('entry', [])
                data_filtering_rules = prettify_data_filtering_rules(rules)
                content.append({
                    'Name': profile['@name'],
                    'Rules': data_filtering_rules
                })
        else:
            rules = profiles.get('rules', {}).get('entry', [])
            data_filtering_rules = prettify_data_filtering_rules(rules)
            content = [{
                'Name': profiles['@name'],
                'Rules': data_filtering_rules
            }]

        human_readable += tableToMarkdown('Data Filtering Profiles', content)
        context.update({"Panorama.DataFiltering(val.Name == obj.Name)": content})

    if 'url-filtering' in security_profiles and security_profiles['url-filtering'] is not None:
        profiles = security_profiles.get('url-filtering', {}).get('entry', {})
        if isinstance(profiles, list):
            for profile in profiles:
                url_filtering_rules = prettify_get_url_filter(profile)
                content.append({
                    'Name': profile['@name'],
                    'Rules': url_filtering_rules
                })
        else:
            url_filtering_rules = prettify_get_url_filter(profiles)
            content = [{
                'Name': profiles['@name'],
                'Rules': url_filtering_rules
            }]

        human_readable += tableToMarkdown('URL Filtering Profiles', content)
        context.update({'Panorama.URLFilter(val.Name == obj.Name)': content})

    if 'wildfire-analysis' in security_profiles and security_profiles['wildfire-analysis'] is not None:
        profiles = security_profiles.get('wildfire-analysis', {}).get('entry', [])
        if isinstance(profiles, list):
            for profile in profiles:
                rules = profile.get('rules', {}).get('entry', [])
                wildfire_rules = prettify_wildfire_rules(rules)
                content.append({
                    'Name': profile['@name'],
                    'Rules': wildfire_rules
                })
        else:
            rules = profiles.get('rules', {}).get('entry', [])
            wildfire_rules = prettify_wildfire_rules(rules)
            content = [{
                'Name': profiles['@name'],
                'Rules': wildfire_rules
            }]

        human_readable += tableToMarkdown('WildFire Profiles', content)
        context.update({"Panorama.WildFire(val.Name == obj.Name)": content})

    return_results({
        'Type': entryTypes['note'],
        'ContentsFormat': formats['json'],
        'Contents': result,
        'ReadableContentsFormat': formats['markdown'],
        'HumanReadable': human_readable,
        'EntryContext': context
    })


@logger
def apply_security_profile(pre_post: str, rule_name: str, profile_type: str, profile_name: str) -> Dict:
    params = {
        'action': 'set',
        'type': 'config',
        'xpath': f"{XPATH_RULEBASE}{pre_post}/security/rules/entry[@name='{rule_name}']/profile-setting/"
        f"profiles/{profile_type}",
        'key': API_KEY,
        'element': f'<member>{profile_name}</member>'
    }
    result = http_request(URL, 'POST', params=params)

    return result


def apply_security_profile_command(profile_name: str, profile_type: str, rule_name: str, pre_post: str = None):

    if DEVICE_GROUP:
        if not pre_post:
            raise Exception('Please provide the pre_post argument when applying profiles to rules in '
                            'Panorama instance.')

    apply_security_profile(pre_post, rule_name, profile_type, profile_name)
    return_results(f'The profile {profile_name} has been applied to the rule {rule_name}')


@logger
def get_ssl_decryption_rules(xpath: str) -> Dict:
    params = {
        'action': 'get',
        'type': 'config',
        'xpath': xpath,
        'key': API_KEY
    }
    result = http_request(URL, 'GET', params=params)

    return result


def get_ssl_decryption_rules_command(pre_post: str):

    content = []
    if DEVICE_GROUP:
        if not pre_post:
            raise Exception('Please provide the pre_post argument when getting rules in Panorama instance.')
        else:
            xpath = XPATH_RULEBASE + pre_post + '/decryption/rules'
    else:
        xpath = XPATH_RULEBASE
    result = get_ssl_decryption_rules(xpath)
    ssl_decryption_rules = result.get('response', {}).get('result', {}).get('rules', {}).get('entry')
    if '@dirtyId' in ssl_decryption_rules:
        demisto.debug(f'Found uncommitted item:\n{ssl_decryption_rules}')
        raise Exception('Please commit the instance prior to getting the ssl decryption rules.')
    if isinstance(ssl_decryption_rules, list):
        for item in ssl_decryption_rules:
            content.append({
                'Name': item.get('@name'),
                'UUID': item.get('@uuid'),
                'Target': item.get('target'),
                'Category': item.get('category'),
                'Service': item.get('service', {}).get('member'),
                'Type': item.get('type'),
                'From': item.get('from').get('member'),
                'To': item.get('to').get('member'),
                'Source': item.get('source').get('member'),
                'Destination': item.get('destination', {}).get('member'),
                'Source-user': item.get('source-user', {}).get('member'),
                'Action': item.get('action'),
                'Description': item.get('description')
            })
    else:
        content = [{
            'Name': ssl_decryption_rules.get('@name'),
            'UUID': ssl_decryption_rules.get('@uuid'),
            'Target': ssl_decryption_rules.get('target'),
            'Category': ssl_decryption_rules.get('category'),
            'Service': ssl_decryption_rules.get('service', {}).get('member'),
            'Type': ssl_decryption_rules.get('type'),
            'From': ssl_decryption_rules.get('from').get('member'),
            'To': ssl_decryption_rules.get('to').get('member'),
            'Source': ssl_decryption_rules.get('source').get('member'),
            'Destination': ssl_decryption_rules.get('destination', {}).get('member'),
            'Source-user': ssl_decryption_rules.get('source-user', {}).get('member'),
            'Action': ssl_decryption_rules.get('action'),
            'Description': ssl_decryption_rules.get('description')
        }]

    headers = ['Name', 'UUID', 'Description', 'Target', 'Service', 'Category', 'Type', 'From', 'To', 'Source',
               'Destination', 'Action', 'Source-user']

    return_results({
        'Type': entryTypes['note'],
        'ContentsFormat': formats['json'],
        'Contents': result,
        'ReadableContentsFormat': formats['markdown'],
        'HumanReadable': tableToMarkdown('SSL Decryption Rules', content, headers, removeNull=True),
        'EntryContext': {"Panorama.SSLRule(val.UUID == obj.UUID)": content}
    })


def prettify_profile_rule(rule: Dict) -> Dict:
    """
    Args:
        rule: The rule dictionary.

    Returns: Dictionary of the rule compatible with our standards.

    """
    pretty_rule = {
        'Name': rule['@name'],
        'Action': rule['action']
    }
    if 'application' in rule and 'member' in rule['application']:
        pretty_rule['Application'] = rule['application']['member']
    if 'file-type' in rule and 'member' in rule['file-type']:
        pretty_rule['File-type'] = rule['file-type']['member']
    if 'wildfire-action' in rule:
        pretty_rule['WildFire-action'] = rule['wildfire-action']
    if 'category' in rule and 'member' in rule['category']:
        pretty_rule['Category'] = rule['category']['member']
    elif 'category' in rule:
        pretty_rule['Category'] = rule['category']
    if 'severity' in rule and 'member' in rule['severity']:
        pretty_rule['Severity'] = rule['severity']['member']
    if 'threat-name' in rule and 'member' in rule['threat-name']:
        pretty_rule['Threat-name'] = rule['threat-name']['member']
    elif 'threat-name' in rule:
        pretty_rule['Threat-name'] = rule['threat-name']
    if 'packet-capture' in rule:
        pretty_rule['Packet-capture'] = rule['packet-capture']
    if '@maxver' in rule:
        pretty_rule['Max_version'] = rule['@maxver']
    if 'sinkhole' in rule:
        pretty_rule['Sinkhole'] = {}
        if 'ipv4-address' in rule['sinkhole']:
            pretty_rule['Sinkhole']['IPV4'] = rule['sinkhole']['ipv4-address']
        if 'ipv6-address' in rule['sinkhole']:
            pretty_rule['Sinkhole']['IPV6'] = rule['sinkhole']['ipv6-address']
    if 'host' in rule:
        pretty_rule['Host'] = rule['host']
    if 'cve' in rule and 'member' in rule['cve']:
        pretty_rule['CVE'] = rule['cve']['member']
    if 'vendor-id' in rule and 'member' in rule['vendor-id']:
        pretty_rule['Vendor-id'] = rule['vendor-id']['member']
    if 'analysis' in rule:
        pretty_rule['Analysis'] = rule['analysis']
    return pretty_rule


def prettify_profiles_rules(rules: Dict) -> List:
    """
    Args:
        rules: The rules to prettify.

    Returns: List with the rules that are compatible to our standard.

    """
    if not isinstance(rules, list):
        return [prettify_profile_rule(rules)]
    pretty_rules_arr = []
    for rule in rules:
        pretty_rule = prettify_profile_rule(rule)
        pretty_rules_arr.append(pretty_rule)

    return pretty_rules_arr


@logger
def get_anti_spyware_best_practice() -> Dict:
    params = {
        'action': 'get',
        'type': 'config',
        'xpath': '/config/predefined/profiles/spyware',
        'key': API_KEY
    }

    result = http_request(URL, 'GET', params=params)

    return result


def get_anti_spyware_best_practice_command():

    result = get_anti_spyware_best_practice()
    spyware_profile = result.get('response', {}).get('result', {}).get('spyware').get('entry', [])
    strict_profile = next(item for item in spyware_profile if item['@name'] == 'strict')

    botnet_domains = strict_profile.get('botnet-domains', {}).get('lists', {}).get('entry', [])
    pretty_botnet_domains = prettify_profiles_rules(botnet_domains)

    sinkhole = strict_profile.get('botnet-domains', {}).get('sinkhole', {})
    sinkhole_content = []
    if sinkhole:
        sinkhole_content = [
            {'ipv6-address': sinkhole['ipv6-address'], 'ipv4-address': sinkhole['ipv4-address']}
        ]

    botnet_output = pretty_botnet_domains + sinkhole_content

    human_readable = tableToMarkdown('Anti Spyware Botnet-Domains Best Practice', botnet_output,
                                     ['Name', 'Action', 'Packet-capture', 'ipv4-address', 'ipv6-address'],
                                     removeNull=True)

    rules = strict_profile.get('rules', {}).get('entry')
    profile_rules = prettify_profiles_rules(rules)
    human_readable += tableToMarkdown('Anti Spyware Best Practice Rules', profile_rules,
                                      ['Name', 'Severity', 'Action', 'Category', 'Threat-name'], removeNull=True)

    return_results({
        'Type': entryTypes['note'],
        'ContentsFormat': formats['json'],
        'Contents': strict_profile,
        'ReadableContentsFormat': formats['markdown'],
        'HumanReadable': human_readable,
        'EntryContext': {
            'Panorama.Spyware.Rule(val.Name == obj.Name)': profile_rules,
            'Panorama.Spyware.BotentDomain(val.Name == obj.Name)': pretty_botnet_domains,
            'Panorama.Spyware.BotentDomain.Sinkhole(val.ipv4-address == obj.ipv4-address)': sinkhole_content
        }
    })


@logger
def get_file_blocking_best_practice() -> Dict:
    params = {
        'action': 'get',
        'type': 'config',
        'xpath': '/config/predefined/profiles/file-blocking',
        'key': API_KEY
    }

    result = http_request(URL, 'GET', params=params)

    return result


def get_file_blocking_best_practice_command():

    results = get_file_blocking_best_practice()
    file_blocking_profile = results.get('response', {}).get('result', {}).get('file-blocking', {}).get('entry', [])

    strict_profile = next(item for item in file_blocking_profile if item['@name'] == 'strict file blocking')
    file_blocking_rules = strict_profile.get('rules', {}).get('entry', [])

    rules = prettify_profiles_rules(file_blocking_rules)
    human_readable = tableToMarkdown('File Blocking Profile Best Practice', rules,
                                     ['Name', 'Action', 'File-type', 'Application'], removeNull=True)

    return_results({
        'Type': entryTypes['note'],
        'ContentsFormat': formats['json'],
        'Contents': strict_profile,
        'ReadableContentsFormat': formats['markdown'],
        'HumanReadable': human_readable,
        'EntryContext': {
            'Panorama.FileBlocking.Rule(val.Name == obj.Name)': rules,
        }
    })


@logger
def get_antivirus_best_practice() -> Dict:
    params = {
        'action': 'get',
        'type': 'config',
        'xpath': '/config/predefined/profiles/virus',
        'key': API_KEY
    }

    result = http_request(URL, 'GET', params=params)

    return result


def get_antivirus_best_practice_command():

    results = get_antivirus_best_practice()
    antivirus_profile = results.get('response', {}).get('result', {}).get('virus', {})
    strict_profile = antivirus_profile.get('entry', {})
    antivirus_rules = strict_profile.get('decoder', {}).get('entry', [])

    rules = prettify_profiles_rules(antivirus_rules)
    human_readable = tableToMarkdown('Antivirus Best Practice Profile', rules, ['Name', 'Action', 'WildFire-action'],
                                     removeNull=True)

    return_results({
        'Type': entryTypes['note'],
        'ContentsFormat': formats['json'],
        'Contents': strict_profile,
        'ReadableContentsFormat': formats['markdown'],
        'HumanReadable': human_readable,
        'EntryContext': {
            'Panorama.Antivirus.Decoder(val.Name == obj.Name)': rules,
        }
    })


@logger
def get_vulnerability_protection_best_practice() -> Dict:
    params = {
        'action': 'get',
        'type': 'config',
        'xpath': '/config/predefined/profiles/vulnerability',
        'key': API_KEY
    }

    result = http_request(URL, 'GET', params=params)

    return result


def get_vulnerability_protection_best_practice_command():

    results = get_vulnerability_protection_best_practice()
    vulnerability_protection = results.get('response', {}).get('result', {}).get('vulnerability', {}).get('entry', [])
    strict_profile = next(item for item in vulnerability_protection if item['@name'] == 'strict')
    vulnerability_rules = strict_profile.get('rules', {}).get('entry', [])
    rules = prettify_profiles_rules(vulnerability_rules)
    human_readable = tableToMarkdown('vulnerability Protection Best Practice Profile', rules,
                                     ['Name', 'Action', 'Host', 'Severity', 'Category', 'Threat-name', 'CVE',
                                      'Vendor-id'], removeNull=True)

    return_results({
        'Type': entryTypes['note'],
        'ContentsFormat': formats['json'],
        'Contents': strict_profile,
        'ReadableContentsFormat': formats['markdown'],
        'HumanReadable': human_readable,
        'EntryContext': {
            'Panorama.Vulnerability.Rule(val.Name == obj.Name)': rules,
        }
    })


@logger
def get_wildfire_best_practice() -> Dict:
    params = {
        'action': 'get',
        'type': 'config',
        'xpath': '/config/predefined/profiles/wildfire-analysis',
        'key': API_KEY
    }

    result = http_request(URL, 'GET', params=params)

    return result


def prettify_wildfire_rule(rule: Dict) -> Dict:
    """
    Args:
        rule: The profile security rule to prettify.

    Returns: The rule dict compatible with our standard.

    """
    pretty_rule = {
        'Name': rule['@name'],
    }
    if 'application' in rule and 'member' in rule['application']:
        pretty_rule['Application'] = rule['application']['member']
    if 'file-type' in rule and 'member' in rule['file-type']:
        pretty_rule['File-type'] = rule['file-type']['member']
    if 'analysis' in rule:
        pretty_rule['Analysis'] = rule['analysis']

    return pretty_rule


def prettify_wildfire_rules(rules: Dict) -> List:
    """
    Args:
        rules: WildFire rules to prettify.

    Returns: List of the rules that are compatible to our standard.

    """
    if not isinstance(rules, list):
        return [prettify_wildfire_rule(rules)]
    pretty_rules_arr = []
    for rule in rules:
        pretty_rule = prettify_wildfire_rule(rule)
        pretty_rules_arr.append(pretty_rule)

    return pretty_rules_arr


def get_wildfire_best_practice_command():

    result = get_wildfire_best_practice()
    wildfire_profile = result.get('response', {}).get('result', {}).get('wildfire-analysis', {})
    best_practice = wildfire_profile.get('entry', {}).get('rules', {}).get('entry', {})

    rules = prettify_wildfire_rules(best_practice)
    wildfire_schedule = {
        'Recurring': 'every-minute',
        'Action': 'download-and-install'
    }
    ssl_decrypt_settings = {'allow-forward-decrypted-content': 'yes'}
    system_settings = [
        {'Name': 'pe', 'File-size': '10'},
        {'Name': 'apk', 'File-size': '30'},
        {'Name': 'pdf', 'File-size': '1000'},
        {'Name': 'ms-office', 'File-size': '2000'},
        {'Name': 'jar', 'File-size': '5'},
        {'Name': 'flash', 'File-size': '5'},
        {'Name': 'MacOS', 'File-size': '1'},
        {'Name': 'archive', 'File-size': '10'},
        {'Name': 'linux', 'File-size': '2'},
        {'Name': 'script', 'File-size': '20'}
    ]

    human_readable = tableToMarkdown('WildFire Best Practice Profile', rules, ['Name', 'Analysis', 'Application',
                                                                               'File-type'], removeNull=True)
    human_readable += tableToMarkdown('Wildfire Best Practice Schedule', wildfire_schedule)
    human_readable += tableToMarkdown('Wildfire SSL Decrypt Settings', ssl_decrypt_settings)
    human_readable += tableToMarkdown('Wildfire System Settings\n report-grayware-file: yes', system_settings,
                                      ['Name', 'File-size'])

    return_results({
        'Type': entryTypes['note'],
        'ContentsFormat': formats['json'],
        'Contents': wildfire_profile,
        'ReadableContentsFormat': formats['markdown'],
        'HumanReadable': human_readable,
        'EntryContext': {
            'Panorama.WildFire': rules,
            'Panorama.WildFire.File(val.Name == obj.Name)': system_settings,
            'Panorama.WildFire.Schedule': wildfire_schedule,
            'Panorama.WildFire.SSLDecrypt': ssl_decrypt_settings
        }
    })


def set_xpath_wildfire(template: str = None) -> str:
    """
    Setting wildfire xpath relevant to panorama instances.
    """
    if template:
        xpath_wildfire = f"/config/devices/entry[@name='localhost.localdomain']/template/entry[@name=" \
            f"'{template}']/config/devices/entry[@name='localhost.localdomain']/deviceconfig/setting/wildfire"

    else:
        xpath_wildfire = "/config/devices/entry[@name='localhost.localdomain']/deviceconfig/setting"
    return xpath_wildfire


@logger
def get_wildfire_system_config(template: str) -> Dict:

    params = {
        'action': 'get',
        'type': 'config',
        'xpath': set_xpath_wildfire(template),
        'key': API_KEY,
    }
    result = http_request(URL, 'GET', params=params)

    return result


@logger
def get_wildfire_update_schedule(template: str) -> Dict:
    params = {
        'action': 'get',
        'type': 'config',
        'xpath': f"/config/devices/entry[@name='localhost.localdomain']/template/entry[@name='{template}']"
        f"/config/devices/entry[@name='localhost.localdomain']/deviceconfig/system/update-schedule/wildfire",
        'key': API_KEY
    }
    result = http_request(URL, 'GET', params=params)

    return result


def get_wildfire_configuration_command(template: str):

    file_size = []
    result = get_wildfire_system_config(template)
    system_config = result.get('response', {}).get('result', {}).get('wildfire', {})

    file_size_limit = system_config.get('file-size-limit', {}).get('entry', [])
    for item in file_size_limit:
        file_size.append({
            'Name': item.get('@name'),
            'Size-limit': item.get('size-limit')
        })

    report_grayware_file = system_config.get('report-grayware-file') or 'No'
    human_readable = tableToMarkdown(f'WildFire Configuration\n Report Grayware File: {report_grayware_file}',
                                     file_size, ['Name', 'Size-limit'], removeNull=True)

    result_schedule = get_wildfire_update_schedule(template)

    schedule = result_schedule.get('response', {}).get('result', {}).get('wildfire')
    if '@dirtyId' in schedule:
        demisto.debug(f'Found uncommitted item:\n{schedule}')
        raise Exception('Please commit the instance prior to getting the WildFire configuration.')

    human_readable += tableToMarkdown('The updated schedule for Wildfire', schedule)

    return_results({
        'Type': entryTypes['note'],
        'ContentsFormat': formats['json'],
        'Contents': result,
        'ReadableContentsFormat': formats['markdown'],
        'HumanReadable': human_readable,
        'EntryContext': {
            'Panorama.WildFire(val.Name == obj.Name)': file_size,
            'Panorama.WildFire.Schedule': schedule
        }
    })


@logger
def enforce_wildfire_system_config(template: str) -> Dict:
    params = {
        'action': 'set',
        'type': 'config',
        'xpath': f"/config/devices/entry[@name='localhost.localdomain']/template/entry[@name='{template}']/"
        f"config/devices/entry[@name='localhost.localdomain']/deviceconfig/setting",
        'key': API_KEY,
        'element': '<wildfire><file-size-limit><entry name="pe"><size-limit>10</size-limit></entry>'
                   '<entry name="apk"><size-limit>30</size-limit></entry><entry name="pdf">'
                   '<size-limit>1000</size-limit></entry><entry name="ms-office"><size-limit>2000</size-limit></entry>'
                   '<entry name="jar"><size-limit>5</size-limit></entry><entry name="flash">'
                   '<size-limit>5</size-limit></entry><entry name="MacOSX"><size-limit>1</size-limit></entry>'
                   '<entry name="archive"><size-limit>10</size-limit></entry><entry name="linux">'
                   '<size-limit>2</size-limit></entry><entry name="script"><size-limit>20</size-limit></entry>'
                   '</file-size-limit><report-grayware-file>yes</report-grayware-file></wildfire>'
    }
    result = http_request(URL, 'POST', params=params)

    return result


@logger
def enforce_wildfire_schedule(template: str) -> Dict:
    params = {
        'action': 'set',
        'type': 'config',
        'xpath': f"/config/devices/entry[@name='localhost.localdomain']/template/entry[@name='{template}']/config/"
        f"devices/entry[@name='localhost.localdomain']/deviceconfig/system/update-schedule/wildfire",
        'key': API_KEY,
        'element': '<recurring><every-min><action>download-and-install</action></every-min></recurring>'
    }

    result = http_request(URL, 'POST', params=params)

    return result


def enforce_wildfire_best_practice_command(template: str):

    enforce_wildfire_system_config(template)
    enforce_wildfire_schedule(template)

    return_results('The schedule was updated according to the best practice.'
                   '\nRecurring every minute with the action of "download and install"\n'
                   'The file upload for all file types is set to the maximum size.')


@logger
def url_filtering_block_default_categories(profile_name: str) -> Dict:

    params = {
        'action': 'set',
        'type': 'config',
        'xpath': f"{XPATH_RULEBASE}profiles/url-filtering/entry[@name='{profile_name}']/block",
        'key': API_KEY,
        'element': '<member>adult</member><member>hacking</member><member>command-and-control</member><member>'
                   'copyright-infringement</member><member>extremism</member><member>malware</member><member>'
                   'phishing</member><member>proxy-avoidance-and-anonymizers</member><member>parked</member><member>'
                   'unknown</member><member>dynamic-dns</member>'
    }
    result = http_request(URL, 'POST', params=params)

    return result


def url_filtering_block_default_categories_command(profile_name: str):

    url_filtering_block_default_categories(profile_name)
    return_results(f'The default categories to block has been set successfully to {profile_name}')


def get_url_filtering_best_practice_command():

    best_practice = {
        '@name': 'best-practice', 'credential-enforcement': {
            'mode': {'disabled': False},
            'log-severity': 'medium',
            'alert': {
                'member': [
                    'abortion', 'abused-drugs', 'adult', 'alcohol-and-tobacco', 'auctions', 'business-and-economy',
                    'computer-and-internet-info', 'content-delivery-networks', 'cryptocurrency', 'dating',
                    'educational-institutions', 'entertainment-and-arts', 'financial-services', 'gambling', 'games',
                    'government', 'grayware', 'health-and-medicine', 'high-risk', 'home-and-garden',
                    'hunting-and-fishing', 'insufficient-content', 'internet-communications-and-telephony',
                    'internet-portals', 'job-search', 'legal', 'low-risk', 'medium-risk', 'military', 'motor-vehicles',
                    'music', 'newly-registered-domain', 'news', 'not-resolved', 'nudity', 'online-storage-and-backup',
                    'peer-to-peer', 'personal-sites-and-blogs', 'philosophy-and-political-advocacy',
                    'private-ip-addresses', 'questionable', 'real-estate', 'recreation-and-hobbies',
                    'reference-and-research', 'religion', 'search-engines', 'sex-education', 'shareware-and-freeware',
                    'shopping', 'social-networking', 'society', 'sports', 'stock-advice-and-tools', 'streaming-media',
                    'swimsuits-and-intimate-apparel', 'training-and-tools', 'translation', 'travel', 'weapons',
                    'web-advertisements', 'web-based-email', 'web-hosting']},
            'block': {'member': ['command-and-control', 'copyright-infringement', 'dynamic-dns', 'extremism',
                                 'hacking', 'malware', 'parked', 'phishing', 'proxy-avoidance-and-anonymizers',
                                 'unknown']}},
        'alert': {'member': ['abortion', 'abused-drugs', 'adult', 'alcohol-and-tobacco', 'auctions',
                             'business-and-economy', 'computer-and-internet-info', 'content-delivery-networks',
                             'cryptocurrency', 'dating', 'educational-institutions', 'entertainment-and-arts',
                             'financial-services', 'gambling', 'games', 'government', 'grayware', 'health-and-medicine',
                             'high-risk', 'home-and-garden', 'hunting-and-fishing', 'insufficient-content',
                             'internet-communications-and-telephony', 'internet-portals', 'job-search', 'legal',
                             'low-risk', 'medium-risk', 'military', 'motor-vehicles', 'music',
                             'newly-registered-domain', 'news', 'not-resolved', 'nudity', 'online-storage-and-backup',
                             'peer-to-peer', 'personal-sites-and-blogs', 'philosophy-and-political-advocacy',
                             'private-ip-addresses', 'questionable', 'real-estate', 'recreation-and-hobbies',
                             'reference-and-research', 'religion', 'search-engines', 'sex-education',
                             'shareware-and-freeware', 'shopping', 'social-networking', 'society', 'sports',
                             'stock-advice-and-tools', 'streaming-media', 'swimsuits-and-intimate-apparel',
                             'training-and-tools', 'translation', 'travel', 'weapons', 'web-advertisements',
                             'web-based-email', 'web-hosting']},
        'block': {'member': ['command-and-control', 'copyright-infringement', 'dynamic-dns', 'extremism', 'hacking',
                             'malware', 'parked', 'phishing', 'proxy-avoidance-and-anonymizers', 'unknown']}}

    headers_best_practice = {
        'log-http-hdr-xff': 'yes',
        'log-http-hdr-user': 'yes',
        'log-http-hdr-referer': 'yes',
        'log-container-page-only': 'no'
    }
    rules = prettify_get_url_filter(best_practice)
    human_readable = tableToMarkdown('URL Filtering Best Practice Profile Categories', rules)
    human_readable += tableToMarkdown('Best Practice Headers', headers_best_practice)
    return_results({
        'Type': entryTypes['note'],
        'ContentsFormat': formats['json'],
        'Contents': best_practice,
        'ReadableContentsFormat': formats['markdown'],
        'HumanReadable': human_readable,
        'EntryContext': {
            'Panorama.URLFilter': rules,
            'Panorama.URLFilter.Header': headers_best_practice
        }
    })


@logger
def create_antivirus_best_practice_profile(profile_name: str) -> Dict:
    params = {
        'action': 'set',
        'type': 'config',
        'xpath': f"{XPATH_RULEBASE}profiles/virus/entry[@name='{profile_name}']",
        'key': API_KEY,
        'element': '<decoder><entry name="ftp"><action>reset-both</action><wildfire-action>reset-both</wildfire-action>'
                   '</entry><entry name="http"><action>reset-both</action><wildfire-action>reset-both</wildfire-action>'
                   '</entry><entry name="http2"><action>reset-both</action><wildfire-action>reset-both'
                   '</wildfire-action>'
                   '</entry><entry name="smb"><action>reset-both</action><wildfire-action>reset-both</wildfire-action>'
                   '</entry><entry name="smtp"><action>reset-both</action><wildfire-action>reset-both</wildfire-action>'
                   '</entry><entry name="imap"><action>reset-both</action><wildfire-action>reset-both</wildfire-action>'
                   '</entry><entry name="pop3"><action>reset-both</action><wildfire-action>reset-both</wildfire-action>'
                   '</entry></decoder>'
    }
    result = http_request(URL, 'POST', params=params)

    return result


def create_antivirus_best_practice_profile_command(profile_name: str):
    create_antivirus_best_practice_profile(profile_name)
    return_results(f'The profile {profile_name} was created successfully.')


@logger
def create_anti_spyware_best_practice_profile(profile_name: str) -> Dict:

    params = {
        'action': 'set',
        'type': 'config',
        'xpath': f"{XPATH_RULEBASE}profiles/spyware/entry[@name='{profile_name}']",
        'key': API_KEY,
        'element': """<rules><entry name="simple-critical"><action><reset-both /></action><severity>
        <member>critical</member></severity><threat-name>any</threat-name><category>any</category>
        <packet-capture>disable</packet-capture></entry><entry name="simple-high"><action><reset-both /></action>
        <severity><member>high</member></severity><threat-name>any</threat-name><category>any</category>
        <packet-capture>disable</packet-capture></entry><entry name="simple-medium"><action><reset-both />
        </action><severity><member>medium</member></severity><threat-name>any</threat-name><category>any</category>
        <packet-capture>disable</packet-capture></entry><entry name="simple-informational"><action><default /></action>
        <severity><member>informational</member></severity><threat-name>any</threat-name><category>any</category>
        <packet-capture>disable</packet-capture></entry><entry name="simple-low"><action><default /></action><severity>
        <member>low</member></severity><threat-name>any</threat-name><category>any</category>
        <packet-capture>disable</packet-capture></entry></rules>"""
    }
    result = http_request(URL, 'POST', params=params)

    return result


def create_anti_spyware_best_practice_profile_command(profile_name: str):
    create_anti_spyware_best_practice_profile(profile_name)
    return_results(f'The profile {profile_name} was created successfully.')


@logger
def create_vulnerability_best_practice_profile(profile_name: str) -> Dict:

    params = {
        'action': 'set',
        'type': 'config',
        'xpath': f"{XPATH_RULEBASE}profiles/vulnerability/entry[@name='{profile_name}']",
        'key': API_KEY,
        'element': """<rules><entry name="brute-force"><action><block-ip><duration>300</duration>
        <track-by>source-and-destination</track-by></block-ip></action><vendor-id><member>any</member></vendor-id>
        <severity><member>any</member></severity><cve><member>any</member></cve><threat-name>any</threat-name>
        <host>any</host><category>brute-force</category><packet-capture>disable</packet-capture></entry>
        <entry name="simple-client-critical"><action><reset-both /></action><vendor-id><member>any</member></vendor-id>
        <severity><member>critical</member></severity><cve><member>any</member></cve><threat-name>any</threat-name>
        <host>client</host><category>any</category><packet-capture>disable</packet-capture></entry>
        <entry name="simple-client-high"><action><reset-both /></action><vendor-id><member>any</member></vendor-id>
        <severity><member>high</member></severity><cve><member>any</member></cve><threat-name>any</threat-name>
        <host>client</host><category>any</category><packet-capture>disable</packet-capture></entry>
        <entry name="simple-client-medium"><action><reset-both /></action><vendor-id><member>any</member></vendor-id>
        <severity><member>medium</member></severity><cve><member>any</member></cve><threat-name>any</threat-name>
        <host>client</host><category>any</category><packet-capture>disable</packet-capture></entry>
        <entry name="simple-client-informational"><action><default /></action><vendor-id><member>any</member>
        </vendor-id><severity><member>informational</member></severity><cve><member>any</member></cve>
        <threat-name>any</threat-name><host>client</host><category>any</category>
        <packet-capture>disable</packet-capture></entry><entry name="simple-client-low"><action><default /></action>
        <vendor-id><member>any
        </member></vendor-id><severity><member>low</member></severity><cve><member>any</member></cve><threat-name>any
        </threat-name><host>client</host><category>any</category><packet-capture>disable</packet-capture></entry>
        <entry name="simple-server-critical"><action><reset-both /></action><vendor-id><member>any</member></vendor-id>
        <severity><member>critical</member></severity><cve><member>any</member></cve><threat-name>any</threat-name>
        <host>server</host><category>any</category><packet-capture>disable</packet-capture></entry>
        <entry name="simple-server-high"><action><reset-both /></action><vendor-id><member>any</member></vendor-id>
        <severity><member>high</member></severity><cve><member>any</member></cve><threat-name>any</threat-name>
        <host>server</host><category>any</category><packet-capture>disable</packet-capture></entry>
        <entry name="simple-server-medium"><action><reset-both /></action><vendor-id><member>any</member></vendor-id>
        <severity><member>medium</member></severity><cve><member>any</member></cve><threat-name>any</threat-name>
        <host>server</host><category>any</category><packet-capture>disable</packet-capture></entry>
        <entry name="simple-server-informational"><action><default /></action><vendor-id><member>any</member>
        </vendor-id><severity><member>informational</member></severity><cve><member>any</member></cve><threat-name>any
        </threat-name><host>server</host><category>any</category><packet-capture>disable</packet-capture></entry>
        <entry name="simple-server-low"><action><default /></action><vendor-id><member>any</member></vendor-id>
        <severity><member>low</member></severity><cve><member>any</member></cve><threat-name>any</threat-name>
        <host>server</host><category>any</category><packet-capture>disable</packet-capture></entry></rules>"""
    }
    result = http_request(URL, 'POST', params=params)

    return result


def create_vulnerability_best_practice_profile_command(profile_name: str):
    create_vulnerability_best_practice_profile(profile_name)
    return_results(f'The profile {profile_name} was created successfully.')


@logger
def create_url_filtering_best_practice_profile(profile_name: str) -> Dict:

    params = {
        'action': 'set',
        'type': 'config',
        'xpath': f"{XPATH_RULEBASE}profiles/url-filtering/entry[@name='{profile_name}']",
        'key': API_KEY,
        'element': """<credential-enforcement><mode><disabled /></mode><log-severity>medium</log-severity><alert>
        <member>abortion</member><member>abused-drugs</member><member>alcohol-and-tobacco</member>
        <member>auctions</member><member>business-and-economy</member><member>computer-and-internet-info</member>
        <member>content-delivery-networks</member><member>cryptocurrency</member><member>dating</member>
        <member>educational-institutions</member><member>entertainment-and-arts</member>
        <member>financial-services</member><member>gambling</member><member>games</member><member>government</member>
        <member>grayware</member><member>health-and-medicine</member><member>high-risk</member>
        <member>home-and-garden</member><member>hunting-and-fishing</member><member>insufficient-content</member>
        <member>internet-communications-and-telephony</member><member>internet-portals</member>
        <member>job-search</member><member>legal</member><member>low-risk</member><member>medium-risk</member>
        <member>military</member><member>motor-vehicles</member><member>music</member>
        <member>newly-registered-domain</member><member>news</member><member>not-resolved</member>
        <member>nudity</member>
        <member>online-storage-and-backup</member><member>peer-to-peer</member><member>personal-sites-and-blogs</member>
        <member>philosophy-and-political-advocacy</member><member>private-ip-addresses</member>
        <member>questionable</member><member>real-estate</member><member>recreation-and-hobbies</member>
        <member>reference-and-research</member><member>religion</member><member>search-engines</member>
        <member>sex-education</member><member>shareware-and-freeware</member><member>shopping</member>
        <member>social-networking</member><member>society</member><member>sports</member>
        <member>stock-advice-and-tools</member><member>streaming-media</member>
        <member>swimsuits-and-intimate-apparel</member><member>training-and-tools</member>
        <member>translation</member><member>travel</member>
        <member>weapons</member><member>web-advertisements</member><member>web-based-email</member>
        <member>web-hosting</member></alert><block><member>adult</member><member>command-and-control</member>
        <member>copyright-infringement</member><member>dynamic-dns</member><member>extremism</member>
        <member>hacking</member><member>malware</member><member>parked</member><member>phishing</member>
        <member>proxy-avoidance-and-anonymizers</member><member>unknown</member></block></credential-enforcement>
        <log-http-hdr-xff>yes</log-http-hdr-xff><log-http-hdr-user-agent>yes</log-http-hdr-user-agent>
        <log-http-hdr-referer>yes</log-http-hdr-referer><log-container-page-only>no</log-container-page-only>
        <alert><member>abortion</member><member>abused-drugs</member><member>alcohol-and-tobacco</member>
        <member>auctions</member><member>business-and-economy</member><member>computer-and-internet-info</member>
        <member>content-delivery-networks</member><member>cryptocurrency</member><member>dating</member>
        <member>educational-institutions</member><member>entertainment-and-arts</member>
        <member>financial-services</member><member>gambling</member><member>games</member><member>government</member>
        <member>grayware</member><member>health-and-medicine</member><member>high-risk</member>
        <member>home-and-garden</member><member>hunting-and-fishing</member><member>insufficient-content</member>
        <member>internet-communications-and-telephony</member><member>internet-portals</member>
        <member>job-search</member><member>legal</member><member>low-risk</member>
        <member>medium-risk</member><member>military</member>
        <member>motor-vehicles</member><member>music</member><member>newly-registered-domain</member>
        <member>news</member><member>not-resolved</member><member>nudity</member>
        <member>online-storage-and-backup</member><member>peer-to-peer</member><member>personal-sites-and-blogs</member>
        <member>philosophy-and-political-advocacy</member><member>private-ip-addresses</member>
        <member>questionable</member><member>real-estate</member><member>recreation-and-hobbies</member>
        <member>reference-and-research</member><member>religion</member><member>search-engines</member>
        <member>sex-education</member><member>shareware-and-freeware</member><member>shopping</member>
        <member>social-networking</member><member>society</member><member>sports</member>
        <member>stock-advice-and-tools</member><member>streaming-media</member>
        <member>swimsuits-and-intimate-apparel</member><member>training-and-tools</member>
        <member>translation</member><member>travel</member>
        <member>weapons</member><member>web-advertisements</member><member>web-based-email</member>
        <member>web-hosting</member></alert><block><member>adult</member><member>command-and-control</member>
        <member>copyright-infringement</member><member>dynamic-dns</member><member>extremism</member>
        <member>hacking</member><member>malware</member><member>parked</member><member>phishing</member>
        <member>proxy-avoidance-and-anonymizers</member><member>unknown</member></block>"""
    }
    result = http_request(URL, 'POST', params=params)

    return result


def create_url_filtering_best_practice_profile_command(profile_name: str):
    create_url_filtering_best_practice_profile(profile_name)
    return_results(f'The profile {profile_name} was created successfully.')


@logger
def create_file_blocking_best_practice_profile(profile_name: str) -> Dict:
    params = {
        'action': 'set',
        'type': 'config',
        'xpath': f"{XPATH_RULEBASE}profiles/file-blocking/entry[@name='{profile_name}']",
        'key': API_KEY,
        'element': """<rules><entry name="Block all risky file types"><application><member>any</member></application>
        <file-type><member>7z</member><member>bat</member><member>cab</member><member>chm</member><member>class</member>
        <member>cpl</member><member>dll</member><member>exe</member><member>flash</member><member>hlp</member>
        <member>hta</member><member>jar</member><member>msi</member><member>Multi-Level-Encoding</member>
        <member>ocx</member><member>PE</member><member>pif</member><member>rar</member><member>scr</member>
        <member>tar</member><member>torrent</member><member>vbe</member><member>wsf</member></file-type>
        <direction>both</direction><action>block</action></entry><entry name="Block encrypted files"><application>
        <member>any</member></application><file-type><member>encrypted-rar</member>
        <member>encrypted-zip</member></file-type><direction>both</direction><action>block</action></entry>
        <entry name="Log all other file types"><application><member>any</member></application><file-type>
        <member>any</member></file-type><direction>both</direction><action>alert</action></entry></rules>"""
    }
    result = http_request(URL, 'POST', params=params)

    return result


def create_file_blocking_best_practice_profile_command(profile_name: str):
    create_file_blocking_best_practice_profile(profile_name)
    return_results(f'The profile {profile_name} was created successfully.')


@logger
def create_wildfire_best_practice_profile(profile_name: str) -> Dict:
    params = {
        'action': 'set',
        'type': 'config',
        'xpath': f"{XPATH_RULEBASE}profiles/wildfire-analysis/entry[@name='{profile_name}']",
        'key': API_KEY,
        'element': """<rules><entry name="default"><application><member>any</member></application><file-type>
        <member>any</member></file-type><direction>both</direction><analysis>public-cloud</analysis></entry></rules>"""
    }
    result = http_request(URL, 'POST', params=params)

    return result


def create_wildfire_best_practice_profile_command(profile_name: str):
    create_wildfire_best_practice_profile(profile_name)
    return_results(f'The profile {profile_name} was created successfully.')


def initialize_instance(args: Dict[str, str], params: Dict[str, str]):
    global URL, API_KEY, USE_SSL, USE_URL_FILTERING, VSYS, DEVICE_GROUP, XPATH_SECURITY_RULES, XPATH_OBJECTS, \
        XPATH_RULEBASE, TEMPLATE, PRE_POST
    if not params.get('port'):
        raise DemistoException('Set a port for the instance')

    URL = params.get('server', '').rstrip('/:') + ':' + params.get('port', '') + '/api/'
    API_KEY = str(params.get('key'))
    USE_SSL = not params.get('insecure')
    USE_URL_FILTERING = params.get('use_url_filtering')
    TEMPLATE = params.get('template')

    # determine a vsys or a device-group
    VSYS = params.get('vsys', '')

    if args and args.get('device-group'):
        DEVICE_GROUP = args.get('device-group')  # type: ignore[assignment]
    else:
        DEVICE_GROUP = params.get('device_group', None)  # type: ignore[arg-type]

    PRE_POST = args.get('pre_post', '')

    # configuration check
    if DEVICE_GROUP and VSYS:
        raise DemistoException(
            'Cannot configure both vsys and Device group. Set vsys for firewall, set Device group for Panorama.')
    if not DEVICE_GROUP and not VSYS:
        raise DemistoException('Set vsys for firewall or Device group for Panorama.')

    # setting security xpath relevant to FW or panorama management
    if DEVICE_GROUP:
        device_group_shared = DEVICE_GROUP.lower()
        if device_group_shared == 'shared':
            XPATH_SECURITY_RULES = "/config/shared/"
            DEVICE_GROUP = device_group_shared
        else:
            XPATH_SECURITY_RULES = "/config/devices/entry/device-group/entry[@name=\'" + DEVICE_GROUP + "\']/"
    else:
        XPATH_SECURITY_RULES = "/config/devices/entry/vsys/entry[@name=\'" + VSYS + "\']/rulebase/security/rules/entry"

    # setting objects xpath relevant to FW or panorama management
    if DEVICE_GROUP:
        device_group_shared = DEVICE_GROUP.lower()
        if DEVICE_GROUP == 'shared':
            XPATH_OBJECTS = "/config/shared/"
            DEVICE_GROUP = device_group_shared
        else:
            XPATH_OBJECTS = "/config/devices/entry/device-group/entry[@name=\'" + DEVICE_GROUP + "\']/"
    else:
        XPATH_OBJECTS = "/config/devices/entry/vsys/entry[@name=\'" + VSYS + "\']/"  # ignore:

    # setting security rulebase xpath relevant to FW or panorama management
    if DEVICE_GROUP:
        device_group_shared = DEVICE_GROUP.lower()
        if DEVICE_GROUP == 'shared':
            XPATH_RULEBASE = "/config/shared/"
            DEVICE_GROUP = device_group_shared
        else:
            XPATH_RULEBASE = "/config/devices/entry[@name='localhost.localdomain']/device-group/entry[@name=\'" + \
                             DEVICE_GROUP + "\']/"
    else:
        XPATH_RULEBASE = f"/config/devices/entry[@name=\'localhost.localdomain\']/vsys/entry[@name=\'{VSYS}\']/"


def main():
    try:
        args = demisto.args()
        params = demisto.params()
        additional_malicious = argToList(demisto.params().get('additional_malicious'))
        additional_suspicious = argToList(demisto.params().get('additional_suspicious'))
        initialize_instance(args=args, params=params)
        LOG(f'Command being called is: {demisto.command()}')

        # Remove proxy if not set to true in params
        handle_proxy()

        if demisto.command() == 'test-module':
            panorama_test()

        elif demisto.command() == 'panorama':
            panorama_command(args)

        elif demisto.command() == 'panorama-commit':
            panorama_commit_command()

        elif demisto.command() == 'panorama-commit-status':
            panorama_commit_status_command(args)

        elif demisto.command() == 'panorama-push-to-device-group':
            panorama_push_to_device_group_command()

        elif demisto.command() == 'panorama-push-status':
            panorama_push_status_command(**args)

        # Addresses commands
        elif demisto.command() == 'panorama-list-addresses':
            panorama_list_addresses_command(**args)

        elif demisto.command() == 'panorama-get-address':
            panorama_get_address_command(**args)

        elif demisto.command() == 'panorama-create-address':
            panorama_create_address_command(args)

        elif demisto.command() == 'panorama-delete-address':
            panorama_delete_address_command(**args)

        # Address groups commands
        elif demisto.command() == 'panorama-list-address-groups':
            panorama_list_address_groups_command(**args)

        elif demisto.command() == 'panorama-get-address-group':
            panorama_get_address_group_command(**args)

        elif demisto.command() == 'panorama-create-address-group':
            panorama_create_address_group_command(args)

        elif demisto.command() == 'panorama-delete-address-group':
            panorama_delete_address_group_command(args.get('name'))

        elif demisto.command() == 'panorama-edit-address-group':
            panorama_edit_address_group_command(args)

        # Services commands
        elif demisto.command() == 'panorama-list-services':
            panorama_list_services_command(args.get('tag'))

        elif demisto.command() == 'panorama-get-service':
            panorama_get_service_command(args.get('name'))

        elif demisto.command() == 'panorama-create-service':
            panorama_create_service_command(args)

        elif demisto.command() == 'panorama-delete-service':
            panorama_delete_service_command(args.get('name'))

        # Service groups commands
        elif demisto.command() == 'panorama-list-service-groups':
            panorama_list_service_groups_command(args.get('tags'))

        elif demisto.command() == 'panorama-get-service-group':
            panorama_get_service_group_command(args.get('name'))

        elif demisto.command() == 'panorama-create-service-group':
            panorama_create_service_group_command(args)

        elif demisto.command() == 'panorama-delete-service-group':
            panorama_delete_service_group_command(args.get('name'))

        elif demisto.command() == 'panorama-edit-service-group':
            panorama_edit_service_group_command(args)

        # Custom Url Category commands
        elif demisto.command() == 'panorama-get-custom-url-category':
            panorama_get_custom_url_category_command(args.get('name'))

        elif demisto.command() == 'panorama-create-custom-url-category':
            panorama_create_custom_url_category_command(args)

        elif demisto.command() == 'panorama-delete-custom-url-category':
            panorama_delete_custom_url_category_command(args.get('name'))

        elif demisto.command() == 'panorama-edit-custom-url-category':
            panorama_edit_custom_url_category_command(args)

        # URL Filtering capabilities
        elif demisto.command() == 'url':
            if USE_URL_FILTERING:  # default is false
                panorama_get_url_category_command(url_cmd='url', url=args.get('url'),
                                                  additional_suspicious=additional_suspicious,
                                                  additional_malicious=additional_malicious)
            # do not error out

        elif demisto.command() == 'panorama-get-url-category':
            panorama_get_url_category_command(url_cmd='url', url=args.get('url'),
                                              additional_suspicious=additional_suspicious,
                                              additional_malicious=additional_malicious)

        elif demisto.command() == 'panorama-get-url-category-from-cloud':
            panorama_get_url_category_command(url_cmd='url-info-cloud', url=args.get('url'),
                                              additional_suspicious=additional_suspicious,
                                              additional_malicious=additional_malicious)

        elif demisto.command() == 'panorama-get-url-category-from-host':
            panorama_get_url_category_command(url_cmd='url-info-host', url=args.get('url'),
                                              additional_suspicious=additional_suspicious,
                                              additional_malicious=additional_malicious)

        # URL Filter
        elif demisto.command() == 'panorama-get-url-filter':
            panorama_get_url_filter_command(args.get('name'))

        elif demisto.command() == 'panorama-create-url-filter':
            panorama_create_url_filter_command(args)

        elif demisto.command() == 'panorama-edit-url-filter':
            panorama_edit_url_filter_command(args)

        elif demisto.command() == 'panorama-delete-url-filter':
            panorama_delete_url_filter_command(demisto.args().get('name'))

        # EDL
        elif demisto.command() == 'panorama-list-edls':
            panorama_list_edls_command()

        elif demisto.command() == 'panorama-get-edl':
            panorama_get_edl_command(demisto.args().get('name'))

        elif demisto.command() == 'panorama-create-edl':
            panorama_create_edl_command(args)

        elif demisto.command() == 'panorama-edit-edl':
            panorama_edit_edl_command(args)

        elif demisto.command() == 'panorama-delete-edl':
            panorama_delete_edl_command(demisto.args().get('name'))

        elif demisto.command() == 'panorama-refresh-edl':
            panorama_refresh_edl_command(args)

        # Registered IPs
        elif demisto.command() == 'panorama-register-ip-tag':
            panorama_register_ip_tag_command(args)

        elif demisto.command() == 'panorama-unregister-ip-tag':
            panorama_unregister_ip_tag_command(args)

        # Registered Users
        elif demisto.command() == 'panorama-register-user-tag':
            panorama_register_user_tag_command(args)

        elif demisto.command() == 'panorama-unregister-user-tag':
            panorama_unregister_user_tag_command(args)

        # Security Rules Managing
        elif demisto.command() == 'panorama-list-rules':
            panorama_list_rules_command(args.get('tag'))

        elif demisto.command() == 'panorama-move-rule':
            panorama_move_rule_command(args)

        # Security Rules Configuration
        elif demisto.command() == 'panorama-create-rule':
            panorama_create_rule_command(args)

        elif demisto.command() == 'panorama-custom-block-rule':
            panorama_custom_block_rule_command(args)

        elif demisto.command() == 'panorama-edit-rule':
            panorama_edit_rule_command(args)

        elif demisto.command() == 'panorama-delete-rule':
            panorama_delete_rule_command(args.get('rulename'))

        # Traffic Logs - deprecated
        elif demisto.command() == 'panorama-query-traffic-logs':
            panorama_query_traffic_logs_command(args)

        elif demisto.command() == 'panorama-check-traffic-logs-status':
            panorama_check_traffic_logs_status_command(args.get('job_id'))

        elif demisto.command() == 'panorama-get-traffic-logs':
            panorama_get_traffic_logs_command(args.get('job_id'))

        # Logs
        elif demisto.command() == 'panorama-query-logs':
            panorama_query_logs_command(args)

        elif demisto.command() == 'panorama-check-logs-status':
            panorama_check_logs_status_command(args.get('job_id'))

        elif demisto.command() == 'panorama-get-logs':
            panorama_get_logs_command(args)

        # Pcaps
        elif demisto.command() == 'panorama-list-pcaps':
            panorama_list_pcaps_command(args)

        elif demisto.command() == 'panorama-get-pcap':
            panorama_get_pcap_command(args)

        # Application
        elif demisto.command() == 'panorama-list-applications':
            panorama_list_applications_command(args.get('predefined'))

        # Test security policy match
        elif demisto.command() == 'panorama-security-policy-match':
            panorama_security_policy_match_command(args)

        # Static Routes
        elif demisto.command() == 'panorama-list-static-routes':
            panorama_list_static_routes_command(args)

        elif demisto.command() == 'panorama-get-static-route':
            panorama_get_static_route_command(args)

        elif demisto.command() == 'panorama-add-static-route':
            panorama_add_static_route_command(args)

        elif demisto.command() == 'panorama-delete-static-route':
            panorama_delete_static_route_command(args)

        # Firewall Upgrade
        # Check device software version
        elif demisto.command() == 'panorama-show-device-version':
            panorama_show_device_version_command(args.get('target'))

        # Download the latest content update
        elif demisto.command() == 'panorama-download-latest-content-update':
            panorama_download_latest_content_update_command(args.get('target'))

        # Download the latest content update
        elif demisto.command() == 'panorama-content-update-download-status':
            panorama_content_update_download_status_command(args)

        # Install the latest content update
        elif demisto.command() == 'panorama-install-latest-content-update':
            panorama_install_latest_content_update_command(args.get('target'))

        # Content update install status
        elif demisto.command() == 'panorama-content-update-install-status':
            panorama_content_update_install_status_command(args)

        # Check PAN-OS latest software update
        elif demisto.command() == 'panorama-check-latest-panos-software':
            panorama_check_latest_panos_software_command(args.get('target'))

        # Download target PAN-OS version
        elif demisto.command() == 'panorama-download-panos-version':
            panorama_download_panos_version_command(args)

        # PAN-OS download status
        elif demisto.command() == 'panorama-download-panos-status':
            panorama_download_panos_status_command(args)

        # PAN-OS software install
        elif demisto.command() == 'panorama-install-panos-version':
            panorama_install_panos_version_command(args)

        # PAN-OS install status
        elif demisto.command() == 'panorama-install-panos-status':
            panorama_install_panos_status_command(args)

        # Reboot Panorama Device
        elif demisto.command() == 'panorama-device-reboot':
            panorama_device_reboot_command(args.get('target'))

        # PAN-OS Set vulnerability to drop
        elif demisto.command() == 'panorama-block-vulnerability':
            panorama_block_vulnerability(args)

        # Get pre-defined threats list from the firewall
        elif demisto.command() == 'panorama-get-predefined-threats-list':
            panorama_get_predefined_threats_list_command(args.get('target'))

        elif demisto.command() == 'panorama-show-location-ip':
            panorama_show_location_ip_command(args.get('ip_address'))

        elif demisto.command() == 'panorama-get-licenses':
            panorama_get_license_command()

        elif demisto.command() == 'panorama-get-security-profiles':
            get_security_profiles_command(args.get('security_profile'))

        elif demisto.command() == 'panorama-apply-security-profile':
            apply_security_profile_command(**args)

        elif demisto.command() == 'panorama-get-ssl-decryption-rules':
            get_ssl_decryption_rules_command(**args)

        elif demisto.command() == 'panorama-get-wildfire-configuration':
            get_wildfire_configuration_command(**args)

        elif demisto.command() == 'panorama-get-wildfire-best-practice':
            get_wildfire_best_practice_command()

        elif demisto.command() == 'panorama-enforce-wildfire-best-practice':
            enforce_wildfire_best_practice_command(**args)

        elif demisto.command() == 'panorama-url-filtering-block-default-categories':
            url_filtering_block_default_categories_command(**args)

        elif demisto.command() == 'panorama-get-anti-spyware-best-practice':
            get_anti_spyware_best_practice_command()

        elif demisto.command() == 'panorama-get-file-blocking-best-practice':
            get_file_blocking_best_practice_command()

        elif demisto.command() == 'panorama-get-antivirus-best-practice':
            get_antivirus_best_practice_command()

        elif demisto.command() == 'panorama-get-vulnerability-protection-best-practice':
            get_vulnerability_protection_best_practice_command()

        elif demisto.command() == 'panorama-get-url-filtering-best-practice':
            get_url_filtering_best_practice_command()

        elif demisto.command() == 'panorama-create-antivirus-best-practice-profile':
            create_antivirus_best_practice_profile_command(**args)

        elif demisto.command() == 'panorama-create-anti-spyware-best-practice-profile':
            create_anti_spyware_best_practice_profile_command(**args)

        elif demisto.command() == 'panorama-create-vulnerability-best-practice-profile':
            create_vulnerability_best_practice_profile_command(**args)

        elif demisto.command() == 'panorama-create-url-filtering-best-practice-profile':
            create_url_filtering_best_practice_profile_command(**args)

        elif demisto.command() == 'panorama-create-file-blocking-best-practice-profile':
            create_file_blocking_best_practice_profile_command(**args)

        elif demisto.command() == 'panorama-create-wildfire-best-practice-profile':
            create_wildfire_best_practice_profile_command(**args)

        else:
            raise NotImplementedError(f'Command {demisto.command()} was not implemented.')

    except Exception as err:
        return_error(str(err))

    finally:
        LOG.print_log()


if __name__ in ["__builtin__", "builtins", '__main__']:
    main()<|MERGE_RESOLUTION|>--- conflicted
+++ resolved
@@ -2732,27 +2732,6 @@
     """
     Create a security rule
     """
-<<<<<<< HEAD
-    rulename = demisto.args()['rulename'] if 'rulename' in demisto.args() else ('demisto-' + (str(uuid.uuid4()))[:8])
-    source = argToList(demisto.args().get('source'))
-    destination = argToList(demisto.args().get('destination'))
-    source_zone = argToList(demisto.args().get('source_zone'))
-    destination_zone = argToList(demisto.args().get('destination_zone'))
-    negate_source = demisto.args().get('negate_source')
-    negate_destination = demisto.args().get('negate_destination')
-    action = demisto.args().get('action')
-    service = demisto.args().get('service')
-    disable = demisto.args().get('disable')
-    categories = argToList(demisto.args().get('category'))
-    application = argToList(demisto.args().get('application'))
-    source_user = demisto.args().get('source_user')
-    disable_server_response_inspection = demisto.args().get('disable_server_response_inspection')
-    description = demisto.args().get('description')
-    target = demisto.args().get('target')
-    log_forwarding = demisto.args().get('log_forwarding', None)
-    tags = argToList(demisto.args()['tags']) if 'tags' in demisto.args() else None
-    profile_setting = demisto.args()['profile_setting'] if 'profile_setting' in demisto.args() else None
-=======
     rulename = args['rulename'] if 'rulename' in args else ('demisto-' + (str(uuid.uuid4()))[:8])
     source = argToList(args.get('source'))
     destination = argToList(args.get('destination'))
@@ -2771,7 +2750,7 @@
     target = args.get('target')
     log_forwarding = args.get('log_forwarding', None)
     tags = argToList(args['tags']) if 'tags' in args else None
->>>>>>> 8dc47562
+    profile_setting = args.get('profile_setting')
 
     if not DEVICE_GROUP:
         if target:
@@ -2852,6 +2831,7 @@
         'action': 'edit',
         'key': API_KEY
     }
+
     if DEVICE_GROUP:
         if not PRE_POST:
             raise Exception('please provide the pre_post argument when editing a rule in Panorama instance.')
