from CommonServerPython import *

''' IMPORTS '''
from datetime import datetime
from typing import Dict, List, Any, Optional, Tuple, Union
import uuid
import json
import requests

# disable insecure warnings
requests.packages.urllib3.disable_warnings()

''' GLOBALS '''
URL = ''
API_KEY = None
USE_SSL = None
USE_URL_FILTERING = None
TEMPLATE = None
VSYS = ''
PRE_POST = ''

<<<<<<< HEAD
=======
XPATH_SECURITY_RULES = ''
DEVICE_GROUP = ''

XPATH_OBJECTS = ''

XPATH_RULEBASE = ''

>>>>>>> 571161e9
# Security rule arguments for output handling
SECURITY_RULE_ARGS = {
    'rulename': 'Name',
    'source': 'Source',
    'destination': 'Destination',
    'negate_source': 'NegateSource',
    'negate_destination': 'NegateDestination',
    'action': 'Action',
    'service': 'Service',
    'disable': 'Disabled',
    'application': 'Application',
    'source_user': 'SourceUser',
    'disable_server_response_inspection': 'DisableServerResponseInspection',
    'description': 'Description',
    'target': 'Target',
    'log_forwarding': 'LogForwarding',
    'log-setting': 'LogForwarding',
    'tag': 'Tags'
}

PAN_OS_ERROR_DICT = {
    '1': 'Unknown command - The specific config or operational command is not recognized.',
    '2': 'Internal errors - Check with technical support when seeing these errors.',
    '3': 'Internal errors - Check with technical support when seeing these errors.',
    '4': 'Internal errors - Check with technical support when seeing these errors.',
    '5': 'Internal errors - Check with technical support when seeing these errors.',
    '6': 'Bad Xpath -The xpath specified in one or more attributes of the command is invalid.'
         'Check the API browser for proper xpath values.',
    '7': 'Object not present - Object specified by the xpath is not present. For example,'
         'entry[@name=value] where no object with name value is present.',
    '8': 'Object not unique - For commands that operate on a single object, the specified object is not unique.',
    '10': 'Reference count not zero - Object cannot be deleted as there are other objects that refer to it.'
          'For example, address object still in use in policy.',
    '11': 'Internal error - Check with technical support when seeing these errors.',
    '12': 'Invalid object - Xpath or element values provided are not complete.',
    '14': 'Operation not possible - Operation is allowed but not possible in this case.'
          'For example, moving a rule up one position when it is already at the top.',
    '15': 'Operation denied - Operation is allowed. For example, Admin not allowed to delete own account,'
          'Running a command that is not allowed on a passive device.',
    '16': 'Unauthorized -The API role does not have access rights to run this query.',
    '17': 'Invalid command -Invalid command or parameters.',
    '18': 'Malformed command - The XML is malformed.',
    # 19,20: success
    '21': 'Internal error - Check with technical support when seeing these errors.',
    '22': 'Session timed out - The session for this query timed out.'
}


class PAN_OS_Not_Found(Exception):
    """ PAN-OS Error. """

    def __init__(self, *args):  # real signature unknown
        pass


def http_request(uri: str, method: str, headers: dict = {},
                 body: dict = {}, params: dict = {}, files: dict = None, is_pcap: bool = False) -> Any:
    """
    Makes an API call with the given arguments
    """
    result = requests.request(
        method,
        uri,
        headers=headers,
        data=body,
        verify=USE_SSL,
        params=params,
        files=files
    )

    if result.status_code < 200 or result.status_code >= 300:
        raise Exception(
            'Request Failed. with status: ' + str(result.status_code) + '. Reason is: ' + str(result.reason))

    # if pcap download
    if is_pcap:
        return result

    json_result = json.loads(xml2json(result.text))

    # handle raw response that doe not contain the response key, e.g xonfiguration export
    if 'response' not in json_result or '@code' not in json_result['response']:
        return json_result

    # handle non success
    if json_result['response']['@status'] != 'success':
        if 'msg' in json_result['response'] and 'line' in json_result['response']['msg']:
            # catch non existing object error and display a meaningful message
            if json_result['response']['msg']['line'] == 'No such node':
                raise Exception(
                    'Object was not found, verify that the name is correct and that the instance was committed.')

            #  catch urlfiltering error and display a meaningful message
            elif str(json_result['response']['msg']['line']).find('test -> url') != -1:
                raise Exception('The URL filtering license is either expired or not active.'
                                ' Please contact your PAN-OS representative.')

            # catch non valid jobID errors and display a meaningful message
            elif isinstance(json_result['response']['msg']['line'], str) and \
                    json_result['response']['msg']['line'].find('job') != -1 and \
                    (json_result['response']['msg']['line'].find('not found') != -1
                     or json_result['response']['msg']['line'].find('No such query job')) != -1:
                raise Exception('Invalid Job ID error: ' + json_result['response']['msg']['line'])

            # catch already at the top/bottom error for rules and return this as an entry.note
            elif str(json_result['response']['msg']['line']).find('already at the') != -1:
                return_results('Rule ' + str(json_result['response']['msg']['line']))
                sys.exit(0)

            # catch already registered ip tags and return this as an entry.note
            elif str(json_result['response']['msg']['line']).find('already exists, ignore') != -1:
                if isinstance(json_result['response']['msg']['line']['uid-response']['payload']['register']['entry'],
                              list):
                    ips = [o['@ip'] for o in
                           json_result['response']['msg']['line']['uid-response']['payload']['register']['entry']]
                else:
                    ips = json_result['response']['msg']['line']['uid-response']['payload']['register']['entry']['@ip']
                return_results(
                    'IP ' + str(ips) + ' already exist in the tag. All submitted IPs were not registered to the tag.')
                sys.exit(0)

            # catch timed out log queries and return this as an entry.note
            elif str(json_result['response']['msg']['line']).find('Query timed out') != -1:
                return_results(str(json_result['response']['msg']['line']) + '. Rerun the query.')
                sys.exit(0)

        if '@code' in json_result['response']:
            raise Exception(
                'Request Failed.\nStatus code: ' + str(json_result['response']['@code']) + '\nWith message: ' + str(
                    json_result['response']['msg']['line']))
        else:
            raise Exception('Request Failed.\n' + str(json_result['response']))

    # handle @code
    if json_result['response']['@code'] in PAN_OS_ERROR_DICT:
        error_message = 'Request Failed.\n' + PAN_OS_ERROR_DICT[json_result['response']['@code']]
        if json_result['response']['@code'] == '7' and DEVICE_GROUP:
            device_group_names = get_device_groups_names()
            if DEVICE_GROUP not in device_group_names:
                error_message += (f'\nDevice Group: {DEVICE_GROUP} does not exist.'
                                  f' The available Device Groups for this instance:'
                                  f' {", ".join(device_group_names)}.')
                raise PAN_OS_Not_Found(error_message)
        return_warning('List not found and might be empty', True)
    if json_result['response']['@code'] not in ['19', '20']:
        # error code non exist in dict and not of success
        if 'msg' in json_result['response']:
            raise Exception(
                'Request Failed.\nStatus code: ' + str(json_result['response']['@code']) + '\nWith message: ' + str(
                    json_result['response']['msg']))
        else:
            raise Exception('Request Failed.\n' + str(json_result['response']))

    return json_result


def add_argument_list(arg: Any, field_name: str, member: Optional[bool], any_: Optional[bool] = False) -> str:
    member_stringify_list = ''
    if arg:
        if isinstance(arg, str):
            arg = [arg]

        for item in arg:
            member_stringify_list += '<member>' + item + '</member>'
        if field_name == 'member':
            return member_stringify_list
        elif member:
            return '<' + field_name + '>' + member_stringify_list + '</' + field_name + '>'
        else:
            return '<' + field_name + '>' + arg + '</' + field_name + '>'
    if any_:
        if member:
            return '<' + field_name + '><member>any</member></' + field_name + '>'
        else:
            return '<' + field_name + '>any</' + field_name + '>'
    else:
        return ''


def add_argument(arg: Optional[str], field_name: str, member: bool) -> str:
    if arg:
        if member:
            return '<' + field_name + '><member>' + arg + '</member></' + field_name + '>'
        else:
            return '<' + field_name + '>' + arg + '</' + field_name + '>'
    else:
        return ''


def add_argument_open(arg: Optional[str], field_name: str, member: bool) -> str:
    if arg:
        if member:
            return '<' + field_name + '><member>' + arg + '</member></' + field_name + '>'
        else:
            return '<' + field_name + '>' + arg + '</' + field_name + '>'
    else:
        if member:
            return '<' + field_name + '><member>any</member></' + field_name + '>'
        else:
            return '<' + field_name + '>any</' + field_name + '>'


def add_argument_yes_no(arg: Optional[str], field_name: str, option: bool = False) -> str:
    if arg and arg == 'No':
        result = '<' + field_name + '>' + 'no' + '</' + field_name + '>'
    else:
        result = '<' + field_name + '>' + ('yes' if arg else 'no') + '</' + field_name + '>'

    if option:
        result = '<option>' + result + '</option>'

    return result


def add_argument_target(arg: Optional[str], field_name: str) -> str:
    if arg:
        return '<' + field_name + '>' + '<devices>' + '<entry name=\"' + arg + '\"/>' + '</devices>' + '</' + \
               field_name + '>'
    else:
        return ''


def set_xpath_network(template: str = None) -> Tuple[str, Optional[str]]:
    """
    Setting template xpath relevant to panorama instances.
    """
    if template:
        if not DEVICE_GROUP or VSYS:
            raise Exception('Template is only relevant for Panorama instances.')
    if not template:
        template = TEMPLATE
    # setting network xpath relevant to FW or panorama management
    if DEVICE_GROUP:
        xpath_network = f'/config/devices/entry[@name=\'localhost.localdomain\']/template/entry[@name=\'{template}\']' \
                        f'/config/devices/entry[@name=\'localhost.localdomain\']/network'
    else:
        xpath_network = "/config/devices/entry[@name='localhost.localdomain']/network"
    return xpath_network, template


def prepare_security_rule_params(api_action: str = None, rulename: str = None, source: Any = None,
                                 destination: Any = None, negate_source: str = None,
                                 negate_destination: str = None, action: str = None, service: List[str] = None,
                                 disable: str = None, application: List[str] = None, source_user: str = None,
                                 category: List[str] = None, from_: str = None, to: str = None, description: str = None,
                                 target: str = None, log_forwarding: str = None,
                                 disable_server_response_inspection: str = None, tags: List[str] = None) -> Dict:
    if application is None or len(application) == 0:
        # application always must be specified and the default should be any
        application = ['any']

    rulename = rulename if rulename else ('demisto-' + (str(uuid.uuid4()))[:8])
    params = {
        'type': 'config',
        'action': api_action,
        'key': API_KEY,
        'element': add_argument_open(action, 'action', False)
                + add_argument_target(target, 'target')
                + add_argument_open(description, 'description', False)
                + add_argument_list(source, 'source', True, True)
                + add_argument_list(destination, 'destination', True, True)
                + add_argument_list(application, 'application', True)
                + add_argument_list(category, 'category', True)
                + add_argument_open(source_user, 'source-user', True)
                + add_argument_list(from_, 'from', True, True)  # default from will always be any
                + add_argument_list(to, 'to', True, True)  # default to will always be any
                + add_argument_list(service, 'service', True, True)
                + add_argument_yes_no(negate_source, 'negate-source')
                + add_argument_yes_no(negate_destination, 'negate-destination')
                + add_argument_yes_no(disable, 'disabled')
                + add_argument_yes_no(disable_server_response_inspection, 'disable-server-response-inspection', True)
                + add_argument(log_forwarding, 'log-setting', False)
                + add_argument_list(tags, 'tag', True)
    }
    if DEVICE_GROUP:
        if not PRE_POST:
            raise Exception('Please provide the pre_post argument when configuring'
                            ' a security rule in Panorama instance.')
        else:
            params['xpath'] = XPATH_SECURITY_RULES + PRE_POST + '/security/rules/entry' + '[@name=\'' + rulename + '\']'
    else:
        params['xpath'] = XPATH_SECURITY_RULES + '[@name=\'' + rulename + '\']'
    return params


def get_pan_os_version() -> str:
    """Retrieves pan-os version

       Returns:
           String representation of the version
       """
    params = {
        'type': 'version',
        'key': API_KEY
    }
    result = http_request(URL, 'GET', params=params)
    version = result['response']['result']['sw-version']
    return version


def get_pan_os_major_version() -> int:
    """Retrieves pan-os major version

    Returns:
        String representation of the major version
    """
    major_version = int(get_pan_os_version().split('.')[0])
    return major_version


''' FUNCTIONS'''


def panorama_test():
    """
    test module
    """
    params = {
        'type': 'op',
        'cmd': '<show><system><info></info></system></show>',
        'key': API_KEY
    }

    http_request(
        URL,
        'GET',
        params=params
    )

    if DEVICE_GROUP and DEVICE_GROUP != 'shared':
        device_group_test()

    _, template = set_xpath_network()
    if template:
        template_test(template)

    return_results('ok')


def get_device_groups_names():
    """
    Get device group names in the Panorama
    """
    params = {
        'action': 'get',
        'type': 'config',
        'xpath': "/config/devices/entry/device-group/entry",
        'key': API_KEY
    }

    result = http_request(
        URL,
        'GET',
        params=params
    )

    device_groups = result['response']['result']['entry']
    device_group_names = []
    if isinstance(device_groups, dict):
        # only one device group in the panorama
        device_group_names.append(device_groups.get('@name'))
    else:
        for device_group in device_groups:
            device_group_names.append(device_group.get('@name'))

    return device_group_names


def device_group_test():
    """
    Test module for the Device group specified
    """
    device_group_names = get_device_groups_names()
    if DEVICE_GROUP not in device_group_names:
        raise Exception(f'Device Group: {DEVICE_GROUP} does not exist.'
                        f' The available Device Groups for this instance: {", ".join(device_group_names)}.')


def get_templates_names():
    """
    Get templates names in the Panorama
    """
    params = {
        'action': 'get',
        'type': 'config',
        'xpath': "/config/devices/entry[@name=\'localhost.localdomain\']/template/entry",
        'key': API_KEY
    }

    result = http_request(
        URL,
        'GET',
        params=params
    )

    templates = result['response']['result']['entry']
    template_names = []
    if isinstance(templates, dict):
        # only one device group in the panorama
        template_names.append(templates.get('@name'))
    else:
        for template in templates:
            template_names.append(template.get('@name'))

    return template_names


def template_test(template: str):
    """
    Test module for the Template specified
    """
    template_names = get_templates_names()
    if template not in template_names:
        raise Exception(f'Template: {template} does not exist.'
                        f' The available Templates for this instance: {", ".join(template_names)}.')


@logger
def panorama_command(args: dict):
    """
    Executes a command
    """
    params = {}
    for arg in args.keys():
        params[arg] = args[arg]
    params['key'] = API_KEY

    result = http_request(
        URL,
        'POST',
        body=params
    )

    return_results({
        'Type': entryTypes['note'],
        'ContentsFormat': formats['json'],
        'Contents': result,
        'ReadableContentsFormat': formats['text'],
        'HumanReadable': 'Command was executed successfully.',
    })


@logger
def panorama_commit():
    params = {
        'type': 'commit',
        'cmd': '<commit></commit>',
        'key': API_KEY
    }
    result = http_request(
        URL,
        'POST',
        body=params
    )

    return result


def panorama_commit_command():
    """
    Commit and show message in warroom
    """
    result = panorama_commit()

    if 'result' in result['response']:
        # commit has been given a jobid
        commit_output = {
            'JobID': result['response']['result']['job'],
            'Status': 'Pending'
        }
        return_results({
            'Type': entryTypes['note'],
            'ContentsFormat': formats['json'],
            'Contents': result,
            'ReadableContentsFormat': formats['markdown'],
            'HumanReadable': tableToMarkdown('Commit:', commit_output, ['JobID', 'Status'], removeNull=True),
            'EntryContext': {
                "Panorama.Commit(val.JobID == obj.JobID)": commit_output
            }
        })
    else:
        # no changes to commit
        return_results(result['response']['msg'])


@logger
def panorama_commit_status(args: dict):
    params = {
        'type': 'op',
        'cmd': '<show><jobs><id>' + args['job_id'] + '</id></jobs></show>',
        'key': API_KEY
    }
    result = http_request(
        URL,
        'GET',
        params=params
    )

    return result


def panorama_commit_status_command(args: dict):
    """
    Check jobID of commit status
    """
    result = panorama_commit_status(args)

    if result['response']['result']['job']['type'] != 'Commit':
        raise Exception('JobID given is not of a commit.')

    commit_status_output = {'JobID': result['response']['result']['job']['id']}
    if result['response']['result']['job']['status'] == 'FIN':
        if result['response']['result']['job']['result'] == 'OK':
            commit_status_output['Status'] = 'Completed'
        else:
            # result['response']['job']['result'] == 'FAIL'
            commit_status_output['Status'] = 'Failed'
        commit_status_output['Details'] = result['response']['result']['job']['details']['line']

    if result['response']['result']['job']['status'] == 'ACT':
        if result['response']['result']['job']['result'] == 'PEND':
            commit_status_output['Status'] = 'Pending'

    # WARNINGS - Job warnings
    status_warnings = []
    if result.get("response", {}).get('result', {}).get('job', {}).get('warnings', {}):
        status_warnings = result.get("response", {}).get('result', {}).get('job', {}).get('warnings', {}).get('line',
                                                                                                              [])
    ignored_error = 'configured with no certificate profile'
    commit_status_output["Warnings"] = [item for item in status_warnings if item not in ignored_error]

    return_results({
        'Type': entryTypes['note'],
        'ContentsFormat': formats['json'],
        'Contents': result,
        'ReadableContentsFormat': formats['markdown'],
        'HumanReadable': tableToMarkdown('Commit status:', commit_status_output,
                                         ['JobID', 'Status', 'Details', 'Warnings'],
                                         removeNull=True),
        'EntryContext': {"Panorama.Commit(val.JobID == obj.JobID)": commit_status_output}
    })


@logger
def panorama_push_to_device_group():
    params = {
        'type': 'commit',
        'action': 'all',
        'cmd': '<commit-all><shared-policy><device-group><entry name=\"' + DEVICE_GROUP
               + '\"/></device-group></shared-policy></commit-all>',
        'key': API_KEY
    }
    result = http_request(
        URL,
        'POST',
        body=params
    )

    return result


def panorama_push_to_device_group_command():
    """
    Push Panorama configuration and show message in warroom
    """
    if not DEVICE_GROUP:
        raise Exception("The 'panorama-push-to-device-group' command is relevant for a Palo Alto Panorama instance.")

    result = panorama_push_to_device_group()
    if 'result' in result['response']:
        # commit has been given a jobid
        push_output = {
            'DeviceGroup': DEVICE_GROUP,
            'JobID': result['response']['result']['job'],
            'Status': 'Pending'
        }
        return_results({
            'Type': entryTypes['note'],
            'ContentsFormat': formats['json'],
            'Contents': result,
            'ReadableContentsFormat': formats['markdown'],
            'HumanReadable': tableToMarkdown('Push to Device Group:', push_output, ['JobID', 'Status'],
                                             removeNull=True),
            'EntryContext': {
                "Panorama.Push(val.JobID == obj.JobID)": push_output
            }
        })
    else:
        # no changes to commit
        return_results(result['response']['msg']['line'])


@logger
def panorama_push_status(job_id: str):
    params = {
        'type': 'op',
        'cmd': '<show><jobs><id>' + job_id + '</id></jobs></show>',
        'key': API_KEY
    }
    result = http_request(
        URL,
        'GET',
        params=params
    )

    return result


def safeget(dct: dict, keys: List[str]):
    # Safe get from dictionary
    for key in keys:
        try:
            if isinstance(dct, dict):
                dct = dct[key]
            else:
                return None
        except KeyError:
            return None
    return dct


def panorama_push_status_command(job_id: str):
    """
    Check jobID of push status
    """
    result = panorama_push_status(job_id)
    job = result.get('response', {}).get('result', {}).get('job', {})
    if job.get('type', '') != 'CommitAll':
        raise Exception('JobID given is not of a Push.')

    push_status_output = {'JobID': job.get('id')}
    if job.get('status', '') == 'FIN':
        if job.get('result', '') == 'OK':
            push_status_output['Status'] = 'Completed'
        else:
            push_status_output['Status'] = 'Failed'

        devices = job.get('devices')
        devices = devices.get('entry') if devices else devices
        if isinstance(devices, list):
            devices_details = [device.get('status') for device in devices if device]
            push_status_output['Details'] = devices_details
        elif isinstance(devices, dict):
            push_status_output['Details'] = devices.get('status')

    if job.get('status') == 'PEND':
        push_status_output['Status'] = 'Pending'

    # WARNINGS - Job warnings
    status_warnings = []  # type: ignore
    devices = safeget(result, ["response", "result", "job", "devices", "entry"])
    if devices:
        for device in devices:
            device_warnings = safeget(device, ["details", "msg", "warnings", "line"])
            status_warnings.extend([] if not device_warnings else device_warnings)
    push_status_output["Warnings"] = status_warnings

    return_results({
        'Type': entryTypes['note'],
        'ContentsFormat': formats['json'],
        'Contents': result,
        'ReadableContentsFormat': formats['markdown'],
        'HumanReadable': tableToMarkdown('Push to Device Group status:', push_status_output,
                                         ['JobID', 'Status', 'Details', 'Warnings'], removeNull=True),
        'EntryContext': {"Panorama.Push(val.JobID == obj.JobID)": push_status_output}
    })


''' Addresses Commands '''


def prettify_addresses_arr(addresses_arr: list) -> List:
    if not isinstance(addresses_arr, list):
        return prettify_address(addresses_arr)
    pretty_addresses_arr = []
    for address in addresses_arr:
        pretty_address = {'Name': address['@name']}
        if DEVICE_GROUP:
            pretty_address['DeviceGroup'] = DEVICE_GROUP
        if 'description' in address:
            pretty_address['Description'] = address['description']

        if 'ip-netmask' in address:
            pretty_address['IP_Netmask'] = address['ip-netmask']

        if 'ip-range' in address:
            pretty_address['IP_Range'] = address['ip-range']

        if 'fqdn' in address:
            pretty_address['FQDN'] = address['fqdn']

        if 'tag' in address and 'member' in address['tag']:
            pretty_address['Tags'] = address['tag']['member']

        pretty_addresses_arr.append(pretty_address)

    return pretty_addresses_arr


@logger
def panorama_list_addresses(tag: Optional[str] = None):
    params = {
        'action': 'get',
        'type': 'config',
        'xpath': XPATH_OBJECTS + "address/entry",
        'key': API_KEY
    }

    if tag:
        params['xpath'] = f'{params["xpath"]}[( tag/member = \'{tag}\')]'

    result = http_request(
        URL,
        'GET',
        params=params,
    )

    return result['response']['result']['entry']


def panorama_list_addresses_command(tag: Optional[str] = None):
    """
    Get all addresses
    """
    addresses_arr = panorama_list_addresses(tag)
    addresses_output = prettify_addresses_arr(addresses_arr)

    return_results({
        'Type': entryTypes['note'],
        'ContentsFormat': formats['json'],
        'Contents': addresses_arr,
        'ReadableContentsFormat': formats['markdown'],
        'HumanReadable': tableToMarkdown('Addresses:', addresses_output,
                                         ['Name', 'IP_Netmask', 'IP_Range', 'FQDN', 'Tags'], removeNull=True),
        'EntryContext': {
            "Panorama.Addresses(val.Name == obj.Name)": addresses_output
        }
    })


def prettify_address(address: Dict) -> Dict:
    pretty_address = {'Name': address['@name']}
    if DEVICE_GROUP:
        pretty_address['DeviceGroup'] = DEVICE_GROUP
    if 'description' in address:
        pretty_address['Description'] = address['description']

    if 'ip-netmask' in address:
        pretty_address['IP_Netmask'] = address['ip-netmask']

    if 'ip-range' in address:
        pretty_address['IP_Range'] = address['ip-range']

    if 'fqdn' in address:
        pretty_address['FQDN'] = address['fqdn']

    if 'tag' in address and 'member' in address['tag']:
        pretty_address['Tags'] = address['tag']['member']

    return pretty_address


@logger
def panorama_get_address(address_name: str) -> Dict:
    params = {
        'action': 'show',
        'type': 'config',
        'xpath': XPATH_OBJECTS + "address/entry[@name='" + address_name + "']",
        'key': API_KEY
    }
    result = http_request(
        URL,
        'GET',
        params=params,
    )

    return result['response']['result']['entry']


def panorama_get_address_command(name: str):
    """
    Get an address
    """
    address_name = name

    address = panorama_get_address(address_name)
    address_output = prettify_address(address)

    return_results({
        'Type': entryTypes['note'],
        'ContentsFormat': formats['json'],
        'Contents': address,
        'ReadableContentsFormat': formats['markdown'],
        'HumanReadable': tableToMarkdown('Address:', address_output,
                                         ['Name', 'IP_Netmask', 'IP_Range', 'FQDN', 'Tags'], removeNull=True),
        'EntryContext': {
            "Panorama.Addresses(val.Name == obj.Name)": address_output
        }
    })


@logger
def panorama_create_address(address_name: str, fqdn: str = None, ip_netmask: str = None, ip_range: str = None,
                            description: str = None, tags: list = None):
    params = {'action': 'set',
              'type': 'config',
              'xpath': XPATH_OBJECTS + "address/entry[@name='" + address_name + "']",
              'key': API_KEY,
              'element': (add_argument(fqdn, 'fqdn', False)
                          + add_argument(ip_netmask, 'ip-netmask', False)
                          + add_argument(ip_range, 'ip-range', False)
                          + add_argument(description, 'description', False)
                          + add_argument_list(tags, 'tag', True))
              }

    http_request(
        URL,
        'POST',
        body=params,
    )


def panorama_create_address_command(args: dict):
    """
    Create an address object
    """
    address_name = args['name']
    description = args.get('description')
    tags = argToList(args['tag']) if 'tag' in args else None

    fqdn = args.get('fqdn')
    ip_netmask = args.get('ip_netmask')
    ip_range = args.get('ip_range')

    if not fqdn and not ip_netmask and not ip_range:
        raise Exception('Please specify exactly one of the following: fqdn, ip_netmask, ip_range.')

    if (fqdn and ip_netmask) or (fqdn and ip_range) or (ip_netmask and ip_range):
        raise Exception('Please specify exactly one of the following: fqdn, ip_netmask, ip_range.')

    address = panorama_create_address(address_name, fqdn, ip_netmask, ip_range, description, tags)

    address_output = {'Name': address_name}
    if DEVICE_GROUP:
        address_output['DeviceGroup'] = DEVICE_GROUP
    if fqdn:
        address_output['FQDN'] = fqdn
    if ip_netmask:
        address_output['IP_Netmask'] = ip_netmask
    if ip_range:
        address_output['IP_Range'] = ip_range
    if description:
        address_output['Description'] = description
    if tags:
        address_output['Tags'] = tags

    return_results({
        'Type': entryTypes['note'],
        'ContentsFormat': formats['json'],
        'Contents': address,
        'ReadableContentsFormat': formats['text'],
        'HumanReadable': 'Address was created successfully.',
        'EntryContext': {
            "Panorama.Addresses(val.Name == obj.Name)": address_output
        }
    })


@logger
def panorama_delete_address(address_name: str):
    params = {
        'action': 'delete',
        'type': 'config',
        'xpath': XPATH_OBJECTS + "address/entry[@name='" + address_name + "']",
        'element': "<entry name='" + address_name + "'></entry>",
        'key': API_KEY
    }
    result = http_request(
        URL,
        'POST',
        body=params,
    )

    return result


def panorama_delete_address_command(name: str):
    """
    Delete an address
    """
    address_name = name

    address = panorama_delete_address(address_name)
    address_output = {'Name': address_name}
    if DEVICE_GROUP:
        address_output['DeviceGroup'] = DEVICE_GROUP

    return_results({
        'Type': entryTypes['note'],
        'ContentsFormat': formats['json'],
        'Contents': address,
        'ReadableContentsFormat': formats['text'],
        'HumanReadable': 'Address was deleted successfully.',
        'EntryContext': {
            "Panorama.Addresses(val.Name == obj.Name)": address_output
        }
    })


''' Address Group Commands '''


def prettify_address_groups_arr(address_groups_arr: list) -> List:
    if not isinstance(address_groups_arr, list):
        return prettify_address_group(address_groups_arr)
    pretty_address_groups_arr = []
    for address_group in address_groups_arr:
        pretty_address_group = {
            'Name': address_group['@name'],
            'Type': 'static' if 'static' in address_group else 'dynamic'
        }
        if DEVICE_GROUP:
            pretty_address_group['DeviceGroup'] = DEVICE_GROUP
        if 'description' in address_group:
            pretty_address_group['Description'] = address_group['description']
        if 'tag' in address_group and 'member' in address_group['tag']:
            pretty_address_group['Tags'] = address_group['tag']['member']

        if pretty_address_group['Type'] == 'static':
            # static address groups can have empty lists
            if address_group['static']:
                pretty_address_group['Addresses'] = address_group['static']['member']
        else:
            pretty_address_group['Match'] = address_group['dynamic']['filter']

        pretty_address_groups_arr.append(pretty_address_group)

    return pretty_address_groups_arr


@logger
def panorama_list_address_groups(tag: str = None):
    params = {
        'action': 'get',
        'type': 'config',
        'xpath': XPATH_OBJECTS + "address-group/entry",
        'key': API_KEY
    }

    if tag:
        params['xpath'] = f'{params["xpath"]}[( tag/member = \'{tag}\')]'

    result = http_request(
        URL,
        'GET',
        params=params,
    )

    return result['response']['result']['entry']


def panorama_list_address_groups_command(tag: Optional[str] = None):
    """
    Get all address groups
    """
    address_groups_arr = panorama_list_address_groups(tag)
    address_groups_output = prettify_address_groups_arr(address_groups_arr)

    return_results({
        'Type': entryTypes['note'],
        'ContentsFormat': formats['json'],
        'Contents': address_groups_arr,
        'ReadableContentsFormat': formats['markdown'],
        'HumanReadable': tableToMarkdown('Address groups:', address_groups_output,
                                         ['Name', 'Type', 'Addresses', 'Match', 'Description', 'Tags'],
                                         removeNull=True),
        'EntryContext': {
            "Panorama.AddressGroups(val.Name == obj.Name)": address_groups_output
        }
    })


def prettify_address_group(address_group: Dict) -> Dict:
    pretty_address_group = {
        'Name': address_group['@name'],
        'Type': 'static' if 'static' in address_group else 'dynamic'
    }
    if DEVICE_GROUP:
        pretty_address_group['DeviceGroup'] = DEVICE_GROUP

    if 'description' in address_group:
        pretty_address_group['Description'] = address_group['description']
    if 'tag' in address_group and 'member' in address_group['tag']:
        pretty_address_group['Tags'] = address_group['tag']['member']

    if pretty_address_group['Type'] == 'static':
        pretty_address_group['Addresses'] = address_group['static']['member']
    else:
        pretty_address_group['Match'] = address_group['dynamic']['filter']

    return pretty_address_group


@logger
def panorama_get_address_group(address_group_name: str):
    params = {
        'action': 'show',
        'type': 'config',
        'xpath': XPATH_OBJECTS + "address-group/entry[@name='" + address_group_name + "']",
        'key': API_KEY
    }
    result = http_request(
        URL,
        'GET',
        params=params,
    )

    return result['response']['result']['entry']


def panorama_get_address_group_command(name: str):
    """
    Get an address group
    """
    address_group_name = name

    result = panorama_get_address_group(address_group_name)

    return_results({
        'Type': entryTypes['note'],
        'ContentsFormat': formats['json'],
        'Contents': result,
        'ReadableContentsFormat': formats['markdown'],
        'HumanReadable': tableToMarkdown('Address group:', prettify_address_group(result),
                                         ['Name', 'Type', 'Addresses', 'Match', 'Description', 'Tags'],
                                         removeNull=True),
        'EntryContext': {
            "Panorama.AddressGroups(val.Name == obj.Name)": prettify_address_group(result)
        }
    })


@logger
def panorama_create_static_address_group(address_group_name: str, addresses: list,
                                         description: str = None, tags: list = None):
    params = {'action': 'set',
              'type': 'config',
              'xpath': XPATH_OBJECTS + "address-group/entry[@name='" + address_group_name + "']",
              'key': API_KEY,
              'element': (
                      "<static>" + add_argument_list(addresses, 'member', True)
                      + "</static>" + add_argument(description, 'description', False)
                      + add_argument_list(tags, 'tag', True)
              )}

    result = http_request(
        URL,
        'POST',
        body=params,
    )

    return result


def panorama_create_dynamic_address_group(address_group_name: str, match: Optional[str],
                                          description: str = None, tags: list = None):
    params = {
        'action': 'set',
        'type': 'config',
        'xpath': XPATH_OBJECTS + "address-group/entry[@name='" + address_group_name + "']",
        'element': "<dynamic>" + add_argument(match, 'filter', False)
                   + "</dynamic>" + add_argument(description, 'description', False)
                   + add_argument_list(tags, 'tag', True),
        'key': API_KEY
    }

    result = http_request(
        URL,
        'POST',
        body=params,
    )

    return result


def panorama_create_address_group_command(args: dict):
    """
    Create an address group
    """
    address_group_name = args['name']
    type_ = args['type']
    description = args.get('description')
    tags = argToList(args['tags']) if 'tags' in args else None
    match = args.get('match')
    addresses = argToList(args['addresses']) if 'addresses' in args else None
    if match and addresses:
        raise Exception('Please specify only one of the following: addresses, match.')
    if type_ == 'static':
        if not addresses:
            raise Exception('Please specify addresses in order to create a static address group.')
    if type_ == 'dynamic':
        if not match:
            raise Exception('Please specify a match in order to create a dynamic address group.')

    if type_ == 'static':
        result = panorama_create_static_address_group(address_group_name, addresses, description, tags)
    else:
        result = panorama_create_dynamic_address_group(address_group_name, match, description, tags)

    address_group_output = {
        'Name': address_group_name,
        'Type': type_
    }
    if DEVICE_GROUP:
        address_group_output['DeviceGroup'] = DEVICE_GROUP
    if match:
        address_group_output['Match'] = match
    if addresses:
        address_group_output['Addresses'] = addresses
    if description:
        address_group_output['Description'] = description
    if tags:
        address_group_output['Tags'] = tags

    return_results({
        'Type': entryTypes['note'],
        'ContentsFormat': formats['json'],
        'Contents': result,
        'ReadableContentsFormat': formats['text'],
        'HumanReadable': 'Address group was created successfully.',
        'EntryContext': {
            "Panorama.AddressGroups(val.Name == obj.Name)": address_group_output
        }
    })


@logger
def panorama_delete_address_group(address_group_name: str):
    params = {
        'action': 'delete',
        'type': 'config',
        'xpath': XPATH_OBJECTS + "address-group/entry[@name='" + address_group_name + "']",
        'element': "<entry name='" + address_group_name + "'></entry>",
        'key': API_KEY
    }

    result = http_request(
        URL,
        'POST',
        body=params,
    )

    return result


def panorama_delete_address_group_command(address_group_name: str):
    """
    Delete an address group
    """

    address_group = panorama_delete_address_group(address_group_name)
    address_group_output = {'Name': address_group_name}
    if DEVICE_GROUP:
        address_group_output['DeviceGroup'] = DEVICE_GROUP

    return_results({
        'Type': entryTypes['note'],
        'ContentsFormat': formats['json'],
        'Contents': address_group,
        'ReadableContentsFormat': formats['text'],
        'HumanReadable': 'Address group was deleted successfully.',
        'EntryContext': {
            "Panorama.AddressGroups(val.Name == obj.Name)": address_group_output
        }
    })


def panorama_edit_address_group_command(args: dict):
    """
    Edit an address group
    """
    address_group_name = args['name']
    type_ = args['type']
    match = args.get('match')
    element_to_add = argToList(args['element_to_add']) if 'element_to_add' in args else None
    element_to_remove = argToList(
        args['element_to_remove']) if 'element_to_remove' in args else None

    if type_ == 'dynamic':
        if not match:
            raise Exception('To edit a Dynamic Address group, Please provide a match.')
        match_param = add_argument_open(match, 'filter', False)
        match_path = XPATH_OBJECTS + "address-group/entry[@name='" + address_group_name + "']/dynamic/filter"

    if type_ == 'static':
        if (element_to_add and element_to_remove) or (not element_to_add and not element_to_remove):
            raise Exception('To edit a Static Address group,'
                            'Please specify exactly one of the following: element_to_add, element_to_remove.')
        address_group_prev = panorama_get_address_group(address_group_name)
        address_group_list: List[str] = []
        if 'static' in address_group_prev:
            if address_group_prev['static']:
                address_group_list = argToList(address_group_prev['static']['member'])
        if element_to_add:
            addresses = list(set(element_to_add + address_group_list))
        else:
            addresses = [item for item in address_group_list if item not in element_to_remove]
        addresses_param = add_argument_list(addresses, 'member', False)
        addresses_path = XPATH_OBJECTS + "address-group/entry[@name='" + address_group_name + "']/static"

    description = args.get('description')
    tags = argToList(args['tags']) if 'tags' in args else None

    params = {
        'action': 'edit',
        'type': 'config',
        'key': API_KEY,
        'xpath': '',
        'element': ''
    }

    address_group_output = {'Name': address_group_name}

    if DEVICE_GROUP:
        address_group_output['DeviceGroup'] = DEVICE_GROUP

    if type_ == 'dynamic' and match:
        params['xpath'] = match_path
        params['element'] = match_param
        result = http_request(
            URL,
            'POST',
            body=params
        )
        address_group_output['Match'] = match

    if type_ == 'static' and addresses:
        params['xpath'] = addresses_path
        params['element'] = "<static>" + addresses_param + "</static>"
        result = http_request(
            URL,
            'POST',
            body=params
        )
        address_group_output['Addresses'] = addresses

    if description:
        description_param = add_argument_open(description, 'description', False)
        description_path = XPATH_OBJECTS + "address-group/entry[@name='" + address_group_name + "']/description"
        params['xpath'] = description_path
        params['element'] = description_param
        result = http_request(
            URL,
            'POST',
            body=params
        )
        address_group_output['Description'] = description

    if tags:
        tag_param = add_argument_list(tags, 'tag', True)
        tag_path = XPATH_OBJECTS + "address-group/entry[@name='" + address_group_name + "']/tag"
        params['xpath'] = tag_path
        params['element'] = tag_param
        result = http_request(
            URL,
            'POST',
            body=params
        )
        address_group_output['Tags'] = tags

    return_results({
        'Type': entryTypes['note'],
        'ContentsFormat': formats['json'],
        'Contents': result,
        'ReadableContentsFormat': formats['text'],
        'HumanReadable': 'Address Group was edited successfully.',
        'EntryContext': {
            "Panorama.AddressGroups(val.Name == obj.Name)": address_group_output
        }
    })


''' Services Commands '''


def prettify_services_arr(services_arr: Union[dict, list]):
    if not isinstance(services_arr, list):
        return prettify_service(services_arr)

    pretty_services_arr = []
    for service in services_arr:
        pretty_service = {'Name': service['@name']}
        if DEVICE_GROUP:
            pretty_service['DeviceGroup'] = DEVICE_GROUP
        if 'description' in service:
            pretty_service['Description'] = service['description']
        if 'tag' in service and 'member' in service['tag']:
            pretty_service['Tags'] = service['tag']['member']

        protocol = ''
        if 'protocol' in service:
            if 'tcp' in service['protocol']:
                protocol = 'tcp'
            elif 'udp' in service['protocol']:
                protocol = 'udp'
            else:
                protocol = 'sctp'
        pretty_service['Protocol'] = protocol

        if 'port' in service['protocol'][protocol]:
            pretty_service['DestinationPort'] = service['protocol'][protocol]['port']
        if 'source-port' in service['protocol'][protocol]:
            pretty_service['SourcePort'] = service['protocol'][protocol]['source-port']

        pretty_services_arr.append(pretty_service)

    return pretty_services_arr


@logger
def panorama_list_services(tag: str = None):
    params = {
        'action': 'get',
        'type': 'config',
        'xpath': XPATH_OBJECTS + "service/entry",
        'key': API_KEY
    }

    if tag:
        params['xpath'] = f'{params["xpath"]}[( tag/member = \'{tag}\')]'

    result = http_request(
        URL,
        'GET',
        params=params,
    )

    return result['response']['result']['entry']


def panorama_list_services_command(tag: Optional[str]):
    """
    Get all Services
    """
    services_arr = panorama_list_services(tag)
    services_output = prettify_services_arr(services_arr)

    return_results({
        'Type': entryTypes['note'],
        'ContentsFormat': formats['json'],
        'Contents': services_arr,
        'ReadableContentsFormat': formats['markdown'],
        'HumanReadable': tableToMarkdown('Services:', services_output,
                                         ['Name', 'Protocol', 'SourcePort', 'DestinationPort', 'Description', 'Tags'],
                                         removeNull=True),
        'EntryContext': {
            "Panorama.Services(val.Name == obj.Name)": services_output
        }
    })


def prettify_service(service: Dict):
    pretty_service = {
        'Name': service['@name'],
    }
    if DEVICE_GROUP:
        pretty_service['DeviceGroup'] = DEVICE_GROUP
    if 'description' in service:
        pretty_service['Description'] = service['description']
    if 'tag' in service and 'member' in service['tag']:
        pretty_service['Tags'] = service['tag']['member']

    protocol = ''
    if 'protocol' in service:
        if 'tcp' in service['protocol']:
            protocol = 'tcp'
        elif 'udp' in service['protocol']:
            protocol = 'udp'
        else:
            protocol = 'sctp'
    pretty_service['Protocol'] = protocol

    if 'port' in service['protocol'][protocol]:
        pretty_service['DestinationPort'] = service['protocol'][protocol]['port']
    if 'source-port' in service['protocol'][protocol]:
        pretty_service['SourcePort'] = service['protocol'][protocol]['source-port']

    return pretty_service


@logger
def panorama_get_service(service_name: str):
    params = {
        'action': 'show',
        'type': 'config',
        'xpath': XPATH_OBJECTS + "service/entry[@name='" + service_name + "']",
        'key': API_KEY
    }
    result = http_request(
        URL,
        'GET',
        params=params,
    )

    return result['response']['result']['entry']


def panorama_get_service_command(service_name: str):
    """
    Get a service
    """

    service = panorama_get_service(service_name)
    service_output = prettify_service(service)

    return_results({
        'Type': entryTypes['note'],
        'ContentsFormat': formats['json'],
        'Contents': service,
        'ReadableContentsFormat': formats['markdown'],
        'HumanReadable': tableToMarkdown('Address:', service_output,
                                         ['Name', 'Protocol', 'SourcePort', 'DestinationPort', 'Description', 'Tags'],
                                         removeNull=True),
        'EntryContext': {
            "Panorama.Services(val.Name == obj.Name)": service_output
        }
    })


@logger
def panorama_create_service(service_name: str, protocol: str, destination_port: str,
                            source_port: str = None, description: str = None, tags: list = None):
    params = {
        'action': 'set',
        'type': 'config',
        'xpath': XPATH_OBJECTS + "service/entry[@name='" + service_name + "']",
        'key': API_KEY,
        'element': '<protocol>' + '<' + protocol + '>'
                   + add_argument(destination_port, 'port', False)
                   + add_argument(source_port, 'source-port', False)
                   + '</' + protocol + '>' + '</protocol>'
                   + add_argument(description, 'description', False)
                   + add_argument_list(tags, 'tag', True)
    }

    result = http_request(
        URL,
        'POST',
        body=params,
    )

    return result


def panorama_create_service_command(args: dict):
    """
    Create a service object
    """
    service_name = args['name']
    protocol = args['protocol']
    destination_port = args['destination_port']
    source_port = args.get('source_port')
    description = args.get('description')
    tags = argToList(args['tags']) if 'tags' in args else None

    service = panorama_create_service(service_name, protocol, destination_port, source_port, description, tags)

    service_output = {
        'Name': service_name,
        'Protocol': protocol,
        'DestinationPort': destination_port
    }
    if DEVICE_GROUP:
        service_output['DeviceGroup'] = DEVICE_GROUP
    if source_port:
        service_output['SourcePort'] = source_port
    if description:
        service_output['Description'] = description
    if tags:
        service_output['Tags'] = tags

    return_results({
        'Type': entryTypes['note'],
        'ContentsFormat': formats['json'],
        'Contents': service,
        'ReadableContentsFormat': formats['text'],
        'HumanReadable': 'Service was created successfully.',
        'EntryContext': {
            "Panorama.Services(val.Name == obj.Name)": service_output
        }
    })


@logger
def panorama_delete_service(service_name: str):
    params = {
        'action': 'delete',
        'type': 'config',
        'xpath': XPATH_OBJECTS + "service/entry[@name='" + service_name + "']",
        'element': "<entry name='" + service_name + "'></entry>",
        'key': API_KEY
    }
    result = http_request(
        URL,
        'POST',
        body=params,
    )

    return result


def panorama_delete_service_command(service_name: str):
    """
    Delete a service
    """

    service = panorama_delete_service(service_name)
    service_output = {'Name': service_name}
    if DEVICE_GROUP:
        service_output['DeviceGroup'] = DEVICE_GROUP

    return_results({
        'Type': entryTypes['note'],
        'ContentsFormat': formats['json'],
        'Contents': service,
        'ReadableContentsFormat': formats['text'],
        'HumanReadable': 'Service was deleted successfully.',
        'EntryContext': {
            "Panorama.Services(val.Name == obj.Name)": service_output
        }
    })


''' Service Group Commands '''


def prettify_service_groups_arr(service_groups_arr: list):
    if not isinstance(service_groups_arr, list):
        return prettify_service_group(service_groups_arr)

    pretty_service_groups_arr = []
    for service_group in service_groups_arr:
        pretty_service_group = {
            'Name': service_group['@name'],
            'Services': service_group['members']['member']
        }
        if DEVICE_GROUP:
            pretty_service_group['DeviceGroup'] = DEVICE_GROUP
        if 'tag' in service_group and 'member' in service_group['tag']:
            pretty_service_group['Tags'] = service_group['tag']['member']

        pretty_service_groups_arr.append(pretty_service_group)

    return pretty_service_groups_arr


@logger
def panorama_list_service_groups(tag: str = None):
    params = {
        'action': 'get',
        'type': 'config',
        'xpath': XPATH_OBJECTS + "service-group/entry",
        'key': API_KEY
    }

    if tag:
        params["xpath"] = f'{params["xpath"]}[( tag/member = \'{tag}\')]'

    result = http_request(
        URL,
        'GET',
        params=params,
    )

    return result['response']['result']['entry']


def panorama_list_service_groups_command(tag: Optional[str]):
    """
    Get all address groups
    """
    service_groups_arr = panorama_list_service_groups(tag)
    service_groups_output = prettify_service_groups_arr(service_groups_arr)

    return_results({
        'Type': entryTypes['note'],
        'ContentsFormat': formats['json'],
        'Contents': service_groups_arr,
        'ReadableContentsFormat': formats['markdown'],
        'HumanReadable': tableToMarkdown('Service groups:', service_groups_output, ['Name', 'Services', 'Tags'],
                                         removeNull=True),
        'EntryContext': {
            "Panorama.ServiceGroups(val.Name == obj.Name)": service_groups_output
        }
    })


def prettify_service_group(service_group: dict):
    pretty_service_group = {
        'Name': service_group['@name'],
        'Services': service_group['members']['member']
    }
    if DEVICE_GROUP:
        pretty_service_group['DeviceGroup'] = DEVICE_GROUP
    if 'tag' in service_group and 'member' in service_group['tag']:
        pretty_service_group['Tags'] = service_group['tag']['member']

    return pretty_service_group


@logger
def panorama_get_service_group(service_group_name: str):
    params = {
        'action': 'show',
        'type': 'config',
        'xpath': XPATH_OBJECTS + "service-group/entry[@name='" + service_group_name + "']",
        'key': API_KEY
    }
    result = http_request(
        URL,
        'GET',
        params=params,
    )

    return result['response']['result']['entry']


def panorama_get_service_group_command(service_group_name: str):
    """
    Get an address group
    """

    result = panorama_get_service_group(service_group_name)
    pretty_service_group = prettify_service_group(result)

    return_results({
        'Type': entryTypes['note'],
        'ContentsFormat': formats['json'],
        'Contents': result,
        'ReadableContentsFormat': formats['markdown'],
        'HumanReadable': tableToMarkdown('Service group:', pretty_service_group, ['Name', 'Services', 'Tags'],
                                         removeNull=True),
        'EntryContext': {
            "Panorama.ServiceGroups(val.Name == obj.Name)": pretty_service_group
        }
    })


def panorama_create_service_group(service_group_name: str, services: list, tags: list):
    params = {
        'action': 'set',
        'type': 'config',
        'xpath': XPATH_OBJECTS + "service-group/entry[@name='" + service_group_name + "']",
        'element': '<members>' + add_argument_list(services, 'member', True) + '</members>'
                   + add_argument_list(tags, 'tag', True),
        'key': API_KEY
    }

    result = http_request(
        URL,
        'POST',
        body=params,
    )

    return result


def panorama_create_service_group_command(args: dict):
    """
    Create a service group
    """
    service_group_name = args['name']
    services = argToList(args['services'])
    tags = argToList(args['tags']) if 'tags' in args else None

    result = panorama_create_service_group(service_group_name, services, tags)

    service_group_output = {
        'Name': service_group_name,
        'Services': services
    }
    if DEVICE_GROUP:
        service_group_output['DeviceGroup'] = DEVICE_GROUP
    if tags:
        service_group_output['Tags'] = tags

    return_results({
        'Type': entryTypes['note'],
        'ContentsFormat': formats['json'],
        'Contents': result,
        'ReadableContentsFormat': formats['text'],
        'HumanReadable': 'Service group was created successfully.',
        'EntryContext': {
            "Panorama.ServiceGroups(val.Name == obj.Name)": service_group_output
        }
    })


@logger
def panorama_delete_service_group(service_group_name: str):
    params = {
        'action': 'delete',
        'type': 'config',
        'xpath': XPATH_OBJECTS + "service-group/entry[@name='" + service_group_name + "']",
        'element': "<entry name='" + service_group_name + "'></entry>",
        'key': API_KEY
    }
    result = http_request(
        URL,
        'POST',
        body=params,
    )

    return result


def panorama_delete_service_group_command(service_group_name: str):
    """
    Delete a service group
    """

    service_group = panorama_delete_service_group(service_group_name)
    service_group_output = {'Name': service_group_name}
    if DEVICE_GROUP:
        service_group_output['DeviceGroup'] = DEVICE_GROUP

    return_results({
        'Type': entryTypes['note'],
        'ContentsFormat': formats['json'],
        'Contents': service_group,
        'ReadableContentsFormat': formats['text'],
        'HumanReadable': 'Service group was deleted successfully.',
        'EntryContext': {
            "Panorama.ServiceGroups(val.Name == obj.Name)": service_group_output
        }
    })


@logger
def panorama_edit_service_group(service_group_name: str, services: List[str], tag: List[str]):
    params = {
        'action': 'edit',
        'type': 'config',
        'xpath': '',
        'element': '',
        'key': API_KEY,
    }

    if services:
        services_xpath = XPATH_OBJECTS + "service-group/entry[@name='" + service_group_name + "']/members"
        services_element = '<members>' + add_argument_list(services, 'member', False) + '</members>'
        params['xpath'] = services_xpath
        params['element'] = services_element
        result = http_request(
            URL,
            'POST',
            body=params
        )

    if tag:
        tag_xpath = XPATH_OBJECTS + "service-group/entry[@name='" + service_group_name + "']/tag"
        tag_element = add_argument_list(tag, 'tag', True)
        params['xpath'] = tag_xpath
        params['element'] = tag_element
        result = http_request(
            URL,
            'POST',
            body=params
        )

    return result


def panorama_edit_service_group_command(args: dict):
    """
    Edit a service group
    """
    service_group_name = args['name']
    services_to_add = argToList(args['services_to_add']) if 'services_to_add' in args else None
    services_to_remove = argToList(
        args['services_to_remove']) if 'services_to_remove' in args else None
    tag = argToList(args['tag']) if 'tag' in args else None

    if not services_to_add and not services_to_remove and not tag:
        raise Exception('Specify at least one of the following arguments: services_to_add, services_to_remove, tag')

    if services_to_add and services_to_remove:
        raise Exception('Specify at most one of the following arguments: services_to_add, services_to_remove')

    services: List[str] = []
    if services_to_add or services_to_remove:
        service_group_prev = panorama_get_service_group(service_group_name)
        service_group_list = argToList(service_group_prev['members']['member'])
        if services_to_add:
            services = list(set(services_to_add + service_group_list))
        else:
            services = [item for item in service_group_list if item not in services_to_remove]

        if len(services) == 0:
            raise Exception('A Service group must have at least one service.')

    result = panorama_edit_service_group(service_group_name, services, tag)

    service_group_output = {'Name': service_group_name}
    if DEVICE_GROUP:
        service_group_output['DeviceGroup'] = DEVICE_GROUP
    if len(services) > 0:
        service_group_output['Services'] = services
    if tag:
        service_group_output['Tag'] = tag

    return_results({
        'Type': entryTypes['note'],
        'ContentsFormat': formats['json'],
        'Contents': result,
        'ReadableContentsFormat': formats['text'],
        'HumanReadable': 'Service group was edited successfully.',
        'EntryContext': {
            "Panorama.ServiceGroups(val.Name == obj.Name)": service_group_output
        }
    })


''' Custom URL Category Commands '''


def prettify_custom_url_category(custom_url_category: dict):
    pretty_custom_url_category = {
        'Name': custom_url_category['@name'],
    }
    if DEVICE_GROUP:
        pretty_custom_url_category['DeviceGroup'] = DEVICE_GROUP

    if 'description' in custom_url_category:
        pretty_custom_url_category['Description'] = custom_url_category['description']

    #  In PAN-OS 9.X changes to the default behavior were introduced regarding custom url categories.
    if 'type' in custom_url_category:
        pretty_custom_url_category['Type'] = custom_url_category['type']
        if pretty_custom_url_category['Type'] == 'Category Match':
            pretty_custom_url_category['Categories'] = custom_url_category['list']['member']
        else:
            pretty_custom_url_category['Sites'] = custom_url_category['list']['member']
    else:
        pretty_custom_url_category['Sites'] = custom_url_category['list']['member']

    return pretty_custom_url_category


@logger
def panorama_get_custom_url_category(name: str):
    params = {
        'action': 'get',
        'type': 'config',
        'xpath': XPATH_OBJECTS + "profiles/custom-url-category/entry[@name='" + name + "']",
        'key': API_KEY
    }
    result = http_request(
        URL,
        'GET',
        params=params,
    )

    return result['response']['result']['entry']


def panorama_get_custom_url_category_command(name: str):
    """
    Get a custom url category
    """

    custom_url_category = panorama_get_custom_url_category(name)
    custom_url_category_output = prettify_custom_url_category(custom_url_category)

    return_results({
        'Type': entryTypes['note'],
        'ContentsFormat': formats['json'],
        'Contents': custom_url_category,
        'ReadableContentsFormat': formats['markdown'],
        'HumanReadable': tableToMarkdown('Custom URL Category:', custom_url_category_output,
                                         ['Name', 'Type', 'Categories', 'Sites', 'Description'], removeNull=True),
        'EntryContext': {
            "Panorama.CustomURLCategory(val.Name == obj.Name)": custom_url_category_output
        }
    })


@logger
def panorama_create_custom_url_category(custom_url_category_name: str, type_: Any = None,
                                        sites: Optional[list] = None, categories: Optional[list] = None,
                                        description: str = None):
    #  In PAN-OS 9.X changes to the default behavior were introduced regarding custom url categories.
    major_version = get_pan_os_major_version()
    element = add_argument(description, 'description', False)
    if major_version <= 8:
        if type_ or categories:
            raise Exception('The type and categories arguments are only relevant for PAN-OS 9.x versions.')
        element += add_argument_list(sites, 'list', True)
    else:  # major is 9.x
        if not type_:
            raise Exception('The type argument is mandatory for PAN-OS 9.x versions.')
        if (not sites and not categories) or (sites and categories):
            raise Exception('Exactly one of the sites and categories arguments should be defined.')
        if (type_ == 'URL List' and categories) or (type_ == 'Category Match' and sites):
            raise Exception('URL List type is only for sites, Category Match is only for categories.')

        if type_ == 'URL List':
            element += add_argument_list(sites, 'list', True)
        else:
            element += add_argument_list(categories, 'list', True)
        element += add_argument(type_, 'type', False)

    params = {
        'action': 'set',
        'type': 'config',
        'xpath': XPATH_OBJECTS + "profiles/custom-url-category/entry[@name='" + custom_url_category_name + "']",
        'element': element,
        'key': API_KEY
    }
    result = http_request(
        URL,
        'POST',
        body=params,
    )

    custom_url_category_output: Dict[str, Any] = {'Name': custom_url_category_name}
    if DEVICE_GROUP:
        custom_url_category_output['DeviceGroup'] = DEVICE_GROUP
    if description:
        custom_url_category_output['Description'] = description
    if type_:
        custom_url_category_output['Type'] = type_
    if sites:
        custom_url_category_output['Sites'] = sites
    else:
        custom_url_category_output['Categories'] = categories
    return result, custom_url_category_output


def panorama_create_custom_url_category_command(args: dict):
    """
    Create a custom URL category
    """
    custom_url_category_name = args['name']
    type_ = args['type'] if 'type' in args else None
    sites = argToList(args['sites']) if 'sites' in args else None
    categories = argToList(args['categories']) if 'categories' in args else None
    description = args.get('description')

    custom_url_category, custom_url_category_output = panorama_create_custom_url_category(custom_url_category_name,
                                                                                          type_, sites, categories,
                                                                                          description)
    return_results({
        'Type': entryTypes['note'],
        'ContentsFormat': formats['json'],
        'Contents': custom_url_category,
        'ReadableContentsFormat': formats['markdown'],
        'HumanReadable': tableToMarkdown('Created Custom URL Category:', custom_url_category_output,
                                         ['Name', 'Type', 'Categories', 'Sites', 'Description'], removeNull=True),
        'EntryContext': {
            "Panorama.CustomURLCategory(val.Name == obj.Name)": custom_url_category_output
        }
    })


@logger
def panorama_delete_custom_url_category(custom_url_category_name: str):
    params = {
        'action': 'delete',
        'type': 'config',
        'xpath': XPATH_OBJECTS + "profiles/custom-url-category/entry[@name='" + custom_url_category_name + "']",
        'element': "<entry name='" + custom_url_category_name + "'></entry>",
        'key': API_KEY
    }
    result = http_request(
        URL,
        'POST',
        body=params,
    )

    return result


def panorama_delete_custom_url_category_command(custom_url_category_name: str):
    """
    Delete a custom url category
    """

    result = panorama_delete_custom_url_category(custom_url_category_name)
    custom_url_category_output = {'Name': custom_url_category_name}
    if DEVICE_GROUP:
        custom_url_category_output['DeviceGroup'] = DEVICE_GROUP

    return_results({
        'Type': entryTypes['note'],
        'ContentsFormat': formats['json'],
        'Contents': result,
        'ReadableContentsFormat': formats['text'],
        'HumanReadable': 'Custom URL category was deleted successfully.',
        'EntryContext': {
            "Panorama.CustomURLCategory(val.Name == obj.Name)": custom_url_category_output
        }
    })


@logger
def panorama_edit_custom_url_category(custom_url_category_name: str, type_: str, items: list,
                                      description: Optional[str] = None):
    major_version = get_pan_os_major_version()
    description_element = add_argument(description, 'description', False)
    items_element = add_argument_list(items, 'list', True)

    if major_version <= 8:
        if type_ == 'Category Match':
            raise Exception('The Categories argument is only relevant for PAN-OS 9.x versions.')
        element = f"<entry name='{custom_url_category_name}'>{description_element}{items_element}</entry>"
    else:
        type_element = add_argument(type_, 'type', False)
        element = f"<entry name='{custom_url_category_name}'>{description_element}{items_element}{type_element}</entry>"

    params = {
        'action': 'edit',
        'type': 'config',
        'xpath': XPATH_OBJECTS + "profiles/custom-url-category/entry[@name='" + custom_url_category_name + "']",
        'element': element,
        'key': API_KEY
    }
    result = http_request(
        URL,
        'POST',
        body=params,
    )

    custom_url_category_output: Dict[str, Any] = {'Name': custom_url_category_name,
                                                  'Type': type_}
    if DEVICE_GROUP:
        custom_url_category_output['DeviceGroup'] = DEVICE_GROUP
    if description:
        custom_url_category_output['Description'] = description
    if type_ == 'Category Match':
        custom_url_category_output['Categories'] = items
    else:
        custom_url_category_output['Sites'] = items

    return result, custom_url_category_output


def panorama_custom_url_category_add_items(custom_url_category_name: str, items: list, type_: str):
    """
    Add sites or categories to a configured custom url category
    """
    custom_url_category = panorama_get_custom_url_category(custom_url_category_name)
    if '@dirtyId' in custom_url_category:
        LOG(f'Found uncommitted item:\n{custom_url_category}')
        raise Exception('Please commit the instance prior to editing the Custom URL Category.')
    description = custom_url_category.get('description')

    custom_url_category_items: List[str] = []
    if 'list' in custom_url_category:
        if custom_url_category['list']:
            custom_url_category_items = argToList(custom_url_category['list']['member'])

    merged_items = list((set(items)).union(set(custom_url_category_items)))

    result, custom_url_category_output = panorama_edit_custom_url_category(custom_url_category_name, type_,
                                                                           merged_items, description)
    return_results({
        'Type': entryTypes['note'],
        'ContentsFormat': formats['json'],
        'Contents': result,
        'ReadableContentsFormat': formats['markdown'],
        'HumanReadable': tableToMarkdown('Updated Custom URL Category:', custom_url_category_output,
                                         ['Name', 'Type', 'Categories', 'Sites', 'Description'], removeNull=True),
        'EntryContext': {
            "Panorama.CustomURLCategory(val.Name == obj.Name)": custom_url_category_output
        }
    })


def panorama_custom_url_category_remove_items(custom_url_category_name: str, items: list, type_: str):
    """
    Add sites or categories to a configured custom url category
    """
    custom_url_category = panorama_get_custom_url_category(custom_url_category_name)
    if '@dirtyId' in custom_url_category:
        LOG(f'Found uncommitted item:\n{custom_url_category}')
        raise Exception('Please commit the instance prior to editing the Custom URL Category.')
    description = custom_url_category.get('description')

    if 'list' in custom_url_category:
        if 'member' in custom_url_category['list']:
            custom_url_category_items = custom_url_category['list']['member']
    if not custom_url_category_items:
        raise Exception('Custom url category does not contain sites or categories.')

    subtracted_items = [item for item in custom_url_category_items if item not in items]
    result, custom_url_category_output = panorama_edit_custom_url_category(custom_url_category_name, type_,
                                                                           subtracted_items, description)
    return_results({
        'Type': entryTypes['note'],
        'ContentsFormat': formats['json'],
        'Contents': result,
        'ReadableContentsFormat': formats['markdown'],
        'HumanReadable': tableToMarkdown('Updated Custom URL Category:', custom_url_category_output,
                                         ['Name', 'Categories', 'Sites', 'Description'], removeNull=True),
        'EntryContext': {
            "Panorama.CustomURLCategory(val.Name == obj.Name)": custom_url_category_output
        }
    })


def panorama_edit_custom_url_category_command(args: dict):
    custom_url_category_name = args['name']
    items = argToList(args['sites']) if 'sites' in args else argToList(args['categories'])
    type_ = "URL List" if 'sites' in args else "Category Match"
    if args['action'] == 'remove':
        panorama_custom_url_category_remove_items(custom_url_category_name, items, type_)
    else:
        panorama_custom_url_category_add_items(custom_url_category_name, items, type_)


''' URL Filtering '''


@logger
def panorama_get_url_category(url_cmd: str, url: str):
    params = {
        'action': 'show',
        'type': 'op',
        'key': API_KEY,
        'cmd': f'<test><{url_cmd}>{url}</{url_cmd}></test>'
    }
    raw_result = http_request(
        URL,
        'POST',
        body=params,
    )
    result = raw_result['response']['result']
    if url_cmd == 'url-info-host':
        # The result in this case looks like so: "Ancestors info:\nBM:\nURL.com,1,5,search-engines,, {some more info
        # here...}" - The 4th element is the url category.
        category = result.split(',')[3]
    else:
        result = result.splitlines()[1]
        if url_cmd == 'url':
            category = result.split(' ')[1]
        else:  # url-info-cloud
            category = result.split(',')[3]
    return category


def populate_url_filter_category_from_context(category: str):
    url_filter_category = demisto.dt(demisto.context(), f'Panorama.URLFilter(val.Category === "{category}")')
    if not url_filter_category:
        return []

    if type(url_filter_category) is list:
        return url_filter_category[0].get("URL")
    else:  # url_filter_category is a dict
        context_urls = url_filter_category.get("URL", None)  # pylint: disable=no-member
        if type(context_urls) is str:
            return [context_urls]
        else:
            return context_urls


def calculate_dbot_score(category: str, additional_suspicious: list, additional_malicious: list):
    """translate a category to a dbot score. For more information:
    https://knowledgebase.paloaltonetworks.com/KCSArticleDetail?id=kA10g000000Cm5hCAC

    Args:
        category: the URL category from URLFiltering

    Returns:
        dbot score.
    """
    predefined_suspicious = ['high-risk', 'medium-risk', 'hacking', 'proxy-avoidance-and-anonymizers', 'grayware',
                             'not-resolved']
    suspicious_categories = list((set(additional_suspicious)).union(set(predefined_suspicious)))

    predefined_malicious = ['phishing', 'command-and-control', 'malware']
    malicious_categories = list((set(additional_malicious)).union(set(predefined_malicious)))

    dbot_score = 1
    if category in malicious_categories:
        dbot_score = 3
    elif category in suspicious_categories:
        dbot_score = 2
    elif category == 'unknown':
        dbot_score = 0

    return dbot_score


def panorama_get_url_category_command(url_cmd: str, url: str, additional_suspicious: list, additional_malicious: list):
    """
    Get the url category from Palo Alto URL Filtering
    """
    urls = argToList(url)

    categories_dict: Dict[str, list] = {}
    categories_dict_hr: Dict[str, list] = {}
    command_results: List[CommandResults] = []
    for url in urls:
        category = panorama_get_url_category(url_cmd, url)
        if category in categories_dict:
            categories_dict[category].append(url)
            categories_dict_hr[category].append(url)
        else:
            categories_dict[category] = [url]
            categories_dict_hr[category] = [url]
        context_urls = populate_url_filter_category_from_context(category)
        categories_dict[category] = list((set(categories_dict[category])).union(set(context_urls)))

        score = calculate_dbot_score(category.lower(), additional_suspicious, additional_malicious)
        dbot_score = Common.DBotScore(
            indicator=url,
            indicator_type=DBotScoreType.URL,
            integration_name='PAN-OS',
            score=score
        )
        url_obj = Common.URL(
            url=url,
            dbot_score=dbot_score,
            category=category
        )
        command_results.append(CommandResults(
            indicator=url_obj,
            readable_output=tableToMarkdown('URL', url_obj.to_context())
        ))

    url_category_output_hr = []
    for key, value in categories_dict_hr.items():
        url_category_output_hr.append({
            'Category': key,
            'URL': value
        })

    url_category_output = []
    for key, value in categories_dict.items():
        url_category_output.append({
            'Category': key,
            'URL': value
        })

    title = 'URL Filtering'
    if url_cmd == 'url-info-cloud':
        title += ' from cloud'
    elif url_cmd == 'url-info-host':
        title += ' from host'
    human_readable = tableToMarkdown(f'{title}:', url_category_output_hr, ['URL', 'Category'], removeNull=True)

    command_results.insert(0, CommandResults(
        outputs_prefix='Panorama.URLFilter',
        outputs_key_field='Category',
        outputs=url_category_output,
        readable_output=human_readable,
        raw_response=categories_dict,
    ))
    return_results(command_results)


''' URL Filter '''


def prettify_get_url_filter(url_filter: dict):
    pretty_url_filter = {'Name': url_filter['@name']}
    if DEVICE_GROUP:
        pretty_url_filter['DeviceGroup'] = DEVICE_GROUP
    if 'description' in url_filter:
        pretty_url_filter['Description'] = url_filter['description']

    pretty_url_filter['Category'] = []
    alert_category_list = []
    block_category_list = []
    allow_category_list = []
    continue_category_list = []
    override_category_list = []

    if 'alert' in url_filter:
        alert_category_list = url_filter['alert']['member']
    if 'block' in url_filter:
        block_category_list = url_filter['block']['member']
    if 'allow' in url_filter:
        allow_category_list = url_filter['allow']['member']
    if 'continue' in url_filter:
        continue_category_list = url_filter['continue']['member']
    if 'override' in url_filter:
        override_category_list = url_filter['override']['member']

    for category in alert_category_list:
        pretty_url_filter['Category'].append({
            'Name': category,
            'Action': 'alert'
        })
    for category in block_category_list:
        pretty_url_filter['Category'].append({
            'Name': category,
            'Action': 'block'
        })
    for category in allow_category_list:
        pretty_url_filter['Category'].append({
            'Name': category,
            'Action': 'block'
        })
    for category in continue_category_list:
        pretty_url_filter['Category'].append({
            'Name': category,
            'Action': 'block'
        })
    for category in override_category_list:
        pretty_url_filter['Category'].append({
            'Name': category,
            'Action': 'block'
        })

    if 'allow-list' in url_filter or 'block-list' in url_filter:
        pretty_url_filter['Overrides'] = []
        if 'allow-list' in url_filter:
            pretty_url_filter['OverrideAllowList'] = url_filter['allow-list']['member']
        else:
            pretty_url_filter['OverrideBlockList'] = url_filter['block-list']['member']
    return pretty_url_filter


@logger
def panorama_get_url_filter(name: str):
    params = {
        'action': 'get',
        'type': 'config',
        'xpath': XPATH_OBJECTS + "profiles/url-filtering/entry[@name='" + name + "']",
        'key': API_KEY
    }
    result = http_request(
        URL,
        'GET',
        params=params,
    )

    return result['response']['result']['entry']


def panorama_get_url_filter_command(name: str):
    """
    Get a URL Filter
    """

    url_filter = panorama_get_url_filter(name)

    url_filter_output = prettify_get_url_filter(url_filter)

    return_results({
        'Type': entryTypes['note'],
        'ContentsFormat': formats['json'],
        'Contents': url_filter,
        'ReadableContentsFormat': formats['markdown'],
        'HumanReadable': tableToMarkdown('URL Filter:', url_filter_output,
                                         ['Name', 'Category', 'OverrideAllowList', 'OverrideBlockList', 'Description'],
                                         removeNull=True),
        'EntryContext': {
            "Panorama.URLFilter(val.Name == obj.Name)": url_filter_output
        }
    })


@logger
def panorama_create_url_filter(
        url_filter_name: str, action: str,
        url_category_list: str,
        override_allow_list: Optional[str] = None,
        override_block_list: Optional[str] = None,
        description: Optional[str] = None):
    element = add_argument_list(url_category_list, action, True) + add_argument_list(override_allow_list, 'allow-list',
                                                                                     True) + add_argument_list(
        override_block_list, 'block-list', True) + add_argument(description, 'description',
                                                                False) + "<action>block</action>"

    params = {
        'action': 'set',
        'type': 'config',
        'xpath': XPATH_OBJECTS + "profiles/url-filtering/entry[@name='" + url_filter_name + "']",
        'element': element,
        'key': API_KEY
    }
    result = http_request(
        URL,
        'POST',
        body=params,
    )
    return result


def panorama_create_url_filter_command(args: dict):
    """
    Create a URL Filter
    """
    url_filter_name = args['name']
    action = args['action']
    url_category_list = argToList(args['url_category'])
    override_allow_list = argToList(args.get('override_allow_list'))
    override_block_list = argToList(args.get('override_block_list'))
    description = args.get('description')

    result = panorama_create_url_filter(url_filter_name, action, url_category_list, override_allow_list,
                                        override_block_list, description)

    url_filter_output = {'Name': url_filter_name}
    if DEVICE_GROUP:
        url_filter_output['DeviceGroup'] = DEVICE_GROUP
    url_filter_output['Category'] = []
    for category in url_category_list:
        url_filter_output['Category'].append({
            'Name': category,
            'Action': action
        })
    if override_allow_list:
        url_filter_output['OverrideAllowList'] = override_allow_list
    if override_block_list:
        url_filter_output['OverrideBlockList'] = override_block_list
    if description:
        url_filter_output['Description'] = description

    return_results({
        'Type': entryTypes['note'],
        'ContentsFormat': formats['json'],
        'Contents': result,
        'ReadableContentsFormat': formats['text'],
        'HumanReadable': 'URL Filter was created successfully.',
        'EntryContext': {
            "Panorama.URLFilter(val.Name == obj.Name)": url_filter_output
        }
    })


@logger
def panorama_edit_url_filter(url_filter_name: str, element_to_change: str, element_value: str,
                             add_remove_element: Optional[str] = None):
    url_filter_prev = panorama_get_url_filter(url_filter_name)
    if '@dirtyId' in url_filter_prev:
        LOG(f'Found uncommitted item:\n{url_filter_prev}')
        raise Exception('Please commit the instance prior to editing the URL Filter.')

    url_filter_output: Dict[str, Any] = {'Name': url_filter_name}
    if DEVICE_GROUP:
        url_filter_output['DeviceGroup'] = DEVICE_GROUP
    params = {
        'action': 'edit',
        'type': 'config',
        'key': API_KEY,
    }

    if element_to_change == 'description':
        params['xpath'] = XPATH_OBJECTS + f"profiles/url-filtering/entry[@name='{url_filter_name}']/{element_to_change}"
        params['element'] = add_argument_open(element_value, 'description', False)
        result = http_request(URL, 'POST', body=params)
        url_filter_output['Description'] = element_value

    elif element_to_change == 'override_allow_list':
        prev_override_allow_list = argToList(url_filter_prev['allow-list']['member'])
        if add_remove_element == 'add':
            new_override_allow_list = list((set(prev_override_allow_list)).union(set([element_value])))
        else:
            new_override_allow_list = [url for url in prev_override_allow_list if url != element_value]

        params['xpath'] = XPATH_OBJECTS + "profiles/url-filtering/entry[@name='" + url_filter_name + "']/allow-list"
        params['element'] = add_argument_list(new_override_allow_list, 'allow-list', True)
        result = http_request(URL, 'POST', body=params)
        url_filter_output[element_to_change] = new_override_allow_list

    # element_to_change == 'override_block_list'
    else:
        prev_override_block_list = argToList(url_filter_prev['block-list']['member'])
        if add_remove_element == 'add':
            new_override_block_list = list((set(prev_override_block_list)).union(set([element_value])))
        else:
            new_override_block_list = [url for url in prev_override_block_list if url != element_value]

        params['xpath'] = XPATH_OBJECTS + "profiles/url-filtering/entry[@name='" + url_filter_name + "']/block-list"
        params['element'] = add_argument_list(new_override_block_list, 'block-list', True)
        result = http_request(URL, 'POST', body=params)
        url_filter_output[element_to_change] = new_override_block_list

    return result, url_filter_output


def panorama_edit_url_filter_command(args: dict):
    """
    Edit a URL Filter
    """
    url_filter_name = args['name']
    element_to_change = args['element_to_change']
    add_remove_element = args['add_remove_element']
    element_value = args['element_value']

    result, url_filter_output = panorama_edit_url_filter(url_filter_name, element_to_change, element_value,
                                                         add_remove_element)

    return_results({
        'Type': entryTypes['note'],
        'ContentsFormat': formats['json'],
        'Contents': result,
        'ReadableContentsFormat': formats['text'],
        'HumanReadable': 'URL Filter was edited successfully.',
        'EntryContext': {
            "Panorama.URLFilter(val.Name == obj.Name)": url_filter_output
        }
    })


@logger
def panorama_delete_url_filter(url_filter_name: str):
    params = {
        'action': 'delete',
        'type': 'config',
        'xpath': XPATH_OBJECTS + "profiles/url-filtering/entry[@name='" + url_filter_name + "']",
        'element': "<entry name='" + url_filter_name + "'></entry>",
        'key': API_KEY
    }

    result = http_request(
        URL,
        'POST',
        body=params,
    )

    return result


def panorama_delete_url_filter_command(url_filter_name: str):
    """
    Delete a custom url category
    """

    result = panorama_delete_url_filter(url_filter_name)

    url_filter_output = {'Name': url_filter_name}
    if DEVICE_GROUP:
        url_filter_output['DeviceGroup'] = DEVICE_GROUP

    return_results({
        'Type': entryTypes['note'],
        'ContentsFormat': formats['json'],
        'Contents': result,
        'ReadableContentsFormat': formats['text'],
        'HumanReadable': 'URL Filter was deleted successfully.',
        'EntryContext': {
            "Panorama.URLFilter(val.Name == obj.Name)": url_filter_output
        }
    })


''' Security Rules Managing '''


def prettify_rule(rule: dict):
    pretty_rule = {
        'Name': rule['@name'],
        'Action': rule['action']
    }
    if DEVICE_GROUP:
        pretty_rule['DeviceGroup'] = DEVICE_GROUP
    if '@loc' in rule:
        pretty_rule['Location'] = rule['@loc']
    if 'category' in rule and 'member' in rule['category']:
        pretty_rule['CustomUrlCategory'] = rule['category']['member']
    if 'application' in rule and 'member' in rule['application']:
        pretty_rule['Application'] = rule['application']['member']
    if 'destination' in rule and 'member' in rule['destination']:
        pretty_rule['Destination'] = rule['destination']['member']
    if 'from' in rule and 'member' in rule['from']:
        pretty_rule['From'] = rule['from']['member']
    if 'service' in rule and 'member' in rule['service']:
        pretty_rule['Service'] = rule['service']['member']
    if 'to' in rule and 'member' in rule['to']:
        pretty_rule['To'] = rule['to']['member']
    if 'source' in rule and 'member' in rule['source']:
        pretty_rule['Source'] = rule['source']['member']
    if 'tag' in rule and 'member' in rule['tag']:
        pretty_rule['Tags'] = rule['tag']['member']
    if 'log-setting' in rule and '#text' in rule['log-setting']:
        pretty_rule['LogForwardingProfile'] = rule['log-setting']['#text']

    return pretty_rule


def prettify_rules(rules: Union[List[dict], dict]):
    if not isinstance(rules, list):
        return prettify_rule(rules)
    pretty_rules_arr = []
    for rule in rules:
        pretty_rule = prettify_rule(rule)
        pretty_rules_arr.append(pretty_rule)

    return pretty_rules_arr


@logger
def panorama_list_rules(xpath: str, tag: str = None):
    params = {
        'action': 'get',
        'type': 'config',
        'xpath': xpath,
        'key': API_KEY
    }

    if tag:
        params["xpath"] = f'{params["xpath"]}[( tag/member = \'{tag}\')]'

    result = http_request(
        URL,
        'GET',
        params=params,
    )

    return result['response']['result']['entry']


def panorama_list_rules_command(tag: str):
    """
    List security rules
    """
    if DEVICE_GROUP:
        if not PRE_POST:
            raise Exception('Please provide the pre_post argument when listing rules in Panorama instance.')
        else:
            xpath = XPATH_SECURITY_RULES + PRE_POST + '/security/rules/entry'
    else:
        xpath = XPATH_SECURITY_RULES

    rules = panorama_list_rules(xpath, tag)
    pretty_rules = prettify_rules(rules)

    return_results({
        'Type': entryTypes['note'],
        'ContentsFormat': formats['json'],
        'Contents': rules,
        'ReadableContentsFormat': formats['markdown'],
        'HumanReadable': tableToMarkdown('Security Rules:', pretty_rules,
                                         ['Name', 'Location', 'Action', 'From', 'To',
                                          'CustomUrlCategory', 'Service', 'Tags'],
                                         removeNull=True),
        'EntryContext': {
            "Panorama.SecurityRule(val.Name == obj.Name)": pretty_rules
        }
    })


@logger
def panorama_move_rule_command(args: dict):
    """
    Move a security rule
    """
    rulename = args['rulename']
    params = {
        'type': 'config',
        'action': 'move',
        'key': API_KEY,
        'where': args['where'],
    }

    if DEVICE_GROUP:
        if not PRE_POST:
            raise Exception('Please provide the pre_post argument when moving a rule in Panorama instance.')
        else:
            params['xpath'] = XPATH_SECURITY_RULES + PRE_POST + '/security/rules/entry' + '[@name=\'' + rulename + '\']'
    else:
        params['xpath'] = XPATH_SECURITY_RULES + '[@name=\'' + rulename + '\']'

    if 'dst' in args:
        params['dst'] = args['dst']

    result = http_request(URL, 'POST', body=params)
    rule_output = {'Name': rulename}
    if DEVICE_GROUP:
        rule_output['DeviceGroup'] = DEVICE_GROUP

    return_results({
        'Type': entryTypes['note'],
        'ContentsFormat': formats['json'],
        'Contents': result,
        'ReadableContentsFormat': formats['text'],
        'HumanReadable': 'Rule ' + rulename + ' moved successfully.',
        'EntryContext': {
            "Panorama.SecurityRule(val.Name == obj.Name)": rule_output
        }
    })


''' Security Rule Configuration '''


@logger
def panorama_create_rule_command(args: dict):
    """
    Create a security rule
    """
    rulename = args['rulename'] if 'rulename' in args else ('demisto-' + (str(uuid.uuid4()))[:8])
    source = argToList(args.get('source'))
    destination = argToList(args.get('destination'))
    source_zone = argToList(args.get('source_zone'))
    destination_zone = argToList(args.get('destination_zone'))
    negate_source = args.get('negate_source')
    negate_destination = args.get('negate_destination')
    action = args.get('action')
    service = args.get('service')
    disable = args.get('disable')
    categories = argToList(args.get('category'))
    application = argToList(args.get('application'))
    source_user = args.get('source_user')
    disable_server_response_inspection = args.get('disable_server_response_inspection')
    description = args.get('description')
    target = args.get('target')
    log_forwarding = args.get('log_forwarding', None)
    tags = argToList(args['tags']) if 'tags' in args else None

    if not DEVICE_GROUP:
        if target:
            raise Exception('The target argument is relevant only for a Palo Alto Panorama instance.')
        elif log_forwarding:
            raise Exception('The log_forwarding argument is relevant only for a Palo Alto Panorama instance.')

    params = prepare_security_rule_params(api_action='set', rulename=rulename, source=source, destination=destination,
                                          negate_source=negate_source, negate_destination=negate_destination,
                                          action=action, service=service,
                                          disable=disable, application=application, source_user=source_user,
                                          disable_server_response_inspection=disable_server_response_inspection,
                                          description=description, target=target,
                                          log_forwarding=log_forwarding, tags=tags, category=categories,
                                          from_=source_zone, to=destination_zone)
    result = http_request(
        URL,
        'POST',
        body=params
    )

    rule_output = {SECURITY_RULE_ARGS[key]: value for key, value in args.items() if key in SECURITY_RULE_ARGS}
    rule_output['Name'] = rulename
    if DEVICE_GROUP:
        rule_output['DeviceGroup'] = DEVICE_GROUP

    return_results({
        'Type': entryTypes['note'],
        'ContentsFormat': formats['json'],
        'Contents': result,
        'ReadableContentsFormat': formats['text'],
        'HumanReadable': 'Rule configured successfully.',
        'EntryContext': {
            "Panorama.SecurityRule(val.Name == obj.Name)": rule_output
        }
    })


@logger
def panorama_get_current_element(element_to_change: str, xpath: str) -> list:
    """
    Get the current element value from
    """
    params = {
        'type': 'config',
        'action': 'get',
        'xpath': xpath,
        'key': API_KEY
    }
    try:
        response = http_request(URL, 'GET', params=params)
    except PAN_OS_Not_Found:
        return []

    result = response.get('response').get('result')
    if '@dirtyId' in result:
        LOG(f'Found uncommitted item:\n{result}')
        raise Exception('Please commit the instance prior to editing the Security rule.')
    current_object = result.get(element_to_change)
    if 'list' in current_object:
        current_objects_items = argToList(current_object['list']['member'])
    elif 'member' in current_object:
        current_objects_items = argToList(current_object.get('member'))

    return current_objects_items


@logger
def panorama_edit_rule_items(rulename: str, element_to_change: str, element_value: List[str], behaviour: str):
    listable_elements = ['source', 'destination', 'application', 'category', 'source-user', 'service', 'tag']
    if element_to_change not in listable_elements:
        raise Exception(f'Adding objects is only available for the following Objects types:{listable_elements}')
    if element_to_change == 'target' and not DEVICE_GROUP:
        raise Exception('The target argument is relevant only for a Palo Alto Panorama instance.')

    params = {
        'type': 'config',
        'action': 'edit',
        'key': API_KEY
    }

    if DEVICE_GROUP:
        if not PRE_POST:
            raise Exception('please provide the pre_post argument when editing a rule in Panorama instance.')
        else:
            params['xpath'] = XPATH_SECURITY_RULES + PRE_POST + '/security/rules/entry' + '[@name=\'' + rulename + '\']'
    else:
        params['xpath'] = XPATH_SECURITY_RULES + '[@name=\'' + rulename + '\']'
    params["xpath"] = f'{params["xpath"]}/' + element_to_change

    current_objects_items = panorama_get_current_element(element_to_change, params['xpath'])
    if behaviour == 'add':
        values = list((set(current_objects_items)).union(set(element_value)))
    else:  # remove
        values = [item for item in current_objects_items if item not in element_value]
        if not values:
            raise Exception(f'The object: {element_to_change} must have at least one item.')

    params['element'] = add_argument_list(values, element_to_change, True)
    result = http_request(URL, 'POST', body=params)
    rule_output = {
        'Name': rulename,
        SECURITY_RULE_ARGS[element_to_change]: values
    }
    if DEVICE_GROUP:
        rule_output['DeviceGroup'] = DEVICE_GROUP

    return_results({
        'Type': entryTypes['note'],
        'ContentsFormat': formats['json'],
        'Contents': result,
        'ReadableContentsFormat': formats['text'],
        'HumanReadable': 'Rule edited successfully.',
        'EntryContext': {
            "Panorama.SecurityRule(val.Name == obj.Name)": rule_output
        }
    })


@logger
def panorama_edit_rule_command(args: dict):
    """
    Edit a security rule
    """
    rulename = args['rulename']
    element_to_change = args['element_to_change']
    if element_to_change == 'log-forwarding':
        element_to_change = 'log-setting'
    element_value = args['element_value']

    if element_to_change == 'target' and not DEVICE_GROUP:
        raise Exception('The target argument is relevant only for a Palo Alto Panorama instance.')

    behaviour = args.get('behaviour') if 'behaviour' in args else 'replace'
    if behaviour != 'replace':
        panorama_edit_rule_items(rulename, element_to_change, argToList(element_value), behaviour)
    else:
        params = {
            'type': 'config',
            'action': 'edit',
            'key': API_KEY
        }

        if element_to_change in ['action', 'description', 'log-setting']:
            params['element'] = add_argument_open(element_value, element_to_change, False)
        elif element_to_change in ['source', 'destination', 'application', 'category', 'source-user', 'service', 'tag']:
            element_value = argToList(element_value)
            params['element'] = add_argument_list(element_value, element_to_change, True)
        elif element_to_change == 'target':
            params['element'] = add_argument_target(element_value, 'target')
        else:
            params['element'] = add_argument_yes_no(element_value, element_to_change)

        if DEVICE_GROUP:
            if not PRE_POST:
                raise Exception('please provide the pre_post argument when editing a rule in Panorama instance.')
            else:
                params['xpath'] = XPATH_SECURITY_RULES + PRE_POST + f'/security/rules/entry[@name=\'{rulename}\']'
        else:
            params['xpath'] = XPATH_SECURITY_RULES + '[@name=\'' + rulename + '\']'
        params['xpath'] += '/' + element_to_change

        result = http_request(URL, 'POST', body=params)

        rule_output = {
            'Name': rulename,
            SECURITY_RULE_ARGS[element_to_change]: element_value
        }
        if DEVICE_GROUP:
            rule_output['DeviceGroup'] = DEVICE_GROUP

        return_results({
            'Type': entryTypes['note'],
            'ContentsFormat': formats['json'],
            'Contents': result,
            'ReadableContentsFormat': formats['text'],
            'HumanReadable': 'Rule edited successfully.',
            'EntryContext': {
                "Panorama.SecurityRule(val.Name == obj.Name)": rule_output
            }
        })


@logger
def panorama_delete_rule_command(rulename: str):
    """
    Delete a security rule
    """
    params = {
        'type': 'config',
        'action': 'delete',
        'key': API_KEY
    }
    if DEVICE_GROUP:
        if not PRE_POST:
            raise Exception('Please provide the pre_post argument when moving a rule in Panorama instance.')
        else:
            params['xpath'] = XPATH_SECURITY_RULES + PRE_POST + '/security/rules/entry' + '[@name=\'' + rulename + '\']'
    else:
        params['xpath'] = XPATH_SECURITY_RULES + '[@name=\'' + rulename + '\']'

    result = http_request(
        URL,
        'POST',
        body=params
    )

    return_results({
        'Type': entryTypes['note'],
        'ContentsFormat': formats['json'],
        'Contents': result,
        'ReadableContentsFormat': formats['text'],
        'HumanReadable': 'Rule deleted successfully.',
    })


@logger
def panorama_custom_block_rule_command(args: dict):
    """
    Block an object in Panorama
    """
    object_type = args['object_type']
    object_value = argToList(args['object_value'])
    direction = args['direction'] if 'direction' in args else 'both'
    rulename = args['rulename'] if 'rulename' in args else ('demisto-' + (str(uuid.uuid4()))[:8])
    block_destination = False if direction == 'from' else True
    block_source = False if direction == 'to' else True
    target = argToList(args.get('target')) if 'target' in args else None
    log_forwarding = args.get('log_forwarding', None)
    tags = argToList(args['tags']) if 'tags' in args else None

    if not DEVICE_GROUP:
        if target:
            raise Exception('The target argument is relevant only for a Palo Alto Panorama instance.')
        elif log_forwarding:
            raise Exception('The log_forwarding argument is relevant only for a Palo Alto Panorama instance.')

    custom_block_output = {
        'Name': rulename,
        'Direction': direction,
        'Disabled': False
    }
    if DEVICE_GROUP:
        custom_block_output['DeviceGroup'] = DEVICE_GROUP
    if log_forwarding:
        custom_block_output['LogForwarding'] = log_forwarding
    if target:
        custom_block_output['Target'] = target
    if tags:
        custom_block_output['Tags'] = tags

    if object_type == 'ip':
        if block_source:
            params = prepare_security_rule_params(api_action='set', action='drop', source=object_value,
                                                  destination=['any'], rulename=rulename + '-from', target=target,
                                                  log_forwarding=log_forwarding, tags=tags)
            result = http_request(URL, 'POST', body=params)
        if block_destination:
            params = prepare_security_rule_params(api_action='set', action='drop', destination=object_value,
                                                  source=['any'], rulename=rulename + '-to', target=target,
                                                  log_forwarding=log_forwarding, tags=tags)
            result = http_request(URL, 'POST', body=params)
        custom_block_output['IP'] = object_value

    elif object_type in ['address-group', 'edl']:
        if block_source:
            params = prepare_security_rule_params(api_action='set', action='drop', source=object_value,
                                                  destination=['any'], rulename=rulename + '-from', target=target,
                                                  log_forwarding=log_forwarding, tags=tags)
            result = http_request(URL, 'POST', body=params)
        if block_destination:
            params = prepare_security_rule_params(api_action='set', action='drop', destination=object_value,
                                                  source=['any'], rulename=rulename + '-to', target=target,
                                                  log_forwarding=log_forwarding, tags=tags)
            result = http_request(URL, 'POST', body=params)
        custom_block_output['AddressGroup'] = object_value

    elif object_type == 'url-category':
        params = prepare_security_rule_params(api_action='set', action='drop', source=['any'], destination=['any'],
                                              category=object_value, rulename=rulename, target=target,
                                              log_forwarding=log_forwarding, tags=tags)
        result = http_request(URL, 'POST', body=params)
        custom_block_output['CustomURLCategory'] = object_value

    elif object_type == 'application':
        params = prepare_security_rule_params(api_action='set', action='drop', source=['any'], destination=['any'],
                                              application=object_value, rulename=rulename, target=target,
                                              log_forwarding=log_forwarding, tags=tags)
        result = http_request(URL, 'POST', body=params)
        custom_block_output['Application'] = object_value

    return_results({
        'Type': entryTypes['note'],
        'ContentsFormat': formats['json'],
        'Contents': result,
        'ReadableContentsFormat': formats['text'],
        'HumanReadable': 'Object was blocked successfully.',
        'EntryContext': {
            "Panorama.SecurityRule(val.Name == obj.Name)": custom_block_output
        }
    })


''' PCAPS '''


@logger
def panorama_list_pcaps_command(args: dict):
    """
    Get list of pcap files
    """
    if DEVICE_GROUP:
        raise Exception('PCAP listing is only supported on Firewall (not Panorama).')
    pcap_type = args['pcapType']
    params = {
        'type': 'export',
        'key': API_KEY,
        'category': pcap_type
    }

    if 'password' in args:
        params['dlp-password'] = args['password']
    elif args['pcapType'] == 'dlp-pcap':
        raise Exception('can not provide dlp-pcap without password')

    result = http_request(URL, 'GET', params=params, is_pcap=True)
    json_result = json.loads(xml2json(result.text))['response']
    if json_result['@status'] != 'success':
        raise Exception('Request to get list of Pcaps Failed.\nStatus code: ' + str(
            json_result['response']['@code']) + '\nWith message: ' + str(json_result['response']['msg']['line']))

    dir_listing = json_result['result']['dir-listing']
    if 'file' not in dir_listing:
        return_results(f'PAN-OS has no Pcaps of type: {pcap_type}.')
    else:
        pcaps = dir_listing['file']
        pcap_list = [pcap[1:] for pcap in pcaps]
        return_results({
            'Type': entryTypes['note'],
            'ContentsFormat': formats['json'],
            'Contents': json_result,
            'ReadableContentsFormat': formats['markdown'],
            'HumanReadable': tableToMarkdown('List of Pcaps:', pcap_list, ['Pcap name']),
            'EntryContext': {
                "Panorama.Pcaps(val.Name == obj.Name)": pcap_list
            }
        })


def validate_search_time(search_time: str) -> str:
    """
    Validate search_time is of format YYYY/MM/DD HH:MM:SS or YYYY/MM/DD and pad with zeroes
    """
    try:
        datetime.strptime(search_time, '%Y/%m/%d')
        search_time += ' 00:00:00'
        return search_time
    except ValueError:
        pass
    try:
        datetime.strptime(search_time, '%Y/%m/%d %H:%M:%S')
        return search_time
    except ValueError as err:
        raise ValueError(f"Incorrect data format. searchTime should be of: YYYY/MM/DD HH:MM:SS or YYYY/MM/DD.\n"
                         f"Error is: {str(err)}")


@logger
def panorama_get_pcap_command(args: dict):
    """
    Get pcap file
    """
    if DEVICE_GROUP:
        raise Exception('Downloading a PCAP file is only supported on a Firewall (not on Panorama).')
    pcap_type = args['pcapType']
    params = {
        'type': 'export',
        'key': API_KEY,
        'category': pcap_type
    }

    password = args.get('password')
    pcap_id = args.get('pcapID')
    search_time = args.get('searchTime')

    if pcap_type == 'dlp-pcap' and not password:
        raise Exception('Can not download dlp-pcap without the password argument.')
    else:
        params['dlp-password'] = password
    if pcap_type == 'threat-pcap' and (not pcap_id or not search_time):
        raise Exception('Can not download threat-pcap without the pcapID and the searchTime arguments.')

    pcap_name = args.get('from')
    local_name = args.get('localName')
    serial_no = args.get('serialNo')
    session_id = args.get('sessionID')
    device_name = args.get('deviceName')

    file_name = None
    if pcap_id:
        params['pcap-id'] = pcap_id
    if pcap_name:
        params['from'] = pcap_name
        file_name = pcap_name
    if local_name:
        params['to'] = local_name
        file_name = local_name
    if serial_no:
        params['serialno'] = serial_no
    if session_id:
        params['sessionid'] = session_id
    if device_name:
        params['device_name'] = device_name
    if search_time:
        search_time = validate_search_time(search_time)
        params['search-time'] = search_time

    # set file name to the current time if from/to were not specified
    if not file_name:
        file_name = datetime.utcnow().strftime('%Y-%m-%dT%H:%M:%S')

    result = http_request(URL, 'GET', params=params, is_pcap=True)

    # due to pcap file size limitation in the product. For more details, please see the documentation.
    if result.headers['Content-Type'] != 'application/octet-stream':
        raise Exception(
            'PCAP download failed. Most likely cause is the file size limitation.\n'
            'For information on how to download manually, see the documentation for this integration.')

    file = fileResult(file_name + ".pcap", result.content)
    return_results(file)


''' Applications '''


def prettify_applications_arr(applications_arr: Union[List[dict], dict]):
    pretty_application_arr = []
    if not isinstance(applications_arr, list):
        applications_arr = [applications_arr]
    for i in range(len(applications_arr)):
        application = applications_arr[i]
        pretty_application_arr.append({
            'SubCategory': application.get('subcategory'),
            'Risk': application.get('risk'),
            'Technology': application.get('technology'),
            'Name': application.get('@name'),
            'Description': application.get('description'),
            'Id': application.get('@id'),
        })
    return pretty_application_arr


@logger
def panorama_list_applications(predefined: bool):
    major_version = get_pan_os_major_version()
    params = {
        'type': 'config',
        'action': 'get',
        'key': API_KEY
    }
    if predefined:
        if major_version < 9:
            raise Exception('Listing predefined applications is only available for PAN-OS 9.X and above versions.')
        else:
            params['xpath'] = '/config/predefined/application'
    else:
        params['xpath'] = XPATH_OBJECTS + "application/entry"

    result = http_request(
        URL,
        'POST',
        body=params
    )
    applications = result['response']['result']
    if predefined:
        application_arr = applications.get('application', {}).get('entry')
    else:
        if major_version < 9:
            application_arr = applications.get('entry')
        else:
            application_arr = applications.get('application')

    return application_arr


def panorama_list_applications_command(predefined: Optional[str] = None):
    """
    List all applications
    """
    predefined = predefined == 'true'
    applications_arr = panorama_list_applications(predefined)
    applications_arr_output = prettify_applications_arr(applications_arr)
    headers = ['Id', 'Name', 'Risk', 'Category', 'SubCategory', 'Technology', 'Description']

    return_results({
        'Type': entryTypes['note'],
        'ContentsFormat': formats['json'],
        'Contents': applications_arr,
        'ReadableContentsFormat': formats['markdown'],
        'HumanReadable': tableToMarkdown('Applications', t=applications_arr_output, headers=headers),
        'EntryContext': {
            "Panorama.Applications(val.Name == obj.Name)": applications_arr_output
        }
    })


''' External Dynamic Lists Commands '''


def prettify_edls_arr(edls_arr: Union[list, dict]):
    pretty_edls_arr = []
    if not isinstance(edls_arr, list):  # handle case of only one edl in the instance
        return prettify_edl(edls_arr)
    for edl in edls_arr:
        pretty_edl = {
            'Name': edl['@name'],
            'Type': ''.join(edl['type'].keys())
        }
        edl_type = pretty_edl['Type']

        if edl['type'][edl_type]:
            if 'url' in edl['type'][edl_type]:
                pretty_edl['URL'] = edl['type'][edl_type]['url']
            if 'certificate-profile' in edl['type'][edl_type]:
                pretty_edl['CertificateProfile'] = edl['type'][edl_type]['certificate-profile']
            if 'recurring' in edl['type'][edl_type]:
                pretty_edl['Recurring'] = ''.join(edl['type'][edl_type]['recurring'].keys())
            if 'description' in edl['type'][edl_type]:
                pretty_edl['Description'] = edl['type'][edl_type]['description']

        if DEVICE_GROUP:
            pretty_edl['DeviceGroup'] = DEVICE_GROUP

        pretty_edls_arr.append(pretty_edl)

    return pretty_edls_arr


@logger
def panorama_list_edls():
    params = {
        'action': 'get',
        'type': 'config',
        'xpath': XPATH_OBJECTS + "external-list/entry",
        'key': API_KEY
    }
    result = http_request(
        URL,
        'GET',
        params=params,
    )
    return result['response']['result']['entry']


def panorama_list_edls_command():
    """
    Get all EDLs
    """
    edls_arr = panorama_list_edls()
    edls_output = prettify_edls_arr(edls_arr)

    return_results({
        'Type': entryTypes['note'],
        'ContentsFormat': formats['json'],
        'Contents': edls_arr,
        'ReadableContentsFormat': formats['markdown'],
        'HumanReadable': tableToMarkdown('External Dynamic Lists:', edls_output,
                                         ['Name', 'Type', 'URL', 'Recurring', 'CertificateProfile', 'Description'],
                                         removeNull=True),
        'EntryContext': {
            "Panorama.EDL(val.Name == obj.Name)": edls_output
        }
    })


def prettify_edl(edl: dict):
    pretty_edl = {
        'Name': edl['@name'],
        'Type': ''.join(edl['type'].keys())
    }
    edl_type = pretty_edl['Type']

    if edl['type'][edl_type]:
        if 'url' in edl['type'][edl_type]:
            pretty_edl['URL'] = edl['type'][edl_type]['url']
        if 'certificate-profile' in edl['type'][edl_type]:
            pretty_edl['CertificateProfile'] = edl['type'][edl_type]['certificate-profile']
        if 'recurring' in edl['type'][edl_type]:
            pretty_edl['Recurring'] = ''.join(edl['type'][edl_type]['recurring'].keys())
        if 'description' in edl['type'][edl_type]:
            pretty_edl['Description'] = edl['type'][edl_type]['description']

    if DEVICE_GROUP:
        pretty_edl['DeviceGroup'] = DEVICE_GROUP

    return pretty_edl


@logger
def panorama_get_edl(edl_name: str):
    params = {
        'action': 'show',
        'type': 'config',
        'xpath': XPATH_OBJECTS + "external-list/entry[@name='" + edl_name + "']",
        'key': API_KEY
    }
    result = http_request(
        URL,
        'GET',
        params=params,
    )

    return result['response']['result']['entry']


def panorama_get_edl_command(edl_name: str):
    """
    Get an EDL
    """
    edl = panorama_get_edl(edl_name)
    edl_output = prettify_edl(edl)

    return_results({
        'Type': entryTypes['note'],
        'ContentsFormat': formats['json'],
        'Contents': edl,
        'ReadableContentsFormat': formats['markdown'],
        'HumanReadable': tableToMarkdown('External Dynamic List:', edl_output,
                                         ['Name', 'Type', 'URL', 'Recurring', 'CertificateProfile', 'Description'],
                                         None, True),
        'EntryContext': {
            "Panorama.EDL(val.Name == obj.Name)": edl_output
        }
    })


@logger
def panorama_create_edl(edl_name: str, url: str, type_: str, recurring: str, certificate_profile: Optional[str],
                        description: Optional[str]):
    params = {
        'action': 'set',
        'type': 'config',
        'xpath': XPATH_OBJECTS + "external-list/entry[@name='" + edl_name + "']/type/" + type_,
        'key': API_KEY
    }

    params['element'] = add_argument(url, 'url', False) + '<recurring><' + recurring + '/></recurring>' + add_argument(
        certificate_profile, 'certificate-profile', False) + add_argument(description, 'description', False)

    result = http_request(
        URL,
        'POST',
        body=params,
    )

    return result


def panorama_create_edl_command(args: Dict[str, str]):
    """
    Create an edl object
    """
    edl_name = args.get('name')
    url = args.get('url', '').replace(' ', '%20')
    type_ = args.get('type')
    recurring = args.get('recurring')
    certificate_profile = args.get('certificate_profile')
    description = args.get('description')

    edl = panorama_create_edl(edl_name, url, type_, recurring, certificate_profile, description)

    edl_output = {
        'Name': edl_name,
        'URL': url,
        'Type': type_,
        'Recurring': recurring
    }

    if DEVICE_GROUP:
        edl_output['DeviceGroup'] = DEVICE_GROUP
    if description:
        edl_output['Description'] = description
    if certificate_profile:
        edl_output['CertificateProfile'] = certificate_profile

    return_results({
        'Type': entryTypes['note'],
        'ContentsFormat': formats['json'],
        'Contents': edl,
        'ReadableContentsFormat': formats['text'],
        'HumanReadable': 'External Dynamic List was created successfully.',
        'EntryContext': {
            "Panorama.EDL(val.Name == obj.Name)": edl_output
        }
    })


@logger
def panorama_edit_edl(edl_name: str, element_to_change: str, element_value: str):
    edl_prev = panorama_get_edl(edl_name)
    if '@dirtyId' in edl_prev:
        LOG(f'Found uncommitted item:\n{edl_prev}')
        raise Exception('Please commit the instance prior to editing the External Dynamic List')
    edl_type = ''.join(edl_prev['type'].keys())
    edl_output = {'Name': edl_name}
    if DEVICE_GROUP:
        edl_output['DeviceGroup'] = DEVICE_GROUP
    params = {
        'action': 'edit', 'type': 'config', 'key': API_KEY,
        'xpath': f"{XPATH_OBJECTS}external-list/entry[@name='{edl_name}']/type/{edl_type}/{element_to_change}"
    }

    if element_to_change == 'url':
        params['element'] = add_argument_open(element_value, 'url', False)
        result = http_request(URL, 'POST', body=params)
        edl_output['URL'] = element_value

    elif element_to_change == 'certificate_profile':
        params['element'] = add_argument_open(element_value, 'certificate-profile', False)
        result = http_request(URL, 'POST', body=params)
        edl_output['CertificateProfile'] = element_value

    elif element_to_change == 'description':
        params['element'] = add_argument_open(element_value, 'description', False)
        result = http_request(URL, 'POST', body=params)
        edl_output['Description'] = element_value

    # element_to_change == 'recurring'
    else:
        if element_value not in ['five-minute', 'hourly']:
            raise Exception('Recurring segment must be five-minute or hourly')
        params['element'] = '<recurring><' + element_value + '/></recurring>'
        result = http_request(URL, 'POST', body=params)
        edl_output['Recurring'] = element_value

    return result, edl_output


def panorama_edit_edl_command(args: dict):
    """
    Edit an EDL
    """
    edl_name = args['name']
    element_to_change = args['element_to_change']
    element_value = args['element_value']

    result, edl_output = panorama_edit_edl(edl_name, element_to_change, element_value)

    return_results({
        'Type': entryTypes['note'],
        'ContentsFormat': formats['json'],
        'Contents': result,
        'ReadableContentsFormat': formats['text'],
        'HumanReadable': 'External Dynamic List was edited successfully',
        'EntryContext': {
            "Panorama.EDL(val.Name == obj.Name)": edl_output
        }
    })


@logger
def panorama_delete_edl(edl_name: str):
    params = {
        'action': 'delete',
        'type': 'config',
        'xpath': XPATH_OBJECTS + "external-list/entry[@name='" + edl_name + "']",
        'element': "<entry name='" + edl_name + "'></entry>",
        'key': API_KEY
    }

    result = http_request(
        URL,
        'POST',
        body=params,
    )

    return result


def panorama_delete_edl_command(edl_name: str):
    """
    Delete an EDL
    """
    edl = panorama_delete_edl(edl_name)
    edl_output = {'Name': edl_name}
    if DEVICE_GROUP:
        edl_output['DeviceGroup'] = DEVICE_GROUP

    return_results({
        'Type': entryTypes['note'],
        'ContentsFormat': formats['json'],
        'Contents': edl,
        'ReadableContentsFormat': formats['text'],
        'HumanReadable': 'External Dynamic List was deleted successfully',
        'EntryContext': {
            "Panorama.EDL(val.Name == obj.Name)": edl_output
        }
    })


def panorama_refresh_edl(edl_name: str, edl_type: str, location: str, vsys: str):
    params = {
        'type': 'op',
        'key': API_KEY
    }
    # if refreshing an EDL on the FW
    if not edl_type and not location and not vsys:
        edl = panorama_get_edl(edl_name)
        edl_type = ''.join(edl['type'].keys())
    # if refreshing an EDL on the Panorama
    else:
        if not edl_type or not location or not vsys:
            raise Exception('To refresh an EDL from the Firewall on Panorama'
                            ' please use the: edl_type, location and vsys arguments.')

    params['cmd'] = f'<request><system><external-list><refresh><type><{edl_type}><name>{edl_name}' \
                    f'</name></{edl_type}></type></refresh></external-list></system></request>'
    if location:
        params['location'] = location
    if vsys:
        params['vsys'] = vsys

    result = http_request(
        URL,
        'POST',
        body=params,
    )

    return result


def panorama_refresh_edl_command(args: dict):
    """
    Refresh an EDL
    """
    if DEVICE_GROUP:
        raise Exception('EDL refresh is only supported on Firewall (not Panorama).')

    edl_name = args.get('name', '')
    edl_type = args.get('edl_type', '')
    location = args.get('location', '')
    vsys = args.get('vsys', '')

    result = panorama_refresh_edl(edl_name, edl_type, location, vsys)

    return_results({
        'Type': entryTypes['note'],
        'ContentsFormat': formats['json'],
        'Contents': result,
        'ReadableContentsFormat': formats['text'],
        'HumanReadable': 'Refreshed External Dynamic List successfully',
    })


''' IP Tags '''


@logger
def panorama_register_ip_tag(tag: str, ips: List, persistent: str):
    entry: str = ''
    for ip in ips:
        entry += f'<entry ip=\"{ip}\" persistent=\"{persistent}\"><tag><member>{tag}</member></tag></entry>'

    params = {
        'type': 'user-id',
        'cmd': '<uid-message><version>2.0</version><type>update</type><payload><register>' + entry
               + '</register></payload></uid-message>',
        'key': API_KEY
    }

    result = http_request(
        URL,
        'POST',
        body=params,
    )

    return result


def panorama_register_ip_tag_command(args: dict):
    """
    Register IPs to a Tag
    """
    tag = args['tag']
    ips = argToList(args['IPs'])

    persistent = args['persistent'] if 'persistent' in args else 'true'
    persistent = '1' if persistent == 'true' else '0'

    result = panorama_register_ip_tag(tag, ips, str(persistent))

    registered_ip: Dict[str, str] = {}
    # update context only if IPs are persistent
    if persistent == '1':
        # get existing IPs for this tag
        context_ips = demisto.dt(demisto.context(), 'Panorama.DynamicTags(val.Tag ==\"' + tag + '\").IPs')

        if context_ips:
            all_ips = ips + context_ips
        else:
            all_ips = ips

        registered_ip = {
            'Tag': tag,
            'IPs': all_ips
        }

    return_results({
        'Type': entryTypes['note'],
        'ContentsFormat': formats['json'],
        'Contents': result,
        'ReadableContentsFormat': formats['text'],
        'HumanReadable': 'Registered ip-tag successfully',
        'EntryContext': {
            "Panorama.DynamicTags(val.Tag == obj.Tag)": registered_ip
        }
    })


@logger
def panorama_unregister_ip_tag(tag: str, ips: list):
    entry = ''
    for ip in ips:
        entry += '<entry ip=\"' + ip + '\"><tag><member>' + tag + '</member></tag></entry>'

    params = {
        'type': 'user-id',
        'cmd': '<uid-message><version>2.0</version><type>update</type><payload><unregister>' + entry
               + '</unregister></payload></uid-message>',
        'key': API_KEY
    }
    result = http_request(
        URL,
        'POST',
        body=params,
    )

    return result


def panorama_unregister_ip_tag_command(args: dict):
    """
    Register IPs to a Tag
    """
    tag = args['tag']
    ips = argToList(args['IPs'])

    result = panorama_unregister_ip_tag(tag, ips)

    return_results({
        'Type': entryTypes['note'],
        'ContentsFormat': formats['json'],
        'Contents': result,
        'ReadableContentsFormat': formats['text'],
        'HumanReadable': 'Unregistered ip-tag successfully'
    })


''' User Tags '''


@logger
def panorama_register_user_tag(tag: str, users: List):
    entry: str = ''
    for user in users:
        entry += f'<entry user=\"{user}\"><tag><member>{tag}</member></tag></entry>'

    params = {
        'type': 'user-id',
        'cmd': f'<uid-message><version>2.0</version><type>update</type><payload><register-user>{entry}'
               f'</register-user></payload></uid-message>',
        'key': API_KEY
    }

    result = http_request(
        URL,
        'POST',
        body=params,
    )

    return result


def panorama_register_user_tag_command(args: dict):
    """
    Register Users to a Tag
    """
    major_version = get_pan_os_major_version()
    if major_version <= 8:
        raise Exception('The panorama-register-user-tag command is only available for PAN-OS 9.X and above versions.')
    tag = args['tag']
    users = argToList(args['Users'])

    result = panorama_register_user_tag(tag, users)

    # get existing Users for this tag
    context_users = demisto.dt(demisto.context(), 'Panorama.DynamicTags(val.Tag ==\"' + tag + '\").Users')

    if context_users:
        all_users = users + context_users
    else:
        all_users = users

    registered_user = {
        'Tag': tag,
        'Users': all_users
    }

    return_results({
        'Type': entryTypes['note'],
        'ContentsFormat': formats['json'],
        'Contents': result,
        'ReadableContentsFormat': formats['text'],
        'HumanReadable': 'Registered user-tag successfully',
        'EntryContext': {
            "Panorama.DynamicTags(val.Tag == obj.Tag)": registered_user
        }
    })


@logger
def panorama_unregister_user_tag(tag: str, users: list):
    entry = ''
    for user in users:
        entry += f'<entry user=\"{user}\"><tag><member>{tag}</member></tag></entry>'

    params = {
        'type': 'user-id',
        'cmd': f'<uid-message><version>2.0</version><type>update</type><payload><unregister-user>{entry}'
               f'</unregister-user></payload></uid-message>',
        'key': API_KEY
    }
    result = http_request(
        URL,
        'POST',
        body=params,
    )

    return result


def panorama_unregister_user_tag_command(args: dict):
    """
    Unregister Users from a Tag
    """
    major_version = get_pan_os_major_version()
    if major_version <= 8:
        raise Exception('The panorama-unregister-user-tag command is only available for PAN-OS 9.X and above versions.')
    tag = args['tag']
    users = argToList(args['Users'])

    result = panorama_unregister_user_tag(tag, users)

    return_results({
        'Type': entryTypes['note'],
        'ContentsFormat': formats['json'],
        'Contents': result,
        'ReadableContentsFormat': formats['text'],
        'HumanReadable': 'Unregistered user-tag successfully'
    })


''' Traffic Logs '''


def build_traffic_logs_query(source: str, destination: Optional[str], receive_time: Optional[str],
                             application: Optional[str], to_port: Optional[str], action: Optional[str]):
    query = ''
    if source and len(source) > 0:
        query += '(addr.src in ' + source + ')'
    if destination and len(destination) > 0:
        if len(query) > 0 and query[-1] == ')':
            query += ' and '
        query += '(addr.dst in ' + source + ')'
    if receive_time and len(receive_time) > 0:
        if len(query) > 0 and query[-1] == ')':
            query += ' and '
        query += '(receive_time geq ' + receive_time + ')'
    if application and len(application) > 0:
        if len(query) > 0 and query[-1] == ')':
            query += ' and '
        query += '(app eq ' + application + ')'
    if to_port and len(to_port) > 0:
        if len(query) > 0 and query[-1] == ')':
            query += ' and '
        query += '(port.dst eq ' + to_port + ')'
    if action and len(action) > 0:
        if len(query) > 0 and query[-1] == ')':
            query += ' and '
        query += '(action eq ' + action + ')'
    return query


@logger
def panorama_query_traffic_logs(number_of_logs: str, direction: str, query: str, source: str, destination: str,
                                receive_time: str, application: str, to_port: str, action: str):
    params = {
        'type': 'log',
        'log-type': 'traffic',
        'key': API_KEY
    }

    if query and len(query) > 0:
        params['query'] = query
    else:
        params['query'] = build_traffic_logs_query(source, destination, receive_time, application, to_port, action)
    if number_of_logs:
        params['nlogs'] = number_of_logs
    if direction:
        params['dir'] = direction
    result = http_request(
        URL,
        'GET',
        params=params,
    )

    return result


def panorama_query_traffic_logs_command(args: dict):
    """
    Query the traffic logs
    """
    number_of_logs = args.get('number_of_logs')
    direction = args.get('direction')
    query = args.get('query')
    source = args.get('source')
    destination = args.get('destination')
    receive_time = args.get('receive_time')
    application = args.get('application')
    to_port = args.get('to_port')
    action = args.get('action')

    if query and (source or destination or receive_time or application or to_port or action):
        raise Exception('Use the query argument or the '
                        'source, destination, receive_time, application, to_port, action arguments to build your query')

    result = panorama_query_traffic_logs(number_of_logs, direction, query,
                                         source, destination, receive_time, application, to_port, action)

    if result['response']['@status'] == 'error':
        if 'msg' in result['response'] and 'line' in result['response']['msg']:
            message = '. Reason is: ' + result['response']['msg']['line']
            raise Exception('Query traffic logs failed' + message)
        else:
            raise Exception('Query traffic logs failed.')

    if 'response' not in result or 'result' not in result['response'] or 'job' not in result['response']['result']:
        raise Exception('Missing JobID in response.')
    query_traffic_output = {
        'JobID': result['response']['result']['job'],
        'Status': 'Pending'
    }

    return_results({
        'Type': entryTypes['note'],
        'ContentsFormat': formats['json'],
        'Contents': result,
        'ReadableContentsFormat': formats['markdown'],
        'HumanReadable': tableToMarkdown('Query Traffic Logs:', query_traffic_output, ['JobID', 'Status'],
                                         removeNull=True),
        'EntryContext': {"Panorama.TrafficLogs(val.JobID == obj.JobID)": query_traffic_output}
    })


@logger
def panorama_get_traffic_logs(job_id: str):
    params = {
        'action': 'get',
        'type': 'log',
        'job-id': job_id,
        'key': API_KEY
    }

    result = http_request(
        URL,
        'GET',
        params=params,
    )

    return result


def panorama_check_traffic_logs_status_command(job_id: str):
    result = panorama_get_traffic_logs(job_id)

    if result['response']['@status'] == 'error':
        if 'msg' in result['response'] and 'line' in result['response']['msg']:
            message = '. Reason is: ' + result['response']['msg']['line']
            raise Exception('Query traffic logs failed' + message)
        else:
            raise Exception('Query traffic logs failed.')

    query_traffic_status_output = {
        'JobID': job_id,
        'Status': 'Pending'
    }

    if 'response' not in result or 'result' not in result['response'] or 'job' not in result['response']['result'] \
            or 'status' not in result['response']['result']['job']:
        raise Exception('Missing JobID status in response.')
    if result['response']['result']['job']['status'] == 'FIN':
        query_traffic_status_output['Status'] = 'Completed'

    return_results({
        'Type': entryTypes['note'],
        'ContentsFormat': formats['json'],
        'Contents': result,
        'ReadableContentsFormat': formats['markdown'],
        'HumanReadable': tableToMarkdown('Query Traffic Logs status:', query_traffic_status_output, ['JobID', 'Status'],
                                         removeNull=True),
        'EntryContext': {"Panorama.TrafficLogs(val.JobID == obj.JobID)": query_traffic_status_output}
    })


def prettify_traffic_logs(traffic_logs: List[dict]):
    pretty_traffic_logs_arr = []
    for traffic_log in traffic_logs:
        pretty_traffic_log = {}
        if 'action' in traffic_log:
            pretty_traffic_log['Action'] = traffic_log['action']
        if 'action_source' in traffic_log:
            pretty_traffic_log['ActionSource'] = traffic_log['action_source']
        if 'application' in traffic_log:
            pretty_traffic_log['Application'] = traffic_log['application']
        if 'bytes' in traffic_log:
            pretty_traffic_log['Bytes'] = traffic_log['bytes']
        if 'bytes_received' in traffic_log:
            pretty_traffic_log['BytesReceived'] = traffic_log['bytes_received']
        if 'bytes_sent' in traffic_log:
            pretty_traffic_log['BytesSent'] = traffic_log['bytes_sent']
        if 'category' in traffic_log:
            pretty_traffic_log['Category'] = traffic_log['category']
        if 'device_name' in traffic_log:
            pretty_traffic_log['DeviceName'] = traffic_log['device_name']
        if 'dst' in traffic_log:
            pretty_traffic_log['Destination'] = traffic_log['dst']
        if 'dport' in traffic_log:
            pretty_traffic_log['DestinationPort'] = traffic_log['dport']
        if 'from' in traffic_log:
            pretty_traffic_log['FromZone'] = traffic_log['from']
        if 'proto' in traffic_log:
            pretty_traffic_log['Protocol'] = traffic_log['proto']
        if 'rule' in traffic_log:
            pretty_traffic_log['Rule'] = traffic_log['rule']
        if 'receive_time' in traffic_log:
            pretty_traffic_log['ReceiveTime'] = traffic_log['receive_time']
        if 'session_end_reason' in traffic_log:
            pretty_traffic_log['SessionEndReason'] = traffic_log['session_end_reason']
        if 'src' in traffic_log:
            pretty_traffic_log['Source'] = traffic_log['src']
        if 'sport' in traffic_log:
            pretty_traffic_log['SourcePort'] = traffic_log['sport']
        if 'start' in traffic_log:
            pretty_traffic_log['StartTime'] = traffic_log['start']
        if 'to' in traffic_log:
            pretty_traffic_log['ToZone'] = traffic_log['to']

        pretty_traffic_logs_arr.append(pretty_traffic_log)
    return pretty_traffic_logs_arr


def panorama_get_traffic_logs_command(job_id: str):
    result = panorama_get_traffic_logs(job_id)

    if result['response']['@status'] == 'error':
        if 'msg' in result['response'] and 'line' in result['response']['msg']:
            message = '. Reason is: ' + result['response']['msg']['line']
            raise Exception('Query traffic logs failed' + message)
        else:
            raise Exception('Query traffic logs failed.')

    query_traffic_logs_output = {
        'JobID': job_id,
        'Status': 'Pending'
    }

    if 'response' not in result or 'result' not in result['response'] or 'job' not in result['response']['result'] \
            or 'status' not in result['response']['result']['job']:
        raise Exception('Missing JobID status in response.')

    if result['response']['result']['job']['status'] != 'FIN':
        return_results({
            'Type': entryTypes['note'],
            'ContentsFormat': formats['json'],
            'Contents': result,
            'ReadableContentsFormat': formats['markdown'],
            'HumanReadable': tableToMarkdown('Query Traffic Logs status:', query_traffic_logs_output,
                                             ['JobID', 'Status'], removeNull=True),
            'EntryContext': {"Panorama.TrafficLogs(val.JobID == obj.JobID)": query_traffic_logs_output}
        })
    else:  # FIN
        query_traffic_logs_output['Status'] = 'Completed'
        if 'response' not in result or 'result' not in result['response'] or 'log' not in result['response']['result'] \
                or 'logs' not in result['response']['result']['log']:
            raise Exception('Missing logs in response.')

        logs = result['response']['result']['log']['logs']
        if logs['@count'] == '0':
            return_results('No traffic logs matched the query')
        else:
            pretty_traffic_logs = prettify_traffic_logs(logs['entry'])
            query_traffic_logs_output['Logs'] = pretty_traffic_logs
            return_results({
                'Type': entryTypes['note'],
                'ContentsFormat': formats['json'],
                'Contents': result,
                'ReadableContentsFormat': formats['markdown'],
                'HumanReadable': tableToMarkdown('Query Traffic Logs:', pretty_traffic_logs,
                                                 ['JobID', 'Source', 'SourcePort', 'Destination', 'DestinationPort',
                                                  'Application', 'Action'], removeNull=True),
                'EntryContext': {"Panorama.TrafficLogs(val.JobID == obj.JobID)": query_traffic_logs_output}
            })


''' Logs '''


def build_array_query(query: str, arg_string: str, string: str, operator: str):
    list_string = argToList(arg_string)
    list_string_length = len(list_string)

    if list_string_length > 1:
        query += '('

    for i, item in enumerate(list_string):
        query += f'({string} {operator} \'{item}\')'
        if i < list_string_length - 1:
            query += ' or '

    if list_string_length > 1:
        query += ')'

    return query


def build_logs_query(address_src: Optional[str], address_dst: Optional[str], ip_: Optional[str],
                     zone_src: Optional[str], zone_dst: Optional[str], time_generated: Optional[str],
                     action: Optional[str], port_dst: Optional[str], rule: Optional[str], url: Optional[str],
                     filedigest: Optional[str]):
    query = ''
    if address_src:
        query += build_array_query(query, address_src, 'addr.src', 'in')
    if address_dst:
        if len(query) > 0 and query[-1] == ')':
            query += ' and '
        query += build_array_query(query, address_dst, 'addr.dst', 'in')
    if ip_:
        if len(query) > 0 and query[-1] == ')':
            query += ' and '
        query = build_array_query(query, ip_, 'addr.src', 'in')
        query += ' or '
        query = build_array_query(query, ip_, 'addr.dst', 'in')
    if zone_src:
        if len(query) > 0 and query[-1] == ')':
            query += ' and '
        query += build_array_query(query, zone_src, 'zone.src', 'eq')
    if zone_dst:
        if len(query) > 0 and query[-1] == ')':
            query += ' and '
        query += build_array_query(query, zone_dst, 'zone.dst', 'eq')
    if port_dst:
        if len(query) > 0 and query[-1] == ')':
            query += ' and '
        query += build_array_query(query, port_dst, 'port.dst', 'eq')
    if time_generated:
        if len(query) > 0 and query[-1] == ')':
            query += ' and '
        query += '(time_generated leq ' + time_generated + ')'
    if action:
        if len(query) > 0 and query[-1] == ')':
            query += ' and '
        query += build_array_query(query, action, 'action', 'eq')
    if rule:
        if len(query) > 0 and query[-1] == ')':
            query += ' and '
        query += build_array_query(query, rule, 'rule', 'eq')
    if url:
        if len(query) > 0 and query[-1] == ')':
            query += ' and '
        query += build_array_query(query, url, 'url', 'contains')
    if filedigest:
        if len(query) > 0 and query[-1] == ')':
            query += ' and '
        query += build_array_query(query, filedigest, 'filedigest', 'eq')

    return query


@logger
def panorama_query_logs(log_type: str, number_of_logs: str, query: str, address_src: str, address_dst: str, ip_: str,
                        zone_src: str, zone_dst: str, time_generated: str, action: str,
                        port_dst: str, rule: str, url: str, filedigest: str):
    params = {
        'type': 'log',
        'log-type': log_type,
        'key': API_KEY
    }

    if filedigest and log_type != 'wildfire':
        raise Exception('The filedigest argument is only relevant to wildfire log type.')
    if url and log_type == 'traffic':
        raise Exception('The url argument is not relevant to traffic log type.')

    if query:
        params['query'] = query
    else:
        if ip_ and (address_src or address_dst):
            raise Exception(
                'The ip argument cannot be used with the address-source or the address-destination arguments.')
        params['query'] = build_logs_query(address_src, address_dst, ip_,
                                           zone_src, zone_dst, time_generated, action,
                                           port_dst, rule, url, filedigest)
    if number_of_logs:
        params['nlogs'] = number_of_logs

    result = http_request(
        URL,
        'GET',
        params=params,
    )

    return result


def panorama_query_logs_command(args: dict):
    """
    Query logs
    """
    log_type = args.get('log-type')
    number_of_logs = args.get('number_of_logs')
    query = args.get('query')
    address_src = args.get('addr-src')
    address_dst = args.get('addr-dst')
    ip_ = args.get('ip')
    zone_src = args.get('zone-src')
    zone_dst = args.get('zone-dst')
    time_generated = args.get('time-generated')
    action = args.get('action')
    port_dst = args.get('port-dst')
    rule = args.get('rule')
    filedigest = args.get('filedigest')
    url = args.get('url')
    if url and url[-1] != '/':
        url += '/'

    if query and (address_src or address_dst or zone_src or zone_dst
                  or time_generated or action or port_dst or rule or url or filedigest):
        raise Exception('Use the free query argument or the fixed search parameters arguments to build your query.')

    result = panorama_query_logs(log_type, number_of_logs, query, address_src, address_dst, ip_,
                                 zone_src, zone_dst, time_generated, action,
                                 port_dst, rule, url, filedigest)

    if result['response']['@status'] == 'error':
        if 'msg' in result['response'] and 'line' in result['response']['msg']:
            message = '. Reason is: ' + result['response']['msg']['line']
            raise Exception('Query logs failed' + message)
        else:
            raise Exception('Query logs failed.')

    if 'response' not in result or 'result' not in result['response'] or 'job' not in result['response']['result']:
        raise Exception('Missing JobID in response.')

    query_logs_output = {
        'JobID': result['response']['result']['job'],
        'Status': 'Pending',
        'LogType': log_type,
        'Message': result['response']['result']['msg']['line']
    }

    return_results({
        'Type': entryTypes['note'],
        'ContentsFormat': formats['json'],
        'Contents': result,
        'ReadableContentsFormat': formats['markdown'],
        'HumanReadable': tableToMarkdown('Query Logs:', query_logs_output, ['JobID', 'Status'], removeNull=True),
        'EntryContext': {"Panorama.Monitor(val.JobID == obj.JobID)": query_logs_output}
    })


def panorama_check_logs_status_command(job_id: str):
    """
    Check query logs status
    """
    job_ids = argToList(job_id)
    for job_id in job_ids:
        result = panorama_get_traffic_logs(job_id)

        if result['response']['@status'] == 'error':
            if 'msg' in result['response'] and 'line' in result['response']['msg']:
                message = '. Reason is: ' + result['response']['msg']['line']
                raise Exception('Query logs failed' + message)
            else:
                raise Exception('Query logs failed.')

        query_logs_status_output = {
            'JobID': job_id,
            'Status': 'Pending'
        }

        if 'response' not in result or 'result' not in result['response'] or 'job' not in result['response']['result'] \
                or 'status' not in result['response']['result']['job']:
            raise Exception('Missing JobID status in response.')
        if result['response']['result']['job']['status'] == 'FIN':
            query_logs_status_output['Status'] = 'Completed'

        return_results({
            'Type': entryTypes['note'],
            'ContentsFormat': formats['json'],
            'Contents': result,
            'ReadableContentsFormat': formats['markdown'],
            'HumanReadable': tableToMarkdown('Query Logs status:', query_logs_status_output, ['JobID', 'Status'],
                                             removeNull=True),
            'EntryContext': {"Panorama.Monitor(val.JobID == obj.JobID)": query_logs_status_output}
        })


def prettify_log(log: dict):
    pretty_log = {}

    if 'action' in log:
        pretty_log['Action'] = log['action']
    if 'app' in log:
        pretty_log['Application'] = log['app']
    if 'bytes' in log:
        pretty_log['Bytes'] = log['bytes']
    if 'bytes_received' in log:
        pretty_log['BytesReceived'] = log['bytes_received']
    if 'bytes_sent' in log:
        pretty_log['BytesSent'] = log['bytes_sent']
    if 'category' in log:
        pretty_log['CategoryOrVerdict'] = log['category']
    if 'device_name' in log:
        pretty_log['DeviceName'] = log['device_name']
    if 'dst' in log:
        pretty_log['DestinationAddress'] = log['dst']
    if 'dstuser' in log:
        pretty_log['DestinationUser'] = log['dstuser']
    if 'dstloc' in log:
        pretty_log['DestinationCountry'] = log['dstloc']
    if 'dport' in log:
        pretty_log['DestinationPort'] = log['dport']
    if 'filedigest' in log:
        pretty_log['FileDigest'] = log['filedigest']
    if 'filename' in log:
        pretty_log['FileName'] = log['filename']
    if 'filetype' in log:
        pretty_log['FileType'] = log['filetype']
    if 'from' in log:
        pretty_log['FromZone'] = log['from']
    if 'misc' in log:
        pretty_log['URLOrFilename'] = log['misc']
    if 'natdst' in log:
        pretty_log['NATDestinationIP'] = log['natdst']
    if 'natdport' in log:
        pretty_log['NATDestinationPort'] = log['natdport']
    if 'natsrc' in log:
        pretty_log['NATSourceIP'] = log['natsrc']
    if 'natsport' in log:
        pretty_log['NATSourcePort'] = log['natsport']
    if 'pcap_id' in log:
        pretty_log['PCAPid'] = log['pcap_id']
    if 'proto' in log:
        pretty_log['IPProtocol'] = log['proto']
    if 'recipient' in log:
        pretty_log['Recipient'] = log['recipient']
    if 'rule' in log:
        pretty_log['Rule'] = log['rule']
    if 'rule_uuid' in log:
        pretty_log['RuleID'] = log['rule_uuid']
    if 'receive_time' in log:
        pretty_log['ReceiveTime'] = log['receive_time']
    if 'sender' in log:
        pretty_log['Sender'] = log['sender']
    if 'sessionid' in log:
        pretty_log['SessionID'] = log['sessionid']
    if 'serial' in log:
        pretty_log['DeviceSN'] = log['serial']
    if 'severity' in log:
        pretty_log['Severity'] = log['severity']
    if 'src' in log:
        pretty_log['SourceAddress'] = log['src']
    if 'srcloc' in log:
        pretty_log['SourceCountry'] = log['srcloc']
    if 'srcuser' in log:
        pretty_log['SourceUser'] = log['srcuser']
    if 'sport' in log:
        pretty_log['SourcePort'] = log['sport']
    if 'thr_category' in log:
        pretty_log['ThreatCategory'] = log['thr_category']
    if 'threatid' in log:
        pretty_log['Name'] = log['threatid']
    if 'tid' in log:
        pretty_log['ID'] = log['tid']
    if 'to' in log:
        pretty_log['ToZone'] = log['to']
    if 'time_generated' in log:
        pretty_log['TimeGenerated'] = log['time_generated']
    if 'url_category_list' in log:
        pretty_log['URLCategoryList'] = log['url_category_list']

    return pretty_log


def prettify_logs(logs: Union[list, dict]):
    if not isinstance(logs, list):  # handle case of only one log that matched the query
        return prettify_log(logs)
    pretty_logs_arr = []
    for log in logs:
        pretty_log = prettify_log(log)
        pretty_logs_arr.append(pretty_log)
    return pretty_logs_arr


def panorama_get_logs_command(args: dict):
    ignore_auto_extract = args.get('ignore_auto_extract') == 'true'
    job_ids = argToList(args.get('job_id'))
    for job_id in job_ids:
        result = panorama_get_traffic_logs(job_id)
        log_type_dt = demisto.dt(demisto.context(), f'Panorama.Monitor(val.JobID === "{job_id}").LogType')
        if isinstance(log_type_dt, list):
            log_type = log_type_dt[0]
        else:
            log_type = log_type_dt

        if result['response']['@status'] == 'error':
            if 'msg' in result['response'] and 'line' in result['response']['msg']:
                message = '. Reason is: ' + result['response']['msg']['line']
                raise Exception('Query logs failed' + message)
            else:
                raise Exception('Query logs failed.')

        query_logs_output = {
            'JobID': job_id,
            'Status': 'Pending'
        }

        if 'response' not in result or 'result' not in result['response'] or 'job' not in result['response']['result'] \
                or 'status' not in result['response']['result']['job']:
            raise Exception('Missing JobID status in response.')

        if result['response']['result']['job']['status'] != 'FIN':
            return_results({
                'Type': entryTypes['note'],
                'ContentsFormat': formats['json'],
                'Contents': result,
                'ReadableContentsFormat': formats['markdown'],
                'HumanReadable': tableToMarkdown('Query Logs status:', query_logs_output,
                                                 ['JobID', 'Status'], removeNull=True),
                'EntryContext': {"Panorama.Monitor(val.JobID == obj.JobID)": query_logs_output}
            })
        else:  # FIN
            query_logs_output['Status'] = 'Completed'
            if 'response' not in result or 'result' not in result['response'] or 'log' not in result['response'][
                'result'] \
                    or 'logs' not in result['response']['result']['log']:
                raise Exception('Missing logs in response.')

            logs = result['response']['result']['log']['logs']
            if logs['@count'] == '0':
                human_readable = f'No {log_type} logs matched the query.'
            else:
                pretty_logs = prettify_logs(logs['entry'])
                query_logs_output['Logs'] = pretty_logs
                human_readable = tableToMarkdown('Query ' + log_type + ' Logs:', query_logs_output['Logs'],
                                                 ['TimeGenerated', 'SourceAddress', 'DestinationAddress', 'Application',
                                                  'Action', 'Rule', 'URLOrFilename'], removeNull=True)
            return_results({
                'Type': entryTypes['note'],
                'ContentsFormat': formats['json'],
                'Contents': result,
                'ReadableContentsFormat': formats['markdown'],
                'HumanReadable': human_readable,
                'IgnoreAutoExtract': ignore_auto_extract,
                'EntryContext': {"Panorama.Monitor(val.JobID == obj.JobID)": query_logs_output}
            })


''' Security Policy Match'''


def build_policy_match_query(application: Optional[str] = None, category: Optional[str] = None, destination: Optional[str] = None,
                             destination_port: Optional[str] = None, from_: Optional[str] = None, to_: Optional[str] = None,
                             protocol: Optional[str] = None, source: Optional[str] = None, source_user: Optional[str] = None):
    query = '<test><security-policy-match>'
    if from_:
        query += f'<from>{from_}</from>'
    if to_:
        query += f'<to>{to_}</to>'
    if source:
        query += f'<source>{source}</source>'
    if destination:
        query += f'<destination>{destination}</destination>'
    if destination_port:
        query += f'<destination-port>{destination_port}</destination-port>'
    if protocol:
        query += f'<protocol>{protocol}</protocol>'
    if source_user:
        query += f'<source-user>{source_user}</source-user>'
    if application:
        query += f'<application>{application}</application>'
    if category:
        query += f'<category>{category}</category>'
    query += '</security-policy-match></test>'

    return query


def panorama_security_policy_match(application: Optional[str] = None, category: Optional[str] = None,
                                   destination: Optional[str] = None, destination_port: Optional[str] = None,
                                   from_: Optional[str] = None, to_: Optional[str] = None,
                                   protocol: Optional[str] = None, source: Optional[str] = None,
                                   source_user: Optional[str] = None):
    params = {'type': 'op', 'key': API_KEY,
              'cmd': build_policy_match_query(application, category, destination, destination_port, from_, to_,
                                              protocol, source, source_user)}

    if VSYS:
        params["vsys"] = VSYS

    result = http_request(
        URL,
        'GET',
        params=params
    )

    return result['response']['result']


def prettify_matching_rule(matching_rule: dict):
    pretty_matching_rule = {}

    if '@name' in matching_rule:
        pretty_matching_rule['Name'] = matching_rule['@name']
    if 'from' in matching_rule:
        pretty_matching_rule['From'] = matching_rule['from']
    if 'source' in matching_rule:
        pretty_matching_rule['Source'] = matching_rule['source']
    if 'to' in matching_rule:
        pretty_matching_rule['To'] = matching_rule['to']
    if 'destination' in matching_rule:
        pretty_matching_rule['Destination'] = matching_rule['destination']
    if 'category' in matching_rule:
        pretty_matching_rule['Category'] = matching_rule['category']
    if 'action' in matching_rule:
        pretty_matching_rule['Action'] = matching_rule['action']

    return pretty_matching_rule


def prettify_matching_rules(matching_rules: Union[list, dict]):
    if not isinstance(matching_rules, list):  # handle case of only one log that matched the query
        return prettify_matching_rule(matching_rules)

    pretty_matching_rules_arr = []
    for matching_rule in matching_rules:
        pretty_matching_rule = prettify_matching_rule(matching_rule)
        pretty_matching_rules_arr.append(pretty_matching_rule)

    return pretty_matching_rules_arr


def prettify_query_fields(application: Optional[str] = None, category: Optional[str] = None,
                          destination: Optional[str] = None, destination_port: Optional[str] = None,
                          from_: Optional[str] = None, to_: Optional[str] = None, protocol: Optional[str] = None,
                          source: Optional[str] = None, source_user: Optional[str] = None):
    pretty_query_fields = {'Source': source, 'Destination': destination, 'Protocol': protocol}
    if application:
        pretty_query_fields['Application'] = application
    if category:
        pretty_query_fields['Category'] = category
    if destination_port:
        pretty_query_fields['DestinationPort'] = destination_port
    if from_:
        pretty_query_fields['From'] = from_
    if to_:
        pretty_query_fields['To'] = to_
    if source_user:
        pretty_query_fields['SourceUser'] = source_user
    return pretty_query_fields


def panorama_security_policy_match_command(args: dict):
    if not VSYS:
        raise Exception("The 'panorama-security-policy-match' command is only relevant for a Firewall instance.")

    application = args.get('application')
    category = args.get('category')
    destination = args.get('destination')
    destination_port = args.get('destination-port')
    from_ = args.get('from')
    to_ = args.get('to')
    protocol = args.get('protocol')
    source = args.get('source')
    source_user = args.get('source-user')

    matching_rules = panorama_security_policy_match(application, category, destination, destination_port, from_, to_,
                                                    protocol, source, source_user)
    if not matching_rules:
        return_results('The query did not match a Security policy.')
    else:
        ec_ = {'Rules': prettify_matching_rules(matching_rules['rules']['entry']),
               'QueryFields': prettify_query_fields(application, category, destination, destination_port,
                                                    from_, to_, protocol, source, source_user),
               'Query': build_policy_match_query(application, category, destination, destination_port,
                                                 from_, to_, protocol, source, source_user)}
        return_results({
            'Type': entryTypes['note'],
            'ContentsFormat': formats['json'],
            'Contents': matching_rules,
            'ReadableContentsFormat': formats['markdown'],
            'HumanReadable': tableToMarkdown('Matching Security Policies:', ec_['Rules'],
                                             ['Name', 'Action', 'From', 'To', 'Source', 'Destination', 'Application'],
                                             removeNull=True),
            'EntryContext': {"Panorama.SecurityPolicyMatch(val.Query == obj.Query)": ec_}
        })


''' Static Routes'''


def prettify_static_route(static_route: Dict, virtual_router: str, template: Optional[str] = None) -> Dict[str, str]:
    pretty_static_route: Dict = {}

    if '@name' in static_route:
        pretty_static_route['Name'] = static_route['@name']
    if 'bfd' in static_route and 'profile' in static_route['bfd']:
        pretty_static_route['BFDprofile'] = static_route['bfd']['profile']
    if 'destination' in static_route:
        if '@dirtyId' in static_route['destination']:
            pretty_static_route['Uncommitted'] = True
        else:
            pretty_static_route['Destination'] = static_route['destination']
    if 'metric' in static_route:
        pretty_static_route['Metric'] = int(static_route['metric'])
    if 'nexthop' in static_route:
        if '@dirtyId' in static_route['destination']:
            pretty_static_route['Uncommitted'] = True
        else:
            nexthop: Dict[str, str] = static_route['nexthop']
            if 'ip-address' in nexthop:
                pretty_static_route['NextHop'] = nexthop['ip-address']
            elif 'next-vr' in static_route['nexthop']:
                pretty_static_route['NextHop'] = nexthop['next-vr']
            elif 'fqdn' in static_route['nexthop']:
                pretty_static_route['NextHop'] = nexthop['fqdn']
            elif 'discard' in static_route['nexthop']:
                pretty_static_route['NextHop'] = nexthop['discard']
    if 'route-table' in static_route:
        route_table = static_route['route-table']
        if 'unicast' in route_table:
            pretty_static_route['RouteTable'] = 'Unicast'
        elif 'multicast' in route_table:
            pretty_static_route['RouteTable'] = 'Multicast'
        elif 'both' in route_table:
            pretty_static_route['RouteTable'] = 'Both'
        else:  # route table is no-install
            pretty_static_route['RouteTable'] = 'No install'
    pretty_static_route['VirtualRouter'] = virtual_router
    if template:
        pretty_static_route['Template'] = template

    return pretty_static_route


def prettify_static_routes(static_routes: Union[dict, list], virtual_router: str, template: Optional[str] = None):
    if not isinstance(static_routes, list):  # handle case of only one static route in a virtual router
        return prettify_static_route(static_routes, virtual_router, template)

    pretty_static_route_arr = []
    for static_route in static_routes:
        pretty_static_route = prettify_static_route(static_route, virtual_router, template)
        pretty_static_route_arr.append(pretty_static_route)

    return pretty_static_route_arr


@logger
def panorama_list_static_routes(xpath_network: str, virtual_router: str, show_uncommitted: str) -> Dict[str, str]:
    action = 'get' if show_uncommitted else 'show'
    params = {
        'action': action,
        'type': 'config',
        'xpath': f'{xpath_network}/virtual-router/entry[@name=\'{virtual_router}\']/routing-table/ip/static-route',
        'key': API_KEY
    }
    result = http_request(URL, 'GET', params=params)
    return result['response']['result']


def panorama_list_static_routes_command(args: dict):
    """
    List all static routes of a virtual Router
    """
    template = args.get('template')
    xpath_network, template = set_xpath_network(template)
    virtual_router = args['virtual_router']
    show_uncommitted = args.get('show_uncommitted') == 'true'
    virtual_router_object = panorama_list_static_routes(xpath_network, virtual_router, show_uncommitted)

    if 'static-route' not in virtual_router_object or 'entry' not in virtual_router_object['static-route']:
        human_readable = 'The Virtual Router has does not exist or has no static routes configured.'
        static_routes = virtual_router_object
    else:
        static_routes = prettify_static_routes(virtual_router_object['static-route']['entry'], virtual_router, template)
        table_header = f'Displaying all Static Routes for the Virtual Router: {virtual_router}'
        headers = ['Name', 'Destination', 'NextHop', 'Uncommitted', 'RouteTable', 'Metric', 'BFDprofile']
        human_readable = tableToMarkdown(name=table_header, t=static_routes, headers=headers, removeNull=True)

    return_results({
        'Type': entryTypes['note'],
        'ContentsFormat': formats['json'],
        'Contents': virtual_router_object,
        'ReadableContentsFormat': formats['markdown'],
        'HumanReadable': human_readable,
        'EntryContext': {"Panorama.StaticRoutes(val.Name == obj.Name)": static_routes}
    })


@logger
def panorama_get_static_route(xpath_network: str, virtual_router: str, static_route_name: str) -> Dict[str, str]:
    params = {
        'action': 'get',
        'type': 'config',
        'xpath': f'{xpath_network}/virtual-router/entry[@name=\'{virtual_router}\']/routing-table/ip/'
                 f'static-route/entry[@name=\'{static_route_name}\']',
        'key': API_KEY
    }
    result = http_request(URL, 'GET', params=params)
    return result['response']['result']


def panorama_get_static_route_command(args: dict):
    """
    Get a static route of a virtual router
    """
    template = args.get('template')
    xpath_network, template = set_xpath_network(template)
    virtual_router = args['virtual_router']
    static_route_name = args['static_route']
    static_route_object = panorama_get_static_route(xpath_network, virtual_router, static_route_name)
    if '@count' in static_route_object and int(static_route_object['@count']) < 1:
        raise Exception('Static route does not exist.')
    static_route = prettify_static_route(static_route_object['entry'], virtual_router, template)
    table_header = f'Static route: {static_route_name}'

    return_results({
        'Type': entryTypes['note'],
        'ContentsFormat': formats['json'],
        'Contents': static_route_object,
        'ReadableContentsFormat': formats['markdown'],
        'HumanReadable': tableToMarkdown(name=table_header, t=static_route, removeNull=True),
        'EntryContext': {
            "Panorama.StaticRoutes(val.Name == obj.Name)": static_route
        }
    })


@logger
def panorama_add_static_route(xpath_network: str, virtual_router: str, static_route_name: str, destination: str,
                              nexthop_type: str, nexthop_value: str, interface: str = None,
                              metric: str = None) -> Dict[str, str]:
    params = {
        'action': 'set',
        'type': 'config',
        'key': API_KEY,
        'xpath': f'{xpath_network}/virtual-router/entry[@name=\'{virtual_router}\']/'
                 f'routing-table/ip/static-route/entry[@name=\'{static_route_name}\']',
        'element': f'<destination>{destination}</destination>'
                   f'<nexthop><{nexthop_type}>{nexthop_value}</{nexthop_type}></nexthop>'
    }
    if interface:
        params["element"] = f'{params["element"]}<interface>{interface}</interface>'
    if metric:
        params['element'] = f'{params["element"]}<metric>{metric}</metric>'

    result = http_request(URL, 'GET', params=params)
    return result['response']


def panorama_add_static_route_command(args: dict):
    """
    Add a Static Route
    """
    template = args.get('template')
    xpath_network, template = set_xpath_network(template)
    virtual_router = args.get('virtual_router')
    static_route_name = args.get('static_route')
    destination = args.get('destination')
    nexthop_type = args.get('nexthop_type')
    nexthop_value = args.get('nexthop_value')
    interface = args.get('interface', None)
    metric = args.get('metric', None)

    if nexthop_type == 'fqdn':
        # Only from PAN-OS 9.x, creating a static route based on FQDN nexthop is available.
        major_version = get_pan_os_major_version()

        if major_version <= 8:
            raise Exception('Next Hop of type FQDN is only available for PAN-OS 9.x instances.')
    static_route = panorama_add_static_route(xpath_network, virtual_router, static_route_name, destination,
                                             nexthop_type, nexthop_value, interface, metric)
    human_readable = f'New uncommitted static route {static_route_name} configuration added.'
    entry_context = {
        'Name': static_route_name,
        'VirtualRouter': virtual_router,
        'Destination': destination,
        'NextHop': nexthop_value,
    }
    if interface:
        entry_context['Interface'] = interface
    if metric:
        entry_context['Metric'] = metric
    if template:
        entry_context['Template'] = template

    return_results({
        'Type': entryTypes['note'],
        'ContentsFormat': formats['json'],
        'Contents': static_route,
        'ReadableContentsFormat': formats['markdown'],
        'HumanReadable': human_readable,
        'EntryContext': {"Panorama.StaticRoutes(val.Name == obj.Name)": static_route}
    })


def panorama_override_vulnerability(threatid: str, vulnerability_profile: str, drop_mode: str):
    xpath = "{}profiles/vulnerability/entry[@name='{}']/threat-exception/entry[@name='{}']/action".format(
        XPATH_OBJECTS,
        vulnerability_profile,
        threatid)
    params = {'action': 'set',
              'type': 'config',
              'xpath': xpath,
              'key': API_KEY,
              'element': "<{0}></{0}>".format(drop_mode)
              }

    return http_request(
        URL,
        'POST',
        body=params,
    )


def panorama_get_interfaces():
    """
    Retrieve the routing table from the given device
    """
    params = {
        'type': 'op',
        'key': API_KEY,
        'cmd': "<show><interface>all</interface></show>"
    }

    return http_request(
        URL,
        'GET',
        params=params)


def panorama_route_lookup(dest_ip: str, virtual_router=None):
    """
    Runs a test-routing fib-lookup to determine the outgoing interface of a given IP address.
    """
    params = {
        'type': 'op',
        'key': API_KEY,
        'cmd': f"<test><routing><fib-lookup><ip>{dest_ip}</ip><virtual-router>{virtual_router}</virtual-router>"
               + "</fib-lookup></routing></test>"
    }

    r = http_request(
        URL,
        'GET',
        params=params)

    if r.get("response").get("result"):
        r = r.get("response").get("result")
        if r.get("interface"):
            return r
        else:
            raise DemistoException(f"Failed to test FIB to {dest_ip}")
    else:
        raise DemistoException(f"Failed to test FIB to {dest_ip}")


def panorama_route_lookup_command():
    """
    Gets the outgoing interface from the Palo Alto Firewall route table
    Must be run against a firewall instance
    """
    if not VSYS:
        raise DemistoException("The 'panorama-route-lookup' command is only relevant for a Firewall instance.")

    dest_ip = demisto.args().get("dest_ip")
    vr = demisto.args().get("virtual_router", "default")
    r = panorama_route_lookup(dest_ip, vr)

    r["dest_ip"] = dest_ip
    markdown = tableToMarkdown('Route Lookup Results', r)
    results = CommandResults(
        readable_output=markdown,
        outputs_prefix='Panorama.RouteLookup',
        outputs_key_field='dest_ip',
        outputs=r
    )
    return_results(results)
    return r


def panorama_zone_lookup_command():
    """
    Gets the outgoing interface from the PAN Firewall using "test routing fib-lookup", and the interfaces
    from "show interfaces", then joins the two to determine the outgoing zone.
    """
    if not VSYS:
        raise DemistoException("The 'panorama-route-lookup' command is only relevant for a Firewall instance.")

    dest_ip = demisto.args().get("dest_ip")
    vr = demisto.args().get("virtual_router", "default")
    route = panorama_route_lookup(dest_ip, vr)
    if not route:
        return_results(f"Could find a matching route to {dest_ip}.")
        return

    interface = route.get("interface")
    interfaces = panorama_get_interfaces()

    r = {}
    if "ifnet" in interfaces["response"].get("result"):
        for entry in interfaces["response"]["result"]["ifnet"]["entry"]:
            if entry.get("name") == interface:
                if "zone" in entry:
                    r = {**entry, **route}

    if r:
        # add the given dest_ip as another item int the object for simplicity
        r["dest_ip"] = dest_ip
        markdown = tableToMarkdown('Zone Lookup Results', r)
        results = CommandResults(
            readable_output=markdown,
            outputs_prefix='Panorama.ZoneLookup',
            outputs_key_field='dest_ip',
            outputs=r
        )
        return_results(results)
        return r
    else:
        return_results(f"Could not map {dest_ip} to zone.")
        return {}


@logger
def panorama_get_predefined_threats_list(target: str):
    """
    Get the entire list of predefined threats as a file in Demisto
    """
    params = {
        'type': 'op',
        'cmd': '<show><predefined><xpath>/predefined/threats</xpath></predefined></show>',
        'target': target,
        'key': API_KEY
    }
    result = http_request(
        URL,
        'GET',
        params=params
    )
    return result


def panorama_get_predefined_threats_list_command(target: Optional[str] = None):
    result = panorama_get_predefined_threats_list(target)
    return_results(fileResult('predefined-threats.json', json.dumps(result['response']['result']).encode('utf-8')))


def panorama_block_vulnerability(args: dict):
    """
    Override vulnerability signature such that it is in block mode
    """
    threatid = args.get('threat_id', '')
    vulnerability_profile = args.get('vulnerability_profile', '')
    drop_mode = args.get('drop_mode', 'drop')

    threat = panorama_override_vulnerability(threatid, vulnerability_profile, drop_mode)
    threat_output = {'ID': threatid, 'NewAction': drop_mode}

    return_results({
        'Type': entryTypes['note'],
        'ContentsFormat': formats['json'],
        'Contents': threat,
        'ReadableContentsFormat': formats['text'],
        'HumanReadable': 'Threat with ID {} overridden.'.format(threatid),
        'EntryContext': {
            "Panorama.Vulnerability(val.Name == obj.Name)": threat_output
        }
    })


@logger
def panorama_delete_static_route(xpath_network: str, virtual_router: str, route_name: str) -> Dict[str, str]:
    params = {
        'action': 'delete',
        'type': 'config',
        'xpath': f'{xpath_network}/virtual-router/entry[@name=\'{virtual_router}\']/'
                 f'routing-table/ip/static-route/entry[@name=\'{route_name}\']',
        'key': API_KEY
    }
    result = http_request(URL, 'DELETE', params=params)
    return result


def panorama_delete_static_route_command(args: dict):
    """
    Delete a Static Route
    """
    template = args.get('template')
    xpath_network, template = set_xpath_network(template)
    virtual_router = args['virtual_router']
    route_name = args['route_name']
    deleted_static_route = panorama_delete_static_route(xpath_network, virtual_router, route_name)
    entry_context = {
        'Name': route_name,
        'Deleted': True
    }
    return_results({
        'Type': entryTypes['note'],
        'ContentsFormat': formats['json'],
        'Contents': deleted_static_route,
        'ReadableContentsFormat': formats['markdown'],
        'HumanReadable': f'The static route: {route_name} was deleted. Changes are not committed.',
        'EntryContext': {"Panorama.StaticRoutes(val.Name == obj.Name)": entry_context}  # add key -> deleted: true
    })


def panorama_show_device_version(target: str = None):
    params = {
        'type': 'op',
        'cmd': '<show><system><info/></system></show>',
        'key': API_KEY
    }
    if target:
        params['target'] = target

    result = http_request(
        URL,
        'GET',
        params=params
    )

    return result['response']['result']['system']


def panorama_show_device_version_command(target: Optional[str] = None):
    """
    Get device details and show message in war room
    """
    response = panorama_show_device_version(target)

    info_data = {
        'Devicename': response['devicename'],
        'Model': response['model'],
        'Serial': response['serial'],
        'Version': response['sw-version']
    }
    entry_context = {"Panorama.Device.Info(val.Devicename === obj.Devicename)": info_data}
    headers = ['Devicename', 'Model', 'Serial', 'Version']
    human_readable = tableToMarkdown('Device Version:', info_data, headers=headers, removeNull=True)

    return_results({
        'Type': entryTypes['note'],
        'ContentsFormat': formats['json'],
        'Contents': response,
        'ReadableContentsFormat': formats['markdown'],
        'HumanReadable': human_readable,
        'EntryContext': entry_context
    })


@logger
def panorama_download_latest_content_update_content(target: str):
    params = {
        'type': 'op',
        'target': target,
        'cmd': '<request><content><upgrade><download><latest/></download></upgrade></content></request>',
        'key': API_KEY
    }
    result = http_request(
        URL,
        'POST',
        body=params
    )

    return result


def panorama_download_latest_content_update_command(target: Optional[str] = None):
    """
    Download content and show message in war room
    """
    if DEVICE_GROUP:
        raise Exception('Download latest content is only supported on Firewall (not Panorama).')
    result = panorama_download_latest_content_update_content(target)

    if 'result' in result['response']:
        # download has been given a jobid
        download_status_output = {
            'JobID': result['response']['result']['job'],
            'Status': 'Pending'
        }
        entry_context = {"Panorama.Content.Download(val.JobID == obj.JobID)": download_status_output}
        human_readable = tableToMarkdown('Content download:',
                                         download_status_output, ['JobID', 'Status'], removeNull=True)

        return_results({
            'Type': entryTypes['note'],
            'ContentsFormat': formats['json'],
            'Contents': result,
            'ReadableContentsFormat': formats['markdown'],
            'HumanReadable': human_readable,
            'EntryContext': entry_context
        })
    else:
        # no download took place
        return_results(result['response']['msg'])


@logger
def panorama_content_update_download_status(target: str, job_id: str):
    params = {
        'type': 'op',
        'cmd': f'<show><jobs><id>{job_id}</id></jobs></show>',
        'target': target,
        'key': API_KEY
    }
    result = http_request(
        URL,
        'GET',
        params=params
    )

    return result


def panorama_content_update_download_status_command(args: dict):
    """
    Check jobID of content update download status
    """
    if DEVICE_GROUP:
        raise Exception('Content download status is only supported on Firewall (not Panorama).')
    target = str(args['target']) if 'target' in args else None
    job_id = args['job_id']
    result = panorama_content_update_download_status(target, job_id)

    content_download_status = {
        'JobID': result['response']['result']['job']['id']
    }
    if result['response']['result']['job']['status'] == 'FIN':
        if result['response']['result']['job']['result'] == 'OK':
            content_download_status['Status'] = 'Completed'
        else:
            content_download_status['Status'] = 'Failed'
        content_download_status['Details'] = result['response']['result']['job']

    if result['response']['result']['job']['status'] == 'PEND':
        content_download_status['Status'] = 'Pending'

    entry_context = {"Panorama.Content.Download(val.JobID == obj.JobID)": content_download_status}
    human_readable = tableToMarkdown('Content download status:', content_download_status,
                                     ['JobID', 'Status', 'Details'], removeNull=True)

    return_results({
        'Type': entryTypes['note'],
        'ContentsFormat': formats['json'],
        'Contents': result,
        'ReadableContentsFormat': formats['markdown'],
        'HumanReadable': human_readable,
        'EntryContext': entry_context
    })


@logger
def panorama_install_latest_content_update(target: str):
    params = {
        'type': 'op',
        'cmd': '<request><content><upgrade><install><version>latest</version></install></upgrade></content></request>',
        'target': target,
        'key': API_KEY
    }
    result = http_request(
        URL,
        'GET',
        params=params
    )

    return result


def panorama_install_latest_content_update_command(target: Optional[str] = None):
    """
        Check jobID of content content install status
    """
    if DEVICE_GROUP:
        raise Exception('Content download status is only supported on Firewall (not Panorama).')
    result = panorama_install_latest_content_update(target)

    if 'result' in result['response']:
        # installation has been given a jobid
        content_install_info = {
            'JobID': result['response']['result']['job'],
            'Status': 'Pending'
        }
        entry_context = {"Panorama.Content.Install(val.JobID == obj.JobID)": content_install_info}
        human_readable = tableToMarkdown('Result:', content_install_info, ['JobID', 'Status'], removeNull=True)

        return_results({
            'Type': entryTypes['note'],
            'ContentsFormat': formats['json'],
            'Contents': result,
            'ReadableContentsFormat': formats['markdown'],
            'HumanReadable': human_readable,
            'EntryContext': entry_context
        })
    else:
        # no content install took place
        return_results(result['response']['msg'])


@logger
def panorama_content_update_install_status(target: str, job_id: str):
    params = {
        'type': 'op',
        'cmd': f'<show><jobs><id>{job_id}</id></jobs></show>',
        'target': target,
        'key': API_KEY
    }
    result = http_request(
        URL,
        'GET',
        params=params
    )

    return result


def panorama_content_update_install_status_command(args: dict):
    """
    Check jobID of content update install status
    """
    if DEVICE_GROUP:
        raise Exception('Content download status is only supported on Firewall (not Panorama).')
    target = str(args['target']) if 'target' in args else None
    job_id = args['job_id']
    result = panorama_content_update_install_status(target, job_id)

    content_install_status = {
        'JobID': result['response']['result']['job']['id']
    }
    if result['response']['result']['job']['status'] == 'FIN':
        if result['response']['result']['job']['result'] == 'OK':
            content_install_status['Status'] = 'Completed'
        else:
            # result['response']['job']['result'] == 'FAIL'
            content_install_status['Status'] = 'Failed'
        content_install_status['Details'] = result['response']['result']['job']

    if result['response']['result']['job']['status'] == 'PEND':
        content_install_status['Status'] = 'Pending'

    entry_context = {"Panorama.Content.Install(val.JobID == obj.JobID)": content_install_status}
    human_readable = tableToMarkdown('Content install status:', content_install_status,
                                     ['JobID', 'Status', 'Details'], removeNull=True)
    return_results({
        'Type': entryTypes['note'],
        'ContentsFormat': formats['json'],
        'Contents': result,
        'ReadableContentsFormat': formats['markdown'],
        'HumanReadable': human_readable,
        'EntryContext': entry_context
    })


def panorama_check_latest_panos_software_command(target: Optional[str] = None):
    if DEVICE_GROUP:
        raise Exception('Checking latest PAN-OS version is only supported on Firewall (not Panorama).')
    params = {
        'type': 'op',
        'cmd': '<request><system><software><check></check></software></system></request>',
        'target': target,
        'key': API_KEY
    }
    result = http_request(
        URL,
        'GET',
        params=params
    )
    return_results(result['response']['result'])


@logger
def panorama_download_panos_version(target: str, target_version: str):
    params = {
        'type': 'op',
        'cmd': f'<request><system><software><download><version>{target_version}'
               f'</version></download></software></system></request>',
        'target': target,
        'key': API_KEY
    }
    result = http_request(
        URL,
        'GET',
        params=params
    )
    return result


def panorama_download_panos_version_command(args: dict):
    """
    Check jobID of pan-os version download
    """
    if DEVICE_GROUP:
        raise Exception('Downloading PAN-OS version is only supported on Firewall (not Panorama).')
    target = str(args['target']) if 'target' in args else None
    target_version = str(args['target_version'])
    result = panorama_download_panos_version(target, target_version)

    if 'result' in result['response']:
        # download has been given a jobid
        panos_version_download = {
            'JobID': result['response']['result']['job']
        }
        entry_context = {"Panorama.PANOS.Download(val.JobID == obj.JobID)": panos_version_download}
        human_readable = tableToMarkdown('Result:', panos_version_download, ['JobID', 'Status'], removeNull=True)

        return_results({
            'Type': entryTypes['note'],
            'ContentsFormat': formats['json'],
            'Contents': result,
            'ReadableContentsFormat': formats['markdown'],
            'HumanReadable': human_readable,
            'EntryContext': entry_context
        })
    else:
        # no panos download took place
        return_results(result['response']['msg'])


@logger
def panorama_download_panos_status(target: str, job_id: str):
    params = {
        'type': 'op',
        'cmd': f'<show><jobs><id>{job_id}</id></jobs></show>',
        'target': target,
        'key': API_KEY
    }
    result = http_request(
        URL,
        'GET',
        params=params
    )
    return result


def panorama_download_panos_status_command(args: dict):
    """
    Check jobID of panos download status
    """
    if DEVICE_GROUP:
        raise Exception('PAN-OS version download status is only supported on Firewall (not Panorama).')
    target = str(args['target']) if 'target' in args else None
    job_id = args.get('job_id')
    result = panorama_download_panos_status(target, job_id)
    panos_download_status = {
        'JobID': result['response']['result']['job']['id']
    }
    if result['response']['result']['job']['status'] == 'FIN':
        if result['response']['result']['job']['result'] == 'OK':
            panos_download_status['Status'] = 'Completed'
        else:
            # result['response']['job']['result'] == 'FAIL'
            panos_download_status['Status'] = 'Failed'
        panos_download_status['Details'] = result['response']['result']['job']

    if result['response']['result']['job']['status'] == 'PEND':
        panos_download_status['Status'] = 'Pending'

    human_readable = tableToMarkdown('PAN-OS download status:', panos_download_status,
                                     ['JobID', 'Status', 'Details'], removeNull=True)
    entry_context = {"Panorama.PANOS.Download(val.JobID == obj.JobID)": panos_download_status}

    return_results({
        'Type': entryTypes['note'],
        'ContentsFormat': formats['json'],
        'Contents': result,
        'ReadableContentsFormat': formats['markdown'],
        'HumanReadable': human_readable,
        'EntryContext': entry_context
    })


@logger
def panorama_install_panos_version(target: str, target_version: str):
    params = {
        'type': 'op',
        'cmd': f'<request><system><software><install><version>{target_version}'
               '</version></install></software></system></request>',
        'target': target,
        'key': API_KEY
    }
    result = http_request(
        URL,
        'GET',
        params=params
    )
    return result


def panorama_install_panos_version_command(args: dict):
    """
    Check jobID of panos install
    """
    if DEVICE_GROUP:
        raise Exception('PAN-OS installation is only supported on Firewall (not Panorama).')
    target = str(args['target']) if 'target' in args else None
    target_version = str(args['target_version'])
    result = panorama_install_panos_version(target, target_version)

    if 'result' in result['response']:
        # panos install has been given a jobid
        panos_install = {
            'JobID': result['response']['result']['job']
        }
        entry_context = {"Panorama.PANOS.Install(val.JobID == obj.JobID)": panos_install}
        human_readable = tableToMarkdown('PAN-OS Installation:', panos_install, ['JobID', 'Status'], removeNull=True)

        return_results({
            'Type': entryTypes['note'],
            'ContentsFormat': formats['json'],
            'Contents': result,
            'ReadableContentsFormat': formats['markdown'],
            'HumanReadable': human_readable,
            'EntryContext': entry_context
        })
    else:
        # no panos install took place
        return_results(result['response']['msg'])


@logger
def panorama_install_panos_status(target: str, job_id: str):
    params = {
        'type': 'op',
        'cmd': f'<show><jobs><id>{job_id}</id></jobs></show>',
        'target': target,
        'key': API_KEY
    }
    result = http_request(
        URL,
        'GET',
        params=params
    )
    return result


def panorama_install_panos_status_command(args: dict):
    """
    Check jobID of panos install status
    """
    if DEVICE_GROUP:
        raise Exception('PAN-OS installation status status is only supported on Firewall (not Panorama).')
    target = str(args['target']) if 'target' in args else None
    job_id = args['job_id']
    result = panorama_install_panos_status(target, job_id)

    panos_install_status = {
        'JobID': result['response']['result']['job']['id']
    }
    if result['response']['result']['job']['status'] == 'FIN':
        if result['response']['result']['job']['result'] == 'OK':
            panos_install_status['Status'] = 'Completed'
        else:
            # result['response']['job']['result'] == 'FAIL'
            panos_install_status['Status'] = 'Failed'
        panos_install_status['Details'] = result['response']['result']['job']

    if result['response']['result']['job']['status'] == 'PEND':
        panos_install_status['Status'] = 'Pending'

    entry_context = {"Panorama.PANOS.Install(val.JobID == obj.JobID)": panos_install_status}
    human_readable = tableToMarkdown('PAN-OS installation status:', panos_install_status,
                                     ['JobID', 'Status', 'Details'], removeNull=True)
    return_results({
        'Type': entryTypes['note'],
        'ContentsFormat': formats['json'],
        'Contents': result,
        'ReadableContentsFormat': formats['markdown'],
        'HumanReadable': human_readable,
        'EntryContext': entry_context
    })


def panorama_device_reboot_command(target: Optional[str] = None):
    if DEVICE_GROUP:
        raise Exception('Device reboot is only supported on Firewall (not Panorama).')
    params = {
        'type': 'op',
        'cmd': '<request><restart><system></system></restart></request>',
        'target': target,
        'key': API_KEY
    }
    result = http_request(
        URL,
        'GET',
        params=params
    )
    return_results(result['response']['result'])


@logger
def panorama_show_location_ip(ip_address: str):
    params = {
        'type': 'op',
        'cmd': f'<show><location><ip>{ip_address}</ip></location></show>',
        'key': API_KEY
    }
    result = http_request(
        URL,
        'GET',
        params=params
    )

    return result


def panorama_show_location_ip_command(ip_address: str):
    """
    Check location of a specified ip address
    """
    result = panorama_show_location_ip(ip_address)

    if 'response' not in result or '@status' not in result['response'] or result['response']['@status'] != 'success':
        raise Exception(f'Failed to successfully show the location of the specified ip: {ip_address}.')

    if 'response' in result and 'result' in result['response'] and 'entry' in result['response']['result']:
        entry = result['response']['result']['entry']
        show_location_output = {
            "ip_address": entry.get('ip'),
            "country_name": entry.get('country'),
            "country_code": entry.get('@cc'),
            "status": 'Found'
        }
    else:
        show_location_output = {
            "ip_address": ip_address,
            "status": 'NotFound'
        }

    return_results({
        'Type': entryTypes['note'],
        'ContentsFormat': formats['json'],
        'Contents': result,
        'ReadableContentsFormat': formats['markdown'],
        'HumanReadable': tableToMarkdown(f'IP {ip_address} location:', show_location_output,
                                         ['ip_address', 'country_name', 'country_code', 'result'], removeNull=True),
        'EntryContext': {"Panorama.Location.IP(val.ip_address == obj.ip_address)": show_location_output}
    })


@logger
def panorama_get_license() -> Dict:
    params = {
        'type': 'op',
        'cmd': '<request><license><info/></license></request>',
        'key': API_KEY
    }
    result = http_request(URL, 'GET', params=params)

    return result


def panorama_get_license_command():
    """
    Get information about PAN-OS available licenses and their statuses.
    """
    available_licences = []
    result = panorama_get_license()
    if 'response' not in result or '@status' not in result['response'] or result['response']['@status'] != 'success':
        demisto.debug(str(result))
        raise Exception('Failed to get the information about PAN-OS available licenses and their statuses.')

    entry = result.get('response', {}).get('result', {}).get('licenses', {}).get('entry', [])
    for item in entry:
        available_licences.append({
            'Authcode': item.get('authcode'),
            'Base-license-name': item.get('base-license-name'),
            'Description': item.get('description'),
            'Expired': item.get('expired'),
            'Feature': item.get('feature'),
            'Expires': item.get('expires'),
            'Issued': item.get('issued'),
            'Serial': item.get('serial')
        })

    headers = ['Authcode', 'Base-license-name', 'Description', 'Feature', 'Serial', 'Expired', 'Expires', 'Issued']
    return_results({
        'Type': entryTypes['note'],
        'ContentsFormat': formats['json'],
        'Contents': result,
        'ReadableContentsFormat': formats['markdown'],
        'HumanReadable': tableToMarkdown('PAN-OS Available Licenses', available_licences, headers, removeNull=True),
        'EntryContext': {"Panorama.License(val.Feature == obj.Feature)": available_licences}
    })


def prettify_data_filtering_rule(rule: Dict) -> Dict:
    """
    Prettify the data filtering rule to be compatible to our standard.
    Args:
        rule: The profile rule to prettify

    Returns: rule dictionary compatible to our standards.

    """
    pretty_rule = {
        'Name': rule.get('@name')
    }
    if 'application' in rule and 'member' in rule['application']:
        pretty_rule['Application'] = rule['application']['member']
    if 'file-type' in rule and 'member' in rule['file-type']:
        pretty_rule['File-type'] = rule['file-type']['member']
    if 'direction' in rule:
        pretty_rule['Direction'] = rule['direction']
    if 'alert-threshold' in rule:
        pretty_rule['Alert-threshold'] = rule['alert-threshold']
    if 'block-threshold' in rule:
        pretty_rule['Block-threshold'] = rule['block-threshold']
    if 'data-object' in rule:
        pretty_rule['Data-object'] = rule['data-object']
    if 'log-severity' in rule:
        pretty_rule['Log-severity'] = rule['log-severity']
    if 'description' in rule:
        pretty_rule['Description'] = rule['description']

    return pretty_rule


def prettify_data_filtering_rules(rules: Dict) -> List:
    """

    Args:
        rules: All the rules to prettify

    Returns: A list of all the rules compatible with our standards.

    """
    if not isinstance(rules, list):
        return [prettify_data_filtering_rule(rules)]
    return [prettify_data_filtering_rule(rule) for rule in rules]


@logger
def get_security_profile(xpath: str) -> Dict:
    params = {
        'action': 'get',
        'type': 'config',
        'xpath': xpath,
        'key': API_KEY
    }

    result = http_request(URL, 'GET', params=params)

    return result


def get_security_profiles_command(security_profile: str = None):
    """
    Get information about profiles.
    """
    if security_profile:
        xpath = f'{XPATH_RULEBASE}profiles/{security_profile}'
    else:
        xpath = f'{XPATH_RULEBASE}profiles'

    result = get_security_profile(xpath)
    if security_profile:
        security_profiles = result.get('response', {}).get('result', {})
    else:
        security_profiles = result.get('response', {}).get('result', {}).get('profiles', {})

    if '@dirtyId' in security_profiles:
        demisto.debug(f'Found uncommitted item:\n{security_profiles}')
        raise Exception('Please commit the instance prior to getting the security profiles.')

    human_readable = ''
    content = []
    context = {}
    if 'spyware' in security_profiles and security_profiles['spyware'] is not None:
        profiles = security_profiles.get('spyware', {}).get('entry', {})
        if isinstance(profiles, list):
            for profile in profiles:
                rules = profile.get('rules', {}).get('entry', [])
                spyware_rules = prettify_profiles_rules(rules)
                content.append({
                    'Name': profile['@name'],
                    'Rules': spyware_rules
                })
        else:
            rules = profiles.get('rules', {}).get('entry', [])
            spyware_rules = prettify_profiles_rules(rules)
            content = [{
                'Name': profiles['@name'],
                'Rules': spyware_rules
            }]

        human_readable = tableToMarkdown('Anti Spyware Profiles', content)
        context.update({"Panorama.Spyware(val.Name == obj.Name)": content})

    if 'virus' in security_profiles and security_profiles['virus'] is not None:
        profiles = security_profiles.get('virus', {}).get('entry', [])
        if isinstance(profiles, list):
            for profile in profiles:
                rules = profile.get('decoder', {}).get('entry', [])
                antivirus_rules = prettify_profiles_rules(rules)
                content.append({
                    'Name': profile['@name'],
                    'Decoder': antivirus_rules
                })
        else:
            rules = profiles.get('decoder', {}).get('entry', [])
            antivirus_rules = prettify_profiles_rules(rules)
            content = [{
                'Name': profiles['@name'],
                'Rules': antivirus_rules
            }]

        human_readable += tableToMarkdown('Antivirus Profiles', content)
        context.update({"Panorama.Antivirus(val.Name == obj.Name)": content})

    if 'file-blocking' in security_profiles and security_profiles['file-blocking'] is not None:
        profiles = security_profiles.get('file-blocking', {}).get('entry', {})
        if isinstance(profiles, list):
            for profile in profiles:
                rules = profile.get('rules', {}).get('entry', [])
                file_blocking_rules = prettify_profiles_rules(rules)
                content.append({
                    'Name': profile['@name'],
                    'Rules': file_blocking_rules
                })
        else:
            rules = profiles.get('rules', {}).get('entry', [])
            file_blocking_rules = prettify_profiles_rules(rules)
            content = [{
                'Name': profiles['@name'],
                'Rules': file_blocking_rules
            }]

        human_readable += tableToMarkdown('File Blocking Profiles', content)
        context.update({"Panorama.FileBlocking(val.Name == obj.Name)": content})

    if 'vulnerability' in security_profiles and security_profiles['vulnerability'] is not None:
        profiles = security_profiles.get('vulnerability', {}).get('entry', {})
        if isinstance(profiles, list):
            for profile in profiles:
                rules = profile.get('rules', {}).get('entry', [])
                vulnerability_rules = prettify_profiles_rules(rules)
                content.append({
                    'Name': profile['@name'],
                    'Rules': vulnerability_rules
                })
        else:
            rules = profiles.get('rules', {}).get('entry', [])
            vulnerability_rules = prettify_profiles_rules(rules)
            content = [{
                'Name': profiles['@name'],
                'Rules': vulnerability_rules
            }]

        human_readable += tableToMarkdown('Vulnerability Protection Profiles', content)
        context.update({"Panorama.Vulnerability(val.Name == obj.Name)": content})

    if 'data-filtering' in security_profiles and security_profiles['data-filtering'] is not None:
        profiles = security_profiles.get('data-filtering', {}).get('entry', {})
        if isinstance(profiles, list):
            for profile in profiles:
                rules = profile.get('rules', {}).get('entry', [])
                data_filtering_rules = prettify_data_filtering_rules(rules)
                content.append({
                    'Name': profile['@name'],
                    'Rules': data_filtering_rules
                })
        else:
            rules = profiles.get('rules', {}).get('entry', [])
            data_filtering_rules = prettify_data_filtering_rules(rules)
            content = [{
                'Name': profiles['@name'],
                'Rules': data_filtering_rules
            }]

        human_readable += tableToMarkdown('Data Filtering Profiles', content)
        context.update({"Panorama.DataFiltering(val.Name == obj.Name)": content})

    if 'url-filtering' in security_profiles and security_profiles['url-filtering'] is not None:
        profiles = security_profiles.get('url-filtering', {}).get('entry', {})
        if isinstance(profiles, list):
            for profile in profiles:
                url_filtering_rules = prettify_get_url_filter(profile)
                content.append({
                    'Name': profile['@name'],
                    'Rules': url_filtering_rules
                })
        else:
            url_filtering_rules = prettify_get_url_filter(profiles)
            content = [{
                'Name': profiles['@name'],
                'Rules': url_filtering_rules
            }]

        human_readable += tableToMarkdown('URL Filtering Profiles', content)
        context.update({'Panorama.URLFilter(val.Name == obj.Name)': content})

    if 'wildfire-analysis' in security_profiles and security_profiles['wildfire-analysis'] is not None:
        profiles = security_profiles.get('wildfire-analysis', {}).get('entry', [])
        if isinstance(profiles, list):
            for profile in profiles:
                rules = profile.get('rules', {}).get('entry', [])
                wildfire_rules = prettify_wildfire_rules(rules)
                content.append({
                    'Name': profile['@name'],
                    'Rules': wildfire_rules
                })
        else:
            rules = profiles.get('rules', {}).get('entry', [])
            wildfire_rules = prettify_wildfire_rules(rules)
            content = [{
                'Name': profiles['@name'],
                'Rules': wildfire_rules
            }]

        human_readable += tableToMarkdown('WildFire Profiles', content)
        context.update({"Panorama.WildFire(val.Name == obj.Name)": content})

    return_results({
        'Type': entryTypes['note'],
        'ContentsFormat': formats['json'],
        'Contents': result,
        'ReadableContentsFormat': formats['markdown'],
        'HumanReadable': human_readable,
        'EntryContext': context
    })


@logger
def apply_security_profile(pre_post: str, rule_name: str, profile_type: str, profile_name: str) -> Dict:
    params = {
        'action': 'set',
        'type': 'config',
        'xpath': f"{XPATH_RULEBASE}{pre_post}/security/rules/entry[@name='{rule_name}']/profile-setting/"
                 f"profiles/{profile_type}",
        'key': API_KEY,
        'element': f'<member>{profile_name}</member>'
    }
    result = http_request(URL, 'POST', params=params)

    return result


<<<<<<< HEAD
def apply_security_profile_command():
    pre_post = demisto.args().get('pre_post')
    profile_type = demisto.args().get('profile_type')
    rule_name = demisto.args().get('rule_name')
    profile_name = demisto.args().get('profile_name')
=======
def apply_security_profile_command(profile_name: str, profile_type: str, rule_name: str, pre_post: str = None):
>>>>>>> 571161e9

    if DEVICE_GROUP:
        if not pre_post:
            raise Exception('Please provide the pre_post argument when applying profiles to rules in '
                            'Panorama instance.')

    apply_security_profile(pre_post, rule_name, profile_type, profile_name)
    return_results(f'The profile {profile_name} has been applied to the rule {rule_name}')


@logger
def get_ssl_decryption_rules(xpath: str) -> Dict:
    params = {
        'action': 'get',
        'type': 'config',
        'xpath': xpath,
        'key': API_KEY
    }
    result = http_request(URL, 'GET', params=params)

    return result


<<<<<<< HEAD
def get_ssl_decryption_rules_command():
=======
def get_ssl_decryption_rules_command(pre_post: str):

>>>>>>> 571161e9
    content = []
    if DEVICE_GROUP:
        if not pre_post:
            raise Exception('Please provide the pre_post argument when getting rules in Panorama instance.')
        else:
            xpath = XPATH_RULEBASE + pre_post + '/decryption/rules'
    else:
        xpath = XPATH_RULEBASE
    result = get_ssl_decryption_rules(xpath)
    ssl_decryption_rules = result.get('response', {}).get('result', {}).get('rules', {}).get('entry')
    if '@dirtyId' in ssl_decryption_rules:
        demisto.debug(f'Found uncommitted item:\n{ssl_decryption_rules}')
        raise Exception('Please commit the instance prior to getting the ssl decryption rules.')
    if isinstance(ssl_decryption_rules, list):
        for item in ssl_decryption_rules:
            content.append({
                'Name': item.get('@name'),
                'UUID': item.get('@uuid'),
                'Target': item.get('target'),
                'Category': item.get('category'),
                'Service': item.get('service', {}).get('member'),
                'Type': item.get('type'),
                'From': item.get('from').get('member'),
                'To': item.get('to').get('member'),
                'Source': item.get('source').get('member'),
                'Destination': item.get('destination', {}).get('member'),
                'Source-user': item.get('source-user', {}).get('member'),
                'Action': item.get('action'),
                'Description': item.get('description')
            })
    else:
        content = [{
            'Name': ssl_decryption_rules.get('@name'),
            'UUID': ssl_decryption_rules.get('@uuid'),
            'Target': ssl_decryption_rules.get('target'),
            'Category': ssl_decryption_rules.get('category'),
            'Service': ssl_decryption_rules.get('service', {}).get('member'),
            'Type': ssl_decryption_rules.get('type'),
            'From': ssl_decryption_rules.get('from').get('member'),
            'To': ssl_decryption_rules.get('to').get('member'),
            'Source': ssl_decryption_rules.get('source').get('member'),
            'Destination': ssl_decryption_rules.get('destination', {}).get('member'),
            'Source-user': ssl_decryption_rules.get('source-user', {}).get('member'),
            'Action': ssl_decryption_rules.get('action'),
            'Description': ssl_decryption_rules.get('description')
        }]

    headers = ['Name', 'UUID', 'Description', 'Target', 'Service', 'Category', 'Type', 'From', 'To', 'Source',
               'Destination', 'Action', 'Source-user']

    return_results({
        'Type': entryTypes['note'],
        'ContentsFormat': formats['json'],
        'Contents': result,
        'ReadableContentsFormat': formats['markdown'],
        'HumanReadable': tableToMarkdown('SSL Decryption Rules', content, headers, removeNull=True),
        'EntryContext': {"Panorama.SSLRule(val.UUID == obj.UUID)": content}
    })


def prettify_profile_rule(rule: Dict) -> Dict:
    """
    Args:
        rule: The rule dictionary.

    Returns: Dictionary of the rule compatible with our standards.

    """
    pretty_rule = {
        'Name': rule['@name'],
        'Action': rule['action']
    }
    if 'application' in rule and 'member' in rule['application']:
        pretty_rule['Application'] = rule['application']['member']
    if 'file-type' in rule and 'member' in rule['file-type']:
        pretty_rule['File-type'] = rule['file-type']['member']
    if 'wildfire-action' in rule:
        pretty_rule['WildFire-action'] = rule['wildfire-action']
    if 'category' in rule and 'member' in rule['category']:
        pretty_rule['Category'] = rule['category']['member']
    elif 'category' in rule:
        pretty_rule['Category'] = rule['category']
    if 'severity' in rule and 'member' in rule['severity']:
        pretty_rule['Severity'] = rule['severity']['member']
    if 'threat-name' in rule and 'member' in rule['threat-name']:
        pretty_rule['Threat-name'] = rule['threat-name']['member']
    elif 'threat-name' in rule:
        pretty_rule['Threat-name'] = rule['threat-name']
    if 'packet-capture' in rule:
        pretty_rule['Packet-capture'] = rule['packet-capture']
    if '@maxver' in rule:
        pretty_rule['Max_version'] = rule['@maxver']
    if 'sinkhole' in rule:
        pretty_rule['Sinkhole'] = {}
        if 'ipv4-address' in rule['sinkhole']:
            pretty_rule['Sinkhole']['IPV4'] = rule['sinkhole']['ipv4-address']
        if 'ipv6-address' in rule['sinkhole']:
            pretty_rule['Sinkhole']['IPV6'] = rule['sinkhole']['ipv6-address']
    if 'host' in rule:
        pretty_rule['Host'] = rule['host']
    if 'cve' in rule and 'member' in rule['cve']:
        pretty_rule['CVE'] = rule['cve']['member']
    if 'vendor-id' in rule and 'member' in rule['vendor-id']:
        pretty_rule['Vendor-id'] = rule['vendor-id']['member']
    if 'analysis' in rule:
        pretty_rule['Analysis'] = rule['analysis']
    return pretty_rule


def prettify_profiles_rules(rules: Dict) -> List:
    """
    Args:
        rules: The rules to prettify.

    Returns: List with the rules that are compatible to our standard.

    """
    if not isinstance(rules, list):
        return [prettify_profile_rule(rules)]
    pretty_rules_arr = []
    for rule in rules:
        pretty_rule = prettify_profile_rule(rule)
        pretty_rules_arr.append(pretty_rule)

    return pretty_rules_arr


@logger
def get_anti_spyware_best_practice() -> Dict:
    params = {
        'action': 'get',
        'type': 'config',
        'xpath': '/config/predefined/profiles/spyware',
        'key': API_KEY
    }

    result = http_request(URL, 'GET', params=params)

    return result


def get_anti_spyware_best_practice_command():
    result = get_anti_spyware_best_practice()
    spyware_profile = result.get('response', {}).get('result', {}).get('spyware').get('entry', [])
    strict_profile = next(item for item in spyware_profile if item['@name'] == 'strict')

    botnet_domains = strict_profile.get('botnet-domains', {}).get('lists', {}).get('entry', [])
    pretty_botnet_domains = prettify_profiles_rules(botnet_domains)

    sinkhole = strict_profile.get('botnet-domains', {}).get('sinkhole', {})
    sinkhole_content = []
    if sinkhole:
        sinkhole_content = [
            {'ipv6-address': sinkhole['ipv6-address'], 'ipv4-address': sinkhole['ipv4-address']}
        ]

    botnet_output = pretty_botnet_domains + sinkhole_content

    human_readable = tableToMarkdown('Anti Spyware Botnet-Domains Best Practice', botnet_output,
                                     ['Name', 'Action', 'Packet-capture', 'ipv4-address', 'ipv6-address'],
                                     removeNull=True)

    rules = strict_profile.get('rules', {}).get('entry')
    profile_rules = prettify_profiles_rules(rules)
    human_readable += tableToMarkdown('Anti Spyware Best Practice Rules', profile_rules,
                                      ['Name', 'Severity', 'Action', 'Category', 'Threat-name'], removeNull=True)

    return_results({
        'Type': entryTypes['note'],
        'ContentsFormat': formats['json'],
        'Contents': strict_profile,
        'ReadableContentsFormat': formats['markdown'],
        'HumanReadable': human_readable,
        'EntryContext': {
            'Panorama.Spyware.Rule(val.Name == obj.Name)': profile_rules,
            'Panorama.Spyware.BotentDomain(val.Name == obj.Name)': pretty_botnet_domains,
            'Panorama.Spyware.BotentDomain.Sinkhole(val.ipv4-address == obj.ipv4-address)': sinkhole_content
        }
    })


@logger
def get_file_blocking_best_practice() -> Dict:
    params = {
        'action': 'get',
        'type': 'config',
        'xpath': '/config/predefined/profiles/file-blocking',
        'key': API_KEY
    }

    result = http_request(URL, 'GET', params=params)

    return result


def get_file_blocking_best_practice_command():
    results = get_file_blocking_best_practice()
    file_blocking_profile = results.get('response', {}).get('result', {}).get('file-blocking', {}).get('entry', [])

    strict_profile = next(item for item in file_blocking_profile if item['@name'] == 'strict file blocking')
    file_blocking_rules = strict_profile.get('rules', {}).get('entry', [])

    rules = prettify_profiles_rules(file_blocking_rules)
    human_readable = tableToMarkdown('File Blocking Profile Best Practice', rules,
                                     ['Name', 'Action', 'File-type', 'Application'], removeNull=True)

    return_results({
        'Type': entryTypes['note'],
        'ContentsFormat': formats['json'],
        'Contents': strict_profile,
        'ReadableContentsFormat': formats['markdown'],
        'HumanReadable': human_readable,
        'EntryContext': {
            'Panorama.FileBlocking.Rule(val.Name == obj.Name)': rules,
        }
    })


@logger
def get_antivirus_best_practice() -> Dict:
    params = {
        'action': 'get',
        'type': 'config',
        'xpath': '/config/predefined/profiles/virus',
        'key': API_KEY
    }

    result = http_request(URL, 'GET', params=params)

    return result


def get_antivirus_best_practice_command():
    results = get_antivirus_best_practice()
    antivirus_profile = results.get('response', {}).get('result', {}).get('virus', {})
    strict_profile = antivirus_profile.get('entry', {})
    antivirus_rules = strict_profile.get('decoder', {}).get('entry', [])

    rules = prettify_profiles_rules(antivirus_rules)
    human_readable = tableToMarkdown('Antivirus Best Practice Profile', rules, ['Name', 'Action', 'WildFire-action'],
                                     removeNull=True)

    return_results({
        'Type': entryTypes['note'],
        'ContentsFormat': formats['json'],
        'Contents': strict_profile,
        'ReadableContentsFormat': formats['markdown'],
        'HumanReadable': human_readable,
        'EntryContext': {
            'Panorama.Antivirus.Decoder(val.Name == obj.Name)': rules,
        }
    })


@logger
def get_vulnerability_protection_best_practice() -> Dict:
    params = {
        'action': 'get',
        'type': 'config',
        'xpath': '/config/predefined/profiles/vulnerability',
        'key': API_KEY
    }

    result = http_request(URL, 'GET', params=params)

    return result


def get_vulnerability_protection_best_practice_command():
    results = get_vulnerability_protection_best_practice()
    vulnerability_protection = results.get('response', {}).get('result', {}).get('vulnerability', {}).get('entry', [])
    strict_profile = next(item for item in vulnerability_protection if item['@name'] == 'strict')
    vulnerability_rules = strict_profile.get('rules', {}).get('entry', [])
    rules = prettify_profiles_rules(vulnerability_rules)
    human_readable = tableToMarkdown('vulnerability Protection Best Practice Profile', rules,
                                     ['Name', 'Action', 'Host', 'Severity', 'Category', 'Threat-name', 'CVE',
                                      'Vendor-id'], removeNull=True)

    return_results({
        'Type': entryTypes['note'],
        'ContentsFormat': formats['json'],
        'Contents': strict_profile,
        'ReadableContentsFormat': formats['markdown'],
        'HumanReadable': human_readable,
        'EntryContext': {
            'Panorama.Vulnerability.Rule(val.Name == obj.Name)': rules,
        }
    })


@logger
def get_wildfire_best_practice() -> Dict:
    params = {
        'action': 'get',
        'type': 'config',
        'xpath': '/config/predefined/profiles/wildfire-analysis',
        'key': API_KEY
    }

    result = http_request(URL, 'GET', params=params)

    return result


def prettify_wildfire_rule(rule: Dict) -> Dict:
    """
    Args:
        rule: The profile security rule to prettify.

    Returns: The rule dict compatible with our standard.

    """
    pretty_rule = {
        'Name': rule['@name'],
    }
    if 'application' in rule and 'member' in rule['application']:
        pretty_rule['Application'] = rule['application']['member']
    if 'file-type' in rule and 'member' in rule['file-type']:
        pretty_rule['File-type'] = rule['file-type']['member']
    if 'analysis' in rule:
        pretty_rule['Analysis'] = rule['analysis']

    return pretty_rule


def prettify_wildfire_rules(rules: Dict) -> List:
    """
    Args:
        rules: WildFire rules to prettify.

    Returns: List of the rules that are compatible to our standard.

    """
    if not isinstance(rules, list):
        return [prettify_wildfire_rule(rules)]
    pretty_rules_arr = []
    for rule in rules:
        pretty_rule = prettify_wildfire_rule(rule)
        pretty_rules_arr.append(pretty_rule)

    return pretty_rules_arr


def get_wildfire_best_practice_command():
    result = get_wildfire_best_practice()
    wildfire_profile = result.get('response', {}).get('result', {}).get('wildfire-analysis', {})
    best_practice = wildfire_profile.get('entry', {}).get('rules', {}).get('entry', {})

    rules = prettify_wildfire_rules(best_practice)
    wildfire_schedule = {
        'Recurring': 'every-minute',
        'Action': 'download-and-install'
    }
    ssl_decrypt_settings = {'allow-forward-decrypted-content': 'yes'}
    system_settings = [
        {'Name': 'pe', 'File-size': '10'},
        {'Name': 'apk', 'File-size': '30'},
        {'Name': 'pdf', 'File-size': '1000'},
        {'Name': 'ms-office', 'File-size': '2000'},
        {'Name': 'jar', 'File-size': '5'},
        {'Name': 'flash', 'File-size': '5'},
        {'Name': 'MacOS', 'File-size': '1'},
        {'Name': 'archive', 'File-size': '10'},
        {'Name': 'linux', 'File-size': '2'},
        {'Name': 'script', 'File-size': '20'}
    ]

    human_readable = tableToMarkdown('WildFire Best Practice Profile', rules, ['Name', 'Analysis', 'Application',
                                                                               'File-type'], removeNull=True)
    human_readable += tableToMarkdown('Wildfire Best Practice Schedule', wildfire_schedule)
    human_readable += tableToMarkdown('Wildfire SSL Decrypt Settings', ssl_decrypt_settings)
    human_readable += tableToMarkdown('Wildfire System Settings\n report-grayware-file: yes', system_settings,
                                      ['Name', 'File-size'])

    return_results({
        'Type': entryTypes['note'],
        'ContentsFormat': formats['json'],
        'Contents': wildfire_profile,
        'ReadableContentsFormat': formats['markdown'],
        'HumanReadable': human_readable,
        'EntryContext': {
            'Panorama.WildFire': rules,
            'Panorama.WildFire.File(val.Name == obj.Name)': system_settings,
            'Panorama.WildFire.Schedule': wildfire_schedule,
            'Panorama.WildFire.SSLDecrypt': ssl_decrypt_settings
        }
    })


def set_xpath_wildfire(template: str = None) -> str:
    """
    Setting wildfire xpath relevant to panorama instances.
    """
    if template:
        xpath_wildfire = f"/config/devices/entry[@name='localhost.localdomain']/template/entry[@name=" \
                         f"'{template}']/config/devices/entry[@name='localhost.localdomain']/deviceconfig/setting/wildfire"

    else:
        xpath_wildfire = "/config/devices/entry[@name='localhost.localdomain']/deviceconfig/setting"
    return xpath_wildfire


@logger
def get_wildfire_system_config(template: str) -> Dict:
    params = {
        'action': 'get',
        'type': 'config',
        'xpath': set_xpath_wildfire(template),
        'key': API_KEY,
    }
    result = http_request(URL, 'GET', params=params)

    return result


@logger
def get_wildfire_update_schedule(template: str) -> Dict:
    params = {
        'action': 'get',
        'type': 'config',
        'xpath': f"/config/devices/entry[@name='localhost.localdomain']/template/entry[@name='{template}']"
                 f"/config/devices/entry[@name='localhost.localdomain']/deviceconfig/system/update-schedule/wildfire",
        'key': API_KEY
    }
    result = http_request(URL, 'GET', params=params)

    return result


<<<<<<< HEAD
def get_wildfire_configuration_command():
=======
def get_wildfire_configuration_command(template: str):

>>>>>>> 571161e9
    file_size = []
    result = get_wildfire_system_config(template)
    system_config = result.get('response', {}).get('result', {}).get('wildfire', {})

    file_size_limit = system_config.get('file-size-limit', {}).get('entry', [])
    for item in file_size_limit:
        file_size.append({
            'Name': item.get('@name'),
            'Size-limit': item.get('size-limit')
        })

    report_grayware_file = system_config.get('report-grayware-file') or 'No'
    human_readable = tableToMarkdown(f'WildFire Configuration\n Report Grayware File: {report_grayware_file}',
                                     file_size, ['Name', 'Size-limit'], removeNull=True)

    result_schedule = get_wildfire_update_schedule(template)

    schedule = result_schedule.get('response', {}).get('result', {}).get('wildfire')
    if '@dirtyId' in schedule:
        demisto.debug(f'Found uncommitted item:\n{schedule}')
        raise Exception('Please commit the instance prior to getting the WildFire configuration.')

    human_readable += tableToMarkdown('The updated schedule for Wildfire', schedule)

    return_results({
        'Type': entryTypes['note'],
        'ContentsFormat': formats['json'],
        'Contents': result,
        'ReadableContentsFormat': formats['markdown'],
        'HumanReadable': human_readable,
        'EntryContext': {
            'Panorama.WildFire(val.Name == obj.Name)': file_size,
            'Panorama.WildFire.Schedule': schedule
        }
    })


@logger
def enforce_wildfire_system_config(template: str) -> Dict:
    params = {
        'action': 'set',
        'type': 'config',
        'xpath': f"/config/devices/entry[@name='localhost.localdomain']/template/entry[@name='{template}']/"
                 f"config/devices/entry[@name='localhost.localdomain']/deviceconfig/setting",
        'key': API_KEY,
        'element': '<wildfire><file-size-limit><entry name="pe"><size-limit>10</size-limit></entry>'
                   '<entry name="apk"><size-limit>30</size-limit></entry><entry name="pdf">'
                   '<size-limit>1000</size-limit></entry><entry name="ms-office"><size-limit>2000</size-limit></entry>'
                   '<entry name="jar"><size-limit>5</size-limit></entry><entry name="flash">'
                   '<size-limit>5</size-limit></entry><entry name="MacOSX"><size-limit>1</size-limit></entry>'
                   '<entry name="archive"><size-limit>10</size-limit></entry><entry name="linux">'
                   '<size-limit>2</size-limit></entry><entry name="script"><size-limit>20</size-limit></entry>'
                   '</file-size-limit><report-grayware-file>yes</report-grayware-file></wildfire>'
    }
    result = http_request(URL, 'POST', params=params)

    return result


@logger
def enforce_wildfire_schedule(template: str) -> Dict:
    params = {
        'action': 'set',
        'type': 'config',
        'xpath': f"/config/devices/entry[@name='localhost.localdomain']/template/entry[@name='{template}']/config/"
                 f"devices/entry[@name='localhost.localdomain']/deviceconfig/system/update-schedule/wildfire",
        'key': API_KEY,
        'element': '<recurring><every-min><action>download-and-install</action></every-min></recurring>'
    }

    result = http_request(URL, 'POST', params=params)

    return result


<<<<<<< HEAD
def enforce_wildfire_best_practice_command():
    template = demisto.args().get('template')
=======
def enforce_wildfire_best_practice_command(template: str):

>>>>>>> 571161e9
    enforce_wildfire_system_config(template)
    enforce_wildfire_schedule(template)

    return_results('The schedule was updated according to the best practice.'
                   '\nRecurring every minute with the action of "download and install"\n'
                   'The file upload for all file types is set to the maximum size.')


@logger
def url_filtering_block_default_categories(profile_name: str) -> Dict:
    params = {
        'action': 'set',
        'type': 'config',
        'xpath': f"{XPATH_RULEBASE}profiles/url-filtering/entry[@name='{profile_name}']/block",
        'key': API_KEY,
        'element': '<member>adult</member><member>hacking</member><member>command-and-control</member><member>'
                   'copyright-infringement</member><member>extremism</member><member>malware</member><member>'
                   'phishing</member><member>proxy-avoidance-and-anonymizers</member><member>parked</member><member>'
                   'unknown</member><member>dynamic-dns</member>'
    }
    result = http_request(URL, 'POST', params=params)

    return result


<<<<<<< HEAD
def url_filtering_block_default_categories_command():
    profile_name = demisto.args().get('profile_name')
=======
def url_filtering_block_default_categories_command(profile_name: str):

>>>>>>> 571161e9
    url_filtering_block_default_categories(profile_name)
    return_results(f'The default categories to block has been set successfully to {profile_name}')


def get_url_filtering_best_practice_command():
    best_practice = {
        '@name': 'best-practice', 'credential-enforcement': {
            'mode': {'disabled': False},
            'log-severity': 'medium',
            'alert': {
                'member': [
                    'abortion', 'abused-drugs', 'adult', 'alcohol-and-tobacco', 'auctions', 'business-and-economy',
                    'computer-and-internet-info', 'content-delivery-networks', 'cryptocurrency', 'dating',
                    'educational-institutions', 'entertainment-and-arts', 'financial-services', 'gambling', 'games',
                    'government', 'grayware', 'health-and-medicine', 'high-risk', 'home-and-garden',
                    'hunting-and-fishing', 'insufficient-content', 'internet-communications-and-telephony',
                    'internet-portals', 'job-search', 'legal', 'low-risk', 'medium-risk', 'military', 'motor-vehicles',
                    'music', 'newly-registered-domain', 'news', 'not-resolved', 'nudity', 'online-storage-and-backup',
                    'peer-to-peer', 'personal-sites-and-blogs', 'philosophy-and-political-advocacy',
                    'private-ip-addresses', 'questionable', 'real-estate', 'recreation-and-hobbies',
                    'reference-and-research', 'religion', 'search-engines', 'sex-education', 'shareware-and-freeware',
                    'shopping', 'social-networking', 'society', 'sports', 'stock-advice-and-tools', 'streaming-media',
                    'swimsuits-and-intimate-apparel', 'training-and-tools', 'translation', 'travel', 'weapons',
                    'web-advertisements', 'web-based-email', 'web-hosting']},
            'block': {'member': ['command-and-control', 'copyright-infringement', 'dynamic-dns', 'extremism',
                                 'hacking', 'malware', 'parked', 'phishing', 'proxy-avoidance-and-anonymizers',
                                 'unknown']}},
        'alert': {'member': ['abortion', 'abused-drugs', 'adult', 'alcohol-and-tobacco', 'auctions',
                             'business-and-economy', 'computer-and-internet-info', 'content-delivery-networks',
                             'cryptocurrency', 'dating', 'educational-institutions', 'entertainment-and-arts',
                             'financial-services', 'gambling', 'games', 'government', 'grayware', 'health-and-medicine',
                             'high-risk', 'home-and-garden', 'hunting-and-fishing', 'insufficient-content',
                             'internet-communications-and-telephony', 'internet-portals', 'job-search', 'legal',
                             'low-risk', 'medium-risk', 'military', 'motor-vehicles', 'music',
                             'newly-registered-domain', 'news', 'not-resolved', 'nudity', 'online-storage-and-backup',
                             'peer-to-peer', 'personal-sites-and-blogs', 'philosophy-and-political-advocacy',
                             'private-ip-addresses', 'questionable', 'real-estate', 'recreation-and-hobbies',
                             'reference-and-research', 'religion', 'search-engines', 'sex-education',
                             'shareware-and-freeware', 'shopping', 'social-networking', 'society', 'sports',
                             'stock-advice-and-tools', 'streaming-media', 'swimsuits-and-intimate-apparel',
                             'training-and-tools', 'translation', 'travel', 'weapons', 'web-advertisements',
                             'web-based-email', 'web-hosting']},
        'block': {'member': ['command-and-control', 'copyright-infringement', 'dynamic-dns', 'extremism', 'hacking',
                             'malware', 'parked', 'phishing', 'proxy-avoidance-and-anonymizers', 'unknown']}}

    headers_best_practice = {
        'log-http-hdr-xff': 'yes',
        'log-http-hdr-user': 'yes',
        'log-http-hdr-referer': 'yes',
        'log-container-page-only': 'no'
    }
    rules = prettify_get_url_filter(best_practice)
    human_readable = tableToMarkdown('URL Filtering Best Practice Profile Categories', rules)
    human_readable += tableToMarkdown('Best Practice Headers', headers_best_practice)
    return_results({
        'Type': entryTypes['note'],
        'ContentsFormat': formats['json'],
        'Contents': best_practice,
        'ReadableContentsFormat': formats['markdown'],
        'HumanReadable': human_readable,
        'EntryContext': {
            'Panorama.URLFilter': rules,
            'Panorama.URLFilter.Header': headers_best_practice
        }
    })


@logger
def create_antivirus_best_practice_profile(profile_name: str) -> Dict:
    params = {
        'action': 'set',
        'type': 'config',
        'xpath': f"{XPATH_RULEBASE}profiles/virus/entry[@name='{profile_name}']",
        'key': API_KEY,
        'element': '<decoder><entry name="ftp"><action>reset-both</action><wildfire-action>reset-both</wildfire-action>'
                   '</entry><entry name="http"><action>reset-both</action><wildfire-action>reset-both</wildfire-action>'
                   '</entry><entry name="http2"><action>reset-both</action><wildfire-action>reset-both'
                   '</wildfire-action>'
                   '</entry><entry name="smb"><action>reset-both</action><wildfire-action>reset-both</wildfire-action>'
                   '</entry><entry name="smtp"><action>reset-both</action><wildfire-action>reset-both</wildfire-action>'
                   '</entry><entry name="imap"><action>reset-both</action><wildfire-action>reset-both</wildfire-action>'
                   '</entry><entry name="pop3"><action>reset-both</action><wildfire-action>reset-both</wildfire-action>'
                   '</entry></decoder>'
    }
    result = http_request(URL, 'POST', params=params)

    return result


<<<<<<< HEAD
def create_antivirus_best_practice_profile_command():
    profile_name = demisto.args().get('profile_name')
=======
def create_antivirus_best_practice_profile_command(profile_name: str):
>>>>>>> 571161e9
    create_antivirus_best_practice_profile(profile_name)
    return_results(f'The profile {profile_name} was created successfully.')


@logger
def create_anti_spyware_best_practice_profile(profile_name: str) -> Dict:
    params = {
        'action': 'set',
        'type': 'config',
        'xpath': f"{XPATH_RULEBASE}profiles/spyware/entry[@name='{profile_name}']",
        'key': API_KEY,
        'element': """<rules><entry name="simple-critical"><action><reset-both /></action><severity>
        <member>critical</member></severity><threat-name>any</threat-name><category>any</category>
        <packet-capture>disable</packet-capture></entry><entry name="simple-high"><action><reset-both /></action>
        <severity><member>high</member></severity><threat-name>any</threat-name><category>any</category>
        <packet-capture>disable</packet-capture></entry><entry name="simple-medium"><action><reset-both />
        </action><severity><member>medium</member></severity><threat-name>any</threat-name><category>any</category>
        <packet-capture>disable</packet-capture></entry><entry name="simple-informational"><action><default /></action>
        <severity><member>informational</member></severity><threat-name>any</threat-name><category>any</category>
        <packet-capture>disable</packet-capture></entry><entry name="simple-low"><action><default /></action><severity>
        <member>low</member></severity><threat-name>any</threat-name><category>any</category>
        <packet-capture>disable</packet-capture></entry></rules>"""
    }
    result = http_request(URL, 'POST', params=params)

    return result


<<<<<<< HEAD
def create_anti_spyware_best_practice_profile_command():
    profile_name = demisto.args().get('profile_name')
=======
def create_anti_spyware_best_practice_profile_command(profile_name: str):
>>>>>>> 571161e9
    create_anti_spyware_best_practice_profile(profile_name)
    return_results(f'The profile {profile_name} was created successfully.')


@logger
def create_vulnerability_best_practice_profile(profile_name: str) -> Dict:
    params = {
        'action': 'set',
        'type': 'config',
        'xpath': f"{XPATH_RULEBASE}profiles/vulnerability/entry[@name='{profile_name}']",
        'key': API_KEY,
        'element': """<rules><entry name="brute-force"><action><block-ip><duration>300</duration>
        <track-by>source-and-destination</track-by></block-ip></action><vendor-id><member>any</member></vendor-id>
        <severity><member>any</member></severity><cve><member>any</member></cve><threat-name>any</threat-name>
        <host>any</host><category>brute-force</category><packet-capture>disable</packet-capture></entry>
        <entry name="simple-client-critical"><action><reset-both /></action><vendor-id><member>any</member></vendor-id>
        <severity><member>critical</member></severity><cve><member>any</member></cve><threat-name>any</threat-name>
        <host>client</host><category>any</category><packet-capture>disable</packet-capture></entry>
        <entry name="simple-client-high"><action><reset-both /></action><vendor-id><member>any</member></vendor-id>
        <severity><member>high</member></severity><cve><member>any</member></cve><threat-name>any</threat-name>
        <host>client</host><category>any</category><packet-capture>disable</packet-capture></entry>
        <entry name="simple-client-medium"><action><reset-both /></action><vendor-id><member>any</member></vendor-id>
        <severity><member>medium</member></severity><cve><member>any</member></cve><threat-name>any</threat-name>
        <host>client</host><category>any</category><packet-capture>disable</packet-capture></entry>
        <entry name="simple-client-informational"><action><default /></action><vendor-id><member>any</member>
        </vendor-id><severity><member>informational</member></severity><cve><member>any</member></cve>
        <threat-name>any</threat-name><host>client</host><category>any</category>
        <packet-capture>disable</packet-capture></entry><entry name="simple-client-low"><action><default /></action>
        <vendor-id><member>any
        </member></vendor-id><severity><member>low</member></severity><cve><member>any</member></cve><threat-name>any
        </threat-name><host>client</host><category>any</category><packet-capture>disable</packet-capture></entry>
        <entry name="simple-server-critical"><action><reset-both /></action><vendor-id><member>any</member></vendor-id>
        <severity><member>critical</member></severity><cve><member>any</member></cve><threat-name>any</threat-name>
        <host>server</host><category>any</category><packet-capture>disable</packet-capture></entry>
        <entry name="simple-server-high"><action><reset-both /></action><vendor-id><member>any</member></vendor-id>
        <severity><member>high</member></severity><cve><member>any</member></cve><threat-name>any</threat-name>
        <host>server</host><category>any</category><packet-capture>disable</packet-capture></entry>
        <entry name="simple-server-medium"><action><reset-both /></action><vendor-id><member>any</member></vendor-id>
        <severity><member>medium</member></severity><cve><member>any</member></cve><threat-name>any</threat-name>
        <host>server</host><category>any</category><packet-capture>disable</packet-capture></entry>
        <entry name="simple-server-informational"><action><default /></action><vendor-id><member>any</member>
        </vendor-id><severity><member>informational</member></severity><cve><member>any</member></cve><threat-name>any
        </threat-name><host>server</host><category>any</category><packet-capture>disable</packet-capture></entry>
        <entry name="simple-server-low"><action><default /></action><vendor-id><member>any</member></vendor-id>
        <severity><member>low</member></severity><cve><member>any</member></cve><threat-name>any</threat-name>
        <host>server</host><category>any</category><packet-capture>disable</packet-capture></entry></rules>"""
    }
    result = http_request(URL, 'POST', params=params)

    return result


<<<<<<< HEAD
def create_vulnerability_best_practice_profile_command():
    profile_name = demisto.args().get('profile_name')
=======
def create_vulnerability_best_practice_profile_command(profile_name: str):
>>>>>>> 571161e9
    create_vulnerability_best_practice_profile(profile_name)
    return_results(f'The profile {profile_name} was created successfully.')


@logger
def create_url_filtering_best_practice_profile(profile_name: str) -> Dict:
    params = {
        'action': 'set',
        'type': 'config',
        'xpath': f"{XPATH_RULEBASE}profiles/url-filtering/entry[@name='{profile_name}']",
        'key': API_KEY,
        'element': """<credential-enforcement><mode><disabled /></mode><log-severity>medium</log-severity><alert>
        <member>abortion</member><member>abused-drugs</member><member>alcohol-and-tobacco</member>
        <member>auctions</member><member>business-and-economy</member><member>computer-and-internet-info</member>
        <member>content-delivery-networks</member><member>cryptocurrency</member><member>dating</member>
        <member>educational-institutions</member><member>entertainment-and-arts</member>
        <member>financial-services</member><member>gambling</member><member>games</member><member>government</member>
        <member>grayware</member><member>health-and-medicine</member><member>high-risk</member>
        <member>home-and-garden</member><member>hunting-and-fishing</member><member>insufficient-content</member>
        <member>internet-communications-and-telephony</member><member>internet-portals</member>
        <member>job-search</member><member>legal</member><member>low-risk</member><member>medium-risk</member>
        <member>military</member><member>motor-vehicles</member><member>music</member>
        <member>newly-registered-domain</member><member>news</member><member>not-resolved</member>
        <member>nudity</member>
        <member>online-storage-and-backup</member><member>peer-to-peer</member><member>personal-sites-and-blogs</member>
        <member>philosophy-and-political-advocacy</member><member>private-ip-addresses</member>
        <member>questionable</member><member>real-estate</member><member>recreation-and-hobbies</member>
        <member>reference-and-research</member><member>religion</member><member>search-engines</member>
        <member>sex-education</member><member>shareware-and-freeware</member><member>shopping</member>
        <member>social-networking</member><member>society</member><member>sports</member>
        <member>stock-advice-and-tools</member><member>streaming-media</member>
        <member>swimsuits-and-intimate-apparel</member><member>training-and-tools</member>
        <member>translation</member><member>travel</member>
        <member>weapons</member><member>web-advertisements</member><member>web-based-email</member>
        <member>web-hosting</member></alert><block><member>adult</member><member>command-and-control</member>
        <member>copyright-infringement</member><member>dynamic-dns</member><member>extremism</member>
        <member>hacking</member><member>malware</member><member>parked</member><member>phishing</member>
        <member>proxy-avoidance-and-anonymizers</member><member>unknown</member></block></credential-enforcement>
        <log-http-hdr-xff>yes</log-http-hdr-xff><log-http-hdr-user-agent>yes</log-http-hdr-user-agent>
        <log-http-hdr-referer>yes</log-http-hdr-referer><log-container-page-only>no</log-container-page-only>
        <alert><member>abortion</member><member>abused-drugs</member><member>alcohol-and-tobacco</member>
        <member>auctions</member><member>business-and-economy</member><member>computer-and-internet-info</member>
        <member>content-delivery-networks</member><member>cryptocurrency</member><member>dating</member>
        <member>educational-institutions</member><member>entertainment-and-arts</member>
        <member>financial-services</member><member>gambling</member><member>games</member><member>government</member>
        <member>grayware</member><member>health-and-medicine</member><member>high-risk</member>
        <member>home-and-garden</member><member>hunting-and-fishing</member><member>insufficient-content</member>
        <member>internet-communications-and-telephony</member><member>internet-portals</member>
        <member>job-search</member><member>legal</member><member>low-risk</member>
        <member>medium-risk</member><member>military</member>
        <member>motor-vehicles</member><member>music</member><member>newly-registered-domain</member>
        <member>news</member><member>not-resolved</member><member>nudity</member>
        <member>online-storage-and-backup</member><member>peer-to-peer</member><member>personal-sites-and-blogs</member>
        <member>philosophy-and-political-advocacy</member><member>private-ip-addresses</member>
        <member>questionable</member><member>real-estate</member><member>recreation-and-hobbies</member>
        <member>reference-and-research</member><member>religion</member><member>search-engines</member>
        <member>sex-education</member><member>shareware-and-freeware</member><member>shopping</member>
        <member>social-networking</member><member>society</member><member>sports</member>
        <member>stock-advice-and-tools</member><member>streaming-media</member>
        <member>swimsuits-and-intimate-apparel</member><member>training-and-tools</member>
        <member>translation</member><member>travel</member>
        <member>weapons</member><member>web-advertisements</member><member>web-based-email</member>
        <member>web-hosting</member></alert><block><member>adult</member><member>command-and-control</member>
        <member>copyright-infringement</member><member>dynamic-dns</member><member>extremism</member>
        <member>hacking</member><member>malware</member><member>parked</member><member>phishing</member>
        <member>proxy-avoidance-and-anonymizers</member><member>unknown</member></block>"""
    }
    result = http_request(URL, 'POST', params=params)

    return result


<<<<<<< HEAD
def create_url_filtering_best_practice_profile_command():
    profile_name = demisto.args().get('profile_name')
=======
def create_url_filtering_best_practice_profile_command(profile_name: str):
>>>>>>> 571161e9
    create_url_filtering_best_practice_profile(profile_name)
    return_results(f'The profile {profile_name} was created successfully.')


@logger
def create_file_blocking_best_practice_profile(profile_name: str) -> Dict:
    params = {
        'action': 'set',
        'type': 'config',
        'xpath': f"{XPATH_RULEBASE}profiles/file-blocking/entry[@name='{profile_name}']",
        'key': API_KEY,
        'element': """<rules><entry name="Block all risky file types"><application><member>any</member></application>
        <file-type><member>7z</member><member>bat</member><member>cab</member><member>chm</member><member>class</member>
        <member>cpl</member><member>dll</member><member>exe</member><member>flash</member><member>hlp</member>
        <member>hta</member><member>jar</member><member>msi</member><member>Multi-Level-Encoding</member>
        <member>ocx</member><member>PE</member><member>pif</member><member>rar</member><member>scr</member>
        <member>tar</member><member>torrent</member><member>vbe</member><member>wsf</member></file-type>
        <direction>both</direction><action>block</action></entry><entry name="Block encrypted files"><application>
        <member>any</member></application><file-type><member>encrypted-rar</member>
        <member>encrypted-zip</member></file-type><direction>both</direction><action>block</action></entry>
        <entry name="Log all other file types"><application><member>any</member></application><file-type>
        <member>any</member></file-type><direction>both</direction><action>alert</action></entry></rules>"""
    }
    result = http_request(URL, 'POST', params=params)

    return result


<<<<<<< HEAD
def create_file_blocking_best_practice_profile_command():
    profile_name = demisto.args().get('profile_name')
=======
def create_file_blocking_best_practice_profile_command(profile_name: str):
>>>>>>> 571161e9
    create_file_blocking_best_practice_profile(profile_name)
    return_results(f'The profile {profile_name} was created successfully.')


@logger
def create_wildfire_best_practice_profile(profile_name: str) -> Dict:
    params = {
        'action': 'set',
        'type': 'config',
        'xpath': f"{XPATH_RULEBASE}profiles/wildfire-analysis/entry[@name='{profile_name}']",
        'key': API_KEY,
        'element': """<rules><entry name="default"><application><member>any</member></application><file-type>
        <member>any</member></file-type><direction>both</direction><analysis>public-cloud</analysis></entry></rules>"""
    }
    result = http_request(URL, 'POST', params=params)

    return result


<<<<<<< HEAD
def create_wildfire_best_practice_profile_command():
    profile_name = demisto.args().get('profile_name')
=======
def create_wildfire_best_practice_profile_command(profile_name: str):
>>>>>>> 571161e9
    create_wildfire_best_practice_profile(profile_name)
    return_results(f'The profile {profile_name} was created successfully.')


def initialize_instance(args: Dict[str, str], params: Dict[str, str]):
    global URL, API_KEY, USE_SSL, USE_URL_FILTERING, VSYS, DEVICE_GROUP, XPATH_SECURITY_RULES, XPATH_OBJECTS, \
        XPATH_RULEBASE, TEMPLATE, PRE_POST
    if not params.get('port'):
        raise DemistoException('Set a port for the instance')

    URL = params.get('server', '').rstrip('/:') + ':' + params.get('port', '') + '/api/'
    API_KEY = str(params.get('key'))
    USE_SSL = not params.get('insecure')
    USE_URL_FILTERING = params.get('use_url_filtering')
    TEMPLATE = params.get('template')

    # determine a vsys or a device-group
    VSYS = params.get('vsys', '')

    if args and args.get('device-group'):
        DEVICE_GROUP = args.get('device-group')  # type: ignore[assignment]
    else:
        DEVICE_GROUP = params.get('device_group', None)  # type: ignore[arg-type]

    PRE_POST = args.get('pre_post', '')

    # configuration check
    if DEVICE_GROUP and VSYS:
        raise DemistoException(
            'Cannot configure both vsys and Device group. Set vsys for firewall, set Device group for Panorama.')
    if not DEVICE_GROUP and not VSYS:
        raise DemistoException('Set vsys for firewall or Device group for Panorama.')

    # setting security xpath relevant to FW or panorama management
    if DEVICE_GROUP:
        device_group_shared = DEVICE_GROUP.lower()
        if device_group_shared == 'shared':
            XPATH_SECURITY_RULES = "/config/shared/"
            DEVICE_GROUP = device_group_shared
        else:
            XPATH_SECURITY_RULES = "/config/devices/entry/device-group/entry[@name=\'" + DEVICE_GROUP + "\']/"
    else:
        XPATH_SECURITY_RULES = "/config/devices/entry/vsys/entry[@name=\'" + VSYS + "\']/rulebase/security/rules/entry"

    # setting objects xpath relevant to FW or panorama management
    if DEVICE_GROUP:
        device_group_shared = DEVICE_GROUP.lower()
        if DEVICE_GROUP == 'shared':
            XPATH_OBJECTS = "/config/shared/"
            DEVICE_GROUP = device_group_shared
        else:
            XPATH_OBJECTS = "/config/devices/entry/device-group/entry[@name=\'" + DEVICE_GROUP + "\']/"
    else:
        XPATH_OBJECTS = "/config/devices/entry/vsys/entry[@name=\'" + VSYS + "\']/"  # ignore:

    # setting security rulebase xpath relevant to FW or panorama management
    if DEVICE_GROUP:
        device_group_shared = DEVICE_GROUP.lower()
        if DEVICE_GROUP == 'shared':
            XPATH_RULEBASE = "/config/shared/"
            DEVICE_GROUP = device_group_shared
        else:
            XPATH_RULEBASE = "/config/devices/entry[@name='localhost.localdomain']/device-group/entry[@name=\'" + \
                             DEVICE_GROUP + "\']/"
    else:
        XPATH_RULEBASE = f"/config/devices/entry[@name=\'localhost.localdomain\']/vsys/entry[@name=\'{VSYS}\']/"


def main():
    try:
        args = demisto.args()
        params = demisto.params()
        additional_malicious = argToList(demisto.params().get('additional_malicious'))
        additional_suspicious = argToList(demisto.params().get('additional_suspicious'))
        initialize_instance(args=args, params=params)
        LOG(f'Command being called is: {demisto.command()}')

        # Remove proxy if not set to true in params
        handle_proxy()

        if demisto.command() == 'test-module':
            panorama_test()

        elif demisto.command() == 'panorama':
            panorama_command(args)

        elif demisto.command() == 'panorama-commit':
            panorama_commit_command()

        elif demisto.command() == 'panorama-commit-status':
            panorama_commit_status_command(args)

        elif demisto.command() == 'panorama-push-to-device-group':
            panorama_push_to_device_group_command()

        elif demisto.command() == 'panorama-push-status':
            panorama_push_status_command(**args)

        # Addresses commands
        elif demisto.command() == 'panorama-list-addresses':
            panorama_list_addresses_command(**args)

        elif demisto.command() == 'panorama-get-address':
            panorama_get_address_command(**args)

        elif demisto.command() == 'panorama-create-address':
            panorama_create_address_command(args)

        elif demisto.command() == 'panorama-delete-address':
            panorama_delete_address_command(**args)

        # Address groups commands
        elif demisto.command() == 'panorama-list-address-groups':
            panorama_list_address_groups_command(**args)

        elif demisto.command() == 'panorama-get-address-group':
            panorama_get_address_group_command(**args)

        elif demisto.command() == 'panorama-create-address-group':
            panorama_create_address_group_command(args)

        elif demisto.command() == 'panorama-delete-address-group':
            panorama_delete_address_group_command(args.get('name'))

        elif demisto.command() == 'panorama-edit-address-group':
            panorama_edit_address_group_command(args)

        # Services commands
        elif demisto.command() == 'panorama-list-services':
            panorama_list_services_command(args.get('tag'))

        elif demisto.command() == 'panorama-get-service':
            panorama_get_service_command(args.get('name'))

        elif demisto.command() == 'panorama-create-service':
            panorama_create_service_command(args)

        elif demisto.command() == 'panorama-delete-service':
            panorama_delete_service_command(args.get('name'))

        # Service groups commands
        elif demisto.command() == 'panorama-list-service-groups':
            panorama_list_service_groups_command(args.get('tags'))

        elif demisto.command() == 'panorama-get-service-group':
            panorama_get_service_group_command(args.get('name'))

        elif demisto.command() == 'panorama-create-service-group':
            panorama_create_service_group_command(args)

        elif demisto.command() == 'panorama-delete-service-group':
            panorama_delete_service_group_command(args.get('name'))

        elif demisto.command() == 'panorama-edit-service-group':
            panorama_edit_service_group_command(args)

        # Custom Url Category commands
        elif demisto.command() == 'panorama-get-custom-url-category':
            panorama_get_custom_url_category_command(args.get('name'))

        elif demisto.command() == 'panorama-create-custom-url-category':
            panorama_create_custom_url_category_command(args)

        elif demisto.command() == 'panorama-delete-custom-url-category':
            panorama_delete_custom_url_category_command(args.get('name'))

        elif demisto.command() == 'panorama-edit-custom-url-category':
            panorama_edit_custom_url_category_command(args)

        # URL Filtering capabilities
        elif demisto.command() == 'url':
            if USE_URL_FILTERING:  # default is false
                panorama_get_url_category_command(url_cmd='url', url=args.get('url'),
                                                  additional_suspicious=additional_suspicious,
                                                  additional_malicious=additional_malicious)
            # do not error out

        elif demisto.command() == 'panorama-get-url-category':
            panorama_get_url_category_command(url_cmd='url', url=args.get('url'),
                                              additional_suspicious=additional_suspicious,
                                              additional_malicious=additional_malicious)

        elif demisto.command() == 'panorama-get-url-category-from-cloud':
            panorama_get_url_category_command(url_cmd='url-info-cloud', url=args.get('url'),
                                              additional_suspicious=additional_suspicious,
                                              additional_malicious=additional_malicious)

        elif demisto.command() == 'panorama-get-url-category-from-host':
            panorama_get_url_category_command(url_cmd='url-info-host', url=args.get('url'),
                                              additional_suspicious=additional_suspicious,
                                              additional_malicious=additional_malicious)

        # URL Filter
        elif demisto.command() == 'panorama-get-url-filter':
            panorama_get_url_filter_command(args.get('name'))

        elif demisto.command() == 'panorama-create-url-filter':
            panorama_create_url_filter_command(args)

        elif demisto.command() == 'panorama-edit-url-filter':
            panorama_edit_url_filter_command(args)

        elif demisto.command() == 'panorama-delete-url-filter':
            panorama_delete_url_filter_command(demisto.args().get('name'))

        # EDL
        elif demisto.command() == 'panorama-list-edls':
            panorama_list_edls_command()

        elif demisto.command() == 'panorama-get-edl':
            panorama_get_edl_command(demisto.args().get('name'))

        elif demisto.command() == 'panorama-create-edl':
            panorama_create_edl_command(args)

        elif demisto.command() == 'panorama-edit-edl':
            panorama_edit_edl_command(args)

        elif demisto.command() == 'panorama-delete-edl':
            panorama_delete_edl_command(demisto.args().get('name'))

        elif demisto.command() == 'panorama-refresh-edl':
            panorama_refresh_edl_command(args)

        # Registered IPs
        elif demisto.command() == 'panorama-register-ip-tag':
            panorama_register_ip_tag_command(args)

        elif demisto.command() == 'panorama-unregister-ip-tag':
            panorama_unregister_ip_tag_command(args)

        # Registered Users
        elif demisto.command() == 'panorama-register-user-tag':
            panorama_register_user_tag_command(args)

        elif demisto.command() == 'panorama-unregister-user-tag':
            panorama_unregister_user_tag_command(args)

        # Security Rules Managing
        elif demisto.command() == 'panorama-list-rules':
            panorama_list_rules_command(args.get('tag'))

        elif demisto.command() == 'panorama-move-rule':
            panorama_move_rule_command(args)

        # Security Rules Configuration
        elif demisto.command() == 'panorama-create-rule':
            panorama_create_rule_command(args)

        elif demisto.command() == 'panorama-custom-block-rule':
            panorama_custom_block_rule_command(args)

        elif demisto.command() == 'panorama-edit-rule':
            panorama_edit_rule_command(args)

        elif demisto.command() == 'panorama-delete-rule':
            panorama_delete_rule_command(args.get('rulename'))

        # Traffic Logs - deprecated
        elif demisto.command() == 'panorama-query-traffic-logs':
            panorama_query_traffic_logs_command(args)

        elif demisto.command() == 'panorama-check-traffic-logs-status':
            panorama_check_traffic_logs_status_command(args.get('job_id'))

        elif demisto.command() == 'panorama-get-traffic-logs':
            panorama_get_traffic_logs_command(args.get('job_id'))

        # Logs
        elif demisto.command() == 'panorama-query-logs':
            panorama_query_logs_command(args)

        elif demisto.command() == 'panorama-check-logs-status':
            panorama_check_logs_status_command(args.get('job_id'))

        elif demisto.command() == 'panorama-get-logs':
            panorama_get_logs_command(args)

        # Pcaps
        elif demisto.command() == 'panorama-list-pcaps':
            panorama_list_pcaps_command(args)

        elif demisto.command() == 'panorama-get-pcap':
            panorama_get_pcap_command(args)

        # Application
        elif demisto.command() == 'panorama-list-applications':
            panorama_list_applications_command(args.get('predefined'))

        # Test security policy match
        elif demisto.command() == 'panorama-security-policy-match':
            panorama_security_policy_match_command(args)

        # Static Routes
        elif demisto.command() == 'panorama-list-static-routes':
            panorama_list_static_routes_command(args)

        elif demisto.command() == 'panorama-get-static-route':
            panorama_get_static_route_command(args)

        elif demisto.command() == 'panorama-add-static-route':
            panorama_add_static_route_command(args)

        elif demisto.command() == 'panorama-delete-static-route':
            panorama_delete_static_route_command(args)

        # Firewall Upgrade
        # Check device software version
        elif demisto.command() == 'panorama-show-device-version':
            panorama_show_device_version_command(args.get('target'))

        # Download the latest content update
        elif demisto.command() == 'panorama-download-latest-content-update':
            panorama_download_latest_content_update_command(args.get('target'))

        # Download the latest content update
        elif demisto.command() == 'panorama-content-update-download-status':
            panorama_content_update_download_status_command(args)

        # Install the latest content update
        elif demisto.command() == 'panorama-install-latest-content-update':
            panorama_install_latest_content_update_command(args.get('target'))

        # Content update install status
        elif demisto.command() == 'panorama-content-update-install-status':
            panorama_content_update_install_status_command(args)

        # Check PAN-OS latest software update
        elif demisto.command() == 'panorama-check-latest-panos-software':
            panorama_check_latest_panos_software_command(args.get('target'))

        # Download target PAN-OS version
        elif demisto.command() == 'panorama-download-panos-version':
            panorama_download_panos_version_command(args)

        # PAN-OS download status
        elif demisto.command() == 'panorama-download-panos-status':
            panorama_download_panos_status_command(args)

        # PAN-OS software install
        elif demisto.command() == 'panorama-install-panos-version':
            panorama_install_panos_version_command(args)

        # PAN-OS install status
        elif demisto.command() == 'panorama-install-panos-status':
            panorama_install_panos_status_command(args)

        # Reboot Panorama Device
        elif demisto.command() == 'panorama-device-reboot':
            panorama_device_reboot_command(args.get('target'))

        # PAN-OS Set vulnerability to drop
        elif demisto.command() == 'panorama-block-vulnerability':
            panorama_block_vulnerability(args)

        # Get pre-defined threats list from the firewall
        elif demisto.command() == 'panorama-get-predefined-threats-list':
            panorama_get_predefined_threats_list_command(args.get('target'))

        elif demisto.command() == 'panorama-show-location-ip':
            panorama_show_location_ip_command(args.get('ip_address'))

        elif demisto.command() == 'panorama-get-licenses':
            panorama_get_license_command()

        elif demisto.command() == 'panorama-get-security-profiles':
            get_security_profiles_command(args.get('security_profile'))

        elif demisto.command() == 'panorama-apply-security-profile':
            apply_security_profile_command(**args)

        elif demisto.command() == 'panorama-get-ssl-decryption-rules':
            get_ssl_decryption_rules_command(**args)

        elif demisto.command() == 'panorama-get-wildfire-configuration':
            get_wildfire_configuration_command(**args)

        elif demisto.command() == 'panorama-get-wildfire-best-practice':
            get_wildfire_best_practice_command()

        elif demisto.command() == 'panorama-enforce-wildfire-best-practice':
            enforce_wildfire_best_practice_command(**args)

        elif demisto.command() == 'panorama-url-filtering-block-default-categories':
            url_filtering_block_default_categories_command(**args)

        elif demisto.command() == 'panorama-get-anti-spyware-best-practice':
            get_anti_spyware_best_practice_command()

        elif demisto.command() == 'panorama-get-file-blocking-best-practice':
            get_file_blocking_best_practice_command()

        elif demisto.command() == 'panorama-get-antivirus-best-practice':
            get_antivirus_best_practice_command()

        elif demisto.command() == 'panorama-get-vulnerability-protection-best-practice':
            get_vulnerability_protection_best_practice_command()

        elif demisto.command() == 'panorama-get-url-filtering-best-practice':
            get_url_filtering_best_practice_command()

        elif demisto.command() == 'panorama-create-antivirus-best-practice-profile':
            create_antivirus_best_practice_profile_command(**args)

        elif demisto.command() == 'panorama-create-anti-spyware-best-practice-profile':
            create_anti_spyware_best_practice_profile_command(**args)

        elif demisto.command() == 'panorama-create-vulnerability-best-practice-profile':
            create_vulnerability_best_practice_profile_command(**args)

        elif demisto.command() == 'panorama-create-url-filtering-best-practice-profile':
            create_url_filtering_best_practice_profile_command(**args)

        elif demisto.command() == 'panorama-create-file-blocking-best-practice-profile':
            create_file_blocking_best_practice_profile_command(**args)

        elif demisto.command() == 'panorama-lookup-route':
            panorama_route_lookup_command()

        elif demisto.command() == 'panorama-lookup-zone':
            panorama_zone_lookup_command()

        elif demisto.command() == 'panorama-create-wildfire-best-practice-profile':
            create_wildfire_best_practice_profile_command(**args)

        else:
            raise NotImplementedError(f'Command {demisto.command()} was not implemented.')

    except Exception as err:
        return_error(str(err))

    finally:
        LOG.print_log()


if __name__ in ["__builtin__", "builtins", '__main__']:
    main()<|MERGE_RESOLUTION|>--- conflicted
+++ resolved
@@ -19,8 +19,6 @@
 VSYS = ''
 PRE_POST = ''
 
-<<<<<<< HEAD
-=======
 XPATH_SECURITY_RULES = ''
 DEVICE_GROUP = ''
 
@@ -28,7 +26,6 @@
 
 XPATH_RULEBASE = ''
 
->>>>>>> 571161e9
 # Security rule arguments for output handling
 SECURITY_RULE_ARGS = {
     'rulename': 'Name',
@@ -5812,15 +5809,7 @@
     return result
 
 
-<<<<<<< HEAD
-def apply_security_profile_command():
-    pre_post = demisto.args().get('pre_post')
-    profile_type = demisto.args().get('profile_type')
-    rule_name = demisto.args().get('rule_name')
-    profile_name = demisto.args().get('profile_name')
-=======
 def apply_security_profile_command(profile_name: str, profile_type: str, rule_name: str, pre_post: str = None):
->>>>>>> 571161e9
 
     if DEVICE_GROUP:
         if not pre_post:
@@ -5844,12 +5833,8 @@
     return result
 
 
-<<<<<<< HEAD
-def get_ssl_decryption_rules_command():
-=======
 def get_ssl_decryption_rules_command(pre_post: str):
 
->>>>>>> 571161e9
     content = []
     if DEVICE_GROUP:
         if not pre_post:
@@ -6279,12 +6264,8 @@
     return result
 
 
-<<<<<<< HEAD
-def get_wildfire_configuration_command():
-=======
 def get_wildfire_configuration_command(template: str):
 
->>>>>>> 571161e9
     file_size = []
     result = get_wildfire_system_config(template)
     system_config = result.get('response', {}).get('result', {}).get('wildfire', {})
@@ -6360,13 +6341,8 @@
     return result
 
 
-<<<<<<< HEAD
-def enforce_wildfire_best_practice_command():
-    template = demisto.args().get('template')
-=======
 def enforce_wildfire_best_practice_command(template: str):
 
->>>>>>> 571161e9
     enforce_wildfire_system_config(template)
     enforce_wildfire_schedule(template)
 
@@ -6392,13 +6368,8 @@
     return result
 
 
-<<<<<<< HEAD
-def url_filtering_block_default_categories_command():
-    profile_name = demisto.args().get('profile_name')
-=======
 def url_filtering_block_default_categories_command(profile_name: str):
 
->>>>>>> 571161e9
     url_filtering_block_default_categories(profile_name)
     return_results(f'The default categories to block has been set successfully to {profile_name}')
 
@@ -6488,12 +6459,7 @@
     return result
 
 
-<<<<<<< HEAD
-def create_antivirus_best_practice_profile_command():
-    profile_name = demisto.args().get('profile_name')
-=======
 def create_antivirus_best_practice_profile_command(profile_name: str):
->>>>>>> 571161e9
     create_antivirus_best_practice_profile(profile_name)
     return_results(f'The profile {profile_name} was created successfully.')
 
@@ -6522,12 +6488,7 @@
     return result
 
 
-<<<<<<< HEAD
-def create_anti_spyware_best_practice_profile_command():
-    profile_name = demisto.args().get('profile_name')
-=======
 def create_anti_spyware_best_practice_profile_command(profile_name: str):
->>>>>>> 571161e9
     create_anti_spyware_best_practice_profile(profile_name)
     return_results(f'The profile {profile_name} was created successfully.')
 
@@ -6580,12 +6541,7 @@
     return result
 
 
-<<<<<<< HEAD
-def create_vulnerability_best_practice_profile_command():
-    profile_name = demisto.args().get('profile_name')
-=======
 def create_vulnerability_best_practice_profile_command(profile_name: str):
->>>>>>> 571161e9
     create_vulnerability_best_practice_profile(profile_name)
     return_results(f'The profile {profile_name} was created successfully.')
 
@@ -6658,12 +6614,7 @@
     return result
 
 
-<<<<<<< HEAD
-def create_url_filtering_best_practice_profile_command():
-    profile_name = demisto.args().get('profile_name')
-=======
 def create_url_filtering_best_practice_profile_command(profile_name: str):
->>>>>>> 571161e9
     create_url_filtering_best_practice_profile(profile_name)
     return_results(f'The profile {profile_name} was created successfully.')
 
@@ -6692,12 +6643,7 @@
     return result
 
 
-<<<<<<< HEAD
-def create_file_blocking_best_practice_profile_command():
-    profile_name = demisto.args().get('profile_name')
-=======
 def create_file_blocking_best_practice_profile_command(profile_name: str):
->>>>>>> 571161e9
     create_file_blocking_best_practice_profile(profile_name)
     return_results(f'The profile {profile_name} was created successfully.')
 
@@ -6717,12 +6663,7 @@
     return result
 
 
-<<<<<<< HEAD
-def create_wildfire_best_practice_profile_command():
-    profile_name = demisto.args().get('profile_name')
-=======
 def create_wildfire_best_practice_profile_command(profile_name: str):
->>>>>>> 571161e9
     create_wildfire_best_practice_profile(profile_name)
     return_results(f'The profile {profile_name} was created successfully.')
 
