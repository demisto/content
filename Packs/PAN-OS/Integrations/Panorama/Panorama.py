from collections import defaultdict
from dataclasses import dataclass, fields

import demistomock as demisto  # noqa: F401
from CommonServerPython import *  # noqa: F401

import panos.errors

from xml.etree.ElementTree import Element
from panos.base import PanDevice, VersionedPanObject, Root, ENTRY, VersionedParamPath  # type: ignore
from panos.panorama import Panorama, DeviceGroup, Template, PanoramaCommitAll
from panos.firewall import Firewall
from panos.device import Vsys
from urllib.error import HTTPError

import shutil

''' IMPORTS '''
import json
import uuid
from datetime import datetime
from typing import Any, Dict, List, Optional, Tuple, Union, Callable, ValuesView, Iterator

import requests
from urllib.parse import urlparse

# disable insecure warnings
requests.packages.urllib3.disable_warnings()

''' GLOBALS '''
URL = ''
API_KEY = None
USE_SSL = None
USE_URL_FILTERING = None
TEMPLATE = None
VSYS = ''
PRE_POST = ''
OUTPUT_PREFIX = "PANOS."
UNICODE_FAIL = u'\U0000274c'
UNICODE_PASS = u'\U00002714\U0000FE0F'

XPATH_SECURITY_RULES = ''
DEVICE_GROUP = ''

XPATH_OBJECTS = ''

XPATH_RULEBASE = ''

# Security rule arguments for output handling
SECURITY_RULE_ARGS = {
    'rulename': 'Name',
    'source': 'Source',
    'destination': 'Destination',
    'negate_source': 'NegateSource',
    'negate_destination': 'NegateDestination',
    'action': 'Action',
    'service': 'Service',
    'disable': 'Disabled',
    'application': 'Application',
    'source_user': 'SourceUser',
    'disable_server_response_inspection': 'DisableServerResponseInspection',
    'description': 'Description',
    'target': 'Target',
    'log_forwarding': 'LogForwarding',
    'log-setting': 'LogForwarding',
    'tag': 'Tags',
    'profile-setting': 'ProfileSetting',
}

PAN_OS_ERROR_DICT = {
    '1': 'Unknown command - The specific config or operational command is not recognized.',
    '2': 'Internal errors - Check with technical support when seeing these errors.',
    '3': 'Internal errors - Check with technical support when seeing these errors.',
    '4': 'Internal errors - Check with technical support when seeing these errors.',
    '5': 'Internal errors - Check with technical support when seeing these errors.',
    '6': 'Bad Xpath -The xpath specified in one or more attributes of the command is invalid.'
         'Check the API browser for proper xpath values.',
    '7': 'Object not present - Object specified by the xpath is not present. For example,'
         'entry[@name=value] where no object with name value is present.',
    '8': 'Object not unique - For commands that operate on a single object, the specified object is not unique.',
    '10': 'Reference count not zero - Object cannot be deleted as there are other objects that refer to it.'
          'For example, address object still in use in policy.',
    '11': 'Internal error - Check with technical support when seeing these errors.',
    '12': 'Invalid object - Xpath or element values provided are not complete.',
    '14': 'Operation not possible - Operation is allowed but not possible in this case.'
          'For example, moving a rule up one position when it is already at the top.',
    '15': 'Operation denied - Operation is allowed. For example, Admin not allowed to delete own account,'
          'Running a command that is not allowed on a passive device.',
    '16': 'Unauthorized -The API role does not have access rights to run this query.',
    '17': 'Invalid command -Invalid command or parameters.',
    '18': 'Malformed command - The XML is malformed.',
    # 19,20: success
    '21': 'Internal error - Check with technical support when seeing these errors.',
    '22': 'Session timed out - The session for this query timed out.'
}


class PAN_OS_Not_Found(Exception):
    """ PAN-OS Error. """

    def __init__(self, *args):  # real signature unknown
        pass


class InvalidUrlLengthException(Exception):
    pass


def http_request(uri: str, method: str, headers: dict = {},
                 body: dict = {}, params: dict = {}, files: dict = None, is_pcap: bool = False) -> Any:
    """
    Makes an API call with the given arguments
    """
    result = requests.request(
        method,
        uri,
        headers=headers,
        data=body,
        verify=USE_SSL,
        params=params,
        files=files
    )

    if result.status_code < 200 or result.status_code >= 300:
        raise Exception(
            'Request Failed. with status: ' + str(result.status_code) + '. Reason is: ' + str(result.reason))

    # if pcap download
    if is_pcap:
        return result

    json_result = json.loads(xml2json(result.text))

    # handle raw response that does not contain the response key, e.g configuration export
    if ('response' not in json_result or '@code' not in json_result['response']) and \
            not json_result['response']['@status'] != 'success':
        return json_result

    # handle non success
    if json_result['response']['@status'] != 'success':
        if 'msg' in json_result['response'] and 'line' in json_result['response']['msg']:
            response_msg = json_result['response']['msg']['line']
            # catch non existing object error and display a meaningful message
            if response_msg == 'No such node':
                raise Exception(
                    'Object was not found, verify that the name is correct and that the instance was committed.')

            #  catch urlfiltering error and display a meaningful message
            elif str(response_msg).find('test -> url') != -1:
                if DEVICE_GROUP:
                    raise Exception('URL filtering commands are only available on Firewall devices.')
                if 'Node can be at most 1278 characters' in response_msg:
                    raise InvalidUrlLengthException('URL Node can be at most 1278 characters.')
                raise Exception('The URL filtering license is either expired or not active.'
                                ' Please contact your PAN-OS representative.')

            # catch non valid jobID errors and display a meaningful message
            elif isinstance(json_result['response']['msg']['line'], str) and \
                    json_result['response']['msg']['line'].find('job') != -1 and \
                    (json_result['response']['msg']['line'].find('not found') != -1
                     or json_result['response']['msg']['line'].find('No such query job')) != -1:
                raise Exception('Invalid Job ID error: ' + json_result['response']['msg']['line'])

            # catch already at the top/bottom error for rules and return this as an entry.note
            elif str(json_result['response']['msg']['line']).find('already at the') != -1:
                return_results('Rule ' + str(json_result['response']['msg']['line']))
                sys.exit(0)

            # catch already registered ip tags and return this as an entry.note
            elif str(json_result['response']['msg']['line']).find('already exists, ignore') != -1:
                if isinstance(json_result['response']['msg']['line']['uid-response']['payload']['register']['entry'],
                              list):
                    ips = [o['@ip'] for o in
                           json_result['response']['msg']['line']['uid-response']['payload']['register']['entry']]
                else:
                    ips = json_result['response']['msg']['line']['uid-response']['payload']['register']['entry']['@ip']
                return_results(
                    'IP ' + str(ips) + ' already exist in the tag. All submitted IPs were not registered to the tag.')
                sys.exit(0)

            # catch timed out log queries and return this as an entry.note
            elif str(json_result['response']['msg']['line']).find('Query timed out') != -1:
                return_results(str(json_result['response']['msg']['line']) + '. Rerun the query.')
                sys.exit(0)

        if '@code' in json_result['response']:
            raise Exception(
                'Request Failed.\nStatus code: ' + str(json_result['response']['@code']) + '\nWith message: ' + str(
                    json_result['response']['msg']['line']))
        else:
            raise Exception('Request Failed.\n' + str(json_result['response']))

    # handle @code
    if json_result['response']['@code'] in PAN_OS_ERROR_DICT:
        error_message = 'Request Failed.\n' + PAN_OS_ERROR_DICT[json_result['response']['@code']]
        if json_result['response']['@code'] == '7' and DEVICE_GROUP:
            device_group_names = get_device_groups_names()
            if DEVICE_GROUP not in device_group_names:
                error_message += (f'\nDevice Group: {DEVICE_GROUP} does not exist.'
                                  f' The available Device Groups for this instance:'
                                  f' {", ".join(device_group_names)}.')
                raise PAN_OS_Not_Found(error_message)
        return_warning('List not found and might be empty', True)
    if json_result['response']['@code'] not in ['19', '20']:
        # error code non exist in dict and not of success
        if 'msg' in json_result['response']:
            raise Exception(
                'Request Failed.\nStatus code: ' + str(json_result['response']['@code']) + '\nWith message: ' + str(
                    json_result['response']['msg']))
        else:
            raise Exception('Request Failed.\n' + str(json_result['response']))

    return json_result


def add_argument_list(arg: Any, field_name: str, member: Optional[bool], any_: Optional[bool] = False) -> str:
    member_stringify_list = ''
    if arg:
        if isinstance(arg, str):
            arg = [arg]

        for item in arg:
            member_stringify_list += '<member>' + item + '</member>'
        if field_name == 'member':
            return member_stringify_list
        elif member:
            return '<' + field_name + '>' + member_stringify_list + '</' + field_name + '>'
        else:
            return '<' + field_name + '>' + arg + '</' + field_name + '>'
    if any_:
        if member:
            return '<' + field_name + '><member>any</member></' + field_name + '>'
        else:
            return '<' + field_name + '>any</' + field_name + '>'
    else:
        return ''


def add_argument(arg: Optional[str], field_name: str, member: bool) -> str:
    if arg:
        if member:
            return '<' + field_name + '><member>' + arg + '</member></' + field_name + '>'
        else:
            return '<' + field_name + '>' + arg + '</' + field_name + '>'
    else:
        return ''


def add_argument_open(arg: Optional[str], field_name: str, member: bool) -> str:
    if arg:
        if member:
            return '<' + field_name + '><member>' + arg + '</member></' + field_name + '>'
        else:
            return '<' + field_name + '>' + arg + '</' + field_name + '>'
    else:
        if member:
            return '<' + field_name + '><member>any</member></' + field_name + '>'
        else:
            return '<' + field_name + '>any</' + field_name + '>'


def add_argument_yes_no(arg: Optional[str], field_name: str, option: bool = False) -> str:
    if arg and arg == 'No':
        result = '<' + field_name + '>' + 'no' + '</' + field_name + '>'
    else:
        result = '<' + field_name + '>' + ('yes' if arg else 'no') + '</' + field_name + '>'

    if option:
        result = '<option>' + result + '</option>'

    return result


def add_argument_target(arg: Optional[str], field_name: str) -> str:
    if arg:
        return '<' + field_name + '>' + '<devices>' + '<entry name=\"' + arg + '\"/>' + '</devices>' + '</' + \
               field_name + '>'
    else:
        return ''


def add_argument_profile_setting(arg: Optional[str], field_name: str) -> str:
    if not arg:
        return ''
    member_stringify_list = '<member>' + arg + '</member>'
    return '<' + field_name + '>' + '<group>' + member_stringify_list + '</group>' + '</' + field_name + '>'


def set_xpath_network(template: str = None) -> Tuple[str, Optional[str]]:
    """
    Setting template xpath relevant to panorama instances.
    """
    if template:
        if not DEVICE_GROUP or VSYS:
            raise Exception('Template is only relevant for Panorama instances.')
    if not template:
        template = TEMPLATE
    # setting network xpath relevant to FW or panorama management
    if DEVICE_GROUP:
        xpath_network = f'/config/devices/entry[@name=\'localhost.localdomain\']/template/entry[@name=\'{template}\']' \
                        f'/config/devices/entry[@name=\'localhost.localdomain\']/network'
    else:
        xpath_network = "/config/devices/entry[@name='localhost.localdomain']/network"
    return xpath_network, template


def prepare_security_rule_params(api_action: str = None, rulename: str = None, source: Any = None,
                                 destination: Any = None, negate_source: str = None,
                                 negate_destination: str = None, action: str = None, service: List[str] = None,
                                 disable: str = None, application: List[str] = None, source_user: str = None,
                                 category: List[str] = None, from_: str = None, to: str = None, description: str = None,
                                 target: str = None, log_forwarding: str = None,
                                 disable_server_response_inspection: str = None, tags: List[str] = None,
                                 profile_setting: str = None, where: str = 'bottom', dst: str = None) -> Dict:
    if application is None or len(application) == 0:
        # application always must be specified and the default should be any
        application = ['any']

    # flake8: noqa
    rulename = rulename if rulename else f'demisto-{str(uuid.uuid4())[:8]}'
    params = {
        'type': 'config',
        'action': api_action,
        'key': API_KEY,
        'where': where,  # default where will be bottom for BC purposes
        'element': add_argument_open(action, 'action', False)
        + add_argument_target(target, 'target')
        + add_argument_open(description, 'description', False)
        + add_argument_list(source, 'source', True, True)
        + add_argument_list(destination, 'destination', True, True)
        + add_argument_list(application, 'application', True)
        + add_argument_list(category, 'category', True)
        + add_argument_open(source_user, 'source-user', True)
        + add_argument_list(from_, 'from', True, True)  # default from will always be any
        + add_argument_list(to, 'to', True, True)  # default to will always be any
        + add_argument_list(service, 'service', True, True)
        + add_argument_yes_no(negate_source, 'negate-source')
        + add_argument_yes_no(negate_destination, 'negate-destination')
        + add_argument_yes_no(disable, 'disabled')
        + add_argument_yes_no(disable_server_response_inspection, 'disable-server-response-inspection', True)
        + add_argument(log_forwarding, 'log-setting', False)
        + add_argument_list(tags, 'tag', True)
        + add_argument_profile_setting(profile_setting, 'profile-setting')
    }
    if dst:
        if where not in ('before', 'after'):
            raise DemistoException('Please provide a dst rule only when the where argument is before or after.')
        else:
            params['dst'] = dst

    if DEVICE_GROUP:
        if not PRE_POST:
            raise Exception('Please provide the pre_post argument when configuring '
                            'a security rule in Panorama instance.')
        else:
            params['xpath'] = f"{XPATH_SECURITY_RULES}{PRE_POST}/security/rules/entry[@name='{rulename}']"
    else:
        params['xpath'] = f"{XPATH_SECURITY_RULES}[@name='{rulename}']"

    return params


def get_pan_os_version() -> str:
    """Retrieves pan-os version

       Returns:
           String representation of the version
       """
    params = {
        'type': 'version',
        'key': API_KEY
    }
    result = http_request(URL, 'GET', params=params)
    version = result['response']['result']['sw-version']
    return version


def get_pan_os_major_version() -> int:
    """Retrieves pan-os major version

    Returns:
        String representation of the major version
    """
    major_version = int(get_pan_os_version().split('.')[0])
    return major_version


''' FUNCTIONS'''


def panorama_test():
    """
    test module
    """
    params = {
        'type': 'op',
        'cmd': '<show><system><info></info></system></show>',
        'key': API_KEY
    }

    http_request(
        URL,
        'GET',
        params=params
    )

    if DEVICE_GROUP and DEVICE_GROUP != 'shared':
        device_group_test()

    _, template = set_xpath_network()
    if template:
        template_test(template)

    return_results('ok')


def get_device_groups_names():
    """
    Get device group names in the Panorama
    """
    params = {
        'action': 'get',
        'type': 'config',
        'xpath': "/config/devices/entry/device-group/entry",
        'key': API_KEY
    }

    result = http_request(
        URL,
        'GET',
        params=params
    )

    device_groups = result['response']['result']['entry']
    device_group_names = []
    if isinstance(device_groups, dict):
        # only one device group in the panorama
        device_group_names.append(device_groups.get('@name'))
    else:
        for device_group in device_groups:
            device_group_names.append(device_group.get('@name'))

    return device_group_names


def device_group_test():
    """
    Test module for the Device group specified
    """
    device_group_names = get_device_groups_names()
    if DEVICE_GROUP not in device_group_names:
        raise Exception(f'Device Group: {DEVICE_GROUP} does not exist.'
                        f' The available Device Groups for this instance: {", ".join(device_group_names)}.')


def get_templates_names():
    """
    Get templates names in the Panorama
    """
    params = {
        'action': 'get',
        'type': 'config',
        'xpath': "/config/devices/entry[@name=\'localhost.localdomain\']/template/entry",
        'key': API_KEY
    }

    result = http_request(
        URL,
        'GET',
        params=params
    )

    templates = result['response']['result']['entry']
    template_names = []
    if isinstance(templates, dict):
        # only one device group in the panorama
        template_names.append(templates.get('@name'))
    else:
        for template in templates:
            template_names.append(template.get('@name'))

    return template_names


def template_test(template: str):
    """
    Test module for the Template specified
    """
    template_names = get_templates_names()
    if template not in template_names:
        raise Exception(f'Template: {template} does not exist.'
                        f' The available Templates for this instance: {", ".join(template_names)}.')


@logger
def panorama_command(args: dict):
    """
    Executes a command
    """
    params = {}
    for arg in args.keys():
        params[arg] = args[arg]
    params['key'] = API_KEY

    result = http_request(
        URL,
        'POST',
        body=params
    )

    return_results({
        'Type': entryTypes['note'],
        'ContentsFormat': formats['json'],
        'Contents': result,
        'ReadableContentsFormat': formats['text'],
        'HumanReadable': 'Command was executed successfully.',
    })


@logger
def panorama_commit(args):
    command: str = ''
    partial_command: str = ''
    is_partial = False
    if device_group := args.get('device-group'):
        command += f'<device-group><entry name="{device_group}"/></device-group>'

    admin_name = args.get('admin_name')
    if admin_name:
        is_partial = True
        partial_command += f'<admin><member>{admin_name}</member></admin>'

    force_commit = argToBoolean(args.get('force_commit')) if args.get('force_commit') else None
    if force_commit:
        command += '<force></force>'

    exclude_device_network = args.get('exclude_device_network_configuration')
    exclude_device_network_configuration = argToBoolean(exclude_device_network) if exclude_device_network else None
    if exclude_device_network_configuration:
        is_partial = True
        partial_command += '<device-and-network>excluded</device-and-network>'

    exclude_shared_objects_str = args.get('exclude_shared_objects')
    exclude_shared_objects = argToBoolean(exclude_shared_objects_str) if exclude_shared_objects_str else None
    if exclude_shared_objects:
        is_partial = True
        partial_command += '<shared-object>excluded</shared-object>'

    if is_partial:
        command = f'{command}<partial>{partial_command}</partial>'

    params = {
        'type': 'commit',
        'cmd': f'<commit>{command}</commit>',
        'key': API_KEY
    }
    if is_partial:
        params['action'] = 'partial'

    result = http_request(
        URL,
        'POST',
        body=params
    )

    return result


def panorama_commit_command(args: dict):
    """
    Commit and show message in the war room
    """
    result = panorama_commit(args)

    if 'result' in result['response']:
        # commit has been given a jobid
        commit_output = {
            'JobID': result['response']['result']['job'],
            'Status': 'Pending',
            'Description': args.get('description')
        }
        return_results({
            'Type': entryTypes['note'],
            'ContentsFormat': formats['json'],
            'Contents': result,
            'ReadableContentsFormat': formats['markdown'],
            'HumanReadable': tableToMarkdown('Commit:', commit_output, ['JobID', 'Status'], removeNull=True),
            'EntryContext': {
                "Panorama.Commit(val.JobID == obj.JobID)": commit_output
            }
        })
    else:
        # no changes to commit
        return_results(result['response']['msg'])


@logger
def panorama_commit_status(args: dict):
    params = {
        'type': 'op',
        'cmd': f'<show><jobs><id>{args.get("job_id")}</id></jobs></show>',
        'key': API_KEY
    }
    result = http_request(
        URL,
        'GET',
        params=params
    )

    return result


def panorama_commit_status_command(args: dict):
    """
    Check jobID of commit status
    """
    result = panorama_commit_status(args)

    if result['response']['result']['job']['type'] != 'Commit':
        raise Exception('JobID given is not of a commit.')

    commit_status_output = {'JobID': result['response']['result']['job']['id']}
    if result['response']['result']['job']['status'] == 'FIN':
        if result['response']['result']['job']['result'] == 'OK':
            commit_status_output['Status'] = 'Completed'
        else:
            # result['response']['job']['result'] == 'FAIL'
            commit_status_output['Status'] = 'Failed'
        commit_status_output['Details'] = result['response']['result']['job']['details']['line']

    if result['response']['result']['job']['status'] == 'ACT':
        if result['response']['result']['job']['result'] == 'PEND':
            commit_status_output['Status'] = 'Pending'

    # WARNINGS - Job warnings
    status_warnings = []
    if result.get("response", {}).get('result', {}).get('job', {}).get('warnings', {}):
        status_warnings = result.get("response", {}).get('result', {}).get('job', {}).get('warnings', {}).get('line',
                                                                                                              [])
    ignored_error = 'configured with no certificate profile'
    commit_status_output["Warnings"] = [item for item in status_warnings if item not in ignored_error]

    return_results({
        'Type': entryTypes['note'],
        'ContentsFormat': formats['json'],
        'Contents': result,
        'ReadableContentsFormat': formats['markdown'],
        'HumanReadable': tableToMarkdown('Commit status:', commit_status_output,
                                         ['JobID', 'Status', 'Details', 'Warnings'],
                                         removeNull=True),
        'EntryContext': {"Panorama.Commit(val.JobID == obj.JobID)": commit_status_output}
    })


@logger
def panorama_push_to_device_group(args: dict):
    command: str = ''
    command += f'<device-group><entry name="{DEVICE_GROUP}"/></device-group>'

    serial_number = args.get('serial_number')
    if serial_number:
        command = f'<device-group><entry name="{DEVICE_GROUP}"><devices><entry name="{serial_number}"/>' \
                  f'</devices></entry></device-group>'

    if argToBoolean(args.get('validate-only', 'false')):
        command += '<validate-only>yes</validate-only>'
    if not argToBoolean(args.get('include-template', 'true')):
        command += '<include-template>no</include-template>'
    if description := args.get('description'):
        command += f'<description>{description}</description>'

    params = {
        'type': 'commit',
        'action': 'all',
        'cmd': f'<commit-all><shared-policy>{command}</shared-policy></commit-all>',
        'key': API_KEY
    }

    result = http_request(
        URL,
        'POST',
        body=params
    )

    return result


def panorama_push_to_device_group_command(args: dict):
    """
    Push Panorama configuration and show message in warroom
    """

    if not DEVICE_GROUP:
        raise Exception("The 'panorama-push-to-device-group' command is relevant for a Palo Alto Panorama instance.")

    result = panorama_push_to_device_group(args)
    if 'result' in result['response']:
        # commit has been given a jobid
        push_output = {
            'DeviceGroup': DEVICE_GROUP,
            'JobID': result['response']['result']['job'],
            'Status': 'Pending'
        }
        return_results({
            'Type': entryTypes['note'],
            'ContentsFormat': formats['json'],
            'Contents': result,
            'ReadableContentsFormat': formats['markdown'],
            'HumanReadable': tableToMarkdown('Push to Device Group:', push_output, ['JobID', 'Status'],
                                             removeNull=True),
            'EntryContext': {
                "Panorama.Push(val.JobID == obj.JobID)": push_output
            }
        })
    else:
        # no changes to commit
        return_results(result['response']['msg']['line'])


@logger
def panorama_push_status(job_id: str):
    params = {
        'type': 'op',
        'cmd': f'<show><jobs><id>{job_id}</id></jobs></show>',
        'key': API_KEY
    }
    result = http_request(
        URL,
        'GET',
        params=params
    )

    return result


def safeget(dct: dict, keys: List[str]):
    # Safe get from dictionary
    for key in keys:
        try:
            if isinstance(dct, dict):
                dct = dct[key]
            else:
                return None
        except KeyError:
            return None
    return dct


def panorama_push_status_command(job_id: str):
    """
    Check jobID of push status
    """
    result = panorama_push_status(job_id)
    job = result.get('response', {}).get('result', {}).get('job', {})
    if job.get('type', '') not in ('CommitAll', 'ValidateAll'):
        raise Exception('JobID given is not of a Push neither of a validate.')

    push_status_output = {'JobID': job.get('id')}
    if job.get('status', '') == 'FIN':
        if job.get('result', '') == 'OK':
            push_status_output['Status'] = 'Completed'
        else:
            push_status_output['Status'] = 'Failed'

        devices = job.get('devices')
        devices = devices.get('entry') if devices else devices
        if isinstance(devices, list):
            devices_details = [device.get('status') for device in devices if device]
            push_status_output['Details'] = devices_details
        elif isinstance(devices, dict):
            push_status_output['Details'] = devices.get('status')

    if job.get('status') == 'PEND':
        push_status_output['Status'] = 'Pending'

    # WARNINGS - Job warnings
    status_warnings = []  # type: ignore
    status_errors = []  # type: ignore
    devices = safeget(result, ["response", "result", "job", "devices", "entry"])
    if devices:
        for device in devices:
            device_warnings = safeget(device, ["details", "msg", "warnings", "line"])
            status_warnings.extend([] if not device_warnings else device_warnings)
            device_errors = safeget(device, ["details", "msg", "errors", "line"])
            status_errors.extend([] if not device_errors else device_errors)
    push_status_output["Warnings"] = status_warnings
    push_status_output["Errors"] = status_errors

    return_results({
        'Type': entryTypes['note'],
        'ContentsFormat': formats['json'],
        'Contents': result,
        'ReadableContentsFormat': formats['markdown'],
        'HumanReadable': tableToMarkdown('Push to Device Group status:', push_status_output,
                                         ['JobID', 'Status', 'Details', 'Errors', 'Warnings'], removeNull=True),
        'EntryContext': {"Panorama.Push(val.JobID == obj.JobID)": push_status_output}
    })


''' Addresses Commands '''


def prettify_addresses_arr(addresses_arr: list) -> List:
    if not isinstance(addresses_arr, list):
        return prettify_address(addresses_arr)
    pretty_addresses_arr = []

    for address in addresses_arr:
        pretty_address = {'Name': address['@name']}
        if DEVICE_GROUP:
            pretty_address['DeviceGroup'] = DEVICE_GROUP
        if 'description' in address:
            pretty_address['Description'] = address['description']
        if 'ip-netmask' in address:
            pretty_address['IP_Netmask'] = address['ip-netmask']
        if 'ip-range' in address:
            pretty_address['IP_Range'] = address['ip-range']
        if 'fqdn' in address:
            pretty_address['FQDN'] = address['fqdn']
        if 'tag' in address and address['tag'] is not None and 'member' in address['tag']:
            # handling edge cases in which the Tag value is None, e.g:
            # {'@name': 'test', 'ip-netmask': '1.1.1.1', 'tag': None}
            pretty_address['Tags'] = address['tag']['member']

        pretty_addresses_arr.append(pretty_address)

    return pretty_addresses_arr


@logger
def panorama_list_addresses(tag: Optional[str] = None):
    params = {
        'action': 'get',
        'type': 'config',
        'xpath': XPATH_OBJECTS + "address/entry",
        'key': API_KEY
    }

    if tag:
        params['xpath'] = f'{params["xpath"]}[( tag/member = \'{tag}\')]'

    result = http_request(
        URL,
        'GET',
        params=params,
    )

    return result['response']['result']['entry']


def panorama_list_addresses_command(args: dict):
    """
    Get all addresses
    """
    addresses_arr = panorama_list_addresses(args.get('tag'))
    addresses_output = prettify_addresses_arr(addresses_arr)

    return_results({
        'Type': entryTypes['note'],
        'ContentsFormat': formats['json'],
        'Contents': addresses_arr,
        'ReadableContentsFormat': formats['markdown'],
        'HumanReadable': tableToMarkdown('Addresses:', addresses_output,
                                         ['Name', 'IP_Netmask', 'IP_Range', 'FQDN', 'Tags'], removeNull=True),
        'EntryContext': {
            "Panorama.Addresses(val.Name == obj.Name)": addresses_output
        }
    })


def prettify_address(address: Dict) -> Dict:
    pretty_address = {'Name': address['@name']}
    if DEVICE_GROUP:
        pretty_address['DeviceGroup'] = DEVICE_GROUP
    if 'description' in address:
        pretty_address['Description'] = address['description']

    if 'ip-netmask' in address:
        pretty_address['IP_Netmask'] = address['ip-netmask']

    if 'ip-range' in address:
        pretty_address['IP_Range'] = address['ip-range']

    if 'fqdn' in address:
        pretty_address['FQDN'] = address['fqdn']

    if 'tag' in address and address['tag'] is not None and 'member' in address['tag']:
        # handling edge cases in which the Tag value is None, e.g:
        # {'@name': 'test', 'ip-netmask': '1.1.1.1', 'tag': None}
        pretty_address['Tags'] = address['tag']['member']

    return pretty_address


@logger
def panorama_get_address(address_name: str) -> Dict:
    params = {
        'action': 'show',
        'type': 'config',
        'xpath': f'{XPATH_OBJECTS}address/entry[@name=\'{address_name}\']',
        'key': API_KEY
    }
    result = http_request(
        URL,
        'GET',
        params=params,
    )

    return result['response']['result']['entry']


def panorama_get_address_command(args: dict):
    """
    Get an address
    """
    address_name = args.get('name')

    address = panorama_get_address(address_name)
    address_output = prettify_address(address)

    return_results({
        'Type': entryTypes['note'],
        'ContentsFormat': formats['json'],
        'Contents': address,
        'ReadableContentsFormat': formats['markdown'],
        'HumanReadable': tableToMarkdown('Address:', address_output,
                                         ['Name', 'IP_Netmask', 'IP_Range', 'FQDN', 'Tags'], removeNull=True),
        'EntryContext': {
            "Panorama.Addresses(val.Name == obj.Name)": address_output
        }
    })


@logger
def panorama_create_address(address_name: str, fqdn: str = None, ip_netmask: str = None, ip_range: str = None,
                            description: str = None, tags: list = None):
    params = {'action': 'set',
              'type': 'config',
              'xpath': XPATH_OBJECTS + "address/entry[@name='" + address_name + "']",
              'key': API_KEY,
              'element': (add_argument(fqdn, 'fqdn', False)
                          + add_argument(ip_netmask, 'ip-netmask', False)
                          + add_argument(ip_range, 'ip-range', False)
                          + add_argument(description, 'description', False)
                          + add_argument_list(tags, 'tag', True))
              }

    http_request(
        URL,
        'POST',
        body=params,
    )


def panorama_create_address_command(args: dict):
    """
    Create an address object
    """
    address_name = args['name']
    description = args.get('description')
    tags = argToList(args['tag']) if 'tag' in args else None

    fqdn = args.get('fqdn')
    ip_netmask = args.get('ip_netmask')
    ip_range = args.get('ip_range')

    if not fqdn and not ip_netmask and not ip_range:
        raise Exception('Please specify exactly one of the following: fqdn, ip_netmask, ip_range.')

    if (fqdn and ip_netmask) or (fqdn and ip_range) or (ip_netmask and ip_range):
        raise Exception('Please specify exactly one of the following: fqdn, ip_netmask, ip_range.')

    address = panorama_create_address(address_name, fqdn, ip_netmask, ip_range, description, tags)

    address_output = {'Name': address_name}
    if DEVICE_GROUP:
        address_output['DeviceGroup'] = DEVICE_GROUP
    if fqdn:
        address_output['FQDN'] = fqdn
    if ip_netmask:
        address_output['IP_Netmask'] = ip_netmask
    if ip_range:
        address_output['IP_Range'] = ip_range
    if description:
        address_output['Description'] = description
    if tags:
        address_output['Tags'] = tags

    return_results({
        'Type': entryTypes['note'],
        'ContentsFormat': formats['json'],
        'Contents': address,
        'ReadableContentsFormat': formats['text'],
        'HumanReadable': 'Address was created successfully.',
        'EntryContext': {
            "Panorama.Addresses(val.Name == obj.Name)": address_output
        }
    })


@logger
def panorama_delete_address(address_name: str):
    params = {
        'action': 'delete',
        'type': 'config',
        'xpath': XPATH_OBJECTS + "address/entry[@name='" + address_name + "']",
        'element': "<entry name='" + address_name + "'></entry>",
        'key': API_KEY
    }
    result = http_request(
        URL,
        'POST',
        body=params,
    )

    return result


def panorama_delete_address_command(args: dict):
    """
    Delete an address
    """
    address_name = args.get('name')

    address = panorama_delete_address(address_name)
    address_output = {'Name': address_name}
    if DEVICE_GROUP:
        address_output['DeviceGroup'] = DEVICE_GROUP

    return_results({
        'Type': entryTypes['note'],
        'ContentsFormat': formats['json'],
        'Contents': address,
        'ReadableContentsFormat': formats['text'],
        'HumanReadable': 'Address was deleted successfully.',
        'EntryContext': {
            "Panorama.Addresses(val.Name == obj.Name)": address_output
        }
    })


''' Address Group Commands '''


def prettify_address_groups_arr(address_groups_arr: list) -> List:
    if not isinstance(address_groups_arr, list):
        return prettify_address_group(address_groups_arr)
    pretty_address_groups_arr = []
    for address_group in address_groups_arr:
        pretty_address_group = {
            'Name': address_group['@name'],
            'Type': 'static' if 'static' in address_group else 'dynamic'
        }
        if DEVICE_GROUP:
            pretty_address_group['DeviceGroup'] = DEVICE_GROUP
        if 'description' in address_group:
            pretty_address_group['Description'] = address_group['description']
        if 'tag' in address_group and address_group['tag'] is not None and 'member' in address_group['tag']:
            # handling edge cases in which the Tag value is None, e.g:
            # {'@name': 'test', 'static': {'member': 'test_address'}, 'tag': None}
            pretty_address_group['Tags'] = address_group['tag']['member']

        if pretty_address_group['Type'] == 'static':
            # static address groups can have empty lists
            if address_group['static']:
                pretty_address_group['Addresses'] = address_group['static']['member']
        else:
            pretty_address_group['Match'] = address_group['dynamic']['filter']

        pretty_address_groups_arr.append(pretty_address_group)

    return pretty_address_groups_arr


@logger
def panorama_list_address_groups(tag: str = None):
    params = {
        'action': 'get',
        'type': 'config',
        'xpath': XPATH_OBJECTS + "address-group/entry",
        'key': API_KEY
    }

    if tag:
        params['xpath'] = f'{params["xpath"]}[( tag/member = \'{tag}\')]'

    result = http_request(
        URL,
        'GET',
        params=params,
    )

    return result['response']['result']['entry']


def panorama_list_address_groups_command(args: dict):
    """
    Get all address groups
    """
    address_groups_arr = panorama_list_address_groups(args.get('tag'))
    address_groups_output = prettify_address_groups_arr(address_groups_arr)

    return_results({
        'Type': entryTypes['note'],
        'ContentsFormat': formats['json'],
        'Contents': address_groups_arr,
        'ReadableContentsFormat': formats['markdown'],
        'HumanReadable': tableToMarkdown('Address groups:', address_groups_output,
                                         ['Name', 'Type', 'Addresses', 'Match', 'Description', 'Tags'],
                                         removeNull=True),
        'EntryContext': {
            "Panorama.AddressGroups(val.Name == obj.Name)": address_groups_output
        }
    })


def prettify_address_group(address_group: Dict) -> Dict:
    pretty_address_group = {
        'Name': address_group['@name'],
        'Type': 'static' if 'static' in address_group else 'dynamic'
    }
    if DEVICE_GROUP:
        pretty_address_group['DeviceGroup'] = DEVICE_GROUP
    if 'description' in address_group:
        pretty_address_group['Description'] = address_group['description']
    if 'tag' in address_group and address_group['tag'] is not None and 'member' in address_group['tag']:
        # handling edge cases in which the Tag value is None, e.g:
        # {'@name': 'test', 'static': {'member': 'test_address'}, 'tag': None}
        pretty_address_group['Tags'] = address_group['tag']['member']

    if pretty_address_group['Type'] == 'static':
        pretty_address_group['Addresses'] = address_group['static']['member']
    else:
        pretty_address_group['Match'] = address_group['dynamic']['filter']

    return pretty_address_group


@logger
def panorama_get_address_group(address_group_name: str):
    params = {
        'action': 'show',
        'type': 'config',
        'xpath': XPATH_OBJECTS + "address-group/entry[@name='" + address_group_name + "']",
        'key': API_KEY
    }
    result = http_request(
        URL,
        'GET',
        params=params,
    )

    return result['response']['result']['entry']


def panorama_get_address_group_command(args: dict):
    """
    Get an address group
    """
    address_group_name = args.get('name')

    result = panorama_get_address_group(address_group_name)

    return_results({
        'Type': entryTypes['note'],
        'ContentsFormat': formats['json'],
        'Contents': result,
        'ReadableContentsFormat': formats['markdown'],
        'HumanReadable': tableToMarkdown('Address group:', prettify_address_group(result),
                                         ['Name', 'Type', 'Addresses', 'Match', 'Description', 'Tags'],
                                         removeNull=True),
        'EntryContext': {
            "Panorama.AddressGroups(val.Name == obj.Name)": prettify_address_group(result)
        }
    })


@logger
def panorama_create_static_address_group(address_group_name: str, addresses: list,
                                         description: str = None, tags: list = None):
    params = {'action': 'set',
              'type': 'config',
              'xpath': XPATH_OBJECTS + "address-group/entry[@name='" + address_group_name + "']",
              'key': API_KEY,
              'element': (
                      "<static>" + add_argument_list(addresses, 'member', True)
                      + "</static>" + add_argument(description, 'description', False)
                      + add_argument_list(tags, 'tag', True)
              )}

    result = http_request(
        URL,
        'POST',
        body=params,
    )

    return result


def panorama_create_dynamic_address_group(address_group_name: str, match: Optional[str],
                                          description: str = None, tags: list = None):
    params = {
        'action': 'set',
        'type': 'config',
        'xpath': XPATH_OBJECTS + "address-group/entry[@name='" + address_group_name + "']",
        'element': "<dynamic>" + add_argument(match, 'filter', False)
                   + "</dynamic>" + add_argument(description, 'description', False)
                   + add_argument_list(tags, 'tag', True),
        'key': API_KEY
    }

    result = http_request(
        URL,
        'POST',
        body=params,
    )

    return result


def panorama_create_address_group_command(args: dict):
    """
    Create an address group
    """
    address_group_name = args['name']
    type_ = args['type']
    description = args.get('description')
    tags = argToList(args['tags']) if 'tags' in args else None
    match = args.get('match')
    addresses = argToList(args['addresses']) if 'addresses' in args else None
    if match and addresses:
        raise Exception('Please specify only one of the following: addresses, match.')
    if type_ == 'static':
        if not addresses:
            raise Exception('Please specify addresses in order to create a static address group.')
    if type_ == 'dynamic':
        if not match:
            raise Exception('Please specify a match in order to create a dynamic address group.')

    if type_ == 'static':
        result = panorama_create_static_address_group(address_group_name, addresses, description, tags)
    else:
        result = panorama_create_dynamic_address_group(address_group_name, match, description, tags)

    address_group_output = {
        'Name': address_group_name,
        'Type': type_
    }
    if DEVICE_GROUP:
        address_group_output['DeviceGroup'] = DEVICE_GROUP
    if match:
        address_group_output['Match'] = match
    if addresses:
        address_group_output['Addresses'] = addresses
    if description:
        address_group_output['Description'] = description
    if tags:
        address_group_output['Tags'] = tags

    return_results({
        'Type': entryTypes['note'],
        'ContentsFormat': formats['json'],
        'Contents': result,
        'ReadableContentsFormat': formats['text'],
        'HumanReadable': 'Address group was created successfully.',
        'EntryContext': {
            "Panorama.AddressGroups(val.Name == obj.Name)": address_group_output
        }
    })


@logger
def panorama_delete_address_group(address_group_name: str):
    params = {
        'action': 'delete',
        'type': 'config',
        'xpath': XPATH_OBJECTS + "address-group/entry[@name='" + address_group_name + "']",
        'element': "<entry name='" + address_group_name + "'></entry>",
        'key': API_KEY
    }

    result = http_request(
        URL,
        'POST',
        body=params,
    )

    return result


def panorama_delete_address_group_command(address_group_name: str):
    """
    Delete an address group
    """

    address_group = panorama_delete_address_group(address_group_name)
    address_group_output = {'Name': address_group_name}
    if DEVICE_GROUP:
        address_group_output['DeviceGroup'] = DEVICE_GROUP

    return_results({
        'Type': entryTypes['note'],
        'ContentsFormat': formats['json'],
        'Contents': address_group,
        'ReadableContentsFormat': formats['text'],
        'HumanReadable': 'Address group was deleted successfully.',
        'EntryContext': {
            "Panorama.AddressGroups(val.Name == obj.Name)": address_group_output
        }
    })


def panorama_edit_address_group_command(args: dict):
    """
    Edit an address group
    """
    address_group_name = args.get('name', '')
    type_ = args.get('type', '').lower()
    match = args.get('match')
    element_to_add = argToList(args['element_to_add']) if 'element_to_add' in args else None
    element_to_remove = argToList(
        args['element_to_remove']) if 'element_to_remove' in args else None

    if type_ == 'dynamic':
        if not match:
            raise Exception('To edit a Dynamic Address group, Please provide a match.')
        match_param = add_argument_open(match, 'filter', False)
        match_path = f"{XPATH_OBJECTS}address-group/entry[@name=\'{address_group_name}\']/dynamic/filter"

    if type_ == 'static':
        if (element_to_add and element_to_remove) or (not element_to_add and not element_to_remove):
            raise Exception('To edit a Static Address group,'
                            'Please specify exactly one of the following: element_to_add, element_to_remove.')
        address_group_prev = panorama_get_address_group(address_group_name)
        address_group_list: List[str] = []
        if 'static' in address_group_prev:
            if address_group_prev['static']:
                address_group_list = argToList(address_group_prev['static']['member'])
        if element_to_add:
            addresses = list(set(element_to_add + address_group_list))
        else:
            addresses = [item for item in address_group_list if item not in element_to_remove]
        addresses_param = add_argument_list(addresses, 'member', False)
        addresses_path = f"{XPATH_OBJECTS}address-group/entry[@name=\'{address_group_name}\']/static"

    description = args.get('description')
    tags = argToList(args['tags']) if 'tags' in args else None

    params = {
        'action': 'edit',
        'type': 'config',
        'key': API_KEY,
        'xpath': '',
        'element': ''
    }

    address_group_output = {'Name': address_group_name}

    if DEVICE_GROUP:
        address_group_output['DeviceGroup'] = DEVICE_GROUP

    if type_ == 'dynamic' and match:
        params['xpath'] = match_path
        params['element'] = match_param
        result = http_request(
            URL,
            'POST',
            body=params
        )
        address_group_output['Match'] = match

    if type_ == 'static' and addresses:
        params['xpath'] = addresses_path
        params['element'] = "<static>" + addresses_param + "</static>"
        result = http_request(
            URL,
            'POST',
            body=params
        )
        address_group_output['Addresses'] = addresses

    if description:
        description_param = add_argument_open(description, 'description', False)
        description_path = f"{XPATH_OBJECTS}address-group/entry[@name=\'{address_group_name}\']/description"
        params['xpath'] = description_path
        params['element'] = description_param
        result = http_request(
            URL,
            'POST',
            body=params
        )
        address_group_output['Description'] = description

    if tags:
        tag_param = add_argument_list(tags, 'tag', True)
        tag_path = f"{XPATH_OBJECTS}address-group/entry[@name=\'{address_group_name}\']/tag"
        params['xpath'] = tag_path
        params['element'] = tag_param
        result = http_request(
            URL,
            'POST',
            body=params
        )
        address_group_output['Tags'] = tags

    return_results({
        'Type': entryTypes['note'],
        'ContentsFormat': formats['json'],
        'Contents': result,
        'ReadableContentsFormat': formats['text'],
        'HumanReadable': 'Address Group was edited successfully.',
        'EntryContext': {
            "Panorama.AddressGroups(val.Name == obj.Name)": address_group_output
        }
    })


''' Services Commands '''


def prettify_services_arr(services_arr: Union[dict, list]):
    if not isinstance(services_arr, list):
        return prettify_service(services_arr)

    pretty_services_arr = []
    for service in services_arr:
        pretty_service = {'Name': service['@name']}
        if DEVICE_GROUP:
            pretty_service['DeviceGroup'] = DEVICE_GROUP
        if 'description' in service:
            pretty_service['Description'] = service['description']
        if 'tag' in service and service['tag'] is not None and 'member' in service['tag']:
            pretty_service['Tags'] = service['tag']['member']

        protocol = ''
        if 'protocol' in service:
            if 'tcp' in service['protocol']:
                protocol = 'tcp'
            elif 'udp' in service['protocol']:
                protocol = 'udp'
            else:
                protocol = 'sctp'
        pretty_service['Protocol'] = protocol

        if 'port' in service['protocol'][protocol]:
            pretty_service['DestinationPort'] = service['protocol'][protocol]['port']
        if 'source-port' in service['protocol'][protocol]:
            pretty_service['SourcePort'] = service['protocol'][protocol]['source-port']

        pretty_services_arr.append(pretty_service)

    return pretty_services_arr


@logger
def panorama_list_services(tag: str = None):
    params = {
        'action': 'get',
        'type': 'config',
        'xpath': XPATH_OBJECTS + "service/entry",
        'key': API_KEY
    }

    if tag:
        params['xpath'] = f'{params["xpath"]}[( tag/member = \'{tag}\')]'

    result = http_request(
        URL,
        'GET',
        params=params,
    )

    return result['response']['result']['entry']


def panorama_list_services_command(tag: Optional[str]):
    """
    Get all Services
    """
    services_arr = panorama_list_services(tag)
    services_output = prettify_services_arr(services_arr)

    return_results({
        'Type': entryTypes['note'],
        'ContentsFormat': formats['json'],
        'Contents': services_arr,
        'ReadableContentsFormat': formats['markdown'],
        'HumanReadable': tableToMarkdown('Services:', services_output,
                                         ['Name', 'Protocol', 'SourcePort', 'DestinationPort', 'Description', 'Tags'],
                                         removeNull=True),
        'EntryContext': {
            "Panorama.Services(val.Name == obj.Name)": services_output
        }
    })


def prettify_service(service: Dict):
    pretty_service = {
        'Name': service['@name'],
    }
    if DEVICE_GROUP:
        pretty_service['DeviceGroup'] = DEVICE_GROUP
    if 'description' in service:
        pretty_service['Description'] = service['description']
    if 'tag' in service and service['tag'] is not None and 'member' in service['tag']:
        pretty_service['Tags'] = service['tag']['member']

    protocol = ''
    if 'protocol' in service:
        if 'tcp' in service['protocol']:
            protocol = 'tcp'
        elif 'udp' in service['protocol']:
            protocol = 'udp'
        else:
            protocol = 'sctp'
    pretty_service['Protocol'] = protocol

    if 'port' in service['protocol'][protocol]:
        pretty_service['DestinationPort'] = service['protocol'][protocol]['port']
    if 'source-port' in service['protocol'][protocol]:
        pretty_service['SourcePort'] = service['protocol'][protocol]['source-port']

    return pretty_service


@logger
def panorama_get_service(service_name: str):
    params = {
        'action': 'show',
        'type': 'config',
        'xpath': XPATH_OBJECTS + "service/entry[@name='" + service_name + "']",
        'key': API_KEY
    }
    result = http_request(
        URL,
        'GET',
        params=params,
    )

    return result['response']['result']['entry']


def panorama_get_service_command(service_name: str):
    """
    Get a service
    """

    service = panorama_get_service(service_name)
    service_output = prettify_service(service)

    return_results({
        'Type': entryTypes['note'],
        'ContentsFormat': formats['json'],
        'Contents': service,
        'ReadableContentsFormat': formats['markdown'],
        'HumanReadable': tableToMarkdown('Address:', service_output,
                                         ['Name', 'Protocol', 'SourcePort', 'DestinationPort', 'Description', 'Tags'],
                                         removeNull=True),
        'EntryContext': {
            "Panorama.Services(val.Name == obj.Name)": service_output
        }
    })


@logger
def panorama_create_service(service_name: str, protocol: str, destination_port: str,
                            source_port: str = None, description: str = None, tags: list = None):
    params = {
        'action': 'set',
        'type': 'config',
        'xpath': XPATH_OBJECTS + "service/entry[@name='" + service_name + "']",
        'key': API_KEY,
        'element': '<protocol>' + '<' + protocol + '>'
                   + add_argument(destination_port, 'port', False)
                   + add_argument(source_port, 'source-port', False)
                   + '</' + protocol + '>' + '</protocol>'
                   + add_argument(description, 'description', False)
                   + add_argument_list(tags, 'tag', True)
    }

    result = http_request(
        URL,
        'POST',
        body=params,
    )

    return result


def panorama_create_service_command(args: dict):
    """
    Create a service object
    """
    service_name = args['name']
    protocol = args['protocol']
    destination_port = args['destination_port']
    source_port = args.get('source_port')
    description = args.get('description')
    tags = argToList(args['tags']) if 'tags' in args else None

    service = panorama_create_service(service_name, protocol, destination_port, source_port, description, tags)

    service_output = {
        'Name': service_name,
        'Protocol': protocol,
        'DestinationPort': destination_port
    }
    if DEVICE_GROUP:
        service_output['DeviceGroup'] = DEVICE_GROUP
    if source_port:
        service_output['SourcePort'] = source_port
    if description:
        service_output['Description'] = description
    if tags:
        service_output['Tags'] = tags

    return_results({
        'Type': entryTypes['note'],
        'ContentsFormat': formats['json'],
        'Contents': service,
        'ReadableContentsFormat': formats['text'],
        'HumanReadable': 'Service was created successfully.',
        'EntryContext': {
            "Panorama.Services(val.Name == obj.Name)": service_output
        }
    })


@logger
def panorama_delete_service(service_name: str):
    params = {
        'action': 'delete',
        'type': 'config',
        'xpath': XPATH_OBJECTS + "service/entry[@name='" + service_name + "']",
        'element': "<entry name='" + service_name + "'></entry>",
        'key': API_KEY
    }
    result = http_request(
        URL,
        'POST',
        body=params,
    )

    return result


def panorama_delete_service_command(service_name: str):
    """
    Delete a service
    """

    service = panorama_delete_service(service_name)
    service_output = {'Name': service_name}
    if DEVICE_GROUP:
        service_output['DeviceGroup'] = DEVICE_GROUP

    return_results({
        'Type': entryTypes['note'],
        'ContentsFormat': formats['json'],
        'Contents': service,
        'ReadableContentsFormat': formats['text'],
        'HumanReadable': 'Service was deleted successfully.',
        'EntryContext': {
            "Panorama.Services(val.Name == obj.Name)": service_output
        }
    })


''' Service Group Commands '''


def prettify_service_groups_arr(service_groups_arr: list):
    if not isinstance(service_groups_arr, list):
        return prettify_service_group(service_groups_arr)

    pretty_service_groups_arr = []
    for service_group in service_groups_arr:
        pretty_service_group = {
            'Name': service_group['@name'],
            'Services': service_group['members']['member']
        }
        if DEVICE_GROUP:
            pretty_service_group['DeviceGroup'] = DEVICE_GROUP
        if 'tag' in service_group and service_group['tag'] is not None and 'member' in service_group['tag']:
            # handling edge cases in which the Tag value is None, e.g:
            # {'@name': 'sg_group', 'members': {'member': 'test_sg'}, 'tag': None}
            pretty_service_group['Tags'] = service_group['tag']['member']

        pretty_service_groups_arr.append(pretty_service_group)

    return pretty_service_groups_arr


@logger
def panorama_list_service_groups(tag: str = None):
    params = {
        'action': 'get',
        'type': 'config',
        'xpath': XPATH_OBJECTS + "service-group/entry",
        'key': API_KEY
    }

    if tag:
        params["xpath"] = f'{params["xpath"]}[( tag/member = \'{tag}\')]'

    result = http_request(
        URL,
        'GET',
        params=params,
    )

    return result['response']['result']['entry']


def panorama_list_service_groups_command(tag: Optional[str]):
    """
    Get all address groups
    """
    service_groups_arr = panorama_list_service_groups(tag)
    service_groups_output = prettify_service_groups_arr(service_groups_arr)

    return_results({
        'Type': entryTypes['note'],
        'ContentsFormat': formats['json'],
        'Contents': service_groups_arr,
        'ReadableContentsFormat': formats['markdown'],
        'HumanReadable': tableToMarkdown('Service groups:', service_groups_output, ['Name', 'Services', 'Tags'],
                                         removeNull=True),
        'EntryContext': {
            "Panorama.ServiceGroups(val.Name == obj.Name)": service_groups_output
        }
    })


def prettify_service_group(service_group: dict):
    pretty_service_group = {
        'Name': service_group['@name'],
        'Services': service_group['members']['member']
    }
    if DEVICE_GROUP:
        pretty_service_group['DeviceGroup'] = DEVICE_GROUP
    if 'tag' in service_group and service_group['tag'] is not None and 'member' in service_group['tag']:
        # handling edge cases in which the Tag value is None, e.g:
        # {'@name': 'sg_group', 'members': {'member': 'test_sg'}, 'tag': None}
        pretty_service_group['Tags'] = service_group['tag']['member']

    return pretty_service_group


@logger
def panorama_get_service_group(service_group_name: str):
    params = {
        'action': 'show',
        'type': 'config',
        'xpath': XPATH_OBJECTS + "service-group/entry[@name='" + service_group_name + "']",
        'key': API_KEY
    }
    result = http_request(
        URL,
        'GET',
        params=params,
    )

    return result['response']['result']['entry']


def panorama_get_service_group_command(service_group_name: str):
    """
    Get an address group
    """

    result = panorama_get_service_group(service_group_name)
    pretty_service_group = prettify_service_group(result)

    return_results({
        'Type': entryTypes['note'],
        'ContentsFormat': formats['json'],
        'Contents': result,
        'ReadableContentsFormat': formats['markdown'],
        'HumanReadable': tableToMarkdown('Service group:', pretty_service_group, ['Name', 'Services', 'Tags'],
                                         removeNull=True),
        'EntryContext': {
            "Panorama.ServiceGroups(val.Name == obj.Name)": pretty_service_group
        }
    })


def panorama_create_service_group(service_group_name: str, services: list, tags: list):
    params = {
        'action': 'set',
        'type': 'config',
        'xpath': XPATH_OBJECTS + "service-group/entry[@name='" + service_group_name + "']",
        'element': '<members>' + add_argument_list(services, 'member', True) + '</members>'
                   + add_argument_list(tags, 'tag', True),
        'key': API_KEY
    }

    result = http_request(
        URL,
        'POST',
        body=params,
    )

    return result


def panorama_create_service_group_command(args: dict):
    """
    Create a service group
    """
    service_group_name = args['name']
    services = argToList(args['services'])
    tags = argToList(args['tags']) if 'tags' in args else None

    result = panorama_create_service_group(service_group_name, services, tags)

    service_group_output = {
        'Name': service_group_name,
        'Services': services
    }
    if DEVICE_GROUP:
        service_group_output['DeviceGroup'] = DEVICE_GROUP
    if tags:
        service_group_output['Tags'] = tags

    return_results({
        'Type': entryTypes['note'],
        'ContentsFormat': formats['json'],
        'Contents': result,
        'ReadableContentsFormat': formats['text'],
        'HumanReadable': 'Service group was created successfully.',
        'EntryContext': {
            "Panorama.ServiceGroups(val.Name == obj.Name)": service_group_output
        }
    })


@logger
def panorama_delete_service_group(service_group_name: str):
    params = {
        'action': 'delete',
        'type': 'config',
        'xpath': XPATH_OBJECTS + "service-group/entry[@name='" + service_group_name + "']",
        'element': "<entry name='" + service_group_name + "'></entry>",
        'key': API_KEY
    }
    result = http_request(
        URL,
        'POST',
        body=params,
    )

    return result


def panorama_delete_service_group_command(service_group_name: str):
    """
    Delete a service group
    """

    service_group = panorama_delete_service_group(service_group_name)
    service_group_output = {'Name': service_group_name}
    if DEVICE_GROUP:
        service_group_output['DeviceGroup'] = DEVICE_GROUP

    return_results({
        'Type': entryTypes['note'],
        'ContentsFormat': formats['json'],
        'Contents': service_group,
        'ReadableContentsFormat': formats['text'],
        'HumanReadable': 'Service group was deleted successfully.',
        'EntryContext': {
            "Panorama.ServiceGroups(val.Name == obj.Name)": service_group_output
        }
    })


@logger
def panorama_edit_service_group(service_group_name: str, services: List[str], tag: List[str]):
    params = {
        'action': 'edit',
        'type': 'config',
        'xpath': '',
        'element': '',
        'key': API_KEY,
    }

    if services:
        services_xpath = XPATH_OBJECTS + "service-group/entry[@name='" + service_group_name + "']/members"
        services_element = '<members>' + add_argument_list(services, 'member', False) + '</members>'
        params['xpath'] = services_xpath
        params['element'] = services_element
        result = http_request(
            URL,
            'POST',
            body=params
        )

    if tag:
        tag_xpath = XPATH_OBJECTS + "service-group/entry[@name='" + service_group_name + "']/tag"
        tag_element = add_argument_list(tag, 'tag', True)
        params['xpath'] = tag_xpath
        params['element'] = tag_element
        result = http_request(
            URL,
            'POST',
            body=params
        )

    return result


def panorama_edit_service_group_command(args: dict):
    """
    Edit a service group
    """
    service_group_name = args['name']
    services_to_add = argToList(args['services_to_add']) if 'services_to_add' in args else None
    services_to_remove = argToList(
        args['services_to_remove']) if 'services_to_remove' in args else None
    tag = argToList(args['tag']) if 'tag' in args else None

    if not services_to_add and not services_to_remove and not tag:
        raise Exception('Specify at least one of the following arguments: services_to_add, services_to_remove, tag')

    if services_to_add and services_to_remove:
        raise Exception('Specify at most one of the following arguments: services_to_add, services_to_remove')

    services: List[str] = []
    if services_to_add or services_to_remove:
        service_group_prev = panorama_get_service_group(service_group_name)
        service_group_list = argToList(service_group_prev['members']['member'])
        if services_to_add:
            services = list(set(services_to_add + service_group_list))
        else:
            services = [item for item in service_group_list if item not in services_to_remove]

        if len(services) == 0:
            raise Exception('A Service group must have at least one service.')

    result = panorama_edit_service_group(service_group_name, services, tag)

    service_group_output = {'Name': service_group_name}
    if DEVICE_GROUP:
        service_group_output['DeviceGroup'] = DEVICE_GROUP
    if len(services) > 0:
        service_group_output['Services'] = services
    if tag:
        service_group_output['Tag'] = tag

    return_results({
        'Type': entryTypes['note'],
        'ContentsFormat': formats['json'],
        'Contents': result,
        'ReadableContentsFormat': formats['text'],
        'HumanReadable': 'Service group was edited successfully.',
        'EntryContext': {
            "Panorama.ServiceGroups(val.Name == obj.Name)": service_group_output
        }
    })


''' Custom URL Category Commands '''


def prettify_custom_url_category(custom_url_category: dict):
    pretty_custom_url_category = {
        'Name': custom_url_category['@name'],
    }
    if DEVICE_GROUP:
        pretty_custom_url_category['DeviceGroup'] = DEVICE_GROUP

    if 'description' in custom_url_category:
        pretty_custom_url_category['Description'] = custom_url_category['description']

    #  In PAN-OS 9.X changes to the default behavior were introduced regarding custom url categories.
    if 'type' in custom_url_category:
        pretty_custom_url_category['Type'] = custom_url_category['type']
        if pretty_custom_url_category['Type'] == 'Category Match':
            pretty_custom_url_category['Categories'] = custom_url_category['list']['member']
        else:
            pretty_custom_url_category['Sites'] = custom_url_category['list']['member']
    else:
        pretty_custom_url_category['Sites'] = custom_url_category['list']['member']

    return pretty_custom_url_category


@logger
def panorama_get_custom_url_category(name: str):
    params = {
        'action': 'get',
        'type': 'config',
        'xpath': XPATH_OBJECTS + "profiles/custom-url-category/entry[@name='" + name + "']",
        'key': API_KEY
    }
    result = http_request(
        URL,
        'GET',
        params=params,
    )

    return result['response']['result']['entry']


def panorama_get_custom_url_category_command(name: str):
    """
    Get a custom url category
    """

    custom_url_category = panorama_get_custom_url_category(name)
    custom_url_category_output = prettify_custom_url_category(custom_url_category)

    return_results({
        'Type': entryTypes['note'],
        'ContentsFormat': formats['json'],
        'Contents': custom_url_category,
        'ReadableContentsFormat': formats['markdown'],
        'HumanReadable': tableToMarkdown('Custom URL Category:', custom_url_category_output,
                                         ['Name', 'Type', 'Categories', 'Sites', 'Description'], removeNull=True),
        'EntryContext': {
            "Panorama.CustomURLCategory(val.Name == obj.Name)": custom_url_category_output
        }
    })


@logger
def panorama_create_custom_url_category(custom_url_category_name: str, type_: Any = None,
                                        sites: Optional[list] = None, categories: Optional[list] = None,
                                        description: str = None):
    #  In PAN-OS 9.X changes to the default behavior were introduced regarding custom url categories.
    major_version = get_pan_os_major_version()
    element = add_argument(description, 'description', False)
    if major_version <= 8:
        if type_ or categories:
            raise DemistoException('The type and categories arguments are only relevant for PAN-OS 9.x versions.')
        element += add_argument_list(sites, 'list', True)
    else:  # major is 9.x
        if not type_:
            raise DemistoException('The type argument is mandatory for PAN-OS 9.x versions.')
        if (not sites and not categories) or (sites and categories):
            raise DemistoException('Exactly one of the sites and categories arguments should be defined.')
        if (type_ == 'URL List' and categories) or (type_ == 'Category Match' and sites):
            raise DemistoException('URL List type is only for sites, Category Match is only for categories.')

        if type_ == 'URL List':
            element += add_argument_list(sites, 'list', True)
        else:
            element += add_argument_list(categories, 'list', True)
        element += add_argument(type_, 'type', False)

    params = {
        'action': 'set',
        'type': 'config',
        'xpath': f'{XPATH_OBJECTS}profiles/custom-url-category/entry[@name=\'{custom_url_category_name}\']',
        'element': element,
        'key': API_KEY
    }
    result = http_request(
        URL,
        'POST',
        body=params,
    )

    custom_url_category_output: Dict[str, Any] = {'Name': custom_url_category_name}
    if DEVICE_GROUP:
        custom_url_category_output['DeviceGroup'] = DEVICE_GROUP
    if description:
        custom_url_category_output['Description'] = description
    if type_:
        custom_url_category_output['Type'] = type_
    if sites:
        custom_url_category_output['Sites'] = sites
    else:
        custom_url_category_output['Categories'] = categories
    return result, custom_url_category_output


def panorama_create_custom_url_category_command(args: dict):
    """
    Create a custom URL category
    """
    custom_url_category_name = args['name']
    type_ = args['type'] if 'type' in args else None
    sites = argToList(args['sites']) if 'sites' in args else None
    categories = argToList(args['categories']) if 'categories' in args else None
    description = args.get('description')

    custom_url_category, custom_url_category_output = panorama_create_custom_url_category(custom_url_category_name,
                                                                                          type_, sites, categories,
                                                                                          description)
    return_results({
        'Type': entryTypes['note'],
        'ContentsFormat': formats['json'],
        'Contents': custom_url_category,
        'ReadableContentsFormat': formats['markdown'],
        'HumanReadable': tableToMarkdown('Created Custom URL Category:', custom_url_category_output,
                                         ['Name', 'Type', 'Categories', 'Sites', 'Description'], removeNull=True),
        'EntryContext': {
            "Panorama.CustomURLCategory(val.Name == obj.Name)": custom_url_category_output
        }
    })


@logger
def panorama_delete_custom_url_category(custom_url_category_name: str):
    params = {
        'action': 'delete',
        'type': 'config',
        'xpath': XPATH_OBJECTS + "profiles/custom-url-category/entry[@name='" + custom_url_category_name + "']",
        'element': "<entry name='" + custom_url_category_name + "'></entry>",
        'key': API_KEY
    }
    result = http_request(
        URL,
        'POST',
        body=params,
    )

    return result


def panorama_delete_custom_url_category_command(custom_url_category_name: str):
    """
    Delete a custom url category
    """

    result = panorama_delete_custom_url_category(custom_url_category_name)
    custom_url_category_output = {'Name': custom_url_category_name}
    if DEVICE_GROUP:
        custom_url_category_output['DeviceGroup'] = DEVICE_GROUP

    return_results({
        'Type': entryTypes['note'],
        'ContentsFormat': formats['json'],
        'Contents': result,
        'ReadableContentsFormat': formats['text'],
        'HumanReadable': 'Custom URL category was deleted successfully.',
        'EntryContext': {
            "Panorama.CustomURLCategory(val.Name == obj.Name)": custom_url_category_output
        }
    })


@logger
def panorama_edit_custom_url_category(custom_url_category_name: str, type_: str, items: list,
                                      description: Optional[str] = None):
    major_version = get_pan_os_major_version()
    description_element = add_argument(description, 'description', False)
    items_element = add_argument_list(items, 'list', True)

    if major_version <= 8:
        if type_ == 'Category Match':
            raise Exception('The Categories argument is only relevant for PAN-OS 9.x versions.')
        element = f"<entry name='{custom_url_category_name}'>{description_element}{items_element}</entry>"
    else:
        type_element = add_argument(type_, 'type', False)
        element = f"<entry name='{custom_url_category_name}'>{description_element}{items_element}{type_element}</entry>"

    params = {
        'action': 'edit',
        'type': 'config',
        'xpath': XPATH_OBJECTS + "profiles/custom-url-category/entry[@name='" + custom_url_category_name + "']",
        'element': element,
        'key': API_KEY
    }
    result = http_request(
        URL,
        'POST',
        body=params,
    )

    custom_url_category_output: Dict[str, Any] = {'Name': custom_url_category_name,
                                                  'Type': type_}
    if DEVICE_GROUP:
        custom_url_category_output['DeviceGroup'] = DEVICE_GROUP
    if description:
        custom_url_category_output['Description'] = description
    if type_ == 'Category Match':
        custom_url_category_output['Categories'] = items
    else:
        custom_url_category_output['Sites'] = items

    return result, custom_url_category_output


def panorama_custom_url_category_add_items(custom_url_category_name: str, items: list, type_: str):
    """
    Add sites or categories to a configured custom url category
    """
    custom_url_category = panorama_get_custom_url_category(custom_url_category_name)
    if '@dirtyId' in custom_url_category:
        LOG(f'Found uncommitted item:\n{custom_url_category}')
        raise Exception('Please commit the instance prior to editing the Custom URL Category.')
    description = custom_url_category.get('description')

    custom_url_category_items: List[str] = []
    if 'list' in custom_url_category:
        if custom_url_category['list']:
            custom_url_category_items = argToList(custom_url_category['list']['member'])

    merged_items = list((set(items)).union(set(custom_url_category_items)))

    result, custom_url_category_output = panorama_edit_custom_url_category(custom_url_category_name, type_,
                                                                           merged_items, description)
    return_results({
        'Type': entryTypes['note'],
        'ContentsFormat': formats['json'],
        'Contents': result,
        'ReadableContentsFormat': formats['markdown'],
        'HumanReadable': tableToMarkdown('Updated Custom URL Category:', custom_url_category_output,
                                         ['Name', 'Type', 'Categories', 'Sites', 'Description'], removeNull=True),
        'EntryContext': {
            "Panorama.CustomURLCategory(val.Name == obj.Name)": custom_url_category_output
        }
    })


def panorama_custom_url_category_remove_items(custom_url_category_name: str, items: list, type_: str):
    """
    Add sites or categories to a configured custom url category
    """
    custom_url_category = panorama_get_custom_url_category(custom_url_category_name)
    if '@dirtyId' in custom_url_category:
        LOG(f'Found uncommitted item:\n{custom_url_category}')
        raise Exception('Please commit the instance prior to editing the Custom URL Category.')
    description = custom_url_category.get('description')

    custom_url_category_items = None
    if 'list' in custom_url_category:
        if 'member' in custom_url_category['list']:
            custom_url_category_items = argToList(custom_url_category['list']['member'])
    if not custom_url_category_items:
        raise Exception('Custom url category does not contain sites or categories.')

    subtracted_items = [item for item in custom_url_category_items if item not in items]
    result, custom_url_category_output = panorama_edit_custom_url_category(custom_url_category_name, type_,
                                                                           subtracted_items, description)
    return_results({
        'Type': entryTypes['note'],
        'ContentsFormat': formats['json'],
        'Contents': result,
        'ReadableContentsFormat': formats['markdown'],
        'HumanReadable': tableToMarkdown('Updated Custom URL Category:', custom_url_category_output,
                                         ['Name', 'Categories', 'Sites', 'Description'], removeNull=True),
        'EntryContext': {
            "Panorama.CustomURLCategory(val.Name == obj.Name)": custom_url_category_output
        }
    })


def panorama_edit_custom_url_category_command(args: dict):
    custom_url_category_name = args['name']
    items = argToList(args['sites']) if 'sites' in args else argToList(args['categories'])
    type_ = "URL List" if 'sites' in args else "Category Match"
    if args['action'] == 'remove':
        panorama_custom_url_category_remove_items(custom_url_category_name, items, type_)
    else:
        panorama_custom_url_category_add_items(custom_url_category_name, items, type_)


''' URL Filtering '''


@logger
def panorama_get_url_category(url_cmd: str, url: str):
    params = {
        'action': 'show',
        'type': 'op',
        'key': API_KEY,
        'cmd': f'<test><{url_cmd}>{url}</{url_cmd}></test>'
    }
    raw_result = http_request(
        URL,
        'POST',
        body=params,
    )
    result = raw_result['response']['result']
    if 'Failed to query the cloud' in result:
        raise Exception('Failed to query the cloud. Please check your URL Filtering license.')

    if url_cmd == 'url-info-host':
        # The result in this case looks like so: "Ancestors info:\nBM:\nURL.com,1,5,search-engines,, {some more info
        # here...}" - The 4th element is the url category.
        category = result.split(',')[3]
    else:
        result = result.splitlines()[1]
        if url_cmd == 'url':
            category = result.split(' ')[1]
        else:  # url-info-cloud
            category = result.split(',')[3]
    return category


def populate_url_filter_category_from_context(category: str):
    url_filter_category = demisto.dt(demisto.context(), f'Panorama.URLFilter(val.Category === "{category}")')
    if not url_filter_category:
        return []

    if type(url_filter_category) is list:
        return url_filter_category[0].get("URL")
    else:  # url_filter_category is a dict
        context_urls = url_filter_category.get("URL", None)  # pylint: disable=no-member
        if type(context_urls) is str:
            return [context_urls]
        else:
            return context_urls


def calculate_dbot_score(category: str, additional_suspicious: list, additional_malicious: list):
    """translate a category to a dbot score. For more information:
    https://knowledgebase.paloaltonetworks.com/KCSArticleDetail?id=kA10g000000Cm5hCAC

    Args:
        category: the URL category from URLFiltering

    Returns:
        dbot score.
    """
    predefined_suspicious = ['high-risk', 'medium-risk', 'hacking', 'proxy-avoidance-and-anonymizers', 'grayware',
                             'not-resolved']
    suspicious_categories = list((set(additional_suspicious)).union(set(predefined_suspicious)))

    predefined_malicious = ['phishing', 'command-and-control', 'malware']
    malicious_categories = list((set(additional_malicious)).union(set(predefined_malicious)))

    dbot_score = 1
    if category in malicious_categories:
        dbot_score = 3
    elif category in suspicious_categories:
        dbot_score = 2
    elif category == 'unknown':
        dbot_score = 0

    return dbot_score


def panorama_get_url_category_command(url_cmd: str, url: str, additional_suspicious: list, additional_malicious: list):
    """
    Get the url category from Palo Alto URL Filtering
    """
    urls = argToList(url)

    categories_dict: Dict[str, list] = {}
    categories_dict_hr: Dict[str, list] = {}
    command_results: List[CommandResults] = []
    for url in urls:
        err_readable_output = None
        try:
            category = panorama_get_url_category(url_cmd, url)
            if category in categories_dict:
                categories_dict[category].append(url)
                categories_dict_hr[category].append(url)
            else:
                categories_dict[category] = [url]
                categories_dict_hr[category] = [url]
            context_urls = populate_url_filter_category_from_context(category)
            categories_dict[category] = list((set(categories_dict[category])).union(set(context_urls)))

            score = calculate_dbot_score(category.lower(), additional_suspicious, additional_malicious)

        except InvalidUrlLengthException as e:
            score = 0
            category = None
            err_readable_output = str(e)

        dbot_score = Common.DBotScore(
            indicator=url,
            indicator_type=DBotScoreType.URL,
            integration_name='PAN-OS',
            score=score
        )
        url_obj = Common.URL(
            url=url,
            dbot_score=dbot_score,
            category=category
        )
        readable_output = err_readable_output or tableToMarkdown('URL', url_obj.to_context())
        command_results.append(CommandResults(
            indicator=url_obj,
            readable_output=readable_output
        ))

    url_category_output_hr = []
    for key, value in categories_dict_hr.items():
        url_category_output_hr.append({
            'Category': key,
            'URL': value
        })

    url_category_output = []
    for key, value in categories_dict.items():
        url_category_output.append({
            'Category': key,
            'URL': value
        })

    title = 'URL Filtering'
    if url_cmd == 'url-info-cloud':
        title += ' from cloud'
    elif url_cmd == 'url-info-host':
        title += ' from host'
    human_readable = tableToMarkdown(f'{title}:', url_category_output_hr, ['URL', 'Category'], removeNull=True)

    command_results.insert(0, CommandResults(
        outputs_prefix='Panorama.URLFilter',
        outputs_key_field='Category',
        outputs=url_category_output,
        readable_output=human_readable,
        raw_response=categories_dict,
    ))
    return_results(command_results)


''' URL Filter '''


def prettify_get_url_filter(url_filter: dict):
    pretty_url_filter = {'Name': url_filter['@name']}
    if DEVICE_GROUP:
        pretty_url_filter['DeviceGroup'] = DEVICE_GROUP
    if 'description' in url_filter:
        pretty_url_filter['Description'] = url_filter['description']

    pretty_url_filter['Category'] = []
    alert_category_list = []
    block_category_list = []
    allow_category_list = []
    continue_category_list = []
    override_category_list = []

    if 'alert' in url_filter:
        alert_category_list = url_filter['alert']['member']
    if 'block' in url_filter:
        block_category_list = url_filter['block']['member']
    if 'allow' in url_filter:
        allow_category_list = url_filter['allow']['member']
    if 'continue' in url_filter:
        continue_category_list = url_filter['continue']['member']
    if 'override' in url_filter:
        override_category_list = url_filter['override']['member']

    alert_category_list = argToList(alert_category_list)
    for category in alert_category_list:
        pretty_url_filter['Category'].append({
            'Name': category,
            'Action': 'alert'
        })
    block_category_list = argToList(block_category_list)
    for category in block_category_list:
        pretty_url_filter['Category'].append({
            'Name': category,
            'Action': 'block'
        })
    allow_category_list = argToList(allow_category_list)
    for category in allow_category_list:
        pretty_url_filter['Category'].append({
            'Name': category,
            'Action': 'block'
        })
    continue_category_list = argToList(continue_category_list)
    for category in continue_category_list:
        pretty_url_filter['Category'].append({
            'Name': category,
            'Action': 'block'
        })
    override_category_list = argToList(override_category_list)
    for category in override_category_list:
        pretty_url_filter['Category'].append({
            'Name': category,
            'Action': 'block'
        })

    if 'allow-list' in url_filter or 'block-list' in url_filter:
        pretty_url_filter['Overrides'] = []
        if 'allow-list' in url_filter:
            pretty_url_filter['OverrideAllowList'] = url_filter['allow-list']['member']
        else:
            pretty_url_filter['OverrideBlockList'] = url_filter['block-list']['member']
    return pretty_url_filter


@logger
def panorama_get_url_filter(name: str):
    params = {
        'action': 'get',
        'type': 'config',
        'xpath': f'{XPATH_OBJECTS}profiles/url-filtering/entry[@name=\"{name}\"]',
        'key': API_KEY
    }
    result = http_request(
        URL,
        'GET',
        params=params,
    )

    return result['response']['result']['entry']


def panorama_get_url_filter_command(name: str):
    """
    Get a URL Filter
    """

    url_filter = panorama_get_url_filter(name)

    url_filter_output = prettify_get_url_filter(url_filter)

    return_results({
        'Type': entryTypes['note'],
        'ContentsFormat': formats['json'],
        'Contents': url_filter,
        'ReadableContentsFormat': formats['markdown'],
        'HumanReadable': tableToMarkdown('URL Filter:', url_filter_output,
                                         ['Name', 'Category', 'OverrideAllowList', 'OverrideBlockList', 'Description'],
                                         removeNull=True),
        'EntryContext': {
            "Panorama.URLFilter(val.Name == obj.Name)": url_filter_output
        }
    })


@logger
def create_url_filter_params(
        url_filter_name: str, action: str,
        url_category_list: str,
        override_allow_list: Optional[str] = None,
        override_block_list: Optional[str] = None,
        description: Optional[str] = None):
    element = add_argument_list(url_category_list, action, True) + \
        add_argument_list(override_allow_list, 'allow-list', True) + \
        add_argument_list(override_block_list, 'block-list', True) + \
        add_argument(description, 'description', False)
    major_version = get_pan_os_major_version()
    if major_version <= 8:  # up to version 8.X included, the action xml tag needs to be added
        element += "<action>block</action>"
    url_filter_params = {
        'action': 'set',
        'type': 'config',
        'xpath': f'{XPATH_OBJECTS}profiles/url-filtering/entry[@name=\'{url_filter_name}\']',
        'element': element,
        'key': API_KEY
    }
    return url_filter_params


@logger
def panorama_create_url_filter(
        url_filter_name: str, action: str,
        url_category_list: str,
        override_allow_list: Optional[str] = None,
        override_block_list: Optional[str] = None,
        description: Optional[str] = None):
    params = create_url_filter_params(url_filter_name, action, url_category_list, override_allow_list,
                                      override_block_list, description)

    result = http_request(
        URL,
        'POST',
        body=params,
    )
    return result


def panorama_create_url_filter_command(args: dict):
    """
    Create a URL Filter
    """
    url_filter_name = str(args.get('name', ''))
    action = str(args.get('action', ''))
    url_category_list = argToList(args.get('url_category'))
    override_allow_list = argToList(args.get('override_allow_list'))
    override_block_list = argToList(args.get('override_block_list'))
    description = args.get('description', '')

    result = panorama_create_url_filter(url_filter_name, action, url_category_list, override_allow_list,
                                        override_block_list, description)

    url_filter_output: Dict[str, Any] = {'Name': url_filter_name}
    if DEVICE_GROUP:
        url_filter_output['DeviceGroup'] = DEVICE_GROUP
    url_filter_output['Category'] = []
    for category in url_category_list:
        url_filter_output['Category'].append({
            'Name': category,
            'Action': action
        })
    if override_allow_list:
        url_filter_output['OverrideAllowList'] = override_allow_list
    if override_block_list:
        url_filter_output['OverrideBlockList'] = override_block_list
    if description:
        url_filter_output['Description'] = description

    return_results({
        'Type': entryTypes['note'],
        'ContentsFormat': formats['json'],
        'Contents': result,
        'ReadableContentsFormat': formats['text'],
        'HumanReadable': 'URL Filter was created successfully.',
        'EntryContext': {
            "Panorama.URLFilter(val.Name == obj.Name)": url_filter_output
        }
    })


@logger
def verify_edit_url_filter_args(major_version: int, element_to_change: str) -> None:
    if major_version >= 9:  # only url categories are allowed, e.g gambling, abortion
        if element_to_change not in ('allow_categories', 'block_categories', 'description'):
            raise DemistoException('Only the allow_categories, block_categories, description properties can be changed'
                                   ' in PAN-OS 9.x or later versions.')
    else:  # major_version 8.x or lower. only url lists are allowed, e.g www.test.com
        if element_to_change not in ('override_allow_list', 'override_block_list', 'description'):
            raise DemistoException('Only the override_allow_list, override_block_list, description properties can be'
                                   ' changed in PAN-OS 8.x or earlier versions.')


@logger
def set_edit_url_filter_xpaths(major_version: int) -> Tuple[str, str]:
    if major_version >= 9:
        return 'allow', 'block'
    return 'allow-list', 'block-list'


@logger
def panorama_edit_url_filter(url_filter_name: str, element_to_change: str, element_value: str,
                             add_remove_element: Optional[str] = None):
    url_filter_prev = panorama_get_url_filter(url_filter_name)
    if '@dirtyId' in url_filter_prev:
        LOG(f'Found uncommitted item:\n{url_filter_prev}')
        raise DemistoException('Please commit the instance prior to editing the URL Filter.')

    url_filter_output: Dict[str, Any] = {'Name': url_filter_name}
    if DEVICE_GROUP:
        url_filter_output['DeviceGroup'] = DEVICE_GROUP
    params = {
        'action': 'edit',
        'type': 'config',
        'key': API_KEY,
    }

    major_version = get_pan_os_major_version()
    # it seems that in major 9.x pan-os changed the terminology from allow-list/block-list to allow/block
    # with regards to url filter xpaths
    verify_edit_url_filter_args(major_version, element_to_change)
    allow_name, block_name = set_edit_url_filter_xpaths(major_version)

    if element_to_change == 'description':
        params['xpath'] = f"{XPATH_OBJECTS}profiles/url-filtering/entry[@name=\'{url_filter_name}\']/{element_to_change}"
        params['element'] = add_argument_open(element_value, 'description', False)
        result = http_request(URL, 'POST', body=params)
        url_filter_output['Description'] = element_value

    elif element_to_change in ('override_allow_list', 'allow_categories'):
        previous_allow = argToList(url_filter_prev.get(allow_name, {}).get('member', []))
        if add_remove_element == 'add':
            new_allow = list((set(previous_allow)).union(set([element_value])))
        else:
            if element_value not in previous_allow:
                raise DemistoException(f'The element {element_value} is not present in {url_filter_name}')
            new_allow = [url for url in previous_allow if url != element_value]

        params['xpath'] = f"{XPATH_OBJECTS}profiles/url-filtering/entry[@name=\'{url_filter_name}\']/{allow_name}"
        params['element'] = add_argument_list(new_allow, allow_name, True)
        result = http_request(URL, 'POST', body=params)
        url_filter_output[element_to_change] = new_allow

    # element_to_change in ('override_block_list', 'block_categories')
    else:
        previous_block = argToList(url_filter_prev.get(block_name, {}).get('member', []))
        if add_remove_element == 'add':
            new_block = list((set(previous_block)).union(set([element_value])))
        else:
            if element_value not in previous_block:
                raise DemistoException(f'The element {element_value} is not present in {url_filter_name}')
            new_block = [url for url in previous_block if url != element_value]

        params['xpath'] = f"{XPATH_OBJECTS}profiles/url-filtering/entry[@name=\'{url_filter_name}\']/{block_name}"
        params['element'] = add_argument_list(new_block, block_name, True)
        result = http_request(URL, 'POST', body=params)
        url_filter_output[element_to_change] = new_block

    return result, url_filter_output


def panorama_edit_url_filter_command(args: dict):
    """
    Edit a URL Filter
    """
    url_filter_name = str(args.get('name'))
    element_to_change = str(args.get('element_to_change'))
    add_remove_element = str(args.get('add_remove_element'))
    element_value = str(args.get('element_value'))

    result, url_filter_output = panorama_edit_url_filter(url_filter_name, element_to_change, element_value,
                                                         add_remove_element)

    return_results({
        'Type': entryTypes['note'],
        'ContentsFormat': formats['json'],
        'Contents': result,
        'ReadableContentsFormat': formats['text'],
        'HumanReadable': 'URL Filter was edited successfully.',
        'EntryContext': {
            "Panorama.URLFilter(val.Name == obj.Name)": url_filter_output
        }
    })


@logger
def panorama_delete_url_filter(url_filter_name: str):
    params = {
        'action': 'delete',
        'type': 'config',
        'xpath': XPATH_OBJECTS + "profiles/url-filtering/entry[@name='" + url_filter_name + "']",
        'element': "<entry name='" + url_filter_name + "'></entry>",
        'key': API_KEY
    }

    result = http_request(
        URL,
        'POST',
        body=params,
    )

    return result


def panorama_delete_url_filter_command(url_filter_name: str):
    """
    Delete a custom url category
    """

    result = panorama_delete_url_filter(url_filter_name)

    url_filter_output = {'Name': url_filter_name}
    if DEVICE_GROUP:
        url_filter_output['DeviceGroup'] = DEVICE_GROUP

    return_results({
        'Type': entryTypes['note'],
        'ContentsFormat': formats['json'],
        'Contents': result,
        'ReadableContentsFormat': formats['text'],
        'HumanReadable': 'URL Filter was deleted successfully.',
        'EntryContext': {
            "Panorama.URLFilter(val.Name == obj.Name)": url_filter_output
        }
    })


''' Security Rules Managing '''


def prettify_rule(rule: dict):
    pretty_rule = {
        'Name': rule['@name'],
        'Action': rule['action']
    }
    if DEVICE_GROUP:
        pretty_rule['DeviceGroup'] = DEVICE_GROUP
    if '@loc' in rule:
        pretty_rule['Location'] = rule['@loc']
    if isinstance(rule.get('category'), dict) and 'member' in rule['category']:
        pretty_rule['CustomUrlCategory'] = rule['category']['member']
    if isinstance(rule.get('application'), dict) and 'member' in rule['application']:
        pretty_rule['Application'] = rule['application']['member']
    if isinstance(rule.get('destination'), dict) and 'member' in rule['destination']:
        pretty_rule['Destination'] = rule['destination']['member']
    if isinstance(rule.get('from'), dict) and 'member' in rule['from']:
        pretty_rule['From'] = rule['from']['member']
    if isinstance(rule.get('service'), dict) and 'member' in rule['service']:
        pretty_rule['Service'] = rule['service']['member']
    if isinstance(rule.get('to'), dict) and 'member' in rule['to']:
        pretty_rule['To'] = rule['to']['member']
    if isinstance(rule.get('source'), dict) and 'member' in rule['source']:
        pretty_rule['Source'] = rule['source']['member']
    if isinstance(rule.get('tag'), dict) and 'member' in rule['tag']:
        pretty_rule['Tags'] = rule['tag']['member']
    if isinstance(rule.get('log-setting'), dict) and '#text' in rule['log-setting']:
        pretty_rule['LogForwardingProfile'] = rule['log-setting']['#text']

    return pretty_rule


def prettify_rules(rules: Union[List[dict], dict]):
    if not isinstance(rules, list):
        return prettify_rule(rules)
    pretty_rules_arr = []
    for rule in rules:
        pretty_rule = prettify_rule(rule)
        pretty_rules_arr.append(pretty_rule)

    return pretty_rules_arr


@logger
def panorama_list_rules(xpath: str, tag: str = None):
    params = {
        'action': 'get',
        'type': 'config',
        'xpath': xpath,
        'key': API_KEY
    }

    if tag:
        params["xpath"] = f'{params["xpath"]}[( tag/member = \'{tag}\')]'

    result = http_request(
        URL,
        'GET',
        params=params,
    )

    return result['response']['result']['entry']


def panorama_list_rules_command(tag: str):
    """
    List security rules
    """
    if DEVICE_GROUP:
        if not PRE_POST:
            raise Exception('Please provide the pre_post argument when listing rules in Panorama instance.')
        else:
            xpath = XPATH_SECURITY_RULES + PRE_POST + '/security/rules/entry'
    else:
        xpath = XPATH_SECURITY_RULES

    rules = panorama_list_rules(xpath, tag)
    pretty_rules = prettify_rules(rules)

    return_results({
        'Type': entryTypes['note'],
        'ContentsFormat': formats['json'],
        'Contents': rules,
        'ReadableContentsFormat': formats['markdown'],
        'HumanReadable': tableToMarkdown('Security Rules:', pretty_rules,
                                         ['Name', 'Location', 'Action', 'From', 'To',
                                          'CustomUrlCategory', 'Service', 'Tags'],
                                         removeNull=True),
        'EntryContext': {
            "Panorama.SecurityRule(val.Name == obj.Name)": pretty_rules
        }
    })


@logger
def panorama_move_rule_command(args: dict):
    """
    Move a security rule
    """
    rulename = args['rulename']
    params = {
        'type': 'config',
        'action': 'move',
        'key': API_KEY,
        'where': args['where'],
    }

    if DEVICE_GROUP:
        if not PRE_POST:
            raise Exception('Please provide the pre_post argument when moving a rule in Panorama instance.')
        else:
            params['xpath'] = XPATH_SECURITY_RULES + PRE_POST + '/security/rules/entry' + '[@name=\'' + rulename + '\']'
    else:
        params['xpath'] = XPATH_SECURITY_RULES + '[@name=\'' + rulename + '\']'

    if 'dst' in args:
        params['dst'] = args['dst']

    result = http_request(URL, 'POST', body=params)
    rule_output = {'Name': rulename}
    if DEVICE_GROUP:
        rule_output['DeviceGroup'] = DEVICE_GROUP

    return_results({
        'Type': entryTypes['note'],
        'ContentsFormat': formats['json'],
        'Contents': result,
        'ReadableContentsFormat': formats['text'],
        'HumanReadable': 'Rule ' + rulename + ' moved successfully.',
        'EntryContext': {
            "Panorama.SecurityRule(val.Name == obj.Name)": rule_output
        }
    })


''' Security Rule Configuration '''


@logger
def panorama_create_rule_command(args: dict):
    """
    Create a security rule
    """
    rulename = args['rulename'] if 'rulename' in args else ('demisto-' + (str(uuid.uuid4()))[:8])
    source = argToList(args.get('source'))
    destination = argToList(args.get('destination'))
    source_zone = argToList(args.get('source_zone'))
    destination_zone = argToList(args.get('destination_zone'))
    negate_source = args.get('negate_source')
    negate_destination = args.get('negate_destination')
    action = args.get('action')
    service = argToList(args.get('service'))
    disable = args.get('disable')
    categories = argToList(args.get('category'))
    application = argToList(args.get('application'))
    source_user = args.get('source_user')
    disable_server_response_inspection = args.get('disable_server_response_inspection')
    description = args.get('description')
    target = args.get('target')
    log_forwarding = args.get('log_forwarding', None)
    tags = argToList(args['tags']) if 'tags' in args else None
    profile_setting = args.get('profile_setting')
    where = args.get('where', 'bottom')
    dst = args.get('dst')

    if not DEVICE_GROUP:
        if target:
            raise Exception('The target argument is relevant only for a Palo Alto Panorama instance.')
        elif log_forwarding:
            raise Exception('The log_forwarding argument is relevant only for a Palo Alto Panorama instance.')

    params = prepare_security_rule_params(api_action='set', rulename=rulename, source=source, destination=destination,
                                          negate_source=negate_source, negate_destination=negate_destination,
                                          action=action, service=service,
                                          disable=disable, application=application, source_user=source_user,
                                          disable_server_response_inspection=disable_server_response_inspection,
                                          description=description, target=target,
                                          log_forwarding=log_forwarding, tags=tags, category=categories,
                                          from_=source_zone, to=destination_zone, profile_setting=profile_setting,
                                          where=where, dst=dst)
    result = http_request(
        URL,
        'POST',
        body=params
    )

    rule_output = {SECURITY_RULE_ARGS[key]: value for key, value in args.items() if key in SECURITY_RULE_ARGS}
    rule_output['Name'] = rulename
    if DEVICE_GROUP:
        rule_output['DeviceGroup'] = DEVICE_GROUP

    return_results({
        'Type': entryTypes['note'],
        'ContentsFormat': formats['json'],
        'Contents': result,
        'ReadableContentsFormat': formats['text'],
        'HumanReadable': 'Rule configured successfully.',
        'EntryContext': {
            "Panorama.SecurityRule(val.Name == obj.Name)": rule_output
        }
    })


@logger
def panorama_get_current_element(element_to_change: str, xpath: str) -> list:
    """
    Get the current element value from
    """
    params = {
        'type': 'config',
        'action': 'get',
        'xpath': xpath,
        'key': API_KEY
    }
    try:
        response = http_request(URL, 'GET', params=params)
    except PAN_OS_Not_Found:
        return []

    result = response.get('response').get('result')
    current_object = result.get(element_to_change, {})
    if '@dirtyId' in result or '@dirtyId' in current_object:
        LOG(f'Found uncommitted item:\n{result}')
        raise DemistoException('Please commit the instance prior to editing the Security rule.')

    if 'list' in current_object:
        current_objects_items = argToList(current_object['list']['member'])
    elif 'member' in current_object:
        current_objects_items = argToList(current_object.get('member'))

    return current_objects_items


@logger
def panorama_edit_rule_items(rulename: str, element_to_change: str, element_value: List[str], behaviour: str):
    listable_elements = ['source', 'destination', 'application', 'category', 'source-user', 'service', 'tag']
    if element_to_change not in listable_elements:
        raise Exception(f'Adding objects is only available for the following Objects types:{listable_elements}')
    if element_to_change == 'target' and not DEVICE_GROUP:
        raise Exception('The target argument is relevant only for a Palo Alto Panorama instance.')

    params = {
        'type': 'config',
        'action': 'edit',
        'key': API_KEY
    }

    if DEVICE_GROUP:
        if not PRE_POST:
            raise Exception('please provide the pre_post argument when editing a rule in Panorama instance.')
        else:
            params['xpath'] = XPATH_SECURITY_RULES + PRE_POST + '/security/rules/entry' + '[@name=\'' + rulename + '\']'
    else:
        params['xpath'] = XPATH_SECURITY_RULES + '[@name=\'' + rulename + '\']'
    params["xpath"] = f'{params["xpath"]}/{element_to_change}'

    current_objects_items = panorama_get_current_element(element_to_change, params['xpath'])
    if behaviour == 'add':
        values = list((set(current_objects_items)).union(set(element_value)))
    else:  # remove
        values = [item for item in current_objects_items if item not in element_value]
        if not values:
            raise Exception(f'The object: {element_to_change} must have at least one item.')

    params['element'] = add_argument_list(values, element_to_change, True)
    result = http_request(URL, 'POST', body=params)
    rule_output = {
        'Name': rulename,
        SECURITY_RULE_ARGS[element_to_change]: values
    }
    if DEVICE_GROUP:
        rule_output['DeviceGroup'] = DEVICE_GROUP

    return_results({
        'Type': entryTypes['note'],
        'ContentsFormat': formats['json'],
        'Contents': result,
        'ReadableContentsFormat': formats['text'],
        'HumanReadable': 'Rule edited successfully.',
        'EntryContext': {
            "Panorama.SecurityRule(val.Name == obj.Name)": rule_output
        }
    })


@logger
def panorama_edit_rule_command(args: dict):
    """
    Edit a security rule
    """
    rulename = args['rulename']
    element_to_change = args['element_to_change']
    if element_to_change == 'log-forwarding':
        element_to_change = 'log-setting'
    element_value = args['element_value']

    if element_to_change == 'target' and not DEVICE_GROUP:
        raise Exception('The target argument is relevant only for a Palo Alto Panorama instance.')

    behaviour = args.get('behaviour') if 'behaviour' in args else 'replace'
    if behaviour != 'replace':
        panorama_edit_rule_items(rulename, element_to_change, argToList(element_value), behaviour)
    else:
        params = {
            'type': 'config',
            'action': 'edit',
            'key': API_KEY
        }
        if element_to_change in ['action', 'description', 'log-setting']:
            params['element'] = add_argument_open(element_value, element_to_change, False)
        elif element_to_change in ['source', 'destination', 'application', 'category', 'source-user', 'service', 'tag']:
            element_value = argToList(element_value)
            params['element'] = add_argument_list(element_value, element_to_change, True)
        elif element_to_change == 'target':
            params['element'] = add_argument_target(element_value, 'target')
        elif element_to_change == 'profile-setting':
            params['element'] = add_argument_profile_setting(element_value, 'profile-setting')
        else:
            # element_to_change == 'disabled'
            params['element'] = add_argument_yes_no(element_value, element_to_change)

        if DEVICE_GROUP:
            if not PRE_POST:
                raise Exception('please provide the pre_post argument when editing a rule in Panorama instance.')
            else:
                params['xpath'] = XPATH_SECURITY_RULES + PRE_POST + f'/security/rules/entry[@name=\'{rulename}\']'
        else:
            params['xpath'] = XPATH_SECURITY_RULES + '[@name=\'' + rulename + '\']'
        params['xpath'] += '/' + element_to_change

        result = http_request(URL, 'POST', body=params)

        rule_output = {
            'Name': rulename,
            SECURITY_RULE_ARGS[element_to_change]: element_value
        }
        if DEVICE_GROUP:
            rule_output['DeviceGroup'] = DEVICE_GROUP

        return_results({
            'Type': entryTypes['note'],
            'ContentsFormat': formats['json'],
            'Contents': result,
            'ReadableContentsFormat': formats['text'],
            'HumanReadable': 'Rule edited successfully.',
            'EntryContext': {
                "Panorama.SecurityRule(val.Name == obj.Name)": rule_output
            }
        })


@logger
def panorama_delete_rule_command(rulename: str):
    """
    Delete a security rule
    """
    params = {
        'type': 'config',
        'action': 'delete',
        'key': API_KEY
    }
    if DEVICE_GROUP:
        if not PRE_POST:
            raise Exception('Please provide the pre_post argument when moving a rule in Panorama instance.')
        else:
            params['xpath'] = XPATH_SECURITY_RULES + PRE_POST + '/security/rules/entry' + '[@name=\'' + rulename + '\']'
    else:
        params['xpath'] = XPATH_SECURITY_RULES + '[@name=\'' + rulename + '\']'

    result = http_request(
        URL,
        'POST',
        body=params
    )

    return_results({
        'Type': entryTypes['note'],
        'ContentsFormat': formats['json'],
        'Contents': result,
        'ReadableContentsFormat': formats['text'],
        'HumanReadable': 'Rule deleted successfully.',
    })


@logger
def panorama_custom_block_rule_command(args: dict):
    """
    Block an object in Panorama
    """
    object_type = args['object_type']
    object_value = argToList(args['object_value'])
    direction = args['direction'] if 'direction' in args else 'both'
    rulename = args['rulename'] if 'rulename' in args else ('demisto-' + (str(uuid.uuid4()))[:8])
    block_destination = False if direction == 'from' else True
    block_source = False if direction == 'to' else True
    target = argToList(args.get('target')) if 'target' in args else None
    log_forwarding = args.get('log_forwarding', None)
    tags = argToList(args['tags']) if 'tags' in args else None
    where = args.get('where', 'bottom')
    dst = args.get('dst')

    if not DEVICE_GROUP:
        if target:
            raise Exception('The target argument is relevant only for a Palo Alto Panorama instance.')
        elif log_forwarding:
            raise Exception('The log_forwarding argument is relevant only for a Palo Alto Panorama instance.')

    custom_block_output = {
        'Name': rulename,
        'Direction': direction,
        'Disabled': False
    }
    if DEVICE_GROUP:
        custom_block_output['DeviceGroup'] = DEVICE_GROUP
    if log_forwarding:
        custom_block_output['LogForwarding'] = log_forwarding
    if target:
        custom_block_output['Target'] = target
    if tags:
        custom_block_output['Tags'] = tags

    if object_type == 'ip':
        if block_source:
            params = prepare_security_rule_params(api_action='set', action='drop', source=object_value,
                                                  destination=['any'], rulename=rulename + '-from', target=target,
                                                  log_forwarding=log_forwarding, tags=tags, where=where, dst=dst)
            result = http_request(URL, 'POST', body=params)
        if block_destination:
            params = prepare_security_rule_params(api_action='set', action='drop', destination=object_value,
                                                  source=['any'], rulename=rulename + '-to', target=target,
                                                  log_forwarding=log_forwarding, tags=tags, where=where, dst=dst)
            result = http_request(URL, 'POST', body=params)
        custom_block_output['IP'] = object_value

    elif object_type in ['address-group', 'edl']:
        if block_source:
            params = prepare_security_rule_params(api_action='set', action='drop', source=object_value,
                                                  destination=['any'], rulename=rulename + '-from', target=target,
                                                  log_forwarding=log_forwarding, tags=tags, where=where, dst=dst)
            result = http_request(URL, 'POST', body=params)
        if block_destination:
            params = prepare_security_rule_params(api_action='set', action='drop', destination=object_value,
                                                  source=['any'], rulename=rulename + '-to', target=target,
                                                  log_forwarding=log_forwarding, tags=tags, where=where, dst=dst)
            result = http_request(URL, 'POST', body=params)
        custom_block_output['AddressGroup'] = object_value

    elif object_type == 'url-category':
        params = prepare_security_rule_params(api_action='set', action='drop', source=['any'], destination=['any'],
                                              category=object_value, rulename=rulename, target=target,
                                              log_forwarding=log_forwarding, tags=tags, where=where, dst=dst)
        result = http_request(URL, 'POST', body=params)
        custom_block_output['CustomURLCategory'] = object_value

    elif object_type == 'application':
        params = prepare_security_rule_params(api_action='set', action='drop', source=['any'], destination=['any'],
                                              application=object_value, rulename=rulename, target=target,
                                              log_forwarding=log_forwarding, tags=tags, where=where, dst=dst)
        result = http_request(URL, 'POST', body=params)
        custom_block_output['Application'] = object_value

    return_results({
        'Type': entryTypes['note'],
        'ContentsFormat': formats['json'],
        'Contents': result,
        'ReadableContentsFormat': formats['text'],
        'HumanReadable': 'Object was blocked successfully.',
        'EntryContext': {
            "Panorama.SecurityRule(val.Name == obj.Name)": custom_block_output
        }
    })


''' PCAPS '''


@logger
def panorama_list_pcaps_command(args: dict):
    """
    Get list of pcap files
    """
    pcap_type = args['pcapType']
    params = {
        'type': 'export',
        'key': API_KEY,
        'category': pcap_type
    }

    if 'password' in args:
        params['dlp-password'] = args['password']
    elif args['pcapType'] == 'dlp-pcap':
        raise Exception('can not provide dlp-pcap without password')

    serial_number = args.get('serialNumber')
    if VSYS and serial_number:
        raise Exception('The serialNumber argument can only be used in a Panorama instance configuration')
    elif DEVICE_GROUP and not serial_number:
        raise Exception('PCAP listing is only supported on Panorama with the serialNumber argument.')
    elif serial_number:
        params['target'] = serial_number

    result = http_request(URL, 'GET', params=params, is_pcap=True)
    json_result = json.loads(xml2json(result.text))['response']
    if json_result['@status'] != 'success':
        raise Exception('Request to get list of Pcaps Failed.\nStatus code: ' + str(
            json_result['response']['@code']) + '\nWith message: ' + str(json_result['response']['msg']['line']))

    dir_listing = json_result['result']['dir-listing']
    if 'file' not in dir_listing:
        return_results(f'PAN-OS has no Pcaps of type: {pcap_type}.')
    else:
        pcaps = dir_listing['file']
        pcap_list = [pcap[1:] for pcap in pcaps]
        return_results({
            'Type': entryTypes['note'],
            'ContentsFormat': formats['json'],
            'Contents': json_result,
            'ReadableContentsFormat': formats['markdown'],
            'HumanReadable': tableToMarkdown('List of Pcaps:', pcap_list, ['Pcap name']),
            'EntryContext': {
                "Panorama.Pcaps(val.Name == obj.Name)": pcap_list
            }
        })


def validate_search_time(search_time: str) -> str:
    """
    Validate search_time is of format YYYY/MM/DD HH:MM:SS or YYYY/MM/DD and pad with zeroes
    """
    try:
        datetime.strptime(search_time, '%Y/%m/%d')
        search_time += ' 00:00:00'
        return search_time
    except ValueError:
        pass
    try:
        datetime.strptime(search_time, '%Y/%m/%d %H:%M:%S')
        return search_time
    except ValueError as err:
        raise ValueError(f"Incorrect data format. searchTime should be of: YYYY/MM/DD HH:MM:SS or YYYY/MM/DD.\n"
                         f"Error is: {str(err)}")


@logger
def panorama_get_pcap_command(args: dict):
    """
    Get pcap file
    """
    pcap_type = args['pcapType']
    params = {
        'type': 'export',
        'key': API_KEY,
        'category': pcap_type
    }

    password = args.get('password')
    pcap_id = args.get('pcapID')
    search_time = args.get('searchTime')

    if pcap_type == 'dlp-pcap' and not password:
        raise Exception('Can not download dlp-pcap without the password argument.')
    else:
        params['dlp-password'] = password
    if pcap_type == 'threat-pcap' and (not pcap_id or not search_time):
        raise Exception('Can not download threat-pcap without the pcapID and the searchTime arguments.')

    pcap_name = args.get('from')
    local_name = args.get('localName')
    serial_no = args.get('serialNo')
    session_id = args.get('sessionID')
    device_name = args.get('deviceName')

    serial_number = args.get('serialNumber')
    if VSYS and serial_number:
        raise Exception('The serialNumber argument can only be used in a Panorama instance configuration')
    elif DEVICE_GROUP and not serial_number:
        raise Exception('PCAP listing is only supported on Panorama with the serialNumber argument.')
    elif serial_number:
        params['target'] = serial_number

    file_name = None
    if pcap_id:
        params['pcap-id'] = pcap_id
    if pcap_name:
        params['from'] = pcap_name
        file_name = pcap_name
    if local_name:
        params['to'] = local_name
        file_name = local_name
    if serial_no:
        params['serialno'] = serial_no
    if session_id:
        params['sessionid'] = session_id
    if device_name:
        params['device_name'] = device_name
    if search_time:
        search_time = validate_search_time(search_time)
        params['search-time'] = search_time

    # set file name to the current time if from/to were not specified
    if not file_name:
        file_name = datetime.utcnow().strftime('%Y-%m-%dT%H:%M:%S')

    result = http_request(URL, 'GET', params=params, is_pcap=True)

    # due to pcap file size limitation in the product. For more details, please see the documentation.
    if result.headers['Content-Type'] != 'application/octet-stream':
        raise Exception(
            'PCAP download failed. Most likely cause is the file size limitation.\n'
            'For information on how to download manually, see the documentation for this integration.')

    file = fileResult(file_name + ".pcap", result.content)
    return_results(file)


''' Applications '''


def prettify_applications_arr(applications_arr: Union[List[dict], dict]):
    pretty_application_arr = []
    if not isinstance(applications_arr, list):
        applications_arr = [applications_arr]
    for i in range(len(applications_arr)):
        application = applications_arr[i]
        pretty_application_arr.append({
            'SubCategory': application.get('subcategory'),
            'Risk': application.get('risk'),
            'Technology': application.get('technology'),
            'Name': application.get('@name'),
            'Description': application.get('description'),
            'Id': application.get('@id'),
        })
    return pretty_application_arr


@logger
def panorama_list_applications(predefined: bool):
    major_version = get_pan_os_major_version()
    params = {
        'type': 'config',
        'action': 'get',
        'key': API_KEY
    }
    if predefined:
        if major_version < 9:
            raise Exception('Listing predefined applications is only available for PAN-OS 9.X and above versions.')
        else:
            params['xpath'] = '/config/predefined/application'
    else:
        params['xpath'] = XPATH_OBJECTS + "application/entry"

    result = http_request(
        URL,
        'POST',
        body=params
    )
    applications = result['response']['result']
    if predefined:
        application_arr = applications.get('application', {}).get('entry')
    else:
        if major_version < 9:
            application_arr = applications.get('entry')
        else:
            application_arr = applications.get('application')

    return application_arr


def panorama_list_applications_command(predefined: Optional[str] = None):
    """
    List all applications
    """
    predefined = predefined == 'true'
    applications_arr = panorama_list_applications(predefined)
    applications_arr_output = prettify_applications_arr(applications_arr)
    headers = ['Id', 'Name', 'Risk', 'Category', 'SubCategory', 'Technology', 'Description']

    return_results({
        'Type': entryTypes['note'],
        'ContentsFormat': formats['json'],
        'Contents': applications_arr,
        'ReadableContentsFormat': formats['markdown'],
        'HumanReadable': tableToMarkdown('Applications', t=applications_arr_output, headers=headers),
        'EntryContext': {
            "Panorama.Applications(val.Name == obj.Name)": applications_arr_output
        }
    })


''' External Dynamic Lists Commands '''


def prettify_edls_arr(edls_arr: Union[list, dict]):
    pretty_edls_arr = []
    if not isinstance(edls_arr, list):  # handle case of only one edl in the instance
        return prettify_edl(edls_arr)
    for edl in edls_arr:
        pretty_edl = {
            'Name': edl['@name'],
            'Type': ''.join(edl['type'].keys())
        }
        edl_type = pretty_edl['Type']

        if edl['type'][edl_type]:
            if 'url' in edl['type'][edl_type]:
                pretty_edl['URL'] = edl['type'][edl_type]['url']
            if 'certificate-profile' in edl['type'][edl_type]:
                pretty_edl['CertificateProfile'] = edl['type'][edl_type]['certificate-profile']
            if 'recurring' in edl['type'][edl_type]:
                pretty_edl['Recurring'] = ''.join(edl['type'][edl_type]['recurring'].keys())
            if 'description' in edl['type'][edl_type]:
                pretty_edl['Description'] = edl['type'][edl_type]['description']

        if DEVICE_GROUP:
            pretty_edl['DeviceGroup'] = DEVICE_GROUP

        pretty_edls_arr.append(pretty_edl)

    return pretty_edls_arr


@logger
def panorama_list_edls():
    params = {
        'action': 'get',
        'type': 'config',
        'xpath': XPATH_OBJECTS + "external-list/entry",
        'key': API_KEY
    }
    result = http_request(
        URL,
        'GET',
        params=params,
    )
    return result['response']['result']['entry']


def panorama_list_edls_command():
    """
    Get all EDLs
    """
    edls_arr = panorama_list_edls()
    edls_output = prettify_edls_arr(edls_arr)

    return_results({
        'Type': entryTypes['note'],
        'ContentsFormat': formats['json'],
        'Contents': edls_arr,
        'ReadableContentsFormat': formats['markdown'],
        'HumanReadable': tableToMarkdown('External Dynamic Lists:', edls_output,
                                         ['Name', 'Type', 'URL', 'Recurring', 'CertificateProfile', 'Description'],
                                         removeNull=True),
        'EntryContext': {
            "Panorama.EDL(val.Name == obj.Name)": edls_output
        }
    })


def prettify_edl(edl: dict):
    pretty_edl = {
        'Name': edl['@name'],
        'Type': ''.join(edl['type'].keys())
    }
    edl_type = pretty_edl['Type']

    if edl['type'][edl_type]:
        if 'url' in edl['type'][edl_type]:
            pretty_edl['URL'] = edl['type'][edl_type]['url']
        if 'certificate-profile' in edl['type'][edl_type]:
            pretty_edl['CertificateProfile'] = edl['type'][edl_type]['certificate-profile']
        if 'recurring' in edl['type'][edl_type]:
            pretty_edl['Recurring'] = ''.join(edl['type'][edl_type]['recurring'].keys())
        if 'description' in edl['type'][edl_type]:
            pretty_edl['Description'] = edl['type'][edl_type]['description']

    if DEVICE_GROUP:
        pretty_edl['DeviceGroup'] = DEVICE_GROUP

    return pretty_edl


@logger
def panorama_get_edl(edl_name: str):
    params = {
        'action': 'show',
        'type': 'config',
        'xpath': XPATH_OBJECTS + "external-list/entry[@name='" + edl_name + "']",
        'key': API_KEY
    }
    result = http_request(
        URL,
        'GET',
        params=params,
    )

    return result['response']['result']['entry']


def panorama_get_edl_command(edl_name: str):
    """
    Get an EDL
    """
    edl = panorama_get_edl(edl_name)
    edl_output = prettify_edl(edl)

    return_results({
        'Type': entryTypes['note'],
        'ContentsFormat': formats['json'],
        'Contents': edl,
        'ReadableContentsFormat': formats['markdown'],
        'HumanReadable': tableToMarkdown('External Dynamic List:', edl_output,
                                         ['Name', 'Type', 'URL', 'Recurring', 'CertificateProfile', 'Description'],
                                         None, True),
        'EntryContext': {
            "Panorama.EDL(val.Name == obj.Name)": edl_output
        }
    })


@logger
def panorama_create_edl(edl_name: str, url: str, type_: str, recurring: str, certificate_profile: Optional[str],
                        description: Optional[str]):
    params = {
        'action': 'set',
        'type': 'config',
        'xpath': XPATH_OBJECTS + "external-list/entry[@name='" + edl_name + "']/type/" + type_,
        'key': API_KEY
    }

    params['element'] = add_argument(url, 'url', False) + '<recurring><' + recurring + '/></recurring>' + add_argument(
        certificate_profile, 'certificate-profile', False) + add_argument(description, 'description', False)

    result = http_request(
        URL,
        'POST',
        body=params,
    )

    return result


def panorama_create_edl_command(args: Dict[str, str]):
    """
    Create an edl object
    """
    edl_name = args.get('name')
    url = args.get('url', '').replace(' ', '%20')
    type_ = args.get('type')
    recurring = args.get('recurring')
    certificate_profile = args.get('certificate_profile')
    description = args.get('description')

    edl = panorama_create_edl(edl_name, url, type_, recurring, certificate_profile, description)

    edl_output = {
        'Name': edl_name,
        'URL': url,
        'Type': type_,
        'Recurring': recurring
    }

    if DEVICE_GROUP:
        edl_output['DeviceGroup'] = DEVICE_GROUP
    if description:
        edl_output['Description'] = description
    if certificate_profile:
        edl_output['CertificateProfile'] = certificate_profile

    return_results({
        'Type': entryTypes['note'],
        'ContentsFormat': formats['json'],
        'Contents': edl,
        'ReadableContentsFormat': formats['text'],
        'HumanReadable': 'External Dynamic List was created successfully.',
        'EntryContext': {
            "Panorama.EDL(val.Name == obj.Name)": edl_output
        }
    })


@logger
def panorama_edit_edl(edl_name: str, element_to_change: str, element_value: str):
    edl_prev = panorama_get_edl(edl_name)
    if '@dirtyId' in edl_prev:
        LOG(f'Found uncommitted item:\n{edl_prev}')
        raise Exception('Please commit the instance prior to editing the External Dynamic List')
    edl_type = ''.join(edl_prev['type'].keys())
    edl_output = {'Name': edl_name}
    if DEVICE_GROUP:
        edl_output['DeviceGroup'] = DEVICE_GROUP
    params = {
        'action': 'edit', 'type': 'config', 'key': API_KEY,
        'xpath': f"{XPATH_OBJECTS}external-list/entry[@name='{edl_name}']/type/{edl_type}/{element_to_change}"
    }

    if element_to_change == 'url':
        params['element'] = add_argument_open(element_value, 'url', False)
        result = http_request(URL, 'POST', body=params)
        edl_output['URL'] = element_value

    elif element_to_change == 'certificate_profile':
        params['element'] = add_argument_open(element_value, 'certificate-profile', False)
        result = http_request(URL, 'POST', body=params)
        edl_output['CertificateProfile'] = element_value

    elif element_to_change == 'description':
        params['element'] = add_argument_open(element_value, 'description', False)
        result = http_request(URL, 'POST', body=params)
        edl_output['Description'] = element_value

    # element_to_change == 'recurring'
    else:
        if element_value not in ['five-minute', 'hourly']:
            raise Exception('Recurring segment must be five-minute or hourly')
        params['element'] = '<recurring><' + element_value + '/></recurring>'
        result = http_request(URL, 'POST', body=params)
        edl_output['Recurring'] = element_value

    return result, edl_output


def panorama_edit_edl_command(args: dict):
    """
    Edit an EDL
    """
    edl_name = args['name']
    element_to_change = args['element_to_change']
    element_value = args['element_value']

    result, edl_output = panorama_edit_edl(edl_name, element_to_change, element_value)

    return_results({
        'Type': entryTypes['note'],
        'ContentsFormat': formats['json'],
        'Contents': result,
        'ReadableContentsFormat': formats['text'],
        'HumanReadable': 'External Dynamic List was edited successfully',
        'EntryContext': {
            "Panorama.EDL(val.Name == obj.Name)": edl_output
        }
    })


@logger
def panorama_delete_edl(edl_name: str):
    params = {
        'action': 'delete',
        'type': 'config',
        'xpath': XPATH_OBJECTS + "external-list/entry[@name='" + edl_name + "']",
        'element': "<entry name='" + edl_name + "'></entry>",
        'key': API_KEY
    }

    result = http_request(
        URL,
        'POST',
        body=params,
    )

    return result


def panorama_delete_edl_command(edl_name: str):
    """
    Delete an EDL
    """
    edl = panorama_delete_edl(edl_name)
    edl_output = {'Name': edl_name}
    if DEVICE_GROUP:
        edl_output['DeviceGroup'] = DEVICE_GROUP

    return_results({
        'Type': entryTypes['note'],
        'ContentsFormat': formats['json'],
        'Contents': edl,
        'ReadableContentsFormat': formats['text'],
        'HumanReadable': 'External Dynamic List was deleted successfully',
        'EntryContext': {
            "Panorama.EDL(val.Name == obj.Name)": edl_output
        }
    })


def panorama_refresh_edl(edl_name: str, edl_type: str, location: str, vsys: str):
    params = {
        'type': 'op',
        'key': API_KEY
    }
    # if refreshing an EDL on the FW
    if not edl_type and not location and not vsys:
        edl = panorama_get_edl(edl_name)
        edl_type = ''.join(edl['type'].keys())
    # if refreshing an EDL on the Panorama
    else:
        if not edl_type or not location or not vsys:
            raise Exception('To refresh an EDL from the Firewall on Panorama'
                            ' please use the: edl_type, location and vsys arguments.')

    params['cmd'] = f'<request><system><external-list><refresh><type><{edl_type}><name>{edl_name}' \
                    f'</name></{edl_type}></type></refresh></external-list></system></request>'
    if location:
        params['location'] = location
    if vsys:
        params['vsys'] = vsys

    result = http_request(
        URL,
        'POST',
        body=params,
    )

    return result


def panorama_refresh_edl_command(args: dict):
    """
    Refresh an EDL
    """
    if DEVICE_GROUP:
        raise Exception('EDL refresh is only supported on Firewall (not Panorama).')

    edl_name = args.get('name', '')
    edl_type = args.get('edl_type', '')
    location = args.get('location', '')
    vsys = args.get('vsys', '')

    result = panorama_refresh_edl(edl_name, edl_type, location, vsys)

    return_results({
        'Type': entryTypes['note'],
        'ContentsFormat': formats['json'],
        'Contents': result,
        'ReadableContentsFormat': formats['text'],
        'HumanReadable': 'Refreshed External Dynamic List successfully',
    })


''' IP Tags '''


@logger
def panorama_register_ip_tag(tag: str, ips: List, persistent: str, timeout: int):
    entry: str = ''
    for ip in ips:
        if timeout:
            entry += f'<entry ip=\"{ip}\" persistent=\"{persistent}\"><tag><member timeout="{timeout}">{tag}' \
                     f'</member></tag></entry>'
        else:
            entry += f'<entry ip=\"{ip}\" persistent=\"{persistent}\"><tag><member>{tag}</member></tag></entry>'

    params = {
        'type': 'user-id',
        'cmd': f'<uid-message><version>2.0</version><type>update</type><payload><register>{entry}'
               f'</register></payload></uid-message>',
        'key': API_KEY
    }
    result = http_request(
        URL,
        'POST',
        body=params,
    )

    return result


def panorama_register_ip_tag_command(args: dict):
    """
    Register IPs to a Tag
    """
    tag: str = args.get('tag', '')
    ips: list = argToList(args.get('IPs'))
    persistent = args.get('persistent', 'true')
    persistent = '1' if persistent == 'true' else '0'
    # if not given, timeout will be 0 and persistent will be used
    timeout = int(args.get('timeout', '0'))

    major_version = get_pan_os_major_version()

    if timeout and persistent == '1':
        raise DemistoException('When the persistent argument is true, you can not use the timeout argument.')
    if major_version <= 8 and timeout:
        raise DemistoException('The timeout argument is only applicable on 9.x PAN-OS versions or higher.')

    result = panorama_register_ip_tag(tag, ips, persistent, timeout)

    registered_ip: Dict[str, str] = {}
    # update context only if IPs are persistent
    if persistent == '1':
        # get existing IPs for this tag
        context_ips = demisto.dt(demisto.context(), 'Panorama.DynamicTags(val.Tag ==\"' + tag + '\").IPs')

        if context_ips:
            all_ips = ips + context_ips
        else:
            all_ips = ips

        registered_ip = {
            'Tag': tag,
            'IPs': all_ips
        }

    return_results({
        'Type': entryTypes['note'],
        'ContentsFormat': formats['json'],
        'Contents': result,
        'ReadableContentsFormat': formats['text'],
        'HumanReadable': 'Registered ip-tag successfully',
        'EntryContext': {
            "Panorama.DynamicTags(val.Tag == obj.Tag)": registered_ip
        }
    })


@logger
def panorama_unregister_ip_tag(tag: str, ips: list):
    entry = ''
    for ip in ips:
        entry += '<entry ip=\"' + ip + '\"><tag><member>' + tag + '</member></tag></entry>'

    params = {
        'type': 'user-id',
        'cmd': '<uid-message><version>2.0</version><type>update</type><payload><unregister>' + entry
               + '</unregister></payload></uid-message>',
        'key': API_KEY
    }
    result = http_request(
        URL,
        'POST',
        body=params,
    )

    return result


def panorama_unregister_ip_tag_command(args: dict):
    """
    Register IPs to a Tag
    """
    tag = args['tag']
    ips = argToList(args['IPs'])

    result = panorama_unregister_ip_tag(tag, ips)

    return_results({
        'Type': entryTypes['note'],
        'ContentsFormat': formats['json'],
        'Contents': result,
        'ReadableContentsFormat': formats['text'],
        'HumanReadable': 'Unregistered ip-tag successfully'
    })


''' User Tags '''


@logger
def panorama_register_user_tag(tag: str, users: List):
    entry: str = ''
    for user in users:
        entry += f'<entry user=\"{user}\"><tag><member>{tag}</member></tag></entry>'

    params = {
        'type': 'user-id',
        'cmd': f'<uid-message><version>2.0</version><type>update</type><payload><register-user>{entry}'
               f'</register-user></payload></uid-message>',
        'key': API_KEY
    }

    result = http_request(
        URL,
        'POST',
        body=params,
    )

    return result


def panorama_register_user_tag_command(args: dict):
    """
    Register Users to a Tag
    """
    major_version = get_pan_os_major_version()
    if major_version <= 8:
        raise Exception('The panorama-register-user-tag command is only available for PAN-OS 9.X and above versions.')
    tag = args['tag']
    users = argToList(args['Users'])

    result = panorama_register_user_tag(tag, users)

    # get existing Users for this tag
    context_users = demisto.dt(demisto.context(), 'Panorama.DynamicTags(val.Tag ==\"' + tag + '\").Users')

    if context_users:
        all_users = users + context_users
    else:
        all_users = users

    registered_user = {
        'Tag': tag,
        'Users': all_users
    }

    return_results({
        'Type': entryTypes['note'],
        'ContentsFormat': formats['json'],
        'Contents': result,
        'ReadableContentsFormat': formats['text'],
        'HumanReadable': 'Registered user-tag successfully',
        'EntryContext': {
            "Panorama.DynamicTags(val.Tag == obj.Tag)": registered_user
        }
    })


@logger
def panorama_unregister_user_tag(tag: str, users: list):
    entry = ''
    for user in users:
        entry += f'<entry user=\"{user}\"><tag><member>{tag}</member></tag></entry>'

    params = {
        'type': 'user-id',
        'cmd': f'<uid-message><version>2.0</version><type>update</type><payload><unregister-user>{entry}'
               f'</unregister-user></payload></uid-message>',
        'key': API_KEY
    }
    result = http_request(
        URL,
        'POST',
        body=params,
    )

    return result


def panorama_unregister_user_tag_command(args: dict):
    """
    Unregister Users from a Tag
    """
    major_version = get_pan_os_major_version()
    if major_version <= 8:
        raise Exception('The panorama-unregister-user-tag command is only available for PAN-OS 9.X and above versions.')
    tag = args['tag']
    users = argToList(args['Users'])

    result = panorama_unregister_user_tag(tag, users)

    return_results({
        'Type': entryTypes['note'],
        'ContentsFormat': formats['json'],
        'Contents': result,
        'ReadableContentsFormat': formats['text'],
        'HumanReadable': 'Unregistered user-tag successfully'
    })


''' Traffic Logs '''


def build_traffic_logs_query(source: str, destination: Optional[str], receive_time: Optional[str],
                             application: Optional[str], to_port: Optional[str], action: Optional[str]):
    query = ''
    if source and len(source) > 0:
        query += '(addr.src in ' + source + ')'
    if destination and len(destination) > 0:
        if len(query) > 0 and query[-1] == ')':
            query += ' and '
        query += '(addr.dst in ' + destination + ')'
    if receive_time and len(receive_time) > 0:
        if len(query) > 0 and query[-1] == ')':
            query += ' and '
        query += '(receive_time geq ' + receive_time + ')'
    if application and len(application) > 0:
        if len(query) > 0 and query[-1] == ')':
            query += ' and '
        query += '(app eq ' + application + ')'
    if to_port and len(to_port) > 0:
        if len(query) > 0 and query[-1] == ')':
            query += ' and '
        query += '(port.dst eq ' + to_port + ')'
    if action and len(action) > 0:
        if len(query) > 0 and query[-1] == ')':
            query += ' and '
        query += '(action eq ' + action + ')'
    return query


@logger
def panorama_query_traffic_logs(number_of_logs: str, direction: str, query: str, source: str, destination: str,
                                receive_time: str, application: str, to_port: str, action: str):
    params = {
        'type': 'log',
        'log-type': 'traffic',
        'key': API_KEY
    }

    if query and len(query) > 0:
        params['query'] = query
    else:
        params['query'] = build_traffic_logs_query(source, destination, receive_time, application, to_port, action)
    if number_of_logs:
        params['nlogs'] = number_of_logs
    if direction:
        params['dir'] = direction
    result = http_request(
        URL,
        'GET',
        params=params,
    )

    return result


def panorama_query_traffic_logs_command(args: dict):
    """
    Query the traffic logs
    """
    number_of_logs = args.get('number_of_logs')
    direction = args.get('direction')
    query = args.get('query')
    source = args.get('source')
    destination = args.get('destination')
    receive_time = args.get('receive_time')
    application = args.get('application')
    to_port = args.get('to_port')
    action = args.get('action')

    if query and (source or destination or receive_time or application or to_port or action):
        raise Exception('Use the query argument or the '
                        'source, destination, receive_time, application, to_port, action arguments to build your query')

    result = panorama_query_traffic_logs(number_of_logs, direction, query,
                                         source, destination, receive_time, application, to_port, action)

    if result['response']['@status'] == 'error':
        if 'msg' in result['response'] and 'line' in result['response']['msg']:
            message = '. Reason is: ' + result['response']['msg']['line']
            raise Exception('Query traffic logs failed' + message)
        else:
            raise Exception('Query traffic logs failed.')

    if 'response' not in result or 'result' not in result['response'] or 'job' not in result['response']['result']:
        raise Exception('Missing JobID in response.')
    query_traffic_output = {
        'JobID': result['response']['result']['job'],
        'Status': 'Pending'
    }

    return_results({
        'Type': entryTypes['note'],
        'ContentsFormat': formats['json'],
        'Contents': result,
        'ReadableContentsFormat': formats['markdown'],
        'HumanReadable': tableToMarkdown('Query Traffic Logs:', query_traffic_output, ['JobID', 'Status'],
                                         removeNull=True),
        'EntryContext': {"Panorama.TrafficLogs(val.JobID == obj.JobID)": query_traffic_output}
    })


@logger
def panorama_get_traffic_logs(job_id: str):
    params = {
        'action': 'get',
        'type': 'log',
        'job-id': job_id,
        'key': API_KEY
    }

    result = http_request(
        URL,
        'GET',
        params=params,
    )

    return result


def panorama_check_traffic_logs_status_command(job_id: str):
    result = panorama_get_traffic_logs(job_id)

    if result['response']['@status'] == 'error':
        if 'msg' in result['response'] and 'line' in result['response']['msg']:
            message = '. Reason is: ' + result['response']['msg']['line']
            raise Exception('Query traffic logs failed' + message)
        else:
            raise Exception('Query traffic logs failed.')

    query_traffic_status_output = {
        'JobID': job_id,
        'Status': 'Pending'
    }

    if 'response' not in result or 'result' not in result['response'] or 'job' not in result['response']['result'] \
            or 'status' not in result['response']['result']['job']:
        raise Exception('Missing JobID status in response.')
    if result['response']['result']['job']['status'] == 'FIN':
        query_traffic_status_output['Status'] = 'Completed'

    return_results({
        'Type': entryTypes['note'],
        'ContentsFormat': formats['json'],
        'Contents': result,
        'ReadableContentsFormat': formats['markdown'],
        'HumanReadable': tableToMarkdown('Query Traffic Logs status:', query_traffic_status_output, ['JobID', 'Status'],
                                         removeNull=True),
        'EntryContext': {"Panorama.TrafficLogs(val.JobID == obj.JobID)": query_traffic_status_output}
    })


def prettify_traffic_logs(traffic_logs: List[dict]):
    pretty_traffic_logs_arr = []
    for traffic_log in traffic_logs:
        pretty_traffic_log = {}
        if 'action' in traffic_log:
            pretty_traffic_log['Action'] = traffic_log['action']
        if 'action_source' in traffic_log:
            pretty_traffic_log['ActionSource'] = traffic_log['action_source']
        if 'application' in traffic_log:
            pretty_traffic_log['Application'] = traffic_log['application']
        if 'bytes' in traffic_log:
            pretty_traffic_log['Bytes'] = traffic_log['bytes']
        if 'bytes_received' in traffic_log:
            pretty_traffic_log['BytesReceived'] = traffic_log['bytes_received']
        if 'bytes_sent' in traffic_log:
            pretty_traffic_log['BytesSent'] = traffic_log['bytes_sent']
        if 'category' in traffic_log:
            pretty_traffic_log['Category'] = traffic_log['category']
        if 'device_name' in traffic_log:
            pretty_traffic_log['DeviceName'] = traffic_log['device_name']
        if 'dst' in traffic_log:
            pretty_traffic_log['Destination'] = traffic_log['dst']
        if 'dport' in traffic_log:
            pretty_traffic_log['DestinationPort'] = traffic_log['dport']
        if 'from' in traffic_log:
            pretty_traffic_log['FromZone'] = traffic_log['from']
        if 'proto' in traffic_log:
            pretty_traffic_log['Protocol'] = traffic_log['proto']
        if 'rule' in traffic_log:
            pretty_traffic_log['Rule'] = traffic_log['rule']
        if 'receive_time' in traffic_log:
            pretty_traffic_log['ReceiveTime'] = traffic_log['receive_time']
        if 'session_end_reason' in traffic_log:
            pretty_traffic_log['SessionEndReason'] = traffic_log['session_end_reason']
        if 'src' in traffic_log:
            pretty_traffic_log['Source'] = traffic_log['src']
        if 'sport' in traffic_log:
            pretty_traffic_log['SourcePort'] = traffic_log['sport']
        if 'start' in traffic_log:
            pretty_traffic_log['StartTime'] = traffic_log['start']
        if 'to' in traffic_log:
            pretty_traffic_log['ToZone'] = traffic_log['to']

        pretty_traffic_logs_arr.append(pretty_traffic_log)
    return pretty_traffic_logs_arr


def panorama_get_traffic_logs_command(job_id: str):
    result = panorama_get_traffic_logs(job_id)

    if result['response']['@status'] == 'error':
        if 'msg' in result['response'] and 'line' in result['response']['msg']:
            message = '. Reason is: ' + result['response']['msg']['line']
            raise Exception('Query traffic logs failed' + message)
        else:
            raise Exception('Query traffic logs failed.')

    query_traffic_logs_output = {
        'JobID': job_id,
        'Status': 'Pending'
    }

    if 'response' not in result or 'result' not in result['response'] or 'job' not in result['response']['result'] \
            or 'status' not in result['response']['result']['job']:
        raise Exception('Missing JobID status in response.')

    if result['response']['result']['job']['status'] != 'FIN':
        return_results({
            'Type': entryTypes['note'],
            'ContentsFormat': formats['json'],
            'Contents': result,
            'ReadableContentsFormat': formats['markdown'],
            'HumanReadable': tableToMarkdown('Query Traffic Logs status:', query_traffic_logs_output,
                                             ['JobID', 'Status'], removeNull=True),
            'EntryContext': {"Panorama.TrafficLogs(val.JobID == obj.JobID)": query_traffic_logs_output}
        })
    else:  # FIN
        query_traffic_logs_output['Status'] = 'Completed'
        if 'response' not in result or 'result' not in result['response'] or 'log' not in result['response']['result'] \
                or 'logs' not in result['response']['result']['log']:
            raise Exception('Missing logs in response.')

        logs = result['response']['result']['log']['logs']
        if logs['@count'] == '0':
            return_results('No traffic logs matched the query')
        else:
            pretty_traffic_logs = prettify_traffic_logs(logs['entry'])
            query_traffic_logs_output['Logs'] = pretty_traffic_logs
            return_results({
                'Type': entryTypes['note'],
                'ContentsFormat': formats['json'],
                'Contents': result,
                'ReadableContentsFormat': formats['markdown'],
                'HumanReadable': tableToMarkdown('Query Traffic Logs:', pretty_traffic_logs,
                                                 ['JobID', 'Source', 'SourcePort', 'Destination', 'DestinationPort',
                                                  'Application', 'Action'], removeNull=True),
                'EntryContext': {"Panorama.TrafficLogs(val.JobID == obj.JobID)": query_traffic_logs_output}
            })


''' Logs '''


def build_array_query(query: str, arg_string: str, string: str, operator: str):
    list_string = argToList(arg_string)
    list_string_length = len(list_string)

    if list_string_length > 1:
        query += '('

    for i, item in enumerate(list_string):
        query += f'({string} {operator} \'{item}\')'
        if i < list_string_length - 1:
            query += ' or '

    if list_string_length > 1:
        query += ')'

    return query


def build_logs_query(address_src: Optional[str], address_dst: Optional[str], ip_: Optional[str],
                     zone_src: Optional[str], zone_dst: Optional[str], time_generated: Optional[str],
                     action: Optional[str], port_dst: Optional[str], rule: Optional[str], url: Optional[str],
                     filedigest: Optional[str]):
    query = ''
    if address_src:
        query += build_array_query(query, address_src, 'addr.src', 'in')
    if address_dst:
        if len(query) > 0 and query[-1] == ')':
            query += ' and '
        query += build_array_query(query, address_dst, 'addr.dst', 'in')
    if ip_:
        if len(query) > 0 and query[-1] == ')':
            query += ' and '
        query = build_array_query(query, ip_, 'addr.src', 'in')
        query += ' or '
        query = build_array_query(query, ip_, 'addr.dst', 'in')
    if zone_src:
        if len(query) > 0 and query[-1] == ')':
            query += ' and '
        query += build_array_query(query, zone_src, 'zone.src', 'eq')
    if zone_dst:
        if len(query) > 0 and query[-1] == ')':
            query += ' and '
        query += build_array_query(query, zone_dst, 'zone.dst', 'eq')
    if port_dst:
        if len(query) > 0 and query[-1] == ')':
            query += ' and '
        query += build_array_query(query, port_dst, 'port.dst', 'eq')
    if time_generated:
        if len(query) > 0 and query[-1] == ')':
            query += ' and '
        query += '(time_generated leq ' + time_generated + ')'
    if action:
        if len(query) > 0 and query[-1] == ')':
            query += ' and '
        query += build_array_query(query, action, 'action', 'eq')
    if rule:
        if len(query) > 0 and query[-1] == ')':
            query += ' and '
        query += build_array_query(query, rule, 'rule', 'eq')
    if url:
        if len(query) > 0 and query[-1] == ')':
            query += ' and '
        query += build_array_query(query, url, 'url', 'contains')
    if filedigest:
        if len(query) > 0 and query[-1] == ')':
            query += ' and '
        query += build_array_query(query, filedigest, 'filedigest', 'eq')

    return query


@logger
def panorama_query_logs(log_type: str, number_of_logs: str, query: str, address_src: str, address_dst: str, ip_: str,
                        zone_src: str, zone_dst: str, time_generated: str, action: str,
                        port_dst: str, rule: str, url: str, filedigest: str):
    params = {
        'type': 'log',
        'log-type': log_type,
        'key': API_KEY
    }

    if filedigest and log_type != 'wildfire':
        raise Exception('The filedigest argument is only relevant to wildfire log type.')
    if url and log_type == 'traffic':
        raise Exception('The url argument is not relevant to traffic log type.')

    if query:
        params['query'] = query
    else:
        if ip_ and (address_src or address_dst):
            raise Exception(
                'The ip argument cannot be used with the address-source or the address-destination arguments.')
        params['query'] = build_logs_query(address_src, address_dst, ip_,
                                           zone_src, zone_dst, time_generated, action,
                                           port_dst, rule, url, filedigest)
    if number_of_logs:
        params['nlogs'] = number_of_logs

    result = http_request(
        URL,
        'GET',
        params=params,
    )

    return result


def panorama_query_logs_command(args: dict):
    """
    Query logs
    """
    log_type = args.get('log-type')
    number_of_logs = args.get('number_of_logs')
    query = args.get('query')
    address_src = args.get('addr-src')
    address_dst = args.get('addr-dst')
    ip_ = args.get('ip')
    zone_src = args.get('zone-src')
    zone_dst = args.get('zone-dst')
    time_generated = args.get('time-generated')
    action = args.get('action')
    port_dst = args.get('port-dst')
    rule = args.get('rule')
    filedigest = args.get('filedigest')
    url = args.get('url')

    if query and (address_src or address_dst or zone_src or zone_dst
                  or time_generated or action or port_dst or rule or url or filedigest):
        raise Exception('Use the free query argument or the fixed search parameters arguments to build your query.')

    result = panorama_query_logs(log_type, number_of_logs, query, address_src, address_dst, ip_,
                                 zone_src, zone_dst, time_generated, action,
                                 port_dst, rule, url, filedigest)

    if result['response']['@status'] == 'error':
        if 'msg' in result['response'] and 'line' in result['response']['msg']:
            raise Exception(f"Query logs failed. Reason is: {result['response']['msg']['line']}")
        else:
            raise Exception('Query logs failed.')

    if 'response' not in result or 'result' not in result['response'] or 'job' not in result['response']['result']:
        raise Exception('Missing JobID in response.')

    query_logs_output = {
        'JobID': result['response']['result']['job'],
        'Status': 'Pending',
        'LogType': log_type,
        'Message': result['response']['result']['msg']['line']
    }

    return_results({
        'Type': entryTypes['note'],
        'ContentsFormat': formats['json'],
        'Contents': result,
        'ReadableContentsFormat': formats['markdown'],
        'HumanReadable': tableToMarkdown('Query Logs:', query_logs_output, ['JobID', 'Status'], removeNull=True),
        'EntryContext': {"Panorama.Monitor(val.JobID == obj.JobID)": query_logs_output}
    })


def panorama_check_logs_status_command(job_id: str):
    """
    Check query logs status
    """
    job_ids = argToList(job_id)
    for job_id in job_ids:
        result = panorama_get_traffic_logs(job_id)

        if result['response']['@status'] == 'error':
            if 'msg' in result['response'] and 'line' in result['response']['msg']:
                message = '. Reason is: ' + result['response']['msg']['line']
                raise Exception('Query logs failed' + message)
            else:
                raise Exception('Query logs failed.')

        query_logs_status_output = {
            'JobID': job_id,
            'Status': 'Pending'
        }

        if 'response' not in result or 'result' not in result['response'] or 'job' not in result['response']['result'] \
                or 'status' not in result['response']['result']['job']:
            raise Exception('Missing JobID status in response.')
        if result['response']['result']['job']['status'] == 'FIN':
            query_logs_status_output['Status'] = 'Completed'

        return_results({
            'Type': entryTypes['note'],
            'ContentsFormat': formats['json'],
            'Contents': result,
            'ReadableContentsFormat': formats['markdown'],
            'HumanReadable': tableToMarkdown('Query Logs status:', query_logs_status_output, ['JobID', 'Status'],
                                             removeNull=True),
            'EntryContext': {"Panorama.Monitor(val.JobID == obj.JobID)": query_logs_status_output}
        })


def prettify_log(log: dict):
    pretty_log = {}

    if 'action' in log:
        pretty_log['Action'] = log['action']
    if 'app' in log:
        pretty_log['Application'] = log['app']
    if 'bytes' in log:
        pretty_log['Bytes'] = log['bytes']
    if 'bytes_received' in log:
        pretty_log['BytesReceived'] = log['bytes_received']
    if 'bytes_sent' in log:
        pretty_log['BytesSent'] = log['bytes_sent']
    if 'category' in log:
        pretty_log['CategoryOrVerdict'] = log['category']
    if 'device_name' in log:
        pretty_log['DeviceName'] = log['device_name']
    if 'dst' in log:
        pretty_log['DestinationAddress'] = log['dst']
    if 'dstuser' in log:
        pretty_log['DestinationUser'] = log['dstuser']
    if 'dstloc' in log:
        pretty_log['DestinationCountry'] = log['dstloc']
    if 'dport' in log:
        pretty_log['DestinationPort'] = log['dport']
    if 'filedigest' in log:
        pretty_log['FileDigest'] = log['filedigest']
    if 'filename' in log:
        pretty_log['FileName'] = log['filename']
    if 'filetype' in log:
        pretty_log['FileType'] = log['filetype']
    if 'from' in log:
        pretty_log['FromZone'] = log['from']
    if 'misc' in log:
        pretty_log['URLOrFilename'] = log['misc']
    if 'natdst' in log:
        pretty_log['NATDestinationIP'] = log['natdst']
    if 'natdport' in log:
        pretty_log['NATDestinationPort'] = log['natdport']
    if 'natsrc' in log:
        pretty_log['NATSourceIP'] = log['natsrc']
    if 'natsport' in log:
        pretty_log['NATSourcePort'] = log['natsport']
    if 'pcap_id' in log:
        pretty_log['PCAPid'] = log['pcap_id']
    if 'proto' in log:
        pretty_log['IPProtocol'] = log['proto']
    if 'recipient' in log:
        pretty_log['Recipient'] = log['recipient']
    if 'rule' in log:
        pretty_log['Rule'] = log['rule']
    if 'rule_uuid' in log:
        pretty_log['RuleID'] = log['rule_uuid']
    if 'receive_time' in log:
        pretty_log['ReceiveTime'] = log['receive_time']
    if 'sender' in log:
        pretty_log['Sender'] = log['sender']
    if 'sessionid' in log:
        pretty_log['SessionID'] = log['sessionid']
    if 'serial' in log:
        pretty_log['DeviceSN'] = log['serial']
    if 'severity' in log:
        pretty_log['Severity'] = log['severity']
    if 'src' in log:
        pretty_log['SourceAddress'] = log['src']
    if 'srcloc' in log:
        pretty_log['SourceCountry'] = log['srcloc']
    if 'srcuser' in log:
        pretty_log['SourceUser'] = log['srcuser']
    if 'sport' in log:
        pretty_log['SourcePort'] = log['sport']
    if 'thr_category' in log:
        pretty_log['ThreatCategory'] = log['thr_category']
    if 'threatid' in log:
        pretty_log['Name'] = log['threatid']
    if 'tid' in log:
        pretty_log['ID'] = log['tid']
    if 'to' in log:
        pretty_log['ToZone'] = log['to']
    if 'time_generated' in log:
        pretty_log['TimeGenerated'] = log['time_generated']
    if 'url_category_list' in log:
        pretty_log['URLCategoryList'] = log['url_category_list']
    if 'vsys' in log:
        pretty_log['Vsys'] = log['vsys']

    return pretty_log


def prettify_logs(logs: Union[list, dict]):
    if not isinstance(logs, list):  # handle case of only one log that matched the query
        return prettify_log(logs)
    pretty_logs_arr = []
    for log in logs:
        pretty_log = prettify_log(log)
        pretty_logs_arr.append(pretty_log)
    return pretty_logs_arr


def panorama_get_logs_command(args: dict):
    ignore_auto_extract = args.get('ignore_auto_extract') == 'true'
    job_ids = argToList(args.get('job_id'))
    for job_id in job_ids:
        result = panorama_get_traffic_logs(job_id)
        log_type_dt = demisto.dt(demisto.context(), f'Panorama.Monitor(val.JobID === "{job_id}").LogType')
        if isinstance(log_type_dt, list):
            log_type = log_type_dt[0]
        else:
            log_type = log_type_dt

        if result['response']['@status'] == 'error':
            if 'msg' in result['response'] and 'line' in result['response']['msg']:
                message = '. Reason is: ' + result['response']['msg']['line']
                raise Exception('Query logs failed' + message)
            else:
                raise Exception('Query logs failed.')

        query_logs_output = {
            'JobID': job_id,
            'Status': 'Pending'
        }

        if 'response' not in result or 'result' not in result['response'] or 'job' not in result['response']['result'] \
                or 'status' not in result['response']['result']['job']:
            raise Exception('Missing JobID status in response.')

        if result['response']['result']['job']['status'] != 'FIN':
            return_results({
                'Type': entryTypes['note'],
                'ContentsFormat': formats['json'],
                'Contents': result,
                'ReadableContentsFormat': formats['markdown'],
                'HumanReadable': tableToMarkdown('Query Logs status:', query_logs_output,
                                                 ['JobID', 'Status'], removeNull=True),
                'EntryContext': {"Panorama.Monitor(val.JobID == obj.JobID)": query_logs_output}
            })
        else:  # FIN
            query_logs_output['Status'] = 'Completed'
            if 'response' not in result or 'result' not in result['response'] or 'log' not in result['response'][
                'result'] \
                    or 'logs' not in result['response']['result']['log']:
                raise Exception('Missing logs in response.')

            logs = result['response']['result']['log']['logs']
            if logs['@count'] == '0':
                human_readable = f'No {log_type} logs matched the query.'
            else:
                pretty_logs = prettify_logs(logs['entry'])
                query_logs_output['Logs'] = pretty_logs
                human_readable = tableToMarkdown('Query ' + log_type + ' Logs:', query_logs_output['Logs'],
                                                 ['TimeGenerated', 'SourceAddress', 'DestinationAddress', 'Application',
                                                  'Action', 'Rule', 'URLOrFilename'], removeNull=True)
            return_results({
                'Type': entryTypes['note'],
                'ContentsFormat': formats['json'],
                'Contents': result,
                'ReadableContentsFormat': formats['markdown'],
                'HumanReadable': human_readable,
                'IgnoreAutoExtract': ignore_auto_extract,
                'EntryContext': {"Panorama.Monitor(val.JobID == obj.JobID)": query_logs_output}
            })


''' Security Policy Match'''


def build_policy_match_query(application: Optional[str] = None, category: Optional[str] = None,
                             destination: Optional[str] = None,
                             destination_port: Optional[str] = None, from_: Optional[str] = None,
                             to_: Optional[str] = None,
                             protocol: Optional[str] = None, source: Optional[str] = None,
                             source_user: Optional[str] = None):
    query = '<test><security-policy-match>'
    if from_:
        query += f'<from>{from_}</from>'
    if to_:
        query += f'<to>{to_}</to>'
    if source:
        query += f'<source>{source}</source>'
    if destination:
        query += f'<destination>{destination}</destination>'
    if destination_port:
        query += f'<destination-port>{destination_port}</destination-port>'
    if protocol:
        query += f'<protocol>{protocol}</protocol>'
    if source_user:
        query += f'<source-user>{source_user}</source-user>'
    if application:
        query += f'<application>{application}</application>'
    if category:
        query += f'<category>{category}</category>'
    query += '</security-policy-match></test>'

    return query


def panorama_security_policy_match(application: Optional[str] = None, category: Optional[str] = None,
                                   destination: Optional[str] = None, destination_port: Optional[str] = None,
                                   from_: Optional[str] = None, to_: Optional[str] = None,
                                   protocol: Optional[str] = None, source: Optional[str] = None,
                                   source_user: Optional[str] = None, target: Optional[str] = None,
                                   vsys: Optional[str] = None):
    params = {'type': 'op', 'key': API_KEY, 'target': target, 'vsys': vsys,
              'cmd': build_policy_match_query(application, category, destination, destination_port, from_, to_,
                                              protocol, source, source_user)}

    result = http_request(
        URL,
        'GET',
        params=params
    )

    return result['response']['result']


def prettify_matching_rule(matching_rule: dict, device: dict = {}):
    pretty_matching_rule = {}

    if '@name' in matching_rule:
        pretty_matching_rule['Name'] = matching_rule['@name']
    if 'from' in matching_rule:
        pretty_matching_rule['From'] = matching_rule['from']
    if 'source' in matching_rule:
        pretty_matching_rule['Source'] = matching_rule['source']
    if 'to' in matching_rule:
        pretty_matching_rule['To'] = matching_rule['to']
    if 'destination' in matching_rule:
        pretty_matching_rule['Destination'] = matching_rule['destination']
    if 'category' in matching_rule:
        pretty_matching_rule['Category'] = matching_rule['category']
    if 'action' in matching_rule:
        pretty_matching_rule['Action'] = matching_rule['action']

    for key, val in device.items():
        pretty_matching_rule[f'Device{key}'] = val

    return pretty_matching_rule


def prettify_matching_rules(matching_rules: Union[list, dict], device):
    if not isinstance(matching_rules, list):  # handle case of only one log that matched the query
        return prettify_matching_rule(matching_rules, device)

    pretty_matching_rules_arr = []
    for matching_rule in matching_rules:
        pretty_matching_rule = prettify_matching_rule(matching_rule, device)
        pretty_matching_rules_arr.append(pretty_matching_rule)

    return pretty_matching_rules_arr


def prettify_query_fields(application: Optional[str] = None, category: Optional[str] = None,
                          destination: Optional[str] = None, destination_port: Optional[str] = None,
                          from_: Optional[str] = None, to_: Optional[str] = None, protocol: Optional[str] = None,
                          source: Optional[str] = None, source_user: Optional[str] = None):
    pretty_query_fields = {'Source': source, 'Destination': destination, 'Protocol': protocol}
    if application:
        pretty_query_fields['Application'] = application
    if category:
        pretty_query_fields['Category'] = category
    if destination_port:
        pretty_query_fields['DestinationPort'] = destination_port
    if from_:
        pretty_query_fields['From'] = from_
    if to_:
        pretty_query_fields['To'] = to_
    if source_user:
        pretty_query_fields['SourceUser'] = source_user
    return pretty_query_fields


def devices(targets=None, vsys_s=None):
    """
    This method is used to determine the target and vsys that should be used,
    or iterate over all the connected target and vsys.
    e.g. none of then in case of an FW instance.
    Args:
        targets(str): A list of all the serial number for the FW targets
        vsys_s(str): A list of all the vsys names for the targets.

    Yields:
        target, vsys
    """
    if VSYS:    # for FW intstances
        yield None, None
    elif targets and vsys_s:
        for target in targets:
            for vsys in vsys_s:
                yield target, vsys
    else:
        res = http_request(URL, 'GET', params={'key': API_KEY, 'type': 'op',
                                               'cmd': '<show><devices><all></all></devices></show>'})
        devices_entry = dict_safe_get(res, ['response', 'result', 'devices', 'entry'])
        devices_entry = devices_entry if isinstance(devices_entry, list) else [devices_entry]
        devices_entry = filter(lambda x: x['serial'] in targets, devices_entry) if targets else devices_entry
        for device in devices_entry:
            if not vsys_s:
                if device.get('multi-vsys', 'no') == 'yes':
                    vsys_s_entry = dict_safe_get(device, ['vsys', 'entry'])
                    vsys_s_entry = vsys_s_entry if isinstance(vsys_s_entry, list) else [vsys_s_entry]
                    final_vsys_s = map(lambda x: x['@name'], vsys_s_entry)
                else:
                    final_vsys_s = iter([None])
            else:
                final_vsys_s = vsys_s
            for vsys in final_vsys_s:
                yield device['serial'], vsys


def format_readable_security_policy_match_headers(hedear_name):
    formated_headers = {
        'From': 'From zone',
        'To': 'To zone',
    }
    return formated_headers.get(hedear_name, hedear_name)


def readable_security_policy_match_outputs(context_list):
    readable_list = []
    for context in context_list:
        vsys = dict_safe_get(context, ['Device', 'Vsys'])
        target = dict_safe_get(context, ['Device', 'Serial'])
        if vsys and target:
            table_name = f'Matching Security Policies in `{target}/{vsys}` FW:'
        elif target:
            table_name = f'Matching Security Policies in `{target}` FW:'
        else:
            table_name = 'Matching Security Policies:'

        readable_list.append(tableToMarkdown(table_name, context['Rules'], removeNull=True,
                                             headers=['Name', 'Action', 'From', 'Source', 'To', 'Destination', 'Application'],
                                             headerTransform=format_readable_security_policy_match_headers))

    return '\n'.join(readable_list)


def panorama_security_policy_match_command(args: dict):
    application = args.get('application')
    category = args.get('category')
    destination = args.get('destination')
    destination_port = args.get('destination-port')
    from_ = args.get('from')
    to_ = args.get('to')
    protocol = args.get('protocol')
    source = args.get('source')
    source_user = args.get('source-user')

    context_list = []
    raw_list = []
    for target, vsys in devices(targets=argToList(args.get('target')), vsys_s=argToList(args.get('vsys'))):
        matching_rules = panorama_security_policy_match(application, category, destination, destination_port, from_, to_,
                                                        protocol, source, source_user, target, vsys)
        if matching_rules:

            device = {key: val for key, val in zip(['Serial', 'Vsys'], [target, vsys]) if val} if target or vsys else {}
            context = {
                'Rules': prettify_matching_rules(matching_rules['rules']['entry'], device),
                'QueryFields': prettify_query_fields(application, category, destination, destination_port, from_,
                                                     to_, protocol, source, source_user),
                'Query': build_policy_match_query(application, category, destination, destination_port, from_,
                                                  to_, protocol, source, source_user)
            }
            if device:
                context['Device'] = device
            context_list.append(context)
            raw_list.extend(matching_rules) if isinstance(matching_rules, list) else raw_list.append(matching_rules)
    if not context_list:
        return_results('The query did not match a Security policy.')
    else:
        readable_output = readable_security_policy_match_outputs(context_list)

        return_results(CommandResults(
            outputs_prefix='Panorama.SecurityPolicyMatch(val.Query == obj.Query && val.Device == obj.Device)',
            raw_response=raw_list, outputs=context_list, readable_output=readable_output))


''' Static Routes'''


def prettify_static_route(static_route: Dict, virtual_router: str, template: Optional[str] = None) -> Dict[str, str]:
    pretty_static_route: Dict = {}

    if '@name' in static_route:
        pretty_static_route['Name'] = static_route['@name']
    if 'bfd' in static_route and 'profile' in static_route['bfd']:
        pretty_static_route['BFDprofile'] = static_route['bfd']['profile']
    if 'destination' in static_route:
        if '@dirtyId' in static_route['destination']:
            pretty_static_route['Uncommitted'] = True
        else:
            pretty_static_route['Destination'] = static_route['destination']
    if 'metric' in static_route:
        pretty_static_route['Metric'] = int(static_route['metric'])
    if 'nexthop' in static_route:
        if '@dirtyId' in static_route['destination']:
            pretty_static_route['Uncommitted'] = True
        else:
            nexthop: Dict[str, str] = static_route['nexthop']
            if 'ip-address' in nexthop:
                pretty_static_route['NextHop'] = nexthop['ip-address']
            elif 'next-vr' in static_route['nexthop']:
                pretty_static_route['NextHop'] = nexthop['next-vr']
            elif 'fqdn' in static_route['nexthop']:
                pretty_static_route['NextHop'] = nexthop['fqdn']
            elif 'discard' in static_route['nexthop']:
                pretty_static_route['NextHop'] = nexthop['discard']
    if 'route-table' in static_route:
        route_table = static_route['route-table']
        if 'unicast' in route_table:
            pretty_static_route['RouteTable'] = 'Unicast'
        elif 'multicast' in route_table:
            pretty_static_route['RouteTable'] = 'Multicast'
        elif 'both' in route_table:
            pretty_static_route['RouteTable'] = 'Both'
        else:  # route table is no-install
            pretty_static_route['RouteTable'] = 'No install'
    pretty_static_route['VirtualRouter'] = virtual_router
    if template:
        pretty_static_route['Template'] = template

    return pretty_static_route


def prettify_static_routes(static_routes: Union[dict, list], virtual_router: str, template: Optional[str] = None):
    if not isinstance(static_routes, list):  # handle case of only one static route in a virtual router
        return prettify_static_route(static_routes, virtual_router, template)

    pretty_static_route_arr = []
    for static_route in static_routes:
        pretty_static_route = prettify_static_route(static_route, virtual_router, template)
        pretty_static_route_arr.append(pretty_static_route)

    return pretty_static_route_arr


@logger
def panorama_list_static_routes(xpath_network: str, virtual_router: str, show_uncommitted: str) -> Dict[str, str]:
    action = 'get' if show_uncommitted else 'show'
    params = {
        'action': action,
        'type': 'config',
        'xpath': f'{xpath_network}/virtual-router/entry[@name=\'{virtual_router}\']/routing-table/ip/static-route',
        'key': API_KEY
    }
    result = http_request(URL, 'GET', params=params)
    return result['response']['result']


def panorama_list_static_routes_command(args: dict):
    """
    List all static routes of a virtual Router
    """
    template = args.get('template')
    xpath_network, template = set_xpath_network(template)
    virtual_router = args['virtual_router']
    show_uncommitted = args.get('show_uncommitted') == 'true'
    virtual_router_object = panorama_list_static_routes(xpath_network, virtual_router, show_uncommitted)

    if 'static-route' not in virtual_router_object or 'entry' not in virtual_router_object['static-route']:
        human_readable = 'The Virtual Router has does not exist or has no static routes configured.'
        static_routes = virtual_router_object
    else:
        static_routes = prettify_static_routes(virtual_router_object['static-route']['entry'], virtual_router, template)
        table_header = f'Displaying all Static Routes for the Virtual Router: {virtual_router}'
        headers = ['Name', 'Destination', 'NextHop', 'Uncommitted', 'RouteTable', 'Metric', 'BFDprofile']
        human_readable = tableToMarkdown(name=table_header, t=static_routes, headers=headers, removeNull=True)

    return_results({
        'Type': entryTypes['note'],
        'ContentsFormat': formats['json'],
        'Contents': virtual_router_object,
        'ReadableContentsFormat': formats['markdown'],
        'HumanReadable': human_readable,
        'EntryContext': {"Panorama.StaticRoutes(val.Name == obj.Name)": static_routes}
    })


@logger
def panorama_get_static_route(xpath_network: str, virtual_router: str, static_route_name: str) -> Dict[str, str]:
    params = {
        'action': 'get',
        'type': 'config',
        'xpath': f'{xpath_network}/virtual-router/entry[@name=\'{virtual_router}\']/routing-table/ip/'
                 f'static-route/entry[@name=\'{static_route_name}\']',
        'key': API_KEY
    }
    result = http_request(URL, 'GET', params=params)
    return result['response']['result']


def panorama_get_static_route_command(args: dict):
    """
    Get a static route of a virtual router
    """
    template = args.get('template')
    xpath_network, template = set_xpath_network(template)
    virtual_router = args['virtual_router']
    static_route_name = args['static_route']
    static_route_object = panorama_get_static_route(xpath_network, virtual_router, static_route_name)
    if '@count' in static_route_object and int(static_route_object['@count']) < 1:
        raise Exception('Static route does not exist.')
    static_route = prettify_static_route(static_route_object['entry'], virtual_router, template)
    table_header = f'Static route: {static_route_name}'

    return_results({
        'Type': entryTypes['note'],
        'ContentsFormat': formats['json'],
        'Contents': static_route_object,
        'ReadableContentsFormat': formats['markdown'],
        'HumanReadable': tableToMarkdown(name=table_header, t=static_route, removeNull=True),
        'EntryContext': {
            "Panorama.StaticRoutes(val.Name == obj.Name)": static_route
        }
    })


@logger
def panorama_add_static_route(xpath_network: str, virtual_router: str, static_route_name: str, destination: str,
                              nexthop_type: str, nexthop_value: str, interface: str = None,
                              metric: str = None) -> Dict[str, str]:
    params = {
        'action': 'set',
        'type': 'config',
        'key': API_KEY,
        'xpath': f'{xpath_network}/virtual-router/entry[@name=\'{virtual_router}\']/'
                 f'routing-table/ip/static-route/entry[@name=\'{static_route_name}\']',
        'element': f'<destination>{destination}</destination>'
                   f'<nexthop><{nexthop_type}>{nexthop_value}</{nexthop_type}></nexthop>'
    }
    if interface:
        params["element"] = f'{params["element"]}<interface>{interface}</interface>'
    if metric:
        params['element'] = f'{params["element"]}<metric>{metric}</metric>'

    result = http_request(URL, 'GET', params=params)
    return result['response']


def panorama_add_static_route_command(args: dict):
    """
    Add a Static Route
    """
    template = args.get('template')
    xpath_network, template = set_xpath_network(template)
    virtual_router = args.get('virtual_router')
    static_route_name = args.get('static_route')
    destination = args.get('destination')
    nexthop_type = args.get('nexthop_type')
    nexthop_value = args.get('nexthop_value')
    interface = args.get('interface', None)
    metric = args.get('metric', None)

    if nexthop_type == 'fqdn':
        # Only from PAN-OS 9.x, creating a static route based on FQDN nexthop is available.
        major_version = get_pan_os_major_version()

        if major_version <= 8:
            raise Exception('Next Hop of type FQDN is only available for PAN-OS 9.x instances.')
    static_route = panorama_add_static_route(xpath_network, virtual_router, static_route_name, destination,
                                             nexthop_type, nexthop_value, interface, metric)
    human_readable = f'New uncommitted static route {static_route_name} configuration added.'
    entry_context = {
        'Name': static_route_name,
        'VirtualRouter': virtual_router,
        'Destination': destination,
        'NextHop': nexthop_value,
    }
    if interface:
        entry_context['Interface'] = interface
    if metric:
        entry_context['Metric'] = metric
    if template:
        entry_context['Template'] = template

    return_results({
        'Type': entryTypes['note'],
        'ContentsFormat': formats['json'],
        'Contents': static_route,
        'ReadableContentsFormat': formats['markdown'],
        'HumanReadable': human_readable,
        'EntryContext': {"Panorama.StaticRoutes(val.Name == obj.Name)": static_route}
    })


def panorama_override_vulnerability(threatid: str, vulnerability_profile: str, drop_mode: str):
    xpath = "{}profiles/vulnerability/entry[@name='{}']/threat-exception/entry[@name='{}']/action".format(
        XPATH_OBJECTS,
        vulnerability_profile,
        threatid)
    params = {'action': 'set',
              'type': 'config',
              'xpath': xpath,
              'key': API_KEY,
              'element': "<{0}></{0}>".format(drop_mode)
              }

    return http_request(
        URL,
        'POST',
        body=params,
    )


@logger
def panorama_get_predefined_threats_list(target: str):
    """
    Get the entire list of predefined threats as a file in Demisto
    """
    params = {
        'type': 'op',
        'cmd': '<show><predefined><xpath>/predefined/threats</xpath></predefined></show>',
        'target': target,
        'key': API_KEY
    }
    result = http_request(
        URL,
        'GET',
        params=params
    )
    return result


def panorama_get_predefined_threats_list_command(target: Optional[str] = None):
    result = panorama_get_predefined_threats_list(target)
    return_results(fileResult('predefined-threats.json', json.dumps(result['response']['result']).encode('utf-8')))


def panorama_block_vulnerability(args: dict):
    """
    Override vulnerability signature such that it is in block mode
    """
    threatid = args.get('threat_id', '')
    vulnerability_profile = args.get('vulnerability_profile', '')
    drop_mode = args.get('drop_mode', 'drop')

    threat = panorama_override_vulnerability(threatid, vulnerability_profile, drop_mode)
    threat_output = {'ID': threatid, 'NewAction': drop_mode}

    return_results({
        'Type': entryTypes['note'],
        'ContentsFormat': formats['json'],
        'Contents': threat,
        'ReadableContentsFormat': formats['text'],
        'HumanReadable': 'Threat with ID {} overridden.'.format(threatid),
        'EntryContext': {
            "Panorama.Vulnerability(val.Name == obj.Name)": threat_output
        }
    })


@logger
def panorama_delete_static_route(xpath_network: str, virtual_router: str, route_name: str) -> Dict[str, str]:
    params = {
        'action': 'delete',
        'type': 'config',
        'xpath': f'{xpath_network}/virtual-router/entry[@name=\'{virtual_router}\']/'
                 f'routing-table/ip/static-route/entry[@name=\'{route_name}\']',
        'key': API_KEY
    }
    result = http_request(URL, 'DELETE', params=params)
    return result


def panorama_delete_static_route_command(args: dict):
    """
    Delete a Static Route
    """
    template = args.get('template')
    xpath_network, template = set_xpath_network(template)
    virtual_router = args['virtual_router']
    route_name = args['route_name']
    deleted_static_route = panorama_delete_static_route(xpath_network, virtual_router, route_name)
    entry_context = {
        'Name': route_name,
        'Deleted': True
    }
    return_results({
        'Type': entryTypes['note'],
        'ContentsFormat': formats['json'],
        'Contents': deleted_static_route,
        'ReadableContentsFormat': formats['markdown'],
        'HumanReadable': f'The static route: {route_name} was deleted. Changes are not committed.',
        'EntryContext': {"Panorama.StaticRoutes(val.Name == obj.Name)": entry_context}  # add key -> deleted: true
    })


def panorama_show_device_version(target: str = None):
    params = {
        'type': 'op',
        'cmd': '<show><system><info/></system></show>',
        'key': API_KEY
    }
    if target:
        params['target'] = target

    result = http_request(
        URL,
        'GET',
        params=params
    )

    return result['response']['result']['system']


def panorama_show_device_version_command(target: Optional[str] = None):
    """
    Get device details and show message in war room
    """
    response = panorama_show_device_version(target)

    info_data = {
        'Devicename': response['devicename'],
        'Model': response['model'],
        'Serial': response['serial'],
        'Version': response['sw-version']
    }
    entry_context = {"Panorama.Device.Info(val.Devicename === obj.Devicename)": info_data}
    headers = ['Devicename', 'Model', 'Serial', 'Version']
    human_readable = tableToMarkdown('Device Version:', info_data, headers=headers, removeNull=True)

    return_results({
        'Type': entryTypes['note'],
        'ContentsFormat': formats['json'],
        'Contents': response,
        'ReadableContentsFormat': formats['markdown'],
        'HumanReadable': human_readable,
        'EntryContext': entry_context
    })


@logger
def panorama_download_latest_content_update_content(target: str):
    params = {
        'type': 'op',
        'target': target,
        'cmd': '<request><content><upgrade><download><latest/></download></upgrade></content></request>',
        'key': API_KEY
    }
    result = http_request(
        URL,
        'POST',
        body=params
    )

    return result


def panorama_download_latest_content_update_command(target: Optional[str] = None):
    """
    Download content and show message in war room
    """
    if DEVICE_GROUP:
        raise Exception('Download latest content is only supported on Firewall (not Panorama).')
    result = panorama_download_latest_content_update_content(target)

    if 'result' in result['response']:
        # download has been given a jobid
        download_status_output = {
            'JobID': result['response']['result']['job'],
            'Status': 'Pending'
        }
        entry_context = {"Panorama.Content.Download(val.JobID == obj.JobID)": download_status_output}
        human_readable = tableToMarkdown('Content download:',
                                         download_status_output, ['JobID', 'Status'], removeNull=True)

        return_results({
            'Type': entryTypes['note'],
            'ContentsFormat': formats['json'],
            'Contents': result,
            'ReadableContentsFormat': formats['markdown'],
            'HumanReadable': human_readable,
            'EntryContext': entry_context
        })
    else:
        # no download took place
        return_results(result['response']['msg'])


@logger
def panorama_content_update_download_status(target: str, job_id: str):
    params = {
        'type': 'op',
        'cmd': f'<show><jobs><id>{job_id}</id></jobs></show>',
        'target': target,
        'key': API_KEY
    }
    result = http_request(
        URL,
        'GET',
        params=params
    )

    return result


def panorama_content_update_download_status_command(args: dict):
    """
    Check jobID of content update download status
    """
    if DEVICE_GROUP:
        raise Exception('Content download status is only supported on Firewall (not Panorama).')
    target = str(args['target']) if 'target' in args else None
    job_id = args['job_id']
    result = panorama_content_update_download_status(target, job_id)

    content_download_status = {
        'JobID': result['response']['result']['job']['id']
    }
    if result['response']['result']['job']['status'] == 'FIN':
        if result['response']['result']['job']['result'] == 'OK':
            content_download_status['Status'] = 'Completed'
        else:
            content_download_status['Status'] = 'Failed'
        content_download_status['Details'] = result['response']['result']['job']

    if result['response']['result']['job']['status'] == 'PEND':
        content_download_status['Status'] = 'Pending'

    entry_context = {"Panorama.Content.Download(val.JobID == obj.JobID)": content_download_status}
    human_readable = tableToMarkdown('Content download status:', content_download_status,
                                     ['JobID', 'Status', 'Details'], removeNull=True)

    return_results({
        'Type': entryTypes['note'],
        'ContentsFormat': formats['json'],
        'Contents': result,
        'ReadableContentsFormat': formats['markdown'],
        'HumanReadable': human_readable,
        'EntryContext': entry_context
    })


@logger
def panorama_install_latest_content_update(target: str):
    params = {
        'type': 'op',
        'cmd': '<request><content><upgrade><install><version>latest</version></install></upgrade></content></request>',
        'target': target,
        'key': API_KEY
    }
    result = http_request(
        URL,
        'GET',
        params=params
    )

    return result


def panorama_install_latest_content_update_command(target: Optional[str] = None):
    """
        Check jobID of content content install status
    """
    if DEVICE_GROUP:
        raise Exception('Content download status is only supported on Firewall (not Panorama).')
    result = panorama_install_latest_content_update(target)

    if 'result' in result['response']:
        # installation has been given a jobid
        content_install_info = {
            'JobID': result['response']['result']['job'],
            'Status': 'Pending'
        }
        entry_context = {"Panorama.Content.Install(val.JobID == obj.JobID)": content_install_info}
        human_readable = tableToMarkdown('Result:', content_install_info, ['JobID', 'Status'], removeNull=True)

        return_results({
            'Type': entryTypes['note'],
            'ContentsFormat': formats['json'],
            'Contents': result,
            'ReadableContentsFormat': formats['markdown'],
            'HumanReadable': human_readable,
            'EntryContext': entry_context
        })
    else:
        # no content install took place
        return_results(result['response']['msg'])


@logger
def panorama_content_update_install_status(target: str, job_id: str):
    params = {
        'type': 'op',
        'cmd': f'<show><jobs><id>{job_id}</id></jobs></show>',
        'target': target,
        'key': API_KEY
    }
    result = http_request(
        URL,
        'GET',
        params=params
    )

    return result


def panorama_content_update_install_status_command(args: dict):
    """
    Check jobID of content update install status
    """
    target = str(args['target']) if 'target' in args else None
    job_id = args['job_id']
    result = panorama_content_update_install_status(target, job_id)

    content_install_status = {
        'JobID': result['response']['result']['job']['id']
    }
    if result['response']['result']['job']['status'] == 'FIN':
        if result['response']['result']['job']['result'] == 'OK':
            content_install_status['Status'] = 'Completed'
        else:
            # result['response']['job']['result'] == 'FAIL'
            content_install_status['Status'] = 'Failed'
        content_install_status['Details'] = result['response']['result']['job']

    if result['response']['result']['job']['status'] == 'PEND':
        content_install_status['Status'] = 'Pending'

    entry_context = {"Panorama.Content.Install(val.JobID == obj.JobID)": content_install_status}
    human_readable = tableToMarkdown('Content install status:', content_install_status,
                                     ['JobID', 'Status', 'Details'], removeNull=True)
    return_results({
        'Type': entryTypes['note'],
        'ContentsFormat': formats['json'],
        'Contents': result,
        'ReadableContentsFormat': formats['markdown'],
        'HumanReadable': human_readable,
        'EntryContext': entry_context
    })


def panorama_check_latest_panos_software_command(target: Optional[str] = None):
    if DEVICE_GROUP:
        raise Exception('Checking latest PAN-OS version is only supported on Firewall (not Panorama).')
    params = {
        'type': 'op',
        'cmd': '<request><system><software><check></check></software></system></request>',
        'target': target,
        'key': API_KEY
    }
    result = http_request(
        URL,
        'GET',
        params=params
    )
    return_results(result['response']['result'])


@logger
def panorama_download_panos_version(target: str, target_version: str):
    params = {
        'type': 'op',
        'cmd': f'<request><system><software><download><version>{target_version}'
               f'</version></download></software></system></request>',
        'target': target,
        'key': API_KEY
    }
    result = http_request(
        URL,
        'GET',
        params=params
    )
    return result


def panorama_download_panos_version_command(args: dict):
    """
    Check jobID of pan-os version download
    """
    if DEVICE_GROUP:
        raise Exception('Downloading PAN-OS version is only supported on Firewall (not Panorama).')
    target = str(args['target']) if 'target' in args else None
    target_version = str(args['target_version'])
    result = panorama_download_panos_version(target, target_version)

    if 'result' in result['response']:
        # download has been given a jobid
        panos_version_download = {
            'JobID': result['response']['result']['job']
        }
        entry_context = {"Panorama.PANOS.Download(val.JobID == obj.JobID)": panos_version_download}
        human_readable = tableToMarkdown('Result:', panos_version_download, ['JobID', 'Status'], removeNull=True)

        return_results({
            'Type': entryTypes['note'],
            'ContentsFormat': formats['json'],
            'Contents': result,
            'ReadableContentsFormat': formats['markdown'],
            'HumanReadable': human_readable,
            'EntryContext': entry_context
        })
    else:
        # no panos download took place
        return_results(result['response']['msg'])


@logger
def panorama_download_panos_status(target: str, job_id: str):
    params = {
        'type': 'op',
        'cmd': f'<show><jobs><id>{job_id}</id></jobs></show>',
        'target': target,
        'key': API_KEY
    }
    result = http_request(
        URL,
        'GET',
        params=params
    )
    return result


def panorama_download_panos_status_command(args: dict):
    """
    Check jobID of panos download status
    """
    if DEVICE_GROUP:
        raise Exception('PAN-OS version download status is only supported on Firewall (not Panorama).')
    target = str(args['target']) if 'target' in args else None
    job_id = args.get('job_id')
    result = panorama_download_panos_status(target, job_id)
    panos_download_status = {
        'JobID': result['response']['result']['job']['id']
    }
    if result['response']['result']['job']['status'] == 'FIN':
        if result['response']['result']['job']['result'] == 'OK':
            panos_download_status['Status'] = 'Completed'
        else:
            # result['response']['job']['result'] == 'FAIL'
            panos_download_status['Status'] = 'Failed'
        panos_download_status['Details'] = result['response']['result']['job']

    if result['response']['result']['job']['status'] == 'PEND':
        panos_download_status['Status'] = 'Pending'

    human_readable = tableToMarkdown('PAN-OS download status:', panos_download_status,
                                     ['JobID', 'Status', 'Details'], removeNull=True)
    entry_context = {"Panorama.PANOS.Download(val.JobID == obj.JobID)": panos_download_status}

    return_results({
        'Type': entryTypes['note'],
        'ContentsFormat': formats['json'],
        'Contents': result,
        'ReadableContentsFormat': formats['markdown'],
        'HumanReadable': human_readable,
        'EntryContext': entry_context
    })


@logger
def panorama_install_panos_version(target: str, target_version: str):
    params = {
        'type': 'op',
        'cmd': f'<request><system><software><install><version>{target_version}'
               '</version></install></software></system></request>',
        'target': target,
        'key': API_KEY
    }
    result = http_request(
        URL,
        'GET',
        params=params
    )
    return result


def panorama_install_panos_version_command(args: dict):
    """
    Check jobID of panos install
    """
    if DEVICE_GROUP:
        raise Exception('PAN-OS installation is only supported on Firewall (not Panorama).')
    target = str(args['target']) if 'target' in args else None
    target_version = str(args['target_version'])
    result = panorama_install_panos_version(target, target_version)

    if 'result' in result['response']:
        # panos install has been given a jobid
        panos_install = {
            'JobID': result['response']['result']['job']
        }
        entry_context = {"Panorama.PANOS.Install(val.JobID == obj.JobID)": panos_install}
        human_readable = tableToMarkdown('PAN-OS Installation:', panos_install, ['JobID', 'Status'], removeNull=True)

        return_results({
            'Type': entryTypes['note'],
            'ContentsFormat': formats['json'],
            'Contents': result,
            'ReadableContentsFormat': formats['markdown'],
            'HumanReadable': human_readable,
            'EntryContext': entry_context
        })
    else:
        # no panos install took place
        return_results(result['response']['msg'])


@logger
def panorama_install_panos_status(target: str, job_id: str):
    params = {
        'type': 'op',
        'cmd': f'<show><jobs><id>{job_id}</id></jobs></show>',
        'target': target,
        'key': API_KEY
    }
    result = http_request(
        URL,
        'GET',
        params=params
    )
    return result


def panorama_install_panos_status_command(args: dict):
    """
    Check jobID of panos install status
    """
    target = str(args['target']) if 'target' in args else None
    job_id = args['job_id']
    result = panorama_install_panos_status(target, job_id)

    panos_install_status = {
        'JobID': result['response']['result']['job']['id']
    }
    if result['response']['result']['job']['status'] == 'FIN':
        if result['response']['result']['job']['result'] == 'OK':
            panos_install_status['Status'] = 'Completed'
        else:
            # result['response']['job']['result'] == 'FAIL'
            panos_install_status['Status'] = 'Failed'
        panos_install_status['Details'] = result['response']['result']['job']

    if result['response']['result']['job']['status'] == 'PEND':
        panos_install_status['Status'] = 'Pending'

    entry_context = {"Panorama.PANOS.Install(val.JobID == obj.JobID)": panos_install_status}
    human_readable = tableToMarkdown('PAN-OS installation status:', panos_install_status,
                                     ['JobID', 'Status', 'Details'], removeNull=True)
    return_results({
        'Type': entryTypes['note'],
        'ContentsFormat': formats['json'],
        'Contents': result,
        'ReadableContentsFormat': formats['markdown'],
        'HumanReadable': human_readable,
        'EntryContext': entry_context
    })


def panorama_device_reboot_command(target: Optional[str] = None):
    if DEVICE_GROUP:
        raise Exception('Device reboot is only supported on Firewall (not Panorama).')
    params = {
        'type': 'op',
        'cmd': '<request><restart><system></system></restart></request>',
        'target': target,
        'key': API_KEY
    }
    result = http_request(
        URL,
        'GET',
        params=params
    )
    return_results(result['response']['result'])


@logger
def panorama_show_location_ip(ip_address: str):
    params = {
        'type': 'op',
        'cmd': f'<show><location><ip>{ip_address}</ip></location></show>',
        'key': API_KEY
    }
    result = http_request(
        URL,
        'GET',
        params=params
    )

    return result


def panorama_show_location_ip_command(ip_address: str):
    """
    Check location of a specified ip address
    """
    result = panorama_show_location_ip(ip_address)

    if 'response' not in result or '@status' not in result['response'] or result['response']['@status'] != 'success':
        raise Exception(f'Failed to successfully show the location of the specified ip: {ip_address}.')

    if 'response' in result and 'result' in result['response'] and 'entry' in result['response']['result']:
        entry = result['response']['result']['entry']
        show_location_output = {
            "ip_address": entry.get('ip'),
            "country_name": entry.get('country'),
            "country_code": entry.get('@cc'),
            "status": 'Found'
        }
    else:
        show_location_output = {
            "ip_address": ip_address,
            "status": 'NotFound'
        }

    return_results({
        'Type': entryTypes['note'],
        'ContentsFormat': formats['json'],
        'Contents': result,
        'ReadableContentsFormat': formats['markdown'],
        'HumanReadable': tableToMarkdown(f'IP {ip_address} location:', show_location_output,
                                         ['ip_address', 'country_name', 'country_code', 'result'], removeNull=True),
        'EntryContext': {"Panorama.Location.IP(val.ip_address == obj.ip_address)": show_location_output}
    })


@logger
def panorama_get_license() -> Dict:
    params = {
        'type': 'op',
        'cmd': '<request><license><info/></license></request>',
        'key': API_KEY
    }
    result = http_request(URL, 'GET', params=params)

    return result


def panorama_get_license_command():
    """
    Get information about PAN-OS available licenses and their statuses.
    """
    available_licences = []
    result = panorama_get_license()
    if 'response' not in result or '@status' not in result['response'] or result['response']['@status'] != 'success':
        demisto.debug(str(result))
        raise Exception('Failed to get the information about PAN-OS available licenses and their statuses.')

    entry = result.get('response', {}).get('result', {}).get('licenses', {}).get('entry', [])
    for item in entry:
        available_licences.append({
            'Authcode': item.get('authcode'),
            'Base-license-name': item.get('base-license-name'),
            'Description': item.get('description'),
            'Expired': item.get('expired'),
            'Feature': item.get('feature'),
            'Expires': item.get('expires'),
            'Issued': item.get('issued'),
            'Serial': item.get('serial')
        })

    headers = ['Authcode', 'Base-license-name', 'Description', 'Feature', 'Serial', 'Expired', 'Expires', 'Issued']
    return_results({
        'Type': entryTypes['note'],
        'ContentsFormat': formats['json'],
        'Contents': result,
        'ReadableContentsFormat': formats['markdown'],
        'HumanReadable': tableToMarkdown('PAN-OS Available Licenses', available_licences, headers, removeNull=True),
        'EntryContext': {"Panorama.License(val.Feature == obj.Feature)": available_licences}
    })


def prettify_data_filtering_rule(rule: Dict) -> Dict:
    """
    Prettify the data filtering rule to be compatible to our standard.
    Args:
        rule: The profile rule to prettify

    Returns: rule dictionary compatible to our standards.

    """
    pretty_rule = {
        'Name': rule.get('@name')
    }
    if isinstance(rule.get('application'), dict) and 'member' in rule['application']:
        pretty_rule['Application'] = rule['application']['member']
    if isinstance(rule.get('file-type'), dict) and 'member' in rule['file-type']:
        pretty_rule['File-type'] = rule['file-type']['member']
    if 'direction' in rule:
        pretty_rule['Direction'] = rule['direction']
    if 'alert-threshold' in rule:
        pretty_rule['Alert-threshold'] = rule['alert-threshold']
    if 'block-threshold' in rule:
        pretty_rule['Block-threshold'] = rule['block-threshold']
    if 'data-object' in rule:
        pretty_rule['Data-object'] = rule['data-object']
    if 'log-severity' in rule:
        pretty_rule['Log-severity'] = rule['log-severity']
    if 'description' in rule:
        pretty_rule['Description'] = rule['description']

    return pretty_rule


def prettify_data_filtering_rules(rules: Dict) -> List:
    """

    Args:
        rules: All the rules to prettify

    Returns: A list of all the rules compatible with our standards.

    """
    if not isinstance(rules, list):
        return [prettify_data_filtering_rule(rules)]
    return [prettify_data_filtering_rule(rule) for rule in rules]


@logger
def get_security_profile(xpath: str) -> Dict:
    params = {
        'action': 'get',
        'type': 'config',
        'xpath': xpath,
        'key': API_KEY
    }

    result = http_request(URL, 'GET', params=params)

    return result


def get_security_profiles_command(security_profile: str = None):
    """
    Get information about profiles.
    """
    if security_profile:
        xpath = f'{XPATH_RULEBASE}profiles/{security_profile}'
    else:
        xpath = f'{XPATH_RULEBASE}profiles'

    result = get_security_profile(xpath)
    if security_profile:
        security_profiles = result.get('response', {}).get('result', {})
    else:
        security_profiles = result.get('response', {}).get('result', {}).get('profiles', {})

    if '@dirtyId' in security_profiles:
        demisto.debug(f'Found uncommitted item:\n{security_profiles}')
        raise Exception('Please commit the instance prior to getting the security profiles.')

    human_readable = ''
    context = {}
    if 'spyware' in security_profiles and security_profiles['spyware'] is not None:
        spyware_content = []
        profiles = security_profiles.get('spyware', {}).get('entry', {})
        if isinstance(profiles, list):
            for profile in profiles:
                rules = profile.get('rules', {}).get('entry', [])
                spyware_rules = prettify_profiles_rules(rules)
                spyware_content.append({
                    'Name': profile['@name'],
                    'Rules': spyware_rules
                })
        else:
            rules = profiles.get('rules', {}).get('entry', [])
            spyware_rules = prettify_profiles_rules(rules)
            spyware_content = [{
                'Name': profiles['@name'],
                'Rules': spyware_rules
            }]

        human_readable = tableToMarkdown('Anti Spyware Profiles', spyware_content)
        context.update({"Panorama.Spyware(val.Name == obj.Name)": spyware_content})

    if 'virus' in security_profiles and security_profiles['virus'] is not None:
        virus_content = []
        profiles = security_profiles.get('virus', {}).get('entry', [])
        if isinstance(profiles, list):
            for profile in profiles:
                rules = profile.get('decoder', {}).get('entry', [])
                antivirus_rules = prettify_profiles_rules(rules)
                virus_content.append({
                    'Name': profile['@name'],
                    'Decoder': antivirus_rules
                })
        else:
            rules = profiles.get('decoder', {}).get('entry', [])
            antivirus_rules = prettify_profiles_rules(rules)
            virus_content = [{
                'Name': profiles['@name'],
                'Rules': antivirus_rules
            }]

        human_readable += tableToMarkdown('Antivirus Profiles', virus_content, headers=['Name', 'Decoder', 'Rules'],
                                          removeNull=True)
        context.update({"Panorama.Antivirus(val.Name == obj.Name)": virus_content})

    if 'file-blocking' in security_profiles and security_profiles['file-blocking'] is not None:
        file_blocking_content = []
        profiles = security_profiles.get('file-blocking', {}).get('entry', {})
        if isinstance(profiles, list):
            for profile in profiles:
                rules = profile.get('rules', {}).get('entry', [])
                file_blocking_rules = prettify_profiles_rules(rules)
                file_blocking_content.append({
                    'Name': profile['@name'],
                    'Rules': file_blocking_rules
                })
        else:
            rules = profiles.get('rules', {}).get('entry', [])
            file_blocking_rules = prettify_profiles_rules(rules)
            file_blocking_content = [{
                'Name': profiles['@name'],
                'Rules': file_blocking_rules
            }]

        human_readable += tableToMarkdown('File Blocking Profiles', file_blocking_content)
        context.update({"Panorama.FileBlocking(val.Name == obj.Name)": file_blocking_content})

    if 'vulnerability' in security_profiles and security_profiles['vulnerability'] is not None:
        vulnerability_content = []
        profiles = security_profiles.get('vulnerability', {}).get('entry', {})
        if isinstance(profiles, list):
            for profile in profiles:
                rules = profile.get('rules', {}).get('entry', [])
                vulnerability_rules = prettify_profiles_rules(rules)
                vulnerability_content.append({
                    'Name': profile['@name'],
                    'Rules': vulnerability_rules
                })
        else:
            rules = profiles.get('rules', {}).get('entry', [])
            vulnerability_rules = prettify_profiles_rules(rules)
            vulnerability_content = [{
                'Name': profiles['@name'],
                'Rules': vulnerability_rules
            }]

        human_readable += tableToMarkdown('Vulnerability Protection Profiles', vulnerability_content)
        context.update({"Panorama.Vulnerability(val.Name == obj.Name)": vulnerability_content})

    if 'data-filtering' in security_profiles and security_profiles['data-filtering'] is not None:
        data_filtering_content = []
        profiles = security_profiles.get('data-filtering', {}).get('entry', {})
        if isinstance(profiles, list):
            for profile in profiles:
                rules = profile.get('rules', {}).get('entry', [])
                data_filtering_rules = prettify_data_filtering_rules(rules)
                data_filtering_content.append({
                    'Name': profile['@name'],
                    'Rules': data_filtering_rules
                })
        else:
            rules = profiles.get('rules', {}).get('entry', [])
            data_filtering_rules = prettify_data_filtering_rules(rules)
            data_filtering_content = [{
                'Name': profiles['@name'],
                'Rules': data_filtering_rules
            }]

        human_readable += tableToMarkdown('Data Filtering Profiles', data_filtering_content)
        context.update({"Panorama.DataFiltering(val.Name == obj.Name)": data_filtering_content})

    if 'url-filtering' in security_profiles and security_profiles['url-filtering'] is not None:
        url_filtering_content = []
        profiles = security_profiles.get('url-filtering', {}).get('entry', {})
        if isinstance(profiles, list):
            for profile in profiles:
                url_filtering_rules = prettify_get_url_filter(profile)
                url_filtering_content.append({
                    'Name': profile['@name'],
                    'Rules': url_filtering_rules
                })
        else:
            url_filtering_rules = prettify_get_url_filter(profiles)
            url_filtering_content = [{
                'Name': profiles['@name'],
                'Rules': url_filtering_rules
            }]

        human_readable += tableToMarkdown('URL Filtering Profiles', url_filtering_content)
        context.update({'Panorama.URLFilter(val.Name == obj.Name)': url_filtering_content})

    if 'wildfire-analysis' in security_profiles and security_profiles['wildfire-analysis'] is not None:
        wildfire_analysis_content = []
        profiles = security_profiles.get('wildfire-analysis', {}).get('entry', [])
        if isinstance(profiles, list):
            for profile in profiles:
                rules = profile.get('rules', {}).get('entry', [])
                wildfire_rules = prettify_wildfire_rules(rules)
                wildfire_analysis_content.append({
                    'Name': profile['@name'],
                    'Rules': wildfire_rules
                })
        else:
            rules = profiles.get('rules', {}).get('entry', [])
            wildfire_rules = prettify_wildfire_rules(rules)
            wildfire_analysis_content = [{
                'Name': profiles['@name'],
                'Rules': wildfire_rules
            }]

        human_readable += tableToMarkdown('WildFire Profiles', wildfire_analysis_content)
        context.update({"Panorama.WildFire(val.Name == obj.Name)": wildfire_analysis_content})

    return_results({
        'Type': entryTypes['note'],
        'ContentsFormat': formats['json'],
        'Contents': result,
        'ReadableContentsFormat': formats['markdown'],
        'HumanReadable': human_readable,
        'EntryContext': context
    })


@logger
def apply_security_profile(xpath: str, profile_name: str) -> Dict:
    params = {
        'action': 'set',
        'type': 'config',
        'xpath': xpath,
        'key': API_KEY,
        'element': f'<member>{profile_name}</member>'
    }
    result = http_request(URL, 'POST', params=params)

    return result


def apply_security_profile_command(profile_name: str, profile_type: str, rule_name: str, pre_post: str = None):
    if DEVICE_GROUP:  # Panorama instance
        if not pre_post:
            raise Exception('Please provide the pre_post argument when applying profiles to rules in '
                            'Panorama instance.')
        xpath = f"{XPATH_RULEBASE}{pre_post}/security/rules/entry[@name='{rule_name}']/profile-setting/" \
                f"profiles/{profile_type}"

    else:  # firewall instance
        xpath = f"{XPATH_RULEBASE}rulebase/security/rules/entry[@name='{rule_name}']/profile-setting/" \
                f"profiles/{profile_type}"

    apply_security_profile(xpath, profile_name)
    return_results(f'The profile {profile_name} has been applied to the rule {rule_name}')


@logger
def get_ssl_decryption_rules(xpath: str) -> Dict:
    params = {
        'action': 'get',
        'type': 'config',
        'xpath': xpath,
        'key': API_KEY
    }
    result = http_request(URL, 'GET', params=params)

    return result


def get_ssl_decryption_rules_command(pre_post: str):
    content = []
    if DEVICE_GROUP:
        if not pre_post:
            raise Exception('Please provide the pre_post argument when getting rules in Panorama instance.')
        else:
            xpath = XPATH_RULEBASE + pre_post + '/decryption/rules'
    else:
        xpath = XPATH_RULEBASE
    result = get_ssl_decryption_rules(xpath)
    ssl_decryption_rules = result.get('response', {}).get('result', {}).get('rules', {}).get('entry')
    if '@dirtyId' in ssl_decryption_rules:
        demisto.debug(f'Found uncommitted item:\n{ssl_decryption_rules}')
        raise Exception('Please commit the instance prior to getting the ssl decryption rules.')
    if isinstance(ssl_decryption_rules, list):
        for item in ssl_decryption_rules:
            content.append({
                'Name': item.get('@name'),
                'UUID': item.get('@uuid'),
                'Target': item.get('target'),
                'Category': item.get('category'),
                'Service': item.get('service', {}).get('member'),
                'Type': item.get('type'),
                'From': item.get('from').get('member'),
                'To': item.get('to').get('member'),
                'Source': item.get('source').get('member'),
                'Destination': item.get('destination', {}).get('member'),
                'Source-user': item.get('source-user', {}).get('member'),
                'Action': item.get('action'),
                'Description': item.get('description')
            })
    else:
        content = [{
            'Name': ssl_decryption_rules.get('@name'),
            'UUID': ssl_decryption_rules.get('@uuid'),
            'Target': ssl_decryption_rules.get('target'),
            'Category': ssl_decryption_rules.get('category'),
            'Service': ssl_decryption_rules.get('service', {}).get('member'),
            'Type': ssl_decryption_rules.get('type'),
            'From': ssl_decryption_rules.get('from').get('member'),
            'To': ssl_decryption_rules.get('to').get('member'),
            'Source': ssl_decryption_rules.get('source').get('member'),
            'Destination': ssl_decryption_rules.get('destination', {}).get('member'),
            'Source-user': ssl_decryption_rules.get('source-user', {}).get('member'),
            'Action': ssl_decryption_rules.get('action'),
            'Description': ssl_decryption_rules.get('description')
        }]

    headers = ['Name', 'UUID', 'Description', 'Target', 'Service', 'Category', 'Type', 'From', 'To', 'Source',
               'Destination', 'Action', 'Source-user']

    return_results({
        'Type': entryTypes['note'],
        'ContentsFormat': formats['json'],
        'Contents': result,
        'ReadableContentsFormat': formats['markdown'],
        'HumanReadable': tableToMarkdown('SSL Decryption Rules', content, headers, removeNull=True),
        'EntryContext': {"Panorama.SSLRule(val.UUID == obj.UUID)": content}
    })


def prettify_profile_rule(rule: Dict) -> Dict:
    """
    Args:
        rule: The rule dictionary.

    Returns: Dictionary of the rule compatible with our standards.

    """
    pretty_rule = {
        'Name': rule['@name'],
        'Action': rule['action']
    }
    if isinstance(rule.get('application'), dict) and 'member' in rule['application']:
        pretty_rule['Application'] = rule['application']['member']
    if isinstance(rule.get('file-type'), dict) and 'member' in rule['file-type']:
        pretty_rule['File-type'] = rule['file-type']['member']
    if 'wildfire-action' in rule:
        pretty_rule['WildFire-action'] = rule['wildfire-action']
    if isinstance(rule.get('category'), dict) and 'member' in rule['category']:
        pretty_rule['Category'] = rule['category']['member']
    elif 'category' in rule:
        pretty_rule['Category'] = rule['category']
    if isinstance(rule.get('severity'), dict) and 'member' in rule['severity']:
        pretty_rule['Severity'] = rule['severity']['member']
    if isinstance(rule.get('threat-name'), dict) and 'member' in rule['threat-name']:
        pretty_rule['Threat-name'] = rule['threat-name']['member']
    elif 'threat-name' in rule:
        pretty_rule['Threat-name'] = rule['threat-name']
    if 'packet-capture' in rule:
        pretty_rule['Packet-capture'] = rule['packet-capture']
    if '@maxver' in rule:
        pretty_rule['Max_version'] = rule['@maxver']
    if isinstance(rule.get('sinkhole'), dict):
        pretty_rule['Sinkhole'] = {}
        if 'ipv4-address' in rule['sinkhole']:
            pretty_rule['Sinkhole']['IPV4'] = rule['sinkhole']['ipv4-address']
        if 'ipv6-address' in rule['sinkhole']:
            pretty_rule['Sinkhole']['IPV6'] = rule['sinkhole']['ipv6-address']
    if 'host' in rule:
        pretty_rule['Host'] = rule['host']
    if isinstance(rule.get('cve'), dict) and 'member' in rule['cve']:
        pretty_rule['CVE'] = rule['cve']['member']
    if isinstance(rule.get('vendor-id'), dict) and 'member' in rule['vendor-id']:
        pretty_rule['Vendor-id'] = rule['vendor-id']['member']
    if 'analysis' in rule:
        pretty_rule['Analysis'] = rule['analysis']
    return pretty_rule


def prettify_profiles_rules(rules: Dict) -> List:
    """
    Args:
        rules: The rules to prettify.

    Returns: List with the rules that are compatible to our standard.

    """
    if not isinstance(rules, list):
        return [prettify_profile_rule(rules)]
    pretty_rules_arr = []
    for rule in rules:
        pretty_rule = prettify_profile_rule(rule)
        pretty_rules_arr.append(pretty_rule)

    return pretty_rules_arr


@logger
def get_anti_spyware_best_practice() -> Dict:
    params = {
        'action': 'get',
        'type': 'config',
        'xpath': '/config/predefined/profiles/spyware',
        'key': API_KEY
    }

    result = http_request(URL, 'GET', params=params)

    return result


def get_anti_spyware_best_practice_command():
    result = get_anti_spyware_best_practice()
    spyware_profile = result.get('response', {}).get('result', {}).get('spyware').get('entry', [])
    strict_profile = next(item for item in spyware_profile if item['@name'] == 'strict')

    botnet_domains = strict_profile.get('botnet-domains', {}).get('lists', {}).get('entry', [])
    pretty_botnet_domains = prettify_profiles_rules(botnet_domains)

    sinkhole = strict_profile.get('botnet-domains', {}).get('sinkhole', {})
    sinkhole_content = []
    if sinkhole:
        sinkhole_content = [
            {'ipv6-address': sinkhole['ipv6-address'], 'ipv4-address': sinkhole['ipv4-address']}
        ]

    botnet_output = pretty_botnet_domains + sinkhole_content

    human_readable = tableToMarkdown('Anti Spyware Botnet-Domains Best Practice', botnet_output,
                                     ['Name', 'Action', 'Packet-capture', 'ipv4-address', 'ipv6-address'],
                                     removeNull=True)

    rules = strict_profile.get('rules', {}).get('entry')
    profile_rules = prettify_profiles_rules(rules)
    human_readable += tableToMarkdown('Anti Spyware Best Practice Rules', profile_rules,
                                      ['Name', 'Severity', 'Action', 'Category', 'Threat-name'], removeNull=True)

    return_results({
        'Type': entryTypes['note'],
        'ContentsFormat': formats['json'],
        'Contents': strict_profile,
        'ReadableContentsFormat': formats['markdown'],
        'HumanReadable': human_readable,
        'EntryContext': {
            'Panorama.Spyware.Rule(val.Name == obj.Name)': profile_rules,
            'Panorama.Spyware.BotentDomain(val.Name == obj.Name)': pretty_botnet_domains,
            'Panorama.Spyware.BotentDomain.Sinkhole(val.ipv4-address == obj.ipv4-address)': sinkhole_content
        }
    })


@logger
def get_file_blocking_best_practice() -> Dict:
    params = {
        'action': 'get',
        'type': 'config',
        'xpath': '/config/predefined/profiles/file-blocking',
        'key': API_KEY
    }

    result = http_request(URL, 'GET', params=params)

    return result


def get_file_blocking_best_practice_command():
    results = get_file_blocking_best_practice()
    file_blocking_profile = results.get('response', {}).get('result', {}).get('file-blocking', {}).get('entry', [])

    strict_profile = next(item for item in file_blocking_profile if item['@name'] == 'strict file blocking')
    file_blocking_rules = strict_profile.get('rules', {}).get('entry', [])

    rules = prettify_profiles_rules(file_blocking_rules)
    human_readable = tableToMarkdown('File Blocking Profile Best Practice', rules,
                                     ['Name', 'Action', 'File-type', 'Application'], removeNull=True)

    return_results({
        'Type': entryTypes['note'],
        'ContentsFormat': formats['json'],
        'Contents': strict_profile,
        'ReadableContentsFormat': formats['markdown'],
        'HumanReadable': human_readable,
        'EntryContext': {
            'Panorama.FileBlocking.Rule(val.Name == obj.Name)': rules,
        }
    })


@logger
def get_antivirus_best_practice() -> Dict:
    params = {
        'action': 'get',
        'type': 'config',
        'xpath': '/config/predefined/profiles/virus',
        'key': API_KEY
    }

    result = http_request(URL, 'GET', params=params)

    return result


def get_antivirus_best_practice_command():
    results = get_antivirus_best_practice()
    antivirus_profile = results.get('response', {}).get('result', {}).get('virus', {})
    strict_profile = antivirus_profile.get('entry', {})
    antivirus_rules = strict_profile.get('decoder', {}).get('entry', [])

    rules = prettify_profiles_rules(antivirus_rules)
    human_readable = tableToMarkdown('Antivirus Best Practice Profile', rules, ['Name', 'Action', 'WildFire-action'],
                                     removeNull=True)

    return_results({
        'Type': entryTypes['note'],
        'ContentsFormat': formats['json'],
        'Contents': strict_profile,
        'ReadableContentsFormat': formats['markdown'],
        'HumanReadable': human_readable,
        'EntryContext': {
            'Panorama.Antivirus.Decoder(val.Name == obj.Name)': rules,
        }
    })


@logger
def get_vulnerability_protection_best_practice() -> Dict:
    params = {
        'action': 'get',
        'type': 'config',
        'xpath': '/config/predefined/profiles/vulnerability',
        'key': API_KEY
    }

    result = http_request(URL, 'GET', params=params)

    return result


def get_vulnerability_protection_best_practice_command():
    results = get_vulnerability_protection_best_practice()
    vulnerability_protection = results.get('response', {}).get('result', {}).get('vulnerability', {}).get('entry', [])
    strict_profile = next(item for item in vulnerability_protection if item['@name'] == 'strict')
    vulnerability_rules = strict_profile.get('rules', {}).get('entry', [])
    rules = prettify_profiles_rules(vulnerability_rules)
    human_readable = tableToMarkdown('vulnerability Protection Best Practice Profile', rules,
                                     ['Name', 'Action', 'Host', 'Severity', 'Category', 'Threat-name', 'CVE',
                                      'Vendor-id'], removeNull=True)

    return_results({
        'Type': entryTypes['note'],
        'ContentsFormat': formats['json'],
        'Contents': strict_profile,
        'ReadableContentsFormat': formats['markdown'],
        'HumanReadable': human_readable,
        'EntryContext': {
            'Panorama.Vulnerability.Rule(val.Name == obj.Name)': rules,
        }
    })


@logger
def get_wildfire_best_practice() -> Dict:
    params = {
        'action': 'get',
        'type': 'config',
        'xpath': '/config/predefined/profiles/wildfire-analysis',
        'key': API_KEY
    }

    result = http_request(URL, 'GET', params=params)

    return result


def prettify_wildfire_rule(rule: Dict) -> Dict:
    """
    Args:
        rule: The profile security rule to prettify.

    Returns: The rule dict compatible with our standard.

    """
    pretty_rule = {
        'Name': rule['@name'],
    }
    if isinstance(rule.get('application'), dict) and 'member' in rule['application']:
        pretty_rule['Application'] = rule['application']['member']
    if isinstance(rule.get('file-type'), dict) and 'member' in rule['file-type']:
        pretty_rule['File-type'] = rule['file-type']['member']
    if 'analysis' in rule:
        pretty_rule['Analysis'] = rule['analysis']

    return pretty_rule


def prettify_wildfire_rules(rules: Dict) -> List:
    """
    Args:
        rules: WildFire rules to prettify.

    Returns: List of the rules that are compatible to our standard.

    """
    if not isinstance(rules, list):
        return [prettify_wildfire_rule(rules)]
    pretty_rules_arr = []
    for rule in rules:
        pretty_rule = prettify_wildfire_rule(rule)
        pretty_rules_arr.append(pretty_rule)

    return pretty_rules_arr


def get_wildfire_best_practice_command():
    result = get_wildfire_best_practice()
    wildfire_profile = result.get('response', {}).get('result', {}).get('wildfire-analysis', {})
    best_practice = wildfire_profile.get('entry', {}).get('rules', {}).get('entry', {})

    rules = prettify_wildfire_rules(best_practice)
    wildfire_schedule = {
        'Recurring': 'every-minute',
        'Action': 'download-and-install'
    }
    ssl_decrypt_settings = {'allow-forward-decrypted-content': 'yes'}
    system_settings = [
        {'Name': 'pe', 'File-size': '10'},
        {'Name': 'apk', 'File-size': '30'},
        {'Name': 'pdf', 'File-size': '1000'},
        {'Name': 'ms-office', 'File-size': '2000'},
        {'Name': 'jar', 'File-size': '5'},
        {'Name': 'flash', 'File-size': '5'},
        {'Name': 'MacOS', 'File-size': '1'},
        {'Name': 'archive', 'File-size': '10'},
        {'Name': 'linux', 'File-size': '2'},
        {'Name': 'script', 'File-size': '20'}
    ]

    human_readable = tableToMarkdown('WildFire Best Practice Profile', rules, ['Name', 'Analysis', 'Application',
                                                                               'File-type'], removeNull=True)
    human_readable += tableToMarkdown('Wildfire Best Practice Schedule', wildfire_schedule)
    human_readable += tableToMarkdown('Wildfire SSL Decrypt Settings', ssl_decrypt_settings)
    human_readable += tableToMarkdown('Wildfire System Settings\n report-grayware-file: yes', system_settings,
                                      ['Name', 'File-size'])

    return_results({
        'Type': entryTypes['note'],
        'ContentsFormat': formats['json'],
        'Contents': wildfire_profile,
        'ReadableContentsFormat': formats['markdown'],
        'HumanReadable': human_readable,
        'EntryContext': {
            'Panorama.WildFire': rules,
            'Panorama.WildFire.File(val.Name == obj.Name)': system_settings,
            'Panorama.WildFire.Schedule': wildfire_schedule,
            'Panorama.WildFire.SSLDecrypt': ssl_decrypt_settings
        }
    })


def set_xpath_wildfire(template: str = None) -> str:
    """
    Setting wildfire xpath relevant to panorama instances.
    """
    if template:
        xpath_wildfire = f"/config/devices/entry[@name='localhost.localdomain']/template/entry[@name=" \
                         f"'{template}']/config/devices/entry[@name='localhost.localdomain']/deviceconfig/setting/wildfire"

    else:
        xpath_wildfire = "/config/devices/entry[@name='localhost.localdomain']/deviceconfig/setting"
    return xpath_wildfire


@logger
def get_wildfire_system_config(template: str) -> Dict:
    params = {
        'action': 'get',
        'type': 'config',
        'xpath': set_xpath_wildfire(template),
        'key': API_KEY,
    }
    result = http_request(URL, 'GET', params=params)

    return result


@logger
def get_wildfire_update_schedule(template: str) -> Dict:
    params = {
        'action': 'get',
        'type': 'config',
        'xpath': f"/config/devices/entry[@name='localhost.localdomain']/template/entry[@name='{template}']"
                 f"/config/devices/entry[@name='localhost.localdomain']/deviceconfig/system/update-schedule/wildfire",
        'key': API_KEY
    }
    result = http_request(URL, 'GET', params=params)

    return result


def get_wildfire_configuration_command(template: str):
    file_size = []
    result = get_wildfire_system_config(template)
    system_config = result.get('response', {}).get('result', {}).get('wildfire', {})

    file_size_limit = system_config.get('file-size-limit', {}).get('entry', [])
    for item in file_size_limit:
        file_size.append({
            'Name': item.get('@name'),
            'Size-limit': item.get('size-limit')
        })

    report_grayware_file = system_config.get('report-grayware-file') or 'No'
    human_readable = tableToMarkdown(f'WildFire Configuration\n Report Grayware File: {report_grayware_file}',
                                     file_size, ['Name', 'Size-limit'], removeNull=True)

    result_schedule = get_wildfire_update_schedule(template)

    schedule = result_schedule.get('response', {}).get('result', {}).get('wildfire')
    if '@dirtyId' in schedule:
        demisto.debug(f'Found uncommitted item:\n{schedule}')
        raise Exception('Please commit the instance prior to getting the WildFire configuration.')

    human_readable += tableToMarkdown('The updated schedule for Wildfire', schedule)

    return_results({
        'Type': entryTypes['note'],
        'ContentsFormat': formats['json'],
        'Contents': result,
        'ReadableContentsFormat': formats['markdown'],
        'HumanReadable': human_readable,
        'EntryContext': {
            'Panorama.WildFire(val.Name == obj.Name)': file_size,
            'Panorama.WildFire.Schedule': schedule
        }
    })


@logger
def enforce_wildfire_system_config(template: str) -> Dict:
    params = {
        'action': 'set',
        'type': 'config',
        'xpath': f"/config/devices/entry[@name='localhost.localdomain']/template/entry[@name='{template}']/"
                 f"config/devices/entry[@name='localhost.localdomain']/deviceconfig/setting",
        'key': API_KEY,
        'element': '<wildfire><file-size-limit><entry name="pe"><size-limit>10</size-limit></entry>'
                   '<entry name="apk"><size-limit>30</size-limit></entry><entry name="pdf">'
                   '<size-limit>1000</size-limit></entry><entry name="ms-office"><size-limit>2000</size-limit></entry>'
                   '<entry name="jar"><size-limit>5</size-limit></entry><entry name="flash">'
                   '<size-limit>5</size-limit></entry><entry name="MacOSX"><size-limit>1</size-limit></entry>'
                   '<entry name="archive"><size-limit>10</size-limit></entry><entry name="linux">'
                   '<size-limit>2</size-limit></entry><entry name="script"><size-limit>20</size-limit></entry>'
                   '</file-size-limit><report-grayware-file>yes</report-grayware-file></wildfire>'
    }
    result = http_request(URL, 'POST', params=params)

    return result


@logger
def enforce_wildfire_schedule(template: str) -> Dict:
    params = {
        'action': 'set',
        'type': 'config',
        'xpath': f"/config/devices/entry[@name='localhost.localdomain']/template/entry[@name='{template}']/config/"
                 f"devices/entry[@name='localhost.localdomain']/deviceconfig/system/update-schedule/wildfire",
        'key': API_KEY,
        'element': '<recurring><every-min><action>download-and-install</action></every-min></recurring>'
    }

    result = http_request(URL, 'POST', params=params)

    return result


def enforce_wildfire_best_practice_command(template: str):
    enforce_wildfire_system_config(template)
    enforce_wildfire_schedule(template)

    return_results('The schedule was updated according to the best practice.'
                   '\nRecurring every minute with the action of "download and install"\n'
                   'The file upload for all file types is set to the maximum size.')


@logger
def url_filtering_block_default_categories(profile_name: str) -> Dict:
    params = {
        'action': 'set',
        'type': 'config',
        'xpath': f"{XPATH_RULEBASE}profiles/url-filtering/entry[@name='{profile_name}']/block",
        'key': API_KEY,
        'element': '<member>adult</member><member>hacking</member><member>command-and-control</member><member>'
                   'copyright-infringement</member><member>extremism</member><member>malware</member><member>'
                   'phishing</member><member>proxy-avoidance-and-anonymizers</member><member>parked</member><member>'
                   'unknown</member><member>dynamic-dns</member>'
    }
    result = http_request(URL, 'POST', params=params)

    return result


def url_filtering_block_default_categories_command(profile_name: str):
    url_filtering_block_default_categories(profile_name)
    return_results(f'The default categories to block has been set successfully to {profile_name}')


def get_url_filtering_best_practice_command():
    best_practice = {
        '@name': 'best-practice', 'credential-enforcement': {
            'mode': {'disabled': False},
            'log-severity': 'medium',
            'alert': {
                'member': [
                    'abortion', 'abused-drugs', 'adult', 'alcohol-and-tobacco', 'auctions', 'business-and-economy',
                    'computer-and-internet-info', 'content-delivery-networks', 'cryptocurrency', 'dating',
                    'educational-institutions', 'entertainment-and-arts', 'financial-services', 'gambling', 'games',
                    'government', 'grayware', 'health-and-medicine', 'high-risk', 'home-and-garden',
                    'hunting-and-fishing', 'insufficient-content', 'internet-communications-and-telephony',
                    'internet-portals', 'job-search', 'legal', 'low-risk', 'medium-risk', 'military', 'motor-vehicles',
                    'music', 'newly-registered-domain', 'news', 'not-resolved', 'nudity', 'online-storage-and-backup',
                    'peer-to-peer', 'personal-sites-and-blogs', 'philosophy-and-political-advocacy',
                    'private-ip-addresses', 'questionable', 'real-estate', 'recreation-and-hobbies',
                    'reference-and-research', 'religion', 'search-engines', 'sex-education', 'shareware-and-freeware',
                    'shopping', 'social-networking', 'society', 'sports', 'stock-advice-and-tools', 'streaming-media',
                    'swimsuits-and-intimate-apparel', 'training-and-tools', 'translation', 'travel', 'weapons',
                    'web-advertisements', 'web-based-email', 'web-hosting']},
            'block': {'member': ['command-and-control', 'copyright-infringement', 'dynamic-dns', 'extremism',
                                 'hacking', 'malware', 'parked', 'phishing', 'proxy-avoidance-and-anonymizers',
                                 'unknown']}},
        'alert': {'member': ['abortion', 'abused-drugs', 'adult', 'alcohol-and-tobacco', 'auctions',
                             'business-and-economy', 'computer-and-internet-info', 'content-delivery-networks',
                             'cryptocurrency', 'dating', 'educational-institutions', 'entertainment-and-arts',
                             'financial-services', 'gambling', 'games', 'government', 'grayware', 'health-and-medicine',
                             'high-risk', 'home-and-garden', 'hunting-and-fishing', 'insufficient-content',
                             'internet-communications-and-telephony', 'internet-portals', 'job-search', 'legal',
                             'low-risk', 'medium-risk', 'military', 'motor-vehicles', 'music',
                             'newly-registered-domain', 'news', 'not-resolved', 'nudity', 'online-storage-and-backup',
                             'peer-to-peer', 'personal-sites-and-blogs', 'philosophy-and-political-advocacy',
                             'private-ip-addresses', 'questionable', 'real-estate', 'recreation-and-hobbies',
                             'reference-and-research', 'religion', 'search-engines', 'sex-education',
                             'shareware-and-freeware', 'shopping', 'social-networking', 'society', 'sports',
                             'stock-advice-and-tools', 'streaming-media', 'swimsuits-and-intimate-apparel',
                             'training-and-tools', 'translation', 'travel', 'weapons', 'web-advertisements',
                             'web-based-email', 'web-hosting']},
        'block': {'member': ['command-and-control', 'copyright-infringement', 'dynamic-dns', 'extremism', 'hacking',
                             'malware', 'parked', 'phishing', 'proxy-avoidance-and-anonymizers', 'unknown']}}

    headers_best_practice = {
        'log-http-hdr-xff': 'yes',
        'log-http-hdr-user': 'yes',
        'log-http-hdr-referer': 'yes',
        'log-container-page-only': 'no'
    }
    rules = prettify_get_url_filter(best_practice)
    human_readable = tableToMarkdown('URL Filtering Best Practice Profile Categories', rules)
    human_readable += tableToMarkdown('Best Practice Headers', headers_best_practice)
    return_results({
        'Type': entryTypes['note'],
        'ContentsFormat': formats['json'],
        'Contents': best_practice,
        'ReadableContentsFormat': formats['markdown'],
        'HumanReadable': human_readable,
        'EntryContext': {
            'Panorama.URLFilter': rules,
            'Panorama.URLFilter.Header': headers_best_practice
        }
    })


@logger
def create_antivirus_best_practice_profile(profile_name: str) -> Dict:
    params = {
        'action': 'set',
        'type': 'config',
        'xpath': f"{XPATH_RULEBASE}profiles/virus/entry[@name='{profile_name}']",
        'key': API_KEY,
        'element': '<decoder><entry name="ftp"><action>reset-both</action><wildfire-action>reset-both</wildfire-action>'
                   '</entry><entry name="http"><action>reset-both</action><wildfire-action>reset-both</wildfire-action>'
                   '</entry><entry name="http2"><action>reset-both</action><wildfire-action>reset-both'
                   '</wildfire-action>'
                   '</entry><entry name="smb"><action>reset-both</action><wildfire-action>reset-both</wildfire-action>'
                   '</entry><entry name="smtp"><action>reset-both</action><wildfire-action>reset-both</wildfire-action>'
                   '</entry><entry name="imap"><action>reset-both</action><wildfire-action>reset-both</wildfire-action>'
                   '</entry><entry name="pop3"><action>reset-both</action><wildfire-action>reset-both</wildfire-action>'
                   '</entry></decoder>'
    }
    result = http_request(URL, 'POST', params=params)

    return result


def create_antivirus_best_practice_profile_command(profile_name: str):
    create_antivirus_best_practice_profile(profile_name)
    return_results(f'The profile {profile_name} was created successfully.')


@logger
def create_anti_spyware_best_practice_profile(profile_name: str) -> Dict:
    params = {
        'action': 'set',
        'type': 'config',
        'xpath': f"{XPATH_RULEBASE}profiles/spyware/entry[@name='{profile_name}']",
        'key': API_KEY,
        'element': """<rules><entry name="simple-critical"><action><reset-both /></action><severity>
        <member>critical</member></severity><threat-name>any</threat-name><category>any</category>
        <packet-capture>disable</packet-capture></entry><entry name="simple-high"><action><reset-both /></action>
        <severity><member>high</member></severity><threat-name>any</threat-name><category>any</category>
        <packet-capture>disable</packet-capture></entry><entry name="simple-medium"><action><reset-both />
        </action><severity><member>medium</member></severity><threat-name>any</threat-name><category>any</category>
        <packet-capture>disable</packet-capture></entry><entry name="simple-informational"><action><default /></action>
        <severity><member>informational</member></severity><threat-name>any</threat-name><category>any</category>
        <packet-capture>disable</packet-capture></entry><entry name="simple-low"><action><default /></action><severity>
        <member>low</member></severity><threat-name>any</threat-name><category>any</category>
        <packet-capture>disable</packet-capture></entry></rules>"""
    }
    result = http_request(URL, 'POST', params=params)

    return result


def create_anti_spyware_best_practice_profile_command(profile_name: str):
    create_anti_spyware_best_practice_profile(profile_name)
    return_results(f'The profile {profile_name} was created successfully.')


@logger
def create_vulnerability_best_practice_profile(profile_name: str) -> Dict:
    params = {
        'action': 'set',
        'type': 'config',
        'xpath': f"{XPATH_RULEBASE}profiles/vulnerability/entry[@name='{profile_name}']",
        'key': API_KEY,
        'element': """<rules><entry name="brute-force"><action><block-ip><duration>300</duration>
        <track-by>source-and-destination</track-by></block-ip></action><vendor-id><member>any</member></vendor-id>
        <severity><member>any</member></severity><cve><member>any</member></cve><threat-name>any</threat-name>
        <host>any</host><category>brute-force</category><packet-capture>disable</packet-capture></entry>
        <entry name="simple-client-critical"><action><reset-both /></action><vendor-id><member>any</member></vendor-id>
        <severity><member>critical</member></severity><cve><member>any</member></cve><threat-name>any</threat-name>
        <host>client</host><category>any</category><packet-capture>disable</packet-capture></entry>
        <entry name="simple-client-high"><action><reset-both /></action><vendor-id><member>any</member></vendor-id>
        <severity><member>high</member></severity><cve><member>any</member></cve><threat-name>any</threat-name>
        <host>client</host><category>any</category><packet-capture>disable</packet-capture></entry>
        <entry name="simple-client-medium"><action><reset-both /></action><vendor-id><member>any</member></vendor-id>
        <severity><member>medium</member></severity><cve><member>any</member></cve><threat-name>any</threat-name>
        <host>client</host><category>any</category><packet-capture>disable</packet-capture></entry>
        <entry name="simple-client-informational"><action><default /></action><vendor-id><member>any</member>
        </vendor-id><severity><member>informational</member></severity><cve><member>any</member></cve>
        <threat-name>any</threat-name><host>client</host><category>any</category>
        <packet-capture>disable</packet-capture></entry><entry name="simple-client-low"><action><default /></action>
        <vendor-id><member>any
        </member></vendor-id><severity><member>low</member></severity><cve><member>any</member></cve><threat-name>any
        </threat-name><host>client</host><category>any</category><packet-capture>disable</packet-capture></entry>
        <entry name="simple-server-critical"><action><reset-both /></action><vendor-id><member>any</member></vendor-id>
        <severity><member>critical</member></severity><cve><member>any</member></cve><threat-name>any</threat-name>
        <host>server</host><category>any</category><packet-capture>disable</packet-capture></entry>
        <entry name="simple-server-high"><action><reset-both /></action><vendor-id><member>any</member></vendor-id>
        <severity><member>high</member></severity><cve><member>any</member></cve><threat-name>any</threat-name>
        <host>server</host><category>any</category><packet-capture>disable</packet-capture></entry>
        <entry name="simple-server-medium"><action><reset-both /></action><vendor-id><member>any</member></vendor-id>
        <severity><member>medium</member></severity><cve><member>any</member></cve><threat-name>any</threat-name>
        <host>server</host><category>any</category><packet-capture>disable</packet-capture></entry>
        <entry name="simple-server-informational"><action><default /></action><vendor-id><member>any</member>
        </vendor-id><severity><member>informational</member></severity><cve><member>any</member></cve><threat-name>any
        </threat-name><host>server</host><category>any</category><packet-capture>disable</packet-capture></entry>
        <entry name="simple-server-low"><action><default /></action><vendor-id><member>any</member></vendor-id>
        <severity><member>low</member></severity><cve><member>any</member></cve><threat-name>any</threat-name>
        <host>server</host><category>any</category><packet-capture>disable</packet-capture></entry></rules>"""
    }
    result = http_request(URL, 'POST', params=params)

    return result


def create_vulnerability_best_practice_profile_command(profile_name: str):
    create_vulnerability_best_practice_profile(profile_name)
    return_results(f'The profile {profile_name} was created successfully.')


@logger
def create_url_filtering_best_practice_profile(profile_name: str) -> Dict:
    params = {
        'action': 'set',
        'type': 'config',
        'xpath': f"{XPATH_RULEBASE}profiles/url-filtering/entry[@name='{profile_name}']",
        'key': API_KEY,
        'element': """<credential-enforcement><mode><disabled /></mode><log-severity>medium</log-severity><alert>
        <member>abortion</member><member>abused-drugs</member><member>alcohol-and-tobacco</member>
        <member>auctions</member><member>business-and-economy</member><member>computer-and-internet-info</member>
        <member>content-delivery-networks</member><member>cryptocurrency</member><member>dating</member>
        <member>educational-institutions</member><member>entertainment-and-arts</member>
        <member>financial-services</member><member>gambling</member><member>games</member><member>government</member>
        <member>grayware</member><member>health-and-medicine</member><member>high-risk</member>
        <member>home-and-garden</member><member>hunting-and-fishing</member><member>insufficient-content</member>
        <member>internet-communications-and-telephony</member><member>internet-portals</member>
        <member>job-search</member><member>legal</member><member>low-risk</member><member>medium-risk</member>
        <member>military</member><member>motor-vehicles</member><member>music</member>
        <member>newly-registered-domain</member><member>news</member><member>not-resolved</member>
        <member>nudity</member>
        <member>online-storage-and-backup</member><member>peer-to-peer</member><member>personal-sites-and-blogs</member>
        <member>philosophy-and-political-advocacy</member><member>private-ip-addresses</member>
        <member>questionable</member><member>real-estate</member><member>recreation-and-hobbies</member>
        <member>reference-and-research</member><member>religion</member><member>search-engines</member>
        <member>sex-education</member><member>shareware-and-freeware</member><member>shopping</member>
        <member>social-networking</member><member>society</member><member>sports</member>
        <member>stock-advice-and-tools</member><member>streaming-media</member>
        <member>swimsuits-and-intimate-apparel</member><member>training-and-tools</member>
        <member>translation</member><member>travel</member>
        <member>weapons</member><member>web-advertisements</member><member>web-based-email</member>
        <member>web-hosting</member></alert><block><member>adult</member><member>command-and-control</member>
        <member>copyright-infringement</member><member>dynamic-dns</member><member>extremism</member>
        <member>hacking</member><member>malware</member><member>parked</member><member>phishing</member>
        <member>proxy-avoidance-and-anonymizers</member><member>unknown</member></block></credential-enforcement>
        <log-http-hdr-xff>yes</log-http-hdr-xff><log-http-hdr-user-agent>yes</log-http-hdr-user-agent>
        <log-http-hdr-referer>yes</log-http-hdr-referer><log-container-page-only>no</log-container-page-only>
        <alert><member>abortion</member><member>abused-drugs</member><member>alcohol-and-tobacco</member>
        <member>auctions</member><member>business-and-economy</member><member>computer-and-internet-info</member>
        <member>content-delivery-networks</member><member>cryptocurrency</member><member>dating</member>
        <member>educational-institutions</member><member>entertainment-and-arts</member>
        <member>financial-services</member><member>gambling</member><member>games</member><member>government</member>
        <member>grayware</member><member>health-and-medicine</member><member>high-risk</member>
        <member>home-and-garden</member><member>hunting-and-fishing</member><member>insufficient-content</member>
        <member>internet-communications-and-telephony</member><member>internet-portals</member>
        <member>job-search</member><member>legal</member><member>low-risk</member>
        <member>medium-risk</member><member>military</member>
        <member>motor-vehicles</member><member>music</member><member>newly-registered-domain</member>
        <member>news</member><member>not-resolved</member><member>nudity</member>
        <member>online-storage-and-backup</member><member>peer-to-peer</member><member>personal-sites-and-blogs</member>
        <member>philosophy-and-political-advocacy</member><member>private-ip-addresses</member>
        <member>questionable</member><member>real-estate</member><member>recreation-and-hobbies</member>
        <member>reference-and-research</member><member>religion</member><member>search-engines</member>
        <member>sex-education</member><member>shareware-and-freeware</member><member>shopping</member>
        <member>social-networking</member><member>society</member><member>sports</member>
        <member>stock-advice-and-tools</member><member>streaming-media</member>
        <member>swimsuits-and-intimate-apparel</member><member>training-and-tools</member>
        <member>translation</member><member>travel</member>
        <member>weapons</member><member>web-advertisements</member><member>web-based-email</member>
        <member>web-hosting</member></alert><block><member>adult</member><member>command-and-control</member>
        <member>copyright-infringement</member><member>dynamic-dns</member><member>extremism</member>
        <member>hacking</member><member>malware</member><member>parked</member><member>phishing</member>
        <member>proxy-avoidance-and-anonymizers</member><member>unknown</member></block>"""
    }
    result = http_request(URL, 'POST', params=params)

    return result


def create_url_filtering_best_practice_profile_command(profile_name: str):
    create_url_filtering_best_practice_profile(profile_name)
    return_results(f'The profile {profile_name} was created successfully.')


@logger
def create_file_blocking_best_practice_profile(profile_name: str) -> Dict:
    params = {
        'action': 'set',
        'type': 'config',
        'xpath': f"{XPATH_RULEBASE}profiles/file-blocking/entry[@name='{profile_name}']",
        'key': API_KEY,
        'element': """<rules><entry name="Block all risky file types"><application><member>any</member></application>
        <file-type><member>7z</member><member>bat</member><member>cab</member><member>chm</member><member>class</member>
        <member>cpl</member><member>dll</member><member>exe</member><member>flash</member><member>hlp</member>
        <member>hta</member><member>jar</member><member>msi</member><member>Multi-Level-Encoding</member>
        <member>ocx</member><member>PE</member><member>pif</member><member>rar</member><member>scr</member>
        <member>tar</member><member>torrent</member><member>vbe</member><member>wsf</member></file-type>
        <direction>both</direction><action>block</action></entry><entry name="Block encrypted files"><application>
        <member>any</member></application><file-type><member>encrypted-rar</member>
        <member>encrypted-zip</member></file-type><direction>both</direction><action>block</action></entry>
        <entry name="Log all other file types"><application><member>any</member></application><file-type>
        <member>any</member></file-type><direction>both</direction><action>alert</action></entry></rules>"""
    }
    result = http_request(URL, 'POST', params=params)

    return result


def create_file_blocking_best_practice_profile_command(profile_name: str):
    create_file_blocking_best_practice_profile(profile_name)
    return_results(f'The profile {profile_name} was created successfully.')


@logger
def create_wildfire_best_practice_profile(profile_name: str) -> Dict:
    params = {
        'action': 'set',
        'type': 'config',
        'xpath': f"{XPATH_RULEBASE}profiles/wildfire-analysis/entry[@name='{profile_name}']",
        'key': API_KEY,
        'element': """<rules><entry name="default"><application><member>any</member></application><file-type>
        <member>any</member></file-type><direction>both</direction><analysis>public-cloud</analysis></entry></rules>"""
    }
    result = http_request(URL, 'POST', params=params)

    return result


def create_wildfire_best_practice_profile_command(profile_name: str):
    create_wildfire_best_practice_profile(profile_name)
    return_results(f'The profile {profile_name} was created successfully.')


def prettify_zones_config(zones_config: Union[List, Dict]) -> Union[List, Dict]:
    pretty_zones_config = []
    if isinstance(zones_config, dict):
        return {
            'Name': zones_config.get('@name'),
            'Network': zones_config.get('network'),
            'ZoneProtectionProfile': zones_config.get('zone-protection-profile'),
            'EnableUserIdentification': zones_config.get('enable-user-identification', 'no'),
            'LogSetting': zones_config.get('log-setting')
        }

    for zone in zones_config:
        pretty_zones_config.append({
            'Name': zone.get('@name'),
            'Network': zone.get('network'),
            'ZoneProtectionProfile': zone.get('zone-protection-profile'),
            'EnableUserIdentification': zone.get('enable-user-identification', 'no'),
            'LogSetting': zone.get('log-setting')
        })

    return pretty_zones_config


def get_interfaces_from_zone_config(zone_config: Dict) -> List:
    """Extract interfaces names from zone configuration"""
    # a zone has several network options as listed bellow, a single zone my only have one network option
    possible_zone_layers = ['layer2', 'layer3', 'tap', 'virtual-wire', 'tunnel']

    for zone_layer in possible_zone_layers:
        zone_network_info = zone_config.get('network', {}).get(zone_layer)

        if zone_network_info:
            interfaces = zone_network_info.get('member')
            if interfaces:
                if isinstance(interfaces, str):
                    return [interfaces]

                else:
                    return interfaces

    return []


def prettify_user_interface_config(zone_config: Union[List, Dict]) -> Union[List, Dict]:
    pretty_interface_config = []
    if isinstance(zone_config, dict):
        interfaces = get_interfaces_from_zone_config(zone_config)

        for interface in interfaces:
            pretty_interface_config.append({
                'Name': interface,
                'Zone': zone_config.get('@name'),
                'EnableUserIdentification': zone_config.get('enable-user-identification', 'no')
            })

    else:
        for zone in zone_config:
            interfaces = get_interfaces_from_zone_config(zone)

            if isinstance(interfaces, str):
                interfaces = [interfaces]

            for interface in interfaces:
                pretty_interface_config.append({
                    'Name': interface,
                    'Zone': zone.get('@name'),
                    'EnableUserIdentification': zone.get('enable-user-identification', 'no')
                })

    return pretty_interface_config


def show_user_id_interface_config_request(args: dict):
    # template argument is managed in hte initialize_instance method
    template_stack = str(args.get('template_stack', ''))

    vsys = args.get('vsys')
    if VSYS and not vsys:
        vsys = VSYS
    elif not vsys:
        vsys = 'vsys1'

    if not VSYS and not TEMPLATE and not template_stack:
        raise DemistoException('In order to show the User Interface configuration in your Panorama, '
                               'supply either the template or the template_stack arguments.')

    if VSYS:  # firewall instance xpath
        xpath = f"/config/devices/entry[@name='localhost.localdomain']/vsys/entry[@name=\'{vsys}\']/zone"
    elif not template_stack:  # panorama instance xpath with template
        template_test(str(TEMPLATE))  # verify that the template exists
        xpath = f"/config/devices/entry[@name='localhost.localdomain']/template/entry[@name=\'{TEMPLATE}\']/config" \
                f"/devices/entry[@name='localhost.localdomain']/vsys/entry[@name=\'{vsys}\']/zone"
    else:  # panorama instance xpath with template_stack
        xpath = "/config/devices/entry[@name='localhost.localdomain']/template-stack/" \
                f"entry[@name=\'{template_stack}\']/config/devices/entry[@name='localhost.localdomain']/vsys/" \
                f"entry[@name=\'{vsys}\']/zone"

    params = {
        'action': 'show',
        'type': 'config',
        'xpath': xpath,
        'key': API_KEY
    }
    result = http_request(
        URL,
        'GET',
        params=params,
    )

    return dict_safe_get(result, keys=['response', 'result', 'zone', 'entry'])


def show_user_id_interface_config_command(args: dict):
    raw_response = show_user_id_interface_config_request(args)

    if raw_response:
        formatted_results = prettify_user_interface_config(raw_response)
        return_results(
            CommandResults(
                outputs_prefix="Panorama.UserInterfaces",
                outputs_key_field='Name',
                outputs=formatted_results,
                readable_output=tableToMarkdown('User Interface Configuration:', formatted_results,
                                                ['Name', 'Zone', 'EnableUserIdentification'],
                                                removeNull=True),
                raw_response=raw_response
            )
        )

    else:
        return_results("No results found")


def show_zone_config_command(args):
    raw_response = show_user_id_interface_config_request(args)

    if raw_response:
        formatted_results = prettify_zones_config(raw_response)
        return_results(
            CommandResults(
                outputs_prefix="Panorama.Zone",
                outputs_key_field='Name',
                outputs=formatted_results,
                readable_output=tableToMarkdown('Zone Configuration:', formatted_results,
                                                ['Name', 'Network', 'EnableUserIdentification',
                                                 'ZoneProtectionProfile', 'LogSetting'],
                                                removeNull=True),
                raw_response=raw_response
            )
        )

    else:
        return_results("No results found")


def list_configured_user_id_agents_request(args: dict, version):
    # template argument is managed in hte initialize_instance method
    template_stack = str(args.get('template_stack', ''))

    vsys = args.get('vsys')
    if VSYS and not vsys:
        vsys = VSYS
    elif not vsys:
        vsys = 'vsys1'

    if not VSYS and not TEMPLATE and not template_stack:

        raise DemistoException('In order to show the the User ID Agents in your Panorama, '
                               'supply either the template or the template_stack arguments.')

    if VSYS:
        if version < 10:
            xpath = f"/config/devices/entry[@name='localhost.localdomain']/vsys/entry[@name=\'{vsys}\']/user-id-agent"
        else:
            xpath = f"/config/devices/entry[@name='localhost.localdomain']/vsys/entry[@name=\'{vsys}\']/" \
                    "redistribution-agent"

    elif template_stack:
        if version < 10:
            xpath = "/config/devices/entry[@name='localhost.localdomain']/template-stack" \
                    "/entry[@name=\'" + template_stack + "\']/config/devices/entry[@name='localhost.localdomain']" \
                                                         "/vsys/entry[@name=\'" + vsys + "\']/user-id-agent"
        else:
            xpath = "/config/devices/entry[@name='localhost.localdomain']/template-stack" \
                    "/entry[@name=\'" + template_stack + "\']/config/devices/entry[@name='localhost.localdomain']" \
                                                         "/vsys/entry[@name=\'" + vsys + "\']/redistribution-agent"
    else:
        template_test(str(TEMPLATE))  # verify that the template exists
        if version < 10:
            xpath = f"/config/devices/entry[@name='localhost.localdomain']/template/entry[@name=\'{TEMPLATE}\']" \
                    f"/config/devices/entry[@name='localhost.localdomain']/vsys/entry[@name=\'{vsys}\']/user-id-agent"
        else:
            xpath = f"/config/devices/entry[@name='localhost.localdomain']/template/entry[@name=\'{TEMPLATE}\']/" \
                    f"config/devices/entry[@name='localhost.localdomain']/vsys/entry[@name=\'{vsys}\']/" \
                    "redistribution-agent"

    params = {
        'action': 'show',
        'type': 'config',
        'xpath': xpath,
        'key': API_KEY
    }
    result = http_request(
        URL,
        'GET',
        params=params,
    )

    if version < 10:
        return dict_safe_get(result, keys=['response', 'result', 'user-id-agent', 'entry'])

    else:
        return dict_safe_get(result, keys=['response', 'result', 'redistribution-agent', 'entry'])


def prettify_configured_user_id_agents(user_id_agents: Union[List, Dict]) -> Union[List, Dict]:
    pretty_user_id_agents = []
    if isinstance(user_id_agents, dict):
        return {
            'Name': user_id_agents['@name'],
            'Host': dict_safe_get(user_id_agents, keys=['host-port', 'host']),
            'Port': dict_safe_get(user_id_agents, keys=['host-port', 'port']),
            'NtlmAuth': dict_safe_get(user_id_agents, keys=['host-port', 'ntlm-auth'], default_return_value='no'),
            'LdapProxy': dict_safe_get(user_id_agents, keys=['host-port', 'ldap-proxy'], default_return_value='no'),
            'CollectorName': dict_safe_get(user_id_agents, keys=['host-port', 'collectorname']),
            'Secret': dict_safe_get(user_id_agents, keys=['host-port', 'secret']),
            'EnableHipCollection': user_id_agents.get('enable-hip-collection', 'no'),
            'IpUserMapping': user_id_agents.get('ip-user-mappings', 'no'),
            'SerialNumber': user_id_agents.get('serial-number'),
            'Disabled': user_id_agents.get('disabled', 'no')
        }

    for agent in user_id_agents:
        pretty_user_id_agents.append({
            'Name': agent['@name'],
            'Host': dict_safe_get(agent, keys=['host-port', 'host']),
            'Port': dict_safe_get(agent, keys=['host-port', 'port']),
            'NtlmAuth': dict_safe_get(agent, keys=['host-port', 'ntlm-auth'], default_return_value='no'),
            'LdapProxy': dict_safe_get(agent, keys=['host-port', 'ldap-proxy'], default_return_value='no'),
            'CollectorName': dict_safe_get(agent, keys=['host-port', 'collectorname']),
            'Secret': dict_safe_get(agent, keys=['host-port', 'secret']),
            'EnableHipCollection': agent.get('enable-hip-collection', 'no'),
            'IpUserMapping': agent.get('ip-user-mappings', 'no'),
            'SerialNumber': agent.get('serial-number'),
            'Disabled': agent.get('disabled', 'no')
        })

    return pretty_user_id_agents


def list_configured_user_id_agents_command(args: dict):
    version = get_pan_os_major_version()
    raw_response = list_configured_user_id_agents_request(args, version)
    if raw_response:
        formatted_results = prettify_configured_user_id_agents(raw_response)
        headers = ['Name', 'Disabled', 'SerialNumber', 'Host', 'Port', 'CollectorName', 'LdapProxy', 'NtlmAuth',
                   'IpUserMapping']

        return_results(
            CommandResults(
                outputs_prefix='Panorama.UserIDAgents',
                outputs_key_field='Name',
                outputs=formatted_results,
                readable_output=tableToMarkdown('User ID Agents:', formatted_results,
                                                headers, removeNull=True),
                raw_response=raw_response
            )
        )
    else:
        return_results("No results found")


def initialize_instance(args: Dict[str, str], params: Dict[str, str]):
    global URL, API_KEY, USE_SSL, USE_URL_FILTERING, VSYS, DEVICE_GROUP, XPATH_SECURITY_RULES, XPATH_OBJECTS, \
        XPATH_RULEBASE, TEMPLATE, PRE_POST
    if not params.get('port'):
        raise DemistoException('Set a port for the instance')

    URL = params.get('server', '').rstrip('/:') + ':' + params.get('port', '') + '/api/'
    API_KEY = str(params.get('key')) or str((params.get('credentials') or {}).get('password', ''))  # type: ignore
    if not API_KEY:
        raise Exception('API Key must be provided.')
    USE_SSL = not params.get('insecure')
    USE_URL_FILTERING = params.get('use_url_filtering')

    # determine a vsys or a device-group
    VSYS = params.get('vsys', '')

    if args and args.get('device-group'):
        DEVICE_GROUP = args.get('device-group')  # type: ignore[assignment]
    else:
        DEVICE_GROUP = params.get('device_group', None)  # type: ignore[arg-type]

    if args and args.get('template'):
        TEMPLATE = args.get('template')  # type: ignore[assignment]
    else:
        TEMPLATE = params.get('template', None)  # type: ignore[arg-type]

    PRE_POST = args.get('pre_post', '')

    # configuration check
    if DEVICE_GROUP and VSYS:
        raise DemistoException(
            'Cannot configure both vsys and Device group. Set vsys for firewall, set Device group for Panorama.')
    if not DEVICE_GROUP and not VSYS:
        raise DemistoException('Set vsys for firewall or Device group for Panorama.')

    # setting security xpath relevant to FW or panorama management
    if DEVICE_GROUP:
        device_group_shared = DEVICE_GROUP.lower()
        if device_group_shared == 'shared':
            XPATH_SECURITY_RULES = "/config/shared/"
            DEVICE_GROUP = device_group_shared
        else:
            XPATH_SECURITY_RULES = "/config/devices/entry/device-group/entry[@name=\'" + DEVICE_GROUP + "\']/"
    else:
        XPATH_SECURITY_RULES = "/config/devices/entry/vsys/entry[@name=\'" + VSYS + "\']/rulebase/security/rules/entry"

    # setting objects xpath relevant to FW or panorama management
    if DEVICE_GROUP:
        device_group_shared = DEVICE_GROUP.lower()
        if DEVICE_GROUP == 'shared':
            XPATH_OBJECTS = "/config/shared/"
            DEVICE_GROUP = device_group_shared
        else:
            XPATH_OBJECTS = "/config/devices/entry/device-group/entry[@name=\'" + DEVICE_GROUP + "\']/"
    else:
        XPATH_OBJECTS = "/config/devices/entry/vsys/entry[@name=\'" + VSYS + "\']/"  # ignore:

    # setting security rulebase xpath relevant to FW or panorama management
    if DEVICE_GROUP:
        device_group_shared = DEVICE_GROUP.lower()
        if DEVICE_GROUP == 'shared':
            XPATH_RULEBASE = "/config/shared/"
            DEVICE_GROUP = device_group_shared
        else:
            XPATH_RULEBASE = "/config/devices/entry[@name='localhost.localdomain']/device-group/entry[@name=\'" + \
                             DEVICE_GROUP + "\']/"
    else:
        XPATH_RULEBASE = f"/config/devices/entry[@name=\'localhost.localdomain\']/vsys/entry[@name=\'{VSYS}\']/"


def panorama_upload_content_update_file_command(args: dict):
    category = args.get('category')
    entry_id = args.get('entryID')
    file_path = demisto.getFilePath(entry_id)['path']
    file_name = demisto.getFilePath(entry_id)['name']
    shutil.copy(file_path, file_name)
    with open(file_name, 'rb') as file:
        params = {'type': 'import', 'category': category, 'key': API_KEY}
        response = http_request(uri=URL, method="POST", headers={}, body={}, params=params, files={'file': file})
        human_readble = tableToMarkdown("Results", t=response.get('response'))
        content_upload_info = {
            'Message': response['response']['msg'],
            'Status': response['response']['@status']
        }
        results = CommandResults(raw_response=response,
                                 readable_output=human_readble,
                                 outputs_prefix="Panorama.Content.Upload",
                                 outputs_key_field="Status",
                                 outputs=content_upload_info)

    shutil.rmtree(file_name, ignore_errors=True)
    return results


@logger
def panorama_install_file_content_update(version: str, category: str, validity: str):
    """
    More information about the API endpoint of that request can see here:
    https://docs.paloaltonetworks.com/pan-os/9-1/pan-os-panorama-api/pan-os-xml-api-request-types/run-operational-mode-commands-api.html#idb894d5f5-091f-4e08-b051-4c22cc9c660d
    """
    if category == "content":
        params = {
            'type': 'op',
            'cmd': (
                f'<request><{category}><upgrade><install><skip-content-validity-check>{validity}'
                f'</skip-content-validity-check><file>{version}</file></install></upgrade></{category}></request>'),
            'key': API_KEY
        }
    else:
        params = {
            'type': 'op',
            'cmd': (
                f'<request><{category}><upgrade><install><file>{version}'
                f'</file></install></upgrade></{category}></request>'), 'key': API_KEY
        }
    result = http_request(
        URL,
        'GET',
        params=params
    )
    return result


def panorama_install_file_content_update_command(args: dict):
    version = args.get('version_name')
    category = args.get('category')
    validity = args['skip_validity_check']
    result = panorama_install_file_content_update(version, category, validity)

    if 'result' in result.get('response'):
        # installation has been given a jobid
        content_install_info = {
            'JobID': result['response']['result']['job'],
            'Status': 'Pending'
        }
        entry_context = {"Panorama.Content.Install(val.JobID == obj.JobID)": content_install_info}
        human_readable = tableToMarkdown('Result:', content_install_info, ['JobID', 'Status'], removeNull=True)

        return_results({
            'Type': entryTypes['note'],
            'ContentsFormat': formats['json'],
            'Contents': result,
            'ReadableContentsFormat': formats['markdown'],
            'HumanReadable': human_readable,
            'EntryContext': entry_context
        })
    else:
        # no content install took place
        return_results(result['response']['msg'])


"""
PAN-OS Network Operations Integration

Provides additional complex commands for PAN-OS firewalls and ingests configuration issues as incidents.
"""


# Errors
class OpCommandError(Exception):
    pass


# Best practices
class BestPractices:
    SPYWARE_ALERT_THRESHOLD = ["medium, low"]
    SPYWARE_BLOCK_SEVERITIES = ["critical", "high"]
    VULNERABILITY_ALERT_THRESHOLD = ["medium, low"]
    VULNERABILITY_BLOCK_SEVERITIES = ["critical", "high"]
    URL_BLOCK_CATEGORIES = ["command-and-control", "hacking", "malware", "phishing"]


# pan-os-python new classes
class CustomVersionedPanObject(VersionedPanObject):
    """This is a patch for functionality in pan-os-python that doesn't easily enable us to retrieve these specific types of
    objects. This allows us to still use VersionedPanObjects to keep the code consistent."""
    def __init__(self):
        super(CustomVersionedPanObject, self).__init__()

    def _refresh_children(self, running_config=False, xml=None):
        """Override normal refresh method"""
        # Retrieve the xml if we weren't given it
        if xml is None:
            xml = self._refresh_xml(running_config, True)

        if xml is None:
            return

        # Remove all the current child instances first
        self.removeall()

        child = self.CHILDTYPES[0]()
        child.parent = self
        childroot = xml.find(child.XPATH[1:])
        if childroot is not None:
            l = child.refreshall_from_xml(childroot)
            self.extend(l)

        return self.children


class AntiSpywareProfileBotnetDomainList(CustomVersionedPanObject):
    ROOT = Root.VSYS
    SUFFIX = ENTRY

    def _setup(self):
        # xpaths
        self._xpaths.add_profile(value="/lists")
        params = []

        params.append(
            VersionedParamPath("packet_capture", path="packet-capture")
        )
        params.append(
            VersionedParamPath("is_action_sinkhole", path="action/sinkhole")
        )


class AntiSpywareProfileBotnetDomains(CustomVersionedPanObject):
    ROOT = Root.VSYS  # pylint: disable=E1101
    SUFFIX = ENTRY
    CHILDTYPES = (AntiSpywareProfileBotnetDomainList,)

    def _setup(self):
        # xpaths
        self._xpaths.add_profile(value="/botnet-domains")
        params = []

        self._params = tuple(params)


class AntiSpywareProfileRule(VersionedPanObject):
    ROOT = Root.VSYS  # pylint: disable=E1101
    SUFFIX = ENTRY

    def _setup(self):
        # xpaths
        self._xpaths.add_profile(value="/rules")
        # params
        params = []
        params.append(
            VersionedParamPath("severity", vartype="member", path="severity")
        )
        params.append(
            VersionedParamPath("is_reset_both", vartype="exist", path="action/reset-both")
        )
        params.append(
            VersionedParamPath("is_reset_client", vartype="exist", path="action/reset-client")
        )
        params.append(
            VersionedParamPath("is_reset_server", vartype="exist", path="action/reset-server")
        )
        params.append(
            VersionedParamPath("is_alert", vartype="exist", path="action/alert")
        )
        params.append(
            VersionedParamPath("is_default", vartype="exist", path="action/default")
        )
        params.append(
            VersionedParamPath("is_allow", vartype="exist", path="action/allow")
        )
        params.append(
            VersionedParamPath("is_drop", vartype="exist", path="action/drop")
        )
        params.append(
            VersionedParamPath("is_block_ip", vartype="exist", path="action/block-ip")
        )
        self._params = tuple(params)


class AntiSpywareProfile(CustomVersionedPanObject):
    """Vulnerability Profile Group Object

    Args:
        name (str): Name of the object

    """

    ROOT = Root.VSYS  # pylint: disable=E1101
    SUFFIX = ENTRY
    CHILDTYPES = (AntiSpywareProfileRule,)

    def _setup(self):
        # xpaths
        self._xpaths.add_profile(value="/profiles/spyware")

        # params
        params = []

        self._params = tuple(params)


class VulnerabilityProfileRule(VersionedPanObject):
    """Vulnerability Profile Rule Object

    Args:
        name (str): Name of the object
        severity (list:str): List of severities matching this rule
    """
    ROOT = Root.VSYS  # pylint: disable=E1101
    SUFFIX = ENTRY

    def _setup(self):
        # xpaths
        self._xpaths.add_profile(value="/rules")

        # params
        params = []
        params.append(
            VersionedParamPath("severity", vartype="member", path="severity")
        )
        params.append(
            VersionedParamPath("is_reset_both", vartype="exist", path="action/reset-both")
        )
        params.append(
            VersionedParamPath("is_reset_client", vartype="exist", path="action/reset-client")
        )
        params.append(
            VersionedParamPath("is_reset_server", vartype="exist", path="action/reset-server")
        )
        params.append(
            VersionedParamPath("is_alert", vartype="exist", path="action/alert")
        )
        params.append(
            VersionedParamPath("is_default", vartype="exist", path="action/default")
        )
        params.append(
            VersionedParamPath("is_allow", vartype="exist", path="action/allow")
        )
        params.append(
            VersionedParamPath("is_drop", vartype="exist", path="action/drop")
        )
        params.append(
            VersionedParamPath("is_block_ip", vartype="exist", path="action/block-ip")
        )
        self._params = tuple(params)


class VulnerabilityProfile(CustomVersionedPanObject):
    """Vulnerability Profile Group Object

    Args:
        name (str): Name of the object
    """

    ROOT = Root.VSYS  # pylint: disable=E1101
    SUFFIX = ENTRY
    CHILDTYPES = (VulnerabilityProfileRule,)

    def _setup(self):
        # xpaths
        self._xpaths.add_profile(value="/profiles/vulnerability")

        # params
        params = []

        self._params = tuple(params)


class URLFilteringProfile(VersionedPanObject):
    """URL Filtering profile

    :param block: Block URL categories
    :param alert: Alert URL categories
    :param credential_enforce_block: Categories blocking credentials
    :param credential_enforce_alert: Categories alerting on credentials
    """

    ROOT = Root.VSYS  # pylint: disable=E1101
    SUFFIX = ENTRY

    def _setup(self):
        # xpaths
        self._xpaths.add_profile(value="/profiles/url-filtering")

        # params
        params = []
        params.append(
            VersionedParamPath("block", vartype="member", path="block")
        )

        params.append(
            VersionedParamPath("alert", vartype="member", path="alert")
        )

        params.append(
            VersionedParamPath("credential_enforce_alert", vartype="member",
                               path="credential-enforcement/alert")
        )
        params.append(
            VersionedParamPath("credential_enforce_block", vartype="member",
                               path="credential-enforcement/block")
        )
        self._params = tuple(params)


def run_op_command(device: Union[Panorama, Firewall], cmd: str, **kwargs) -> Element:
    result = device.op(cmd, **kwargs)
    if "status" in result and result.attrib.get("status") != "success":
        raise OpCommandError(f"Operational command {cmd} failed!")

    return result


def find_text_in_element(element: Element, tag: str) -> str:
    result = element.find(tag)
    # This has to be an exact check, as an element that has no text will evaluate to none.
    if result is None:
        raise LookupError(f"Tag {tag} not found in element.")

    if not hasattr(result, "text"):
        raise LookupError(f"Tag {tag} has no text.")

    return result.text if result.text else ""


def get_element_attribute(element: Element, attribute: str) -> str:
    if attribute in element.attrib:
        return element.attrib.get(attribute, "")

    else:
        raise AttributeError(f"Element is missing requested attribute {attribute}")


@dataclass
class FrozenTopology(object):
    panorama_objects: list
    firewall_objects: list


class Topology:
    """
    Core topology class; stores references to each object that can be connected to such as Panorama or NGFW
    Endpoints are each `Node`, which can have any number of child `Node` objects to form a tree.

    :param Panorama_objects: Panorama PanDevice object dict
    :param firewall_objects: Firewall PanDevice object dict
    :param ha_pair_serials: Mapping of HA pairs, where the keys are the active members, values are passive.
    """

    def __init__(self):
        self.panorama_objects: dict[str, Panorama] = {}
        self.firewall_objects: dict[str, Firewall] = {}
        self.ha_pair_serials: dict = {}
        self.ha_active_devices: dict = {}
        self.username: str = ""
        self.password: str = ""

    def get_peer(self, serial: str):
        """Given a serial, get it's peer, if part of a HA pair."""
        return self.ha_pair_serials.get(serial)

    def get_all_child_firewalls(self, device: Panorama):
        """
        Connect to Panorama and retrieves the full list of managed devices.
        This list will only retrieve devices that are connected to panorama.
        Devices are stored by their serial number.
        """
        ha_pair_dict = {}
        device_op_command_result = run_op_command(device, "show devices all")
        for device_entry in device_op_command_result.findall("./result/devices/entry"):
            serial_number: str = find_text_in_element(device_entry, "./serial")
            connected: str = find_text_in_element(device_entry, "./connected")
            if connected == "yes":
                new_firewall_object = Firewall(serial=serial_number)
                device.add(new_firewall_object)
                self.add_device_object(new_firewall_object)
                ha_peer_serial_element: Optional[Element] = device_entry.find("./ha/peer/serial")
                ha_peer_serial = None
                if ha_peer_serial_element and hasattr(ha_peer_serial_element, "text"):
                    ha_peer_serial = ha_peer_serial_element.text

                if ha_peer_serial:
                    # The key is always the active device.
                    ha_status: str = find_text_in_element(device_entry, "./ha/state")
                    if ha_status == "active":
                        self.ha_active_devices[serial_number] = ha_peer_serial

                    ha_pair_dict[serial_number] = ha_peer_serial
                else:
                    self.ha_active_devices[serial_number] = "STANDALONE"

        self.ha_pair_serials = ha_pair_dict

    def add_device_object(self, device: Union[PanDevice, Panorama, Firewall]):
        """
        Given a PANdevice device object, works out how to add it to this Topology instance.
        Firewalls get added directly to the object. If `device` is Panorama, then it's queried for all
        connected Firewalls, which are then also added to the object.

        This function also checks the HA state of all firewalls using the Panorama output.
                """
        if isinstance(device, Panorama):
            # Check if HA is active and if so, what the system state is.
            panorama_ha_state_result = run_op_command(device, "show high-availability state")
            enabled = panorama_ha_state_result.find("./result/enabled")

            if enabled == "yes":
                # Only associate Firewalls with the active Panorama instance
                state = find_text_in_element(panorama_ha_state_result, "./result/group/local-info/state")
                if "active" in state:
                    # TODO: Work out how to get the Panorama peer serial..
                    self.ha_active_devices[device.serial] = "peer serial not implemented here.."
                    self.get_all_child_firewalls(device)
                    return
            else:
                self.get_all_child_firewalls(device)

            # This is a bit of a hack - if no ha, treat it as active
            self.ha_active_devices[device.serial] = "STANDALONE"
            self.panorama_objects[device.serial] = device

            return

        elif isinstance(device, Firewall):
            self.firewall_objects[device.serial] = device
            return

        raise TypeError(f"{type(device)} is not valid as a topology object.")

    def panorama_devices(self) -> ValuesView[Panorama]:
        """
        Returns the Panorama objects in the topology
        """
        return self.panorama_objects.values()

    def firewall_devices(self) -> ValuesView[Firewall]:
        """
        Retunrs the firewall devices in the topology
        """
        return self.firewall_objects.values()

    def top_level_devices(self) -> Iterator[Union[Firewall, Panorama]]:
        """
        Returns a list of the highest level devices. This is normally Panorama, or in a pure NGFW deployment,
        this would be a list of all the `Firewall` instances.
        Top level devices may or may not have any children.
        """
        if self.panorama_objects:
            for value in self.panorama_devices():
                yield value

            return

        if self.firewall_objects:
            for value in self.firewall_devices():
                yield value

    def active_devices(self, filter_str: Optional[str] = None) -> Iterator[Union[Firewall, Panorama]]:
        """
        Yields active devices in the topology - Active refers to the HA state of the device. If the device
        is not in a HA pair, it is active by default.
        """
        # If the ha_active_devices dict is not empty, we have gotten HA info from panorama.
        # This means we don't need to refresh the state.
        for device in self.all(filter_str):
            if self.ha_active_devices:
                if device.serial in self.ha_active_devices:
                    yield device
            else:
                status = device.refresh_ha_active()
                if status == "active" or not status:
                    yield device

    def active_top_level_devices(self, device_filter_string: Optional[str] = None):
        """
        Same as `active_devices`, but only returns top level devices as opposed to all active devices.
        """
        return [x for x in self.top_level_devices() if x in self.active_devices(device_filter_string)]

    @staticmethod
    def filter_devices(devices: Dict[str, PanDevice], filter_str: Optional[str] = None):
        """
        Filters a list of devices to find matching entries based on the string.
        If the filter string matches a device serial or IP exactly, then returns just that one device.
        If not, it will compare the device hostname instead for a match.
        """
        # Exact match based on device serial number
        if not filter_str:
            return devices

        if filter_str in devices:
            return {
                filter_str: devices.get(filter_str)
            }

        for serial, device in devices.items():
            if device.hostname == filter_str:
                return {
                    serial: device
                }

    def firewalls(self, filter_string: Optional[str] = None) -> Iterator[Firewall]:
        """Returns an iterable of firewalls in the topology"""
        firewall_objects = Topology.filter_devices(self.firewall_objects, filter_string)
        if not firewall_objects:
            raise DemistoException("Filter string returned no devices known to this topology.")

        for firewall in firewall_objects.values():
            yield firewall

    def all(self, filter_string: Optional[str] = None) -> Iterator[Union[Firewall, Panorama]]:
        """Returns an iterable for all devices in the topology"""
        all_devices = {**self.firewall_objects, **self.panorama_objects}
        all_devices = Topology.filter_devices(all_devices, filter_string)
        # Raise if we get an empty dict back
        if not all_devices:
            raise DemistoException("Filter string returned no devices known to this topology.")

        for device in all_devices.values():
            yield device

    def get_by_filter_str(self, filter_string: Optional[str] = None) -> dict:
        """Filters all devices and returns a dictionary of matching."""
        return Topology.filter_devices({**self.firewall_objects, **self.panorama_objects}, filter_string)

    @classmethod
    def build_from_string(cls, hostnames: str, username: str, password: str, api_key: Optional[str] = None):
        """
        Splits a csv list of hostnames and builds the topology based on it. This allows you to pass a series of PanOS hostnames
        into the topology instead of building it from each device.
        This function will convert each hostname/username/password/api_key combination into a PanDevice
        object type, add them into a new instance of `Topology`, then return it.
        """
        topology = cls()
        for hostname in hostnames.split(","):
            try:
                if api_key:
                    device = PanDevice.create_from_device(
                        hostname=hostname,
                        api_key=api_key
                    )
                else:
                    device = PanDevice.create_from_device(
                        hostname=hostname,
                        api_username=username,
                        api_password=password,
                    )
                # Set the timeout
                device.timeout = 120
                topology.add_device_object(device)
            except (panos.errors.PanURLError, panos.errors.PanXapiError, HTTPError) as e:
                demisto.debug(f"Failed to connected to {hostname}, {e}")
                # If a device fails to respond, don't add it to the topology.
                pass

        topology.username = username
        topology.password = password

        return topology

    @classmethod
    def build_from_device(cls, ip: str, username: str, password: str):
        """
        Creates a PanDevice object out of a single IP/username/password and adds it to the topology.
        """
        device: PanDevice = PanDevice.create_from_device(
            hostname=ip,
            api_username=username,
            api_password=password,
        )
        # Set the timeout
        device.timeout = 120
        topology = cls()
        topology.add_device_object(device)

        topology.username = username
        topology.password = password

        return topology

    def get_direct_device(self, firewall: Firewall) -> PanDevice:
        """
        Given a firewall object that's proxied via Panorama, create a device that uses a direct API connection
        instead. Used by any command that can't be routed via Panorama.
        """
        if firewall.hostname:
            # If it's already a direct connection
            return firewall

        ip_address = (firewall.show_system_info().get("system") or {}).get("ip-address")

        return PanDevice.create_from_device(
            hostname=ip_address,
            api_username=self.username,
            api_password=self.password
        )

    def get_all_object_containers(
            self,
            device_filter_string: Optional[str] = None,
            container_name: Optional[str] = None,
            top_level_devices_only: Optional[bool] = False,
    ) -> \
            List[tuple[PanDevice, Union[Panorama, Firewall, DeviceGroup, Template, Vsys]]]:
        """
        Given a device, returns all the possible configuration containers that can contain objects -
        vsys, device-groups, templates and template-stacks.
        """
        containers = []
        # for device in self.all(device_filter_string):
        # Changed to only refer to active devices, no passives.
        device_retrieval_func = self.active_devices
        if top_level_devices_only:
            device_retrieval_func = self.active_top_level_devices  # type: ignore

        for device in device_retrieval_func(device_filter_string):
            device_groups = DeviceGroup.refreshall(device)
            for device_group in device_groups:
                containers.append((device, device_group))

            templates = Template.refreshall(device)
            for template in templates:
                containers.append((device, template))

            virtual_systems = Vsys.refreshall(device)
            for virtual_system in virtual_systems:
                containers.append((device, virtual_system))

            if isinstance(device, Panorama):
                # Add the "shared" device if Panorama. Firewalls will always have vsys1
                containers.append((device, device))

        return_containers = []

        if container_name:
            for container in containers:
                if container_name == "shared":
                    if isinstance(container[1], Panorama):
                        return_containers.append(container)
                if not isinstance(container[1], (Panorama, Firewall)):
                    if container[1].name == container_name:  # type: ignore
                        return_containers.append(container)
        else:
            return_containers = containers

        return return_containers


"""
--- Dataclass Definitions Start Below ---
Dataclasses are split into three types;
 SummaryData: Classes that hold only summary data, and are safe to display in the incident layout
 ResultData: Classes that hold a full representation of the data, used to pass between tasks only
 
The dataclasses are used for automatic generation of the integration YAML, as well as controlling the 
format of the result data being sent to XSOAR.

In each dataclass, the attributes are used as below;
    _output_prefix: The prefix of the context output
    _title: The human readable title for human readable tables (using TableToMarkdown)
    
    _summary_cls: For commands with very large resultant data, the summary dataclass stores a cutdown 
        summary to avoid overloading incident layouts.
    _result_cls:

Some dataclasses don't split the data by summary and result data, because they should never return a large 
amount. As such, _summary_cls and _result_cls are optional.
"""


@dataclass
class ResultData:
    hostid: str


@dataclass
class ShowArpCommandResultData(ResultData):
    """
    :param interface: Network interface learnt ARP entry
    :param ip: layer 3 address
    :param mac: Layer 2 address
    :param port: Network interface matching entry
    :param status: ARP Entry status
    :param ttl: Time to Live
    """
    interface: str
    ip: str
    mac: str
    port: str
    status: str
    ttl: str


@dataclass
class ShowArpCommandSummaryData(ResultData):
    """
    :param max: Maximum supported ARP Entries
    :param total: Total current arp entries
    :param timeout: ARP entry timeout
    :param dp: Firewall dataplane associated with Entry
    """
    max: str
    total: str
    timeout: str
    dp: str


@dataclass
class ShowArpCommandResult:
    summary_data: List[ShowArpCommandSummaryData]
    result_data: List[ShowArpCommandResultData]

    _output_prefix = OUTPUT_PREFIX + "ShowArp"
    _title = "PAN-OS ARP Table"

    # The below is required for integration autogen, we can't inspect the original class from the List[]
    _summary_cls = ShowArpCommandSummaryData
    _result_cls = ShowArpCommandResultData


@dataclass
class ShowRoutingCommandSummaryData(ResultData):
    """
    :param total: Total routes
    :param limit: Maximum routes for platform
    :param active: Active routes in routing table
    """
    total: int
    limit: int
    active: int

    def __post_init__(self):
        self.total = int(self.total)
        self.limit = int(self.limit)
        self.active = int(self.active)


@dataclass
class ShowRouteSummaryCommandResult:
    summary_data: List[ShowRoutingCommandSummaryData]
    result_data: list

    _output_prefix = OUTPUT_PREFIX + "ShowRouteSummary"
    _title = "PAN-OS Route Summary"

    _summary_cls = ShowRoutingCommandSummaryData


@dataclass
class ShowRoutingRouteResultData(ResultData):
    """
    :param virtual_router: Virtual router this route belongs to
    :param destination: Network destination of route
    :param nexthop: Next hop to destination
    :param metric: Route metric
    :param flags: Route flags
    :param interface: Next hop interface
    :param route-table: Unicast|multicast route table
    """
    virtual_router: str
    destination: str
    nexthop: str
    metric: str
    flags: str
    age: int
    interface: str
    route_table: str

    def __post_init__(self):
        # Self.age can be null if the route is static, so set it to 0 in this case so it's still a valid int.
        if self.age:
            self.age = int(self.age)
        else:
            self.age = 0

@dataclass
class ShowRoutingRouteSummaryData(ResultData):
    """
    :param interface: Next hop interface
    :param route_count: Total routes seen on virtual router interface
    """
    interface: str
    route_count: int


@dataclass
class ShowRoutingRouteCommandResult:
    summary_data: List[ShowRoutingRouteSummaryData]
    result_data: List[ShowRoutingRouteResultData]

    _output_prefix = OUTPUT_PREFIX + "ShowRoute"
    _title = "PAN-OS Routes"

    _summary_cls = ShowRoutingRouteSummaryData
    _result_cls = ShowRoutingRouteResultData


@dataclass
class ShowSystemInfoResultData(ResultData):
    """
    :param ip_address: Management IP Address
    :param ipv6_address: Management IPv6 address
    :param netmask: Management Netmask
    :param default_gateway: Management Default Gateway
    :param mac_address: Management MAC address
    :param uptime: Total System uptime
    :param family: Platform family
    :param model: Platform model
    :param sw_version: System software version
    :param av_version: System anti-virus version
    :param app_version: App content version
    :param threat_version: Threat content version
    :param threat_release_date: Release date of threat content
    :param app_release_date: Release date of application content
    :param wildfire_version: Wildfire content version
    :param wildfire_release_date: Wildfire release date
    :param url_filtering_version: URL Filtering content version
    """
    ip_address: str
    netmask: str
    mac_address: str
    uptime: str
    family: str
    model: str
    sw_version: str
    operational_mode: str
    # Nullable fields - when using Panorama these can be null
    ipv6_address: str = ""
    default_gateway: str = ""
    public_ip_address: str = ""
    hostname: str = ""
    av_version: str = "not_installed"
    av_release_date: str = "not_installed"
    app_version: str = "not_installed"
    app_release_date: str = "not_installed"
    threat_version: str = "not_installed"
    threat_release_date: str = "not_installed"
    wildfire_version: str = "not_installed"
    wildfire_release_date: str = "not_installed"
    url_filtering_version: str = "not_installed"


@dataclass
class ShowSystemInfoSummaryData(ResultData):
    """
    :param ip_address: Management IP Address
    :param sw_version: System software version
    :param uptime: Total System uptime
    :param family: Platform family
    :param model: Platform model
    :param hostname: System Hostname
    """
    ip_address: str
    sw_version: str
    family: str
    model: str
    uptime: str
    hostname: str = ""


@dataclass
class ShowSystemInfoCommandResult:
    summary_data: List[ShowSystemInfoSummaryData]
    result_data: List[ShowSystemInfoResultData]

    _output_prefix = OUTPUT_PREFIX + "ShowSystemInfo"
    _title = "PAN-OS System Info"

    _summary_cls = ShowSystemInfoSummaryData
    _result_cls = ShowSystemInfoResultData


@dataclass
class ShowCounterGlobalResultData(ResultData):
    """
    :param category: The counter category
    :param name: Human readable counter name
    :param value: Current counter value
    :param rate: Packets per second rate
    :param aspect: PANOS Aspect
    :param desc: Human readable counter description
    :param counter_id: Counter ID
    :param severity: Counter severity
    :param id: Counter ID
    """
    category: str
    name: str
    value: int
    rate: int
    aspect: str
    desc: str
    id: str
    severity: str

    timestamp = datetime.now()

    def __post_init__(self):
        self.value = int(self.value)
        self.rate = int(self.rate)


@dataclass
class ShowCounterGlobalSummaryData(ResultData):
    """
    :param name: Human readable counter name
    :param value: Current counter value
    :param rate: Packets per second rate
    :param desc: Human readable counter description
    """
    name: str
    value: int
    rate: int
    desc: str

    def __post_init__(self):
        self.value = int(self.value)
        self.rate = int(self.rate)


@dataclass
class ShowCounterGlobalCommmandResult:
    summary_data: List[ShowCounterGlobalSummaryData]
    result_data: List[ShowCounterGlobalResultData]

    _output_prefix = OUTPUT_PREFIX + "ShowCounters"
    _title = "PAN-OS Global Counters"

    _summary_cls = ShowCounterGlobalSummaryData
    _result_cls = ShowCounterGlobalResultData


@dataclass
class ShowRoutingProtocolBGPPeersResultData(ResultData):
    """
    :param peer: Name of BGP peer
    :param vr: Virtual router peer resides in
    :param remote_as: Remote AS (Autonomous System) of Peer
    :param status: Peer connection status
    :param incoming_total: Total incoming routes from peer
    :param incoming_accepted: Total accepted routes from peer
    :param incoming_rejected: Total rejected routes from peer
    :param policy_rejected: Total routes rejected by peer by policy
    :param outgoing_total: Total routes advertised to peer
    :param outgoing_advertised: Count of advertised routes to peer
    :param peer_address: IP address and port of peer
    :param local_address: Local router address and port
    """
    peer: str
    vr: str
    remote_as: str
    status: str
    peer_address: str
    local_address: str
    incoming_total: int = 0
    incoming_accepted: int = 0
    incoming_rejected: int = 0
    policy_rejected: int = 0
    outgoing_total: int = 0
    outgoing_advertised: int = 0

    def __post_init__(self):
        self.incoming_total = int(self.incoming_total)
        self.incoming_accepted = int(self.incoming_accepted)
        self.incoming_rejected = int(self.incoming_rejected)
        self.policy_rejected = int(self.policy_rejected)
        self.outgoing_total = int(self.outgoing_total)
        self.outgoing_advertised = int(self.outgoing_advertised)


@dataclass
class ShowRoutingProtocolBGPPeersSummaryData(ResultData):
    """
    :param peer: Name of BGP peer
    :param status: Peer connection status
    :param incoming_accepted: Total accepted routes from peer
    """
    peer: str
    status: str
    incoming_accepted: int = 0

    def __post_init__(self):
        self.incoming_accepted = int(self.incoming_accepted)


@dataclass
class ShowRoutingProtocolBGPCommandResult:
    summary_data: List[ShowRoutingProtocolBGPPeersSummaryData]
    result_data: List[ShowRoutingProtocolBGPPeersResultData]

    _output_prefix = OUTPUT_PREFIX + "ShowBGPPeers"
    _title = "PAN-OS BGP Peers"

    _summary_cls = ShowRoutingProtocolBGPPeersSummaryData
    _result_cls = ShowRoutingProtocolBGPPeersResultData


@dataclass
class GetDeviceConnectivityResultData(ResultData):
    """
    :param connected: Whether the host is reachable and connected.
    """
    connected: bool


@dataclass
class GetDeviceConnectivityCommandResult:
    summary_data: List[GetDeviceConnectivityResultData]
    result_data: None = None

    _output_prefix = OUTPUT_PREFIX + "DeviceConnectivity"
    _title = "PAN-OS Device Connectivity Status"

    _summary_data = GetDeviceConnectivityResultData


@dataclass
class SoftwareVersion(ResultData):
    """
    :param version: software version in Major.Minor.Maint format
    :param filename: Software version filename
    :param size: Size of software in MB
    :param size_kb: Size of software in KB
    :param release_notes: Link to version release notes on PAN knowledge base
    :param downloaded: True if the software version is present on the system
    :param current: True if this is the currently installed software on the system
    :param latest: True if this is the most recently released software for this platform
    :param uploaded: True if the software version has been uploaded to the system
    """
    version: str
    filename: str
    size: int
    size_kb: int
    release_notes: str
    downloaded: bool
    current: bool
    latest: bool
    uploaded: bool


@dataclass
class SoftwareVersionCommandResult:
    summary_data: List[SoftwareVersion]
    result_data: None = None

    _output_prefix = OUTPUT_PREFIX + "SoftwareVersions"
    _title = "PAN-OS Available Software Versions"

    _summary_cls = SoftwareVersion


@dataclass
class FileInfoResult:
    """
    :param Name: Filename
    :param EntryID: Entry ID
    :param Size: Size of file
    :param Type: Type of file
    :param Info: Basic information of file
    """
    Name: str
    EntryID: str
    Size: int
    Type: str
    Info: str

    _output_prefix = "InfoFile"


@dataclass
class ShowHAState(ResultData):
    """
    :param active: Whether this is the active firewall in a pair or not. True if standalone as well
    :param status: String HA status
    :param peer: HA Peer
    """
    active: bool
    status: str
    peer: str

    _output_prefix = OUTPUT_PREFIX + "HAState"
    _title = "PAN-OS HA State"
    _outputs_key_field = "hostid"


@dataclass
class ShowJobsAllSummaryData(ResultData):
    """
    :param type: Job type
    :param tfin: Time finished
    :param status: Status of job
    :param id: ID of job
    """
    id: int
    type: str
    tfin: str
    status: str
    result: str

    def __post_init__(self):
        self.id = int(self.id)


@dataclass
class ShowJobsAllResultData(ResultData):
    """
    Note; this is only a subset so it supports the
    :param type: Job type
    :param tfin: Time finished
    :param status: Status of job
    :param id: ID of job
    """
    id: int
    type: str
    tfin: str
    status: str
    result: str
    user: str
    tenq: str
    stoppable: str
    description: str
    positionInQ: int
    progress: int

    _output_prefix = OUTPUT_PREFIX + "JobStatus"
    _title = "PAN-OS Job Status"
    _outputs_key_field = "id"

    def __post_init__(self):
        self.id = int(self.id)


@dataclass
class ShowJobsAllCommandResult:
    summary_data: List[ShowJobsAllSummaryData]
    result_data: List[ShowJobsAllResultData]

    _output_prefix = OUTPUT_PREFIX + "JobStatus"
    _title = "PAN-OS Job Status"

    _summary_cls = ShowJobsAllSummaryData
    _result_cls = ShowJobsAllResultData
    _outputs_key_field = "id"


@dataclass
class GenericSoftwareStatus(ResultData):
    """
    :param started: Whether download process has started.
    """
    started: bool


@dataclass
class CommitStatus(ResultData):
    """
    :param job_id: The ID of the commit job. May be empty on first run.,
    :param status: The current status of the commit operation.
    :param device_type: The type of device; can be either "Panorama" or "Firewall"
    :param commit_type: The type of commit operation.
    """
    job_id: str
    commit_type: str
    status: str
    device_type: str

    _output_prefix = OUTPUT_PREFIX + "CommitStatus"
    _title = "PAN-OS Commit Job"
    _outputs_key_field = "job_id"


@dataclass
class PushStatus(ResultData):
    """
    :param job_id: The ID of the push job.
    :param commit_all_status: The current status of the commit all operation on Panorama.
    :param name: The name of the device group or template being pushed.
    :param commit_type: The name of the device group or template being pushed.
    :param device: The device currently being pushed to - None when first initiated.
    :param device_status: The status of the actual commit operation on the device itself
    """
    job_id: str
    commit_type: str
    commit_all_status: str
    device_status: str
    name: str
    device: str

    _output_prefix = OUTPUT_PREFIX + "PushStatus"
    _title = "PAN-OS Push Job"
    _outputs_key_field = "job_id"


@dataclass
class HighAvailabilityStateStatus(ResultData):
    """
    :param state: New HA State
    """
    state: str
    _output_prefix = OUTPUT_PREFIX + "HAStateUpdate"
    _title = "PAN-OS High-Availability Updated State"


@dataclass
class DownloadSoftwareCommandResult:
    summary_data: List[GenericSoftwareStatus]
    result_data: None = None

    _output_prefix = OUTPUT_PREFIX + "DownloadStatus"
    _title = "PAN-OS Software Download request Status"

    _summary_cls = GenericSoftwareStatus


@dataclass
class InstallSoftwareCommandResult:
    summary_data: List[GenericSoftwareStatus]
    result_data: None = None

    _output_prefix = OUTPUT_PREFIX + "InstallStatus"
    _title = "PAN-OS Software Install request Status"

    _summary_cls = GenericSoftwareStatus


@dataclass
class RestartSystemCommandResult:
    summary_data: List[GenericSoftwareStatus]
    result_data: None = None

    _output_prefix = OUTPUT_PREFIX + "RestartStatus"
    _title = "PAN-OS Software Restart request Status"

    _summary_cls = GenericSoftwareStatus


@dataclass
class CheckSystemStatus(ResultData):
    """
    :param up: Whether the host device is up or still unavailable.
    """
    up: bool

    _output_prefix = OUTPUT_PREFIX + "SystemStatus"
    _title = "PAN-OS System Status"
    _outputs_key_field = "hostid"


@dataclass
class DeviceGroupInformation(ResultData):
    """
    :param serial: Serial number of firewall
    :param connected: Whether the firewall is currently connected
    :param hostname: Firewall hostname
    :param last_commit_all_state_sp: Text state of last commit
    :param name: Device group Name
    """
    serial: str
    connected: str
    hostname: str
    last_commit_all_state_sp: str
    name: str = ""

    _output_prefix = OUTPUT_PREFIX + "DeviceGroupOp"
    _title = "PAN-OS Operational Device Group Status"
    _outputs_key_field = "name"


@dataclass
class TemplateStackInformation(ResultData):
    """
    :param serial: Serial number of firewall
    :param connected: Whether the firewall is currently connected
    :param hostname: Firewall hostname
    :param last_commit_all_state_tpl: Text state of last commit
    :param name: Template Stack Name
    """
    serial: str
    connected: str
    hostname: str
    last_commit_all_state_tpl: str
    name: str = ""

    _output_prefix = OUTPUT_PREFIX + "TemplateStackOp"
    _title = "PAN-OS Operational Template Stack status"
    _outputs_key_field = "name"


@dataclass
class PanosObjectReference(ResultData):
    """
    :param container_name: What parent container (DG, Template, VSYS) this object belongs to.
    :param name: The PAN-OS object name
    :param object_type: The PAN-OS-Python object type
    """
    container_name: str
    name: str
    object_type: str

    _output_prefix = OUTPUT_PREFIX + "PanosObject"
    _title = "PAN-OS Objects"


def dataclass_from_dict(device: Union[Panorama, Firewall], object_dict: dict, class_type: Callable):
    """
    Given a dictionary and a datacalass, converts the dictionary into the dataclass type.

    :param device: The PAnDevice instance that this result data belongs to
    :param object_dict: the dictionary of the object data
    :param class_type the dataclass to convert the dict into
    """
    if device.hostname:
        object_dict["hostid"] = device.hostname
    if device.serial:
        object_dict["hostid"] = device.serial

    r = {}
    for k, v in object_dict.items():
        d_key = k.replace("-", "_")
        dataclass_field = next((x for x in fields(class_type) if x.name == d_key), None)
        if dataclass_field:
            r[d_key] = v

    return class_type(**r)


def flatten_xml_to_dict(element: Element, object_dict: dict, class_type: Callable):
    """Given an XML element, a dictionary, and a class, flattens the XML into the class.
    This is a recursive function that will resolve child elements.
    """
    for child_element in element:
        tag = child_element.tag
        # Replace hyphens in tags with underscores to match python attributes
        tag = tag.replace("-", "_")
        dataclass_field = next((x for x in fields(class_type) if x.name == tag), None)
        if dataclass_field:
            object_dict[tag] = child_element.text

        if len(child_element) > 0:
            object_dict = {**object_dict, **flatten_xml_to_dict(child_element, object_dict, class_type)}

    return object_dict


def dataclass_from_element(
        device: Union[Panorama, Firewall],
        class_type: Callable,
        element: Optional[Element],
):
    """
    Turns an XML `Element` Object into an instance of the provided dataclass. Dataclass paramaters must match
    child XML tags exactly.
    """
    object_dict = {}
    if not element:
        return

    if device.hostname:
        object_dict["hostid"] = device.hostname
    if device.serial:
        object_dict["hostid"] = device.serial

    # Handle the XML attributes, if any and if they match dataclass field
    for attr_name, attr_value in element.attrib.items():
        dataclass_field = next((x for x in fields(class_type) if x.name == attr_name), None)
        if dataclass_field:
            object_dict[attr_name] = attr_value

    d = flatten_xml_to_dict(element, object_dict, class_type)

    return class_type(**d)


def resolve_host_id(device: PanDevice):
    """
    Gets the ID of the host from a PanDevice object. This may be an IP address or serial number.
    """
    host_id: str = ""
    if device.hostname:
        host_id = device.hostname
    if device.serial:
        host_id = device.serial

    return host_id


def resolve_container_name(container: Union[Panorama, Firewall, DeviceGroup, Template, Vsys]):
    """
    Gets the name of a given PanDevice container or if it's not a container, returns shared.
    """
    if isinstance(container, (Panorama, Firewall)):
        return "shared"

    return container.name


class PanoramaCommand:
    """Commands that can only be run, or are relevant only on Panorama."""
    GET_DEVICEGROUPS_COMMAND = "show devicegroups"
    GET_TEMPLATE_STACK_COMMAND = "show template-stack"

    @staticmethod
    def get_device_groups(topology: Topology, device_filter_str: str = None) -> List[DeviceGroupInformation]:
        """Get all the device groups from Panorama and their associated devices."""
        result = []
        for device in topology.active_top_level_devices(device_filter_str):
            if isinstance(device, Panorama):
                response = run_op_command(device, PanoramaCommand.GET_DEVICEGROUPS_COMMAND)
                for device_group_xml in response.findall("./result/devicegroups/entry"):
                    dg_name = get_element_attribute(device_group_xml, "name")
                    for device_xml in device_group_xml.findall("./devices/entry"):
                        device_group_information: DeviceGroupInformation = dataclass_from_element(device, DeviceGroupInformation,
                                                                           device_xml)
                        device_group_information.name = dg_name
                        result.append(device_group_information)

        return result

    @staticmethod
    def get_template_stacks(topology: Topology, device_filter_str: str = None) -> List[
        TemplateStackInformation]:
        """Get all the template-stacks from Panorama and their associated devices."""

        result = []
        for device in topology.active_top_level_devices(device_filter_str):
            if isinstance(device, Panorama):
                response = run_op_command(device, PanoramaCommand.GET_TEMPLATE_STACK_COMMAND)
                for template_stack_xml in response.findall("./result/template-stack/entry"):
                    template_name = get_element_attribute(template_stack_xml, "name")
                    for device_xml in template_stack_xml.findall("./devices/entry"):
                        result_template_stack_information: TemplateStackInformation = dataclass_from_element(device,
                                                                                                             TemplateStackInformation,
                                                                                                             device_xml)
                        result_template_stack_information.name = template_name
                        result.append(result_template_stack_information)

        return result

    @staticmethod
    def push_all(
            topology: Topology,
            device_filter_str: str = None,
            device_group_filter: Optional[List[str]] = None,
            template_stack_filter:  Optional[List[str]] = None
    ) -> List[PushStatus]:
        """Pushes the pending configuration from Panorama to the firewalls. This is an async function,
        and will only push if there is config pending."""
        result = []

        for device in topology.active_top_level_devices(device_filter_str):
            # Get the relevent DGs and Templates to push.
            device_groups = PanoramaCommand.get_device_groups(topology, resolve_host_id(device))
            device_group_names = set([x.name for x in device_groups])
            template_stacks = PanoramaCommand.get_template_stacks(topology, resolve_host_id(device))
            template_stack_names = set([x.name for x in template_stacks])

            if device_group_filter:
                device_group_names = set([x for x in device_group_names if x in device_group_filter])

            if template_stack_filter:
                template_stack_names = set([x for x in template_stack_names if x in template_stack_filter])

            for dg_name in device_group_names:
                device_group_commit = PanoramaCommitAll(
                    style="device group",
                    name=dg_name
                )
                result_job_id = device.commit(cmd=device_group_commit)
                result.append(PushStatus(
                    hostid=resolve_host_id(device),
                    commit_type="devicegroup",
                    name=dg_name,
                    job_id=result_job_id,
                    commit_all_status="Initiated",
                    device_status="",
                    device=""
                ))

            for template_name in template_stack_names:
                template_stack_commit = PanoramaCommitAll(
                    style="template stack",
                    name=template_name
                )
                result_job_id = device.commit(cmd=template_stack_commit)
                result.append(PushStatus(
                    hostid=resolve_host_id(device),
                    commit_type="template-stack",
                    name=template_name,
                    job_id=result_job_id,
                    commit_all_status="Initiated",
                    device_status="",
                    device=""
                ))

        return result

    @staticmethod
    def get_push_status(topology: Topology, match_job_ids: Optional[List[str]] = None) -> List[PushStatus]:
        """Retrieves the status of a Panorama Push, using the given job ids."""
        result: List[PushStatus] = []
        for device in topology.active_top_level_devices():
            response = run_op_command(device, UniversalCommand.SHOW_JOBS_COMMAND)
            for job in response.findall("./result/job"):
                commit_type = find_text_in_element(job, "./type")
                if commit_type in ["CommitAll"]:
                    commit_all_status = find_text_in_element(job, "./status")
                    job_id = find_text_in_element(job, "./id")
                    commit_type = find_text_in_element(job, "./type")
                    dg_name_xml = job.find("./dgname")
                    tpl_name_xml = job.find("./tplname")
                    name = ""
                    if hasattr(dg_name_xml, "text") and dg_name_xml:
                        name = dg_name_xml.text  # type: ignore

                    if hasattr(tpl_name_xml, "text") and tpl_name_xml:
                        name = tpl_name_xml.text  # type: ignore

                    for device_xml in job.findall("./devices/entry"):
                        serial = find_text_in_element(device_xml, "./serial-no")
                        device_status = find_text_in_element(device_xml, "./result")
                        result.append(PushStatus(
                            hostid=resolve_host_id(device),
                            job_id=job_id,
                            commit_type=commit_type,
                            commit_all_status=commit_all_status,
                            device_status=device_status,
                            name=name,
                            device=serial
                        ))

        if match_job_ids:
            return [x for x in result if x.job_id in match_job_ids]

        return result


class UniversalCommand:
    """Command list for commands that are consistent between PANORAMA and NGFW"""
    SYSTEM_INFO_COMMAND = "show system info"
    SHOW_JOBS_COMMAND = "show jobs all"

    @staticmethod
    def get_system_info(topology: Topology, device_filter_str: str = None) -> ShowSystemInfoCommandResult:
        """Get the running system information"""
        result_data: List[ShowSystemInfoResultData] = []
        summary_data: List[ShowSystemInfoSummaryData] = []
        for device in topology.all(filter_string=device_filter_str):
            response = run_op_command(device, UniversalCommand.SYSTEM_INFO_COMMAND)
            result_data.append(dataclass_from_element(device, ShowSystemInfoResultData,
                                                      response.find("./result/system")))
            summary_data.append(dataclass_from_element(device, ShowSystemInfoSummaryData,
                                                       response.find("./result/system")))

        return ShowSystemInfoCommandResult(
            result_data=result_data,
            summary_data=summary_data
        )

    @staticmethod
    def get_available_software(topology: Topology,
                               device_filter_str: Optional[str] = None) -> SoftwareVersionCommandResult:
        """Get all available software updates"""
        summary_data = []
        for device in topology.all(filter_string=device_filter_str):
            device.software.check()
            for version_dict in device.software.versions.values():
                summary_data.append(dataclass_from_dict(device, version_dict, SoftwareVersion))

        return SoftwareVersionCommandResult(
            summary_data=summary_data
        )

    @staticmethod
    def download_software(topology: Topology, version: str,
                          sync: bool = False, device_filter_str: Optional[str] = None) -> DownloadSoftwareCommandResult:
        """Download the given software version to the device. This is an async command, and returns
        immediately."""
        result = []
        for device in topology.all(filter_string=device_filter_str):
            device.software.download(version, sync=sync)
            result.append(GenericSoftwareStatus(
                hostid=resolve_host_id(device),
                started=True
            ))

        return DownloadSoftwareCommandResult(
            summary_data=result
        )

    @staticmethod
    def install_software(topology: Topology, version: str,
                         sync: bool = False, device_filter_str: Optional[str] =None) -> InstallSoftwareCommandResult:

        result = []
        for device in topology.all(filter_string=device_filter_str):
            device.software.install(version, sync=sync)
            result.append(GenericSoftwareStatus(
                hostid=resolve_host_id(device),
                started=True
            ))

        return InstallSoftwareCommandResult(
            summary_data=result
        )

    @staticmethod
    def reboot(topology: Topology, hostid: str) -> RestartSystemCommandResult:

        result = []
        for device in topology.all(filter_string=hostid):
            device.restart()
            result.append(GenericSoftwareStatus(
                hostid=resolve_host_id(device),
                started=True
            ))

        return RestartSystemCommandResult(
            summary_data=result
        )

    @staticmethod
    def commit(topology: Topology, device_filter_string: Optional[str] = None) -> List[CommitStatus]:

        result = []
        for device in topology.active_devices(device_filter_string):
            job_type = "Commit"
            job_id = device.commit()
            if isinstance(device, Panorama):
                device_type = "Panorama"
            else:
                device_type = "Firewall"

            result.append(CommitStatus(
                hostid=resolve_host_id(device),
                job_id=job_id,
                commit_type=job_type,
                status="started",
                device_type=device_type
            ))

        return result

    @staticmethod
    def get_commit_job_status(topology: Topology, match_job_ids: Optional[List[str]] = None) -> List[CommitStatus]:
        result: List[CommitStatus] = []
        for device in topology.active_devices():
            response = run_op_command(device, UniversalCommand.SHOW_JOBS_COMMAND)
            for job in response.findall("./result/job"):
                commit_type = find_text_in_element(job, "./type")
                if commit_type in ["Commit", "CommitAll"]:
                    status = find_text_in_element(job, "./status")
                    job_id = find_text_in_element(job, "./id")
                    commit_type = find_text_in_element(job, "./type")
                    if isinstance(device, Panorama):
                        device_type = "Panorama"
                    else:
                        device_type = "Firewall"
                    result.append(CommitStatus(
                        hostid=resolve_host_id(device),
                        job_id=job_id,
                        commit_type=commit_type,
                        status=status,
                        device_type=device_type
                    ))

        if match_job_ids:
            return [job for job in result if job.job_id in match_job_ids]

        return result

    @staticmethod
    def check_system_availability(topology: Topology, hostid: str) -> CheckSystemStatus:
        devices: dict = topology.get_by_filter_str(hostid)
        # first check if the system exists in the topology; if not, we've failed to connect altogether
        if not devices:
            return CheckSystemStatus(
                hostid=hostid,
                up=False
            )

        show_system_info = UniversalCommand.get_system_info(topology, hostid)
        show_system_info_result = show_system_info.result_data[0]
        if show_system_info_result.operational_mode != "normal":
            return CheckSystemStatus(
                hostid=hostid,
                up=False
            )

        return CheckSystemStatus(
            hostid=hostid,
            up=True
        )

    @staticmethod
    def show_jobs(topology: Topology, device_filter_str: Optional[str] = None, job_type: Optional[str] = None,
                  status=None, id: Optional[int] = None) -> List[ShowJobsAllResultData]:
        result_data = []
        for device in topology.all(filter_string=device_filter_str):
            response = run_op_command(device, UniversalCommand.SHOW_JOBS_COMMAND)
            for job in response.findall("./result/job"):
                result_data_obj: ShowJobsAllResultData = dataclass_from_element(device, ShowJobsAllResultData,
                                                                                job)

                result_data.append(result_data_obj)

                # Filter the result data
                result_data = [x for x in result_data if x.status == status or not status]
                result_data = [x for x in result_data if x.type == job_type or not job_type]
                result_data = [x for x in result_data if x.id == id or not id]

        # The below is very important for XSOAR to de-duplicate the returned key. If there is only one obj
        # being returned, return it as a dict instead of a list.
        if len(result_data) == 1:
            return result_data[0]  # type: ignore

        return result_data


class FirewallCommand:
    """Command List for commands that are relevant only to NGFWs"""
    ARP_COMMAND = "<show><arp><entry name='all'/></arp></show>"
    HA_STATE_COMMAND = "show high-availability state"
    ROUTING_SUMMARY_COMMAND = "show routing summary"
    ROUTING_ROUTE_COMMAND = "show routing route"
    GLOBAL_COUNTER_COMMAND = "show counter global"
    ROUTING_PROTOCOL_BGP_PEER_COMMAND = "show routing protocol bgp peer"
    REQUEST_STATE_PREFIX = "request high-availability state"

    @staticmethod
    def get_arp_table(topology: Topology, device_filter_str: Optional[str] = None) -> ShowArpCommandResult:
        result_data: List[ShowArpCommandResultData] = []
        summary_data: List[ShowArpCommandSummaryData] = []
        for firewall in topology.firewalls(filter_string=device_filter_str):
            response = run_op_command(firewall, FirewallCommand.ARP_COMMAND, cmd_xml=False)
            summary_data.append(dataclass_from_element(firewall, ShowArpCommandSummaryData,
                                                       response.find("./result")))
            for entry in response.findall("./result/entries/entry"):
                result_data.append(dataclass_from_element(firewall, ShowArpCommandResultData, entry))

        return ShowArpCommandResult(
            result_data=result_data,
            summary_data=summary_data
        )

    @staticmethod
    def get_counter_global(topology: Topology, device_filter_str: Optional[str] = None) -> ShowCounterGlobalCommmandResult:
        result_data: List[ShowCounterGlobalResultData] = []
        summary_data: List[ShowCounterGlobalSummaryData] = []
        for firewall in topology.firewalls(filter_string=device_filter_str):
            response = run_op_command(firewall, FirewallCommand.GLOBAL_COUNTER_COMMAND)
            for entry in response.findall("./result/global/counters/entry"):
                summary_data.append(dataclass_from_element(firewall, ShowCounterGlobalSummaryData, entry))
                result_data.append(dataclass_from_element(firewall, ShowCounterGlobalResultData, entry))

        return ShowCounterGlobalCommmandResult(
            result_data=result_data,
            summary_data=summary_data
        )

    @staticmethod
    def get_routing_summary(topology: Topology, device_filter_str: Optional[str] = None) -> ShowRouteSummaryCommandResult:
        summary_data = []
        for firewall in topology.firewalls(filter_string=device_filter_str):
            response = run_op_command(firewall, FirewallCommand.ROUTING_SUMMARY_COMMAND)
            summary_data.append(dataclass_from_element(firewall, ShowRoutingCommandSummaryData,
                                                       response.find("./result/entry/All-Routes")))

        return ShowRouteSummaryCommandResult(
            summary_data=summary_data,
            result_data=[]
        )

    @staticmethod
    def get_bgp_peers(topology: Topology, device_filter_str: Optional[str] = None) -> ShowRoutingProtocolBGPCommandResult:
        summary_data = []
        result_data = []
        for firewall in topology.firewalls(filter_string=device_filter_str):
            response = run_op_command(firewall, FirewallCommand.ROUTING_PROTOCOL_BGP_PEER_COMMAND)
            summary_data.append(dataclass_from_element(firewall, ShowRoutingProtocolBGPPeersSummaryData,
                                                       response.find("./result/entry")))
            result_data.append(dataclass_from_element(firewall, ShowRoutingProtocolBGPPeersResultData,
                                                      response.find("./result/entry")))

        return ShowRoutingProtocolBGPCommandResult(
            summary_data=summary_data,
            result_data=result_data
        )

    @staticmethod
    def get_device_state(topology: Topology, device_filter_str: str):
        for firewall in topology.firewalls(filter_string=device_filter_str):
            # Connect directly to the firewall
            direct_firewall_connection: Firewall = topology.get_direct_device(firewall)
            direct_firewall_connection.xapi.export(category="device-state")
            return direct_firewall_connection.xapi.export_result.get("content")

    @staticmethod
    def get_ha_status(topology: Topology, device_filter_str: Optional[str] = None) -> List[ShowHAState]:

        result: List[ShowHAState] = []
        for firewall in topology.all(filter_string=device_filter_str):
            firewall_host_id: str = resolve_host_id(firewall)

            peer_serial: str = topology.get_peer(firewall_host_id)
            if not peer_serial:
                result.append(ShowHAState(
                    hostid=firewall_host_id,
                    status="HA Not enabled.",
                    active=True,
                    peer=""
                ))
            else:
                state_information_element = run_op_command(firewall, FirewallCommand.HA_STATE_COMMAND)
                state = find_text_in_element(state_information_element, "./result/group/local-info/state")

                if state == "active":
                    result.append(ShowHAState(
                        hostid=firewall_host_id,
                        status=state,
                        active=True,
                        peer=peer_serial
                    ))
                else:
                    result.append(ShowHAState(
                        hostid=firewall_host_id,
                        status=state,
                        active=False,
                        peer=peer_serial
                    ))

        if len(result) == 1:
            return result[0]  # type: ignore
        return result

    @staticmethod
    def change_status(topology: Topology, hostid: str, state: str) -> HighAvailabilityStateStatus:
        firewall = list(topology.firewalls(filter_string=hostid))[0]
        run_op_command(firewall, FirewallCommand.REQUEST_STATE_PREFIX + f" {state}")
        return HighAvailabilityStateStatus(
            hostid=resolve_host_id(firewall),
            state=state
        )

    @staticmethod
    def get_routes(topology: Topology, device_filter_str: Optional[str] = None) -> ShowRoutingRouteCommandResult:
        summary_data = []
        result_data = []
        for firewall in topology.firewalls(filter_string=device_filter_str):
            response = run_op_command(firewall, FirewallCommand.ROUTING_ROUTE_COMMAND)
            for entry in response.findall("./result/entry"):
                result_data.append(
                    dataclass_from_element(firewall, ShowRoutingRouteResultData, entry))

        # Calculate summary as number of routes by network interface and VR
        row: ShowRoutingRouteResultData
        count_data: dict[str, dict] = {}
        for row in result_data:
            if not count_data.get(row.hostid):
                count_data[row.hostid] = defaultdict(int)

            count_data[row.hostid][row.interface] += 1

        for firewall_hostname, interfaces in count_data.items():
            for interface, route_count in interfaces.items():
                summary_data.append(ShowRoutingRouteSummaryData(
                    hostid=firewall_hostname,
                    interface=interface,
                    route_count=route_count
                ))

        return ShowRoutingRouteCommandResult(
            summary_data=summary_data,
            result_data=result_data
        )


"""
-- XSOAR Specific Code Starts below --
"""


def test_topology_connectivity(topology: Topology):
    """To get to the test-module command we must connect to the devices, thus no further test is required."""
    if len(topology.firewall_objects) + len(topology.panorama_objects) == 0:
        raise ConnectionError("No firewalls or panorama instances could be connected.")

    return "ok"


def get_arp_tables(topology: Topology, device_filter_string: Optional[str] = None) -> ShowArpCommandResult:
    """
    Gets all arp tables from all firewalls in the topology.
    :param topology: `Topology` instance !no-auto-argument
    :param device_filter_string: String to filter to only show specific hostnames or serial numbers.
    """
    result: ShowArpCommandResult = FirewallCommand.get_arp_table(topology, device_filter_string)
    return result


def get_route_summaries(topology: Topology,
                        device_filter_string: Optional[str] = None) -> ShowRouteSummaryCommandResult:
    """
    Pulls all route summary information from the topology
    :param topology: `Topology` instance !no-auto-argument
    :param device_filter_string: String to filter to only show specific hostnames or serial numbers.
    """
    result: ShowRouteSummaryCommandResult = FirewallCommand.get_routing_summary(topology, device_filter_string)
    return result


def get_routes(topology: Topology,
               device_filter_string: Optional[str] = None) -> ShowRoutingRouteCommandResult:
    """
    Pulls all route summary information from the topology
    :param topology: `Topology` instance !no-auto-argument
    :param device_filter_string: String to filter to only show specific hostnames or serial numbers.
    """
    result: ShowRoutingRouteCommandResult = FirewallCommand.get_routes(topology, device_filter_string)
    return result


def get_system_info(topology: Topology,
                    device_filter_string: Optional[str] = None) -> ShowSystemInfoCommandResult:
    """
    Gets information from all PAN-OS systems in the topology.
    :param topology: `Topology` instance !no-auto-argument
    :param device_filter_string: String to filter to only show specific hostnames or serial numbers.
    """
    result: ShowSystemInfoCommandResult = UniversalCommand.get_system_info(topology, device_filter_string)
    return result


def get_device_groups(topology: Topology, device_filter_string: Optional[str] = None) -> List[DeviceGroupInformation]:
    """
    Gets the operational information of the device groups in the topology.
    :param topology: `Topology` instance !no-auto-argument
    :param device_filter_string: String to filter to only show specific hostnames or serial numbers.
    """
    result: List[DeviceGroupInformation] = PanoramaCommand.get_device_groups(topology, device_filter_string)
    return result


def get_template_stacks(topology: Topology, device_filter_string: Optional[str] = None) -> List[
    TemplateStackInformation]:
    """
    Gets the operational information of the template-stacks in the topology.
    :param topology: `Topology` instance !no-auto-argument
    :param device_filter_string: String to filter to only show specific hostnames or serial numbers.
    """
    result: List[TemplateStackInformation] = PanoramaCommand.get_template_stacks(topology, device_filter_string)
    return result


def get_topology() -> Topology:
    """
    Builds and returns the Topology instance
    """
    server_url = demisto.params().get('server')
    parsed_url = urlparse(server_url)
    hostname = parsed_url.hostname
    return Topology.build_from_string(
        hostname,
        username="",
        password="",
        api_key=demisto.params().get('key')
    )


def dataclasses_to_command_results(result: Any, empty_result_message: str = "No results."):
    """
    Given a dataclass or list of dataclasses, convert it into a tabular format and finally return CommandResults to demisto.

    :param empty_result_message: If the result data is non
    """
    if not result:
        command_result = CommandResults(
            readable_output=empty_result_message,
        )
        return_results(command_result)
        return command_result

    # Convert the dataclasses into dicts
    outputs: Union[list, dict] = {}
    summary_list = []
    title = ""
    output_prefix = ""

    if not hasattr(result, "summary_data"):
        # If this isn't a regular summary/result return, but instead, is just one object or a list of flat
        # objects
        if isinstance(result, list):
            outputs = [vars(x) for x in result]
            summary_list = [vars(x) for x in result]
            # This is a bit controversial
            title = result[0]._title
            output_prefix = result[0]._output_prefix
        else:
            outputs = vars(result)
            summary_list = [vars(result)]
            title = result._title
            output_prefix = result._output_prefix
    else:
        if result.summary_data:
            summary_list = [vars(x) for x in result.summary_data if hasattr(x, "__dict__")]
            outputs = {
                "Summary": summary_list,
            }

        if result.result_data:
            outputs["Result"] = [vars(x) for x in result.result_data if
                                 hasattr(x, "__dict__")]  # type: ignore

        title = result._title
        output_prefix = result._output_prefix

    extra_args = {}
    if hasattr(result, "_outputs_key_field"):
        extra_args["outputs_key_field"] = getattr(result, "_outputs_key_field")

    readable_output = tableToMarkdown(title, summary_list)
    command_result = CommandResults(
        outputs_prefix=output_prefix,
        outputs=outputs,
        readable_output=readable_output,
        **extra_args
    )
    return command_result


def main():
    try:
        args = demisto.args()
        params = demisto.params()
        additional_malicious = argToList(params.get('additional_malicious'))
        additional_suspicious = argToList(params.get('additional_suspicious'))
        initialize_instance(args=args, params=params)
        command = demisto.command()
        LOG(f'Command being called is: {command}')

        # Remove proxy if not set to true in params
        handle_proxy()

        if command == 'test-module':
            panorama_test()
<<<<<<< HEAD
            # Test the topology is working as well
            topology = get_topology()
            test_topology_connectivity(topology)
        elif demisto.command() == 'panorama':
=======

        elif command == 'panorama' or command == 'pan-os':
>>>>>>> 4320545e
            panorama_command(args)

        elif command == 'panorama-commit' or command == 'pan-os-commit':
            panorama_commit_command(args)

        elif command == 'panorama-commit-status' or command == 'pan-os-commit-status':
            panorama_commit_status_command(args)

        elif command == 'panorama-push-to-device-group' or command == 'pan-os-push-to-device-group':
            panorama_push_to_device_group_command(args)

        elif command == 'panorama-push-status' or command == 'pan-os-push-status':
            panorama_push_status_command(**args)

        # Addresses commands
        elif command == 'panorama-list-addresses' or command == 'pan-os-list-addresses':
            panorama_list_addresses_command(args)

        elif command == 'panorama-get-address' or command == 'pan-os-get-address':
            panorama_get_address_command(args)

        elif command == 'panorama-create-address' or command == 'pan-os-create-address':
            panorama_create_address_command(args)

        elif command == 'panorama-delete-address' or command == 'pan-os-delete-address':
            panorama_delete_address_command(args)

        # Address groups commands
        elif command == 'panorama-list-address-groups' or command == 'pan-os-list-address-groups':
            panorama_list_address_groups_command(args)

        elif command == 'panorama-get-address-group' or command == 'pan-os-get-address-group':
            panorama_get_address_group_command(args)

        elif command == 'panorama-create-address-group' or command == 'pan-os-create-address-group':
            panorama_create_address_group_command(args)

        elif command == 'panorama-delete-address-group' or command == 'pan-os-delete-address-group':
            panorama_delete_address_group_command(args.get('name'))

        elif command == 'panorama-edit-address-group' or command == 'pan-os-edit-address-group':
            panorama_edit_address_group_command(args)

        # Services commands
        elif command == 'panorama-list-services' or command == 'pan-os-list-services':
            panorama_list_services_command(args.get('tag'))

        elif command == 'panorama-get-service' or command == 'pan-os-get-service':
            panorama_get_service_command(args.get('name'))

        elif command == 'panorama-create-service' or command == 'pan-os-create-service':
            panorama_create_service_command(args)

        elif command == 'panorama-delete-service' or command == 'pan-os-delete-service':
            panorama_delete_service_command(args.get('name'))

        # Service groups commands
        elif command == 'panorama-list-service-groups' or command == 'pan-os-list-service-groups':
            panorama_list_service_groups_command(args.get('tags'))

        elif command == 'panorama-get-service-group' or command == 'pan-os-get-service-group':
            panorama_get_service_group_command(args.get('name'))

        elif command == 'panorama-create-service-group' or command == 'pan-os-create-service-group':
            panorama_create_service_group_command(args)

        elif command == 'panorama-delete-service-group' or command == 'pan-os-delete-service-group':
            panorama_delete_service_group_command(args.get('name'))

        elif command == 'panorama-edit-service-group' or command == 'pan-os-edit-service-group':
            panorama_edit_service_group_command(args)

        # Custom Url Category commands
        elif command == 'panorama-get-custom-url-category' or command == 'pan-os-get-custom-url-category':
            panorama_get_custom_url_category_command(args.get('name'))

        elif command == 'panorama-create-custom-url-category' or command == 'pan-os-create-custom-url-category':
            panorama_create_custom_url_category_command(args)

        elif command == 'panorama-delete-custom-url-category' or command == 'pan-os-delete-custom-url-category':
            panorama_delete_custom_url_category_command(args.get('name'))

        elif command == 'panorama-edit-custom-url-category' or command == 'pan-os-edit-custom-url-category':
            panorama_edit_custom_url_category_command(args)

        # URL Filtering capabilities
        elif command == 'url':
            if USE_URL_FILTERING:  # default is false
                panorama_get_url_category_command(url_cmd='url', url=args.get('url'),
                                                  additional_suspicious=additional_suspicious,
                                                  additional_malicious=additional_malicious)
            # do not error out

        elif command == 'panorama-get-url-category' or command == 'pan-os-get-url-category':
            panorama_get_url_category_command(url_cmd='url', url=args.get('url'),
                                              additional_suspicious=additional_suspicious,
                                              additional_malicious=additional_malicious)

        elif command == 'panorama-get-url-category-from-cloud' or command == 'pan-os-get-url-category-from-cloud':
            panorama_get_url_category_command(url_cmd='url-info-cloud', url=args.get('url'),
                                              additional_suspicious=additional_suspicious,
                                              additional_malicious=additional_malicious)

        elif command == 'panorama-get-url-category-from-host' or command == 'pan-os-get-url-category-from-host':
            panorama_get_url_category_command(url_cmd='url-info-host', url=args.get('url'),
                                              additional_suspicious=additional_suspicious,
                                              additional_malicious=additional_malicious)

        # URL Filter
        elif command == 'panorama-get-url-filter' or command == 'pan-os-get-url-filter':
            panorama_get_url_filter_command(args.get('name'))

        elif command == 'panorama-create-url-filter' or command == 'pan-os-create-url-filter':
            panorama_create_url_filter_command(args)

        elif command == 'panorama-edit-url-filter' or command == 'pan-os-edit-url-filter':
            panorama_edit_url_filter_command(args)

        elif command == 'panorama-delete-url-filter' or command == 'pan-os-delete-url-filter':
            panorama_delete_url_filter_command(demisto.args().get('name'))

        # EDL
        elif command == 'panorama-list-edls' or command == 'pan-os-list-edls':
            panorama_list_edls_command()

        elif command == 'panorama-get-edl' or command == 'pan-os-get-edl':
            panorama_get_edl_command(demisto.args().get('name'))

        elif command == 'panorama-create-edl' or command == 'pan-os-create-edl':
            panorama_create_edl_command(args)

        elif command == 'panorama-edit-edl' or command == 'pan-os-edit-edl':
            panorama_edit_edl_command(args)

        elif command == 'panorama-delete-edl' or command == 'pan-os-delete-edl':
            panorama_delete_edl_command(demisto.args().get('name'))

        elif command == 'panorama-refresh-edl' or command == 'pan-os-refresh-edl':
            panorama_refresh_edl_command(args)

        # Registered IPs
        elif command == 'panorama-register-ip-tag' or command == 'pan-os-register-ip-tag':
            panorama_register_ip_tag_command(args)

        elif command == 'panorama-unregister-ip-tag' or command == 'pan-os-unregister-ip-tag':
            panorama_unregister_ip_tag_command(args)

        # Registered Users
        elif command == 'panorama-register-user-tag' or command == 'pan-os-register-user-tag':
            panorama_register_user_tag_command(args)

        elif command == 'panorama-unregister-user-tag' or command == 'pan-os-unregister-user-tag':
            panorama_unregister_user_tag_command(args)

        # Security Rules Managing
        elif command == 'panorama-list-rules' or command == 'pan-os-list-rules':
            panorama_list_rules_command(args.get('tag'))

        elif command == 'panorama-move-rule' or command == 'pan-os-move-rule':
            panorama_move_rule_command(args)

        # Security Rules Configuration
        elif command == 'panorama-create-rule' or command == 'pan-os-create-rule':
            panorama_create_rule_command(args)

        elif command == 'panorama-custom-block-rule' or command == 'pan-os-custom-block-rule':
            panorama_custom_block_rule_command(args)

        elif command == 'panorama-edit-rule' or command == 'pan-os-edit-rule':
            panorama_edit_rule_command(args)

        elif command == 'panorama-delete-rule' or command == 'pan-os-delete-rule':
            panorama_delete_rule_command(args.get('rulename'))

        # Traffic Logs - deprecated
        elif command == 'panorama-query-traffic-logs' or command == 'pan-os-query-traffic-logs':
            panorama_query_traffic_logs_command(args)

        elif command == 'panorama-check-traffic-logs-status' or command == 'pan-os-check-traffic-logs-status':
            panorama_check_traffic_logs_status_command(args.get('job_id'))

        elif command == 'panorama-get-traffic-logs' or command == 'pan-os-get-traffic-logs':
            panorama_get_traffic_logs_command(args.get('job_id'))

        # Logs
        elif command == 'panorama-query-logs' or command == 'pan-os-query-logs':
            panorama_query_logs_command(args)

        elif command == 'panorama-check-logs-status' or command == 'pan-os-check-logs-status':
            panorama_check_logs_status_command(args.get('job_id'))

        elif command == 'panorama-get-logs' or command == 'pan-os-get-logs':
            panorama_get_logs_command(args)

        # Pcaps
        elif command == 'panorama-list-pcaps' or command == 'pan-os-list-pcaps':
            panorama_list_pcaps_command(args)

        elif command == 'panorama-get-pcap' or command == 'pan-os-get-pcap':
            panorama_get_pcap_command(args)

        # Application
        elif command == 'panorama-list-applications' or command == 'pan-os-list-applications':
            panorama_list_applications_command(args.get('predefined'))

        # Test security policy match
        elif command == 'panorama-security-policy-match' or command == 'pan-os-security-policy-match':
            panorama_security_policy_match_command(args)

        # Static Routes
        elif command == 'panorama-list-static-routes' or command == 'pan-os-list-static-routes':
            panorama_list_static_routes_command(args)

        elif command == 'panorama-get-static-route' or command == 'pan-os-get-static-route':
            panorama_get_static_route_command(args)

        elif command == 'panorama-add-static-route' or command == 'pan-os-add-static-route':
            panorama_add_static_route_command(args)

        elif command == 'panorama-delete-static-route' or command == 'pan-os-delete-static-route':
            panorama_delete_static_route_command(args)

        # Firewall Upgrade
        # Check device software version
        elif command == 'panorama-show-device-version' or command == 'pan-os-show-device-version':
            panorama_show_device_version_command(args.get('target'))

        # Download the latest content update
        elif command == 'panorama-download-latest-content-update' or command == 'pan-os-download-latest-content-update':
            panorama_download_latest_content_update_command(args.get('target'))

        # Download the latest content update
        elif command == 'panorama-content-update-download-status' or command == 'pan-os-content-update-download-status':
            panorama_content_update_download_status_command(args)

        # Install the latest content update
        elif command == 'panorama-install-latest-content-update' or command == 'pan-os-install-latest-content-update':
            panorama_install_latest_content_update_command(args.get('target'))

        # Content update install status
        elif command == 'panorama-content-update-install-status' or command == 'pan-os-content-update-install-status':
            panorama_content_update_install_status_command(args)

        # Check PAN-OS latest software update
        elif command == 'panorama-check-latest-panos-software' or command == 'pan-os-check-latest-panos-software':
            panorama_check_latest_panos_software_command(args.get('target'))

        # Download target PAN-OS version
        elif command == 'panorama-download-panos-version' or command == 'pan-os-download-panos-version':
            panorama_download_panos_version_command(args)

        # PAN-OS download status
        elif command == 'panorama-download-panos-status' or command == 'pan-os-download-panos-status':
            panorama_download_panos_status_command(args)

        # PAN-OS software install
        elif command == 'panorama-install-panos-version' or command == 'pan-os-install-panos-version':
            panorama_install_panos_version_command(args)

        # PAN-OS install status
        elif command == 'panorama-install-panos-status' or command == 'pan-os-install-panos-status':
            panorama_install_panos_status_command(args)

        # Reboot Panorama Device
        elif command == 'panorama-device-reboot' or command == 'pan-os-device-reboot':
            panorama_device_reboot_command(args.get('target'))

        # PAN-OS Set vulnerability to drop
        elif command == 'panorama-block-vulnerability' or command == 'pan-os-block-vulnerability':
            panorama_block_vulnerability(args)

        # Get pre-defined threats list from the firewall
        elif command == 'panorama-get-predefined-threats-list' or command == 'pan-os-get-predefined-threats-list':
            panorama_get_predefined_threats_list_command(args.get('target'))

        elif command == 'panorama-show-location-ip' or command == 'pan-os-show-location-ip':
            panorama_show_location_ip_command(args.get('ip_address'))

        elif command == 'panorama-get-licenses' or command == 'pan-os-get-licenses':
            panorama_get_license_command()

        elif command == 'panorama-get-security-profiles' or command == 'pan-os-get-security-profiles':
            get_security_profiles_command(args.get('security_profile'))

        elif command == 'panorama-apply-security-profile' or command == 'pan-os-apply-security-profile':
            apply_security_profile_command(**args)

        elif command == 'panorama-get-ssl-decryption-rules' or command == 'pan-os-get-ssl-decryption-rules':
            get_ssl_decryption_rules_command(**args)

        elif command == 'panorama-get-wildfire-configuration' or command == 'pan-os-get-wildfire-configuration':
            get_wildfire_configuration_command(**args)

        elif command == 'panorama-get-wildfire-best-practice' or command == 'pan-os-get-wildfire-best-practice':
            get_wildfire_best_practice_command()

        elif command == 'panorama-enforce-wildfire-best-practice' or command == 'pan-os-enforce-wildfire-best-practice':
            enforce_wildfire_best_practice_command(**args)

        elif command == 'panorama-url-filtering-block-default-categories' \
                or command == 'pan-os-url-filtering-block-default-categories':
            url_filtering_block_default_categories_command(**args)

        elif command == 'panorama-get-anti-spyware-best-practice' or command == 'pan-os-get-anti-spyware-best-practice':
            get_anti_spyware_best_practice_command()

        elif command == 'panorama-get-file-blocking-best-practice' \
                or command == 'pan-os-get-file-blocking-best-practice':
            get_file_blocking_best_practice_command()

        elif command == 'panorama-get-antivirus-best-practice' or command == 'pan-os-get-antivirus-best-practice':
            get_antivirus_best_practice_command()

        elif command == 'panorama-get-vulnerability-protection-best-practice' \
                or command == 'pan-os-get-vulnerability-protection-best-practice':
            get_vulnerability_protection_best_practice_command()

        elif command == 'panorama-get-url-filtering-best-practice' \
                or command == 'pan-os-get-url-filtering-best-practice':
            get_url_filtering_best_practice_command()

        elif command == 'panorama-create-antivirus-best-practice-profile' \
                or command == 'pan-os-create-antivirus-best-practice-profile':
            create_antivirus_best_practice_profile_command(**args)

        elif command == 'panorama-create-anti-spyware-best-practice-profile' \
                or command == 'pan-os-create-anti-spyware-best-practice-profile':
            create_anti_spyware_best_practice_profile_command(**args)

        elif command == 'panorama-create-vulnerability-best-practice-profile' \
                or command == 'pan-os-create-vulnerability-best-practice-profile':
            create_vulnerability_best_practice_profile_command(**args)

        elif command == 'panorama-create-url-filtering-best-practice-profile' \
                or command == 'pan-os-create-url-filtering-best-practice-profile':
            create_url_filtering_best_practice_profile_command(**args)

        elif command == 'panorama-create-file-blocking-best-practice-profile' \
                or command == 'pan-os-create-file-blocking-best-practice-profile':
            create_file_blocking_best_practice_profile_command(**args)

        elif command == 'panorama-create-wildfire-best-practice-profile' \
                or command == 'pan-os-create-wildfire-best-practice-profile':
            create_wildfire_best_practice_profile_command(**args)

        elif command == 'panorama-show-user-id-interfaces-config' or command == 'pan-os-show-user-id-interfaces-config':
            show_user_id_interface_config_command(args)

        elif command == 'panorama-show-zones-config' or command == 'pan-os-show-zones-config':
            show_zone_config_command(args)

        elif command == 'panorama-list-configured-user-id-agents' or command == 'pan-os-list-configured-user-id-agents':
            list_configured_user_id_agents_command(args)

        elif command == 'panorama-upload-content-update-file' or command == 'pan-os-upload-content-update-file':
            return_results(panorama_upload_content_update_file_command(args))

        elif command == 'panorama-install-file-content-update' or command == 'pan-os-install-file-content-update':
            panorama_install_file_content_update_command(args)

        elif demisto.command() == 'pan-os-platform-get-arp-tables':
            topology = get_topology()
            command_result = get_arp_tables(topology, **demisto.args())
            return_results(dataclasses_to_command_results(command_result, empty_result_message="No ARP entries."))
        elif demisto.command() == 'pan-os-platform-get-route-summary':
            topology = get_topology()
            command_result  = get_route_summaries(topology, **demisto.args())
            return_results(dataclasses_to_command_results(command_result , empty_result_message="Empty route summary result."))
        elif demisto.command() == 'pan-os-platform-get-routes':
            topology = get_topology()
            command_result = get_routes(topology, **demisto.args())
            return_results(dataclasses_to_command_results(command_result, empty_result_message="Empty route summary result."))
        elif demisto.command() == 'pan-os-platform-get-system-info':
            topology = get_topology()
            command_result = get_system_info(topology, **demisto.args())
            return_results(dataclasses_to_command_results(command_result))
        elif demisto.command() == 'pan-os-platform-get-device-groups':
            topology = get_topology()
            command_result = get_device_groups(topology, **demisto.args())
            return_results(dataclasses_to_command_results(command_result, empty_result_message="No device groups found."))
        elif demisto.command() == 'pan-os-platform-get-template-stacks':
            topology = get_topology()
            command_result = get_template_stacks(topology, **demisto.args())
            return_results(dataclasses_to_command_results(command_result, empty_result_message="No template stacks found."))
        else:
            raise NotImplementedError(f'Command {command} is not implemented.')
    except Exception as err:
        return_error(str(err), error=traceback.format_exc())

    finally:
        LOG.print_log()


if __name__ in ["__builtin__", "builtins", '__main__']:
    main()<|MERGE_RESOLUTION|>--- conflicted
+++ resolved
@@ -9246,15 +9246,10 @@
 
         if command == 'test-module':
             panorama_test()
-<<<<<<< HEAD
             # Test the topology is working as well
             topology = get_topology()
             test_topology_connectivity(topology)
-        elif demisto.command() == 'panorama':
-=======
-
         elif command == 'panorama' or command == 'pan-os':
->>>>>>> 4320545e
             panorama_command(args)
 
         elif command == 'panorama-commit' or command == 'pan-os-commit':
