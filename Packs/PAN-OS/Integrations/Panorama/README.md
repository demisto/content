--- conflicted
+++ resolved
@@ -9812,7 +9812,69 @@
 >| --- | --- | --- | --- |
 >| 0 | no | 2024/11/27 04:26:05 | 2025/02/18 04:26:05 |
 
-<<<<<<< HEAD
+### pan-os-get-certificate-info
+
+***
+Gathers the name, expiration date, and expiration status of certificates configured locally on a Firewall or pushed from Panorama, as seen under Certificate Management.
+
+#### Base Command
+
+`pan-os-get-certificate-info`
+
+#### Input
+
+| **Argument Name** | **Description** | **Required** |
+| --- | --- | --- |
+| show_expired_only | Show only expired certificates. | Optional |
+
+#### Command example
+
+```!pan-os-get-certificate-info show_expired_only=true```
+
+#### Context Output
+
+| **Path** | **Type** | **Description** |
+| --- | --- | --- |
+| Panorama.Certificate.name | String | Name of the certificate. |
+| Panorama.Certificate.device | String | Device where this certificate was found. |
+| Panorama.Certificate.subject | String | Subject of the certificate. |
+| Panorama.Certificate.expiration_date | String | Expiration date of the certificate. |
+| Panorama.Certificate.expiration_status | String | Status of certificate - Expired, Expiring in 30 days, Expiring in 60 days, Expiring in 90 days or Valid. |
+| Panorama.Certificate.location | String | Where this certificate was configured - Firewall or Panorama. |
+| Panorama.Certificate.cert_type | String | Whether this certificate was pushed from Panorama, Local to Firewall, or Predefined on Panorama or a Firewall. |
+| Panorama.Certificate.devices_using_certificate | Unknown | List of devices using this certificate if it was pushed from Panorama. |
+
+#### Context Example
+
+```json
+{
+    "Panorama": {
+        "Certificate": [
+            {
+                "name": "ACME Root CA",
+                "device": "panorama.test",
+                "subject": "/CN=acme-root-ca.acme.com",
+                "expiration_date": "May  9 16:35:16 2026 GMT",
+                "expiration_status": "Valid",
+                "location": "Panorama",
+                "cert_type": "Pushed",
+                "devices_using_certificate": [
+                                                "111111111111111"
+                                            ]
+            }
+        ]
+    }
+}
+```
+
+#### Human Readable Output
+
+>### Certificates Information
+>
+>| name | device | subject | expiration_date | expiration_status | location | cert_type | devices_using_certificate |
+>| --- | --- | --- | --- | --- | --- | --- | --- |
+>| ACME Root CA | panorama.test | /CN=acme-root-ca.acme.com | May  9 16:35:16 2026 GMT | Valid | Panorama | Pushed | 111111111111111 |
+
 ### pan-os-check-dynamic-updates-status
 
 ***
@@ -9821,22 +9883,11 @@
 #### Base Command
 
 `pan-os-check-dynamic-updates-status`
-=======
-### pan-os-get-certificate-info
-
-***
-Gathers the name, expiration date, and expiration status of certificates configured locally on a Firewall or pushed from Panorama, as seen under Certificate Management.
-
-#### Base Command
-
-`pan-os-get-certificate-info`
->>>>>>> ec352292
-
-#### Input
-
-| **Argument Name** | **Description** | **Required** |
-| --- | --- | --- |
-<<<<<<< HEAD
+
+#### Input
+
+| **Argument Name** | **Description** | **Required** |
+| --- | --- | --- |
 | target | Serial number of the firewall on which to run the command. Use only for a Panorama instance. | Optional |
 
 #### Context Output
@@ -10098,60 +10149,11 @@
 | **Argument Name** | **Description** | **Required** |
 | --- | --- | --- |
 | target | Serial number of the firewall on which to run the command. Use only for a Panorama instance. | Optional |
-=======
-| show_expired_only | Show only expired certificates. | Optional |
-
-#### Command example
-
-```!pan-os-get-certificate-info show_expired_only=true```
->>>>>>> ec352292
-
-#### Context Output
-
-| **Path** | **Type** | **Description** |
-| --- | --- | --- |
-<<<<<<< HEAD
+
+#### Context Output
+
+| **Path** | **Type** | **Description** |
+| --- | --- | --- |
 | Panorama.GP.Install.JobID | String | The job ID of the installation. |
 | Panorama.GP.Install.Status | String | The installation status. |
-| Panorama.GP.Install.Details | String | The install job details. |
-=======
-| Panorama.Certificate.name | String | Name of the certificate. |
-| Panorama.Certificate.device | String | Device where this certificate was found. |
-| Panorama.Certificate.subject | String | Subject of the certificate. |
-| Panorama.Certificate.expiration_date | String | Expiration date of the certificate. |
-| Panorama.Certificate.expiration_status | String | Status of certificate - Expired, Expiring in 30 days, Expiring in 60 days, Expiring in 90 days or Valid. |
-| Panorama.Certificate.location | String | Where this certificate was configured - Firewall or Panorama. |
-| Panorama.Certificate.cert_type | String | Whether this certificate was pushed from Panorama, Local to Firewall, or Predefined on Panorama or a Firewall. |
-| Panorama.Certificate.devices_using_certificate | Unknown | List of devices using this certificate if it was pushed from Panorama. |
-
-#### Context Example
-
-```json
-{
-    "Panorama": {
-        "Certificate": [
-            {
-                "name": "ACME Root CA",
-                "device": "panorama.test",
-                "subject": "/CN=acme-root-ca.acme.com",
-                "expiration_date": "May  9 16:35:16 2026 GMT",
-                "expiration_status": "Valid",
-                "location": "Panorama",
-                "cert_type": "Pushed",
-                "devices_using_certificate": [
-                                                "111111111111111"
-                                            ]
-            }
-        ]
-    }
-}
-```
-
-#### Human Readable Output
-
->### Certificates Information
->
->| name | device | subject | expiration_date | expiration_status | location | cert_type | devices_using_certificate |
->| --- | --- | --- | --- | --- | --- | --- | --- |
->| ACME Root CA | panorama.test | /CN=acme-root-ca.acme.com | May  9 16:35:16 2026 GMT | Valid | Panorama | Pushed | 111111111111111 |
->>>>>>> ec352292
+| Panorama.GP.Install.Details | String | The install job details. |