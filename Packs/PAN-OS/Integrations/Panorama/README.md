This integration supports both Palo Alto Networks Panorama and Palo Alto Networks Firewall. You can create separate instances of each integration, and they are not necessarily related or dependent on one another.

This integration enables you to manage the Palo Alto Networks Firewall and Panorama. For more information see the [PAN-OS documentation](https://docs.paloaltonetworks.com/pan-os.html).
This integration was integrated and tested with version 8.1.0 and 9.0.1 of Palo Alto Firewall, Palo Alto Panorama.


## Use Cases
* Create custom security rules in Palo Alto Networks PAN-OS.
* Create and update address objects, address-groups, custom URL categories, and URL filtering objects.
* Use the URL Filtering category information from Palo Alto Networks to enrich URLs by checking the *use_url_filtering* parameter. A valid license for the Firewall is required.
* Get URL Filtering category information from Palo Alto. Request Change is a known Palo Alto limitation.
* Add URL filtering objects including overrides to Palo Alto Panorama and Firewall.
* Commit a configuration to Palo Alto Firewall and to Panorama, and push a configuration from Panorama to Pre-Defined Device-Groups of Firewalls.
* Block IP addresses using registered IP tags from PAN-OS without committing the PAN-OS instance. First you have to create a registered IP tag, DAG, and security rule, and commit the instance. You can then register additional IP addresses to the tag without committing the instance.

     1. Create a registered IP tag and add the necessary IP addresses by running the [pan-os-register-ip-tag](#pan-os-register-ip-tag) command.
   
     2. Create a dynamic address group (DAG), by running the [pan-os-create-address-group](#pan-os-create-address-group) command. Specify values for the following arguments: type="dynamic", match={ tagname }.
   
     3. Create a security rule using the DAG created in the previous step, by running the [pan-os-create-rule](#pan-os-create-rule) command.
   
     4. Commit the PAN-OS instance by running the PanoramaCommitConfiguration playbook.
   
     5. You can now register IP addresses to, or unregister IP addresses from the IP tag by running the [pan-os-register-ip-tag](#pan-os-register-ip-tag) command, or [pan-os-unregister-ip-tag](#pan-os-unregister-ip-tag) command, respectively, without committing the PAN-OS instance.

* Create a predefined security profiles with the best practices by Palo Alto Networks.
* Get security profiles best practices as defined by Palo Alto Networks. For more information about Palo Alto Networks best practices, visit [Palo Alto Networks best practices](https://docs.paloaltonetworks.com/best-practices/9-0/internet-gateway-best-practices/best-practice-internet-gateway-security-policy/create-best-practice-security-profiles).
* Apply security profiles to specific rule.
* Set default categories to block in the URL filtering profile.
* Enforce WildFire best practice.
   
   1. Set file upload to the maximum size.
   
   2. Set WildFire Update Schedule to download and install updates every minute.
   
   3. All file types are forwarded.

## Known Limitations
* Maximum commit queue length is 3. Running numerous Panorama commands simultaneously might cause errors.
* After you run `panorama-create-` commands and the object is not committed, the `panorama-edit` commands or `panorama-get` commands might not run correctly.
* URL Filtering `request change` of a URL is not available via the API. Instead, you need to use the https://urlfiltering.paloaltonetworks.com website.
* If you do not specify a vsys (Firewall instances) or a device group (Panorama instances), you will only be able to execute the following commands.
   * [pan-os-get-url-category](#pan-os-get-url-category)
   * [pan-os-commit](#pan-os-commit)
   * [pan-os-push-to-device-group](#pan-os-push-to-device-group)
   * [pan-os-register-ip-tag](#pan-os-register-ip-tag)
   * [pan-os-unregister-ip-tag](#pan-os-unregister-ip-tag)
   * [pan-os-query-logs](#pan-os-query-logs)
   * [pan-os-check-logs-status](#pan-os-check-logs-status)
   * [pan-os-get-logs](#pan-os-get-logs)

## Configure Panorama on Cortex XSOAR

1. Navigate to **Settings** > **Integrations** > **Servers & Services**.
2. Search for Panorama.
3. Click **Add instance** to create and configure a new integration instance.

| **Parameter** | **Description** | **Required** |
| --- | --- | --- |
| server | Server URL \(e.g., https://192.168.0.1\) | True |
| port | Port \(e.g 443\) | False |
| key | API Key | True |
| device_group | Device group - Panorama instances only \(write shared for Shared location\) | False |
| vsys | Vsys - Firewall instances only | False |
| template | Template - Panorama instances only | False |
| use_url_filtering | Use URL Filtering for auto enrichment | False |
| additional_suspicious | URL Filtering Additional suspicious categories. CSV list of categories that will be considered suspicious. | False |
| additional_malicious | URL Filtering Additional malicious categories. CSV list of categories that will be considered malicious. | False |
| insecure | Trust any certificate \(not secure\) | False |
| proxy | Use system proxy settings | False |

4. Click **Test** to validate the URLs, token, and connection.
   

## Commands
You can execute these commands from the Cortex XSOAR CLI, as part of an automation, or in a playbook.
After you successfully execute a command, a DBot message appears in the War Room with the command details.

1. [Run any command supported in the Panorama API: panorama](#pan-os)
2. [Get pre-defined threats list from a Firewall or Panorama and stores as a JSON file in the context: panorama-get-predefined-threats-list](#pan-os-get-predefined-threats-list)
3. [Commit a configuration: panorama-commit](#pan-os-commit)
4. [Pushes rules from PAN-OS to the configured device group: panorama-push-to-device-group](#pan-os-push-to-device-group)
5. [Returns a list of addresses: panorama-list-addresses](#pan-os-list-addresses)
6. [Returns address details for the supplied address name: panorama-get-address](#pan-os-get-address)
7. [Creates an address object: panorama-create-address](#pan-os-create-address)
8. [Delete an address object: panorama-delete-address](#pan-os-delete-address)
9. [Returns a list of address groups: panorama-list-address-groups](#pan-os-list-address-groups)
10. [Get details for the specified address group: panorama-get-address-group](#pan-os-get-address-group)
11. [Creates a static or dynamic address group: panorama-create-address-group](#pan-os-create-address-group)
12. [Sets a vulnerability signature to block mode: panorama-block-vulnerability](#pan-os-block-vulnerability)
13. [Deletes an address group: panorama-delete-address-group](#pan-os-delete-address-group)
14. [Edits a static or dynamic address group: panorama-edit-address-group](#pan-os-edit-address-group)
15. [Returns a list of addresses: panorama-list-services](#pan-os-list-services)
16. [Returns service details for the supplied service name: panorama-get-service](#pan-os-get-service)
17. [Creates a service: panorama-create-service](#pan-os-create-service)
18. [Deletes a service: panorama-delete-service](#pan-os-delete-service)
19. [Returns a list of service groups: panorama-list-service-groups](#pan-os-list-service-groups)
20. [Returns details for the specified service group: panorama-get-service-group](#pan-os-get-service-group)
21. [Creates a service group: panorama-create-service-group](#pan-os-create-service-group)
22. [Deletes a service group: panorama-delete-service-group](#pan-os-delete-service-group)
23. [Edit a service group: panorama-edit-service-group](#pan-os-edit-service-group)
24. [Returns information for a custom URL category: panorama-get-custom-url-category](#pan-os-get-custom-url-category)
25. [Creates a custom URL category: panorama-create-custom-url-category](#pan-os-create-custom-url-category)
26. [Deletes a custom URL category: panorama-delete-custom-url-category](#pan-os-delete-custom-url-category)
27. [Adds or removes sites to and from a custom URL category: panorama-edit-custom-url-category](#pan-os-edit-custom-url-category)
28. [Gets a URL category from URL Filtering: panorama-get-url-category](#pan-os-get-url-category)
29. [Gets a URL information: url](#url)
30. [Returns a URL category from URL Filtering in the cloud: panorama-get-url-category-from-cloud](#pan-os-get-url-category-from-cloud)
31. [Returns a URL category from URL Filtering on the host: panorama-get-url-category-from-host](#pan-os-get-url-category-from-host)
32. [Returns information for a URL filtering rule: panorama-get-url-filter](#pan-os-get-url-filter)
33. [Creates a URL filtering rule: panorama-create-url-filter](#pan-os-create-url-filter)
34. [Edit a URL filtering rule: panorama-edit-url-filter](#pan-os-edit-url-filter)
35. [Deletes a URL filtering rule: panorama-delete-url-filter](#pan-os-delete-url-filter)
36. [Returns a list of external dynamic lists: panorama-list-edls](#pan-os-list-edls)
37. [Returns information for an external dynamic list: panorama-get-edl](#pan-os-get-edl)
38. [Creates an external dynamic list: panorama-create-edl](#pan-os-create-edl)
39. [Modifies an element of an external dynamic list: panorama-edit-edl](#pan-os-edit-edl)
40. [Deletes an external dynamic list: panorama-delete-edl](#pan-os-delete-edl)
41. [Refreshes the specified external dynamic list: panorama-refresh-edl](#pan-os-refresh-edl)
42. [Creates a policy rule: panorama-create-rule](#pan-os-create-rule)
43. [Creates a custom block policy rule: panorama-custom-block-rule](#pan-os-custom-block-rule)
44. [Changes the location of a policy rule: panorama-move-rule](#pan-os-move-rule)
45. [Edits a policy rule: panorama-edit-rule](#pan-os-edit-rule)
46. [Deletes a policy rule: panorama-delete-rule](#pan-os-delete-rule)
47. [Returns a list of applications: panorama-list-applications](#pan-os-list-applications)
48. [Returns commit status for a configuration: panorama-commit-status](#pan-os-commit-status)
49. [Returns the push status for a configuration: panorama-push-status](#pan-os-push-status)
50. [Returns information for a Panorama PCAP file: panorama-get-pcap](#pan-os-get-pcap)
51. [Returns a list of all PCAP files by PCAP type: panorama-list-pcaps](#pan-os-list-pcaps)
52. [Registers IP addresses to a tag: panorama-register-ip-tag](#pan-os-register-ip-tag)
53. [Unregisters IP addresses from a tag: panorama-unregister-ip-tag](#pan-os-unregister-ip-tag)
54. [Registers Users to a tag: panorama-register-user-tag](#pan-os-register-user-tag)
55. [Unregisters Users from a tag: panorama-unregister-user-tag](#pan-os-unregister-user-tag)
56. [Deprecated. Queries traffic logs: panorama-query-traffic-logs](#pan-os-query-traffic-logs)
57. [Deprecated. Checks the query status of traffic logs: panorama-check-traffic-logs-status](#pan-os-check-traffic-logs-status)
58. [Deprecated. Retrieves traffic log query data by job id: panorama-get-traffic-logs](#pan-os-get-traffic-logs)
59. [Returns a list of predefined Security Rules: panorama-list-rules](#pan-os-list-rules)
60. [Query logs in Panorama: panorama-query-logs](#pan-os-query-logs)
61. [Checks the status of a logs query: panorama-check-logs-status](#pan-os-check-logs-status)
62. [Retrieves the data of a logs query: panorama-get-logs](#pan-os-get-logs)
63. [Checks whether a session matches the specified security policy: panorama-security-policy-match](#pan-os-security-policy-match)
64. [Lists the static routes of a virtual router: panorama-list-static-routes](#pan-os-list-static-routes)
65. [Returns the specified static route of a virtual router: panorama-get-static-route](#pan-os-get-static-route)
66. [Adds a static route: panorama-add-static-route](#pan-os-add-static-route)
67. [Deletes a static route: panorama-delete-static-route](#pan-os-delete-static-route)
68. [Show firewall device software version: panorama-show-device-version](#pan-os-show-device-version)
69. [Downloads the latest content update: panorama-download-latest-content-update](#pan-os-download-latest-content-update)
70. [Checks the download status of a content update: panorama-content-update-download-status](#pan-os-content-update-download-status)
71. [Installs the latest content update: panorama-install-latest-content-update](#pan-os-install-latest-content-update)
72. [Gets the installation status of the content update: panorama-content-update-install-status](#pan-os-content-update-install-status)
73. [Checks the PAN-OS software version from the repository: panorama-check-latest-panos-software](#pan-os-check-latest-panos-software)
74. [Downloads the target PAN-OS software version to install on the target device: panorama-download-panos-version](#pan-os-download-panos-version)
75. [Gets the download status of the target PAN-OS software: panorama-download-panos-status](#pan-os-download-panos-status)
76. [Installs the target PAN-OS version on the specified target device: panorama-install-panos-version](#pan-os-install-panos-version)
77. [Gets the installation status of the PAN-OS software: panorama-install-panos-status](#pan-os-install-panos-status)
78. [Reboots the Firewall device: panorama-device-reboot](#pan-os-device-reboot)
79. [Gets location information for an IP address: panorama-show-location-ip](#pan-os-show-location-ip)
80. [Gets information about available PAN-OS licenses and their statuses: panorama-get-licenses](#pan-os-get-licenses)
81. [Gets information for the specified security profile: panorama-get-security-profiles](#pan-os-get-security-profiles)
82. [Apply a security profile to specific rules or rules with a specific tag: panorama-apply-security-profile](#pan-os-apply-security-profile)
83. [Get SSL decryption rules: panorama-get-ssl-decryption-rules](#pan-os-get-ssl-decryption-rules)
84. [Retrieves the Wildfire configuration: panorama-get-wildfire-configuration](#pan-os-get-wildfire-configuration)
85. [Set default categories to block in the URL filtering profile: panorama-url-filtering-block-default-categories](#pan-os-url-filtering-block-default-categories)
86. [Get anti-spyware best practices: panorama-get-anti-spyware-best-practice](#pan-os-get-anti-spyware-best-practice)
87. [Get file-blocking best practices: panorama-get-file-blocking-best-practice](#pan-os-get-file-blocking-best-practice)
88. [Get anti-virus best practices: panorama-get-antivirus-best-practice](#pan-os-get-antivirus-best-practice)
89. [Get vulnerability-protection best practices: panorama-get-vulnerability-protection-best-practice](#pan-os-get-vulnerability-protection-best-practice)
90. [View WildFire best practices: panorama-get-wildfire-best-practice](#pan-os-get-wildfire-best-practice)
91. [View URL Filtering best practices: panorama-get-url-filtering-best-practice](#pan-os-get-url-filtering-best-practice)
92. [Enforces wildfire best practices to upload files to the maximum size, forwards all file types, and updates the schedule: panorama-enforce-wildfire-best-practice](#pan-os-enforce-wildfire-best-practice)
93. [Creates an antivirus best practice profile: panorama-create-antivirus-best-practice-profile](#pan-os-create-antivirus-best-practice-profile)
94. [Creates an Anti-Spyware best practice profile: panorama-create-anti-spyware-best-practice-profile](#pan-os-create-anti-spyware-best-practice-profile)
95. [Creates a vulnerability protection best practice profile: panorama-create-vulnerability-best-practice-profile](#pan-os-create-vulnerability-best-practice-profile)
96. [Creates a URL filtering best practice profile: panorama-create-url-filtering-best-practice-profile](#pan-os-create-url-filtering-best-practice-profile)
97. [Creates a file blocking best practice profile: panorama-create-file-blocking-best-practice-profile](#pan-os-create-file-blocking-best-practice-profile)
98. [Creates a WildFire analysis best practice profile: panorama-create-wildfire-best-practice-profile](#pan-os-create-wildfire-best-practice-profile)
99. [Shows the user ID interface configuration.](#pan-os-show-user-id-interfaces-config)
100. [Shows the zones configuration.](#pan-os-show-zones-config)
101. [Retrieves list of user-ID agents configured in the system.](#pan-os-list-configured-user-id-agents)
102. [Gets global counter information from all the PAN-OS firewalls in the topology.](#pan-os-platform-get-global-counters)
103. [Retrieves all BGP peer information from the PAN-OS firewalls in the topology.](#pan-os-platform-get-bgp-peers)
104. [Check the devices for software that is available to be installed.](#pan-os-platform-get-available-software)
105. [Get the HA state and associated details from the given device and any other details.](#pan-os-platform-get-ha-state)
106. [Get all the jobs from the devices in the environment, or a single job when ID is specified.](#pan-os-platform-get-jobs)
107. [Download The provided software version onto the device.](#pan-os-platform-download-software)



### panorama
***
Run any command supported in the API.


#### Base Command

`pan-os`
#### Input

| **Argument Name** | **Description** | **Required** |
| --- | --- | --- |
| action | Action to be taken, such as show, get, set, edit, delete, rename, clone, move, override, multi-move, multi-clone, or complete. | Optional | 
| category | Category parameter. For example, when exporting a configuration file, use "category=configuration". | Optional | 
| cmd | Specifies the xml structure that defines the command. Used for operation commands. | Optional | 
| command | Run a command. For example, command =&lt;show&gt;&lt;arp&gt;&lt;entry name='all'/&gt;&lt;/arp&gt;&lt;/show&gt; | Optional | 
| dst | Specifies a destination. | Optional | 
| element | Used to define a new value for an object. | Optional | 
| to | End time (used when cloning an object). | Optional | 
| from | Start time (used when cloning an object). | Optional | 
| key | Sets a key value. | Optional | 
| log-type | Retrieves log types. For example, log-type=threat for threat logs. | Optional | 
| where | Specifies the type of a move operation (for example, where=after, where=before, where=top, where=bottom). | Optional | 
| period | Time period. For example, period=last-24-hrs | Optional | 
| xpath | xpath location. For example, xpath=/config/predefined/application/entry[@name='hotmail'] | Optional | 
| pcap-id | PCAP ID included in the threat log. | Optional | 
| serialno | Specifies the device serial number. | Optional | 
| reporttype | Chooses the report type, such as dynamic, predefined or custom. | Optional | 
| reportname | Report name. | Optional | 
| type | Request type (e.g. export, import, log, config). | Optional | 
| search-time | The time that the PCAP was received on the firewall. Used for threat PCAPs. | Optional | 
| target | Target number of the firewall. Use only on a Panorama instance. | Optional | 
| job-id | Job ID. | Optional | 
| query | Query string. | Optional | 
| vsys | The name of the virtual system to be configured. If no vsys is mentioned, this command will not use the vsys parameter. | Optional | 


#### Context Output

There is no context output for this command.


### pan-os-get-predefined-threats-list
***
Gets the pre-defined threats list from a Firewall or Panorama and stores as a JSON file in the context.


#### Base Command

`pan-os-get-predefined-threats-list`
#### Input

| **Argument Name** | **Description** | **Required** |
| --- | --- | --- |
| target | The firewall managed by Panorama from which to retrieve the predefined threats. | Optional | 


#### Context Output

| **Path** | **Type** | **Description** |
| --- | --- | --- |
| File.Size | number | File size. | 
| File.Name | string | File name. | 
| File.Type | string | File type. | 
| File.Info | string | File info. | 
| File.Extension | string | File extension. | 
| File.EntryID | string | File entryID. | 
| File.MD5 | string | MD5 hash of the file. | 
| File.SHA1 | string | SHA1 hash of the file. | 
| File.SHA256 | string | SHA256 hash of the file. | 
| File.SHA512 | string | SHA512 hash of the file. |
| File.SSDeep | string | SSDeep hash of the file. |


#### Command Example
```!pan-os-get-predefined-threats-list```


### pan-os-commit
***
Commits a configuration to Palo Alto Firewall or Panorama, but does not validate if the commit was successful. Committing to Panorama does not push the configuration to the Firewalls. To push the configuration, run the panorama-push-to-device-group command.


#### Base Command

`pan-os-commit`
#### Input

| **Argument Name** | **Description** | **Required** |
| --- | --- | --- |
| description | Commit description. | Optional |
| admin_name | To commit admin-level changes on a firewall, include the administrator name in the request. | Optional |
| force_commit | Force Commit. | Optional |
| exclude_device_network_configuration | Partial commit while excluding device and network configuration. | Optional | 
| exclude_shared_objects | Partial commit while excluding shared objects.| Optional |

#### Context Output

| **Path** | **Type** | **Description** |
| --- | --- | --- |
| Panorama.Commit.JobID | number | Job ID to commit. | 
| Panorama.Commit.Status | string | Commit status | 


#### Command Example
```!pan-os-commit```

#### Context Example
```json
{
    "Panorama": {
        "Commit": {
            "JobID": "113198",
            "Status": "Pending"
        }
    }
}
```

#### Human Readable Output

>### Commit:
>|JobID|Status|
>|---|---|
>| 113198 | Pending |


### pan-os-push-to-device-group
***
Pushes rules from PAN-OS to the configured device group. In order to push the configuration to Prisma Access managed tenants (single or multi tenancy), use the device group argument with the device group which is associated with the tenant ID.  


#### Base Command

`pan-os-push-to-device-group`
#### Input

| **Argument Name** | **Description** | **Required** |
| --- | --- | --- |
| device-group | The device group for which to return addresses (Panorama instances). | Optional |
| validate-only | Pre policy validation. | Optional. |
| include-template | Whether to include template changes. | Optional. |
| description | Push description. | Optional |
| serial_number | The serial number for a virtual system commit. If provided, the commit will be a virtual system commit. | Optional |


#### Context Output

| **Path** | **Type** | **Description** |
| --- | --- | --- |
| Panorama.Push.DeviceGroup | String | Device group in which the policies were pushed. | 
| Panorama.Push.JobID | Number | Job ID of the polices that were pushed. | 
| Panorama.Push.Status | String | Push status. | 


#### Command Example
```!pan-os-push-to-device-group ```

#### Human Readable Output

>### Push to Device Group Status:
>|JobID|Status|
>|---|---|
>| 113198 | Pending |

### pan-os-list-addresses
***
Returns a list of addresses.


#### Base Command

`pan-os-list-addresses`
#### Input

| **Argument Name** | **Description** | **Required** |
| --- | --- | --- |
| device-group | The device group for which to return addresses (Panorama instances). | Optional | 
| tag | Tag for which to filter the list of addresses. | Optional | 


#### Context Output

| **Path** | **Type** | **Description** |
| --- | --- | --- |
| Panorama.Addresses.Name | string | Address name. | 
| Panorama.Addresses.Description | string | Address description. | 
| Panorama.Addresses.FQDN | string | Address FQDN. | 
| Panorama.Addresses.IP_Netmask | string | Address IP Netmask. | 
| Panorama.Addresses.IP_Range | string | Address IP range. | 
| Panorama.Addresses.DeviceGroup | String | Address device group. | 
| Panorama.Addresses.Tags | String | Address tags. | 


#### Command Example
```!pan-os-list-addresses```

#### Context Example
```json
{
    "Panorama": {
        "Addresses": [
            {
                "IP_Netmask": "10.10.10.1/24",
                "Name": "Demisto address"
            },
            {
                "Description": "a",
                "IP_Netmask": "1.1.1.1",
                "Name": "test1"
            }
        ]
    }
}
```

#### Human Readable Output

>### Addresses:
>|Name|IP_Netmask|IP_Range|FQDN|
>|---|---|---|---|
>| Demisto address | 10.10.10.1/24 |  |  |
>| test1 | 1.1.1.1 |  |  |


### pan-os-get-address
***
Returns address details for the supplied address name.


#### Base Command

`pan-os-get-address`
#### Input

| **Argument Name** | **Description** | **Required** |
| --- | --- | --- |
| name | Address name. | Required | 
| device-group | The device group for which to return addresses (Panorama instances). | Optional | 


#### Context Output

| **Path** | **Type** | **Description** |
| --- | --- | --- |
| Panorama.Addresses.Name | string | Address name. | 
| Panorama.Addresses.Description | string | Address description. | 
| Panorama.Addresses.FQDN | string | Address FQDN. | 
| Panorama.Addresses.IP_Netmask | string | Address IP Netmask. | 
| Panorama.Addresses.IP_Range | string | Address IP range. | 
| Panorama.Addresses.DeviceGroup | String | Device group for the address \(Panorama instances\). | 
| Panorama.Addresses.Tags | String | Address tags. | 


#### Command Example
```!pan-os-get-address name="Demisto address"```

#### Context Example
```json
{
    "Panorama": {
        "Addresses": {
            "IP_Netmask": "10.10.10.1/24",
            "Name": "Demisto address"
        }
    }
}
```

#### Human Readable Output

>### Address:
>|Name|IP_Netmask|
>|---|---|
>| Demisto address | 10.10.10.1/24 |


### pan-os-create-address
***
Creates an address object.


#### Base Command

`pan-os-create-address`
#### Input

| **Argument Name** | **Description** | **Required** |
| --- | --- | --- |
| name | New address name. | Required | 
| description | New address description. | Optional | 
| fqdn | FQDN of the new address. | Optional | 
| ip_netmask | IP Netmask of the new address. For example, 10.10.10.10/24 | Optional | 
| ip_range | IP range of the new address IP. For example, 10.10.10.0-10.10.10.255 | Optional | 
| device-group | The device group for which to return addresses (Panorama instances). | Optional | 
| tag | The tag for the new address. | Optional | 


#### Context Output

| **Path** | **Type** | **Description** |
| --- | --- | --- |
| Panorama.Addresses.Name | string | Address name. | 
| Panorama.Addresses.Description | string | Address description. | 
| Panorama.Addresses.FQDN | string | Address FQDN. | 
| Panorama.Addresses.IP_Netmask | string | Address IP Netmask. | 
| Panorama.Addresses.IP_Range | string | Address IP range. | 
| Panorama.Addresses.DeviceGroup | String | Device group for the address \(Panorama instances\). | 
| Panorama.Addresses.Tag | String | Address tag. | 


#### Command Example
```!pan-os-create-address name="address_test_pb" description="just a desc" ip_range="10.10.10.9-10.10.10.10"```

#### Context Example
```json
{
    "Panorama": {
        "Addresses": {
            "Description": "just a desc",
            "IP_Range": "10.10.10.9-10.10.10.10",
            "Name": "address_test_pb"
        }
    }
}
```

#### Human Readable Output

>Address was created successfully.

### pan-os-delete-address
***
Delete an address object


#### Base Command

`pan-os-delete-address`
#### Input

| **Argument Name** | **Description** | **Required** |
| --- | --- | --- |
| name | Name of the address to delete. | Required | 
| device-group | The device group for which to return addresses (Panorama instances). | Optional | 


#### Context Output

| **Path** | **Type** | **Description** |
| --- | --- | --- |
| Panorama.Addresses.Name | string | Address name that was deleted. | 
| Panorama.Addresses.DeviceGroup | String | Device group for the address \(Panorama instances\). | 


#### Command Example
```!pan-os-delete-address name="address_test_pb"```

#### Context Example
```json
{
    "Panorama": {
        "Addresses": {
            "Name": "address_test_pb"
        }
    }
}
```

#### Human Readable Output

>Address was deleted successfully.

### pan-os-list-address-groups
***
Returns a list of address groups.


#### Base Command

`pan-os-list-address-groups`
#### Input

| **Argument Name** | **Description** | **Required** |
| --- | --- | --- |
| device-group | The device group for which to return addresses (Panorama instances). | Optional | 
| tag | Tag for which to filter the Address groups. | Optional | 


#### Context Output

| **Path** | **Type** | **Description** |
| --- | --- | --- |
| Panorama.AddressGroups.Name | string | Address group name. | 
| Panorama.AddressGroups.Type | string | Address group type. | 
| Panorama.AddressGroups.Match | string | Dynamic Address group match. | 
| Panorama.AddressGroups.Description | string | Address group description. | 
| Panorama.AddressGroups.Addresses | String | Static Address group addresses. | 
| Panorama.AddressGroups.DeviceGroup | String | Device group for the address group \(Panorama instances\). | 
| Panorama.AddressGroups.Tag | String | Address group tag. | 


#### Command Example
```!pan-os-list-address-groups```

#### Context Example
```json
{
    "Panorama": {
        "AddressGroups": [
            {
                "Match": "2.2.2.2",
                "Name": "a_g_1",
                "Type": "dynamic"
            },
            {
                "Addresses": [
                    "Demisto address",
                    "test3",
                    "test_demo3"
                ],
                "Name": "Demisto group",
                "Type": "static"
            },
            {
                "Description": "jajja",
                "Match": "4.4.4.4",
                "Name": "dynamic2",
                "Type": "dynamic"
            },
            {
                "Addresses": [
                    "test4",
                    "test2"
                ],
                "Name": "static2",
                "Type": "static"
            }
        ]
    }
}
```

#### Human Readable Output

>### Address groups:
>|Name|Type|Addresses|Match|Description|Tags|
>|---|---|---|---|---|---|
>| a_g_1 | dynamic |  | 2.2.2.2 |  |  |
>| Demisto group | static | Demisto address,<br/>test3,<br/>test_demo3 |  |  |  |
>| dynamic2 | dynamic |  | 4.4.4.4 | jajja |  |
>| static2 | static | test4,<br/>test2 |  |  |  |


### pan-os-get-address-group
***
Get details for the specified address group


#### Base Command

`pan-os-get-address-group`
#### Input

| **Argument Name** | **Description** | **Required** |
| --- | --- | --- |
| name | Address group name. | Required | 
| device-group | The device group for which to return addresses (Panorama instances). | Optional | 


#### Context Output

| **Path** | **Type** | **Description** |
| --- | --- | --- |
| Panorama.AddressGroups.Name | string | Address group name. | 
| Panorama.AddressGroups.Type | string | Address group type. | 
| Panorama.AddressGroups.Match | string | Dynamic Address group match. | 
| Panorama.AddressGroups.Description | string | Address group description. | 
| Panorama.AddressGroups.Addresses | string | Static Address group addresses. | 
| Panorama.AddressGroups.DeviceGroup | String | Device group for the address group \(Panorama instances\). | 
| Panorama.AddressGroups.Tags | String | Address group tags. | 


#### Command Example
```!pan-os-get-address-group name=suspicious_address_group ```

#### Human Readable Output

>### Address groups:
>|Name|Type|Addresses|Match|Description|
>|---|---|---|---|---|
>| suspicious_address_group | dynamic | 1.1.1.1 | this ip is very bad |

### pan-os-create-address-group
***
Creates a static or dynamic address group.


#### Base Command

`pan-os-create-address-group`
#### Input

| **Argument Name** | **Description** | **Required** |
| --- | --- | --- |
| name | Address group name. | Required | 
| type | Address group type. | Required | 
| match | Dynamic Address group match. e.g: "1.1.1.1 or 2.2.2.2" | Optional | 
| addresses | Static address group list of addresses. | Optional | 
| description | Address group description. | Optional | 
| device-group | The device group for which to return addresses (Panorama instances). | Optional | 
| tags | The tags for the Address group. | Optional | 


#### Context Output

| **Path** | **Type** | **Description** |
| --- | --- | --- |
| Panorama.AddressGroups.Name | string | Address group name. | 
| Panorama.AddressGroups.Type | string | Address group type. | 
| Panorama.AddressGroups.Match | string | Dynamic Address group match. | 
| Panorama.AddressGroups.Addresses | string | Static Address group list of addresses. | 
| Panorama.AddressGroups.Description | string | Address group description. | 
| Panorama.AddressGroups.DeviceGroup | String | Device group for the address group \(Panorama instances\). | 
| Panorama.AddressGroups.Tag | String | Address group tags. | 


#### Command Example
```!pan-os-create-address-group name=suspicious_address_group type=dynamic match=1.1.1.1 description="this ip is very bad"```

#### Context Example
```json
{
    "Panorama": {
        "AddressGroups": {
            "Description": "this ip is very bad",
            "Match": "1.1.1.1",
            "Name": "suspicious_address_group",
            "Type": "dynamic"
        }
    }
}
```

#### Human Readable Output

>Address group was created successfully.

### pan-os-block-vulnerability
***
Sets a vulnerability signature to block mode.


#### Base Command

`pan-os-block-vulnerability`
#### Input

| **Argument Name** | **Description** | **Required** |
| --- | --- | --- |
| drop_mode | Type of session rejection. Possible values are: "drop", "alert", "block-ip", "reset-both", "reset-client", and "reset-server".' Default is "drop". | Optional | 
| vulnerability_profile | Name of vulnerability profile. | Required | 
| threat_id | Numerical threat ID. | Required | 


#### Context Output

| **Path** | **Type** | **Description** |
| --- | --- | --- |
| Panorama.Vulnerability.ID | string | ID of vulnerability that has been blocked/overridden. | 
| Panorama.Vulnerability.NewAction | string | New action for the vulnerability. | 


#### Command Example
```!pan-os-block-vulnerability threat_id=18250 vulnerability_profile=name```

#### Human Readable Output

>Threat with ID 18250 overridden.

### pan-os-delete-address-group
***
Deletes an address group.


#### Base Command

`pan-os-delete-address-group`
#### Input

| **Argument Name** | **Description** | **Required** |
| --- | --- | --- |
| name | Name of address group to delete. | Required | 
| device-group | The device group for which to return addresses (Panorama instances). | Optional | 


#### Context Output

| **Path** | **Type** | **Description** |
| --- | --- | --- |
| Panorama.AddressGroups.Name | string | Name of address group that was deleted. | 
| Panorama.AddressGroups.DeviceGroup | String | Device group for the address group \(Panorama instances\). | 


#### Command Example
```!pan-os-delete-address-group name="dynamic_address_group_test_pb3"```


#### Human Readable Output

>Address group was deleted successfully

### pan-os-edit-address-group
***
Edits a static or dynamic address group.


#### Base Command

`pan-os-edit-address-group`
#### Input

| **Argument Name** | **Description** | **Required** |
| --- | --- | --- |
| name | Name of the address group to edit. | Required | 
| type | Address group type. | Required | 
| match | Address group new match. For example, '1.1.1.1 and 2.2.2.2'. | Optional | 
| element_to_add | Element to add to the list of the static address group. Only existing Address objects can be added. | Optional | 
| element_to_remove | Element to remove from the list of the static address group. Only existing Address objects can be removed. | Optional | 
| description | Address group new description. | Optional | 
| tags | The tag of the Address group to edit. | Optional | 


#### Context Output

| **Path** | **Type** | **Description** |
| --- | --- | --- |
| Panorama.AddressGroups.Name | string | Address group name. | 
| Panorama.AddressGroups.Type | string | Address group type. | 
| Panorama.AddressGroups.Filter | string | Dynamic Address group match. | 
| Panorama.AddressGroups.Description | string | Address group description. | 
| Panorama.AddressGroups.Addresses | string | Static Address group addresses. | 
| Panorama.AddressGroups.DeviceGroup | String | Device group for the address group \(Panorama instances\). | 
| Panorama.AddressGroups.Tags | String | Address group tags. | 


### pan-os-list-services
***
Returns a list of addresses.


#### Base Command

`pan-os-list-services`
#### Input

| **Argument Name** | **Description** | **Required** |
| --- | --- | --- |
| device-group | The device group for which to return addresses (Panorama instances). | Optional | 
| tag | Tag for which to filter the Services. | Optional | 


#### Context Output

| **Path** | **Type** | **Description** |
| --- | --- | --- |
| Panorama.Services.Name | string | Service name. | 
| Panorama.Services.Protocol | string | Service protocol. | 
| Panorama.Services.Description | string | Service description. | 
| Panorama.Services.DestinationPort | string | Service destination port. | 
| Panorama.Services.SourcePort | string | Service source port. | 
| Panorama.Services.DeviceGroup | string | Device group in which the service was configured \(Panorama instances\). | 
| Panorama.Services.Tags | String | Service tags. | 


#### Command Example
```!pan-os-list-services```

#### Context Example
```json
{
    "Panorama": {
        "Services": [
            {
                "Description": "rgfg",
                "DestinationPort": "55",
                "Name": "demisto_service1",
                "Protocol": "tcp",
                "SourcePort": "567-569"
            },
            {
                "Description": "mojo",
                "DestinationPort": "55",
                "Name": "demi_service_test_pb",
                "Protocol": "sctp",
                "SourcePort": "60"
            },
        ]
    }
}
```

#### Human Readable Output

>### Services:
>|Name|Protocol|SourcePort|DestinationPort|Description|
>|---|---|---|---|---|
>| demisto_service1 | tcp | 567-569 | 55 | rgfg |
>| demi_service_test_pb | sctp | 60 | 55 | mojo |


### pan-os-get-service
***
Returns service details for the supplied service name.


#### Base Command

`pan-os-get-service`
#### Input

| **Argument Name** | **Description** | **Required** |
| --- | --- | --- |
| name | Service name. | Required | 
| device-group | The device group for which to return addresses (Panorama instances). | Optional | 


#### Context Output

| **Path** | **Type** | **Description** |
| --- | --- | --- |
| Panorama.Services.Name | string | Service name. | 
| Panorama.Services.Protocol | string | Service protocol. | 
| Panorama.Services.Description | string | Service description. | 
| Panorama.Services.DestinationPort | string | Service destination port. | 
| Panorama.Services.SourcePort | string | Service source port. | 
| Panorama.Services.DeviceGroup | string | Device group for the service \(Panorama instances\). | 
| Panorama.Service.Tags | String | Service tags. | 


#### Command Example
```!pan-os-get-service name=demisto_service1 ```

#### Human Readable Output

>### Address
>|Name|Protocol|SourcePort|DestinationPort|Description|
>|---|---|---|---|---|
>| demisto_service1 | tcp | 567-569 | 55 | rgfg |


### pan-os-create-service
***
Creates a service.


#### Base Command

`pan-os-create-service`
#### Input

| **Argument Name** | **Description** | **Required** |
| --- | --- | --- |
| name | Name for the new service. | Required | 
| protocol | Protocol for the new service. | Required | 
| destination_port | Destination port  for the new service. | Required | 
| source_port | Source port  for the new service. | Optional | 
| description | Description for the new service. | Optional | 
| device-group | The device group for which to return addresses (Panorama instances). | Optional | 
| tags | Tags for the new service. | Optional | 


#### Context Output

| **Path** | **Type** | **Description** |
| --- | --- | --- |
| Panorama.Services.Name | string | Service name. | 
| Panorama.Services.Protocol | string | Service protocol. | 
| Panorama.Services.Description | string | Service description. | 
| Panorama.Services.DestinationPort | string | Service destination port. | 
| Panorama.Services.SourcePort | string | Service source port. | 
| Panorama.Services.DeviceGroup | string | Device group for the service \(Panorama instances\). | 
| Panorama.Services.Tags | String | Service tags. | 


#### Command Example
```!pan-os-create-service name=guy_ser3 protocol=udp destination_port=36 description=bfds```

#### Context Example
```json
{
    "Panorama": {
        "Services": {
            "Description": "bfds",
            "DestinationPort": "36",
            "Name": "guy_ser3",
            "Protocol": "udp"
        }
    }
}
```

#### Human Readable Output

>Service was created successfully.

### pan-os-delete-service
***
Deletes a service.


#### Base Command

`pan-os-delete-service`
#### Input

| **Argument Name** | **Description** | **Required** |
| --- | --- | --- |
| name | Name of the service to delete. | Required | 
| device-group | The device group for which to return addresses (Panorama instances). | Optional | 


#### Context Output

| **Path** | **Type** | **Description** |
| --- | --- | --- |
| Panorama.Services.Name | string | Name of the deleted service. | 
| Panorama.Services.DeviceGroup | string | Device group for the service \(Panorama instances\). | 


#### Command Example
```!pan-os-delete-service name=guy_ser3```

#### Context Example
```json
{
    "Panorama": {
        "Services": {
            "Name": "guy_ser3"
        }
    }
}
```

#### Human Readable Output

>Service was deleted successfully.

### pan-os-list-service-groups
***
Returns a list of service groups.


#### Base Command

`pan-os-list-service-groups`
#### Input

| **Argument Name** | **Description** | **Required** |
| --- | --- | --- |
| device-group | The device group for which to return addresses (Panorama instances). | Optional | 
| tag | Tags for which to filter the Service groups. | Optional | 


#### Context Output

| **Path** | **Type** | **Description** |
| --- | --- | --- |
| Panorama.ServiceGroups.Name | string | Service group name. | 
| Panorama.ServiceGroups.Services | string | Service group related services. | 
| Panorama.ServiceGroups.DeviceGroup | string | Device group for the service group \(Panorama instances\). | 
| Panorama.ServiceGroups.Tags | String | Service group tags. | 


#### Command Example
```!pan-os-list-service-groups```

#### Context Example
```json
{
    "Panorama": {
        "ServiceGroups": [
            {
                "Name": "demisto_default_service_groups",
                "Services": [
                    "service-http",
                    "service-https"
                ]
            },
            {
                "Name": "demisto_test_pb_service_group",
                "Services": "serice_tcp_test_pb"
            }
        ]
    }
}
```

#### Human Readable Output

>### Service groups:
>|Name|Services|
>|---|---|
>| demisto_default_service_groups | service-http,<br/>service-https |
>| demisto_test_pb_service_group | service_tcp_test_pb |


### pan-os-get-service-group
***
Returns details for the specified service group.


#### Base Command

`pan-os-get-service-group`
#### Input

| **Argument Name** | **Description** | **Required** |
| --- | --- | --- |
| name | Service group name. | Required | 
| device-group | The device group for which to return addresses (Panorama instances). | Optional | 


#### Context Output

| **Path** | **Type** | **Description** |
| --- | --- | --- |
| Panorama.ServiceGroups.Name | string | Service group name. | 
| Panorama.ServiceGroups.Services | string | Service group related services. | 
| Panorama.ServiceGroups.DeviceGroup | string | Device group for the service group \(Panorama instances\). | 
| Panorama.ServiceGroups.Tags | String | Service group tags. | 


#### Command Example
```!pan-os-get-service-group name=ser_group6```

#### Context Example
```json
{
    "Panorama": {
        "ServiceGroups": {
            "Name": "ser_group6",
            "Services": [
                "serice_tcp_test_pb",
                "demi_service_test_pb"
            ]
        }
    }
}
```

#### Human Readable Output

>### Service group:
>|Name|Services|
>|---|---|
>| ser_group6 | serice_tcp_test_pb,<br/>demi_service_test_pb |


### pan-os-create-service-group
***
Creates a service group.


#### Base Command

`pan-os-create-service-group`
#### Input

| **Argument Name** | **Description** | **Required** |
| --- | --- | --- |
| name | Service group name. | Required | 
| services | Service group related services. | Required | 
| device-group | The device group for which to return addresses (Panorama instances). | Optional | 
| tags | Tags for which to filter Service groups. | Optional | 


#### Context Output

| **Path** | **Type** | **Description** |
| --- | --- | --- |
| Panorama.ServiceGroups.Name | string | Service group name. | 
| Panorama.ServiceGroups.Services | string | Service group related services. | 
| Panorama.ServiceGroups.DeviceGroup | string | Device group for the service group \(Panorama instances\). | 
| Panorama.ServiceGroups.Tags | String | Service group tags. | 


#### Command Example
```!pan-os-create-service-group name=lalush_sg4 services=`["demisto_service1","demi_service_test_pb"]```


### pan-os-delete-service-group
***
Deletes a service group.


#### Base Command

`pan-os-delete-service-group`
#### Input

| **Argument Name** | **Description** | **Required** |
| --- | --- | --- |
| name | Name of the service group to delete. | Required | 
| device-group | The device group for which to return addresses (Panorama instances). | Optional | 


#### Context Output

| **Path** | **Type** | **Description** |
| --- | --- | --- |
| Panorama.ServiceGroups.Name | string | Name of the deleted service group. | 
| Panorama.ServiceGroups.DeviceGroup | string | Device group for the service group \(Panorama instances\). | 


#### Command Example
```!pan-os-delete-service-group name=lalush_sg4```


### pan-os-edit-service-group
***
Edit a service group.


#### Base Command

`pan-os-edit-service-group`
#### Input

| **Argument Name** | **Description** | **Required** |
| --- | --- | --- |
| name | Name of the service group to edit. | Required | 
| services_to_add | Services to add to the service group. Only existing Services objects can be added. | Optional | 
| services_to_remove | Services to remove from the service group. Only existing Services objects can be removed. | Optional | 
| tags | Tag of the Service group to edit. | Optional | 


#### Context Output

| **Path** | **Type** | **Description** |
| --- | --- | --- |
| Panorama.ServiceGroups.Name | string | Service group name. | 
| Panorama.ServiceGroups.Services | string | Service group related services. | 
| Panorama.ServiceGroups.DeviceGroup | string | Device group for the service group \(Panorama instances\). | 
| Panorama.ServiceGroups.Tags | String | Service group tags. | 


#### Command Example
```!pan-os-edit-service-group name=lalush_sg4 services_to_remove=`["serice_udp_test_pb","demisto_service1"] ```

#### Human Readable Output
>Service group was edited successfully


### pan-os-get-custom-url-category
***
Returns information for a custom URL category.


#### Base Command

`pan-os-get-custom-url-category`
#### Input

| **Argument Name** | **Description** | **Required** |
| --- | --- | --- |
| name | Custom URL category name. | Required | 
| device-group | The device group for which to return addresses for the custom URL category (Panorama instances). | Optional | 


#### Context Output

| **Path** | **Type** | **Description** |
| --- | --- | --- |
| Panorama.CustomURLCategory.Name | String | The category name of the custom URL. | 
| Panorama.CustomURLCategory.Description | String | The category description of the custom URL. | 
| Panorama.CustomURLCategory.Sites | String | The list of sites of the custom URL category. | 
| Panorama.CustomURLCategory.DeviceGroup | String | The device group for the custom URL Category \(Panorama instances\). | 
| Panorama.CustomURLCategory.Categories | String | The list of categories of the custom URL category. | 
| Panorama.CustomURLCategory.Type | String | The category type of the custom URL. | 


#### Command Example
```!pan-os-get-custom-url-category name=my_personal_url_category```


#### Human Readable Output

>### Custom URL Category:
>|Name|Sites|Description|
>|---|---|
>| my_personal_url_category | thepill.com,<br/>abortion.com | just a desc |

### pan-os-create-custom-url-category
***
Creates a custom URL category.


#### Base Command

`pan-os-create-custom-url-category`
#### Input

| **Argument Name** | **Description** | **Required** |
| --- | --- | --- |
| name | The name of the custom URL category to create. | Required | 
| description | Description of the custom URL category to create. | Optional | 
| sites | List of sites for the custom URL category. | Optional | 
| device-group | The device group for which to return addresses for the custom URL category (Panorama instances). | Optional | 
| type | The category type of the URL. Relevant from PAN-OS v9.x. | Optional | 
| categories | The list of categories. Relevant from PAN-OS v9.x. | Optional | 


#### Context Output

| **Path** | **Type** | **Description** |
| --- | --- | --- |
| Panorama.CustomURLCategory.Name | String | Custom URL category name. | 
| Panorama.CustomURLCategory.Description | String | Custom URL category description. | 
| Panorama.CustomURLCategory.Sites | String | Custom URL category list of sites. | 
| Panorama.CustomURLCategory.DeviceGroup | String | Device group for the Custom URL Category \(Panorama instances\). | 
| Panorama.CustomURLCategory.Sites | String | Custom URL category list of categories. | 
| Panorama.CustomURLCategory.Type | String | Custom URL category type. | 


#### Command Example
```!pan-os-create-custom-url-category name=suspicious_address_group sites=["thepill.com","abortion.com"] description=momo```

#### Context Example
```json
{
    "Panorama": {
        "CustomURLCategory": {
            "Description": "momo",
            "Name": "suspicious_address_group",
            "Sites": [
                "thepill.com",
                "abortion.com"
            ]
        }
    }
}
```

#### Human Readable Output

>### Created Custom URL Category:
>|Name|Sites|Description|
>|---|---|---|
>| suspicious_address_group | thepill.com,<br/>abortion.com | momo |


### pan-os-delete-custom-url-category
***
Deletes a custom URL category.


#### Base Command

`pan-os-delete-custom-url-category`
#### Input

| **Argument Name** | **Description** | **Required** |
| --- | --- | --- |
| name | Name of the custom URL category to delete. | Optional | 
| device-group | The device group for which to return addresses (Panorama instances). | Optional | 


#### Context Output

| **Path** | **Type** | **Description** |
| --- | --- | --- |
| Panorama.CustomURLCategory.Name | string | Name of the custom URL category to delete. | 
| Panorama.CustomURLCategory.DeviceGroup | string | Device group for the Custom URL Category \(Panorama instances\). | 


#### Command Example
```!pan-os-delete-custom-url-category name=suspicious_address_group```

#### Context Example
```json
{
    "Panorama": {
        "CustomURLCategory": {
            "Name": "suspicious_address_group"
        }
    }
}
```

#### Human Readable Output

>Custom URL category was deleted successfully.

### pan-os-edit-custom-url-category
***
Adds or removes sites to and from a custom URL category.


#### Base Command

`pan-os-edit-custom-url-category`
#### Input

| **Argument Name** | **Description** | **Required** |
| --- | --- | --- |
| name | Name of the custom URL category to add or remove sites. | Required | 
| sites | A comma separated list of sites to add to the custom URL category. | Optional | 
| action | Adds or removes sites or categories. Can be "add",or "remove". | Required | 
| categories | A comma separated list of categories to add to the custom URL category. | Optional | 


#### Context Output

| **Path** | **Type** | **Description** |
| --- | --- | --- |
| Panorama.CustomURLCategory.Name | string | Custom URL category name. | 
| Panorama.CustomURLCategory.Description | string | Custom URL category description. | 
| Panorama.CustomURLCategory.Sites | string | Custom URL category list of sites. | 
| Panorama.CustomURLCategory.DeviceGroup | string | Device group for the Custom URL Category \(Panorama instances\). | 


### pan-os-get-url-category
***
Gets a URL category from URL Filtering. This command is only available on Firewall devices.


#### Base Command

`pan-os-get-url-category`
#### Input

| **Argument Name** | **Description** | **Required** |
| --- | --- | --- |
| url | URL to check. | Optional | 


#### Context Output

| **Path** | **Type** | **Description** |
| --- | --- | --- |
| Panorama.URLFilter.URL | string | URL. | 
| Panorama.URLFilter.Category | string | URL category. | 
| DBotScore.Vendor | String | The vendor used to calculate the score. | 
| DBotScore.Score | Number | The actual score. | 
| DBotScore.Type | String | The indicator type. | 
| DBotScore.Indicator | String | The indicator that was tested. | 
| URL.Data | String | The URL address. | 
| URL.Category | String | The URL Category. | 


#### Command Example
```!pan-os-get-url-category url="poker.com"```

#### Context Example
```json
{
    "DBotScore": {
        "Indicator": "poker.com",
        "Score": 1,
        "Type": "url",
        "Vendor": "PAN-OS"
    },
    "Panorama": {
        "URLFilter": {
            "Category": "gambling",
            "URL": [
                "poker.com"
            ]
        }
    },
    "URL": {
        "Category": "gambling",
        "Data": "poker.com"
    }
}
```

#### Human Readable Output

>### URL Filtering:
>|URL|Category|
>|---|---|
>| poker.com | gambling |


### url
***
Gets a URL category from URL Filtering. This command is only available on Firewall devices.


#### Base Command

`url`
#### Input

| **Argument Name** | **Description** | **Required** |
| --- | --- | --- |
| url | URL to check. | Optional | 


#### Context Output

| **Path** | **Type** | **Description** |
| --- | --- | --- |
| Panorama.URLFilter.URL | string | URL. | 
| Panorama.URLFilter.Category | string | The URL category. | 
| DBotScore.Vendor | String | The vendor used to calculate the score. | 
| DBotScore.Score | Number | The actual score. | 
| DBotScore.Type | String | The indicator type. | 
| DBotScore.Indicator | String | The indicator that was tested. | 
| URL.Data | String | The URL address. | 
| URL.Category | String | The URL category. | 


### pan-os-get-url-category-from-cloud
***
Returns a URL category from URL filtering. This command is only available on Firewall devices.


#### Base Command

`pan-os-get-url-category-from-cloud`
#### Input

| **Argument Name** | **Description** | **Required** |
| --- | --- | --- |
| url | URL to check. | Required | 


#### Context Output

| **Path** | **Type** | **Description** |
| --- | --- | --- |
| Panorama.URLFilter.URL | string | The URL. | 
| Panorama.URLFilter.Category | string | URL category. | 


#### Command Example
```!pan-os-get-url-category-from-cloud url=google.com ```

#### Human Readable Output

>### URL Filtering from cloud:
>|URL|Category|
>|---|---|
>| google.com | search-engines |


### pan-os-get-url-category-from-host
***
Returns a URL category from URL Filtering.


#### Base Command

`pan-os-get-url-category-from-host`
#### Input

| **Argument Name** | **Description** | **Required** |
| --- | --- | --- |
| url | URL to check. | Required | 


#### Context Output

| **Path** | **Type** | **Description** |
| --- | --- | --- |
| Panorama.URLFilter.URL | string | The URL. | 
| Panorama.URLFilter.Category | string | The URL category. | 


#### Command Example
```!pan-os-get-url-category-from-host url=google.com ```

#### Human Readable Output

>### URL Filtering from host:
>|URL|Category|
>|---|---|
>| google.com | search-engines |

### pan-os-get-url-filter
***
Returns information for a URL filtering rule.


#### Base Command

`pan-os-get-url-filter`
#### Input

| **Argument Name** | **Description** | **Required** |
| --- | --- | --- |
| name | URL Filter name. | Required | 
| device-group | The device group for which to return addresses for the URL Filter (Panorama instances). | Optional | 


#### Context Output

| **Path** | **Type** | **Description** |
| --- | --- | --- |
| Panorama.URLFilter.Name | string | URL Filter name. | 
| Panorama.URLFilter.Category.Name | string | URL Filter category name. | 
| Panorama.URLFilter.Category.Action | string | Action for the URL category. | 
| Panorama.URLFilter.OverrideBlockList | string | URL Filter override block list. | 
| Panorama.URLFilter.OverrideAllowList | string | URL Filter override allow list. | 
| Panorama.URLFilter.Description | string | URL Filter description. | 
| Panorama.URLFilter.DeviceGroup | string | Device group for the URL Filter \(Panorama instances\). | 


#### Command Example
```!pan-os-get-url-filter name=demisto_default_url_filter```


#### Human Readable Output

>### URL Filter:
>|Name|Category|OverrideAllowList|Description|
>|---|---|---|---|
>| demisto_default_url_filter | {'Action': 'block', 'Name': u'abortion'},<br/>{'Action': 'block', 'Name': u'abuse-drugs'} | 888.com,<br/>777.com | gres |

### pan-os-create-url-filter
***
Creates a URL filtering rule.


#### Base Command

`pan-os-create-url-filter`
#### Input

| **Argument Name** | **Description** | **Required** |
| --- | --- | --- |
| name | Name of the URL filter to create. | Required | 
| url_category | URL categories. | Required | 
| action | Action for the URL categories. Can be "allow", "block", "alert", "continue", or "override". | Required | 
| override_allow_list | CSV list of URLs to exclude from the allow list. | Optional | 
| override_block_list | CSV list of URLs to exclude from the blocked list. | Optional | 
| description | URL Filter description. | Optional | 
| device-group | The device group for which to return addresses for the URL Filter (Panorama instances). | Optional | 


#### Context Output

| **Path** | **Type** | **Description** |
| --- | --- | --- |
| Panorama.URLFilter.Name | string | URL Filter name. | 
| Panorama.URLFilter.Category.Name | string | URL Filter category name. | 
| Panorama.URLFilter.Category.Action | string | Action for the URL category. | 
| Panorama.URLFilter.OverrideBlockList | string | URL Filter override allow list. | 
| Panorama.URLFilter.OverrideBlockList | string | URL Filter override blocked list. | 
| Panorama.URLFilter.Description | string | URL Filter description. | 
| Panorama.URLFilter.DeviceGroup | string | Device group for the URL Filter \(Panorama instances\). | 


#### Command Example
```!pan-os-create-url-filter action=block name=gambling_url url_category=gambling```

#### Context Example
```json
{
    "Panorama": {
        "URLFilter": {
            "Category": [
                {
                    "Action": "block",
                    "Name": "gambling"
                }
            ],
            "Name": "gambling_url"
        }
    }
}
```

#### Human Readable Output

>URL Filter was created successfully.

### pan-os-edit-url-filter
***
Edit a URL filtering rule.


#### Base Command

`pan-os-edit-url-filter`
#### Input

| **Argument Name** | **Description** | **Required** |
| --- | --- | --- |
| name | Name of the URL filter to edit. | Required | 
| element_to_change | Element to change. | Required | 
| element_value | Element value. Limited to one value. | Required | 
| add_remove_element | Add or remove an element from the Allow List or Block List fields. Default is to 'add' the element_value to the list. | Optional | 


#### Context Output

| **Path** | **Type** | **Description** |
| --- | --- | --- |
| Panorama.URLFilter.Name | string | URL Filter name. | 
| Panorama.URLFilter.Description | string | URL Filter description. | 
| Panorama.URLFilter.Category.Name | string | URL Filter category. | 
| Panorama.URLFilter.Action | string | Action for the URL category. | 
| Panorama.URLFilter.OverrideAllowList | string | Allow Overrides for the URL category. | 
| Panorama.URLFilter.OverrideBlockList | string | Block Overrides for the URL category. | 
| Panorama.URLFilter.DeviceGroup | string | Device group for the URL Filter \(Panorama instances\). | 


#### Command Example
```!pan-os-edit-url-filter name=demisto_default_url_filter element_to_change=override_allow_list element_value="poker.com" add_remove_element=add```


#### Human Readable Output

>URL Filter was edited successfully

### pan-os-delete-url-filter
***
Deletes a URL filtering rule.


#### Base Command

`pan-os-delete-url-filter`
#### Input

| **Argument Name** | **Description** | **Required** |
| --- | --- | --- |
| name | Name of the URL filter rule to delete. | Required | 
| device-group | The device group for which to return addresses for the URL filter (Panorama instances) | Optional | 


#### Context Output

| **Path** | **Type** | **Description** |
| --- | --- | --- |
| Panorama.URLFilter.Name | string | URL filter rule name. | 
| Panorama.URLFilter.DeviceGroup | string | Device group for the URL Filter \(Panorama instances\). | 


#### Command Example
```!pan-os-delete-url-filter name=gambling_url```

#### Context Example
```json
{
    "Panorama": {
        "URLFilter": {
            "Name": "gambling_url"
        }
    }
}
```

#### Human Readable Output

>URL Filter was deleted successfully.

### pan-os-list-edls
***
Returns a list of external dynamic lists.


#### Base Command

`pan-os-list-edls`
#### Input

| **Argument Name** | **Description** | **Required** |
| --- | --- | --- |
| device-group | The device group for which to return addresses for the EDL (Panorama instances). | Optional | 


#### Context Output

| **Path** | **Type** | **Description** |
| --- | --- | --- |
| Panorama.EDL.Name | string | Name of the EDL. | 
| Panorama.EDL.Type | string | The type of EDL. | 
| Panorama.EDL.URL | string | URL in which the EDL is stored. | 
| Panorama.EDL.Description | string | Description of the EDL. | 
| Panorama.EDL.CertificateProfile | string | EDL certificate profile. | 
| Panorama.EDL.Recurring | string | Time interval that the EDL was pulled and updated. | 
| Panorama.EDL.DeviceGroup | string | Device group for the EDL \(Panorama instances\). | 


#### Command Example
```!pan-os-list-edls```

#### Context Example
```json
{
    "Panorama": {
        "EDL": [
            {
                "Description": "6u4ju7",
                "Name": "blabla3",
                "Recurring": "hourly",
                "Type": "url",
                "URL": "lolo"
            },
            {
                "Description": "ip",
                "Name": "bad_ip_edl_demisot_web_server",
                "Recurring": "five-minute",
                "Type": "ip",
                "URL": "http://192.168.1.15/files/very_bad_ip2.txt"
            }
        ]
    }
}
```

#### Human Readable Output

>### External Dynamic Lists:
>|Name|Type|URL|Recurring|Description|
>|---|---|---|---|---|
>| blabla3 | url | lolo | hourly | 6u4ju7 |
>| bad_ip_edl_demisot_web_server | ip | http://192.168.1.15/files/very_bad_ip2.txt | five-minute | ip |



### pan-os-get-edl
***
Returns information for an external dynamic list


#### Base Command

`pan-os-get-edl`
#### Input

| **Argument Name** | **Description** | **Required** |
| --- | --- | --- |
| name | Name of the EDL. | Required | 
| device-group | The device group for which to return addresses for the EDL (Panorama instances). | Optional | 


#### Context Output

| **Path** | **Type** | **Description** |
| --- | --- | --- |
| Panorama.EDL.Name | string | Name of the EDL. | 
| Panorama.EDL.Type | string | The type of EDL. | 
| Panorama.EDL.URL | string | URL in which the EDL is stored. | 
| Panorama.EDL.Description | string | Description of the EDL. | 
| Panorama.EDL.CertificateProfile | string | EDL certificate profile. | 
| Panorama.EDL.Recurring | string | Time interval that the EDL was pulled and updated. | 
| Panorama.EDL.DeviceGroup | string | Device group for the EDL \(Panorama instances\). | 


#### Command Example
```!pan-os-get-edl name=test_pb_domain_edl_DONT_DEL```

#### Context Example
```json
{
    "Panorama": {
        "EDL": {
            "Description": "new description3",
            "Name": "test_pb_domain_edl_DONT_DEL",
            "Recurring": "hourly",
            "Type": "url",
            "URL": "https://test_pb_task.not.real"
        }
    }
}
```

#### Human Readable Output

>### External Dynamic List:
>|Name|Type|URL|Recurring|Description|
>|---|---|---|---|---|
>| test_pb_domain_edl_DONT_DEL | url | https://test_pb_task.not.real | hourly | new description3 |


### pan-os-create-edl
***
Creates an external dynamic list.


#### Base Command

`pan-os-create-edl`
#### Input

| **Argument Name** | **Description** | **Required** |
| --- | --- | --- |
| name | Name of the EDL. | Required | 
| url | URL from which to pull the EDL. | Required | 
| type | The type of EDL. | Required | 
| recurring | Time interval for pulling and updating the EDL. | Required | 
| certificate_profile | Certificate Profile name for the URL that was previously uploaded. to PAN OS. | Optional | 
| description | Description of the EDL. | Optional | 
| device-group | The device group for which to return addresses for the EDL (Panorama instances). | Optional | 


#### Context Output

| **Path** | **Type** | **Description** |
| --- | --- | --- |
| Panorama.EDL.Name | string | Name of theEDL. | 
| Panorama.EDL.Type | string | Type of the EDL. | 
| Panorama.EDL.URL | string | URL in which the EDL is stored. | 
| Panorama.EDL.Description | string | Description of the EDL. | 
| Panorama.EDL.CertificateProfile | string | EDL certificate profile. | 
| Panorama.EDL.Recurring | string | Time interval that the EDL was pulled and updated. | 
| Panorama.EDL.DeviceGroup | string | Device group for the EDL \(Panorama instances\). | 


#### Command Example
```!pan-os-create-edl name=new_EDL recurring="five-minute" type=url url="gmail.com"```

#### Context Example
```json
{
    "Panorama": {
        "EDL": {
            "Name": "new_EDL",
            "Recurring": "five-minute",
            "Type": "url",
            "URL": "gmail.com"
        }
    }
}
```

#### Human Readable Output

>External Dynamic List was created successfully.

### pan-os-edit-edl
***
Modifies an element of an external dynamic list.


#### Base Command

`pan-os-edit-edl`
#### Input

| **Argument Name** | **Description** | **Required** |
| --- | --- | --- |
| name | Name of the external dynamic list to edit. | Required | 
| element_to_change | The element to change (“url”, “recurring”, “certificate_profile”, “description”). | Required | 
| element_value | The element value. | Required | 


#### Context Output

| **Path** | **Type** | **Description** |
| --- | --- | --- |
| Panorama.EDL.Name | string | Name of the EDL. | 
| Panorama.EDL.URL | string | URL where the EDL is stored. | 
| Panorama.EDL.Description | string | Description of the EDL. | 
| Panorama.EDL.CertificateProfile | string | EDL certificate profile. | 
| Panorama.EDL.Recurring | string | Time interval that the EDL was pulled and updated. | 
| Panorama.EDL.DeviceGroup | string | Device group for the EDL \(Panorama instances\). | 


#### Command Example
```!pan-os-edit-edl name=test_pb_domain_edl_DONT_DEL element_to_change=description element_value="new description3"```

#### Context Example
```json
{
    "Panorama": {
        "EDL": {
            "Description": "new description3",
            "Name": "test_pb_domain_edl_DONT_DEL"
        }
    }
}
```

#### Human Readable Output

>External Dynamic List was edited successfully

### pan-os-delete-edl
***
Deletes an external dynamic list.


#### Base Command

`pan-os-delete-edl`
#### Input

| **Argument Name** | **Description** | **Required** |
| --- | --- | --- |
| name | Name of the EDL to delete. | Required | 
| device-group | The device group for which to return addresses for the EDL (Panorama instances). | Optional | 


#### Context Output

| **Path** | **Type** | **Description** |
| --- | --- | --- |
| Panorama.EDL.Name | string | Name of the EDL that was deleted. | 
| Panorama.EDL.DeviceGroup | string | Device group for the EDL \(Panorama instances\). | 


#### Command Example
```!pan-os-delete-edl name=new_EDL```

#### Context Example
```json
{
    "Panorama": {
        "EDL": {
            "Name": "new_EDL"
        }
    }
}
```

#### Human Readable Output

>External Dynamic List was deleted successfully

### pan-os-refresh-edl
***
Refreshes the specified external dynamic list.


#### Base Command

`pan-os-refresh-edl`
#### Input

| **Argument Name** | **Description** | **Required** |
| --- | --- | --- |
| name | Name of the EDL | Required | 
| device-group | The device group for which to return addresses for the EDL (Panorama instances). | Optional | 
| edl_type | The type of the EDL. Required when refreshing an EDL object which is configured on Panorama. | Optional | 
| location | The location of the EDL. Required when refreshing an EDL object which is configured on Panorama. | Optional | 
| vsys | The Vsys of the EDL. Required when refreshing an EDL object which is configured on Panorama. | Optional | 


#### Context Output

There is no context output for this command.

#### Command Example
```!pan-os-refresh-edl name=test_pb_domain_edl_DONT_DEL ```

#### Human Readable Output

>Refreshed External Dynamic List successfully

### pan-os-create-rule
***
Creates a policy rule.


#### Base Command

`pan-os-create-rule`
#### Input

| **Argument Name** | **Description** | **Required** |
| --- | --- | --- |
| rulename | Name of the rule to create. | Optional | 
| description | Description of the rule to create. | Optional | 
| action | Action for the rule. Can be "allow", "deny", or "drop". | Required | 
| source | A comma-separated list of address object names, address group object names, or EDL object names. | Optional | 
| destination | A comma-separated list of address object names, address group object names, or EDL object names. | Optional | 
| source_zone | A comma-separated list of source zones. | Optional | 
| destination_zone | A comma-separated list of destination zones. | Optional | 
| negate_source | Whether to negate the source (address, address group). Can be "Yes" or "No". | Optional | 
| negate_destination | Whether to negate the destination (address, address group). Can be "Yes" or "No". | Optional | 
| service | A comma-separated list of service object names for the rule. | Optional | 
| disable | Whether to disable the rule. Can be "Yes" or "No" (default is "No"). | Optional | 
| application | A comma-separated list of application object names for the rule. | Optional | 
| source_user | Source user for the rule to create. | Optional | 
| pre_post | Pre rule or Post rule (Panorama instances). | Optional | 
| target | Specifies a target firewall for the rule (Panorama instances). | Optional | 
| log_forwarding | Log forwarding profile. | Optional | 
| device-group | The device group for which to return addresses for the rule (Panorama instances). | Optional | 
| tags | Rule tags to create. | Optional | 
| category | A comma-separated list of URL categories. | Optional |
| profile_setting | A profile setting group. | Optional | 
| where | Where to move the rule. Can be "before", "after", "top", or "bottom". If you specify "top" or "bottom", you need to supply the "dst" argument. | Optional | 
| dst | Destination rule relative to the rule that you are moving. This field is only relevant if you specify "top" or "bottom" in the "where" argument. | Optional |

#### Context Output

| **Path** | **Type** | **Description** |
| --- | --- | --- |
| Panorama.SecurityRule.Name | string | Rule name. | 
| Panorama.SecurityRule.Description | string | Rule description. | 
| Panorama.SecurityRule.Action | string | Action for the rule. | 
| Panorama.SecurityRule.Source | string | Source address. | 
| Panorama.SecurityRule.Destination | string | Destination address. | 
| Panorama.SecurityRule.NegateSource | boolean | Whether the source is negated \(address, address group\). | 
| Panorama.SecurityRule.NegateDestination | boolean | Whether the destination negated \(address, address group\). | 
| Panorama.SecurityRule.Service | string | Service for the rule. | 
| Panorama.SecurityRule.Disabled | string | Whether the rule is disabled. | 
| Panorama.SecurityRule.Application | string | Application for the rule. | 
| Panorama.SecurityRule.Target | string | Target firewall \(Panorama instances\). | 
| Panorama.SecurityRule.LogForwarding | string | Log forwarding profile \(Panorama instances\). | 
| Panorama.SecurityRule.DeviceGroup | string | Device group for the rule \(Panorama instances\). | 
| Panorama.SecurityRules.Tags | String | Rule tags. |
| Panorama.SecurityRules.ProfileSetting | String | Profile setting group. | 


#### Command Example
```!pan-os-create-rule rulename="block_bad_application" description="do not play at work" action="deny" application="fortnite"```

#### Context Example
```json
{
    "Panorama": {
        "SecurityRule": {
            "Action": "deny",
            "Application": "fortnite",
            "Description": "do not play at work",
            "Disabled": "No",
            "Name": "block_bad_application",
            "SourceUser": "any"
        }
    }
}
```

#### Human Readable Output

>Rule configured successfully.

### pan-os-custom-block-rule
***
Creates a custom block policy rule.


#### Base Command

`pan-os-custom-block-rule`
#### Input

| **Argument Name** | **Description** | **Required** |
| --- | --- | --- |
| rulename | Name of the custom block policy rule to create. | Optional | 
| object_type | Object type to block in the policy rule. Can be "ip", "address-group", "edl", or "custom-url-category". | Required | 
| object_value | A comma-separated list of object values for the object_type argument. | Required | 
| direction | Direction to block. Can be "to", "from", or "both". Default is "both". This argument is not applicable to the "custom-url-category" object_type. | Optional | 
| pre_post | Pre rule or Post rule (Panorama instances). | Optional | 
| target | Specifies a target firewall for the rule (Panorama instances). | Optional | 
| log_forwarding | Log forwarding profile. | Optional | 
| device-group | The device group for which to return addresses for the rule (Panorama instances). | Optional | 
| tags | Tags for which to use for the custom block policy rule. | Optional | 
| where | Where to move the rule. Can be "before", "after", "top", or "bottom". If you specify "top" or "bottom", you need to supply the "dst" argument. | Optional | 
| dst | Destination rule relative to the rule that you are moving. This field is only relevant if you specify "top" or "bottom" in the "where" argument. | Optional |

#### Context Output

| **Path** | **Type** | **Description** |
| --- | --- | --- |
| Panorama.SecurityRule.Name | string | Rule name. | 
| Panorama.SecurityRule.Object | string | Blocked object. | 
| Panorama.SecurityRule.Direction | string | Direction blocked. | 
| Panorama.SecurityRule.Target | string | Target firewall \(Panorama instances\) | 
| Panorama.SecurityRule.LogForwarding | string | Log forwarding profile \(Panorama instances\). | 
| Panorama.SecurityRule.DeviceGroup | string | Device group for the rule \(Panorama instances\). | 
| Panorama.SecurityRule.Tags | String | Rule tags. | 


#### Command Example
```!pan-os-custom-block-rule object_type=application object_value=fortnite```

#### Context Example
```json
{
    "Panorama": {
        "SecurityRule": {
            "Application": [
                "fortnite"
            ],
            "Direction": "both",
            "Disabled": false,
            "Name": "demisto-9c9ed15a"
        }
    }
}
```

#### Human Readable Output

>Object was blocked successfully.

### pan-os-move-rule
***
Changes the location of a policy rule.


#### Base Command

`pan-os-move-rule`
#### Input

| **Argument Name** | **Description** | **Required** |
| --- | --- | --- |
| rulename | Name of the rule to move. | Required | 
| where | Where to move the rule. Can be "before", "after", "top", or "bottom". If you specify "top" or "bottom", you need to supply the "dst" argument. | Required | 
| dst | Destination rule relative to the rule that you are moving. This field is only relevant if you specify "top" or "bottom" in the "where" argument. | Optional | 
| pre_post | Rule location. Mandatory for Panorama instances. | Optional | 
| device-group | The device group for which to return addresses for the rule (Panorama instances). | Optional | 


#### Context Output

| **Path** | **Type** | **Description** |
| --- | --- | --- |
| Panorama.SecurityRule.Name | string | Rule name. | 
| Panorama.SecurityRule.DeviceGroup | string | Device group for the rule \(Panorama instances\). | 


#### Command Example
```!pan-os-move-rule rulename="test_rule3" where="bottom" ```

#### Human Readable Output

>Rule test_rule3 moved successfully

### pan-os-edit-rule
***
Edits a policy rule.


#### Base Command

`pan-os-edit-rule`
#### Input

| **Argument Name** | **Description** | **Required** |
| --- | --- | --- |
| rulename | Name of the rule to edit. | Required | 
| element_to_change | Parameter in the security rule to change. Can be 'source', 'destination', 'application', 'action', 'category', 'description', 'disabled', 'target', 'log-forwarding', 'tag', 'source-user', 'service' or 'profile-setting'. | Required | 
| element_value | The new value for the parameter. | Required | 
| pre_post | Pre-rule or post-rule (Panorama instances). | Optional | 
| behaviour | Whether to replace, add, or remove the element_value from the current rule object value. | Optional | 


#### Context Output

| **Path** | **Type** | **Description** |
| --- | --- | --- |
| Panorama.SecurityRule.Name | string | Rule name. | 
| Panorama.SecurityRule.Description | string | Rule description. | 
| Panorama.SecurityRule.Action | string | Action for the rule. | 
| Panorama.SecurityRule.Source | string | Source address. | 
| Panorama.SecurityRule.Destination | string | Destination address. | 
| Panorama.SecurityRule.NegateSource | boolean | Whether the source is negated \(address, address group\). | 
| Panorama.SecurityRule.NegateDestination | boolean | Whether the destination is negated \(address, address group\). | 
| Panorama.SecurityRule.Service | string | Service for the rule. | 
| Panorama.SecurityRule.Disabled | string | Whether the rule is disabled. | 
| Panorama.SecurityRule.Application | string | Application for the rule. | 
| Panorama.SecurityRule.Target | string | Target firewall \(Panorama instances\). | 
| Panorama.SecurityRule.DeviceGroup | string | Device group for the rule \(Panorama instances\). | 
| Panorama.SecurityRule.Tags | String | Tags for the rule. | 
| Panorama.SecurityRules.ProfileSetting | String | Profile setting group. |

#### Command Example
```!pan-os-edit-rule rulename="block_bad_application" element_to_change=action element_value=drop```

#### Context Example
```json
{
    "Panorama": {
        "SecurityRule": {
            "Action": "drop",
            "Name": "block_bad_application"
        }
    }
}
```

#### Human Readable Output

>Rule edited successfully.

### pan-os-delete-rule
***
Deletes a policy rule.


#### Base Command

`pan-os-delete-rule`
#### Input

| **Argument Name** | **Description** | **Required** |
| --- | --- | --- |
| rulename | Name of the rule to delete. | Required | 
| pre_post | Pre rule or Post rule (Panorama instances). | Optional | 
| device-group | The device group for which to return addresses for the rule (Panorama instances). | Optional | 


#### Context Output

| **Path** | **Type** | **Description** |
| --- | --- | --- |
| Panorama.SecurityRule.Name | string | Rule name. | 
| Panorama.SecurityRule.DeviceGroup | string | Device group for the rule \(Panorama instances\). | 


#### Command Example
```!pan-os-delete-rule rulename=block_bad_application```


#### Human Readable Output

>Rule deleted successfully.

### pan-os-list-applications
***
Returns a list of applications.


#### Base Command

`pan-os-list-applications`
#### Input

| **Argument Name** | **Description** | **Required** |
| --- | --- | --- |
| predefined | Whether to list predefined applications or not. | Optional | 


#### Context Output

| **Path** | **Type** | **Description** |
| --- | --- | --- |
| Panorama.Applications.Name | string | Application name. | 
| Panorama.Applications.Id | number | Application ID. | 
| Panorama.Applications.Category | string | Application category. | 
| Panorama.Applications.SubCategory | string | Application sub-category. | 
| Panorama.Applications.Technology | string | Application technology. | 
| Panorama.Applications.Risk | number | Application risk \(1 to 5\). | 
| Panorama.Applications.Description | string | Application description. | 


#### Command Example
```!pan-os-list-applications```

#### Context Example
```json
{
    "Panorama": {
        "Applications": {
            "Description": "lala",
            "Id": null,
            "Name": "demisto_fw_app3",
            "Risk": "1",
            "SubCategory": "ip-protocol",
            "Technology": "peer-to-peer"
        }
    }
}
```

#### Human Readable Output

>### Applications
>|Id|Name|Risk|Category|SubCategory|Technology|Description|
>|---|---|---|---|---|---|---|
>|  | demisto_fw_app3 | 1 |  | ip-protocol | peer-to-peer | lala |


### pan-os-commit-status
***
Returns commit status for a configuration.


#### Base Command

`pan-os-commit-status`
#### Input

| **Argument Name** | **Description** | **Required** |
| --- | --- | --- |
| job_id | Job ID to check. | Required | 


#### Context Output

| **Path** | **Type** | **Description** |
| --- | --- | --- |
| Panorama.Commit.JobID | number | Job ID of the configuration to be committed. | 
| Panorama.Commit.Status | string | Commit status. | 
| Panorama.Commit.Details | string | Job ID details. | 
| Panorama.Commit.Warnings | String | Job ID warnings | 


#### Command Example
```!pan-os-commit-status job_id=948 ```

#### Human Readable Output

>### Commit Status:
>|JobID|Status|
>|---|---|
>| 948 | Pending |

### pan-os-push-status
***
Returns the push status for a configuration.


#### Base Command

`pan-os-push-status`
#### Input

| **Argument Name** | **Description** | **Required** |
| --- | --- | --- |
| job_id | Job ID to check. | Required | 


#### Context Output

| **Path** | **Type** | **Description** |
| --- | --- | --- |
| Panorama.Push.DeviceGroup | string | Device group to which the policies were pushed. | 
| Panorama.Push.JobID | number | Job ID of the configuration to be pushed. | 
| Panorama.Push.Status | string | Push status. | 
| Panorama.Push.Details | string | Job ID details. | 
| Panorama.Push.Warnings | String | Job ID warnings | 


#### Command Example
```!pan-os-push-status job_id=951 ```

#### Human Readable Output

>### Push to Device Group Status:
>|JobID|Status|Details|
>|---|---|---|
>| 951 | Completed | commit succeeded with warnings |

### pan-os-get-pcap
***
Returns information for a Panorama PCAP file. The recommended maximum file size is 5 MB. If the limit is exceeded, you might need to SSH the firewall and run the scp export command to export the PCAP file. For more information, see the Palo Alto Networks documentation.


#### Base Command

`pan-os-get-pcap`
#### Input

| **Argument Name** | **Description** | **Required** |
| --- | --- | --- |
| pcapType | Type of Packet Capture. | Required |
| serialNumber | The serial number of the firewall to download the PCAP from. | Optional |
| from | The file name for the PCAP type ('dlp-pcap', 'filter-pcap', or 'application-pcap'). Required for 'filter-pcap'. | Optional | 
| localName | The new name for the PCAP file after downloading. If this argument is not specified, the file name is the PCAP file name set in the firewall. | Optional | 
| serialNo | Serial number for the request. For further information, see the Panorama XML API Documentation. | Optional | 
| searchTime | The Search time for the request. For example: "2019/12/26 00:00:00", "2020/01/10". For more information, see the Panorama XML API documentation. Required for "threat-pcap". | Optional | 
| pcapID | The ID of the PCAP for the request. For further information, see the Panorama XML API Documentation. Required for 'threat-pcap'. | Optional | 
| password | Password for Panorama, needed for the 'dlp-pcap' PCAP type only. | Optional | 
| deviceName | The Device Name on which the PCAP is stored. For further information, see the Panorama XML API Documentation. Required for 'threat-pcap' in pan-os firewalls < 9.0.7 versions. | Optional | 
| sessionID | The Session ID of the PCAP. For further information, see the Panorama XML API Documentation. Required for 'threat-pcap' in pan-os firewalls < 9.0.7 versions. | Optional | 


#### Context Output

| **Path** | **Type** | **Description** |
| --- | --- | --- |
| File.Size | number | File size. | 
| File.Name | string | File name. | 
| File.Type | string | File type. | 
| File.Info | string | File info. | 
| File.Extension | string | File extension. | 
| File.EntryID | string | FIle entryID. | 
| File.MD5 | string | MD5 hash of the file. | 
| File.SHA1 | string | SHA1 hash of the file. | 
| File.SHA256 | string | SHA256 hash of the file. | 
| File.SHA512 | string | SHA512 hash of the file. |
| File.SSDeep | string | SSDeep hash of the file. |


#### Command Example
```!pan-os-get-pcap pcapType="filter-pcap" from=pcap_test ```


### pan-os-list-pcaps
***
Returns a list of all PCAP files by PCAP type. Not available for threat PCAPs.

#### Base Command

`pan-os-list-pcaps`
#### Input

| **Argument Name** | **Description** | **Required** |
| --- | --- | --- |
| pcapType | Type of Packet Capture. | Required |
| serialNumber | The serial number of the firewall to download the PCAP from. | Optional |
| password | Password for Panorama. Relevant for the 'dlp-pcap' PCAP type. | Optional | 


#### Context Output

There is no context output for this command.

#### Command Example
```!pan-os-list-pcaps pcapType=“filter-pcap” ```

#### Human Readable Output

>### List of Pcaps:
>|Pcap name|
>|---|
>| pcam_name |

### pan-os-register-ip-tag
***
Registers IP addresses to a tag.


#### Base Command

`pan-os-register-ip-tag`
#### Input

| **Argument Name** | **Description** | **Required** |
| --- | --- | --- |
| tag | Tag for which to register IP addresses. | Required | 
| IPs | IP addresses to register. | Required | 
| persistent | Whether the IP addresses remain registered to the tag after the device reboots ('true':persistent, 'false':non-persistent). Default is 'true'. | Optional | 


#### Context Output

| **Path** | **Type** | **Description** |
| --- | --- | --- |
| Panorama.DynamicTags.Tag | string | Name of the tag. | 
| Panorama.DynamicTags.IPs | string | Registered IP addresses. | 


#### Command Example
```!pan-os-register-ip-tag tag=tag02 IPs=[“10.0.0.13”,“10.0.0.14”] ```

#### Human Readable Output

>Registered ip-tag successfully

### pan-os-unregister-ip-tag
***
Unregisters IP addresses from a tag.


#### Base Command

`pan-os-unregister-ip-tag`
#### Input

| **Argument Name** | **Description** | **Required** |
| --- | --- | --- |
| tag | Tag for which to unregister IP addresses. | Required | 
| IPs | IP addresses to unregister. | Required | 


#### Context Output

There is no context output for this command.

#### Command Example
```!pan-os-unregister-ip-tag tag=tag02 IPs=["10.0.0.13","10.0.0.14"] ```

#### Human Readable Output

>Unregistered ip-tag successfully


### pan-os-register-user-tag
***
Registers users to a tag. This command is only available for PAN-OS version 9.x and above.


#### Base Command

`pan-os-register-user-tag`
#### Input

| **Argument Name** | **Description** | **Required** |
| --- | --- | --- |
| tag | Tag for which to register users. | Required | 
| Users | A comma-separated list of users to register. | Required | 


#### Context Output

| **Path** | **Type** | **Description** |
| --- | --- | --- |
| Panorama.DynamicTags.Tag | string | Name of the tag. | 
| Panorama.DynamicTags.Users | string | List of registered users. | 


#### Command Example
```!pan-os-register-user-tag tag-tag02 Users=Username```

#### Human Readable Output
>Registered user-tag successfully


### pan-os-unregister-user-tag
***
Unregisters users from a tag. This command is only available for PAN-OS version 9.x and above.


#### Base Command

`pan-os-unregister-user-tag`
#### Input

| **Argument Name** | **Description** | **Required** |
| --- | --- | --- |
| tag | Tag from which to unregister Users. | Required | 
| Users | A comma-separated list of users to unregister. | Required | 


#### Context Output

There is no context output for this command.

#### Command Example
```!pan-os-unregister-user-tag tag-tag02 Users=Username ```

#### Human Readable Output
>Unregistered user-tag successfully


### pan-os-query-traffic-logs
***
Deprecated. Queries traffic logs.

#### Base Command

`pan-os-query-traffic-logs`
#### Input
| **Argument Name** | **Description** | **Required** |
| --- | --- | --- |
| query | Specifies the match criteria for the logs. This is similar to the query provided in the web interface under the Monitor tab when viewing the logs. | Optional |
| number_of_logs | The number of logs to retrieve. Default is 100. Maximum is 5,000. | Optional |
| direction | Whether logs are shown oldest first (forward) or newest first (backward). Default is backward. | Optional |
| source | Source address for the query. | Optional |
| destination | Destination address for the query. | Optional |
| receive_time | Date and time after which logs were received, in the format: YYYY/MM/DD HH:MM:SS. | Optional |
| application | Application for the query. | Optional |
| to_port | Destination port for the query. | Optional |
| action | Action for the query. | Optional |


#### Context Output

| **Path** | **Type** | **Description** |
| --- | --- | --- |
| Panorama.TrafficLogs.JobID | number | Job ID of the traffic logs query. | 
| Panorama.TrafficLogs.Status | string | Status of the traffic logs query. | 

#### Command Example
```!pan-os-query-traffic-logs query="" number_of_logs="100" direction="backward" source="" destination="" receive_time="" application="" to_port="" action="allow"```

#### Human Readable Output

>### Query Traffic Logs:
>|JobID|Status|
>|---|---|
>| 1858 | Pending |


### pan-os-check-traffic-logs-status
***
Deprecated. Checks the query status of traffic logs.

#### Base Command

`pan-os-check-traffic-logs-status`
#### Input

| **Argument Name** | **Description** | **Required** |
| --- | --- | --- |
| job_id | Job ID of the query. | Required | 


#### Context Output

| **Path** | **Type** | **Description** |
| --- | --- | --- |
| Panorama.TrafficLogs.JobID | number | Job ID of the traffic logs query. | 
| Panorama.TrafficLogs.Status | string | Status of the traffic logs query. | 

#### Command Example
```!pan-os-check-traffic-logs-status job_id="1865"```

#### Human Readable Output

>### Query Traffic Logs status:
>|JobID|Status|
>|---|---|
>| 1858 | Pending |


### pan-os-get-traffic-logs
***
Deprecated. Retrieves traffic log query data by job id.

#### Base Command

`pan-os-get-traffic-logs`
#### Input

| **Argument Name** | **Description** | **Required** |
| --- | --- | --- |
| job_id | Job ID of the query. | Required | 


#### Context Output

| **Path** | **Type** | **Description** |
| --- | --- | --- |
| Panorama.TrafficLogs.JobID | number | Job ID of the traffic logs query. | 
| Panorama.TrafficLogs.Status | string | Status of the traffic logs query. | 
| Panorama.TrafficLogs.Logs.Action | string | Action of the traffic log. |
| Panorama.TrafficLogs.Logs.ActionSource | string | Action source of the traffic log. |
| Panorama.TrafficLogs.Logs.Application | string | Application of the traffic log. |
| Panorama.TrafficLogs.Logs.Category | string | Category of the traffic log. |
| Panorama.TrafficLogs.Logs.DeviceName | string | Device name of the traffic log. |
| Panorama.TrafficLogs.Logs.Destination | string | Destination of the traffic log. |
| Panorama.TrafficLogs.Logs.DestinationPort | string | Destination port of the traffic log. |
| Panorama.TrafficLogs.Logs.FromZone | string | From zone of the traffic log. |
| Panorama.TrafficLogs.Logs.Protocol | string | Protocol of the traffic log. |
| Panorama.TrafficLogs.Logs.ReceiveTime | string | Receive time of the traffic log. |
| Panorama.TrafficLogs.Logs.Rule | string | Rule of the traffic log. |
| Panorama.TrafficLogs.Logs.SessionEndReason | string | Session end reason of the traffic log. |
| Panorama.TrafficLogs.Logs.Source | string | Source of the traffic log. |
| Panorama.TrafficLogs.Logs.SourcePort | string | Source port of the traffic log. |
| Panorama.TrafficLogs.Logs.StartTime | string | Start time of the traffic log. |
| Panorama.TrafficLogs.Logs.ToZone | string | To zone of the traffic log. |

#### Command Example
```!pan-os-get-traffic-logs job_id="1865"```


### pan-os-list-rules
***
Returns a list of predefined Security Rules.


#### Base Command

`pan-os-list-rules`
#### Input

| **Argument Name** | **Description** | **Required** |
| --- | --- | --- |
| pre_post | Rules location. Can be 'pre-rulebase' or 'post-rulebase'. Mandatory for Panorama instances. | Optional | 
| device-group | The device group for which to return addresses (Panorama instances). | Optional | 
| tag | Tag for which to filter the rules. | Optional | 


#### Context Output

| **Path** | **Type** | **Description** |
| --- | --- | --- |
| Panorama.SecurityRule.Name | String | Rule name. | 
| Panorama.SecurityRule.Action | String | Action for the rule. | 
| Panorama.SecurityRule.Location | String | Rule location. | 
| Panorama.SecurityRule.Category | String | Rule category. | 
| Panorama.SecurityRule.Application | String | Application for the rule. | 
| Panorama.SecurityRule.Destination | String | Destination address. | 
| Panorama.SecurityRule.From | String | Rule from. | 
| Panorama.SecurityRule.Service | String | Service for the rule. | 
| Panorama.SecurityRule.To | String | Rule to. | 
| Panorama.SecurityRule.Source | String | Source address. | 
| Panorama.SecurityRule.DeviceGroup | string | Device group for the rule \(Panorama instances\). | 
| Panorama.SecurityRules.Tags | String | Rule tags. | 


#### Command Example
```!pan-os-list-rules```

#### Context Example
```json
{
    "Panorama": {
        "SecurityRule": [
            {
                "Action": "drop",
                "Application": "fortnite",
                "Destination": "any",
                "From": "any",
                "Name": "demisto-7b6dc6e6",
                "Service": "any",
                "Source": "any",
                "To": "any"
            },
            {
                "Action": "drop",
                "Application": "fortnite",
                "Destination": "any",
                "From": "any",
                "Name": "demisto-125e5985",
                "Service": "any",
                "Source": "any",
                "To": "any"
            },
            {
                "Action": {
                    "#text": "drop",
                    "@admin": "api",
                    "@dirtyId": "2986",
                    "@time": "2020/10/13 05:00:06"
                },
                "Application": {
                    "#text": "fortnite",
                    "@admin": "api",
                    "@dirtyId": "2986",
                    "@time": "2020/10/13 05:00:06"
                },
                "Destination": {
                    "#text": "any",
                    "@admin": "api",
                    "@dirtyId": "2986",
                    "@time": "2020/10/13 05:00:06"
                },
                "From": {
                    "#text": "any",
                    "@admin": "api",
                    "@dirtyId": "2986",
                    "@time": "2020/10/13 05:00:06"
                },
                "Name": "demisto-9c9ed15a",
                "Service": {
                    "#text": "any",
                    "@admin": "api",
                    "@dirtyId": "2986",
                    "@time": "2020/10/13 05:00:06"
                },
                "Source": {
                    "#text": "any",
                    "@admin": "api",
                    "@dirtyId": "2986",
                    "@time": "2020/10/13 05:00:06"
                },
                "To": {
                    "#text": "any",
                    "@admin": "api",
                    "@dirtyId": "2986",
                    "@time": "2020/10/13 05:00:06"
                }
            }
        ]
    }
}
```

#### Human Readable Output

>### Security Rules:
>|Name|Action|From|To|Service|
>|---|---|---|---|---|
>| demisto-7b6dc6e6 | drop | any | any | any |
>| demisto-125e5985 | drop | any | any | any |
>| demisto-9c9ed15a | @admin: api<br/>@dirtyId: 2986<br/>@time: 2020/10/13 05:00:06<br/>#text: drop | @admin: api<br/>@dirtyId: 2986<br/>@time: 2020/10/13 05:00:06<br/>#text: any | @admin: api<br/>@dirtyId: 2986<br/>@time: 2020/10/13 05:00:06<br/>#text: any | @admin: api<br/>@dirtyId: 2986<br/>@time: 2020/10/13 05:00:06<br/>#text: any |


### pan-os-query-logs
***
Query logs in Panorama.


#### Base Command

`pan-os-query-logs`
#### Input

| **Argument Name** | **Description** | **Required** |
| --- | --- | --- |
| log-type | The log type. Can be "threat", "traffic", "wildfire", "url", or "data". | Required | 
| query | The query string by which to match criteria for the logs. This is similar to the query provided in the web interface under the Monitor tab when viewing the logs. | Optional | 
| time-generated | The time that the log was generated from the timestamp and prior to it.<br/>e.g "2019/08/11 01:10:44". | Optional | 
| addr-src | Source address. | Optional | 
| addr-dst | Destination address. | Optional | 
| ip | Source or destination IP address. | Optional | 
| zone-src | Source zone. | Optional | 
| zone-dst | Destination Source. | Optional | 
| action | Rule action. | Optional | 
| port-dst | Destination port. | Optional | 
| rule | Rule name, e.g "Allow all outbound". | Optional | 
| url | URL, e.g "safebrowsing.googleapis.com". | Optional | 
| filedigest | File hash (for WildFire logs only). | Optional | 
| number_of_logs | Maximum number of logs to retrieve. If empty, the default is 100. The maximum is 5,000. | Optional | 


#### Context Output

| **Path** | **Type** | **Description** |
| --- | --- | --- |
| Panorama.Monitor.JobID | String | Job ID of the logs query. | 
| Panorama.Monitor.Status | String | Status of the logs query. | 
| Panorama.Monitor.Message | String | Message of the logs query. | 


#### Command Example
```!pan-os-query-logs log-type=data query="( addr.src in 192.168.1.12 )" ```

#### Human Readable Output

>### Query Logs:
>|JobID|Status|
>|---|---|
>| 678 | Pending |

### pan-os-check-logs-status
***
Checks the status of a logs query.


#### Base Command

`pan-os-check-logs-status`
#### Input

| **Argument Name** | **Description** | **Required** |
| --- | --- | --- |
| job_id | Job ID of the query. | Required | 


#### Context Output

| **Path** | **Type** | **Description** |
| --- | --- | --- |
| Panorama.Monitor.JobID | String | Job ID of the logs query. | 
| Panorama.Monitor.Status | String | Status of the logs query. | 


#### Command Example
```!pan-os-check-logs-status job_id=657 ```

#### Human Readable Output

>### Query Logs Status:
>|JobID|Status|
>|---|---|
>| 657 | Completed |

### pan-os-get-logs
***
Retrieves the data of a logs query.


#### Base Command

`pan-os-get-logs`
#### Input

| **Argument Name** | **Description** | **Required** |
| --- | --- | --- |
| job_id | Job ID of the query. | Required | 
| ignore_auto_extract | Whether to auto-enrich the War Room entry. If "true", entry is not auto-enriched. If "false", entry is auto-extracted. Default is "true". | Optional | 


#### Context Output

| **Path** | **Type** | **Description** |
| --- | --- | --- |
| Panorama.Monitor.Logs.Action | String | Action taken for the session. Can be "alert", "allow", "deny", "drop", "drop-all-packets", "reset-client", "reset-server", "reset-both", or "block-url". | 
| Panorama.Monitor.Logs.Application | String | Application associated with the session. | 
| Panorama.Monitor.Logs.Category | String | The URL category of the URL subtype. For WildFire subtype, it is the verdict on the file, and can be either "malicious", "phishing", "grayware"’, or "benign". For other subtypes, the value is "any". | 
| Panorama.Monitor.Logs.DeviceName | String | The hostname of the firewall on which the session was logged. | 
| Panorama.Monitor.Logs.DestinationAddress | String | Original session destination IP address. | 
| Panorama.Monitor.Logs.DestinationUser | String | Username of the user to which the session was destined. | 
| Panorama.Monitor.Logs.DestinationCountry | String | Destination country or internal region for private addresses. Maximum length is 32 bytes. | 
| Panorama.Monitor.Logs.DestinationPort | String | Destination port utilized by the session. | 
| Panorama.Monitor.Logs.FileDigest | String | Only for the WildFire subtype, all other types do not use this field. The file digest string shows the binary hash of the file sent to be analyzed by the WildFire service. | 
| Panorama.Monitor.Logs.FileName | String | File name or file type when the subtype is file.<br/>File name when the subtype is virus.<br/>File name when the subtype is wildfire-virus.<br/>File name when the subtype is wildfire. | 
| Panorama.Monitor.Logs.FileType | String | Only for the WildFire subtype, all other types do not use this field.<br/>Specifies the type of file that the firewall forwarded for WildFire analysis. | 
| Panorama.Monitor.Logs.FromZone | String | The zone from which the session was sourced. | 
| Panorama.Monitor.Logs.URLOrFilename | String | The actual URL when the subtype is url.<br/>File name or file type when the subtype is file.<br/>File name when the subtype is virus.<br/>File name when the subtype is wildfire-virus.<br/>File name when the subtype is wildfire.<br/>URL or file name when the subtype is vulnerability \(if applicable\). | 
| Panorama.Monitor.Logs.NATDestinationIP | String | If destination NAT performed, the post-NAT destination IP address. | 
| Panorama.Monitor.Logs.NATDestinationPort | String | Post-NAT destination port. | 
| Panorama.Monitor.Logs.NATSourceIP | String | If source NAT performed, the post-NAT source IP address. | 
| Panorama.Monitor.Logs.NATSourcePort | String | Post-NAT source port. | 
| Panorama.Monitor.Logs.PCAPid | String | The packet capture \(pcap\) ID is a 64 bit unsigned integral denoting an ID to correlate threat pcap files with extended pcaps taken as a part of that flow. All threat logs will contain either a pcap_id of 0 \(no associated pcap\), or an ID referencing the extended pcap file. | 
| Panorama.Monitor.Logs.IPProtocol | String | IP protocol associated with the session. | 
| Panorama.Monitor.Logs.Recipient | String | Only for the WildFire subtype, all other types do not use this field.<br/>Specifies the name of the receiver of an email that WildFire determined to be malicious when analyzing an email link forwarded by the firewall. | 
| Panorama.Monitor.Logs.Rule | String | Name of the rule that the session matched. | 
| Panorama.Monitor.Logs.RuleID | String | ID of the rule that the session matched. | 
| Panorama.Monitor.Logs.ReceiveTime | String | Time the log was received at the management plane. | 
| Panorama.Monitor.Logs.Sender | String | Only for the WildFire subtype; all other types do not use this field.<br/>Specifies the name of the sender of an email that WildFire determined to be malicious when analyzing an email link forwarded by the firewall. | 
| Panorama.Monitor.Logs.SessionID | String | An internal numerical identifier applied to each session. | 
| Panorama.Monitor.Logs.DeviceSN | String | The serial number of the firewall on which the session was logged. | 
| Panorama.Monitor.Logs.Severity | String | Severity associated with the threat. Can be "informational", "low", "medium", "high", or "critical". | 
| Panorama.Monitor.Logs.SourceAddress | String | Original session source IP address. | 
| Panorama.Monitor.Logs.SourceCountry | String | Source country or internal region for private addresses. Maximum length is 32 bytes. | 
| Panorama.Monitor.Logs.SourceUser | String | Username of the user who initiated the session. | 
| Panorama.Monitor.Logs.SourcePort | String | Source port utilized by the session. | 
| Panorama.Monitor.Logs.ThreatCategory | String | Describes threat categories used to classify different types of threat signatures. | 
| Panorama.Monitor.Logs.Name | String | Palo Alto Networks identifier for the threat. It is a description string followed by a 64-bit numerical identifier. | 
| Panorama.Monitor.Logs.ID | String | Palo Alto Networks ID for the threat. | 
| Panorama.Monitor.Logs.ToZone | String | The zone to which the session was destined. | 
| Panorama.Monitor.Logs.TimeGenerated | String | Time that the log was generated on the dataplane. | 
| Panorama.Monitor.Logs.URLCategoryList | String | A list of the URL filtering categories that the firewall used to enforce the policy. | 
| Panorama.Monitor.Logs.Bytes | String | Total log bytes. | 
| Panorama.Monitor.Logs.BytesReceived | String | Log bytes received. | 
| Panorama.Monitor.Logs.BytesSent | String | Log bytes sent. | 
| Panorama.Monitor.Logs.Vsys | String | Vsys on the firewall that generated the log. | 


#### Command Example
```!pan-os-get-logs job_id=678 ```

#### Human Readable Output

>### Query data Logs:
>|TimeGenerated|SourceAddress|DestinationAddress|Application|Action|Rule|
>|---|---|---|---|---|---|
>| 2019/07/24 08:50:24 | 1.1.1.1 | 2.3.4.5 | web-browsing | deny | any - any accept |

### pan-os-security-policy-match
***
Checks whether a session matches a specified security policy. This command is only available on Firewall instances.


#### Base Command

`pan-os-security-policy-match`
#### Input

| **Argument Name** | **Description** | **Required** |
| --- | --- | --- |
| application | The application name. | Optional | 
| category | The category name. | Optional | 
| destination | The destination IP address. | Required | 
| destination-port | The destination port. | Optional | 
| from | The from zone. | Optional | 
| to | The to zone. | Optional | 
| protocol | The IP protocol value. | Required | 
| source | The source IP address. | Required | 
| source-user | The source user. | Optional |
| target | Target number of the firewall. Use only on a Panorama instance. | Optional | 


#### Context Output

| **Path** | **Type** | **Description** |
| --- | --- | --- |
| Panorama.SecurityPolicyMatch.Query | String | Query for the session to test. | 
| Panorama.SecurityPolicyMatch.Rules.Name | String | The matching rule name. | 
| Panorama.SecurityPolicyMatch.Rules.Action | String | The matching rule action. | 
| Panorama.SecurityPolicyMatch.Rules.Category | String | The matching rule category. | 
| Panorama.SecurityPolicyMatch.Rules.Destination | String | The matching rule destination. | 
| Panorama.SecurityPolicyMatch.Rules.From | String | The matching rule from zone. | 
| Panorama.SecurityPolicyMatch.Rules.Source | String | The matching rule source. | 
| Panorama.SecurityPolicyMatch.Rules.To | String | The matching rule to zone. | 
| Panorama.SecurityPolicyMatch.QueryFields.Application | String | The application name. | 
| Panorama.SecurityPolicyMatch.QueryFields.Category | String | The category name. | 
| Panorama.SecurityPolicyMatch.QueryFields.Destination | String | The destination IP address. | 
| Panorama.SecurityPolicyMatch.QueryFields.DestinationPort | Number | The destination port. | 
| Panorama.SecurityPolicyMatch.QueryFields.From | String | The from zone. | 
| Panorama.SecurityPolicyMatch.QueryFields.To | String | The to zone. | 
| Panorama.SecurityPolicyMatch.QueryFields.Protocol | String | The IP protocol value. | 
| Panorama.SecurityPolicyMatch.QueryFields.Source | String | The destination IP address. | 
| Panorama.SecurityPolicyMatch.QueryFields.SourceUser | String | The source user. | 


#### Command Example
```!pan-os-security-policy-match destination=1.2.3.4 protocol=1 source=2.3.4.5```

#### Context Example
```json
{
    "Panorama": {
        "SecurityPolicyMatch": {
            "Query": "<test><security-policy-match><source>2.3.4.5</source><destination>1.2.3.4</destination><protocol>1</protocol></security-policy-match></test>",
            "QueryFields": {
                "Destination": "1.2.3.4",
                "Protocol": "1",
                "Source": "2.3.4.5"
            },
            "Rules": {
                "Action": "allow",
                "Category": "any",
                "Destination": "any",
                "From": "any",
                "Name": "any - any accept",
                "Source": "any",
                "To": "any"
            }
        }
    }
}
```

#### Human Readable Output

>### Matching Security Policies:
>|Name|Action|From|To|Source|Destination|
>|---|---|---|---|---|---|
>| any - any accept | allow | any | any | any | any |


### pan-os-list-static-routes
***
Lists the static routes of a virtual router.


#### Base Command

`pan-os-list-static-routes`
#### Input

| **Argument Name** | **Description** | **Required** |
| --- | --- | --- |
| virtual_router | The name of the virtual router for which to list static routes. | Required | 
| template | The template to use to run the command. Overrides the template parameter (Panorama instances). | Optional | 
| show_uncommitted | Whether to show an uncommitted configuration. Default is "false" | Optional | 


#### Context Output

| **Path** | **Type** | **Description** |
| --- | --- | --- |
| Panorama.StaticRoutes.Name | String | The name of the static route. | 
| Panorama.StaticRoutes.BFDProfile | String | The BFD profile of the static route. | 
| Panorama.StaticRoutes.Destination | String | The destination of the static route. | 
| Panorama.StaticRoutes.Metric | Number | The metric \(port\) of the static route. | 
| Panorama.StaticRoutes.NextHop | String | The next hop of the static route. Can be an IP address, FQDN, or a virtual router. | 
| Panorama.StaticRoutes.RouteTable | String | The route table of a static route. | 
| Panorama.StaticRoutes.VirtualRouter | String | The virtual router to which the static router belongs. | 
| Panorama.StaticRoutes.Template | String | The template in which the static route is defined \(Panorama instances only\). | 
| Panorama.StaticRoutes.Uncommitted | Boolean | Whether the static route is committed. | 


#### Command Example
```!pan-os-list-static-routes virtual_router=virtual_router_test_DONT_DELETE```

#### Context Example
```json
{
    "Panorama": {
        "StaticRoutes": [
            {
                "BFDprofile": "None",
                "Destination": "2.3.4.5/32",
                "Metric": 14,
                "Name": "static_route_ip",
                "NextHop": "3.3.3.3",
                "RouteTable": "Unicast",
                "VirtualRouter": "virtual_router_test_DONT_DELETE"
            },
            {
                "Destination": "1.1.1.1/32",
                "Metric": 1012,
                "Name": "test_maya",
                "NextHop": "3.3.3.3",
                "VirtualRouter": "virtual_router_test_DONT_DELETE"
            }
        ]
    }
}
```

#### Human Readable Output

>### Displaying all Static Routes for the Virtual Router: virtual_router_test_DONT_DELETE
>|Name|Destination|NextHop|RouteTable|Metric|BFDprofile|
>|---|---|---|---|---|---|
>| static_route_ip | 2.3.4.5/32 | 3.3.3.3 | Unicast | 14 | None |
>| test_maya | 1.1.1.1/32 | 3.3.3.3 |  | 1012 |  |


### pan-os-get-static-route
***
Returns the specified static route of a virtual router.


#### Base Command

`pan-os-get-static-route`
#### Input

| **Argument Name** | **Description** | **Required** |
| --- | --- | --- |
| virtual_router | Name of the virtual router for which to display the static route. | Required | 
| static_route | Name of the static route to display. | Required | 
| template | The template for which to run the command. Overrides the template parameter (Panorama instances). | Optional | 


#### Context Output

| **Path** | **Type** | **Description** |
| --- | --- | --- |
| Panorama.StaticRoutes.Name | String | The name of the static route. | 
| Panorama.StaticRoutes.BFDProfile | String | The BFD profile of the static route. | 
| Panorama.StaticRoutes.Destination | String | The destination of the static route. | 
| Panorama.StaticRoutes.Metric | Number | The metric \(port\) of the static route. | 
| Panorama.StaticRoutes.NextHop | String | The next hop of the static route. Can be an IP address, FQDN, or a virtual router. | 
| Panorama.StaticRoutes.RouteTable | String | The route table of the static route. | 
| Panorama.StaticRoutes.VirtualRouter | String | The virtual router to which the static router belongs. | 
| Panorama.StaticRoutes.Template | String | The template in which the static route is defined \(Panorama instances only\). | 


#### Command Example
```!pan-os-get-static-route static_route=static_route_ip virtual_router=virtual_router_test_DONT_DELETE```

#### Context Example
```json
{
    "Panorama": {
        "StaticRoutes": {
            "BFDprofile": "None",
            "Destination": "2.3.4.5/32",
            "Metric": 14,
            "Name": "static_route_ip",
            "NextHop": "3.3.3.3",
            "RouteTable": "Unicast",
            "VirtualRouter": "virtual_router_test_DONT_DELETE"
        }
    }
}
```

#### Human Readable Output

>### Static route: static_route_ip
>|BFDprofile|Destination|Metric|Name|NextHop|RouteTable|VirtualRouter|
>|---|---|---|---|---|---|---|
>| None | 2.3.4.5/32 | 14 | static_route_ip | 3.3.3.3 | Unicast | virtual_router_test_DONT_DELETE |


### pan-os-add-static-route
***
Adds a static route.


#### Base Command

`pan-os-add-static-route`
#### Input

| **Argument Name** | **Description** | **Required** |
| --- | --- | --- |
| virtual_router | Virtual Router to which the routes will be added. | Required | 
| static_route | The name of the static route to add. The argument is limited to a maximum of 31 characters, is case-sensitive, and supports letters, numbers, spaces, hyphens, and underscores. | Required | 
| destination | The IP address and network mask in Classless Inter-domain Routing (CIDR) notation: ip_address/mask. For example, 192.168.0.1/24 for IPv4 or 2001:db8::/32 for IPv6). | Required | 
| nexthop_type | The type for the nexthop. Can be: "ip-address", "next-vr", "fqdn" or "discard". | Required | 
| nexthop_value | The next hop value. | Required | 
| metric | The metric port for the static route (1-65535). | Optional | 
| interface | The interface name in which to add the static route. | Optional | 
| template | The template to use to run the command. Overrides the template parameter (Panorama instances). | Optional | 


#### Context Output

| **Path** | **Type** | **Description** |
| --- | --- | --- |
| Panorama.StaticRoutes.Name | String | The name of the static route. | 
| Panorama.StaticRoutes.BFDProfile | String | The BFD profile of the static route. | 
| Panorama.StaticRoutes.Destination | String | The destination of the static route. | 
| Panorama.StaticRoutes.Metric | Number | The metric \(port\) of the static route. | 
| Panorama.StaticRoutes.NextHop | String | The next hop of the static route. Can be an IP address, FQDN, or a virtual router. | 
| Panorama.StaticRoutes.RouteTable | String | The route table of the static route. | 
| Panorama.StaticRoutes.VirtualRouter | String | The virtual router to which the static router belongs. | 
| Panorama.StaticRoutes.Template | String | The template in which the static route is defined \(Panorama instances only\). | 


#### Command Example
```!pan-os-add-static-route destination=2.3.4.5/32 nexthop_type="ip-address" nexthop_value=3.3.3.3 static_route=my_temp_route virtual_router=virtual_router_test_DONT_DELETE```

#### Context Example
```json
{
    "Panorama": {
        "StaticRoutes": {
            "@code": "20",
            "@status": "success",
            "msg": "command succeeded"
        }
    }
}
```

#### Human Readable Output

>New uncommitted static route my_temp_route configuration added.

### pan-os-delete-static-route
***
Deletes a static route.


#### Base Command

`pan-os-delete-static-route`
#### Input

| **Argument Name** | **Description** | **Required** |
| --- | --- | --- |
| route_name | The name of the static route to delete. | Required | 
| virtual_router | The virtual router from which the routes will be deleted. | Required | 
| template | The template for to use to run the command. Overrides the template parameter (Panorama instances). | Optional | 


#### Context Output

| **Path** | **Type** | **Description** |
| --- | --- | --- |
| Panorama.StaticRoutes.Name | String | The name of the static route. | 
| Panorama.StaticRoutes.BFDProfile | String | The BFD profile of the static route. | 
| Panorama.StaticRoutes.Destination | String | The destination of the static route. | 
| Panorama.StaticRoutes.Metric | Number | The metric \(port\) of the static route. | 
| Panorama.StaticRoutes.NextHop | String | The next hop of the static route. Can be an IP address, FQDN, or a virtual router. | 
| Panorama.StaticRoutes.RouteTable | String | The route table of the static route. | 
| Panorama.StaticRoutes.VirtualRouter | String | The virtual router to which the static router belongs. | 
| Panorama.StaticRoutes.Template | String | The template in which the static route is defined \(Panorama instances only\). | 
| Panorama.StaticRoutes.Deleted | Boolean | Whether the static route was deleted. | 


#### Command Example
```!pan-os-delete-static-route route_name=my_temp_route virtual_router=virtual_router_test_DONT_DELETE```

#### Context Example
```json
{
    "Panorama": {
        "StaticRoutes": {
            "Deleted": true,
            "Name": "my_temp_route"
        }
    }
}
```

#### Human Readable Output

>The static route: my_temp_route was deleted. Changes are not committed.

### pan-os-show-device-version
***
Show firewall device software version.


#### Base Command

`pan-os-show-device-version`
#### Input

| **Argument Name** | **Description** | **Required** |
| --- | --- | --- |
| target | Serial number of the target device. | Optional | 


#### Context Output

| **Path** | **Type** | **Description** |
| --- | --- | --- |
| Panorama.Device.Info.Devicename | String | Devicename of the PAN-OS. | 
| Panorama.Device.Info.Model | String | Model of the PAN-OS. | 
| Panorama.Device.Info.Serial | String | Serial number of the PAN-OS. | 
| Panorama.Device.Info.Version | String | Version of the PAN-OS. | 


#### Command Example
```!pan-os-show-device-version```

#### Context Example
```json
{
    "Panorama": {
        "Device": {
            "Info": {
                "Devicename": "PA-VM",
                "Model": "PA-VM",
                "Serial": "000000000000000",
                "Version": "8.1.7"
            }
        }
    }
}
```

#### Human Readable Output

>### Device Version:
>|Devicename|Model|Serial|Version|
>|---|---|---|---|
>| PA-VM | PA-VM | 000000000000000 | 8.1.7 |


### pan-os-download-latest-content-update
***
Downloads the latest content update.


#### Base Command

`pan-os-download-latest-content-update`
#### Input

| **Argument Name** | **Description** | **Required** |
| --- | --- | --- |
| target | The device to which to download the content update. | Optional | 


#### Context Output

| **Path** | **Type** | **Description** |
| --- | --- | --- |
| Panorama.Content.Download.JobID | String | Job ID of the content download. | 
| Panorama.Content.Download.Status | String | Content download status. | 


#### Command Example
```!pan-os-download-latest-content-update ```

#### Human Readable Output

>### Content download:
>|JobID|Status|
>|---|---|
>| 657 | Pending |

### pan-os-content-update-download-status
***
Checks the download status of a content update.


#### Base Command

`pan-os-content-update-download-status`
#### Input

| **Argument Name** | **Description** | **Required** |
| --- | --- | --- |
| target | The device to which the content update is downloading. | Optional | 
| job_id | Job ID to check. | Required | 


#### Context Output

| **Path** | **Type** | **Description** |
| --- | --- | --- |
| Panorama.Content.Download.JobID | String | Job ID to monitor. | 
| Panorama.Content.Download.Status | String | Download status. | 
| Panorama.Content.Download.Details | String | Job ID details. | 


#### Command Example
```!pan-os-content-update-download-status job_id=678 ```

#### Human Readable Output

>### Content download status:
>|JobID|Status|Details|
>|---|---|---|
>| 678 | Completed | download succeeded with warnings |


### pan-os-install-latest-content-update
***
Installs the latest content update.


#### Base Command

`pan-os-install-latest-content-update`
#### Input

| **Argument Name** | **Description** | **Required** |
| --- | --- | --- |
| target | The device on which to install the content update. | Optional | 


#### Context Output

| **Path** | **Type** | **Description** |
| --- | --- | --- |
| Panorama.Content.Install.JobID | String | Job ID of the installation. | 
| Content.Install.Status | String | Installation status. | 


#### Command Example
```!pan-os-install-latest-content-update ```

#### Human Readable Output

>### Result:
>|JobID|Status|
>|---|---|
>| 878 | Pending |


### pan-os-content-update-install-status
***
Gets the installation status of the content update.


#### Base Command

`pan-os-content-update-install-status`
#### Input

| **Argument Name** | **Description** | **Required** |
| --- | --- | --- |
| target | The device on which to check the installation status of the content update. | Optional | 
| job_id | Job ID of the content installation. | Required | 


#### Context Output

| **Path** | **Type** | **Description** |
| --- | --- | --- |
| Panorama.Content.Install.JobID | String | Job ID of the content installation. | 
| Panorama.Content.Install.Status | String | Content installation status. | 
| Panorama.Content.Install.Details | String | Content installation status details. | 


#### Command Example
```!pan-os-content-update-install-status job_id=878 ```

#### Human Readable Output

>### Content install status:
>|JobID|Status|Details|
>|---|---|---|
>| 878 | Completed | installation succeeded with warnings |


### pan-os-check-latest-panos-software
***
Checks the PAN-OS software version from the repository.


#### Base Command

`pan-os-check-latest-panos-software`
#### Input

| **Argument Name** | **Description** | **Required** |
| --- | --- | --- |
| target | The target device from which to get the PAN-OS software version. | Optional | 


#### Context Output

There is no context output for this command.

#### Command Example
```!pan-os-check-latest-panos-software```


### pan-os-download-panos-version
***
Downloads the target PAN-OS software version to install on the target device.


#### Base Command

`pan-os-download-panos-version`
#### Input

| **Argument Name** | **Description** | **Required** |
| --- | --- | --- |
| target | The target device from which to download the PAN-OS software version. | Optional | 
| target_version | The target version number to install. | Required | 


#### Context Output

| **Path** | **Type** | **Description** |
| --- | --- | --- |
| Panorama.PANOS.Download.JobID | Number | Job ID of the PAN-OS download. | 
| Panorama.PANOS.Download.Status | String | Status of the PAN-OS download. | 


#### Command Example
```!pan-os-download-panos-version target_version=1 ```

#### Human Readable Output

>### Result:
>|JobID|Status|
>|---|---|
>| 111 | Pending |

### pan-os-download-panos-status
***
Gets the download status of the target PAN-OS software.


#### Base Command

`pan-os-download-panos-status`
#### Input

| **Argument Name** | **Description** | **Required** |
| --- | --- | --- |
| target | The target device from which to get the download status. | Optional | 
| job_id | Job ID to check. | Required | 


#### Context Output

| **Path** | **Type** | **Description** |
| --- | --- | --- |
| Panorama.PANOS.Download.JobID | String | Job ID of the PAN-OS download. | 
| Panorama.PANOS.Download.Status | String | PAN-OS download status. | 
| Panorama.PANOS.Download.Details | String | PAN-OS download details. | 


#### Command Example
```!pan-os-download-panos-status job_id=999```

#### Human Readable Output

>### PAN-OS download status:
>|JobID|Status|Details|
>|---|---|---|
>| 999 | Completed | download succeeded with warnings |

### pan-os-install-panos-version
***
Installs the target PAN-OS version on the specified target device.


#### Base Command

`pan-os-install-panos-version`
#### Input

| **Argument Name** | **Description** | **Required** |
| --- | --- | --- |
| target | The target device on which to install the target PAN-OS software version. | Optional | 
| target_version | Target PAN-OS version to install. | Required | 


#### Context Output

| **Path** | **Type** | **Description** |
| --- | --- | --- |
| Panorama.PANOS.Install.JobID | string | Job ID from the PAN-OS installation. | 
| Panorama.PANOS.Install.Status | String | Status of the PAN-OS installation. | 


#### Command Example
```!pan-os-install-panos-version target_version=1 ```

#### Human Readable Output

>### PAN-OS Installation:
>|JobID|Status|
>|---|---|
>| 111 | Pending |

### pan-os-install-panos-status
***
Gets the installation status of the PAN-OS software.


#### Base Command

`pan-os-install-panos-status`
#### Input

| **Argument Name** | **Description** | **Required** |
| --- | --- | --- |
| target | The target device from which to get the installation status. | Optional | 
| job_id | Job ID to check. | Required | 


#### Context Output

| **Path** | **Type** | **Description** |
| --- | --- | --- |
| Panorama.PANOS.Install.JobID | Number | Job ID of the PAN-OS installation. | 
| Panorama.PANOS.Install.Status | String | Status of the PAN-OS installation. | 
| Panorama.PANOS.Install.Details | String | PAN-OS installation details. | 


#### Command Example
```!pan-os-install-panos-status job_id=878 ```

#### Human Readable Output

>### PAN-OS installation status:
>|JobID|Status|Details|
>|---|---|---|
>| 878 | Completed | installation succeeded with warnings |

### pan-os-device-reboot
***
Reboots the Firewall device.


#### Base Command

`pan-os-device-reboot`
#### Input

| **Argument Name** | **Description** | **Required** |
| --- | --- | --- |
| target | The target device for which to reboot the firewall. | Optional | 


#### Context Output

There is no context output for this command.

#### Command Example
```!pan-os-device-reboot ```


### pan-os-show-location-ip
***
Gets location information for an IP address.


#### Base Command

`pan-os-show-location-ip`
#### Input

| **Argument Name** | **Description** | **Required** |
| --- | --- | --- |
| ip_address | The IP address from which to return information. | Required | 


#### Context Output

| **Path** | **Type** | **Description** |
| --- | --- | --- |
| Panorama.Location.IP.country_code | String | The IP address location country code. | 
| Panorama.Location.IP.country_name | String | The IP addres location country name. | 
| Panorama.Location.IP.ip_address | String | The IP address. | 
| Panorama.Location.IP.Status | String | Whether the IP address was found. | 


#### Command Example
```!pan-os-show-location-ip ip_address=8.8.8.8```

#### Context Example
```json
{
    "Panorama": {
        "Location": {
            "IP": {
                "country_code": "US",
                "country_name": "United States",
                "ip_address": "8.8.8.8",
                "status": "Found"
            }
        }
    }
}
```

#### Human Readable Output

>### IP 8.8.8.8 location:
>|ip_address|country_name|country_code|
>|---|---|---|
>| 8.8.8.8 | United States | US |


### pan-os-get-licenses
***
Gets information about available PAN-OS licenses and their statuses.


#### Base Command

`pan-os-get-licenses`
#### Input

There are no input arguments for this command.

#### Context Output

| **Path** | **Type** | **Description** |
| --- | --- | --- |
| Panorama.License.Authcode | String | The authentication code of the license. | 
| Panorama.License.Base-license-name | String | The base license name. | 
| Panorama.License.Description | String | The description of the license. | 
| Panorama.License.Expired | String | Whether the license has expired. | 
| Panorama.License.Expires | String | When the license will expire. | 
| Panorama.License.Feature | String | The feature of the license. | 
| Panorama.License.Issued | String | When the license was issued. | 
| Panorama.License.Serial | String | The serial number of the license. | 


#### Command Example
```!pan-os-get-licences ```

#### Human Readable Output

>|Authcode|Description|Feature|Serial|Expired|Expires|Issued|
>|---|---|---|---|---|---|---|
>| I9805928  | NFR Support | NFR Support | 007DEMISTO1t | no | Never | November 25, 2019 |

### pan-os-get-security-profiles
***
Gets information for the specified security profile.


#### Base Command

`pan-os-get-security-profiles`
#### Input

| **Argument Name** | **Description** | **Required** |
| --- | --- | --- |
| security_profile | The security profile for which to get information. Can be "data-filtering", "file-blocking", "spyware", "url-filtering", "virus", "vulnerability", or "wildfire-analysis". | Optional | 


#### Context Output

| **Path** | **Type** | **Description** |
| --- | --- | --- |
| Panorama.Spyware.Name | String | The profile name. | 
| Panorama.Spyware.Rules.Action | String | The rule action. | 
| Panorama.Spyware.Rules.Cateogry | String | The category for which to apply the rule. | 
| Panorama.Spyware.Rules.Name | String | The rule name. | 
| Panorama.Spyware.Rules.Packet-capture | String | Whether packet capture is enabled. | 
| Panorama.Spyware.Rules.Severity | String | The rule severity. | 
| Panorama.Spyware.Rules.Threat-name | String | The threat name for which to apply the rule. | 
| Panorama.URLFilter.Name | String | The profile name. | 
| Panorama.URLFilter.Rules.Category.Action | String | The rule action to apply to the category. | 
| Panorama.URLFilter.Rules.Category.Name | String | The category name. | 
| Panorama.WildFire.Name | String | The WildFire profile name. | 
| Panorama.WildFire.Rules.Analysis | String | The rule analysis. | 
| Panorama.WildFire.Rules.Application | String | The application for which to apply the rule. | 
| Panorama.WildFire.Rules.File-type | String | The file type for which to apply the rule. | 
| Panorama.WildFire.Rules.Name | String | The rule name. | 
| Panorama.Vulnerability.Name | String | The vulnerability profile name. | 
| Panorama.Vulnerability.Rules.Vendor-id | String | The vendor ID for which to apply the rule. | 
| Panorama.Vulnerability.Rules.Packet-capture | String | Whether packet capture is enabled. | 
| Panorama.Vulnerability.Rules.Host | String | The rule host. | 
| Panorama.Vulnerability.Rules.Name | String | The rule name. | 
| Panorama.Vulnerability.Rules.Category | String | The category for which to apply the rule. | 
| Panorama.Vulnerability.Rules.CVE | String | The CVE for which to apply the rule. | 
| Panorama.Vulnerability.Rules.Action | String | The rule action. | 
| Panorama.Vulnerability.Rules.Severity | String | The rule severity. | 
| Panorama.Vulnerability.Rules.Threat-name | String | The threat for which to apply the rule. | 
| Panorama.Antivirus.Name | String | The Antivirus profile name. | 
| Panorama.Antivirus.Rules.Action | String | The rule action. | 
| Panorama.Antivirus.Rules.Name | String | The rule name. | 
| Panorama.Antivirus.Rules.WildFire-action | String | The WildFire action. | 
| Panorama.FileBlocking.Name | String | The file blocking profile name. | 
| Panorama.FileBlocking.Rules.Action | String | The rule action. | 
| Panorama.FileBlocking.Rules.Application | String | The application for which to apply the rule. | 
| Panorama.FileBlocking.Rules.File-type | String | The file type to apply the rule. | 
| Panorama.FileBlocking.Rules.Name | String | The rule name. | 
| Panorama.DataFiltering.Name | String | The data filtering profile name. | 
| Panorama.DataFiltering.Rules.Alert-threshold | String | The alert threshold. | 
| Panorama.DataFiltering.Rules.Application | String | The application to apply the rule. | 
| Panorama.DataFiltering.Rules.Block-threshold | String | The block threshold. | 
| Panorama.DataFiltering.Rules.Data-object | String | The data object. | 
| Panorama.DataFiltering.Rules.Direction | String | The rule direction. | 
| Panorama.DataFiltering.Rules.File-type | String | The file type for which to apply the rule. | 
| Panorama.DataFiltering.Rules.Log-severity | String | The log severity. | 
| Panorama.DataFiltering.Rules.Name | String | The rule name. | 


#### Command Example
```!pan-os-get-security-profiles security_profile=spyware ```

#### Human Readable Output

>|Name|Rules|
>|---|---|
>| best-practice  | {'Name': 'simple-critical', 'Action': {'reset-both': None}, 'Category': 'any', 'Severity': 'critical', 'Threat-name': 'any', 'Packet-capture': 'disable'},<br/>{'Name': 'simple-high', 'Action': {'reset-both': None}, 'Category': 'any', 'Severity': 'high', 'Threat-name': 'any', 'Packet-capture': 'disable'},<br/>{'Name': 'simple-medium', 'Action': {'reset-both': None}, 'Category': 'any', 'Severity': 'medium', 'Threat-name': 'any', 'Packet-capture': 'disable'},<br/>{'Name': 'simple-informational', 'Action': {'default': None}, 'Category': 'any', 'Severity': 'informational', 'Threat-name': 'any', 'Packet-capture': 'disable'},<br/>{'Name': 'simple-low', 'Action': {'default': None}, 'Category': 'any', 'Severity': 'low', 'Threat-name': 'any', 'Packet-capture': 'disable'} |

### pan-os-apply-security-profile
***
Apply a security profile to specific rules or rules with a specific tag.


#### Base Command

`pan-os-apply-security-profile`
#### Input

| **Argument Name** | **Description** | **Required** |
| --- | --- | --- |
| profile_type | Security profile type. Can be 'data-filtering', 'file-blocking', 'spyware', 'url-filtering', 'virus, 'vulnerability', or wildfire-analysis.' | Required | 
| rule_name | The rule name to apply. | Required | 
| profile_name | The profile name to apply to the rule. | Required | 
| pre_post | The location of the rules. Can be 'pre-rulebase' or 'post-rulebase'. Mandatory for Panorama instances. | Optional | 


#### Context Output

There is no context output for this command.

#### Command Example
```!pan-os-apply-security-profile profile_name=test profile_type=spyware rule_name=rule1 pre_post="pre-rulebase" ```

#### Human Readable Output
>The profile test has been applied to the rule rule1


### pan-os-get-ssl-decryption-rules
***
Get SSL decryption rules.


#### Base Command

`pan-os-get-ssl-decryption-rules`
#### Input

| **Argument Name** | **Description** | **Required** |
| --- | --- | --- |
| pre_post | The location of the rules. Can be 'pre-rulebase' or 'post-rulebase'. Mandatory for Panorama instances. | Optional | 


#### Context Output

| **Path** | **Type** | **Description** |
| --- | --- | --- |
| Panorama.SSLRule.From | String | The SSL rule from the source. | 
| Panorama.SSLRule.Name | String | The name of the SSL rule. | 
| Panorama.SSLRule.Destination | String | The destination of the SSL rule. | 
| Panorama.SSLRule.Target | String | The target of the SSL rule. | 
| Panorama.SSLRule.Service | String | The SSL rule service. | 
| Panorama.SSLRule.Action | String | The SSL rule action. | 
| Panorama.SSLRule.Type | String | The SSL rule type. | 
| Panorama.SSLRule.Source | String | The source of the SSL rule. | 
| Panorama.SSLRule.To | String | The SSL rule to destination. | 
| Panorama.SSLRule.UUID | String | The SSL rule UUID. | 
| Panorama.SSLRule.Description | String | The SSL rule description. | 
| Panorama.SSLRule.Source-user | String | The SSL rule source user. | 
| Panorama.SSLRule.Category | String | The SSL rule category. | 


#### Command Example
```!pan-os-get-ssl-decryption-rules pre_post="pre-rulebase" ```

#### Human Readable Output

>|Name|UUID|Target|Service|Category|Type|From|To|Source|Destenation|Action|Source-user|
>|---|---|---|---|---|---|---|---|---|---|---|---|
>| test | some_uuid | negate: no | any | member: any | ssl-forward-proxy: null | any | any | any | any | no-decrypt | any |

### pan-os-get-wildfire-configuration
***
Retrieves the Wildfire configuration.


#### Base Command

`pan-os-get-wildfire-configuration`
#### Input

| **Argument Name** | **Description** | **Required** |
| --- | --- | --- |
| template | The template name. | Required | 


#### Context Output

| **Path** | **Type** | **Description** |
| --- | --- | --- |
| Panorama.WildFire.Name | String | The file type. | 
| Panorama.WildFire.Size-limit | String | The file size limit. | 
| Panorama.WildFire.recurring | String | The schedule that is recurring. | 


#### Command Example
```!pan-os-get-wildfire-configuration template=WildFire ```


>### WildFire Configuration
> Report Grayware File: yes
>|Name|Size-limit|
>|---|---|
>| pe | 10 |
>| apk | 30 |

>### The updated schedule for Wildfire
>|recurring|
>|---|
>| every-min: {"action": "download-and-install"} |


### pan-os-url-filtering-block-default-categories
***
Set default categories to block in the URL filtering profile.


#### Base Command

`pan-os-url-filtering-block-default-categories`
#### Input

| **Argument Name** | **Description** | **Required** |
| --- | --- | --- |
| profile_name | The url-filtering profile name. Get the name by running the get-security-profiles command. | Required | 


#### Context Output

There is no context output for this command.

#### Command Example
```!pan-os-url-filtering-block-default-categories profile_name=test ```

#### Human Readable Output

>The default categories to block has been set successfully to test

### pan-os-get-anti-spyware-best-practice
***
Get anti-spyware best practices.


#### Base Command

`pan-os-get-anti-spyware-best-practice`
#### Input

There are no input arguments for this command.

#### Context Output

| **Path** | **Type** | **Description** |
| --- | --- | --- |
| Panorama.Spyware.BotentDomain.Name | String | The botnet domain name. | 
| Panorama.Spyware.BotentDomain.Action | String | The botnet domain action. | 
| Panorama.Spyware.BotentDomain.Packet-capture | String | Whether packet capture is enabled. | 
| Panorama.Spyware.BotentDomain.Sinkhole.ipv4-address | String | The botnet domain IPv4 address. | 
| Panorama.Spyware.BotentDomain.Sinkhole.ipv6-address | String | The Botnet domain IPv6 address. | 
| Panorama.Spyware.Rule.Category | String | The rule category. | 
| Panorama.Spyware.Rule.Action | String | The rule action. | 
| Panorama.Spyware.Rule.Name | String | The rule name. | 
| Panorama.Spyware.Rule.Severity | String | The rule severity. | 
| Panorama.Spyware.Rule.Threat-name | String | The rule threat name. | 
| Panorama.Spyware.BotentDomain.Max_version | String | The botnet domain max version. | 


#### Command Example
```!pan-os-get-anti-spyware-best-practice ```

#### Human Readable Output

>### Anti Spyware Botnet-Domains Best Practice
>|Name|Action|Packet-capture|ipv4-address|ipv6-address|
>|---|---|---|---|---|
>| default-paloalto-dns | sinkhole: null | disable |  |  |
>| default-paloalto-cloud | allow: null | disable |  |  |
>|  |  |  | pan-sinkhole-default-ip | ::1 |

>### Anti Spyware Best Practice Rules
>|Name|Severity|Action|Category|Threat-name|
>|---|---|---|---|---|
>| simple-critical | critical | reset-both: null | any | any |
>| simple-high | high | reset-both: null | any | any |

### pan-os-get-file-blocking-best-practice
***
Get file-blocking best practices.


#### Base Command

`pan-os-get-file-blocking-best-practice`
#### Input

There are no input arguments for this command.

#### Context Output

| **Path** | **Type** | **Description** |
| --- | --- | --- |
| Panorama.FileBlocking.Rule.Action | String | The rule action. | 
| Panorama.FileBlocking.Rule.Application | String | The rule application. | 
| Panorama.FileBlocking.Rule.File-type | String | The rule file type. | 
| Panorama.FileBlocking.Rule.Name | String | The rule name. | 


#### Command Example
```!pan-os-get-file-blocking-best-practice ```

#### Human Readable Output

>### File Blocking Profile Best Practice
>|Name|Action|File-type|Aplication|
>|---|---|---|---|
>| Block all risky file types | block | 7z,<br/>bat,<br/>cab,<br/>chm,<br/>class,<br/>cpl | any |
>| Block encrypted files | block | encrypted-rar,<br/>encrypted-zip| any |

### pan-os-get-antivirus-best-practice
***
Get anti-virus best practices.


#### Base Command

`pan-os-get-antivirus-best-practice`
#### Input

There are no input arguments for this command.

#### Context Output

| **Path** | **Type** | **Description** |
| --- | --- | --- |
| Panorama.Antivirus.Decoder.Action | String | The rule action. | 
| Panorama.Antivirus.Decoder.Name | String | The rule name. | 
| Panorama.Antivirus.Decoder.WildFire-action | String | The WildFire action. | 


#### Command Example
```!pan-os-get-antivirus-best-practice ```

#### Human Readable Output

>### Antivirus Best Practice Profile
>|Name|Action|WildFire-action|
>|---|---|---|
>| http | default | default|
>| smtp default | default |

### pan-os-get-vulnerability-protection-best-practice
***
Get vulnerability-protection best practices.


#### Base Command

`pan-os-get-vulnerability-protection-best-practice`
#### Input

There are no input arguments for this command.

#### Context Output

| **Path** | **Type** | **Description** |
| --- | --- | --- |
| Panorama.Vulnerability.Rule.Action | String | The rule action. | 
| Panorama.Vulnerability.Rule.CVE | String | The rule CVE. | 
| Panorama.Vulnerability.Rule.Category | String | The rule category. | 
| Panorama.Vulnerability.Rule.Host | String | The rule host. | 
| Panorama.Vulnerability.Rule.Name | String | The rule name. | 
| Panorama.Vulnerability.Rule.Severity | String | The rule severity. | 
| Panorama.Vulnerability.Rule.Threat-name | String | The threat name. | 
| Panorama.Vulnerability.Rule.Vendor-id | String | The vendor ID. | 


#### Command Example
```!pan-os-get-vulnerability-protection-best-practice ```

#### Human Readable Output

>### vulnerability Protection Best Practice Profile
>|Name|Action|Host|Severity|Category|Threat-name|CVE|Vendor-id|
>|---|---|---|---|---|---|---|---|
>| simple-client-critical | reset-both: null | client | critical | any | any | any | any |
>| simple-client-high | reset-both: null | client | high | any | any | any | any |

### pan-os-get-wildfire-best-practice
***
View WildFire best practices.


#### Base Command

`pan-os-get-wildfire-best-practice`
#### Input

There are no input arguments for this command.

#### Context Output

| **Path** | **Type** | **Description** |
| --- | --- | --- |
| Panorama.WildFire.Analysis | String | The WildFire analysis. | 
| Panorama.WildFire.Application | String | The WildFire application. | 
| Panorama.WildFire.File.File-size | String | The recommended file size. | 
| Panorama.WildFire.File.Name | String | The file name. | 
| Panorama.WildFire.File-type | String | The WildFire profile file type. | 
| Panorama.WildFire.Name | String | The WildFire profile name. | 
| Panorama.WildFire.SSLDecrypt | String | The SSL decrypt content. | 
| Panorama.WildFire.Schedule.Action | String | The WildFire schedule action. | 
| Panorama.WildFire.Schedule.Recurring | String | The WildFire schedule recurring. | 


#### Command Example
```!pan-os-get-wildfire-best-practice ```

#### Human Readable Output

>### WildFire Best Practice Profile
>|Name|Analysis|Aplication|File-type|
>|---|---|---|---|
>| default | public-cloud | any | any |

>### Wildfire Best Practice Schedule
>|Action|Recurring|
>|---|---|
>| download-and-install | every-minute |

>### Wildfire SSL Decrypt Settings
>|allow-forward-decrypted-content|
>|---|
>| yes |

>### Wildfire System Settings
>report-grayware-file: yes
>|Name|File-size|
>|---|---|
>| pe | 10 |
>| apk | 30 |

### pan-os-get-url-filtering-best-practice
***
View URL Filtering best practices.


#### Base Command

`pan-os-get-url-filtering-best-practice`
#### Input

There are no input arguments for this command.

#### Context Output

| **Path** | **Type** | **Description** |
| --- | --- | --- |
| Panorama.URLFilter.Category.Action | String | The action to perform on the category. | 
| Panorama.URLFilter.Category.Name | String | The category name. | 
| Panorama.URLFilter.DeviceGroup | String | The device group name. | 
| Panorama.URLFilter.Name | String | The Profile name. | 
| Panorama.URLFilter.Header.log-container-page-only | String | The log container page only. | 
| Panorama.URLFilter.Header.log-http-hdr-referer | String | The log HTTP header referer. | 
| Panorama.URLFilter.Header.log-http-hdr-user | String | The log HTTP header user. | 
| Panorama.URLFilter.Header.log-http-hdr-xff | String | The log HTTP header xff. | 


#### Command Example
```!pan-os-get-url-filtering-best-practice ```

#### Human Readable Output

>### URL Filtering Best Practice Profile Categories
>|Category|DeviceGroup|Name|
>|---|---|---|
>| {'Name': 'abortion', 'Action': 'alert'},<br/>{'Name': 'abused-drugs', 'Action': 'alert'} | Demisto sales lab | best-practice |


>### Best Practice Headers
>|log-container-page-only|log-http-hdr-referer|log-http-hdr-user|log-http-hdr-xff|
>|---|---|---|---|
>| yes | yes | yes | yes |

### pan-os-enforce-wildfire-best-practice
***
Enforces wildfire best practices to upload files to the maximum size, forwards all file types, and updates the schedule.


#### Base Command

`pan-os-enforce-wildfire-best-practice`
#### Input

| **Argument Name** | **Description** | **Required** |
| --- | --- | --- |
| template | The template name. | Required | 


#### Context Output

There is no context output for this command.

#### Command Example
```!pan-os-enforce-wildfire-best-practice template=WildFire ```

#### Human Readable Output

>The schedule was updated according to the best practice. Recurring every minute with the action of "download and install" The file upload for all file types is set to the maximum size.

### pan-os-create-antivirus-best-practice-profile
***
Creates an antivirus best practice profile.


#### Base Command

`pan-os-create-antivirus-best-practice-profile`
#### Input

| **Argument Name** | **Description** | **Required** |
| --- | --- | --- |
| profile_name | The name of the profile to create. | Required | 


#### Context Output

There is no context output for this command.

#### Command Example
```!pan-os-create-antivirus-best-practice-profile profile_name=test ```

#### Human Readable Output

>The profile test was created successfully.

### pan-os-create-anti-spyware-best-practice-profile
***
Creates an Anti-Spyware best practice profile.


#### Base Command

`pan-os-create-anti-spyware-best-practice-profile`
#### Input

| **Argument Name** | **Description** | **Required** |
| --- | --- | --- |
| profile_name | The profile name to create. | Required | 


#### Context Output

There is no context output for this command.

#### Command Example
```!pan-os-create-anti-spyware-best-practice-profile profile_name=test ```

#### Human Readable Output

>The profile test was created successfully.

### pan-os-create-vulnerability-best-practice-profile
***
Creates a vulnerability protection best practice profile.


#### Base Command

`pan-os-create-vulnerability-best-practice-profile`
#### Input

| **Argument Name** | **Description** | **Required** |
| --- | --- | --- |
| profile_name | The profile name. | Required | 


#### Context Output

There is no context output for this command.

#### Command Example
```!pan-os-create-vulnerability-best-practice-profile profile_name=test ```

#### Human Readable Output

>The profile test was created successfully.

### pan-os-create-url-filtering-best-practice-profile
***
Creates a URL filtering best practice profile.


#### Base Command

`pan-os-create-url-filtering-best-practice-profile`
#### Input

| **Argument Name** | **Description** | **Required** |
| --- | --- | --- |
| profile_name | The profile name. | Required | 


#### Context Output

There is no context output for this command.

#### Command Example
```!pan-os-create-url-filtering-best-practice-profile profile_name=test ```

#### Human Readable Output

>The profile test was created successfully.

### pan-os-create-file-blocking-best-practice-profile
***
Creates a file blocking best practice profile.


#### Base Command

`pan-os-create-file-blocking-best-practice-profile`
#### Input

| **Argument Name** | **Description** | **Required** |
| --- | --- | --- |
| profile_name | The name of the profile. | Required | 


#### Context Output

There is no context output for this command.

#### Command Example
```!pan-os-create-file-blocking-best-practice-profile profile_name=test ```

#### Human Readable Output

>The profile test was created successfully.

### pan-os-create-wildfire-best-practice-profile
***
Creates a WildFire analysis best practice profile.


#### Base Command

`pan-os-create-wildfire-best-practice-profile`
#### Input

| **Argument Name** | **Description** | **Required** |
| --- | --- | --- |
| profile_name | The name of the profile. | Required | 


#### Context Output

There is no context output for this command.

#### Command Example
```!pan-os-create-wildfire-best-practice-profile profile_name=test ```

#### Human Readable Output

>The profile test was created successfully.

### pan-os-show-user-id-interfaces-config
***
Shows the user ID interface configuration.


#### Base Command

`pan-os-show-user-id-interfaces-config`
#### Input

| **Argument Name** | **Description** | **Required** |
| --- | --- | --- |
| template | The template to use when running the command. Overrides the template parameter (Panorama instances). If not given, will use the integration parameter. | Optional | 
| template_stack | The template stack to use when running the command. | Optional | 
| vsys | The name of the virtual system to be configured. Will use the configured VSYS parameter if exists. If given a value, will override the VSYS parameter. If neither the VSYS parameter and this argument are entered, will default to 'vsys1'. . | Optional | 


#### Context Output

| **Path** | **Type** | **Description** |
| --- | --- | --- |
| Panorama.UserInterfaces.Name | String | The name of the user interface. | 
| Panorama.UserInterfaces.Zone | String | The zone to which the interface is connected | 
| Panorama.UserInterfaces.EnableUserIdentification | String | Whether user identification is enabled. | 


#### Command Example
```!pan-os-show-user-id-interfaces-config```

#### Context Example
```json
{
    "Panorama": {
        "UserInterfaces": {
            "EnableUserIdentification": "no",
            "Name": "ethernet1/1",
            "Zone": "test_zone"
        }
    }
}
```

#### Human Readable Output

>### User Interface Configuration:
>|Name|Zone|EnableUserIdentification|
>|---|---|---|
>| ethernet1/1 | test_zone | no |


### pan-os-show-zones-config
***
Shows the zones configuration.


#### Base Command

`pan-os-show-zones-config`
#### Input

| **Argument Name** | **Description** | **Required** |
| --- | --- | --- |
| template | The template to use when running the command. Overrides the template parameter (Panorama instances). If not given, will use the integration parameter. | Optional | 
| template_stack | The template stack to use when running the command. | Optional | 
| vsys | The name of the virtual system to be configured. Will use the configured VSYS parameter if exists. If given a value, will override the VSYS parameter. If neither the VSYS parameter and this argument are entered, will default to 'vsys1'. . | Optional | 


#### Context Output

| **Path** | **Type** | **Description** |
| --- | --- | --- |
| Panorama.Zone.Name | String | The name of the zone. | 
| Panorama.Zone.Network | String | The network to which the zone connected | 
| Panorama.Zone.EnableUserIdentification | String | Whether user identification is enabled. | 
| Panorama.Zone.ZoneProtectionProfile | String | The zone protection profile. | 
| Panorama.Zone.LogSetting | String | The log setting for the zone | 


#### Command Example
```!pan-os-show-zones-config```

#### Context Example
```json
{
    "Panorama": {
        "Zone": {
            "EnableUserIdentification": "no",
            "LogSetting": null,
            "Name": "test_zone",
            "Network": {
                "tap": {
                    "member": "ethernet1/1"
                }
            },
            "ZoneProtectionProfile": null
        }
    }
}
```

#### Human Readable Output

>### Zone Configuration:
>|Name|Network|EnableUserIdentification|
>|---|---|---|
>| test_zone | tap: {"member": "ethernet1/1"} | no |


### pan-os-list-configured-user-id-agents
***
Retrieves list of user-ID agents configured in the system.


#### Base Command

`pan-os-list-configured-user-id-agents`
#### Input

| **Argument Name** | **Description** | **Required** |
| --- | --- | --- |
| template | The template to use when running the command. Overrides the template parameter (Panorama instances). If not given, will use the integration parameter. | Optional | 
| template_stack | The template stack to use when running the command. | Optional | 
| vsys | The name of the virtual system to be configured. Will use the configured VSYS parameter if exists. If given a value, will override the VSYS parameter. If neither the VSYS parameter and this argument are entered, will default to 'vsys1'. . | Optional | 


#### Context Output

| **Path** | **Type** | **Description** |
| --- | --- | --- |
| Panorama.UserIDAgents.Name | String | The user-ID Agent name. | 
| Panorama.UserIDAgents.Host | String | The user-ID Agent host. | 
| Panorama.UserIDAgents.Port | Number | The user-ID Agent port. | 
| Panorama.UserIDAgents.LdapProxy | String | Whether LDAP proxy is used in the user-ID agent. | 
| Panorama.UserIDAgents.NtlmAuth | String | Whether NLTM authentication is used in the user-ID agent. | 
| Panorama.UserIDAgents.EnableHipCollection | String | Whether HIP collection is enabled in the user-ID agent. | 
| Panorama.UserIDAgents.IpUserMapping | String | Whether IP user mapping is enabled in the user-ID agent. | 
| Panorama.UserIDAgents.SerialNumber | Unknown | The serial number associated with the user-ID agent. | 
| Panorama.UserIDAgents.CollectorName | String | The user-ID agent collector name. | 
| Panorama.UserIDAgents.Secret | String | The user-ID agent secret. | 
| Panorama.UserIDAgents.Disabled | String | Whether the user-ID agent is disbaled. | 


#### Command Example
```!pan-os-list-configured-user-id-agents```

#### Context Example
```json
{
    "Panorama": {
        "UserIDAgents": [
            {
                "CollectorName": "demisto",
                "Disabled": "yes",
                "EnableHipCollection": null,
                "Host": "mine",
                "IpUserMapping": null,
                "LdapProxy": "yes",
                "Name": "testing",
                "NtlmAuth": "yes",
                "Port": "12",
                "Secret": "secret",
                "SerialNumber": null
            },
            {
                "CollectorName": null,
                "Disabled": null,
                "EnableHipCollection": null,
                "Host": null,
                "IpUserMapping": null,
                "LdapProxy": null,
                "Name": "withSerial",
                "NtlmAuth": null,
                "Port": null,
                "Secret": null,
                "SerialNumber": "panorama"
            }
        ]
    }
}
```

#### Human Readable Output

>### User ID Agents:
>|Name|SerialNumber|Host|Port|CollectorName|LdapProxy|NtlmAuth|
>|---|---|---|---|---|---|---|
>| testing |  | mine | 12 | demisto | yes | yes |
>| withSerial | panorama |  |  |  |  |  |


### pan-os-upload-content-update-file
***
Uploads a content file to Panorama.


#### Base Command

`pan-os-upload-content-update-file`
#### Input

| **Argument Name** | **Description** | **Required** |
| --- | --- | --- |
| entryID | Entry ID of the file to upload. | Required | 
| category | The category of the content. Possible values are: wildfire, anti-virus, content. | Required | 


#### Context Output

| **Path** | **Type** | **Description** |
| --- | --- | --- |
| Panorama.Content.Upload.Status | string | Content upload status. | 
| Panorama.Content.Upload.Message | string | Content upload message. | 


#### Command Example
```pan-os-upload-content-update-file entryID="32@14183" category="content" ```

#### Human Readable Output
>### Results
>|Status|Message|
>|---|---|
>| Success | line: <file_name> saved |


### pan-os-install-file-content-update
***
Installs specific content update file.


#### Base Command

`pan-os-install-file-content-update`
#### Input

| **Argument Name** | **Description** | **Required** |
| --- | --- | --- |
| version_name | Update file name to be installed on PAN-OS. | Required | 
| category | The category of the content. Possible values are: wildfire, anti-virus, content. | Required | 
| skip_validity_check | Skips file validity check with PAN-OS update server. Use this option for air-gapped networks and only if you trust the content file. Possible values are: yes, no. Default is no. | Required | 


#### Context Output

| **Path** | **Type** | **Description** |
| --- | --- | --- |
| Panorama.Content.Install.JobID | string | JobID of the installation. | 
| Panorama.Content.Install.Status | string | Installation status. | 


#### Command Example
```pan-os-install-file-content-update version_name="panupv2-all-contents-8322-6317" category="content" skip_validity_check="yes" ```

#### Human Readable Output
>### Results
>|JobID|Status|
>|---|---|
>| 30 | Pending |


### pan-os-platform-get-arp-tables
***
Gets all ARP tables from all firewalls in the topology.
#### Base Command
`pan-os-platform-get-arp-tables`
#### Input
| **Argument Name** | **Description** | **Required** |
| --- | --- | --- |
| device_filter_string | String by which to filter the results to only show specific hostnames or serial numbers. | Optional |
| target | Single serial number to target with this command | Optional | 

#### Context Output
| **Path** | **Type** | **Description** |
| --- | --- | --- |
| PANOS.ShowArp.Summary.hostid | String | ID of the PAN-OS host | 
| PANOS.ShowArp.Summary.max | String | Maximum number of supported ARP entries. | 
| PANOS.ShowArp.Summary.total | String | Total number of current ARP entries. | 
| PANOS.ShowArp.Summary.timeout | String | ARP entry timeout. | 
| PANOS.ShowArp.Summary.dp | String | Firewall dataplane associated with the entry. | 
| PANOS.ShowArp.Result.hostid | String | ID of the PAN-OS host. | 
| PANOS.ShowArp.Result.interface | String | Network interface learned ARP entry. | 
| PANOS.ShowArp.Result.ip | String | Layer 3 address. | 
| PANOS.ShowArp.Result.mac | String | Layer 2 address. | 
| PANOS.ShowArp.Result.port | String | Network interface matching entry. | 
| PANOS.ShowArp.Result.status | String | ARP entry status. | 
| PANOS.ShowArp.Result.ttl | String | Time to live. | 
#### Command example
```!pan-os-platform-get-arp-tables```
#### Context Example
```json
{
    "PANOS": {
        "ShowArp": {
            "Result": [
                {
                    "hostid": "0111112222333444",
                    "interface": "ethernet1/1",
                    "ip": "192.168.1.1",
                    "mac": "00:66:4b:da:ce:61",
                    "port": "ethernet1/1",
                    "status": "  c  ",
                    "ttl": "1799"
                },
                {
                    "hostid": "0111112222333444",
                    "interface": "ethernet1/1",
                    "ip": "1.1.1.1",
                    "mac": "00:0c:29:31:bf:8b",
                    "port": "ethernet1/1",
                    "status": "  c  ",
                    "ttl": "991"
                },
                {
                    "hostid": "0111112222333444",
                    "interface": "ethernet1/1",
                    "ip": "192.168.1.11",
                    "mac": "4c:32:75:c2:b2:49",
                    "port": "ethernet1/1",
                    "status": "  c  ",
                    "ttl": "533"
                },
                {
                    "hostid": "0111112222333444",
                    "interface": "ethernet1/1",
                    "ip": "192.168.1.12",
                    "mac": "28:f0:76:79:63:b0",
                    "port": "ethernet1/1",
                    "status": "  c  ",
                    "ttl": "1721"
                },
                {
                    "hostid": "0111112222333444",
                    "interface": "ethernet1/1",
                    "ip": "192.168.1.13",
                    "mac": "a8:60:b6:20:ba:5c",
                    "port": "ethernet1/1",
                    "status": "  c  ",
                    "ttl": "1723"
                },
                {
                    "hostid": "0111112222333444",
                    "interface": "ethernet1/1",
                    "ip": "192.168.1.14",
                    "mac": "20:79:18:93:5a:94",
                    "port": "ethernet1/1",
                    "status": "  c  ",
                    "ttl": "19"
                },
                {
                    "hostid": "0111112222333444",
                    "interface": "ethernet1/1",
                    "ip": "192.168.1.15",
                    "mac": "68:ff:7b:2e:ef:f2",
                    "port": "ethernet1/1",
                    "status": "  c  ",
                    "ttl": "1396"
                },
                {
                    "hostid": "0111112222333444",
                    "interface": "ethernet1/1",
                    "ip": "192.168.1.16",
                    "mac": "00:d8:61:52:b2:ee",
                    "port": "ethernet1/1",
                    "status": "  c  ",
                    "ttl": "794"
                },
                {
                    "hostid": "0111112222333444",
                    "interface": "ethernet1/2",
                    "ip": "10.10.0.12",
                    "mac": "00:0c:29:ba:d7:d2",
                    "port": "ethernet1/2",
                    "status": "  c  ",
                    "ttl": "1558"
                }
            ],
            "Summary": [
                {
                    "dp": "dp0",
                    "hostid": "0111112222333444",
                    "max": "1500",
                    "timeout": "1800",
                    "total": "9"
                }
            ]
        }
    }
}
```

#### Human Readable Output

>### PAN-OS ARP Table
>|dp|hostid|max|timeout|total|
>|---|---|---|---|---|
>| dp0 | 0111112222333444 | 1500 | 1800 | 9 |

### pan-os-platform-get-route-summary
***
Pulls all route summary information from the topology.


#### Base Command

`pan-os-platform-get-route-summary`
#### Input

| **Argument Name** | **Description** | **Required** |
| --- | --- | --- |
| device_filter_string | String by which to filter the results to only show specific hostnames or serial numbers. | Optional |
| target | Single serial number to target with this command | Optional | 



#### Context Output

| **Path** | **Type** | **Description** |
| --- | --- | --- |
| PANOS.ShowRouteSummary.Summary.hostid | Number | ID of the PAN-OS host. | 
| PANOS.ShowRouteSummary.Summary.total | Number | Total number of routes. | 
| PANOS.ShowRouteSummary.Summary.limit | Number | Maximum number of routes for the platform. | 
| PANOS.ShowRouteSummary.Summary.active | Number | Active routes in the routing table .| 

#### Command example
```!pan-os-platform-get-route-summary```
#### Context Example
```json
{
    "PANOS": {
        "ShowRouteSummary": {
            "Summary": [
                {
                    "active": 5,
                    "hostid": "0111112222333444",
                    "limit": 2500,
                    "total": 5
                }
            ]
        }
    }
}
```

#### Human Readable Output

>### PAN-OS Route Summary
>|active|hostid|limit|total|
>|---|---|---|---|
>| 5 | 0111112222333444 | 2500 | 5 |

### pan-os-platform-get-routes
***
Pulls all route information from the topology.


#### Base Command

`pan-os-platform-get-routes`
#### Input

| **Argument Name** | **Description** | **Required** |
| --- | --- | --- |
| device_filter_string | String by which to filter the results to only show specific hostnames or serial numbers. | Optional |
| target | Single serial number to target with this command | Optional | 



#### Context Output

| **Path** | **Type** | **Description** |
| --- | --- | --- |
| PANOS.ShowRoute.Summary.hostid | String | ID of the PAN-OS host. | 
| PANOS.ShowRoute.Summary.interface | String | Next hop interface. | 
| PANOS.ShowRoute.Summary.route_count | Number | Total number of routes seen on the virtual router interface. | 
| PANOS.ShowRoute.Result.hostid | String | ID of the PAN-OS host. | 
| PANOS.ShowRoute.Result.virtual_router | String | Virtual router this route belongs to. | 
| PANOS.ShowRoute.Result.destination | String | Network destination of the route. | 
| PANOS.ShowRoute.Result.nexthop | String | Next hop to destination. | 
| PANOS.ShowRoute.Result.metric | String | Route metric. | 
| PANOS.ShowRoute.Result.flags | String | Route flags. | 
| PANOS.ShowRoute.Result.age | Number | Age of the route. | 
| PANOS.ShowRoute.Result.interface | String | Next hop interface. | 
| PANOS.ShowRoute.Result.route_table | String | The route table this route belongs to. | 

#### Command example
```!pan-os-platform-get-routes```
#### Context Example
```json
{
    "PANOS": {
        "ShowRoute": {
            "Result": [
                {
                    "age": null,
                    "destination": "0.0.0.0/0",
                    "flags": "A S   ",
                    "hostid": "0111112222333444",
                    "interface": "ethernet1/1",
                    "metric": "10",
                    "nexthop": "192.168.1.1",
                    "route_table": "unicast",
                    "virtual_router": "default"
                },
                {
                    "age": null,
                    "destination": "10.10.0.0/24",
                    "flags": "A C   ",
                    "hostid": "0111112222333444",
                    "interface": "ethernet1/2",
                    "metric": "0",
                    "nexthop": "10.10.0.1",
                    "route_table": "unicast",
                    "virtual_router": "default"
                },
                {
                    "age": null,
                    "destination": "10.10.0.1/32",
                    "flags": "A H   ",
                    "hostid": "0111112222333444",
                    "interface": null,
                    "metric": "0",
                    "nexthop": "0.0.0.0",
                    "route_table": "unicast",
                    "virtual_router": "default"
                },
                {
                    "age": null,
                    "destination": "192.168.1.0/24",
                    "flags": "A C   ",
                    "hostid": "0111112222333444",
                    "interface": "ethernet1/1",
                    "metric": "0",
                    "nexthop": "192.168.1.139",
                    "route_table": "unicast",
                    "virtual_router": "default"
                },
                {
                    "age": null,
                    "destination": "192.168.1.139/32",
                    "flags": "A H   ",
                    "hostid": "0111112222333444",
                    "interface": null,
                    "metric": "0",
                    "nexthop": "0.0.0.0",
                    "route_table": "unicast",
                    "virtual_router": "default"
                }
            ],
            "Summary": [
                {
                    "hostid": "0111112222333444",
                    "interface": "ethernet1/1",
                    "route_count": 2
                },
                {
                    "hostid": "0111112222333444",
                    "interface": "ethernet1/2",
                    "route_count": 1
                },
                {
                    "hostid": "0111112222333444",
                    "interface": null,
                    "route_count": 2
                }
            ]
        }
    }
}
```

#### Human Readable Output

>### PAN-OS Routes
>|hostid|interface|route_count|
>|---|---|---|
>| 0111112222333444 | ethernet1/1 | 2 |
>| 0111112222333444 | ethernet1/2 | 1 |
>| 0111112222333444 |  | 2 |

### pan-os-platform-get-system-info
***
Gets information from all PAN-OS systems in the topology.


#### Base Command

`pan-os-platform-get-system-info`
#### Input

| **Argument Name** | **Description** | **Required** |
| --- | --- | --- |
| device_filter_string | String by which to filter the results to only show specific hostnames or serial numbers. | Optional |
| target | Single serial number to target with this command | Optional | 



#### Context Output

| **Path** | **Type** | **Description** |
| --- | --- | --- |
| PANOS.ShowSystemInfo.Summary.hostid | String | ID of the PAN-OS host. | 
| PANOS.ShowSystemInfo.Summary.ip_address | String | Management IP address. | 
| PANOS.ShowSystemInfo.Summary.sw_version | String | System software version. | 
| PANOS.ShowSystemInfo.Summary.family | String | Platform family. | 
| PANOS.ShowSystemInfo.Summary.model | String | Platform model. | 
| PANOS.ShowSystemInfo.Summary.uptime | String | Total system uptime. | 
| PANOS.ShowSystemInfo.Summary.hostname | String | System hostname. | 
| PANOS.ShowSystemInfo.Result.hostid | String | ID of the PAN-OS host. | 
| PANOS.ShowSystemInfo.Result.ip_address | String | Management IP address. | 
| PANOS.ShowSystemInfo.Result.netmask | String | Management netmask. | 
| PANOS.ShowSystemInfo.Result.mac_address | String | Management MAC address. | 
| PANOS.ShowSystemInfo.Result.uptime | String | Total system uptime. | 
| PANOS.ShowSystemInfo.Result.family | String | Platform family. | 
| PANOS.ShowSystemInfo.Result.model | String | Platform model. | 
| PANOS.ShowSystemInfo.Result.sw_version | String | System software version. | 
| PANOS.ShowSystemInfo.Result.operational_mode | String | Current operational mode. | 
| PANOS.ShowSystemInfo.Result.ipv6_address | String | Management IPv6 address. | 
| PANOS.ShowSystemInfo.Result.default_gateway | String | Management default gateway. | 
| PANOS.ShowSystemInfo.Result.public_ip_address | String | Firewall public IP address. | 
| PANOS.ShowSystemInfo.Result.hostname | String | Device hostname. | 
| PANOS.ShowSystemInfo.Result.av_version | String | System anti-virus version. | 
| PANOS.ShowSystemInfo.Result.av_release_date | String | Release date of the antivirus content, | 
| PANOS.ShowSystemInfo.Result.app_version | String | App content version, | 
| PANOS.ShowSystemInfo.Result.app_release_date | String | Release date of the application content. | 
| PANOS.ShowSystemInfo.Result.threat_version | String | Threat content version. | 
| PANOS.ShowSystemInfo.Result.threat_release_date | String | Release date of the threat content. | 
| PANOS.ShowSystemInfo.Result.wildfire_version | String | Wildfire content version. | 
| PANOS.ShowSystemInfo.Result.wildfire_release_date | String | Wildfire release date. | 
| PANOS.ShowSystemInfo.Result.url_filtering_version | String | URL filtering content version. | 

#### Command example
```!pan-os-platform-get-system-info```
#### Context Example
```json
{
    "PANOS": {
        "ShowSystemInfo": {
            "Result": [
                {
                    "app_release_date": "",
                    "app_version": "8475-7000",
                    "av_release_date": "",
                    "av_version": "0",
                    "default_gateway": "192.168.1.1",
                    "family": "vm",
                    "hostid": "0111112222333444",
                    "hostname": "vm-lab-fw1",
                    "ip_address": "2.2.2.2",
                    "ipv6_address": "unknown",
                    "mac_address": "00:0c:29:eb:35:ad",
                    "model": "PA-VM",
                    "netmask": "255.255.255.0",
                    "operational_mode": "normal",
                    "public_ip_address": "unknown",
                    "sw_version": "10.0.5",
                    "threat_release_date": "",
                    "threat_version": "8475-7000",
                    "uptime": "22 days, 0:20:49",
                    "url_filtering_version": "20220218.20012",
                    "wildfire_release_date": "",
                    "wildfire_version": "0"
                },
                {
                    "app_release_date": "2021/12/06 18:49:44 PST",
                    "app_version": "8496-7089",
                    "av_release_date": "",
                    "av_version": "0",
                    "default_gateway": "192.168.1.1",
                    "family": "pc",
                    "hostid": "1.1.1.1",
                    "hostname": "Panorama",
                    "ip_address": "1.1.1.1",
                    "ipv6_address": "unknown",
                    "mac_address": "00:0c:29:31:bf:8b",
                    "model": "Panorama",
                    "netmask": "255.255.255.0",
                    "operational_mode": "normal",
                    "public_ip_address": "unknown",
                    "sw_version": "10.0.7",
                    "threat_release_date": "",
                    "threat_version": "",
                    "uptime": "3 days, 13:56:06",
                    "url_filtering_version": "",
                    "wildfire_release_date": "",
                    "wildfire_version": "0"
                }
            ],
            "Summary": [
                {
                    "family": "vm",
                    "hostid": "0111112222333444",
                    "hostname": "vm-lab-fw1",
                    "ip_address": "2.2.2.2",
                    "model": "PA-VM",
                    "sw_version": "10.0.5",
                    "uptime": "22 days, 0:20:49"
                },
                {
                    "family": "pc",
                    "hostid": "1.1.1.1",
                    "hostname": "Panorama",
                    "ip_address": "1.1.1.1",
                    "model": "Panorama",
                    "sw_version": "10.0.7",
                    "uptime": "3 days, 13:56:06"
                }
            ]
        }
    }
}
```

#### Human Readable Output

>### PAN-OS System Info
>|family|hostid|hostname|ip_address|model|sw_version|uptime|
>|---|---|---|---|---|---|---|
>| vm | 0111112222333444 | vm-lab-fw1 | 2.2.2.2 | PA-VM | 10.0.5 | 22 days, 0:20:49 |
>| pc | 1.1.1.1 | Panorama | 1.1.1.1 | Panorama | 10.0.7 | 3 days, 13:56:06 |

### pan-os-platform-get-device-groups
***
Gets the operational information of the device groups in the topology.


#### Base Command

`pan-os-platform-get-device-groups`
#### Input

| **Argument Name** | **Description** | **Required** |
| --- | --- | --- |
| device_filter_string | String by which to filter the results to only show specific hostnames or serial numbers. | Optional | 


#### Context Output

| **Path** | **Type** | **Description** |
| --- | --- | --- |
| PANOS.DeviceGroupOp.hostid | String | ID of the PAN-OS host. | 
| PANOS.DeviceGroupOp.serial | String | Serial number of the firewall. | 
| PANOS.DeviceGroupOp.connected | String | Whether the firewall is currently connected. | 
| PANOS.DeviceGroupOp.hostname | String | Firewall hostname. | 
| PANOS.DeviceGroupOp.last_commit_all_state_sp | String | State of the last commit. | 
| PANOS.DeviceGroupOp.name | String | Device group name. | 

### pan-os-platform-get-template-stacks
***
Gets the operational information of the template stacks in the topology.


#### Base Command

`pan-os-platform-get-template-stacks`
#### Input

| **Argument Name** | **Description** | **Required** |
| --- | --- | --- |
| device_filter_string | String by which to filter the results to only show specific hostnames or serial numbers. | Optional |



#### Context Output

| **Path** | **Type** | **Description** |
| --- | --- | --- |
| PANOS.TemplateStackOp.hostid | String | ID of the PAN-OS host. | 
| PANOS.TemplateStackOp.serial | String | Serial number of the firewall. | 
| PANOS.TemplateStackOp.connected | String | Whether the firewall is currently connected. | 
| PANOS.TemplateStackOp.hostname | String | Firewall hostname. | 
| PANOS.TemplateStackOp.last_commit_all_state_tpl | String | State of last commit. | 
| PANOS.TemplateStackOp.name | String | Template stack name. | 

#### Command example
```!pan-os-platform-get-template-stacks```
#### Context Example
```json
{
    "PANOS": {
        "TemplateStackOp": [
            {
                "connected": "yes",
                "hostid": "1.1.1.1",
                "hostname": "vm-lab-fw1",
                "last_commit_all_state_tpl": "commit succeeded with warnings",
                "name": "LAB-STACK",
                "serial": "0111112222333444"
            },
            {
                "connected": "no",
                "hostid": "1.1.1.1",
                "hostname": "vm-lab-fw02",
                "last_commit_all_state_tpl": "commit succeeded with warnings",
                "name": "LAB-STACK",
                "serial": "0111112222333455"
            }
        ]
    }
}
```

#### Human Readable Output

>### PAN-OS Operational Template Stack status
>|connected|hostid|hostname|last_commit_all_state_tpl|name|serial|
>|---|---|---|---|---|---|
>| yes | 1.1.1.1 | vm-lab-fw1 | commit succeeded with warnings | LAB-STACK | 0111112222333444 |
>| no | 1.1.1.1 | vm-lab-fw02 | commit succeeded with warnings | LAB-STACK | 0111112222333455 |


### pan-os-platform-get-global-counters
***
Gets global counter information from all the PAN-OS firewalls in the topology.


#### Base Command

`pan-os-platform-get-global-counters`
#### Input

| **Argument Name** | **Description** | **Required** |
| --- | --- | --- |
| device_filter_string | String by which to filter the results to only show specific hostnames or serial numbers. | Optional |
| target | Single serial number to target with this command | Optional | 



#### Context Output

| **Path** | **Type** | **Description** |
| --- | --- | --- |
| PANOS.ShowCounters.Summary.hostid | String | Host ID. | 
| PANOS.ShowCounters.Summary.name | String | Human readable counter name. | 
| PANOS.ShowCounters.Summary.value | Number | Current counter value. | 
| PANOS.ShowCounters.Summary.rate | Number | Packets per second rate. | 
| PANOS.ShowCounters.Summary.desc | String | Human readable counter description. | 
| PANOS.ShowCounters.Result.hostid | String | Host ID. | 
| PANOS.ShowCounters.Result.category | String | The counter category. | 
| PANOS.ShowCounters.Result.name | String | Human readable counter name. | 
| PANOS.ShowCounters.Result.value | Number | Current counter value. | 
| PANOS.ShowCounters.Result.rate | Number | Packets per second rate. | 
| PANOS.ShowCounters.Result.aspect | String | PAN-OS aspect. | 
| PANOS.ShowCounters.Result.desc | String | Human readable counter description. | 
| PANOS.ShowCounters.Result.id | String | Counter ID. | 
| PANOS.ShowCounters.Result.severity | String | Counter severity. | 

#### Command example
```!pan-os-platform-get-global-counters```
#### Context Example
```json
{
    "PANOS": {
        "ShowCounters": {
            "Result": [
                {
                    "aspect": "pktproc",
                    "category": "packet",
                    "desc": "Packets received",
                    "hostid": "11111111111111",
                    "id": "17",
                    "name": "pkt_recv",
                    "rate": 15,
                    "severity": "info",
                    "value": 17981379
                    "severity": "info",
                    "value": 2
                },
                {
                    "aspect": "pktproc",
                    "category": "ssl",
                    "desc": "Number of failures when receiving SSL session cache msg from MP",
                    "hostid": "11111111111111",
                    "id": "3185",
                    "name": "ssl_sess_cache_msg_from_mp_failure",
                    "rate": 0,
                    "severity": "info",
                    "value": 1834071
                }
            ],
            "Summary": [
                {
                    "desc": "Packets received",
                    "hostid": "11111111111111",
                    "name": "pkt_recv",
                    "rate": 15,
                    "value": 17981379
                },
            ]
        }
    }
}
```

#### Human Readable Output

>### PAN-OS Global Counters
>|desc|hostid|name|rate|value|
>|---|---|---|---|---|
>| Packets received | 11111111111111 | pkt_recv | 15 | 17981379 |
>| Full Burst Packets received on retry | 11111111111111 | pkt_recv_retry | 0 | 422240 |
>| Packet receive error | 11111111111111 | pkt_recv_err | 0 | 225 |
>| Packets drop due to passive VM in dpdk mode | 11111111111111 | pkt_recv_flush_passive | 0 | 2351 |
>| Packets transmitted | 11111111111111 | pkt_sent | 3 | 5334628 |
>| Packets successfully transmitted to host interface | 11111111111111 | pkt_sent_host | 0 | 685046 |
>| STP BPDU packets received | 11111111111111 | pkt_stp_rcv | 1 | 1271742 |
>| Sessions allocated | 11111111111111 | session_allocated | 0 | 537466 |
>| Sessions freed | 11111111111111 | session_freed | 0 | 537440 |
>| Sessions installed | 11111111111111 | session_installed | 0 | 449506 |
>| Session aging timer modified by unverified RST | 11111111111111 | session_unverified_rst | 0 | 15579 |
>| Session is closing or closed and still receive TCP pkt | 11111111111111 | session_pkt_in_closed_state | 0 | 3 |
>| Session notifications retransmitted to offload processor | 11111111111111 | session_renotify | 0 | 3 |
>| Packets dropped: 802.1q tag not configured | 11111111111111 | flow_rcv_dot1q_tag_err | 0 | 24 |
>| Packets dropped: invalid interface | 11111111111111 | flow_no_interface | 0 | 24 |
>| Packets dropped: IPv6 disabled on interface | 11111111111111 | flow_ipv6_disabled | 1 | 1505760 |
>| Non-SYN TCP packets without session match | 11111111111111 | flow_tcp_non_syn | 0 | 83 |
>| Packets dropped: non-SYN TCP without session match | 11111111111111 | flow_tcp_non_syn_drop | 0 | 83 |
>| Packets dropped: unhandled IP broadcast | 11111111111111 | flow_fwd_l3_bcast_drop | 0 | 254789 |
>| Packets dropped: no route for IP multicast | 11111111111111 | flow_fwd_l3_mcast_drop | 2 | 2450999 |
>| Packets dropped: no ARP | 11111111111111 | flow_fwd_l3_noarp | 0 | 204 |
>| Packet dropped at forwarding: noxmit | 11111111111111 | flow_fwd_drop_noxmit | 0 | 294 |
>| Packets dropped: Packet too short to cover IP header | 11111111111111 | flow_parse_ip_hdr | 0 | 4 |
>| Packets dropped: IPv6 packet truncated | 11111111111111 | flow_parse_ip6_truncated | 0 | 4 |
>| Packets received: IPv6 multicast pkts with flow off | 11111111111111 | flow_ip6_mcast_off | 1 | 1505760 |
>| IP broadcast pkt received | 11111111111111 | flow_bcast_pkt_rcv | 0 | 255147 |
>| DHCP broadcast pkt received | 11111111111111 | flow_dhcp_bcast_pkt_rcv | 0 | 4 |
>| ARP packets received | 11111111111111 | flow_arp_pkt_rcv | 3 | 4069186 |
>| ARP packets transmitted | 11111111111111 | flow_arp_pkt_xmt | 0 | 87285 |
>| ARP requests replied | 11111111111111 | flow_arp_pkt_replied | 0 | 82094 |
>| ARP entry learned | 11111111111111 | flow_arp_pkt_learned | 0 | 68 |
>| Gratuitous ARP packets received | 11111111111111 | flow_arp_rcv_gratuitous | 0 | 21524 |
>| ARP receive error | 11111111111111 | flow_arp_rcv_err | 0 | 21202 |
>| ARP resolution packets transmitted | 11111111111111 | flow_arp_resolve_xmt | 0 | 2477 |
>| ND entry GC | 11111111111111 | flow_nd_neigh_gc | 0 | 1060 |
>| Packets received from control plane | 11111111111111 | flow_host_pkt_rcv | 0 | 137018 |
>| Packets transmitted to control plane | 11111111111111 | flow_host_pkt_xmt | 0 | 685046 |
>| Packets dropped: receive error from control plane | 11111111111111 | flow_host_rcv_err | 0 | 11 |
>| Packets dropped: decapsulation error from control plane | 11111111111111 | flow_host_decap_err | 0 | 26 |
>| Device management session allowed | 11111111111111 | flow_host_service_allow | 0 | 136965 |
>| Device management session denied | 11111111111111 | flow_host_service_deny | 0 | 38658 |
>| Host vardata not sent: rate limit ok | 11111111111111 | flow_host_vardata_rate_limit_ok | 0 | 3 |
>| Packet on VxLAN port without I bit | 11111111111111 | flow_tci_vxlan_without_vni | 0 | 2 |
>| netconfig temporarily unavailable | 11111111111111 | device_invalid_netconf | 0 | 404 |
>| netconfig switched | 11111111111111 | device_netconf_switch | 0 | 4 |
>| tundconfig switched | 11111111111111 | device_tundconf_switch | 0 | 1 |
>| Packets for which IP checksum validation was done in software | 11111111111111 | flow_ip_cksm_sw_validation | 6 | 8478257 |
>| Packets not allowed to egress for pre-negotiation | 11111111111111 | flow_drop_preneg_egress | 0 | 2 |
>| Application identified by simple signature | 11111111111111 | appid_ident_by_simple_sig | 0 | 92740 |
>| Application identified by L4 dport first | 11111111111111 | appid_ident_by_dport_first | 0 | 174358 |
>| The number of packets processed by Application identification | 11111111111111 | appid_proc | 0 | 177586 |
>| The number of unknown applications caused by max. packets reached | 11111111111111 | appid_unknown_max_pkts | 0 | 9 |
>| The number of unknown UDP applications after app engine | 11111111111111 | appid_unknown_udp | 0 | 271 |
>| The number of unknown applications because of no data | 11111111111111 | appid_unknown_fini_empty | 0 | 97562 |
>| The total number of dynamic_ip_port NAT translate called | 11111111111111 | nat_dynamic_port_xlat | 0 | 242839 |
>| The total number of dynamic_ip_port NAT release called | 11111111111111 | nat_dynamic_port_release | 0 | 242825 |
>| The total number of dfa match using software | 11111111111111 | dfa_sw | 1 | 1096816 |
>| tcp reassembly case 1 | 11111111111111 | tcp_case_1 | 0 | 1 |
>| tcp reassembly case 2 | 11111111111111 | tcp_case_2 | 0 | 346 |
>| out-of-window packets dropped | 11111111111111 | tcp_drop_out_of_wnd | 0 | 116 |
>| The number of sessions with sml exit in detector i  | 11111111111111 | ctd_sml_exit_detector_i | 0 | 200010 |
>| The number of decoder resume requests | 11111111111111 | ctd_sml_unset_suspend | 0 | 30 |
>| Handle reset and url exit | 11111111111111 | ctd_handle_reset_and_url_exit | 0 | 30 |
>| ctd switch decoder | 11111111111111 | ctd_switch_decoder | 0 | 10 |
>| ctd stops to process packet | 11111111111111 | ctd_stop_proc | 0 | 10 |
>| run detector_i | 11111111111111 | ctd_run_detector_i | 0 | 200020 |
>| SML VM opcode exit | 11111111111111 | ctd_sml_vm_run_impl_opcodeexit | 0 | 199980 |
>| Forward to varrcvr error: TCP in establishment when session went away | 11111111111111 | ctd_fwd_err_tcp_state | 0 | 94652 |
>| The total usage of software for pscan | 11111111111111 | ctd_pscan_sw | 1 | 1170516 |
>| appid was changed | 11111111111111 | ctd_appid_reassign | 0 | 60011 |
>| decoder was changed | 11111111111111 | ctd_decoder_reassign | 0 | 10 |
>| session processed by ctd | 11111111111111 | ctd_process | 0 | 351954 |
>| Packets processed by slowpath | 11111111111111 | ctd_pkt_slowpath | 1 | 1186304 |
>| Number of Policy Hit Count periodical update | 11111111111111 | ctd_hitcount_period_update | 0 | 4237 |
>| Number of url logs | 11111111111111 | log_url_cnt | 0 | 6060 |
>| Number of uid request logs | 11111111111111 | log_uid_req_cnt | 0 | 241849 |
>| Number of traffic logs | 11111111111111 | log_traffic_cnt | 0 | 449480 |
>| Time (us) spent on writing packet-diag logs | 11111111111111 | log_pkt_diag_us | 0 | 16 |
>| Number of URL database request | 11111111111111 | url_db_request | 0 | 1965 |
>| Number of URL reply | 11111111111111 | url_db_reply | 9 | 4419218 |
>| The number of packets get dropped because of waiting for url category request  | 11111111111111 | url_request_pkt_drop | 0 | 1771 |
>| The session is not waiting for url  | 11111111111111 | url_session_not_in_wait | 0 | 10 |
>| The number of HSM up/down events received | 11111111111111 | ssl_hsm_up_down_event_rcv | 0 | 2 |
>| Number of failures when receiving SSL session cache msg from MP | 11111111111111 | ssl_sess_cache_msg_from_mp_failure | 0 | 1834071 |


### pan-os-platform-get-bgp-peers
***
Retrieves all BGP peer information from the PAN-OS firewalls in the topology.


#### Base Command

`pan-os-platform-get-bgp-peers`
#### Input

| **Argument Name** | **Description** | **Required** |
| --- | --- | --- |
| device_filter_string | String by which to filter the results to only show specific hostnames or serial numbers. | Optional |
| target | Single serial number to target with this command | Optional | 



#### Context Output

| **Path** | **Type** | **Description** |
| --- | --- | --- |
| PANOS.ShowBGPPeers.Summary.hostid | String | Host ID. | 
| PANOS.ShowBGPPeers.Summary.peer | String | Name of the BGP peer. | 
| PANOS.ShowBGPPeers.Summary.status | String | Peer connection status. | 
| PANOS.ShowBGPPeers.Summary.incoming_accepted | String | Total accepted routes from the peer. | 
| PANOS.ShowBGPPeers.Result.hostid | String | Host ID. | 
| PANOS.ShowBGPPeers.Result.peer | String | Name of the BGP peer. | 
| PANOS.ShowBGPPeers.Result.vr | String | Virtual router in which the peer resides. | 
| PANOS.ShowBGPPeers.Result.remote_as | String | Remote AS \(Autonomous System\) of the peers | 
| PANOS.ShowBGPPeers.Result.status | String | Peer connection statuss | 
| PANOS.ShowBGPPeers.Result.peer_address | String | IP address and port of the peers | 
| PANOS.ShowBGPPeers.Result.local_address | String | Local router address and port of the peer. | 
| PANOS.ShowBGPPeers.Result.incoming_total | String | Total incoming routes from the peer. | 
| PANOS.ShowBGPPeers.Result.incoming_accepted | String | Total accepted routes from the peer. | 
| PANOS.ShowBGPPeers.Result.incoming_rejected | String | Total rejected routes from the peer. | 
| PANOS.ShowBGPPeers.Result.policy_rejected | String | Total routes rejected by the peer by policy. | 
| PANOS.ShowBGPPeers.Result.outgoing_total | String | Total routes advertised to the peer. | 
| PANOS.ShowBGPPeers.Result.outgoing_advertised | String | Number of advertised routes to the peer. | 

#### Command example
```!pan-os-platform-get-bgp-peers```
#### Context Example
```json
{
    "PANOS": {
        "ShowBGPPeers": {
            "Result": [
                {
                    "hostid": "11111111111111",
                    "incoming_accepted": 0,
                    "incoming_rejected": 0,
                    "incoming_total": 0,
                    "local_address": "10.10.0.1",
                    "outgoing_advertised": 0,
                    "outgoing_total": 0,
                    "peer": "testlab-server",
                    "peer_address": "10.10.0.12",
                    "policy_rejected": 0,
                    "remote_as": "64511",
                    "status": "Active",
                    "vr": "default"
                }
            ],
            "Summary": [
                {
                    "hostid": "11111111111111",
                    "incoming_accepted": 0,
                    "peer": "testlab-server",
                    "status": "Active"
                }
            ]
        }
    }
}
```

#### Human Readable Output

>### PAN-OS BGP Peers
>|hostid|incoming_accepted|peer|status|
>|---|---|---|---|
>| 11111111111111 | 0 | testlab-server | Active |


### pan-os-platform-get-available-software
***
Check the devices for software that is available to be installed.


#### Base Command

`pan-os-platform-get-available-software`
#### Input

| **Argument Name** | **Description** | **Required** |
| --- | --- | --- |
| device_filter_string | String by which to filter the results to only show specific hostnames or serial numbers. | Optional |
| target | Single serial number to target with this command | Optional | 



#### Context Output

| **Path** | **Type** | **Description** |
| --- | --- | --- |
| PANOS.SoftwareVersions.Summary.hostid | String | Host ID. | 
| PANOS.SoftwareVersions.Summary.version | String | The software version in Major.Minor.Maint format. | 
| PANOS.SoftwareVersions.Summary.filename | String | Software version filename. | 
| PANOS.SoftwareVersions.Summary.size | String | Size of the software in MB. | 
| PANOS.SoftwareVersions.Summary.size_kb | String | Size of the software in KB. | 
| PANOS.SoftwareVersions.Summary.release_notes | String | Link to version release notes on PAN knowledge base. | 
| PANOS.SoftwareVersions.Summary.downloaded | Boolean | True if the software version is present on the system. | 
| PANOS.SoftwareVersions.Summary.current | Boolean | True if this is the currently installed software on the system. | 
| PANOS.SoftwareVersions.Summary.latest | Boolean | True if this is the most recently released software for this platform. | 
| PANOS.SoftwareVersions.Summary.uploaded | Boolean | True if the software version has been uploaded to the system. | 

#### Command example
```!pan-os-platform-get-available-software```
#### Context Example
```json
{
    "PANOS": {
        "SoftwareVersions": {
            "Summary": [
                {
                    "current": false,
                    "downloaded": false,
                    "filename": "PanOS_vm-10.2.0",
                    "hostid": "11111111111111",
                    "latest": true,
                    "release_notes": "https://www.paloaltonetworks.com/documentation/10-2/pan-os/pan-os-release-notes",
                    "size": "1010",
                    "size_kb": "1034657",
                    "uploaded": false,
                    "version": "10.2.0"
                }
            ]
        }
    }
}
```

#### Human Readable Output

>### PAN-OS Available Software Versions
>|current|downloaded|filename|hostid|latest|release_notes|size|size_kb|uploaded|version|
>|---|---|---|---|---|---|---|---|---|---|
>| false | false | PanOS_vm-10.2.0 | 11111111111111 | true | https:<span>//</span>www.paloaltonetworks.com/documentation/10-2/pan-os/pan-os-release-notes | 1010 | 1034657 | false | 10.2.0 |
>| false | false | PanOS_vm-10.1.5 | 11111111111111 | false | https:<span>//</span>www.paloaltonetworks.com/documentation/10-1/pan-os/pan-os-release-notes | 457 | 468174 | false | 10.1.5 |
>| false | false | PanOS_vm-10.1.4-h4 | 11111111111111 | false | https:<span>//</span>www.paloaltonetworks.com/documentation/10-1/pan-os/pan-os-release-notes | 407 | 416843 | false | 10.1.4-h4 |

### pan-os-platform-get-ha-state
***
Get the HA state and associated details from the given device and any other details.


#### Base Command

`pan-os-platform-get-ha-state`
#### Input

| **Argument Name** | **Description** | **Required** |
| --- | --- | --- |
| device_filter_string | String by which to filter the results to only show specific hostnames or serial numbers. | Optional |
| target | Single serial number to target with this command | Optional | 



#### Context Output

| **Path** | **Type** | **Description** |
| --- | --- | --- |
| PANOS.HAState.hostid | String | Host ID. | 
| PANOS.HAState.active | Boolean | Whether this is the active firewall in a pair. True if standalone as well. | 
| PANOS.HAState.status | String | String HA status. | 
| PANOS.HAState.peer | String | HA peer. | 

#### Command example
```!pan-os-platform-get-ha-state```
#### Context Example
```json
{
    "PANOS": {
        "HAState": [
            {
                "active": true,
                "hostid": "11111111111111",
                "peer": "",
                "status": "HA Not enabled."
            },
            {
                "active": true,
                "hostid": "192.168.1.145",
                "peer": "",
                "status": "HA Not enabled."
            }
        ]
    }
}
```

#### Human Readable Output

>### PAN-OS HA State
>|active|hostid|status|
>|---|---|---|
>| true | 11111111111111 | HA Not enabled. |
>| true | 192.168.1.145 | HA Not enabled. |


### pan-os-platform-get-jobs
***
Get all the jobs from the devices in the environment, or a single job when ID is specified.


#### Base Command

`pan-os-platform-get-jobs`
#### Input

| **Argument Name** | **Description** | **Required** |
| --- | --- | --- |
| device_filter_string | String by which to filter the results to only show specific hostnames or serial numbers. | Optional |
| target | Single serial number to target with this command | Optional |
| status | Filter to return jobs by status. | Optional | 
| job_type | Filter to return jobs by type. | Optional | 
| id | Filter by ID. | Optional | 


#### Context Output

| **Path** | **Type** | **Description** |
| --- | --- | --- |
| PANOS.JobStatus.hostid | String | Host ID. | 
| PANOS.JobStatus.id | String | ID of job. | 
| PANOS.JobStatus.type | String | Job type. | 
| PANOS.JobStatus.tfin | String | Time finished. | 
| PANOS.JobStatus.status | String | Status of the job. | 
| PANOS.JobStatus.result | String | The result of the job. | 
| PANOS.JobStatus.user | String | The user who initiated the job. | 
| PANOS.JobStatus.tenq | String | The time the job was enqueued into the system. | 
| PANOS.JobStatus.stoppable | String | Whether the job can be stopped after it started. | 
| PANOS.JobStatus.description | String | The job description. | 
| PANOS.JobStatus.positionInQ | String | The position of the job in the current job queue. | 
| PANOS.JobStatus.progress | String | The numerical progress of the job. | 

#### Command example
```!pan-os-platform-get-jobs```
#### Context Example
```json
{
    "PANOS": {
        "JobStatus": [
            {
                "description": null,
                "hostid": "11111111111111",
                "id": 6,
                "positionInQ": "0",
                "progress": "01:02:18",
                "result": "OK",
                "status": "FIN",
                "stoppable": "no",
                "tenq": "2022/03/30 01:02:04",
                "tfin": "01:02:18",
                "type": "Downld",
                "user": null
            },
            {
                "description": null,
                "hostid": "192.168.1.145",
                "id": 394,
                "positionInQ": "0",
                "progress": "100",
                "result": "OK",
                "status": "FIN",
                "stoppable": "no",
                "tenq": "2022/03/15 14:16:32",
                "tfin": "14:16:33",
                "type": "BuildXMLCache",
                "user": null
            }
        ]
    }
}
```

#### Human Readable Output

>### PAN-OS Job Status
>|hostid|id|positionInQ|progress|result|status|stoppable|tenq|tfin|type|user|
>|---|---|---|---|---|---|---|---|---|---|---|
>| 11111111111111 | 6 | 0 | 01:02:18 | OK | FIN | no | 2022/03/30 01:02:04 | 01:02:18 | Downld |  |
>| 11111111111111 | 5 | 0 | 01:02:15 | OK | FIN | no | 2022/03/23 01:02:04 | 01:02:15 | Downld |  |
>| 11111111111111 | 4 | 0 | 02:10:09 | OK | FIN | no | 2022/03/18 02:06:36 | 02:10:09 | IoT | Auto update agent |
>| 11111111111111 | 3 | 0 | 02:06:35 | OK | FIN | no | 2022/03/18 02:06:34 | 02:06:35 | Downld |  |
>| 11111111111111 | 2 | 0 | 01:02:15 | OK | FIN | no | 2022/03/16 01:02:04 | 01:02:15 | Downld |  |
>| 11111111111111 | 1 | 0 | 100 | OK | FIN | no | 2022/03/15 14:17:16 | 14:18:17 | AutoCom |  |
>| 192.168.1.145 | 430 | 0 | 100 | OK | DeployFin | no | 2022/03/30 01:47:46 | 01:47:47 | RefreshLic |  |
>| 192.168.1.145 | 428 | 0 | 01:02:17 | OK | FIN | no | 2022/03/30 01:02:03 | 01:02:17 | Downld |  |
>| 192.168.1.145 | 427 | 0 | 100 | OK | DeployFin | no | 2022/03/29 01:56:45 | 01:56:46 | RefreshLic |  |
>| 192.168.1.145 | 425 | 0 | 100 | OK | DeployFin | no | 2022/03/28 01:18:44 | 01:18:45 | RefreshLic |  |
>| 192.168.1.145 | 423 | 0 | 100 | OK | DeployFin | no | 2022/03/27 01:31:43 | 01:31:44 | RefreshLic |  |
>| 192.168.1.145 | 421 | 0 | 100 | OK | DeployFin | no | 2022/03/26 01:16:42 | 01:16:43 | RefreshLic |  |
>| 192.168.1.145 | 419 | 0 | 100 | OK | DeployFin | no | 2022/03/25 01:27:41 | 01:27:43 | RefreshLic |  |
>| 192.168.1.145 | 417 | 0 | 100 | OK | DeployFin | no | 2022/03/24 01:22:40 | 01:22:41 | RefreshLic |  |
>| 192.168.1.145 | 415 | 0 | 100 | OK | DeployFin | no | 2022/03/23 01:37:39 | 01:37:40 | RefreshLic |  |
>| 192.168.1.145 | 413 | 0 | 01:02:18 | OK | FIN | no | 2022/03/23 01:02:03 | 01:02:18 | Downld |  |
>| 192.168.1.145 | 412 | 0 | 100 | OK | DeployFin | no | 2022/03/22 01:04:38 | 01:04:39 | RefreshLic |  |
>| 192.168.1.145 | 410 | 0 | 100 | OK | DeployFin | no | 2022/03/21 01:38:37 | 01:38:38 | RefreshLic |  |
>| 192.168.1.145 | 408 | 0 | 100 | OK | DeployFin | no | 2022/03/20 01:36:36 | 01:36:37 | RefreshLic |  |
>| 192.168.1.145 | 406 | 0 | 100 | OK | DeployFin | no | 2022/03/19 01:59:35 | 01:59:37 | RefreshLic |  |
>| 192.168.1.145 | 404 | 0 | 02:08:02 | OK | FIN | no | 2022/03/18 02:06:32 | 02:08:02 | IoT | Auto update agent |
>| 192.168.1.145 | 403 | 0 | 02:06:31 | OK | FIN | no | 2022/03/18 02:06:30 | 02:06:31 | Downld |  |
>| 192.168.1.145 | 402 | 0 | 100 | OK | DeployFin | no | 2022/03/18 01:51:34 | 01:51:35 | RefreshLic |  |
>| 192.168.1.145 | 400 | 0 | 100 | OK | DeployFin | no | 2022/03/17 01:54:33 | 01:54:34 | RefreshLic |  |
>| 192.168.1.145 | 398 | 0 | 100 | OK | DeployFin | no | 2022/03/16 01:05:32 | 01:05:33 | RefreshLic |  |
>| 192.168.1.145 | 396 | 0 | 01:02:18 | OK | FIN | no | 2022/03/16 01:02:03 | 01:02:18 | Downld |  |
>| 192.168.1.145 | 395 | 0 | 100 | OK | FIN | no | 2022/03/15 14:17:02 | 14:17:14 | AutoCom |  |
>| 192.168.1.145 | 394 | 0 | 100 | OK | FIN | no | 2022/03/15 14:16:32 | 14:16:33 | BuildXMLCache |  |


### pan-os-platform-download-software
***
Download the provided software version onto the device.


#### Base Command

`pan-os-platform-download-software`
#### Input

| **Argument Name** | **Description** | **Required** |
| --- | --- | --- |
| version | The software version to upgrade to, for example, 9.1.2. | Required | 
| device_filter_string | String by which to filter the results to only install to sepecific devices or serial numbers. | Optional | 
| target | Single serial number to target with this command | Optional | 
| sync | If provided, runs the download synchronously. Make sure 'execution-timeout' is increased. | Optional | 


#### Context Output

| **Path** | **Type** | **Description** |
| --- | --- | --- |
| PANOS.DownloadStatus.Summary.hostid | String | Host ID. | 
| PANOS.DownloadStatus.Summary.started | String | Whether the download process started. | 

#### Command example
```!pan-os-platform-download-software version=9.1.0```
#### Context Example
```json
{
    "PANOS": {
        "DownloadStatus": {
            "Summary": [
                {
                    "hostid": "11111111111111",
                    "started": true
                },
                {
                    "hostid": "192.168.1.145",
                    "started": true
                }
            ]
        }
    }
}
```

#### Human Readable Output

>### PAN-OS Software Download request Status
>|hostid|started|
>|---|---|
>| 11111111111111 | true |
>| 192.168.1.145 | true |

<<<<<<< HEAD

### pan-os-platform-reboot
***
Reboot the given device by hostid. Warning: This command has no confirmation and the device
will immediately reboot.


#### Base Command

`pan-os-platform-reboot`
#### Input

| **Argument Name** | **Description** | **Required** |
| --- | --- | --- |
| target | ID of host (serial or hostname) to reboot. | Required | 


#### Context Output

| **Path** | **Type** | **Description** |
| --- | --- | --- |
| PANOS.RestartStatus.Summary.hostid | String | Host ID. | 
| PANOS.RestartStatus.Summary.started | String | Whether the system reboot has started. | 

#### Command example
```!pan-os-platform-reboot target=11111111111111```
#### Context Example
```json
{
    "PANOS": {
        "RestartStatus": {
            "Summary": [
                {
                    "hostid": "11111111111111",
                    "started": true
                }
            ]
        }
    }
}
```

### pan-os-platform-get-system-status
***
Checks the status of the given device, checking whether it's up or down and if the operational mode is normal.


#### Base Command

`pan-os-platform-get-system-status`
#### Input

| **Argument Name** | **Description** | **Required** |
| --- | --- | --- |
| target | ID of host (serial or hostname) to check. | Required | 


#### Context Output

| **Path** | **Type** | **Description** |
| --- | --- | --- |
| PANOS.SystemStatus.hostid | String | Host ID. | 
| PANOS.SystemStatus.up | String | Whether the host device is up or still unavailable. | 

#### Command example
```!pan-os-platform-get-system-status target=11111111111111```
#### Context Example
```json
{
    "PANOS": {
        "SystemStatus": {
          "hostid": "11111111111111",
          "up": true
        }
    }
}
```

### pan-os-platform-update-ha-state
***
Checks the status of the given device, checking whether it's up or down and the operational mode normal.
=======
### pan-os-apply-dns-signature-policy
***
Allows assigning of EDL to the Anti-Spyware profile under "DNS Signature Policies".
>>>>>>> cd2d350c


#### Base Command

<<<<<<< HEAD
`pan-os-platform-update-ha-state`
=======
`pan-os-apply-dns-signature-policy`
>>>>>>> cd2d350c
#### Input

| **Argument Name** | **Description** | **Required** |
| --- | --- | --- |
<<<<<<< HEAD
| hostid | ID of host (serial or hostname) to update the state. | Required | 
| state | New state. | Required | 
=======
| anti_spyware_profile_name | The name of the anti spyware profile. If the profile exists, the command will operate on it, otherwise, if a new name is given, a new Anti-Spyware profile will be created. | Required | 
| dns_signature_source | The EDL name to link to the profile. | Required | 
| action | Action on the DNS queries. Possible values are: alert, allow, block, sinkhole. | Required | 
| packet_capture | Allows capturing packets on match. Select "single-packet" to capture the first packet of the session or "extended-capture" to set between 1-50 packets. Packet capture can be very CPU intensive and can degrade firewall performance. Only use this feature when necessary and make sure you turn it off after you have collected the required packets. Possible values are: disable, single-packet, extended-capture. Default is disable. | Optional | 
>>>>>>> cd2d350c


#### Context Output

<<<<<<< HEAD
| **Path** | **Type** | **Description** |
| --- | --- | --- |
| PANOS.HAStateUpdate.hostid | String | Host ID. | 
| PANOS.HAStateUpdate.state | String | New HA state. | 

#### Command example
```!pan-os-platform-update-ha-state hostid=11111111111111 state=functional```
#### Context Example
```json
{
    "PANOS": {
        "HAStateUpdate": {
          "hostid": "11111111111111",
          "state": "functional"
        }
    }
}
```

### pan-os-hygiene-check-log-forwarding
***
Checks that at least one log forwarding profile is configured according to best practices.


#### Base Command

`pan-os-hygiene-check-log-forwarding`
#### Input

| **Argument Name** | **Description** | **Required** |
| --- | --- | --- |
| device_filter_string | String by which to filter so that only the given device is checked. | Optional | 


#### Context Output

| **Path** | **Type** | **Description** |
| --- | --- | --- |
| PANOS.ConfigurationHygiene.Summary.description | String | The description of the hygiene check. | 
| PANOS.ConfigurationHygiene.Summary.issue_code | String | The shorthand code for this hygiene check. | 
| PANOS.ConfigurationHygiene.Summary.result | String | Whether the check passed or failed. | 
| PANOS.ConfigurationHygiene.Summary.issue_count | String | Total number of matching issues. | 
| PANOS.ConfigurationHygiene.Result.hostid | String | Host ID. | 
| PANOS.ConfigurationHygiene.Result.container_name | String | The parent container \(DG, Template, VSYS\) this object belongs to. | 
| PANOS.ConfigurationHygiene.Result.issue_code | String | The shorthand code for the issue. | 
| PANOS.ConfigurationHygiene.Result.description | String | Human readable description of the issue. | 
| PANOS.ConfigurationHygiene.Result.name | String | The affected object name. | 

#### Command example
```!pan-os-hygiene-check-log-forwarding```
#### Context Example
```json
{
    "PANOS": {
        "ConfigurationHygiene": {
            "Result": [
                {
                    "container_name": "LAB",
                    "description": "Log forwarding profile missing log type 'threat'.",
                    "hostid": "192.168.1.145",
                    "issue_code": "BP-V-2",
                    "name": "test_fwd_profile-1"
                },
                {
                    "container_name": "LAB",
                    "description": "Log forwarding profile missing log type 'threat'.",
                    "hostid": "192.168.1.145",
                    "issue_code": "BP-V-2",
                    "name": "test_fwd_profile-1-1"
                },
                {
                    "container_name": "shared",
                    "description": "Log forwarding profile missing log type 'threat'.",
                    "hostid": "192.168.1.145",
                    "issue_code": "BP-V-2",
                    "name": "test_fwd_profile"
                }
            ],
            "Summary": [
                {
                    "description": "Fails if there are no valid log forwarding profiles configured.",
                    "issue_code": "BP-V-1",
                    "issue_count": 0,
                    "result": "\u2714\ufe0f"
                },
                {
                    "description": "Fails if the configured log forwarding profile has no match list.",
                    "issue_code": "BP-V-2",
                    "issue_count": 3,
                    "result": "\u274c"
                },
                {
                    "description": "Fails if enhanced application logging is not configured.",
                    "issue_code": "BP-V-3",
                    "issue_count": 0,
                    "result": "\u2714\ufe0f"
                }
            ]
        }
    }
}
```

#### Human Readable Output

>### PAN-OS Configuration Hygiene Check
>|description|issue_code|issue_count|result|
>|---|---|---|---|
>| Fails if there are no valid log forwarding profiles configured. | BP-V-1 | 0 | ✔️ |
>| Fails if the configured log forwarding profile has no match list. | BP-V-2 | 3 | ❌ |
>| Fails if enhanced application logging is not configured. | BP-V-3 | 0 | ✔️ |


### pan-os-hygiene-check-vulnerability-profiles
***
Checks the configured vulnerability profiles to ensure at least one meets best practices.


#### Base Command

`pan-os-hygiene-check-vulnerability-profiles`
#### Input

| **Argument Name** | **Description** | **Required** |
| --- | --- | --- |
| device_filter_string | String by which to filter so that only the given device is checked. | Optional | 
| minimum_block_severities | Comma-separated list of severities that must be in drop/reset/block-ip mode. Default is critical,high. | Optional | 
| minimum_alert_severities | Comma-separated list of severities that must be in alert/default or higher mode. Default is medium,low. | Optional | 


#### Context Output

| **Path** | **Type** | **Description** |
| --- | --- | --- |
| PANOS.ConfigurationHygiene.Summary.description | String | The description of the hygiene check. | 
| PANOS.ConfigurationHygiene.Summary.issue_code | String | The shorthand code for this hygiene check. | 
| PANOS.ConfigurationHygiene.Summary.result | String | Whether the check passed or failed. | 
| PANOS.ConfigurationHygiene.Summary.issue_count | Nunber | Total number of matching issues. | 
| PANOS.ConfigurationHygiene.Result.hostid | String | Host ID. | 
| PANOS.ConfigurationHygiene.Result.container_name | String | The parent container \(DG, Template, VSYS\) this object belongs to. | 
| PANOS.ConfigurationHygiene.Result.issue_code | String | The shorthand code for the issue. | 
| PANOS.ConfigurationHygiene.Result.description | String | Human readable description of the issue. | 
| PANOS.ConfigurationHygiene.Result.name | String | The affected object name | 

#### Command example
```!pan-os-hygiene-check-vulnerability-profiles```
#### Context Example
```json
{
    "PANOS": {
        "ConfigurationHygiene": {
            "Summary": [
                {
                    "description": "Fails if no vulnerability profile is configured for visibility.",
                    "issue_code": "BP-V-4",
                    "issue_count": 0,
                    "result": "\u2714\ufe0f"
                }
            ]
        }
    }
}
```

#### Human Readable Output

>### PAN-OS Configuration Hygiene Check
>|description|issue_code|issue_count|result|
>|---|---|---|---|
>| Fails if no vulnerability profile is configured for visibility. | BP-V-4 | 0 | ✔️ |


### pan-os-platform-install-software
***
Install the given software version onto the device. Download the software first with panorama-download-panos-version.


#### Base Command

`pan-os-platform-install-software`
#### Input

| **Argument Name** | **Description** | **Required** |
| --- | --- | --- |
| version | Software version to upgrade to, for example: 9.1.2. | Required | 
| device_filter_string | SString by which to filter to only install to specific devices or  serial numbers. | Optional | 
| sync | If provided, runs the download synchronously. Make sure 'execution-timeout' is increased. | Optional | 
| target | Single serial number to target with this command | Optional | 


#### Context Output

| **Path** | **Type** | **Description** |
| --- | --- | --- |
| PANOS.InstallStatus.Summary.hostid | String | Host ID, | 
| PANOS.InstallStatus.Summary.started | String | Whether the download process has started. | 

#### Command example
```!pan-os-platform-install-software version=9.1.0```
#### Context Example
```json
{
    "PANOS": {
        "InstallStatus": {
            "Summary": [
                {
                    "hostid": "1111111111111",
                    "started": true
                },
                {
                    "hostid": "192.168.1.145",
                    "started": true
                }
            ]
        }
    }
}
```

#### Human Readable Output

>### PAN-OS Software Install request Status
>|hostid|started|
>|---|---|
>| 1111111111111 | true |
>| 192.168.1.145 | true |
=======
There is no context output for this command.

#### Human Readable Output

**success**
>>>>>>> cd2d350c
<|MERGE_RESOLUTION|>--- conflicted
+++ resolved
@@ -5791,8 +5791,31 @@
 >| 11111111111111 | true |
 >| 192.168.1.145 | true |
 
-<<<<<<< HEAD
-
+### pan-os-apply-dns-signature-policy
+***
+Allows assigning of EDL to the Anti-Spyware profile under "DNS Signature Policies".
+
+
+#### Base Command
+
+`pan-os-apply-dns-signature-policy`
+#### Input
+
+| **Argument Name** | **Description** | **Required** |
+| --- | --- | --- |
+| anti_spyware_profile_name | The name of the anti spyware profile. If the profile exists, the command will operate on it, otherwise, if a new name is given, a new Anti-Spyware profile will be created. | Required | 
+| dns_signature_source | The EDL name to link to the profile. | Required | 
+| action | Action on the DNS queries. Possible values are: alert, allow, block, sinkhole. | Required | 
+| packet_capture | Allows capturing packets on match. Select "single-packet" to capture the first packet of the session or "extended-capture" to set between 1-50 packets. Packet capture can be very CPU intensive and can degrade firewall performance. Only use this feature when necessary and make sure you turn it off after you have collected the required packets. Possible values are: disable, single-packet, extended-capture. Default is disable. | Optional | 
+
+
+#### Context Output
+
+There is no context output for this command.
+
+#### Human Readable Output
+
+**success**
 ### pan-os-platform-reboot
 ***
 Reboot the given device by hostid. Warning: This command has no confirmation and the device
@@ -5873,38 +5896,21 @@
 ### pan-os-platform-update-ha-state
 ***
 Checks the status of the given device, checking whether it's up or down and the operational mode normal.
-=======
-### pan-os-apply-dns-signature-policy
-***
-Allows assigning of EDL to the Anti-Spyware profile under "DNS Signature Policies".
->>>>>>> cd2d350c
-
-
-#### Base Command
-
-<<<<<<< HEAD
+
+
+#### Base Command
+
 `pan-os-platform-update-ha-state`
-=======
-`pan-os-apply-dns-signature-policy`
->>>>>>> cd2d350c
-#### Input
-
-| **Argument Name** | **Description** | **Required** |
-| --- | --- | --- |
-<<<<<<< HEAD
+#### Input
+
+| **Argument Name** | **Description** | **Required** |
+| --- | --- | --- |
 | hostid | ID of host (serial or hostname) to update the state. | Required | 
 | state | New state. | Required | 
-=======
-| anti_spyware_profile_name | The name of the anti spyware profile. If the profile exists, the command will operate on it, otherwise, if a new name is given, a new Anti-Spyware profile will be created. | Required | 
-| dns_signature_source | The EDL name to link to the profile. | Required | 
-| action | Action on the DNS queries. Possible values are: alert, allow, block, sinkhole. | Required | 
-| packet_capture | Allows capturing packets on match. Select "single-packet" to capture the first packet of the session or "extended-capture" to set between 1-50 packets. Packet capture can be very CPU intensive and can degrade firewall performance. Only use this feature when necessary and make sure you turn it off after you have collected the required packets. Possible values are: disable, single-packet, extended-capture. Default is disable. | Optional | 
->>>>>>> cd2d350c
-
-
-#### Context Output
-
-<<<<<<< HEAD
+
+
+#### Context Output
+
 | **Path** | **Type** | **Description** |
 | --- | --- | --- |
 | PANOS.HAStateUpdate.hostid | String | Host ID. | 
@@ -6131,10 +6137,3 @@
 >|---|---|
 >| 1111111111111 | true |
 >| 192.168.1.145 | true |
-=======
-There is no context output for this command.
-
-#### Human Readable Output
-
-**success**
->>>>>>> cd2d350c
