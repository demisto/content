This integration supports both Palo Alto Networks Panorama and Palo Alto Networks Firewall. You can create separate instances of each integration, and they are not necessarily related or dependent on one another.

This integration enables you to manage the Palo Alto Networks Firewall and Panorama. For more information see the [PAN-OS documentation](https://docs.paloaltonetworks.com/pan-os.html).
This integration was integrated and tested with versions 8.xx, 9.xx, 10.xx and 11.xx of Palo Alto Firewall and Palo Alto Panorama.

## Use Cases

* Create custom security rules in Palo Alto Networks PAN-OS.
* Create and update address objects, address-groups, custom URL categories, and URL filtering objects.
* Use the URL Filtering category information from Palo Alto Networks to enrich URLs by checking the *use_url_filtering* parameter. A valid license for the Firewall is required.
* Get URL Filtering category information from Palo Alto. Request Change is a known Palo Alto limitation.
* Add URL filtering objects including overrides to Palo Alto Panorama and Firewall.
* Commit a configuration to Palo Alto Firewall and to Panorama, and push a configuration from Panorama to Pre-Defined Device-Groups of Firewalls.
* Block IP addresses using registered IP tags from PAN-OS without committing the PAN-OS instance. First you have to create a registered IP tag, DAG, and security rule, and commit the instance. You can then register additional IP addresses to the tag without committing the instance.

     1. Create a registered IP tag and add the necessary IP addresses by running the [pan-os-register-ip-tag](#pan-os-register-ip-tag) command.

     2. Create a dynamic address group (DAG), by running the [pan-os-create-address-group](#pan-os-create-address-group) command. Specify values for the following arguments: type="dynamic", match={ tagname }.

     3. Create a security rule using the DAG created in the previous step, by running the [pan-os-create-rule](#pan-os-create-rule) command.

     4. Commit the PAN-OS instance by running the PanoramaCommitConfiguration playbook.

     5. You can now register IP addresses to, or unregister IP addresses from the IP tag by running the [pan-os-register-ip-tag](#pan-os-register-ip-tag) command, or [pan-os-unregister-ip-tag](#pan-os-unregister-ip-tag) command, respectively, without committing the PAN-OS instance.

* Create a predefined security profiles with the best practices by Palo Alto Networks.
* Get security profiles best practices as defined by Palo Alto Networks. For more information about Palo Alto Networks best practices, visit [Palo Alto Networks best practices](https://docs.paloaltonetworks.com/best-practices/9-0/internet-gateway-best-practices/best-practice-internet-gateway-security-policy/create-best-practice-security-profiles).
* Apply security profiles to specific rule.
* Set default categories to block in the URL filtering profile.
* Enforce WildFire best practice.

   1. Set file upload to the maximum size.

   2. Set WildFire Update Schedule to download and install updates every minute.

   3. All file types are forwarded.

## Known Limitations

* Maximum commit queue length is 3. Running numerous Panorama commands simultaneously might cause errors.
* After running `panorama-create-` commands and the object is not committed, the `panorama-edit` commands or `panorama-get` commands might not run correctly.
* URL Filtering `request change` of a URL is not available via the API. Instead, you need to use the <https://urlfiltering.paloaltonetworks.com> website.
* If you do not specify a vsys (Firewall instances) or a device group (Panorama instances), you will only be able to execute the following commands.
  * [pan-os-get-url-category](#pan-os-get-url-category)
  * [pan-os-commit](#pan-os-commit)
  * [pan-os-push-to-device-group](#pan-os-push-to-device-group)
  * [pan-os-register-ip-tag](#pan-os-register-ip-tag)
  * [pan-os-unregister-ip-tag](#pan-os-unregister-ip-tag)
  * [pan-os-query-logs](#pan-os-query-logs)
  * [pan-os-check-logs-status](#pan-os-check-logs-status)
  * [pan-os-get-logs](#pan-os-get-logs)
  * [pan-os-get-master-key-details](#pan-os-get-master-key-details)
  * [pan-os-create-master-key](#pan-os-create-master-key)
  * [pan-os-update-master-key](#pan-os-update-master-key)
* The target argument is supported only in operational type commands. Meaning, you cannot use it with commit, logs, or PCAP commands.
* Creating or updating the encryption master key of Palo Alto Networks Firewall or Panorama invalidates the current API key and requires obtaining a new one. All subsequent commands will raise an "Invalid Credential" error until a new API key is obtained and the integration instance is updated accordingly.

## Fetch Incidents

The Panorama integration now supports fetch incidents.
The incidents are fetched according to a number of different optional log type queries. The log types are: **Traffic, Threat, URL, Data, Correlation, System, Wildfire, Decryption**.

##### Max incidents per fetch

* The max incidents per fetch parameter specifies the maximum number of incidents to fetch **per** Log Type Query.
* Important note: Cortex XSOAR standard setup is not designed to handle many hundreds of new incidents every minute. Therefore, it is strongly recommended to narrow your query by log type, severity, or other criteria to ensure that each fetch cycle retrieves no more than 200 incidents at a time.

##### Log Type

The queries that will be included during the fetch are decided according to the "Log Type" parameter (Multiple select dropdown).

* Selecting "All" will use all the log type queries in the fetch.
* To choose a specific set of queries, select their log types from the dropdown (make sure "All" option is unselected).

##### Log Type Query

* Each log type has its own query field in the instance configuration.
* Note that the default query values has some example text in it, make sure to enter a valid query.
* Note: In case of multiple devices, for the sake of speed it is recommended to narrow the query to a specific device.
For example: "and (device_name eq dummy_device)".

##### Log Type Query Examples

| Log Type            | Query Example                                                                                                                                           |
|---------------------|---------------------------------------------------------------------------------------------------------------------------------------------------------|
| Traffic             | (addr.src in {source}) and (addr.dst in {destination}) and (action eq {action})                                                                         |
| Threat              | (severity geq high)                                                                                                                                     |
| URL                 | ((action eq block-override) or (action eq block-url)) and (severity geq high)                                                                           |
| Data                | ((action eq alert) or (action eq wildfire-upload-success) or (action eq forward)) and (severity geq high)                                               |
| Correlation         | (hostid eq {host_id}) and (match_time in {last_x_time}) and (objectname eq {object_name}) and (severity geq '{severity}') and (src in {source_address}) |
| System              | (subtype eq {sub_type}) and (severity geq {severity})                                                                                                   |
| Wildfire Submission | ((action eq wildfire-upload-fail) or (action eq wildfire-upload-skip) or (action eq sinkhole))                                                          |
| Decryption          | (app eq {application}) and (policy_name geq {policy_name}) and ((src in {source}) or (dst in {destination}))                                            |

##### Classifiers and Mappers

This integration supports a default Classifier (Panorama Classifier) and Mapper (Panorama Mapper) that handles incidents returned from the API.

## Configure Panorama on Cortex XSOAR

1. Navigate to **Settings** > **Integrations** > **Instances**.
2. Search for Panorama.
3. Click **Add instance** to create and configure a new integration instance.

| **Parameter** | **Description** | **Required** |
| --- | --- | --- |
| server | Server URL \(e.g., https://192.168.0.1\) | True |
| port | Port \(e.g 443\) | False |
| key | API Key | True |
| device_group | Device group - Panorama instances only \(write shared for Shared location\) | False |
| vsys | Vsys - Firewall instances only | False |
| template | Template - Panorama instances only | False |****
| use_url_filtering | Use URL Filtering for auto enrichment | False |
| additional_suspicious | URL Filtering Additional suspicious categories. CSV list of categories that will be considered suspicious. | False |
| additional_malicious | URL Filtering Additional malicious categories. CSV list of categories that will be considered malicious. | False |
| insecure | Trust any certificate \(not secure\) | False |
| First fetch timestamp  | First fetch time interval | False |
| Max incidents per fetch | Max incidents per fetch for each selected Log Type Query | False |
| Log Type | Log Types incidents to fetch | False |****
| Log type max number of pull attempts  | The maximum number of attempts to try and pull results for each log type. Each attempt takes around 1 second. Increasing this value is useful in case there are many logs to pull from a given log type.Note: When increasing this number, in case fetching more than 4 logs types together, it is recommended to split different log types for different integration instance | False |
| Traffic Log Type Query | Traffic Query for fetch incidents | False |
| Threat Log Type Query | Threat Query for fetch incidents | False |
| URL Log Type Query | URL Query for fetch incidents | False |
| Data Log Type Query | Data Query for fetch incidents | False |
| Correlation Log Type Query | Correlation Query for fetch incidents | False |
| System Log Type Query | System Query for fetch incidents | False |
| Wildfire Submission Log Type Query | Wildfire Submission Query for fetch incidents | False |
| Decryption Log Type Query | Decryption Query for fetch incidents | False |
| Incidents Fetch Interval | Time interval between incident fetches | False |

1. Click **Test** to validate the URLs, token, and connection.

## Debugging in Panorama

In order to ease the process of understanding what parameters are required to be used in the `!pan-os` command, it is highly recommended to use the debugging mode in Panorama to get the correct structure of a request.

Debugging Methods:

* [How to run a PAN-OS Web UI Debug](https://knowledgebase.paloaltonetworks.com/KCSArticleDetail?id=kA10g000000CmA9CAK)
* [Configuration (API)](https://docs.paloaltonetworks.com/pan-os/9-1/pan-os-panorama-api/pan-os-xml-api-request-types/configuration-api)
* [Use the API browser](https://docs.paloaltonetworks.com/pan-os/9-1/pan-os-panorama-api/get-started-with-the-pan-os-xml-api/explore-the-api/use-the-api-browser#id676e85fa-1823-466a-9e31-269dc6eb433a)

Several Examples of `!pan-os` for a configuration type commands:

1) Create a new address object named test123 for the test device-group.

Given the following debug-log from PAN-OS Web UI Debug after creating an address through the Panorama UI:

`
<request cmd="set" obj="/config/devices/entry[@name='localhost.localdomain']/device-group/entry[@name='test']/address/entry[@name='test123']" cookie="12345" newonly="yes">
  <ip-netmask>1.1.1.1</ip-netmask>
</request>
`

   The equivalent `!pan-os` command is:

`
!pan-os action=set xpath=/config/devices/entry[@name='localhost.localdomain']/device-group/entry[@name='test']/address/entry[@name='test123'] type=config element=<ip-netmask>1.1.1.1</ip-netmask>
`

| Argument | Description |
| --- | --- |
| action | Create/add an object. In this case we want to create a new address object, so we will use set - the Panorama debug log shows us its a 'set' action. |
| xpath | /config/devices/entry[@name='localhost.localdomain']/device-group/entry[@name='test']/address/entry[@name='test123'] - simply the location of the new object. |
| type | This is a configuration type command, therefore use config. |
| element | The object properties (similar to an API body request). |

2) Modify an existing address group object named test12345 under the test device group to use a different address object.

Given the following debug-log from PAN-OS Web UI Debug after editing an address group through the Panorama UI to use a different address object:

`
<request cmd="edit" obj="/config/devices/entry[@name='localhost.localdomain']/device-group/entry[@name='test']/address-group/entry[@name='test12345']" cookie="1234">
  <entry name="test12345">
    <static>
      <member>test123</member>
    </static>
  </entry>
</request>
`

The equivalent `!pan-os` command is:

`
!pan-os action=edit xpath=/config/devices/entry[@name='localhost.localdomain']/device-group/entry[@name='test']/address-group/entry[@name='test12345'] type=config element=<static><member>test123</member></static>
`

| Argument | Description |
| --- | --- |
| action | Edit an object, in this case we want to edit an entry in an existing address group object, so we will use edit - the panorama debug log shows us its an 'edit' action. |
| xpath | /config/devices/entry[@name='localhost.localdomain']/device-group/entry[@name='test']/address-group/entry[@name='test12345' - simply the location of the object. |
| type | This is a configuration type command, therefore use config.
| element | The object properties (similar to an API body request).

3) Get a specific security pre-rule called test1.

Using the API browser, we can easily find the xpath for the security pre-rule object, therefore the pan-os command will be:

`
!pan-os xpath=/config/devices/entry[@name='localhost.localdomain']/device-group/entry[@name='test']/pre-rulebase/security/rules/entry[@name='test1'], action=get type=config
`

| Argument | Description |
| --- | --- |
| action | Get an object, in this case we want to get an object, so we will use 'get' as an action. |
| xpath | By using the API browser, we can find every object's xpath easily.
| type | This is a configuration type command, therefore use config.

Several examples of `!pan-os` for an operational type command:

1) Show system information  - Can be viewed by using the API browser to get the structure of the request.

![Show System Info Operational command](../../doc_files/show-system-info-api-example.png)

The equivalent `!pan-os` command is:

`
!pan-os type=op cmd=<show><system><info></info></system></show>
`

2) Show information about all the jobs - Can be viewed by using the API browser to get the structure of the request.

![Show all jobs information](../../doc_files/get-all-jobs-api-example.png)

The equivalent `!pan-os` command is:

`
!pan-os type=op cmd=<show><jobs><all></all></jobs></show>
`

## Commands

You can execute these commands from the Cortex XSOAR CLI, as part of an automation, or in a playbook.
After you successfully execute a command, a DBot message appears in the War Room with the command details.
> ***NOTE:***  The "create" commands function as UPSERT (UPDATE and INSERT), overriding existing data with new data if it already exists.

1. [Run any command supported in the Panorama API: pan-os](#pan-os)
2. [Get pre-defined threats list from a Firewall or Panorama and stores as a JSON file in the context: panorama-get-predefined-threats-list](#pan-os-get-predefined-threats-list)
3. [Commit a configuration: panorama-commit](#pan-os-commit)
4. [Pushes rules from PAN-OS to the configured device group: panorama-push-to-device-group](#pan-os-push-to-device-group)
5. [Returns a list of addresses: panorama-list-addresses](#pan-os-list-addresses)
6. [Returns address details for the supplied address name: panorama-get-address](#pan-os-get-address)
7. [Creates an address object: panorama-create-address](#pan-os-create-address)
8. [Delete an address object: panorama-delete-address](#pan-os-delete-address)
9. [Returns a list of address groups: panorama-list-address-groups](#pan-os-list-address-groups)
10. [Get details for the specified address group: panorama-get-address-group](#pan-os-get-address-group)
11. [Creates a static or dynamic address group: panorama-create-address-group](#pan-os-create-address-group)
12. [Sets a vulnerability signature to block mode: panorama-block-vulnerability](#pan-os-block-vulnerability)
13. [Deletes an address group: panorama-delete-address-group](#pan-os-delete-address-group)
14. [Edits a static or dynamic address group: panorama-edit-address-group](#pan-os-edit-address-group)
15. [Returns a list of addresses: panorama-list-services](#pan-os-list-services)
16. [Returns service details for the supplied service name: panorama-get-service](#pan-os-get-service)
17. [Creates a service: panorama-create-service](#pan-os-create-service)
18. [Deletes a service: panorama-delete-service](#pan-os-delete-service)
19. [Returns a list of service groups: panorama-list-service-groups](#pan-os-list-service-groups)
20. [Returns details for the specified service group: panorama-get-service-group](#pan-os-get-service-group)
21. [Creates a service group: panorama-create-service-group](#pan-os-create-service-group)
22. [Deletes a service group: panorama-delete-service-group](#pan-os-delete-service-group)
23. [Edit a service group: panorama-edit-service-group](#pan-os-edit-service-group)
24. [Returns information for a custom URL category: panorama-get-custom-url-category](#pan-os-get-custom-url-category)
25. [Creates a custom URL category: panorama-create-custom-url-category](#pan-os-create-custom-url-category)
26. [Deletes a custom URL category: panorama-delete-custom-url-category](#pan-os-delete-custom-url-category)
27. [Adds or removes sites to and from a custom URL category: panorama-edit-custom-url-category](#pan-os-edit-custom-url-category)
28. [Gets a URL category from URL Filtering: panorama-get-url-category](#pan-os-get-url-category)
29. [Gets a URL information: url](#url)
30. [Returns a URL category from URL Filtering in the cloud: panorama-get-url-category-from-cloud](#pan-os-get-url-category-from-cloud)
31. [Returns a URL category from URL Filtering on the host: panorama-get-url-category-from-host](#pan-os-get-url-category-from-host)
32. [Returns information for a URL filtering rule: panorama-get-url-filter](#pan-os-get-url-filter)
33. [Creates a URL filtering rule: panorama-create-url-filter](#pan-os-create-url-filter)
34. [Edit a URL filtering rule: panorama-edit-url-filter](#pan-os-edit-url-filter)
35. [Deletes a URL filtering rule: panorama-delete-url-filter](#pan-os-delete-url-filter)
36. [Returns a list of external dynamic lists: panorama-list-edls](#pan-os-list-edls)
37. [Returns information for an external dynamic list: panorama-get-edl](#pan-os-get-edl)
38. [Creates an external dynamic list: panorama-create-edl](#pan-os-create-edl)
39. [Modifies an element of an external dynamic list: panorama-edit-edl](#pan-os-edit-edl)
40. [Deletes an external dynamic list: panorama-delete-edl](#pan-os-delete-edl)
41. [Refreshes the specified external dynamic list: panorama-refresh-edl](#pan-os-refresh-edl)
42. [Creates a policy rule: panorama-create-rule](#pan-os-create-rule)
43. [Creates a custom block policy rule: panorama-custom-block-rule](#pan-os-custom-block-rule)
44. [Changes the location of a policy rule: panorama-move-rule](#pan-os-move-rule)
45. [Edits a policy rule: panorama-edit-rule](#pan-os-edit-rule)
46. [Deletes a policy rule: panorama-delete-rule](#pan-os-delete-rule)
47. [Returns a list of applications: panorama-list-applications](#pan-os-list-applications)
48. [Returns commit status for a configuration: panorama-commit-status](#pan-os-commit-status)
49. [Returns the push status for a configuration: panorama-push-status](#pan-os-push-status)
50. [Returns information for a Panorama PCAP file: panorama-get-pcap](#pan-os-get-pcap)
51. [Returns a list of all PCAP files by PCAP type: panorama-list-pcaps](#pan-os-list-pcaps)
52. [Registers IP addresses to a tag: panorama-register-ip-tag](#pan-os-register-ip-tag)
53. [Unregisters IP addresses from a tag: panorama-unregister-ip-tag](#pan-os-unregister-ip-tag)
54. [Registers Users to a tag: panorama-register-user-tag](#pan-os-register-user-tag)
55. [Unregisters Users from a tag: panorama-unregister-user-tag](#pan-os-unregister-user-tag)
56. [Deprecated. Queries traffic logs: panorama-query-traffic-logs](#pan-os-query-traffic-logs)
57. [Deprecated. Checks the query status of traffic logs: panorama-check-traffic-logs-status](#pan-os-check-traffic-logs-status)
58. [Deprecated. Retrieves traffic log query data by job id: panorama-get-traffic-logs](#pan-os-get-traffic-logs)
59. [Returns a list of predefined Security Rules: panorama-list-rules](#pan-os-list-rules)
60. [Query logs in Panorama: panorama-query-logs](#pan-os-query-logs)
61. [Checks the status of a logs query: panorama-check-logs-status](#pan-os-check-logs-status)
62. [Retrieves the data of a logs query: panorama-get-logs](#pan-os-get-logs)
63. [Checks whether a session matches the specified security policy: panorama-security-policy-match](#pan-os-security-policy-match)
64. [Lists the static routes of a virtual router: panorama-list-static-routes](#pan-os-list-static-routes)
65. [Returns the specified static route of a virtual router: panorama-get-static-route](#pan-os-get-static-route)
66. [Adds a static route: panorama-add-static-route](#pan-os-add-static-route)
67. [Deletes a static route: panorama-delete-static-route](#pan-os-delete-static-route)
68. [Show firewall device software version: panorama-show-device-version](#pan-os-show-device-version)
69. [Downloads the latest content update: panorama-download-latest-content-update](#pan-os-download-latest-content-update)
70. [Checks the download status of a content update: panorama-content-update-download-status](#pan-os-content-update-download-status)
71. [Installs the latest content update: panorama-install-latest-content-update](#pan-os-install-latest-content-update)
72. [Gets the installation status of the content update: panorama-content-update-install-status](#pan-os-content-update-install-status)
73. [Checks the PAN-OS software version from the repository: panorama-check-latest-panos-software](#pan-os-check-latest-panos-software)
74. [Downloads the target PAN-OS software version to install on the target device: panorama-download-panos-version](#pan-os-download-panos-version)
75. [Gets the download status of the target PAN-OS software: panorama-download-panos-status](#pan-os-download-panos-status)
76. [Installs the target PAN-OS version on the specified target device: panorama-install-panos-version](#pan-os-install-panos-version)
77. [Gets the installation status of the PAN-OS software: panorama-install-panos-status](#pan-os-install-panos-status)
78. [Reboots the Firewall device: panorama-device-reboot](#pan-os-device-reboot)
79. [Gets location information for an IP address: panorama-show-location-ip](#pan-os-show-location-ip)
80. [Gets information about available PAN-OS licenses and their statuses: panorama-get-licenses](#pan-os-get-licenses)
81. [Gets information for the specified security profile: panorama-get-security-profiles](#pan-os-get-security-profiles)
82. [Apply a security profile to specific rules or rules with a specific tag: panorama-apply-security-profile](#pan-os-apply-security-profile)
83. [Removes a security profile to specific rules or rules with a specific tag](#pan-os-remove-security-profile)
84. [Get SSL decryption rules: panorama-get-ssl-decryption-rules](#pan-os-get-ssl-decryption-rules)
85. [Retrieves the Wildfire configuration: panorama-get-wildfire-configuration](#pan-os-get-wildfire-configuration)
86. [Set default categories to block in the URL filtering profile: panorama-url-filtering-block-default-categories](#pan-os-url-filtering-block-default-categories)
87. [Get anti-spyware best practices: panorama-get-anti-spyware-best-practice](#pan-os-get-anti-spyware-best-practice)
88. [Get file-blocking best practices: panorama-get-file-blocking-best-practice](#pan-os-get-file-blocking-best-practice)
89. [Get anti-virus best practices: panorama-get-antivirus-best-practice](#pan-os-get-antivirus-best-practice)
90. [Get vulnerability-protection best practices: panorama-get-vulnerability-protection-best-practice](#pan-os-get-vulnerability-protection-best-practice)
91. [View WildFire best practices: panorama-get-wildfire-best-practice](#pan-os-get-wildfire-best-practice)
92. [View URL Filtering best practices: panorama-get-url-filtering-best-practice](#pan-os-get-url-filtering-best-practice)
93. [Enforces wildfire best practices to upload files to the maximum size, forwards all file types, and updates the schedule: panorama-enforce-wildfire-best-practice](#pan-os-enforce-wildfire-best-practice)
94. [Creates an antivirus best practice profile: panorama-create-antivirus-best-practice-profile](#pan-os-create-antivirus-best-practice-profile)
95. [Creates an Anti-Spyware best practice profile: panorama-create-anti-spyware-best-practice-profile](#pan-os-create-anti-spyware-best-practice-profile)
96. [Creates a vulnerability protection best practice profile: panorama-create-vulnerability-best-practice-profile](#pan-os-create-vulnerability-best-practice-profile)
97. [Creates a URL filtering best practice profile: panorama-create-url-filtering-best-practice-profile](#pan-os-create-url-filtering-best-practice-profile)
98. [Creates a file blocking best practice profile: panorama-create-file-blocking-best-practice-profile](#pan-os-create-file-blocking-best-practice-profile)
99. [Creates a WildFire analysis best practice profile: panorama-create-wildfire-best-practice-profile](#pan-os-create-wildfire-best-practice-profile)
100. [Shows the user ID interface configuration.](#pan-os-show-user-id-interfaces-config)
101. [Shows the zones configuration.](#pan-os-show-zones-config)
102. [Retrieves list of user-ID agents configured in the system.](#pan-os-list-configured-user-id-agents)
103. [Gets global counter information from all the PAN-OS firewalls in the topology.](#pan-os-platform-get-global-counters)
104. [Retrieves all BGP peer information from the PAN-OS firewalls in the topology.](#pan-os-platform-get-bgp-peers)
105. [Check the devices for software that is available to be installed.](#pan-os-platform-get-available-software)
106. [Get the HA state and associated details from the given device and any other details.](#pan-os-platform-get-ha-state)
107. [Get all the jobs from the devices in the environment, or a single job when ID is specified.](#pan-os-platform-get-jobs)
108. [Download The provided software version onto the device.](#pan-os-platform-download-software)
109. [Download the running configuration](#pan-os-get-running-config)
110. [Download the merged configuration](#pan-os-get-merged-config)
111. [Create Nat-rule](#pan-os-create-nat-rule)
112. [Create PBF-rule](#pan-os-create-pbf-rule)

### pan-os

***
Run any command supported in the API.

#### Base Command

`pan-os`

#### Input

| **Argument Name** | **Description** | **Required** |
| --- | --- | --- |
| action | Action to be taken, such as show, get, set, edit, delete, rename, clone, move, override, multi-move, multi-clone, or complete. Documentation - <https://docs.paloaltonetworks.com/pan-os/9-1/pan-os-panorama-api/pan-os-xml-api-request-types/configuration-api> | Optional |
| category | Category parameter. For example, when exporting a configuration file, use "category=configuration". | Optional |
| cmd | Specifies the XML structure that defines the command. Used for operation commands (op type command). Can be retrieved from the PAN-OS web UI debugger or enabling debugging via the CLI using `debug cli on`. | Optional |
| command | Run a command. For example, command =&lt;show&gt;&lt;arp&gt;&lt;entry name='all'/&gt;&lt;/arp&gt;&lt;/show&gt; | Optional |
| dst | Specifies a destination. | Optional |
| element | Used to define a new value for an object. Should be an XML object, for example, <static><member>test</member></static>. | Optional |
| to | End time (used only when cloning an object). | Optional |
| from | Start time (used only when cloning an object). | Optional |
| key | Sets a key value. | Optional |
| log-type | Retrieves log types. For example, log-type=threat for threat logs. | Optional |
| where | Specifies the type of a move operation (for example, where=after, where=before, where=top, where=bottom). | Optional |
| period | Time period. For example, period=last-24-hrs | Optional |
| xpath | xpath location. xpath defines the location of the object. For example, xpath=/config/predefined/application/entry[@name='hotmail']. Documentation - <https://docs.paloaltonetworks.com/pan-os/9-1/pan-os-panorama-api/about-the-pan-os-xml-api/structure-of-a-pan-os-xml-api-request/xml-and-xpath>. | Optional |
| pcap-id | PCAP ID included in the threat log. | Optional |
| serialno | Specifies the device serial number. | Optional |
| reporttype | Chooses the report type, such as dynamic, predefined or custom. | Optional |
| reportname | Report name. | Optional |
| type | Request type (e.g. export, import, log, config). Possible values are: keygen, config, commit, op, report, log, import, export, user-id, version. default is config. | Optional |
| search-time | The time that the PCAP was received on the firewall. Used for threat PCAPs. | Optional |
| target | Serial number of the firewall on which to run the command. Use only for a Panorama instance. | Optional |
| job-id | Job ID. | Optional |
| query | Query string. | Optional |
| vsys | The name of the virtual system to be configured. If no vsys is mentioned, this command will not use the vsys parameter. | Optional |

#### Context Output

There is no context output for this command.

#### Command Example

```!pan-os xpath=“/config/devices/entry[@name=‘localhost.localdomain’]/template/entry[@name=‘test’]/config/devices/entry[@name=‘localhost.localdomain’]/network/profiles/zone-protection-profile/entry[@name=‘test’]/scan-white-list/entry[@name=‘test’]/ipv4" type=config action=edit element=“<ipv4>1.1.1.1</ipv4>”```

#### Human Readable Output
>
>Command was executed successfully.

### pan-os-get-predefined-threats-list

***
Gets the pre-defined threats list from a Firewall or Panorama and stores as a JSON file in the context.

#### Base Command

`pan-os-get-predefined-threats-list`

#### Input

| **Argument Name** | **Description** | **Required** |
| --- | --- | --- |
| target | The firewall managed by Panorama from which to retrieve the predefined threats. | Optional |

#### Context Output

| **Path** | **Type** | **Description** |
| --- | --- | --- |
| File.Size | number | File size. |
| File.Name | string | File name. |
| File.Type | string | File type. |
| File.Info | string | File info. |
| File.Extension | string | File extension. |
| File.EntryID | string | File entryID. |
| File.MD5 | string | MD5 hash of the file. |
| File.SHA1 | string | SHA1 hash of the file. |
| File.SHA256 | string | SHA256 hash of the file. |
| File.SHA512 | string | SHA512 hash of the file. |
| File.SSDeep | string | SSDeep hash of the file. |

#### Command Example

```!pan-os-get-predefined-threats-list```

### pan-os-commit

***
Commits a configuration to the Palo Alto firewall or Panorama, validates if a commit was successful if using polling="true", otherwise does not validate if the commit was successful. Committing to Panorama does not push the configuration to the firewalls. To push the configuration, run the panorama-push-to-device-group command.

#### Base Command

`pan-os-commit`

#### Input

| **Argument Name** | **Description** | **Required** |
| --- | --- | --- |
| description | The commit description. | Optional |
| admin_name | The administrator name. To commit admin-level changes on a firewall, include the administrator name in the request. | Optional |
| force_commit | Forces a commit. Possible values are: true, false. | Optional |
| exclude_device_network_configuration | Performs a partial commit while excluding device and network configuration. Possible values are: true, false. | Optional |
| exclude_shared_objects | Performs a partial commit while excluding shared objects. Possible values are: true, false. | Optional |
| polling | Whether to use polling. Possible values are: true, false. Default is false. | Optional |
| timeout | The timeout (in seconds) when polling. Default is 120. | Optional |
| interval_in_seconds | The interval (in seconds) when polling. Default is 10. | Optional |

#### Context Output

| **Path** | **Type** | **Description** |
| --- | --- | --- |
| Panorama.Commit.JobID | Number | The job ID to commit. |
| Panorama.Commit.Status | String | The commit status. |
| Panorama.Commit.Description | String | The commit description from the the command input. |

#### Command example with polling

```!pan-os-commit description=test polling=true interval_in_seconds=5 timeout=60```

#### Human Readable Output

>Waiting for commit "test" with job ID 12345 to finish...
>
>### Commit Status
>
>|JobID|Status| Description
>|---|---|---|
>| 12345 | Success | test

#### Context Example

```json
{
    "Panorama": {
        "Commit": {
            "JobID": "12345",
            "Status": "Success",
            "Description": "test"
        }
    }
}
```

#### Command example without polling

```!pan-os-commit description=test```

#### Human Readable Output

>### Commit Status
>
>|JobID|Status| Description
>|---|---|---|
>| 12345 | Pending | test

#### Context Example

```json
{
    "Panorama": {
        "Commit": {
            "JobID": "12345",
            "Status": "Pending",
            "Description": "test"
        }
    }
}
```

### pan-os-push-to-device-group

***
Pushes rules from PAN-OS to the configured device group. In order to push the configuration to Prisma Access managed tenants (single or multi tenancy), use the device group argument with the device group which is associated with the tenant ID. Validates if a push has been successful if polling="true".

#### Base Command

`pan-os-push-to-device-group`

#### Input

| **Argument Name** | **Description** | **Required** |
| --- | --- | --- |
| device-group | The device group to which to push (Panorama instances). | Optional |
| validate-only | Pre policy validation. Possible values are: true, false. Default is false. | Optional |
| include-template | Whether to include template changes. Possible values are: true, false. Default is true. | Optional |
| description | The push description. | Optional |
| serial_number | The serial number for a virtual system commit. If provided, the commit will be a virtual system commit. | Optional |
| polling | Whether to use polling. Possible values are: true, false. Default is false. | Optional |
| timeout | The timeout (in seconds) when polling. Default is 120. | Optional |
| interval_in_seconds | The interval (in seconds) when polling. Default is 10. | Optional |

#### Context Output

| **Path** | **Type** | **Description** |
| --- | --- | --- |
| Panorama.Push.DeviceGroup | String | The device group in which the policies were pushed. |
| Panorama.Push.JobID | Number | The job ID of the policies that were pushed. |
| Panorama.Push.Status | String | The push status. |
| Panorama.Push.Warnings | String | The push warnings. |
| Panorama.Push.Errors | String | The push errors. |
| Panorama.Push.Details | String | The job ID details. |

#### Command example with polling=true

```!pan-os-push-to-device-group description=test polling=true interval_in_seconds=5 timeout=60```

#### Context Example

```json
{
    "Panorama": {
        "Push": {
            "Details": [
                "commit succeeded with warnings",
                "commit succeeded with warnings"
            ],
            "Errors": ,
            "JobID": "31377",
            "Status": "Completed",
            "Warnings": [
                "Interface loopback.645 has no zone configuration.",
                "External Dynamic List test_pb_domain_edl_DONT_DEL is configured with no certificate profile. Please select a certificate profile for performing server certificate validation.",
                "External Dynamic List Cortex XSOAR Remediation - IP EDL-ip-edl-object is configured with no certificate profile. Please select a certificate profile for performing server certificate validation.",
                "External Dynamic List Cortex XSOAR Remediation - URL EDL-url-edl-object is configured with no certificate profile. Please select a certificate profile for performing server certificate validation.",
                "External Dynamic List Cortex XSOAR Remediation - URL EDL tamarcat3-url-edl-object is configured with no certificate profile. Please select a certificate profile for performing server certificate validation.",
                "External Dynamic List Cortex XSOAR Remediation - IP EDL tamarcat3-ip-edl-object is configured with no certificate profile. Please select a certificate profile for performing server certificate validation.",
                "External Dynamic List minemeld is configured with no certificate profile. Please select a certificate profile for performing server certificate validation.",
                "External Dynamic List edl-webinar-malicious-urls-OLD is configured with no certificate profile. Please select a certificate profile for performing server certificate validation.",
                "External Dynamic List edl-webinar-malicious-ips is configured with no certificate profile. Please select a certificate profile for performing server certificate validation.",
                "External Dynamic List edl-webinar-malicious-domains is configured with no certificate profile. Please select a certificate profile for performing server certificate validation.",
                "Warning: No valid Antivirus content package exists",
                "(Module: device)"
            ]
        }
    }
}
```

#### Human Readable Output

>Waiting for Job-ID 31374 to finish push changes to device-group Lab-Devices..
>
>### Push to Device Group status
>
>|JobID|Status|Details|Errors|Warnings|
>|---|---|---|---|---|
>| 31377 | Completed | commit succeeded with warnings,<br/>commit succeeded with warnings | | Interface loopback.645 has no zone configuration.,<br/>External Dynamic List test_pb_domain_edl_DONT_DEL is configured with no certificate profile. Please select a certificate profile for performing server certificate validation.,<br/>External Dynamic List Cortex XSOAR Remediation - IP EDL-ip-edl-object is configured with no certificate profile. Please select a certificate profile for performing server certificate validation.,<br/>External Dynamic List Cortex XSOAR Remediation - URL EDL-url-edl-object is configured with no certificate profile. Please select a certificate profile for performing server certificate validation.,<br/>External Dynamic List Cortex XSOAR Remediation - URL EDL tamarcat3-url-edl-object is configured with no certificate profile. Please select a certificate profile for performing server certificate validation.,<br/>External Dynamic List Cortex XSOAR Remediation - IP EDL tamarcat3-ip-edl-object is configured with no certificate profile. Please select a certificate profile for performing server certificate validation.,<br/>External Dynamic List minemeld is configured with no certificate profile. Please select a certificate profile for performing server certificate validation.,<br/>External Dynamic List edl-webinar-malicious-urls-OLD is configured with no certificate profile. Please select a certificate profile for performing server certificate validation.,<br/>External Dynamic List edl-webinar-malicious-ips is configured with no certificate profile. Please select a certificate profile for performing server certificate validation.,<br/>External Dynamic List edl-webinar-malicious-domains is configured with no certificate profile. Please select a certificate profile for performing server certificate validation.,<br/>Warning: No valid Antivirus content package exists,<br/>(Module: device) |

#### Command example with polling=false

```!pan-os-push-to-device-group description=test polling=false```

#### Human Readable Output

>### Push to Device Group status
>
>|JobID|Status|Description|
>|---|---|---|
>| 113198 | Pending | test |

#### Context Example

```json
{
    "Panorama": {
        "Push": {
          "JobID": "113198",
          "Status": "Pending",
          "Description": "test",
          "DeviceGroup": "device group name"
        }
    }
}
```

### pan-os-list-addresses

***
Returns a list of addresses.

#### Base Command

`pan-os-list-addresses`

#### Input

| **Argument Name** | **Description** | **Required** |
| --- | --- | --- |
| device-group | The device group for which to return addresses (Panorama instances). | Optional |
| tag | Tag for which to filter the list of addresses. | Optional |

#### Context Output

| **Path** | **Type** | **Description** |
| --- | --- | --- |
| Panorama.Addresses.Name | string | Address name. |
| Panorama.Addresses.Description | string | Address description. |
| Panorama.Addresses.FQDN | string | Address FQDN. |
| Panorama.Addresses.IP_Netmask | string | Address IP Netmask. |
| Panorama.Addresses.IP_Range | string | Address IP range. |
| Panorama.Addresses.DeviceGroup | String | Address device group. |
| Panorama.Addresses.Tags | String | Address tags. |

#### Command Example

```!pan-os-list-addresses```

#### Context Example

```json
{
    "Panorama": {
        "Addresses": [
            {
                "IP_Netmask": "10.10.10.1/24",
                "Name": "Demisto address"
            },
            {
                "Description": "a",
                "IP_Netmask": "1.1.1.1",
                "Name": "test1"
            }
        ]
    }
}
```

#### Human Readable Output

>### Addresses
>
>|Name|IP_Netmask|IP_Range|FQDN|
>|---|---|---|---|
>| Demisto address | 10.10.10.1/24 |  |  |
>| test1 | 1.1.1.1 |  |  |

### pan-os-get-address

***
Returns address details for the supplied address name.

#### Base Command

`pan-os-get-address`

#### Input

| **Argument Name** | **Description** | **Required** |
| --- | --- | --- |
| name | Address name. | Required |
| device-group | The device group for which to return addresses (Panorama instances). | Optional |

#### Context Output

| **Path** | **Type** | **Description** |
| --- | --- | --- |
| Panorama.Addresses.Name | string | Address name. |
| Panorama.Addresses.Description | string | Address description. |
| Panorama.Addresses.FQDN | string | Address FQDN. |
| Panorama.Addresses.IP_Netmask | string | Address IP Netmask. |
| Panorama.Addresses.IP_Range | string | Address IP range. |
| Panorama.Addresses.DeviceGroup | String | Device group for the address \(Panorama instances\). |
| Panorama.Addresses.Tags | String | Address tags. |

#### Command Example

```!pan-os-get-address name="Demisto address"```

#### Context Example

```json
{
    "Panorama": {
        "Addresses": {
            "IP_Netmask": "10.10.10.1/24",
            "Name": "Demisto address"
        }
    }
}
```

#### Human Readable Output

>### Address
>
>|Name|IP_Netmask|
>|---|---|
>| Demisto address | 10.10.10.1/24 |

### pan-os-create-address

***
Creates an address object.

#### Base Command

`pan-os-create-address`

#### Input

| **Argument Name** | **Description** | **Required** |
|-------------------| --- | --- |
| name              | New address name. | Required |
| description       | New address description. | Optional |
| fqdn              | FQDN of the new address. | Optional |
| ip_netmask        | IP Netmask of the new address. For example, 10.10.10.10/24 | Optional |
| ip_range          | IP range of the new address IP. For example, 10.10.10.0-10.10.10.255 | Optional |
| ip_wildcard       | The IP wildcard of the new address. For example, 10.20.1.0/0.0.248.255 | Optional |
| device-group      | The device group for which to return addresses (Panorama instances). | Optional |
| tag               | The tag for the new address. | Optional |
| create_tag        | Whether to create the tag if it does not exist. | Optional |

#### Context Output

| **Path** | **Type** | **Description** |
| --- | --- | --- |
| Panorama.Addresses.Name | string | Address name. |
| Panorama.Addresses.Description | string | Address description. |
| Panorama.Addresses.FQDN | string | Address FQDN. |
| Panorama.Addresses.IP_Netmask | string | Address IP Netmask. |
| Panorama.Addresses.IP_Range | string | Address IP range. |
| Panorama.Addresses.DeviceGroup | String | Device group for the address \(Panorama instances\). |
| Panorama.Addresses.Tags | String | Address tags. |

#### Command Example

```!pan-os-create-address name="address_test_pb" description="just a desc" ip_range="10.10.10.9-10.10.10.10"```

#### Context Example

```json
{
    "Panorama": {
        "Addresses": {
            "Description": "just a desc",
            "IP_Range": "10.10.10.9-10.10.10.10",
            "Name": "address_test_pb"
        }
    }
}
```

#### Human Readable Output

>Address was created successfully.

### pan-os-delete-address

***
Delete an address object

#### Base Command

`pan-os-delete-address`

#### Input

| **Argument Name** | **Description** | **Required** |
| --- | --- | --- |
| name | Name of the address to delete. | Required |
| device-group | The device group for which to return addresses (Panorama instances). | Optional |

#### Context Output

| **Path** | **Type** | **Description** |
| --- | --- | --- |
| Panorama.Addresses.Name | string | Address name that was deleted. |
| Panorama.Addresses.DeviceGroup | String | Device group for the address \(Panorama instances\). |

#### Command Example

```!pan-os-delete-address name="address_test_pb"```

#### Context Example

```json
{
    "Panorama": {
        "Addresses": {
            "Name": "address_test_pb"
        }
    }
}
```

#### Human Readable Output

>Address was deleted successfully.

### pan-os-list-address-groups

***
Returns a list of address groups.

#### Base Command

`pan-os-list-address-groups`

#### Input

| **Argument Name** | **Description** | **Required** |
| --- | --- | --- |
| device-group | The device group for which to return addresses (Panorama instances). | Optional |
| tag | Tag for which to filter the Address groups. | Optional |

#### Context Output

| **Path** | **Type** | **Description** |
| --- | --- | --- |
| Panorama.AddressGroups.Name | string | Address group name. |
| Panorama.AddressGroups.Type | string | Address group type. |
| Panorama.AddressGroups.Match | string | Dynamic Address group match. |
| Panorama.AddressGroups.Description | string | Address group description. |
| Panorama.AddressGroups.Addresses | String | Static Address group addresses. |
| Panorama.AddressGroups.DeviceGroup | String | Device group for the address group \(Panorama instances\). |
| Panorama.AddressGroups.Tags | String | Address group tags. |

#### Command Example

```!pan-os-list-address-groups```

#### Context Example

```json
{
    "Panorama": {
        "AddressGroups": [
            {
                "Match": "2.2.2.2",
                "Name": "a_g_1",
                "Type": "dynamic"
            },
            {
                "Addresses": [
                    "Demisto address",
                    "test3",
                    "test_demo3"
                ],
                "Name": "Demisto group",
                "Type": "static"
            },
            {
                "Description": "jajja",
                "Match": "4.4.4.4",
                "Name": "dynamic2",
                "Type": "dynamic"
            },
            {
                "Addresses": [
                    "test4",
                    "test2"
                ],
                "Name": "static2",
                "Type": "static"
            }
        ]
    }
}
```

#### Human Readable Output

>### Address groups
>
>|Name|Type|Addresses|Match|Description|Tags|
>|---|---|---|---|---|---|
>| a_g_1 | dynamic |  | 2.2.2.2 |  |  |
>| Demisto group | static | Demisto address,<br/>test3,<br/>test_demo3 |  |  |  |
>| dynamic2 | dynamic |  | 4.4.4.4 | jajja |  |
>| static2 | static | test4,<br/>test2 |  |  |  |

### pan-os-get-address-group

***
Get details for the specified address group

#### Base Command

`pan-os-get-address-group`

#### Input

| **Argument Name** | **Description** | **Required** |
| --- | --- | --- |
| name | Address group name. | Required |
| device-group | The device group for which to return addresses (Panorama instances). | Optional |

#### Context Output

| **Path** | **Type** | **Description** |
| --- | --- | --- |
| Panorama.AddressGroups.Name | string | Address group name. |
| Panorama.AddressGroups.Type | string | Address group type. |
| Panorama.AddressGroups.Match | string | Dynamic Address group match. |
| Panorama.AddressGroups.Description | string | Address group description. |
| Panorama.AddressGroups.Addresses | string | Static Address group addresses. |
| Panorama.AddressGroups.DeviceGroup | String | Device group for the address group \(Panorama instances\). |
| Panorama.AddressGroups.Tags | String | Address group tags. |

#### Command Example

```!pan-os-get-address-group name=suspicious_address_group```

#### Human Readable Output

>### Address groups
>
>|Name|Type|Addresses|Match|Description|
>|---|---|---|---|---|
>| suspicious_address_group | dynamic | 1.1.1.1 | this ip is very bad |

### pan-os-create-address-group

***
Creates a static or dynamic address group.

#### Base Command

`pan-os-create-address-group`

#### Input

| **Argument Name** | **Description** | **Required** |
| --- | --- | --- |
| name | Address group name. | Required |
| type | Address group type. | Required |
| match | Dynamic Address group match. e.g: "1.1.1.1 or 2.2.2.2" | Optional |
| addresses | Static address group list of addresses. | Optional |
| description | Address group description. | Optional |
| device-group | The device group for which to return addresses (Panorama instances). | Optional |
| tags | The tags for the Address group. | Optional |

#### Context Output

| **Path** | **Type** | **Description** |
| --- | --- | --- |
| Panorama.AddressGroups.Name | string | Address group name. |
| Panorama.AddressGroups.Type | string | Address group type. |
| Panorama.AddressGroups.Match | string | Dynamic Address group match. |
| Panorama.AddressGroups.Addresses | string | Static Address group list of addresses. |
| Panorama.AddressGroups.Description | string | Address group description. |
| Panorama.AddressGroups.DeviceGroup | String | Device group for the address group \(Panorama instances\). |
| Panorama.AddressGroups.Tags | String | Address group tags. |

#### Command Example

```!pan-os-create-address-group name=suspicious_address_group type=dynamic match=1.1.1.1 description="this ip is very bad"```

#### Context Example

```json
{
    "Panorama": {
        "AddressGroups": {
            "Description": "this ip is very bad",
            "Match": "1.1.1.1",
            "Name": "suspicious_address_group",
            "Type": "dynamic"
        }
    }
}
```

#### Human Readable Output

>Address group was created successfully.

### pan-os-block-vulnerability

***
Sets a vulnerability signature to block mode.

#### Base Command

`pan-os-block-vulnerability`

#### Input

| **Argument Name** | **Description** | **Required** |
| --- | --- | --- |
| drop_mode | Type of session rejection. Possible values are: "drop", "alert", "block-ip", "reset-both", "reset-client", and "reset-server".' Default is "drop". | Optional |
| vulnerability_profile | Name of vulnerability profile. | Required |
| threat_id | Numerical threat ID. | Required |

#### Context Output

| **Path** | **Type** | **Description** |
| --- | --- | --- |
| Panorama.Vulnerability.ID | string | ID of vulnerability that has been blocked/overridden. |
| Panorama.Vulnerability.NewAction | string | New action for the vulnerability. |

#### Command Example

```!pan-os-block-vulnerability threat_id=18250 vulnerability_profile=name```

#### Human Readable Output

>Threat with ID 18250 overridden.

### pan-os-delete-address-group

***
Deletes an address group.

#### Base Command

`pan-os-delete-address-group`

#### Input

| **Argument Name** | **Description** | **Required** |
| --- | --- | --- |
| name | Name of address group to delete. | Required |
| device-group | The device group for which to return addresses (Panorama instances). | Optional |

#### Context Output

| **Path** | **Type** | **Description** |
| --- | --- | --- |
| Panorama.AddressGroups.Name | string | Name of address group that was deleted. |
| Panorama.AddressGroups.DeviceGroup | String | Device group for the address group \(Panorama instances\). |

#### Command Example

```!pan-os-delete-address-group name="dynamic_address_group_test_pb3"```

#### Human Readable Output

>Address group was deleted successfully

### pan-os-edit-address-group

***
Edits a static or dynamic address group.

#### Base Command

`pan-os-edit-address-group`

#### Input

| **Argument Name** | **Description** | **Required** |
|-------------------| --- | --- |
| name              | Name of the address group to edit. | Required |
| type              | Address group type. | Required |
| match             | Address group new match. For example, '1.1.1.1 and 2.2.2.2'. | Optional |
| element_to_add    | Element to add to the list of the static address group. Only existing Address objects can be added. | Optional |
| element_to_remove | Element to remove from the list of the static address group. Only existing Address objects can be removed. | Optional |
| description       | Address group new description. | Optional |
| tags              | The tag of the Address group to edit. | Optional |
| device-group      | The device group in which the address group belongs to. | Optional |

#### Context Output

| **Path** | **Type** | **Description** |
| --- | --- | --- |
| Panorama.AddressGroups.Name | string | Address group name. |
| Panorama.AddressGroups.Type | string | Address group type. |
| Panorama.AddressGroups.Filter | string | Dynamic Address group match. |
| Panorama.AddressGroups.Description | string | Address group description. |
| Panorama.AddressGroups.Addresses | string | Static Address group addresses. |
| Panorama.AddressGroups.DeviceGroup | String | Device group for the address group \(Panorama instances\). |
| Panorama.AddressGroups.Tags | String | Address group tags. |

### pan-os-list-services

***
Returns a list of addresses.

#### Base Command

`pan-os-list-services`

#### Input

| **Argument Name** | **Description** | **Required** |
| --- | --- | --- |
| device-group | The device group for which to return addresses (Panorama instances). | Optional |
| tag | Tag for which to filter the Services. | Optional |

#### Context Output

| **Path** | **Type** | **Description** |
| --- | --- | --- |
| Panorama.Services.Name | string | Service name. |
| Panorama.Services.Protocol | string | Service protocol. |
| Panorama.Services.Description | string | Service description. |
| Panorama.Services.DestinationPort | string | Service destination port. |
| Panorama.Services.SourcePort | string | Service source port. |
| Panorama.Services.DeviceGroup | string | Device group in which the service was configured \(Panorama instances\). |
| Panorama.Services.Tags | String | Service tags. |

#### Command Example

```!pan-os-list-services```

#### Context Example

```json
{
    "Panorama": {
        "Services": [
            {
                "Description": "rgfg",
                "DestinationPort": "55",
                "Name": "demisto_service1",
                "Protocol": "tcp",
                "SourcePort": "567-569"
            },
            {
                "Description": "mojo",
                "DestinationPort": "55",
                "Name": "demi_service_test_pb",
                "Protocol": "sctp",
                "SourcePort": "60"
            },
        ]
    }
}
```

#### Human Readable Output

>### Services
>
>|Name|Protocol|SourcePort|DestinationPort|Description|
>|---|---|---|---|---|
>| demisto_service1 | tcp | 567-569 | 55 | rgfg |
>| demi_service_test_pb | sctp | 60 | 55 | mojo |

### pan-os-get-service

***
Returns service details for the supplied service name.

#### Base Command

`pan-os-get-service`

#### Input

| **Argument Name** | **Description** | **Required** |
| --- | --- | --- |
| name | Service name. | Required |
| device-group | The device group for which to return addresses (Panorama instances). | Optional |

#### Context Output

| **Path** | **Type** | **Description** |
| --- | --- | --- |
| Panorama.Services.Name | string | Service name. |
| Panorama.Services.Protocol | string | Service protocol. |
| Panorama.Services.Description | string | Service description. |
| Panorama.Services.DestinationPort | string | Service destination port. |
| Panorama.Services.SourcePort | string | Service source port. |
| Panorama.Services.DeviceGroup | string | Device group for the service \(Panorama instances\). |
| Panorama.Service.Tags | String | Service tags. |

#### Command Example

```!pan-os-get-service name=demisto_service1```

#### Human Readable Output

>### Address
>
>|Name|Protocol|SourcePort|DestinationPort|Description|
>|---|---|---|---|---|
>| demisto_service1 | tcp | 567-569 | 55 | rgfg |

### pan-os-create-service

***
Creates a service.

#### Base Command

`pan-os-create-service`

#### Input

| **Argument Name** | **Description** | **Required** |
| --- | --- | --- |
| name | The name for the new service. | Required |
| protocol | The protocol for the new service. Possible values are: tcp, udp, sctp. | Required |
| destination_port | The destination port  for the new service. | Required |
| source_port | The source port for the new service. | Optional |
| description | The description for the new service. | Optional |
| device-group | The device group for which to return addresses (Panorama instances). | Optional |
| tags | The tags for the new service. | Optional |

#### Context Output

| **Path** | **Type** | **Description** |
| --- | --- | --- |
| Panorama.Services.Name | string | The service name. |
| Panorama.Services.Protocol | string | The service protocol. |
| Panorama.Services.Description | string | The service description. |
| Panorama.Services.DestinationPort | string | The service destination port. |
| Panorama.Services.SourcePort | string | The service source port. |
| Panorama.Services.DeviceGroup | string | The device group for the service \(Panorama instances\). |
| Panorama.Services.Tags | String | The service tags. |

#### Command Example

```!pan-os-create-service name=guy_ser3 protocol=udp destination_port=36 description=bfds```

#### Context Example

```json
{
    "Panorama": {
        "Services": {
            "Description": "bfds",
            "DestinationPort": "36",
            "Name": "guy_ser3",
            "Protocol": "udp"
        }
    }
}
```

#### Human Readable Output

>Service was created successfully.

### pan-os-delete-service

***
Deletes a service.

#### Base Command

`pan-os-delete-service`

#### Input

| **Argument Name** | **Description** | **Required** |
| --- | --- | --- |
| name | Name of the service to delete. | Required |
| device-group | The device group for which to return addresses (Panorama instances). | Optional |

#### Context Output

| **Path** | **Type** | **Description** |
| --- | --- | --- |
| Panorama.Services.Name | string | Name of the deleted service. |
| Panorama.Services.DeviceGroup | string | Device group for the service \(Panorama instances\). |

#### Command Example

```!pan-os-delete-service name=guy_ser3```

#### Context Example

```json
{
    "Panorama": {
        "Services": {
            "Name": "guy_ser3"
        }
    }
}
```

#### Human Readable Output

>Service was deleted successfully.

### pan-os-list-service-groups

***
Returns a list of service groups.

#### Base Command

`pan-os-list-service-groups`

#### Input

| **Argument Name** | **Description** | **Required** |
| --- | --- | --- |
| device-group | The device group for which to return addresses (Panorama instances). | Optional |
| tag | Tags for which to filter the Service groups. | Optional |

#### Context Output

| **Path** | **Type** | **Description** |
| --- | --- | --- |
| Panorama.ServiceGroups.Name | string | Service group name. |
| Panorama.ServiceGroups.Services | string | Service group related services. |
| Panorama.ServiceGroups.DeviceGroup | string | Device group for the service group \(Panorama instances\). |
| Panorama.ServiceGroups.Tags | String | Service group tags. |

#### Command Example

```!pan-os-list-service-groups```

#### Context Example

```json
{
    "Panorama": {
        "ServiceGroups": [
            {
                "Name": "demisto_default_service_groups",
                "Services": [
                    "service-http",
                    "service-https"
                ]
            },
            {
                "Name": "demisto_test_pb_service_group",
                "Services": "serice_tcp_test_pb"
            }
        ]
    }
}
```

#### Human Readable Output

>### Service groups
>
>|Name|Services|
>|---|---|
>| demisto_default_service_groups | service-http,<br/>service-https |
>| demisto_test_pb_service_group | service_tcp_test_pb |

### pan-os-get-service-group

***
Returns details for the specified service group.

#### Base Command

`pan-os-get-service-group`

#### Input

| **Argument Name** | **Description** | **Required** |
| --- | --- | --- |
| name | Service group name. | Required |
| device-group | The device group for which to return addresses (Panorama instances). | Optional |

#### Context Output

| **Path** | **Type** | **Description** |
| --- | --- | --- |
| Panorama.ServiceGroups.Name | string | Service group name. |
| Panorama.ServiceGroups.Services | string | Service group related services. |
| Panorama.ServiceGroups.DeviceGroup | string | Device group for the service group \(Panorama instances\). |
| Panorama.ServiceGroups.Tags | String | Service group tags. |

#### Command Example

```!pan-os-get-service-group name=ser_group6```

#### Context Example

```json
{
    "Panorama": {
        "ServiceGroups": {
            "Name": "ser_group6",
            "Services": [
                "serice_tcp_test_pb",
                "demi_service_test_pb"
            ]
        }
    }
}
```

#### Human Readable Output

>### Service group
>
>|Name|Services|
>|---|---|
>| ser_group6 | serice_tcp_test_pb,<br/>demi_service_test_pb |

### pan-os-create-service-group

***
Creates a service group.

#### Base Command

`pan-os-create-service-group`

#### Input

| **Argument Name** | **Description** | **Required** |
| --- | --- | --- |
| name | Service group name. | Required |
| services | Service group related services. | Required |
| device-group | The device group for which to return addresses (Panorama instances). | Optional |
| tags | Tags for which to filter Service groups. | Optional |

#### Context Output

| **Path** | **Type** | **Description** |
| --- | --- | --- |
| Panorama.ServiceGroups.Name | string | Service group name. |
| Panorama.ServiceGroups.Services | string | Service group related services. |
| Panorama.ServiceGroups.DeviceGroup | string | Device group for the service group \(Panorama instances\). |
| Panorama.ServiceGroups.Tags | String | Service group tags. |

#### Command Example

```!pan-os-create-service-group name=lalush_sg4 services=`["demisto_service1","demi_service_test_pb"]```

### pan-os-delete-service-group

***
Deletes a service group.

#### Base Command

`pan-os-delete-service-group`

#### Input

| **Argument Name** | **Description** | **Required** |
| --- | --- | --- |
| name | Name of the service group to delete. | Required |
| device-group | The device group for which to return addresses (Panorama instances). | Optional |

#### Context Output

| **Path** | **Type** | **Description** |
| --- | --- | --- |
| Panorama.ServiceGroups.Name | string | Name of the deleted service group. |
| Panorama.ServiceGroups.DeviceGroup | string | Device group for the service group \(Panorama instances\). |

#### Command Example

```!pan-os-delete-service-group name=lalush_sg4```

### pan-os-edit-service-group

***
Edit a service group.

#### Base Command

`pan-os-edit-service-group`

#### Input

| **Argument Name**  | **Description** | **Required** |
|--------------------| --- | --- |
| name               | Name of the service group to edit. | Required |
| services_to_add    | Services to add to the service group. Only existing Services objects can be added. | Optional |
| services_to_remove | Services to remove from the service group. Only existing Services objects can be removed. | Optional |
| tags               | Tag of the Service group to edit. | Optional |
| device-group       | The device group in which the service group belongs to. | Optional |

#### Context Output

| **Path** | **Type** | **Description** |
| --- | --- | --- |
| Panorama.ServiceGroups.Name | string | Service group name. |
| Panorama.ServiceGroups.Services | string | Service group related services. |
| Panorama.ServiceGroups.DeviceGroup | string | Device group for the service group \(Panorama instances\). |
| Panorama.ServiceGroups.Tags | String | Service group tags. |

#### Command Example

```!pan-os-edit-service-group name=lalush_sg4 services_to_remove=`["serice_udp_test_pb","demisto_service1"]```

#### Human Readable Output
>
>Service group was edited successfully

### pan-os-get-custom-url-category

***
Returns information for a custom URL category.

#### Base Command

`pan-os-get-custom-url-category`

#### Input

| **Argument Name** | **Description** | **Required** |
| --- | --- | --- |
| name | Custom URL category name. | Required |
| device-group | The device group for which to return addresses for the custom URL category (Panorama instances). | Optional |

#### Context Output

| **Path** | **Type** | **Description** |
| --- | --- | --- |
| Panorama.CustomURLCategory.Name | String | The category name of the custom URL. |
| Panorama.CustomURLCategory.Description | String | The category description of the custom URL. |
| Panorama.CustomURLCategory.Sites | String | The list of sites of the custom URL category. |
| Panorama.CustomURLCategory.DeviceGroup | String | The device group for the custom URL Category \(Panorama instances\). |
| Panorama.CustomURLCategory.Categories | String | The list of categories of the custom URL category. |
| Panorama.CustomURLCategory.Type | String | The category type of the custom URL. |

#### Command Example

```!pan-os-get-custom-url-category name=my_personal_url_category```

#### Human Readable Output

>### Custom URL Category
>
>|Name|Sites|Description|
>|---|---|
>| my_personal_url_category | thepill.com,<br/>abortion.com | just a desc |

### pan-os-create-custom-url-category

***
Creates a custom URL category.

#### Base Command

`pan-os-create-custom-url-category`

#### Input

| **Argument Name** | **Description** | **Required** |
| --- | --- | --- |
| name | The name of the custom URL category to create. | Required |
| description | Description of the custom URL category to create. | Optional |
| sites | List of sites for the custom URL category. | Optional |
| device-group | The device group for which to return addresses for the custom URL category (Panorama instances). | Optional |
| type | The category type of the URL. Relevant from PAN-OS v9.x. | Optional |
| categories | The list of categories. Relevant from PAN-OS v9.x. | Optional |

#### Context Output

| **Path** | **Type** | **Description** |
| --- | --- | --- |
| Panorama.CustomURLCategory.Name | String | Custom URL category name. |
| Panorama.CustomURLCategory.Description | String | Custom URL category description. |
| Panorama.CustomURLCategory.Sites | String | Custom URL category list of sites. |
| Panorama.CustomURLCategory.DeviceGroup | String | Device group for the Custom URL Category \(Panorama instances\). |
| Panorama.CustomURLCategory.Sites | String | Custom URL category list of categories. |
| Panorama.CustomURLCategory.Type | String | Custom URL category type. |

#### Command Example

```!pan-os-create-custom-url-category name=suspicious_address_group sites=["thepill.com","abortion.com"] description=momo```

#### Context Example

```json
{
    "Panorama": {
        "CustomURLCategory": {
            "Description": "momo",
            "Name": "suspicious_address_group",
            "Sites": [
                "thepill.com",
                "abortion.com"
            ]
        }
    }
}
```

#### Human Readable Output

>### Created Custom URL Category
>
>|Name|Sites|Description|
>|---|---|---|
>| suspicious_address_group | thepill.com,<br/>abortion.com | momo |

### pan-os-delete-custom-url-category

***
Deletes a custom URL category.

#### Base Command

`pan-os-delete-custom-url-category`

#### Input

| **Argument Name** | **Description** | **Required** |
| --- | --- | --- |
| name | Name of the custom URL category to delete. | Optional |
| device-group | The device group for which to return addresses (Panorama instances). | Optional |

#### Context Output

| **Path** | **Type** | **Description** |
| --- | --- | --- |
| Panorama.CustomURLCategory.Name | string | Name of the custom URL category to delete. |
| Panorama.CustomURLCategory.DeviceGroup | string | Device group for the Custom URL Category \(Panorama instances\). |

#### Command Example

```!pan-os-delete-custom-url-category name=suspicious_address_group```

#### Context Example

```json
{
    "Panorama": {
        "CustomURLCategory": {
            "Name": "suspicious_address_group"
        }
    }
}
```

#### Human Readable Output

>Custom URL category was deleted successfully.

### pan-os-edit-custom-url-category

***
Adds or removes sites to and from a custom URL category.

#### Base Command

`pan-os-edit-custom-url-category`

#### Input

| **Argument Name** | **Description**                                                         | **Required** |
|-------------------|-------------------------------------------------------------------------| --- |
| name              | Name of the custom URL category to add or remove sites.                 | Required |
| sites             | A comma separated list of sites to add to the custom URL category.      | Optional |
| action            | Adds or removes sites or categories. Possible values are: add, remove   | Required |
| categories        | A comma separated list of categories to add to the custom URL category. | Optional |
| device-group      | The device group in which the URL category belongs to.                  | Optional |

#### Context Output

| **Path** | **Type** | **Description** |
| --- | --- | --- |
| Panorama.CustomURLCategory.Name | string | Custom URL category name. |
| Panorama.CustomURLCategory.Description | string | Custom URL category description. |
| Panorama.CustomURLCategory.Sites | string | Custom URL category list of sites. |
| Panorama.CustomURLCategory.DeviceGroup | string | Device group for the Custom URL Category \(Panorama instances\). |

### pan-os-get-url-category

***
Gets a URL category from URL Filtering. This command is only available on Firewall devices.

#### Base Command

`pan-os-get-url-category`

#### Input

| **Argument Name** | **Description** | **Required** |
| --- | --- | --- |
| url | URL to check. | Optional |
| target | Serial number of the firewall on which to run the command. Use only for a Panorama instance | Optional |

#### Context Output

| **Path** | **Type** | **Description** |
| --- | --- | --- |
| Panorama.URLFilter.URL | string | URL. |
| Panorama.URLFilter.Category | string | URL category. |
| DBotScore.Vendor | String | The vendor used to calculate the score. |
| DBotScore.Score | Number | The actual score. |
| DBotScore.Type | String | The indicator type. |
| DBotScore.Indicator | String | The indicator that was tested. |
| URL.Data | String | The URL address. |
| URL.Category | String | The URL Category. |

#### Command Example

```!pan-os-get-url-category url="poker.com"```

#### Context Example

```json
{
    "DBotScore": {
        "Indicator": "poker.com",
        "Score": 1,
        "Type": "url",
        "Vendor": "PAN-OS"
    },
    "Panorama": {
        "URLFilter": {
            "Category": "gambling",
            "URL": [
                "poker.com"
            ]
        }
    },
    "URL": {
        "Category": "gambling",
        "Data": "poker.com"
    }
}
```

#### Human Readable Output

>### URL Filtering
>
>|URL|Category|
>|---|---|
>| poker.com | gambling |

### url

***
Gets a URL category from URL Filtering. This command is only available on Firewall devices.

#### Base Command

`url`

#### Input

| **Argument Name** | **Description** | **Required** |
| --- | --- | --- |
| url | URL to check. | Optional |

#### Context Output

| **Path** | **Type** | **Description** |
| --- | --- | --- |
| Panorama.URLFilter.URL | string | URL. |
| Panorama.URLFilter.Category | string | The URL category. |
| DBotScore.Vendor | String | The vendor used to calculate the score. |
| DBotScore.Score | Number | The actual score. |
| DBotScore.Type | String | The indicator type. |
| DBotScore.Indicator | String | The indicator that was tested. |
| URL.Data | String | The URL address. |
| URL.Category | String | The URL category. |

### pan-os-get-url-category-from-cloud

***
Returns a URL category from URL filtering. This command is only available on Firewall devices.

#### Base Command

`pan-os-get-url-category-from-cloud`

#### Input

| **Argument Name** | **Description** | **Required** |
| --- | --- | --- |
| url | URL to check. | Required |

#### Context Output

| **Path** | **Type** | **Description** |
| --- | --- | --- |
| Panorama.URLFilter.URL | string | The URL. |
| Panorama.URLFilter.Category | string | URL category. |

#### Command Example

```!pan-os-get-url-category-from-cloud url=google.com```

#### Human Readable Output

>### URL Filtering from cloud
>
>|URL|Category|
>|---|---|
>| google.com | search-engines |

### pan-os-get-url-category-from-host

***
Returns a URL category from URL Filtering.

#### Base Command

`pan-os-get-url-category-from-host`

#### Input

| **Argument Name** | **Description** | **Required** |
| --- | --- | --- |
| url | URL to check. | Required |

#### Context Output

| **Path** | **Type** | **Description** |
| --- | --- | --- |
| Panorama.URLFilter.URL | string | The URL. |
| Panorama.URLFilter.Category | string | The URL category. |

#### Command Example

```!pan-os-get-url-category-from-host url=google.com```

#### Human Readable Output

>### URL Filtering from host
>
>|URL|Category|
>|---|---|
>| google.com | search-engines |

### pan-os-get-url-filter

***
Returns information for a URL filtering rule.

#### Base Command

`pan-os-get-url-filter`

#### Input

| **Argument Name** | **Description** | **Required** |
| --- | --- | --- |
| name | URL Filter name. | Required |
| device-group | The device group for which to return addresses for the URL Filter (Panorama instances). | Optional |

#### Context Output

| **Path** | **Type** | **Description** |
| --- | --- | --- |
| Panorama.URLFilter.Name | string | URL Filter name. |
| Panorama.URLFilter.Category.Name | string | URL Filter category name. |
| Panorama.URLFilter.Category.Action | string | Action for the URL category. |
| Panorama.URLFilter.OverrideBlockList | string | URL Filter override block list. |
| Panorama.URLFilter.OverrideAllowList | string | URL Filter override allow list. |
| Panorama.URLFilter.Description | string | URL Filter description. |
| Panorama.URLFilter.DeviceGroup | string | Device group for the URL Filter \(Panorama instances\). |

#### Command Example

```!pan-os-get-url-filter name=demisto_default_url_filter```

#### Human Readable Output

>### URL Filter
>
>|Name|Category|OverrideAllowList|Description|
>|---|---|---|---|
>| demisto_default_url_filter | {'Action': 'block', 'Name': u'abortion'},<br/>{'Action': 'block', 'Name': u'abuse-drugs'} | 888.com,<br/>777.com | gres |

### pan-os-create-url-filter

***
Creates a URL filtering rule.

#### Base Command

`pan-os-create-url-filter`

#### Input

| **Argument Name** | **Description** | **Required** |
| --- | --- | --- |
| name | Name of the URL filter to create. | Required |
| url_category | URL categories. | Required |
| action | Action for the URL categories. Can be "allow", "block", "alert", "continue", or "override". | Required |
| override_allow_list | CSV list of URLs to exclude from the allow list. | Optional |
| override_block_list | CSV list of URLs to exclude from the blocked list. | Optional |
| description | URL Filter description. | Optional |
| device-group | The device group for which to return addresses for the URL Filter (Panorama instances). | Optional |

#### Context Output

| **Path** | **Type** | **Description** |
| --- | --- | --- |
| Panorama.URLFilter.Name | string | URL Filter name. |
| Panorama.URLFilter.Category.Name | string | URL Filter category name. |
| Panorama.URLFilter.Category.Action | string | Action for the URL category. |
| Panorama.URLFilter.OverrideBlockList | string | URL Filter override allow list. |
| Panorama.URLFilter.OverrideBlockList | string | URL Filter override blocked list. |
| Panorama.URLFilter.Description | string | URL Filter description. |
| Panorama.URLFilter.DeviceGroup | string | Device group for the URL Filter \(Panorama instances\). |

#### Command Example

```!pan-os-create-url-filter action=block name=gambling_url url_category=gambling```

#### Context Example

```json
{
    "Panorama": {
        "URLFilter": {
            "Category": [
                {
                    "Action": "block",
                    "Name": "gambling"
                }
            ],
            "Name": "gambling_url"
        }
    }
}
```

#### Human Readable Output

>URL Filter was created successfully.

### pan-os-edit-url-filter

***
Edit a URL filtering rule.

#### Base Command

`pan-os-edit-url-filter`

#### Input

| **Argument Name**  | **Description** | **Required** |
|--------------------| --- | --- |
| name               | Name of the URL filter to edit. | Required |
| element_to_change  | Element to change. | Required |
| element_value      | Element value. Limited to one value. | Required |
| add_remove_element | Add or remove an element from the Allow List or Block List fields. Default is to 'add' the element_value to the list. | Optional |
| device-group       | The device group in which the URL-filter belongs to. | Optional |

#### Context Output

| **Path** | **Type** | **Description** |
| --- | --- | --- |
| Panorama.URLFilter.Name | string | URL Filter name. |
| Panorama.URLFilter.Description | string | URL Filter description. |
| Panorama.URLFilter.Category.Name | string | URL Filter category. |
| Panorama.URLFilter.Action | string | Action for the URL category. |
| Panorama.URLFilter.OverrideAllowList | string | Allow Overrides for the URL category. |
| Panorama.URLFilter.OverrideBlockList | string | Block Overrides for the URL category. |
| Panorama.URLFilter.DeviceGroup | string | Device group for the URL Filter \(Panorama instances\). |

#### Command Example

```!pan-os-edit-url-filter name=demisto_default_url_filter element_to_change=override_allow_list element_value="poker.com" add_remove_element=add```

#### Human Readable Output

>URL Filter was edited successfully

### pan-os-delete-url-filter

***
Deletes a URL filtering rule.

#### Base Command

`pan-os-delete-url-filter`

#### Input

| **Argument Name** | **Description** | **Required** |
| --- | --- | --- |
| name | Name of the URL filter rule to delete. | Required |
| device-group | The device group for which to return addresses for the URL filter (Panorama instances) | Optional |

#### Context Output

| **Path** | **Type** | **Description** |
| --- | --- | --- |
| Panorama.URLFilter.Name | string | URL filter rule name. |
| Panorama.URLFilter.DeviceGroup | string | Device group for the URL Filter \(Panorama instances\). |

#### Command Example

```!pan-os-delete-url-filter name=gambling_url```

#### Context Example

```json
{
    "Panorama": {
        "URLFilter": {
            "Name": "gambling_url"
        }
    }
}
```

#### Human Readable Output

>URL Filter was deleted successfully.

### pan-os-list-edls

***
Returns a list of external dynamic lists.

#### Base Command

`pan-os-list-edls`

#### Input

| **Argument Name** | **Description** | **Required** |
| --- | --- | --- |
| device-group | The device group for which to return addresses for the EDL (Panorama instances). | Optional |

#### Context Output

| **Path** | **Type** | **Description** |
| --- | --- | --- |
| Panorama.EDL.Name | string | Name of the EDL. |
| Panorama.EDL.Type | string | The type of EDL. |
| Panorama.EDL.URL | string | URL in which the EDL is stored. |
| Panorama.EDL.Description | string | Description of the EDL. |
| Panorama.EDL.CertificateProfile | string | EDL certificate profile. |
| Panorama.EDL.Recurring | string | Time interval that the EDL was pulled and updated. |
| Panorama.EDL.DeviceGroup | string | Device group for the EDL \(Panorama instances\). |

#### Command Example

```!pan-os-list-edls```

#### Context Example

```json
{
    "Panorama": {
        "EDL": [
            {
                "Description": "6u4ju7",
                "Name": "blabla3",
                "Recurring": "hourly",
                "Type": "url",
                "URL": "lolo"
            },
            {
                "Description": "ip",
                "Name": "bad_ip_edl_demisot_web_server",
                "Recurring": "five-minute",
                "Type": "ip",
                "URL": "http://192.168.1.15/files/very_bad_ip2.txt"
            }
        ]
    }
}
```

#### Human Readable Output

>### External Dynamic Lists
>
>|Name|Type|URL|Recurring|Description|
>|---|---|---|---|---|
>| blabla3 | url | lolo | hourly | 6u4ju7 |
>| bad_ip_edl_demisot_web_server | ip | <http://192.168.1.15/files/very_bad_ip2.txt> | five-minute | ip |

### pan-os-get-edl

***
Returns information for an external dynamic list

#### Base Command

`pan-os-get-edl`

#### Input

| **Argument Name** | **Description** | **Required** |
| --- | --- | --- |
| name | Name of the EDL. | Required |
| device-group | The device group for which to return addresses for the EDL (Panorama instances). | Optional |

#### Context Output

| **Path** | **Type** | **Description** |
| --- | --- | --- |
| Panorama.EDL.Name | string | Name of the EDL. |
| Panorama.EDL.Type | string | The type of EDL. |
| Panorama.EDL.URL | string | URL in which the EDL is stored. |
| Panorama.EDL.Description | string | Description of the EDL. |
| Panorama.EDL.CertificateProfile | string | EDL certificate profile. |
| Panorama.EDL.Recurring | string | Time interval that the EDL was pulled and updated. |
| Panorama.EDL.DeviceGroup | string | Device group for the EDL \(Panorama instances\). |

#### Command Example

```!pan-os-get-edl name=test_pb_domain_edl_DONT_DEL```

#### Context Example

```json
{
    "Panorama": {
        "EDL": {
            "Description": "new description3",
            "Name": "test_pb_domain_edl_DONT_DEL",
            "Recurring": "hourly",
            "Type": "url",
            "URL": "https://test_pb_task.not.real"
        }
    }
}
```

#### Human Readable Output

>### External Dynamic List
>
>|Name|Type|URL|Recurring|Description|
>|---|---|---|---|---|
>| test_pb_domain_edl_DONT_DEL | url | <https://test_pb_task.not.real> | hourly | new description3 |

### pan-os-create-edl

***
Creates an external dynamic list.

#### Base Command

`pan-os-create-edl`

#### Input

| **Argument Name** | **Description** | **Required** |
| --- | --- | --- |
| name | Name of the EDL. | Required |
| url | URL from which to pull the EDL. | Required |
| type | The type of EDL. | Required |
| recurring | Time interval for pulling and updating the EDL. | Required |
| certificate_profile | Certificate Profile name for the URL that was previously uploaded. to PAN OS. | Optional |
| description | Description of the EDL. | Optional |
| device-group | The device group for which to return addresses for the EDL (Panorama instances). | Optional |

#### Context Output

| **Path** | **Type** | **Description** |
| --- | --- | --- |
| Panorama.EDL.Name | string | Name of theEDL. |
| Panorama.EDL.Type | string | Type of the EDL. |
| Panorama.EDL.URL | string | URL in which the EDL is stored. |
| Panorama.EDL.Description | string | Description of the EDL. |
| Panorama.EDL.CertificateProfile | string | EDL certificate profile. |
| Panorama.EDL.Recurring | string | Time interval that the EDL was pulled and updated. |
| Panorama.EDL.DeviceGroup | string | Device group for the EDL \(Panorama instances\). |

#### Command Example

```!pan-os-create-edl name=new_EDL recurring="five-minute" type=url url="gmail.com"```

#### Context Example

```json
{
    "Panorama": {
        "EDL": {
            "Name": "new_EDL",
            "Recurring": "five-minute",
            "Type": "url",
            "URL": "gmail.com"
        }
    }
}
```

#### Human Readable Output

>External Dynamic List was created successfully.

### pan-os-edit-edl

***
Modifies an element of an external dynamic list.

#### Base Command

`pan-os-edit-edl`

#### Input

| **Argument Name** | **Description** | **Required** |
|-------------------| --- | --- |
| name              | Name of the external dynamic list to edit. | Required |
| element_to_change | The element to change (“url”, “recurring”, “certificate_profile”, “description”). | Required |
| element_value     | The element value. | Required |
| device-group      | The device group in which the EDL belongs to. | Optional |

#### Context Output

| **Path** | **Type** | **Description** |
| --- | --- | --- |
| Panorama.EDL.Name | string | Name of the EDL. |
| Panorama.EDL.URL | string | URL where the EDL is stored. |
| Panorama.EDL.Description | string | Description of the EDL. |
| Panorama.EDL.CertificateProfile | string | EDL certificate profile. |
| Panorama.EDL.Recurring | string | Time interval that the EDL was pulled and updated. |
| Panorama.EDL.DeviceGroup | string | Device group for the EDL \(Panorama instances\). |

#### Command Example

```!pan-os-edit-edl name=test_pb_domain_edl_DONT_DEL element_to_change=description element_value="new description3"```

#### Context Example

```json
{
    "Panorama": {
        "EDL": {
            "Description": "new description3",
            "Name": "test_pb_domain_edl_DONT_DEL"
        }
    }
}
```

#### Human Readable Output

>External Dynamic List was edited successfully

### pan-os-delete-edl

***
Deletes an external dynamic list.

#### Base Command

`pan-os-delete-edl`

#### Input

| **Argument Name** | **Description** | **Required** |
| --- | --- | --- |
| name | Name of the EDL to delete. | Required |
| device-group | The device group for which to return addresses for the EDL (Panorama instances). | Optional |

#### Context Output

| **Path** | **Type** | **Description** |
| --- | --- | --- |
| Panorama.EDL.Name | string | Name of the EDL that was deleted. |
| Panorama.EDL.DeviceGroup | string | Device group for the EDL \(Panorama instances\). |

#### Command Example

```!pan-os-delete-edl name=new_EDL```

#### Context Example

```json
{
    "Panorama": {
        "EDL": {
            "Name": "new_EDL"
        }
    }
}
```

#### Human Readable Output

>External Dynamic List was deleted successfully

### pan-os-refresh-edl

***
Refreshes the specified external dynamic list.

#### Base Command

`pan-os-refresh-edl`

#### Input

| **Argument Name** | **Description** | **Required** |
| --- | --- | --- |
| name | Name of the EDL | Required |
| device-group | The device group for which to return addresses for the EDL (Panorama instances). | Optional |
| edl_type | The type of the EDL. Required when refreshing an EDL object which is configured on Panorama. | Optional |
| location | The location of the EDL. Required when refreshing an EDL object which is configured on Panorama. | Optional |
| vsys | The Vsys of the EDL. Required when refreshing an EDL object which is configured on Panorama. | Optional |

#### Context Output

There is no context output for this command.

#### Command Example

```!pan-os-refresh-edl name=test_pb_domain_edl_DONT_DEL```

#### Human Readable Output

>Refreshed External Dynamic List successfully

### pan-os-create-rule

***
Creates a policy rule.

#### Base Command

`pan-os-create-rule`

#### Input

| **Argument Name** | **Description** | **Required** |
| --- | --- | --- |
| rulename | Name of the rule to create. | Optional |
| description | Description of the rule to create. | Optional |
| action | Action for the rule. Can be "allow", "deny", or "drop". | Required |
| source | A comma-separated list of address object names, address group object names, or EDL object names. | Optional |
| destination | A comma-separated list of address object names, address group object names, or EDL object names. | Optional |
| source_zone | A comma-separated list of source zones. | Optional |
| destination_zone | A comma-separated list of destination zones. | Optional |
| negate_source | Whether to negate the source (address, address group). Can be "Yes" or "No". | Optional |
| negate_destination | Whether to negate the destination (address, address group). Can be "Yes" or "No". | Optional |
| service | A comma-separated list of service object names for the rule. | Optional |
| disable | Whether to disable the rule. Can be "Yes" or "No" (default is "No"). | Optional |
| application | A comma-separated list of application object names for the rule. | Optional |
| source_user | A comma-separated list of source users for the rule to create. | Optional |
| pre_post | Pre rule or Post rule (Panorama instances). | Optional |
| target | Specifies a target firewall for the rule (Panorama instances). | Optional |
| log_forwarding | Log forwarding profile. | Optional |
| device-group | The device group for which to return addresses for the rule (Panorama instances). | Optional |
| tags | Rule tags to create. | Optional |
| category | A comma-separated list of URL categories. | Optional |
| profile_setting | A profile setting group. | Optional |
| where | Where to move the rule. Can be "before", "after", "top", or "bottom". If you specify "before" or "after", you need to supply the "dst" argument. | Optional |
| dst | Destination rule relative to the rule that you are moving. This field is only relevant if you specify "before" or "after" in the "where" argument. | Optional |
| audit_comment | An audit comment for the rule. | Optional |

#### Context Output

| **Path** | **Type** | **Description** |
| --- | --- | --- |
| Panorama.SecurityRule.Name | string | Rule name. |
| Panorama.SecurityRule.Description | string | Rule description. |
| Panorama.SecurityRule.Action | string | Action for the rule. |
| Panorama.SecurityRule.Source | string | Source address. |
| Panorama.SecurityRule.Destination | string | Destination address. |
| Panorama.SecurityRule.NegateSource | boolean | Whether the source is negated \(address, address group\). |
| Panorama.SecurityRule.NegateDestination | boolean | Whether the destination negated \(address, address group\). |
| Panorama.SecurityRule.Service | string | Service for the rule. |
| Panorama.SecurityRule.Disabled | string | Whether the rule is disabled. |
| Panorama.SecurityRule.Application | string | Application for the rule. |
| Panorama.SecurityRule.Target | string | Target firewall \(Panorama instances\). |
| Panorama.SecurityRule.LogForwarding | string | Log forwarding profile \(Panorama instances\). |
| Panorama.SecurityRule.DeviceGroup | string | Device group for the rule \(Panorama instances\). |
| Panorama.SecurityRules.Tags | String | Rule tags. |
| Panorama.SecurityRules.ProfileSetting | String | Profile setting group. |

#### Command Example

```!pan-os-create-rule rulename="block_bad_application" description="do not play at work" action="deny" application="fortnite"```

#### Context Example

```json
{
    "Panorama": {
        "SecurityRule": {
            "Action": "deny",
            "Application": "fortnite",
            "Description": "do not play at work",
            "Disabled": "No",
            "Name": "block_bad_application",
            "SourceUser": "any"
        }
    }
}
```

#### Human Readable Output

>Rule configured successfully.

### pan-os-custom-block-rule

***
Creates a custom block policy rule.

#### Base Command

`pan-os-custom-block-rule`

#### Input

| **Argument Name** | **Description** | **Required** |
| --- | --- | --- |
| rulename | The name of the custom block policy rule to create. | Optional |
| object_type | The object type to block in the policy rule. Possible values are: ip, address-group, application, url-category, edl. | Required |
| object_value | A comma-separated list of object values for the object_type argument. | Required |
| direction | The direction to block. This argument is not applicable for the "custom-url-category" object_type. Possible values are: to, from, both. Default is both. | Optional |
| pre_post | The pre-rule or post-rule (Panorama instances). Possible values are: pre-rulebase, post-rulebase. | Optional |
| target | Specifies a target firewall for the rule (Panorama instances). | Optional |
| log_forwarding | The log forwarding profile. | Optional |
| device-group | The device group for which to return addresses for the rule (Panorama instances). | Optional |
| tags | The tags to use for the custom block policy rule. | Optional |
| where | Where to move the rule. If you specify "before" or "after", you need to supply the "dst" argument. Possible values are: before, after, top, bottom. Default is bottom. | Optional |
| dst | The destination rule relative to the rule that you are moving. This field is only relevant if you specify "before" or "after" in the "where" argument. | Optional |

#### Context Output

| **Path** | **Type** | **Description** |
| --- | --- | --- |
| Panorama.SecurityRule.Name | string | The rule name. |
| Panorama.SecurityRule.Object | string | The blocked object. |
| Panorama.SecurityRule.Direction | string | The direction blocked. |
| Panorama.SecurityRule.Target | string | The target firewall \(Panorama instances\). |
| Panorama.SecurityRule.LogForwarding | string | The log forwarding profile \(Panorama instances\). |
| Panorama.SecurityRule.DeviceGroup | string | The device group for the rule \(Panorama instances\). |
| Panorama.SecurityRule.Tags | String | The rule tags. |
| Panorama.SecurityRules.ProfileSetting | String | The profile setting group. |

#### Command Example

```!pan-os-custom-block-rule object_type=application object_value=fortnite```

#### Context Example

```json
{
    "Panorama": {
        "SecurityRule": {
            "Application": [
                "fortnite"
            ],
            "Direction": "both",
            "Disabled": false,
            "Name": "demisto-9c9ed15a"
        }
    }
}
```

#### Human Readable Output

>Object was blocked successfully.

### pan-os-move-rule

***
Changes the location of a policy rule.

#### Base Command

`pan-os-move-rule`

#### Input

| **Argument Name** | **Description** | **Required** |
| --- | --- | --- |
| rulename | Name of the rule to move. | Required |
| where | Where to move the rule. Can be "before", "after", "top", or "bottom". If you specify "before" or "after", you need to supply the "dst" argument. | Required |
| dst | Destination rule relative to the rule that you are moving. This field is only relevant if you specify "before" or "after" in the "where" argument. | Optional |
| pre_post | Rule location. Mandatory for Panorama instances. | Optional |
| device-group | The device group for which to return addresses for the rule (Panorama instances). | Optional |

#### Context Output

| **Path** | **Type** | **Description** |
| --- | --- | --- |
| Panorama.SecurityRule.Name | string | Rule name. |
| Panorama.SecurityRule.DeviceGroup | string | Device group for the rule \(Panorama instances\). |

#### Command Example

```!pan-os-move-rule rulename="test_rule3" where="bottom"```

#### Human Readable Output

>Rule test_rule3 moved successfully

### pan-os-edit-rule

***
Edits a policy rule.

#### Base Command

`pan-os-edit-rule`

#### Input

| **Argument Name** | **Description** | **Required** |
|-------------------| --- | --- |
| rulename          | Name of the rule to edit. | Required |
| element_to_change | Parameter in the security rule to change. Can be 'source', 'destination', 'application', 'action', 'category', 'description', 'disabled', 'target', 'log-forwarding', 'tag', 'source-user', 'service', 'profile-setting' or 'audit-comment'. | Required |
| element_value     | The new value for the parameter. | Required |
| pre_post          | Pre-rule or post-rule (Panorama instances). | Optional |
| behaviour         | Whether to replace, add, or remove the element_value from the current rule object value. | Optional |
| device-group      | The device group in which the rule belongs to. | Optional |

#### Context Output

| **Path** | **Type** | **Description** |
| --- | --- | --- |
| Panorama.SecurityRule.Name | string | Rule name. |
| Panorama.SecurityRule.Description | string | Rule description. |
| Panorama.SecurityRule.Action | string | Action for the rule. |
| Panorama.SecurityRule.Source | string | Source address. |
| Panorama.SecurityRule.Destination | string | Destination address. |
| Panorama.SecurityRule.NegateSource | boolean | Whether the source is negated \(address, address group\). |
| Panorama.SecurityRule.NegateDestination | boolean | Whether the destination is negated \(address, address group\). |
| Panorama.SecurityRule.Service | string | Service for the rule. |
| Panorama.SecurityRule.Disabled | string | Whether the rule is disabled. |
| Panorama.SecurityRule.Application | string | Application for the rule. |
| Panorama.SecurityRule.Target | string | Target firewall \(Panorama instances\). |
| Panorama.SecurityRule.DeviceGroup | string | Device group for the rule \(Panorama instances\). |
| Panorama.SecurityRule.Category | string | The category of the rule. |
| Panorama.SecurityRule.LogForwarding | string | The log forwarding of the rule. |
| Panorama.SecurityRule.ProfileSetting | string | The profile setting of the rule. |
| Panorama.SecurityRule.SourceUser | string | The source user of the rule. |
| Panorama.SecurityRule.AuditComment | string | The audit comment of the rule. |
| Panorama.SecurityRule.Tags | String | Tags for the rule. |
| Panorama.SecurityRules.ProfileSetting | String | Profile setting group. |

#### Command Example

```!pan-os-edit-rule rulename="block_bad_application" element_to_change=action element_value=drop```

#### Context Example

```json
{
    "Panorama": {
        "SecurityRule": {
            "Action": "drop",
            "Name": "block_bad_application"
        }
    }
}
```

#### Human Readable Output

>Rule edited successfully.

### pan-os-delete-rule

***
Deletes a policy rule.

#### Base Command

`pan-os-delete-rule`

#### Input

| **Argument Name** | **Description** | **Required** |
| --- | --- | --- |
| rulename | Name of the rule to delete. | Required |
| pre_post | Pre rule or Post rule (Panorama instances). | Optional |
| device-group | The device group for which to return addresses for the rule (Panorama instances). | Optional |

#### Context Output

| **Path** | **Type** | **Description** |
| --- | --- | --- |
| Panorama.SecurityRule.Name | string | Rule name. |
| Panorama.SecurityRule.DeviceGroup | string | Device group for the rule \(Panorama instances\). |

#### Command Example

```!pan-os-delete-rule rulename=block_bad_application```

#### Human Readable Output

>Rule deleted successfully.

### pan-os-list-applications

***
Returns a list of applications.

#### Base Command

`pan-os-list-applications`

#### Input

| **Argument Name** | **Description** | **Required** |
| --- | --- | --- |
| predefined | Whether to list predefined applications. Possible values are: true, false. Default is false. | Optional |
| device-group | The device group for which to return applications. | Optional |
| name_match | When specified, the results returned in the list are limited to applications whose names match the specified string. | Optional |
| name_contain | When specified, the results returned in the list are limited to applications whose names contain the specified string. | Optional |
| risk | The application risk (1 to 5). Possible values are: 1, 2, 3, 4, 5. | Optional |
| category | The application category. Possible values are: collaboration, business-systems, networking, media. | Optional |
| sub_category | The application sub-category. | Optional |
| technology | The application technology. Possible values are: browser-based, client-server, network-protocol, peer-to-peer. | Optional |
| characteristics | A comma-separated list of characteristics. Possible values are: 'virus-ident', 'evasive-behavior', 'file-type-ident', 'consume-big-bandwidth', 'used-by-malware', 'able-to-transfer-file', 'has-known-vulnerability', 'tunnel-other-application', 'prone-to-misuse', 'pervasive-use', 'file-forward', 'is-saas'. | Optional |
| limit | The maximum number of rules to retrieve. Will be used by default if page argument was not provided. Default is 50. | Optional |
| page_size | The page size of the applications to return. Default is 50. | Optional |
| page | The page at which to start listing applications. Must be a positive number. | Optional |

#### Context Output

| **Path** | **Type** | **Description** |
| --- | --- | --- |
| Panorama.Applications.Name | string | The application name. |
| Panorama.Applications.Id | number | The application ID. |
| Panorama.Applications.Category | string | The application category. |
| Panorama.Applications.SubCategory | string | The application sub-category. |
| Panorama.Applications.Technology | string | The application technology. |
| Panorama.Applications.Risk | number | The application risk \(1 to 5\). |
| Panorama.Applications.Description | string | The application description. |
| Panorama.Applications.Characteristics | string | The application characteristics. |

#### Command Example

```!pan-os-list-applications```

#### Context Example

```json
{
    "Panorama": {
        "Applications": {
            "Description": "lala",
            "Id": null,
            "Name": "demisto_fw_app3",
            "Risk": "1",
            "SubCategory": "ip-protocol",
            "Technology": "peer-to-peer"
        }
    }
}
```

#### Human Readable Output

>### Applications
>
>|Id|Name|Risk|Category|SubCategory|Technology|Description|
>|---|---|---|---|---|---|---|
>|  | demisto_fw_app3 | 1 |  | ip-protocol | peer-to-peer | lala |

### pan-os-commit

***
Commits a configuration to the Palo Alto firewall or Panorama, validates if a commit was successful if using polling="true" otherwiese does not validate if the commit was successful. Committing to Panorama does not push the configuration to the firewalls. To push the configuration, run the panorama-push-to-device-group command.

#### Base Command

`pan-os-commit`

#### Input

| **Argument Name** | **Description** | **Required** |
| --- | --- | --- |
| description | The commit description. | Optional |
| admin_name | The administrator name. To commit admin-level changes on a firewall, include the administrator name in the request. | Optional |
| force_commit | Forces a commit. Possible values are: true, false. | Optional |
| exclude_device_network_configuration | Performs a partial commit while excluding device and network configuration. Possible values are: true, false. | Optional |
| exclude_shared_objects | Performs a partial commit while excluding shared objects. Possible values are: true, false. | Optional |
| polling | Whether to use polling. Possible values are: true, false. Default is false. | Optional |
| commit_job_id | commit job ID to use in polling commands. (automatically filled by polling). | Optional |
| timeout | The timeout (in seconds) when polling. Default is 120. | Optional |
| interval_in_seconds | The interval (in seconds) when polling. Default is 10. | Optional |

#### Context Output

| **Path** | **Type** | **Description** |
| --- | --- | --- |
| Panorama.Commit.JobID | Number | The job ID to commit. |
| Panorama.Commit.Status | String | The commit status. |
| Panorama.Commit.Description | String | The commit description from the the command input. |

#### Command example

```!pan-os-commit description=test polling=true interval_in_seconds=5 timeout=60```

#### Human Readable Output

>Waiting for commit "test" with job ID 7304 to finish...

### pan-os-push-status

***
Returns the push status for a configuration.

#### Base Command

`pan-os-push-status`

#### Input

| **Argument Name** | **Description** | **Required** |
| --- | --- | --- |
| job_id | The job ID to check. | Required |

#### Context Output

| **Path** | **Type** | **Description** |
| --- | --- | --- |
| Panorama.Push.DeviceGroup | string | The device group to which the policies were pushed. |
| Panorama.Push.JobID | number | The job ID of the configuration to be pushed. |
| Panorama.Push.Status | string | The push status. |
| Panorama.Push.Details | string | The job ID details. |
| Panorama.Push.Warnings | String | The job ID warnings |

#### Command example

```!pan-os-push-status job_id=31377```

#### Context Example

```json
{
    "Panorama": {
        "Push": {
            "Details": [
                "commit succeeded with warnings",
                "commit succeeded with warnings"
            ],
            "Errors": [],
            "JobID": "31377",
            "Status": "Completed",
            "Warnings": [
                "Interface loopback.645 has no zone configuration.",
                "External Dynamic List test_pb_domain_edl_DONT_DEL is configured with no certificate profile. Please select a certificate profile for performing server certificate validation.",
                "External Dynamic List Cortex XSOAR Remediation - IP EDL-ip-edl-object is configured with no certificate profile. Please select a certificate profile for performing server certificate validation.",
                "External Dynamic List Cortex XSOAR Remediation - URL EDL-url-edl-object is configured with no certificate profile. Please select a certificate profile for performing server certificate validation.",
                "External Dynamic List Cortex XSOAR Remediation - URL EDL tamarcat3-url-edl-object is configured with no certificate profile. Please select a certificate profile for performing server certificate validation.",
                "External Dynamic List Cortex XSOAR Remediation - IP EDL tamarcat3-ip-edl-object is configured with no certificate profile. Please select a certificate profile for performing server certificate validation.",
                "External Dynamic List minemeld is configured with no certificate profile. Please select a certificate profile for performing server certificate validation.",
                "External Dynamic List edl-webinar-malicious-urls-OLD is configured with no certificate profile. Please select a certificate profile for performing server certificate validation.",
                "External Dynamic List edl-webinar-malicious-ips is configured with no certificate profile. Please select a certificate profile for performing server certificate validation.",
                "External Dynamic List edl-webinar-malicious-domains is configured with no certificate profile. Please select a certificate profile for performing server certificate validation.",
                "Warning: No valid Antivirus content package exists",
                "(Module: device)"
            ]
        }
    }
}
```

#### Human Readable Output

>### Push to Device Group status
>
>|JobID|Status|Details|Errors|Warnings|
>|---|---|---|---|---|
>| 31377 | Completed | commit succeeded with warnings,<br/>commit succeeded with warnings | | Interface loopback.645 has no zone configuration.,<br/>External Dynamic List test_pb_domain_edl_DONT_DEL is configured with no certificate profile. Please select a certificate profile for performing server certificate validation.,<br/>External Dynamic List Cortex XSOAR Remediation - IP EDL-ip-edl-object is configured with no certificate profile. Please select a certificate profile for performing server certificate validation.,<br/>External Dynamic List Cortex XSOAR Remediation - URL EDL-url-edl-object is configured with no certificate profile. Please select a certificate profile for performing server certificate validation.,<br/>External Dynamic List Cortex XSOAR Remediation - URL EDL tamarcat3-url-edl-object is configured with no certificate profile. Please select a certificate profile for performing server certificate validation.,<br/>External Dynamic List Cortex XSOAR Remediation - IP EDL tamarcat3-ip-edl-object is configured with no certificate profile. Please select a certificate profile for performing server certificate validation.,<br/>External Dynamic List minemeld is configured with no certificate profile. Please select a certificate profile for performing server certificate validation.,<br/>External Dynamic List edl-webinar-malicious-urls-OLD is configured with no certificate profile. Please select a certificate profile for performing server certificate validation.,<br/>External Dynamic List edl-webinar-malicious-ips is configured with no certificate profile. Please select a certificate profile for performing server certificate validation.,<br/>External Dynamic List edl-webinar-malicious-domains is configured with no certificate profile. Please select a certificate profile for performing server certificate validation.,<br/>Warning: No valid Antivirus content package exists,<br/>(Module: device) |

### pan-os-get-pcap

***
Returns information for a Panorama PCAP file. The recommended maximum file size is 5 MB. If the limit is exceeded, you might need to SSH the firewall and run the scp export command to export the PCAP file. For more information, see the Palo Alto Networks documentation.

When trying to retrieve threat-PCAPs of a firewall through a panorama instance, be sure to forward the log containing the threat PCAP file from the firewall to the panorama instance.

For more information follow instructions from [here](https://docs.paloaltonetworks.com/panorama/10-2/panorama-admin/manage-log-collection/configure-log-forwarding-to-panorama).

#### Base Command

`pan-os-get-pcap`

#### PCAPs api docs

You can find information about required/optional arguments for each pcap type here:

![filter pcap api](../../doc_files/fliter-pcap-api.png)

![dlp pcap api](../../doc_files/dlp-pcap-api.png)

![application pcap api](../../doc_files/application-pcap-api.png)

![threat pcap api](../../doc_files/threat-pcap-api.png)

#### Input

| **Argument Name** | **Description** | **Required** |
| --- | --- | --- |
| pcapType | Type of Packet Capture. | Required |
| serialNumber | The serial number of the firewall to download the PCAP from. | Optional |
| from | The file name for the PCAP type ('dlp-pcap', 'filter-pcap', or 'application-pcap'). Required for 'filter-pcap'. | Optional |
| localName | The new name for the PCAP file after downloading. If this argument is not specified, the file name is the PCAP file name set in the firewall. | Optional |
| serialNo | Serial number for the request. For further information, see the Panorama XML API Documentation. | Optional |
| searchTime | The Search time for the request. For example: "2019/12/26 00:00:00", "2020/01/10". For more information, see the Panorama XML API documentation. Required for "threat-pcap". | Optional |
| pcapID | The ID of the PCAP for the request. For further information, see the Panorama XML API Documentation. Required for 'threat-pcap'. | Optional |
| password | Password for Panorama, needed for the 'dlp-pcap' PCAP type only. | Optional |
| deviceName | The Device Name on which the PCAP is stored. For further information, see the Panorama XML API Documentation. Required for 'threat-pcap' in pan-os firewalls < 9.0.7 versions. | Optional |
| sessionID | The Session ID of the PCAP. For further information, see the Panorama XML API Documentation. Required for 'threat-pcap' in pan-os firewalls < 9.0.7 versions. | Optional |

#### Context Output

| **Path** | **Type** | **Description** |
| --- | --- | --- |
| File.Size | number | File size. |
| File.Name | string | File name. |
| File.Type | string | File type. |
| File.Info | string | File info. |
| File.Extension | string | File extension. |
| File.EntryID | string | FIle entryID. |
| File.MD5 | string | MD5 hash of the file. |
| File.SHA1 | string | SHA1 hash of the file. |
| File.SHA256 | string | SHA256 hash of the file. |
| File.SHA512 | string | SHA512 hash of the file. |
| File.SSDeep | string | SSDeep hash of the file. |

#### Command Example

```!pan-os-get-pcap pcapType="filter-pcap" from=pcap_test```

### pan-os-list-pcaps

***
Returns a list of all PCAP files by PCAP type. **Not available for threat PCAPs.**

#### Base Command

`pan-os-list-pcaps`

#### Input

| **Argument Name** | **Description** | **Required** |
| --- | --- | --- |
| pcapType | Type of Packet Capture. | Required |
| serialNumber | The serial number of the firewall to download the PCAP from. | Optional |
| password | Password for Panorama. Relevant for the 'dlp-pcap' PCAP type. | Optional |

#### Context Output

There is no context output for this command.

#### Command Example

```!pan-os-list-pcaps pcapType=“filter-pcap”```

#### Human Readable Output

>### List of Pcaps
>
>|Pcap name|
>|---|
>| pcam_name |

### pan-os-register-ip-tag

***
Registers IP addresses to a tag.

#### Base Command

`pan-os-register-ip-tag`

#### Input

| **Argument Name** | **Description** | **Required** |
| --- | --- | --- |
| tag | Tag for which to register IP addresses. | Required |
| IPs | IP addresses to register. | Required |
| persistent | Whether the IP addresses remain registered to the tag after the device reboots ('true':persistent, 'false':non-persistent). Default is 'true'. | Optional |

#### Context Output

| **Path** | **Type** | **Description** |
| --- | --- | --- |
| Panorama.DynamicTags.Tag | string | Name of the tag. |
| Panorama.DynamicTags.IPs | string | Registered IP addresses. |

#### Command Example

```!pan-os-register-ip-tag tag=tag02 IPs=[“10.0.0.13”,“10.0.0.14”]```

#### Human Readable Output

>Registered ip-tag successfully

### pan-os-unregister-ip-tag

***
Unregisters IP addresses from a tag.

#### Base Command

`pan-os-unregister-ip-tag`

#### Input

| **Argument Name** | **Description** | **Required** |
| --- | --- | --- |
| tag | Tag for which to unregister IP addresses. | Required |
| IPs | IP addresses to unregister. | Required |

#### Context Output

There is no context output for this command.

#### Command Example

```!pan-os-unregister-ip-tag tag=tag02 IPs=["10.0.0.13","10.0.0.14"]```

#### Human Readable Output

>Unregistered ip-tag successfully

### pan-os-register-user-tag

***
Registers users to a tag. This command is only available for PAN-OS version 9.x and above.

#### Base Command

`pan-os-register-user-tag`

#### Input

| **Argument Name** | **Description** | **Required** |
| --- | --- | --- |
| tag | Tag for which to register users. | Required |
| Users | A comma-separated list of users to register. | Required |

#### Context Output

| **Path** | **Type** | **Description** |
| --- | --- | --- |
| Panorama.DynamicTags.Tag | string | Name of the tag. |
| Panorama.DynamicTags.Users | string | List of registered users. |

#### Command Example

```!pan-os-register-user-tag tag-tag02 Users=Username```

#### Human Readable Output
>
>Registered user-tag successfully

### pan-os-unregister-user-tag

***
Unregisters users from a tag. This command is only available for PAN-OS version 9.x and above.

#### Base Command

`pan-os-unregister-user-tag`

#### Input

| **Argument Name** | **Description** | **Required** |
| --- | --- | --- |
| tag | Tag from which to unregister Users. | Required |
| Users | A comma-separated list of users to unregister. | Required |

#### Context Output

There is no context output for this command.

#### Command Example

```!pan-os-unregister-user-tag tag-tag02 Users=Username```

#### Human Readable Output
>
>Unregistered user-tag successfully

### pan-os-query-traffic-logs

***
Deprecated. Queries traffic logs.

#### Base Command

`pan-os-query-traffic-logs`

#### Input

| **Argument Name** | **Description** | **Required** |
| --- | --- | --- |
| query | Specifies the match criteria for the logs. This is similar to the query provided in the web interface under the Monitor tab when viewing the logs. | Optional |
| number_of_logs | The number of logs to retrieve. Default is 100. Maximum is 5,000. | Optional |
| direction | Whether logs are shown oldest first (forward) or newest first (backward). Default is backward. | Optional |
| source | Source address for the query. | Optional |
| destination | Destination address for the query. | Optional |
| receive_time | Date and time after which logs were received, in the format: YYYY/MM/DD HH:MM:SS. | Optional |
| application | Application for the query. | Optional |
| to_port | Destination port for the query. | Optional |
| action | Action for the query. | Optional |

#### Context Output

| **Path** | **Type** | **Description** |
| --- | --- | --- |
| Panorama.TrafficLogs.JobID | number | Job ID of the traffic logs query. |
| Panorama.TrafficLogs.Status | string | Status of the traffic logs query. |

#### Command Example

```!pan-os-query-traffic-logs query="" number_of_logs="100" direction="backward" source="" destination="" receive_time="" application="" to_port="" action="allow"```

#### Human Readable Output

>### Query Traffic Logs
>
>|JobID|Status|
>|---|---|
>| 1858 | Pending |

### pan-os-check-traffic-logs-status

***
Deprecated. Checks the query status of traffic logs.

#### Base Command

`pan-os-check-traffic-logs-status`

#### Input

| **Argument Name** | **Description** | **Required** |
| --- | --- | --- |
| job_id | Job ID of the query. | Required |

#### Context Output

| **Path** | **Type** | **Description** |
| --- | --- | --- |
| Panorama.TrafficLogs.JobID | number | Job ID of the traffic logs query. |
| Panorama.TrafficLogs.Status | string | Status of the traffic logs query. |

#### Command Example

```!pan-os-check-traffic-logs-status job_id="1865"```

#### Human Readable Output

>### Query Traffic Logs status
>
>|JobID|Status|
>|---|---|
>| 1858 | Pending |

### pan-os-get-traffic-logs

***
Deprecated. Retrieves traffic log query data by job id.

#### Base Command

`pan-os-get-traffic-logs`

#### Input

| **Argument Name** | **Description** | **Required** |
| --- | --- | --- |
| job_id | Job ID of the query. | Required |

#### Context Output

| **Path** | **Type** | **Description** |
| --- | --- | --- |
| Panorama.TrafficLogs.JobID | number | Job ID of the traffic logs query. |
| Panorama.TrafficLogs.Status | string | Status of the traffic logs query. |
| Panorama.TrafficLogs.Logs.Action | string | Action of the traffic log. |
| Panorama.TrafficLogs.Logs.ActionSource | string | Action source of the traffic log. |
| Panorama.TrafficLogs.Logs.Application | string | Application of the traffic log. |
| Panorama.TrafficLogs.Logs.Bytes | string | The total log bytes. |
| Panorama.TrafficLogs.Logs.BytesReceived | string | The log bytes received. |
| Panorama.TrafficLogs.Logs.BytesSent | string | The log bytes sent. |
| Panorama.TrafficLogs.Logs.Category | string | Category of the traffic log. |
| Panorama.TrafficLogs.Logs.DeviceName | string | Device name of the traffic log. |
| Panorama.TrafficLogs.Logs.Destination | string | Destination of the traffic log. |
| Panorama.TrafficLogs.Logs.DestinationPort | string | Destination port of the traffic log. |
| Panorama.TrafficLogs.Logs.FromZone | string | From zone of the traffic log. |
| Panorama.TrafficLogs.Logs.Protocol | string | Protocol of the traffic log. |
| Panorama.TrafficLogs.Logs.ReceiveTime | string | Receive time of the traffic log. |
| Panorama.TrafficLogs.Logs.Rule | string | Rule of the traffic log. |
| Panorama.TrafficLogs.Logs.SessionEndReason | string | Session end reason of the traffic log. |
| Panorama.TrafficLogs.Logs.Source | string | Source of the traffic log. |
| Panorama.TrafficLogs.Logs.SourcePort | string | Source port of the traffic log. |
| Panorama.TrafficLogs.Logs.StartTime | string | Start time of the traffic log. |
| Panorama.TrafficLogs.Logs.ToZone | string | To zone of the traffic log. |

#### Command Example

```!pan-os-get-traffic-logs job_id="1865"```

### pan-os-list-rules

***
Returns a list of predefined Security Rules. (When passing a query, all other arguments are overridden. Make sure the query includes all the filters you want).

#### Base Command

`pan-os-list-rules`

#### Input

| **Argument Name** | **Description** | **Required** |
| --- | --- | --- |
| pre_post | The rules location. Mandatory for Panorama instances. Possible values are: pre-rulebase, post-rulebase. | Optional |
| device-group | The device group for which to return addresses (Panorama instances). | Optional |
| tag | The tag to filter the rules. | Optional |
| tags | A comma-separated list of tags by which to filter the rules. | Optional |
| target | Serial number of the firewall on which to run the command. Use only for a Panorama instance. | Optional |
| rulename | The name of the rule to retrieve. If not mentioned, will retrieve all the rules. | Optional |
| disabled | Whether to retrieve the disabled rules or not. If not mentioned, will retrieve all the rules. Possible values are: yes, no. | Optional |
| action | The action of the rules to retrieve. If not mentioned, will retrieve all the rules. Possible values are: allow, deny, drop. | Optional |
| query | Free query to retrieve rules. If not mentioned, will retrieve all the rules. When passing a query, all other arguments are overridden. | Optional |

#### Context Output

| **Path** | **Type** | **Description** |
| --- | --- | --- |
| Panorama.SecurityRule.Location | String | The location of the security rule. |
| Panorama.SecurityRule.NegateDestination | String | Indicates whether the destination is negated in the security rule. |
| Panorama.SecurityRule.Disabled | String | Indicates whether the security rule is disabled. |
| Panorama.SecurityRule.ICMPUnreachable | String | Specifies the behavior for ICMP unreachable messages. |
| Panorama.SecurityRule.Description | String | The description of the security rule. |
| Panorama.SecurityRule.GroupTag | String | The group tag of the security rule. |
| Panorama.SecurityRule.LogForwardingProfile | String | The log forwarding profile applied to the security rule. |
| Panorama.SecurityRule.NegateSource | String | Indicates whether the source is negated in the security rule. |
| Panorama.SecurityRule.SecurityProfileGroup | String | The security profile group assigned to the security rule. |
| Panorama.SecurityRule.SecurityProfile | Unknown | The security profile settings applied to the security rule. |
| Panorama.SecurityRule.SecurityProfile.url-filtering | String | The security profile setting for url-filtering in the security rule. |
| Panorama.SecurityRule.SecurityProfile.data-filtering | String | The security profile setting for data-filtering in the security rule. |
| Panorama.SecurityRule.SecurityProfile.file-blocking | String | The security profile setting for file-blocking in the security rule. |
| Panorama.SecurityRule.SecurityProfile.virus | String | The security profile setting for viruses in the security rule. |
| Panorama.SecurityRule.SecurityProfile.spyware | String | The security profile setting for spyware in the security rule. |
| Panorama.SecurityRule.SecurityProfile.vulnerability | String | The security profile setting for vulnerability in the security rule. |
| Panorama.SecurityRule.SecurityProfile.wildfire-analysis | String | The security profile setting for wildfire-analysis in the security rule. || Panorama.SecurityRule.Target.devices | String | The devices targeted by the security rule. |
| Panorama.SecurityRule.Target.negate | String | Indicates whether the target is negated in the security rule. |
| Panorama.SecurityRule.Name | String | The name of the security rule. |
| Panorama.SecurityRule.From | String | The source zone of the security rule. |
| Panorama.SecurityRule.DestinationDevice | String | The destination device of the security rule. |
| Panorama.SecurityRule.Action | String | The action taken by the security rule. |
| Panorama.SecurityRule.SourceDevice | String | The source device of the security rule. |
| Panorama.SecurityRule.Tags | String | The tags associated with the security rule. |
| Panorama.SecurityRule.SourceUser | String | The source user of the security rule. |
| Panorama.SecurityRule.Application | String | The application used in the security rule. |
| Panorama.SecurityRule.Service | String | The service used in the security rule. |
| Panorama.SecurityRule.To | String | The destination zone of the security rule. |
| Panorama.SecurityRule.Source | String | The source address of the security rule. |
| Panorama.SecurityRule.CustomUrlCategory | String | The custom URL category targeted by the security rule. |
| Panorama.SecurityRule.Destination | String | The destination address of the security rule. |
| Panorama.SecurityRule.Options.LogAtSessionStart | String | Indicates whether the session start is logged. |
| Panorama.SecurityRule.Options.LogForwarding | String | Indicates whether log forwarding is enabled for the security rule. |
| Panorama.SecurityRule.Options.Schedule | String | The schedule applied to the security rule. |
| Panorama.SecurityRule.Options.QoSMarking | String | The QoS marking applied to the security rule. |
| Panorama.SecurityRule.Options.DisableServerResponseInspection | String | Specifies whether to disable server response inspection for the security rule. |
| Panorama.SecurityRule.DeviceGroup | String | The device group of the security rule \(Panorama instances only\). |
| Panorama.SecurityRule.Type | String | Represents the type of the security rule \(e.g., pre-rule, post-rule, intra-zone, inter-zone\). |

#### Command Example

```!pan-os-list-rules pre_post=“pre-rulebase”```

#### Context Example

```json
{
    "Panorama": {
        "SecurityRule": [
            {
                "DeviceGroup": "TestDevice",
                "Location": "TestDevice",
                "NegateDestination": "",
                "Disabled": "no",
                "ICMPUnreachable": "",
                "Description": "",
                "GroupTag": "",
                "LogForwardingProfile": "",
                "NegateSource": "",
                "SecurityProfileGroup": "TestGroup",
                "SecurityProfile": {
                    "url-filtering": "",
                    "data-filtering": "",
                    "file-blocking": "",
                    "vulnerability": "",
                    "wildfire-analysis": "",
                    "spyware": "",
                    "virus": ""
                },
                "Target": {
                    "devices": "007051000185487",
                    "negate": "no"
                },
                "Name": "block rule",
                "Type": "",
                "From": [
                    "TestName",
                    "TestName2"
                ],
                "DestinationDevice": "any",
                "Action": "drop",
                "SourceDevice": "any",
                "Tags": [
                    "TestTag1",
                    "TestTag2",
                    "TestTag3"
                ],
                "SourceUser": "any",
                "Application": [
                    "cortex-xdr",
                    "jira",
                    "zoom"
                ],
                "Service": "application-default",
                "To": [
                    "TestName",
                    "TestName2"
                ],
                "Source": [
                    "1.1.1.1",
                    "8.8.4.4",
                    "8.8.8.8"
                ],
                "CustomUrlCategory": [
                    "abortion",
                    "adult",
                    "alcohol-and-tobacco",
                    "hacking"
                ],
                "Destination": [
                    "1.1.1.1",
                    "8.8.8.8"
                ],
                "Options": {
                    "LogAtSessionStart": "",
                    "LogForwarding": "",
                    "Schedule": "",
                    "QoSMarking": "",
                    "DisableServerResponseInspection": ""
                }
            },
            {
                "DeviceGroup": "TestDevice",
                "Location": "TestDevice",
                "NegateDestination": "",
                "Disabled": "",
                "ICMPUnreachable": "yes",
                "Description": "bbbbbbbbbb",
                "GroupTag": "TestGroupTag",
                "LogForwardingProfile": "Log forwarding for SA",
                "NegateSource": "",
                "SecurityProfileGroup": "",
                "SecurityProfile": {
                    "url-filtering": "default",
                    "spyware": "testing",
                    "virus": "default",
                    "data-filtering": "",
                    "file-blocking": "",
                    "vulnerability": "",
                    "wildfire-analysis": ""
                },
                "Target": {
                    "devices": [
                        "007051000185487",
                        "007051000188986"
                    ],
                    "negate": "no"
                },
                "Name": "jl-test-1",
                "Type": "intrazone",
                "From": "internal",
                "DestinationDevice": "bad nam",
                "Action": "reset-server",
                "SourceDevice": "good name",
                "Tags": [
                    "APIiiiiii",
                    "test2shared"
                ],
                "SourceUser": "me",
                "Application": "8x8",
                "Service": [
                    "new group",
                    "service-http",
                    "service-https"
                ],
                "To": "internal",
                "Source": "1.1.1.1",
                "CustomUrlCategory": [
                    "alcohol-and-tobacco",
                    "auctions"
                ],
                "Destination": "my_shared_address_object_test",
                "Options": {
                    "LogAtSessionStart": "yes",
                    "LogForwarding": "Log forwarding for SA",
                    "Schedule": "test-schedule",
                    "QoSMarking": "ip-precedence",
                    "DisableServerResponseInspection": "yes"
                }
            }
        ]
    }
}
```

#### Human Readable Output

### Security Rules

|Name|Location|Tags|Type|Source Zone|Source Address|Source User|Source Device|Destination Zone|Destination Address|Destination Device|Application|Service|Url Category|Action|Profiles|Profile Group|Options|Target|
|---|---|---|---|---|---|---|---|---|---|---|---|---|---|---|---|---|---|---|
| block rule | TestDevice | TestTag1,<br>TestTag2,<br>TestTag3 |  | TestName,<br>TestName2 | 1.1.1.1,<br>8.8.4.4,<br>8.8.8.8 | any | any | TestName,<br>TestName2 | 1.1.1.1,<br>8.8.8.8 | any | cortex-xdr,<br>jira,<br>zoom | application-default | abortion,<br>adult,<br>alcohol-and-tobacco,<br>hacking | drop | url-filtering:<br>data-filtering:<br>file-blocking:<br>virus:<br>spyware:<br>vulnerability:<br>wildfire-analysis: | TestGroup | LogAtSessionStart: <br>LogForwarding:<br>Schedule:<br>QoSMarking:<br>DisableServerResponseInspection: | devices: 007051000185487<br>negate: no |
| jl-test-1 | TestDevice | APIiiiiii,<br>test2shared | intrazone | internal | 1.1.1.1 | me | good name | internal | my_shared_address_object_test | bad nam | 8x8 | new group,<br>service-http,<br>service-https | alcohol-and-tobacco,<br>auctions | reset-server | url-filtering: default<br>data-filtering:<br>file-blocking:<br>virus: default<br>spyware: testing<br>vulnerability:<br>wildfire-analysis: |  | LogAtSessionStart: yes<br>LogForwarding: Log forwarding for SA<br>Schedule: test-schedule<br>QoSMarking: ip-precedence<br>DisableServerResponseInspection: yes | devices: 007051000185487,<br>007051000188986<br>negate: no |

### pan-os-query-logs

***
The query logs in Panorama.

#### Base Command

`pan-os-query-logs`

#### Input

| **Argument Name** | **Description** | **Required** |
| --- | --- | --- |
| log-type          | The log type. Can be "threat", "traffic", "wildfire", "url", or "data". Possible values are: threat, traffic, wildfire, url, data.                                | Required |
| query             | The query string by which to match criteria for the logs. This is similar to the query provided in the web interface under the Monitor tab when viewing the logs. Do not use the query arguemnt in combination with the following arugments: time-generated, time-generated-after, addr-src, addr-dst, zone-src, zone-dst, action, port-dst, rule, url, filedigest. | Optional |
| time-generated    | The time the log was generated from the timestamp and prior to it.<br/>For example "2019/08/11 01:10:44", 3 days ago.                                             | Optional |
| time-generated-after| The time the log was generated from the timestamp and later then it.<br/>For example "2019/08/11 01:10:44", 3 days ago.                                           | Optional |
| addr-src          | The source address.                                                                                                                                               | Optional |
| addr-dst          | The destination address.                                                                                                                                          | Optional |
| ip                | The source or destination IP address.                                                                                                                             | Optional |
| zone-src          | The source zone.                                                                                                                                                  | Optional |
| zone-dst          | The destination source.                                                                                                                                           | Optional |
| action            | The rule action.                                                                                                                                                  | Optional |
| port-dst          | The destination port.                                                                                                                                             | Optional |
| rule              | The rule name, for example "Allow all outbound".                                                                                                                  | Optional |
| url               | The URL, for example "safebrowsing.googleapis.com".                                                                                                               | Optional |
| filedigest        | The file hash (for WildFire logs only).                                                                                                                           | Optional |
| number_of_logs    | The maximum number of logs to retrieve. If empty, the default is 100. The maximum is 5,000. Default is 100.                                                       | Optional |
| polling           | Whether to use polling. Possible values are: true, false. Default is false.                                                                                       | Optional |
| timeout           | The timeout (in seconds) when polling. Default is 120.                                                                                                            | Optional |
| interval_in_seconds | The interval (in seconds) when polling. Default is 10.                                                                                                            | Optional |
| show-detail       | Whether to show only `after-change-preview`, and `before-change-preview`, or get full data for it.  The full data are under the fields `after-change-detail`, and `before-change-detail`. Possible values are: yes, no. Default is no.                                                                                                             | Optional |

#### Context Output

| **Path** | **Type** | **Description** |
| --- | --- | --- |
| Panorama.Monitor.JobID | String | The job ID of the logs query. |
| Panorama.Monitor.Status | String | The status of the logs query. |
| Panorama.Monitor.Message | String | The message of the logs query. |
| Panorama.Monitor.Logs.Action | String | The action taken for the session. Can be "alert", "allow", "deny", "drop", "drop-all-packets", "reset-client", "reset-server", "reset-both", or "block-url". |
| Panorama.Monitor.Logs.Application | String | The application associated with the session. |
| Panorama.Monitor.Logs.Category | String | The URL category of the URL subtype. For WildFire subtype, it is the verdict on the file, and can be either "malicious", "phishing", "grayware", or "benign". For other subtypes, the value is "any". |
| Panorama.Monitor.Logs.DeviceName | String | The hostname of the firewall on which the session was logged. |
| Panorama.Monitor.Logs.DestinationAddress | String | The original session destination IP address. |
| Panorama.Monitor.Logs.DestinationUser | String | The username of the user to which the session was destined. |
| Panorama.Monitor.Logs.DestinationCountry | String | The destination country or internal region for private addresses. Maximum length is 32 bytes. |
| Panorama.Monitor.Logs.DestinationPort | String | The destination port utilized by the session. |
| Panorama.Monitor.Logs.FileDigest | String | Only for the WildFire subtype, all other types do not use this field. The filedigest string shows the binary hash of the file sent to be analyzed by the WildFire service. |
| Panorama.Monitor.Logs.FileName | String | File name or file type when the subtype is file.
File name when the subtype is virus.
File name when the subtype is wildfire-virus.
File name when the subtype is wildfire. |
| Panorama.Monitor.Logs.FileType | String | Only for the WildFire subtype, all other types do not use this field.
Specifies the type of file that the firewall forwarded for WildFire analysis. |
| Panorama.Monitor.Logs.FromZone | String | The zone from which the session was sourced. |
| Panorama.Monitor.Logs.URLOrFilename | String | The actual URL when the subtype is url.
The file name or file type when the subtype is file.
The file name when the subtype is virus.
The file name when the subtype is wildfire-virus.
The file name when the subtype is wildfire.
The URL or file name when the subtype is vulnerability \(if applicable\). |
| Panorama.Monitor.Logs.NATDestinationIP | String | The post-NAT destination IP address if destination NAT was performed. |
| Panorama.Monitor.Logs.NATDestinationPort | String | The post-NAT destination port. |
| Panorama.Monitor.Logs.NATSourceIP | String | The post-NAT source IP address if source NAT was performed. |
| Panorama.Monitor.Logs.NATSourcePort | String | The post-NAT source port. |
| Panorama.Monitor.Logs.PCAPid | String | The packet capture \(pcap\) ID is a 64 bit unsigned integral denoting
an ID to correlate threat pcap files with extended pcaps taken as a part of
that flow. All threat logs will contain either a pcap_id of 0 \(no associated
pcap\), or an ID referencing the extended pcap file. |
| Panorama.Monitor.Logs.IPProtocol | String | The IP protocol associated with the session. |
| Panorama.Monitor.Logs.Recipient | String | Only for the WildFire subtype, all other types do not use this field.
Specifies the name of the receiver of an email that WildFire determined to be malicious when analyzing an email link forwarded by the firewall. |
| Panorama.Monitor.Logs.Rule | String | The name of the rule that the session matched. |
| Panorama.Monitor.Logs.RuleID | String | The ID of the rule that the session matched. |
| Panorama.Monitor.Logs.ReceiveTime | String | The time the log was received at the management plane. |
| Panorama.Monitor.Logs.Sender | String | Only for the WildFire subtype; all other types do not use this field.
Specifies the name of the sender of an email that WildFire determined to be malicious when analyzing an email link forwarded by the firewall. |
| Panorama.Monitor.Logs.SessionID | String | An internal numerical identifier applied to each session. |
| Panorama.Monitor.Logs.DeviceSN | String | The serial number of the firewall on which the session was logged. |
| Panorama.Monitor.Logs.Severity | String | The severity associated with the threat. Can be "informational", "low",
"medium", "high", or "critical". |
| Panorama.Monitor.Logs.SourceAddress | String | The original session source IP address. |
| Panorama.Monitor.Logs.SourceCountry | String | The source country or internal region for private addresses. Maximum
length is 32 bytes. |
| Panorama.Monitor.Logs.SourceUser | String | The username of the user who initiated the session. |
| Panorama.Monitor.Logs.SourcePort | String | The source port utilized by the session. |
| Panorama.Monitor.Logs.ThreatCategory | String | The threat categories used to classify different types of
threat signatures. |
| Panorama.Monitor.Logs.Name | String | The Palo Alto Networks identifier for the threat. A description
string followed by a 64-bit numerical identifier. |
| Panorama.Monitor.Logs.ID | String | The Palo Alto Networks ID for the threat. |
| Panorama.Monitor.Logs.ToZone | String | The zone to which the session was destined. |
| Panorama.Monitor.Logs.TimeGenerated | String | The time the log was generated on the data plane. |
| Panorama.Monitor.Logs.URLCategoryList | String | A list of the URL filtering categories the firewall used to
enforce the policy. |
| Panorama.Monitor.Logs.Bytes | String | The total log bytes. |
| Panorama.Monitor.Logs.BytesReceived | String | The log bytes received. |
| Panorama.Monitor.Logs.BytesSent | String | The log bytes sent. |
| Panorama.Monitor.Logs.Vsys | String | The VSYS on the firewall that generated the log. |

#### Command example with polling

```!pan-os-query-logs log-type=traffic number_of_logs=1 polling=true show-detail=yes```

### Context example

```json
{
    "Panorama": {
        "Monitor": {
            "JobID": "1291",
            "LogType": "traffic",
            "Logs": {
              "TimeGenerated": "2019/07/24 08:50:24",
              "SourceAddress": "1.1.1.1",
              "DestinationAddress": "2.3.4.5",
              "Application": "web-browsing",
              "Action": "deny",
              "Rule": "any - any accept"
            },
            "Status": "Completed"
        }
    }
}
```

#### Human Readable Output
>
>Fetching traffic logs for job ID 1291...
>
> >### Query traffic Logs
>
>|TimeGenerated|SourceAddress|DestinationAddress|Application|Action|Rule|
>|---|---|---|---|---|---|
>| 2019/07/24 08:50:24 | 1.1.1.1 | 2.3.4.5 | web-browsing | deny | any - any accept |

#### Command example without polling

```!pan-os-query-logs log-type=traffic number_of_logs=1```

#### Context Example

```json
{
    "Panorama": {
        "Monitor": {
            "JobID": "1283",
            "LogType": "traffic",
            "Message": "query job enqueued with jobid 1283",
            "Status": "Pending"
        }
    }
}
```

#### Human Readable Output
>
>### Query Logs
>
>|JobID|Status|
>|---|---|
>| 1283 | Pending |

### pan-os-check-logs-status

***
Checks the status of a logs query.

#### Base Command

`pan-os-check-logs-status`

#### Input

| **Argument Name** | **Description** | **Required** |
| --- | --- | --- |
| job_id | Job ID of the query. | Required |

#### Context Output

| **Path** | **Type** | **Description** |
| --- | --- | --- |
| Panorama.Monitor.JobID | String | Job ID of the logs query. |
| Panorama.Monitor.Status | String | Status of the logs query. |

#### Command Example

```!pan-os-check-logs-status job_id=657```

#### Human Readable Output

>### Query Logs Status
>
>|JobID|Status|
>|---|---|
>| 657 | Completed |

### pan-os-get-logs

***
Retrieves the data of a logs query.

#### Base Command

`pan-os-get-logs`

#### Input

| **Argument Name** | **Description** | **Required** |
| --- | --- | --- |
| job_id | Job ID of the query. | Required |
| ignore_auto_extract | Whether to auto-enrich the War Room entry. If "true", entry is not auto-enriched. If "false", entry is auto-extracted. Default is "true". | Optional |

#### Context Output

| **Path** | **Type** | **Description** |
| --- | --- | --- |
| Panorama.Monitor.Logs.Action | String | Action taken for the session. Can be "alert", "allow", "deny", "drop", "drop-all-packets", "reset-client", "reset-server", "reset-both", or "block-url". |
| Panorama.Monitor.Logs.Application | String | Application associated with the session. |
| Panorama.Monitor.Logs.Category | String | The URL category of the URL subtype. For WildFire subtype, it is the verdict on the file, and can be either "malicious", "phishing", "grayware"’, or "benign". For other subtypes, the value is "any". |
| Panorama.Monitor.Logs.DeviceName | String | The hostname of the firewall on which the session was logged. |
| Panorama.Monitor.Logs.DestinationAddress | String | Original session destination IP address. |
| Panorama.Monitor.Logs.DestinationUser | String | Username of the user to which the session was destined. |
| Panorama.Monitor.Logs.DestinationCountry | String | Destination country or internal region for private addresses. Maximum length is 32 bytes. |
| Panorama.Monitor.Logs.DestinationPort | String | Destination port utilized by the session. |
| Panorama.Monitor.Logs.FileDigest | String | Only for the WildFire subtype, all other types do not use this field. The file digest string shows the binary hash of the file sent to be analyzed by the WildFire service. |
| Panorama.Monitor.Logs.FileName | String | File name or file type when the subtype is file.<br/>File name when the subtype is virus.<br/>File name when the subtype is wildfire-virus.<br/>File name when the subtype is wildfire. |
| Panorama.Monitor.Logs.FileType | String | Only for the WildFire subtype, all other types do not use this field.<br/>Specifies the type of file that the firewall forwarded for WildFire analysis. |
| Panorama.Monitor.Logs.FromZone | String | The zone from which the session was sourced. |
| Panorama.Monitor.Logs.URLOrFilename | String | The actual URL when the subtype is url.<br/>File name or file type when the subtype is file.<br/>File name when the subtype is virus.<br/>File name when the subtype is wildfire-virus.<br/>File name when the subtype is wildfire.<br/>URL or file name when the subtype is vulnerability \(if applicable\). |
| Panorama.Monitor.Logs.NATDestinationIP | String | If destination NAT performed, the post-NAT destination IP address. |
| Panorama.Monitor.Logs.NATDestinationPort | String | Post-NAT destination port. |
| Panorama.Monitor.Logs.NATSourceIP | String | If source NAT performed, the post-NAT source IP address. |
| Panorama.Monitor.Logs.NATSourcePort | String | Post-NAT source port. |
| Panorama.Monitor.Logs.PCAPid | String | The packet capture \(pcap\) ID is a 64 bit unsigned integral denoting an ID to correlate threat pcap files with extended pcaps taken as a part of that flow. All threat logs will contain either a pcap_id of 0 \(no associated pcap\), or an ID referencing the extended pcap file. |
| Panorama.Monitor.Logs.IPProtocol | String | IP protocol associated with the session. |
| Panorama.Monitor.Logs.Recipient | String | Only for the WildFire subtype, all other types do not use this field.<br/>Specifies the name of the receiver of an email that WildFire determined to be malicious when analyzing an email link forwarded by the firewall. |
| Panorama.Monitor.Logs.Rule | String | Name of the rule that the session matched. |
| Panorama.Monitor.Logs.RuleID | String | ID of the rule that the session matched. |
| Panorama.Monitor.Logs.ReceiveTime | String | Time the log was received at the management plane. |
| Panorama.Monitor.Logs.Sender | String | Only for the WildFire subtype; all other types do not use this field.<br/>Specifies the name of the sender of an email that WildFire determined to be malicious when analyzing an email link forwarded by the firewall. |
| Panorama.Monitor.Logs.SessionID | String | An internal numerical identifier applied to each session. |
| Panorama.Monitor.Logs.DeviceSN | String | The serial number of the firewall on which the session was logged. |
| Panorama.Monitor.Logs.Severity | String | Severity associated with the threat. Can be "informational", "low", "medium", "high", or "critical". |
| Panorama.Monitor.Logs.SourceAddress | String | Original session source IP address. |
| Panorama.Monitor.Logs.SourceCountry | String | Source country or internal region for private addresses. Maximum length is 32 bytes. |
| Panorama.Monitor.Logs.SourceUser | String | Username of the user who initiated the session. |
| Panorama.Monitor.Logs.SourcePort | String | Source port utilized by the session. |
| Panorama.Monitor.Logs.ThreatCategory | String | Describes threat categories used to classify different types of threat signatures. |
| Panorama.Monitor.Logs.Name | String | Palo Alto Networks identifier for the threat. It is a description string followed by a 64-bit numerical identifier. |
| Panorama.Monitor.Logs.ID | String | Palo Alto Networks ID for the threat. |
| Panorama.Monitor.Logs.ToZone | String | The zone to which the session was destined. |
| Panorama.Monitor.Logs.TimeGenerated | String | Time that the log was generated on the dataplane. |
| Panorama.Monitor.Logs.URLCategoryList | String | A list of the URL filtering categories that the firewall used to enforce the policy. |
| Panorama.Monitor.Logs.Bytes | String | Total log bytes. |
| Panorama.Monitor.Logs.BytesReceived | String | Log bytes received. |
| Panorama.Monitor.Logs.BytesSent | String | Log bytes sent. |
| Panorama.Monitor.Logs.Vsys | String | Vsys on the firewall that generated the log. |

#### Command Example

```!pan-os-get-logs job_id=678```

#### Human Readable Output

>### Query data Logs
>
>|TimeGenerated|SourceAddress|DestinationAddress|Application|Action|Rule|
>|---|---|---|---|---|---|
>| 2019/07/24 08:50:24 | 1.1.1.1 | 2.3.4.5 | web-browsing | deny | any - any accept |

### pan-os-security-policy-match

***
Checks whether a session matches a specified security policy. This command is only available on Firewall instances.

#### Base Command

`pan-os-security-policy-match`

#### Input

| **Argument Name** | **Description** | **Required** |
| --- | --- | --- |
| application | The application name. | Optional |
| category | The category name. | Optional |
| destination | The destination IP address. | Required |
| destination-port | The destination port. | Optional |
| from | The from zone. | Optional |
| to | The to zone. | Optional |
| protocol | The IP protocol value. | Required |
| source | The source IP address. | Required |
| source-user | The source user. | Optional |
| target | Target number of the firewall. Use only on a Panorama instance. | Optional |

#### Context Output

| **Path** | **Type** | **Description** |
| --- | --- | --- |
| Panorama.SecurityPolicyMatch.Query | String | Query for the session to test. |
| Panorama.SecurityPolicyMatch.Rules.Name | String | The matching rule name. |
| Panorama.SecurityPolicyMatch.Rules.Action | String | The matching rule action. |
| Panorama.SecurityPolicyMatch.Rules.Category | String | The matching rule category. |
| Panorama.SecurityPolicyMatch.Rules.Destination | String | The matching rule destination. |
| Panorama.SecurityPolicyMatch.Rules.From | String | The matching rule from zone. |
| Panorama.SecurityPolicyMatch.Rules.Source | String | The matching rule source. |
| Panorama.SecurityPolicyMatch.Rules.To | String | The matching rule to zone. |
| Panorama.SecurityPolicyMatch.QueryFields.Application | String | The application name. |
| Panorama.SecurityPolicyMatch.QueryFields.Category | String | The category name. |
| Panorama.SecurityPolicyMatch.QueryFields.Destination | String | The destination IP address. |
| Panorama.SecurityPolicyMatch.QueryFields.DestinationPort | Number | The destination port. |
| Panorama.SecurityPolicyMatch.QueryFields.From | String | The from zone. |
| Panorama.SecurityPolicyMatch.QueryFields.To | String | The to zone. |
| Panorama.SecurityPolicyMatch.QueryFields.Protocol | String | The IP protocol value. |
| Panorama.SecurityPolicyMatch.QueryFields.Source | String | The destination IP address. |
| Panorama.SecurityPolicyMatch.QueryFields.SourceUser | String | The source user. |

#### Command Example

```!pan-os-security-policy-match destination=1.2.3.4 protocol=1 source=2.3.4.5```

#### Context Example

```json
{
    "Panorama": {
        "SecurityPolicyMatch": {
            "Query": "<test><security-policy-match><source>2.3.4.5</source><destination>1.2.3.4</destination><protocol>1</protocol></security-policy-match></test>",
            "QueryFields": {
                "Destination": "1.2.3.4",
                "Protocol": "1",
                "Source": "2.3.4.5"
            },
            "Rules": {
                "Action": "allow",
                "Category": "any",
                "Destination": "any",
                "From": "any",
                "Name": "any - any accept",
                "Source": "any",
                "To": "any"
            }
        }
    }
}
```

#### Human Readable Output

>### Matching Security Policies
>
>|Name|Action|From|To|Source|Destination|
>|---|---|---|---|---|---|
>| any - any accept | allow | any | any | any | any |

### pan-os-list-static-routes

***
Lists the static routes of a virtual router.

#### Base Command

`pan-os-list-static-routes`

#### Input

| **Argument Name** | **Description** | **Required** |
| --- | --- | --- |
| virtual_router | The name of the virtual router for which to list static routes. | Required |
| template | The template to use to run the command. Overrides the template parameter (Panorama instances). | Optional |
| show_uncommitted | Whether to show an uncommitted configuration. Default is "false" | Optional |

#### Context Output

| **Path** | **Type** | **Description** |
| --- | --- | --- |
| Panorama.StaticRoutes.Name | String | The name of the static route. |
| Panorama.StaticRoutes.BFDProfile | String | The BFD profile of the static route. |
| Panorama.StaticRoutes.Destination | String | The destination of the static route. |
| Panorama.StaticRoutes.Metric | Number | The metric \(port\) of the static route. |
| Panorama.StaticRoutes.NextHop | String | The next hop of the static route. Can be an IP address, FQDN, or a virtual router. |
| Panorama.StaticRoutes.RouteTable | String | The route table of a static route. |
| Panorama.StaticRoutes.VirtualRouter | String | The virtual router to which the static router belongs. |
| Panorama.StaticRoutes.Template | String | The template in which the static route is defined \(Panorama instances only\). |
| Panorama.StaticRoutes.Uncommitted | Boolean | Whether the static route is committed. |

#### Command Example

```!pan-os-list-static-routes virtual_router=virtual_router_test_DONT_DELETE```

#### Context Example

```json
{
    "Panorama": {
        "StaticRoutes": [
            {
                "BFDprofile": "None",
                "Destination": "2.3.4.5/32",
                "Metric": 14,
                "Name": "static_route_ip",
                "NextHop": "3.3.3.3",
                "RouteTable": "Unicast",
                "VirtualRouter": "virtual_router_test_DONT_DELETE"
            },
            {
                "Destination": "1.1.1.1/32",
                "Metric": 1012,
                "Name": "test_maya",
                "NextHop": "3.3.3.3",
                "VirtualRouter": "virtual_router_test_DONT_DELETE"
            }
        ]
    }
}
```

#### Human Readable Output

>### Displaying all Static Routes for the Virtual Router: virtual_router_test_DONT_DELETE
>
>|Name|Destination|NextHop|RouteTable|Metric|BFDprofile|
>|---|---|---|---|---|---|
>| static_route_ip | 2.3.4.5/32 | 3.3.3.3 | Unicast | 14 | None |
>| test_maya | 1.1.1.1/32 | 3.3.3.3 |  | 1012 |  |

### pan-os-get-static-route

***
Returns the specified static route of a virtual router.

#### Base Command

`pan-os-get-static-route`

#### Input

| **Argument Name** | **Description** | **Required** |
| --- | --- | --- |
| virtual_router | Name of the virtual router for which to display the static route. | Required |
| static_route | Name of the static route to display. | Required |
| template | The template for which to run the command. Overrides the template parameter (Panorama instances). | Optional |

#### Context Output

| **Path** | **Type** | **Description** |
| --- | --- | --- |
| Panorama.StaticRoutes.Name | String | The name of the static route. |
| Panorama.StaticRoutes.BFDProfile | String | The BFD profile of the static route. |
| Panorama.StaticRoutes.Destination | String | The destination of the static route. |
| Panorama.StaticRoutes.Metric | Number | The metric \(port\) of the static route. |
| Panorama.StaticRoutes.NextHop | String | The next hop of the static route. Can be an IP address, FQDN, or a virtual router. |
| Panorama.StaticRoutes.RouteTable | String | The route table of the static route. |
| Panorama.StaticRoutes.VirtualRouter | String | The virtual router to which the static router belongs. |
| Panorama.StaticRoutes.Template | String | The template in which the static route is defined \(Panorama instances only\). |

#### Command Example

```!pan-os-get-static-route static_route=static_route_ip virtual_router=virtual_router_test_DONT_DELETE```

#### Context Example

```json
{
    "Panorama": {
        "StaticRoutes": {
            "BFDprofile": "None",
            "Destination": "2.3.4.5/32",
            "Metric": 14,
            "Name": "static_route_ip",
            "NextHop": "3.3.3.3",
            "RouteTable": "Unicast",
            "VirtualRouter": "virtual_router_test_DONT_DELETE"
        }
    }
}
```

#### Human Readable Output

>### Static route: static_route_ip
>
>|BFDprofile|Destination|Metric|Name|NextHop|RouteTable|VirtualRouter|
>|---|---|---|---|---|---|---|
>| None | 2.3.4.5/32 | 14 | static_route_ip | 3.3.3.3 | Unicast | virtual_router_test_DONT_DELETE |

### pan-os-add-static-route

***
Adds a static route.

#### Base Command

`pan-os-add-static-route`

#### Input

| **Argument Name** | **Description** | **Required** |
| --- | --- | --- |
| virtual_router | Virtual Router to which the routes will be added. | Required |
| static_route | The name of the static route to add. The argument is limited to a maximum of 31 characters, is case-sensitive, and supports letters, numbers, spaces, hyphens, and underscores. | Required |
| destination | The IP address and network mask in Classless Inter-domain Routing (CIDR) notation: ip_address/mask. For example, 192.168.0.1/24 for IPv4 or 2001:db8::/32 for IPv6). | Required |
| nexthop_type | The type for the nexthop. Can be: "ip-address", "next-vr", "fqdn" or "discard". | Required |
| nexthop_value | The next hop value. | Required |
| metric | The metric port for the static route (1-65535). | Optional |
| interface | The interface name in which to add the static route. | Optional |
| template | The template to use to run the command. Overrides the template parameter (Panorama instances). | Optional |

#### Context Output

| **Path** | **Type** | **Description** |
| --- | --- | --- |
| Panorama.StaticRoutes.Name | String | The name of the static route. |
| Panorama.StaticRoutes.BFDProfile | String | The BFD profile of the static route. |
| Panorama.StaticRoutes.Destination | String | The destination of the static route. |
| Panorama.StaticRoutes.Metric | Number | The metric \(port\) of the static route. |
| Panorama.StaticRoutes.NextHop | String | The next hop of the static route. Can be an IP address, FQDN, or a virtual router. |
| Panorama.StaticRoutes.RouteTable | String | The route table of the static route. |
| Panorama.StaticRoutes.VirtualRouter | String | The virtual router to which the static router belongs. |
| Panorama.StaticRoutes.Template | String | The template in which the static route is defined \(Panorama instances only\). |

#### Command Example

```!pan-os-add-static-route destination=2.3.4.5/32 nexthop_type="ip-address" nexthop_value=3.3.3.3 static_route=my_temp_route virtual_router=virtual_router_test_DONT_DELETE```

#### Context Example

```json
{
    "Panorama": {
        "StaticRoutes": {
            "@code": "20",
            "@status": "success",
            "msg": "command succeeded"
        }
    }
}
```

#### Human Readable Output

>New uncommitted static route my_temp_route configuration added.

### pan-os-delete-static-route

***
Deletes a static route.

#### Base Command

`pan-os-delete-static-route`

#### Input

| **Argument Name** | **Description** | **Required** |
| --- | --- | --- |
| route_name | The name of the static route to delete. | Required |
| virtual_router | The virtual router from which the routes will be deleted. | Required |
| template | The template for to use to run the command. Overrides the template parameter (Panorama instances). | Optional |

#### Context Output

| **Path** | **Type** | **Description** |
| --- | --- | --- |
| Panorama.StaticRoutes.Name | String | The name of the static route. |
| Panorama.StaticRoutes.BFDProfile | String | The BFD profile of the static route. |
| Panorama.StaticRoutes.Destination | String | The destination of the static route. |
| Panorama.StaticRoutes.Metric | Number | The metric \(port\) of the static route. |
| Panorama.StaticRoutes.NextHop | String | The next hop of the static route. Can be an IP address, FQDN, or a virtual router. |
| Panorama.StaticRoutes.RouteTable | String | The route table of the static route. |
| Panorama.StaticRoutes.VirtualRouter | String | The virtual router to which the static router belongs. |
| Panorama.StaticRoutes.Template | String | The template in which the static route is defined \(Panorama instances only\). |
| Panorama.StaticRoutes.Deleted | Boolean | Whether the static route was deleted. |

#### Command Example

```!pan-os-delete-static-route route_name=my_temp_route virtual_router=virtual_router_test_DONT_DELETE```

#### Context Example

```json
{
    "Panorama": {
        "StaticRoutes": {
            "Deleted": true,
            "Name": "my_temp_route"
        }
    }
}
```

#### Human Readable Output

>The static route: my_temp_route was deleted. Changes are not committed.

### pan-os-show-device-version

***
Show firewall device software version.

#### Base Command

`pan-os-show-device-version`

#### Input

| **Argument Name** | **Description** | **Required** |
| --- | --- | --- |
| target | Serial number of the firewall on which to run the command. Use only for a Panorama instance. | Optional |

#### Context Output

| **Path** | **Type** | **Description** |
| --- | --- | --- |
| Panorama.Device.Info.Devicename | String | Devicename of the PAN-OS. |
| Panorama.Device.Info.Model | String | Model of the PAN-OS. |
| Panorama.Device.Info.Serial | String | Serial number of the PAN-OS. |
| Panorama.Device.Info.Version | String | Version of the PAN-OS. |

#### Command Example

```!pan-os-show-device-version```

#### Context Example

```json
{
    "Panorama": {
        "Device": {
            "Info": {
                "Devicename": "PA-VM",
                "Model": "PA-VM",
                "Serial": "000000000000000",
                "Version": "8.1.7"
            }
        }
    }
}
```

#### Human Readable Output

>### Device Version
>
>|Devicename|Model|Serial|Version|
>|---|---|---|---|
>| PA-VM | PA-VM | 000000000000000 | 8.1.7 |

### pan-os-download-latest-content-update

***
Downloads the latest content update.

#### Base Command

`pan-os-download-latest-content-update`

#### Input

| **Argument Name** | **Description** | **Required** |
| --- | --- | --- |
| target | Serial number of the firewall on which to run the command. Use only for a Panorama instance | Optional |

#### Context Output

| **Path** | **Type** | **Description** |
| --- | --- | --- |
| Panorama.Content.Download.JobID | String | Job ID of the content download. |
| Panorama.Content.Download.Status | String | Content download status. |

#### Command Example

```!pan-os-download-latest-content-update```

#### Human Readable Output

>### Content download
>
>|JobID|Status|
>|---|---|
>| 657 | Pending |

### pan-os-content-update-download-status

***
Checks the download status of a content update.

#### Base Command

`pan-os-content-update-download-status`

#### Input

| **Argument Name** | **Description** | **Required** |
| --- | --- | --- |
| target | Serial number of the firewall on which to run the command. Use only for a Panorama instance. | Optional |
| job_id | Job ID to check.                                                                             | Required |

#### Context Output

| **Path** | **Type** | **Description** |
| --- | --- | --- |
| Panorama.Content.Download.JobID | String | Job ID to monitor. |
| Panorama.Content.Download.Status | String | Download status. |
| Panorama.Content.Download.Details | String | Job ID details. |

#### Command Example

```!pan-os-content-update-download-status job_id=678```

#### Human Readable Output

>### Content download status
>
>|JobID|Status|Details|
>|---|---|---|
>| 678 | Completed | download succeeded with warnings |

### pan-os-install-latest-content-update

***
Installs the latest content update.

#### Base Command

`pan-os-install-latest-content-update`

#### Input

| **Argument Name** | **Description** | **Required** |
| --- | --- | --- |
| target | Serial number of the firewall on which to run the command. Use only for a Panorama instance | Optional |

#### Context Output

| **Path** | **Type** | **Description** |
| --- | --- | --- |
| Panorama.Content.Install.JobID | String | Job ID of the installation. |
| Content.Install.Status | String | Installation status. |

#### Command Example

```!pan-os-install-latest-content-update```

#### Human Readable Output

>### Result
>
>|JobID|Status|
>|---|---|
>| 878 | Pending |

### pan-os-content-update-install-status

***
Gets the installation status of the content update.

#### Base Command

`pan-os-content-update-install-status`

#### Input

| **Argument Name** | **Description** | **Required** |
| --- | --- | --- |
| target | Serial number of the firewall on which to run the command. Use only for a Panorama instance. | Optional |
| job_id | Job ID of the content installation. | Required |

#### Context Output

| **Path** | **Type** | **Description** |
| --- | --- | --- |
| Panorama.Content.Install.JobID | String | Job ID of the content installation. |
| Panorama.Content.Install.Status | String | Content installation status. |
| Panorama.Content.Install.Details | String | Content installation status details. |

#### Command Example

```!pan-os-content-update-install-status job_id=878```

#### Human Readable Output

>### Content install status
>
>|JobID|Status|Details|
>|---|---|---|
>| 878 | Completed | installation succeeded with warnings |

### pan-os-check-latest-panos-software

***
Checks the PAN-OS software version from the repository.

#### Base Command

`pan-os-check-latest-panos-software`

#### Input

| **Argument Name** | **Description** | **Required** |
| --- | --- | --- |
| target | Serial number of the firewall on which to run the command. Use only for a Panorama instance. | Optional |

#### Context Output

| **Path** | **Type** | **Description** |
| --- | --- | --- |
| Panorama.LatestVersions | unknown | Latest software versions. |

#### Command Example

```!pan-os-check-latest-panos-software```

### pan-os-download-panos-version

***
Downloads the target PAN-OS software version to install on the target device.

#### Base Command

`pan-os-download-panos-version`

#### Input

| **Argument Name** | **Description** | **Required** |
| --- | --- | --- |
| target | Serial number of the firewall on which to run the command. Use only for a Panorama instance. | Optional |
| target_version | The target version number to install. | Required |

#### Context Output

| **Path** | **Type** | **Description** |
| --- | --- | --- |
| Panorama.PANOS.Download.JobID | Number | Job ID of the PAN-OS download. |
| Panorama.PANOS.Download.Status | String | Status of the PAN-OS download. |

#### Command Example

```!pan-os-download-panos-version target_version=1```

#### Human Readable Output

>### Result
>
>|JobID|Status|
>|---|---|
>| 111 | Pending |

### pan-os-download-panos-status

***
Gets the download status of the target PAN-OS software.

#### Base Command

`pan-os-download-panos-status`

#### Input

| **Argument Name** | **Description** | **Required** |
| --- | --- | --- |
| target | Serial number of the firewall on which to run the command. Use only for a Panorama instance. | Optional |
| job_id | Job ID to check. | Required |

#### Context Output

| **Path** | **Type** | **Description** |
| --- | --- | --- |
| Panorama.PANOS.Download.JobID | String | Job ID of the PAN-OS download. |
| Panorama.PANOS.Download.Status | String | PAN-OS download status. |
| Panorama.PANOS.Download.Details | String | PAN-OS download details. |

#### Command Example

```!pan-os-download-panos-status job_id=999```

#### Human Readable Output

>### PAN-OS download status
>
>|JobID|Status|Details|
>|---|---|---|
>| 999 | Completed | download succeeded with warnings |

### pan-os-install-panos-version

***
Installs the target PAN-OS version on the specified target device.

#### Base Command

`pan-os-install-panos-version`

#### Input

| **Argument Name** | **Description**  | **Required** |
| --- |---| --- |
| target | Serial number of the firewall on which to run the command. Use only for a Panorama instance. | Optional |
| target_version | Target PAN-OS version to install. | Required |

#### Context Output

| **Path** | **Type** | **Description** |
| --- | --- | --- |
| Panorama.PANOS.Install.JobID | string | Job ID from the PAN-OS installation. |
| Panorama.PANOS.Install.Status | String | Status of the PAN-OS installation. |

#### Command Example

```!pan-os-install-panos-version target_version=1```

#### Human Readable Output

>### PAN-OS Installation
>
>|JobID|Status|
>|---|---|
>| 111 | Pending |

### pan-os-install-panos-status

***
Gets the installation status of the PAN-OS software.

#### Base Command

`pan-os-install-panos-status`

#### Input

| **Argument Name** | **Description** | **Required** |
| --- | --- | --- |
| target | Serial number of the firewall on which to run the command. Use only for a Panorama instance. | Optional |
| job_id | Job ID to check. | Required |

#### Context Output

| **Path** | **Type** | **Description** |
| --- | --- | --- |
| Panorama.PANOS.Install.JobID | Number | Job ID of the PAN-OS installation. |
| Panorama.PANOS.Install.Status | String | Status of the PAN-OS installation. |
| Panorama.PANOS.Install.Details | String | PAN-OS installation details. |

#### Command Example

```!pan-os-install-panos-status job_id=878```

#### Human Readable Output

>### PAN-OS installation status
>
>|JobID|Status|Details|
>|---|---|---|
>| 878 | Completed | installation succeeded with warnings |

### pan-os-device-reboot

***
Reboots the Firewall device.

#### Base Command

`pan-os-device-reboot`

#### Input

| **Argument Name** | **Description** | **Required** |
| --- | --- | --- |
| target | Serial number of the firewall on which to run the command. Use only for a Panorama instance. | Optional |

#### Context Output

There is no context output for this command.

#### Command Example

```!pan-os-device-reboot```

### pan-os-show-location-ip

***
Gets location information for an IP address.

#### Base Command

`pan-os-show-location-ip`

#### Input

| **Argument Name** | **Description** | **Required** |
| --- | --- | --- |
| ip_address | The IP address from which to return information. | Required |

#### Context Output

| **Path** | **Type** | **Description** |
| --- | --- | --- |
| Panorama.Location.IP.country_code | String | The IP address location country code. |
| Panorama.Location.IP.country_name | String | The IP addres location country name. |
| Panorama.Location.IP.ip_address | String | The IP address. |
| Panorama.Location.IP.Status | String | Whether the IP address was found. |

#### Command Example

```!pan-os-show-location-ip ip_address=8.8.8.8```

#### Context Example

```json
{
    "Panorama": {
        "Location": {
            "IP": {
                "country_code": "US",
                "country_name": "United States",
                "ip_address": "8.8.8.8",
                "status": "Found"
            }
        }
    }
}
```

#### Human Readable Output

>### IP 8.8.8.8 location
>
>|ip_address|country_name|country_code|
>|---|---|---|
>| 8.8.8.8 | United States | US |

### pan-os-get-licenses

***
Gets information about available PAN-OS licenses and their statuses.

#### Base Command

`pan-os-get-licenses`

#### Input

There are no input arguments for this command.

#### Context Output

| **Path** | **Type** | **Description** |
| --- | --- | --- |
| Panorama.License.Authcode | String | The authentication code of the license. |
| Panorama.License.Base-license-name | String | The base license name. |
| Panorama.License.Description | String | The description of the license. |
| Panorama.License.Expired | String | Whether the license has expired. |
| Panorama.License.Expires | String | When the license will expire. |
| Panorama.License.Feature | String | The feature of the license. |
| Panorama.License.Issued | String | When the license was issued. |
| Panorama.License.Serial | String | The serial number of the license. |

#### Command Example

```!pan-os-get-licences```

#### Human Readable Output

>|Authcode|Description|Feature|Serial|Expired|Expires|Issued|
>|---|---|---|---|---|---|---|
>| I9805928  | NFR Support | NFR Support | 007DEMISTO1t | no | Never | November 25, 2019 |

### pan-os-get-security-profiles

***
Gets information for the specified security profile.

#### Base Command

`pan-os-get-security-profiles`

#### Input

| **Argument Name** | **Description** | **Required** |
| --- | --- | --- |
| security_profile | The security profile for which to get information. Possible values are: data-filtering, file-blocking, spyware, url-filtering, virus, vulnerability, wildfire-analysis. | Optional |
| device-group | The device group for which to return security profiles. | Optional |

#### Context Output

| **Path** | **Type** | **Description** |
| --- | --- | --- |
| Panorama.Spyware.Name | String | The profile name. |
| Panorama.Spyware.Rules.Action | String | The rule action. |
| Panorama.Spyware.Rules.Category | String | The category for which to apply the rule. |
| Panorama.Spyware.Rules.Name | String | The rule name. |
| Panorama.Spyware.Rules.Packet-capture | String | Whether packet capture is enabled. |
| Panorama.Spyware.Rules.Severity | String | The rule severity. |
| Panorama.Spyware.Rules.Threat-name | String | The threat name to apply for the rule. |
| Panorama.URLFilter.Name | String | The profile name. |
| Panorama.URLFilter.Rules.Category.Action | String | The rule action to apply to the category. |
| Panorama.URLFilter.Rules.Category.Name | String | The category name. |
| Panorama.WildFire.Name | String | The WildFire profile name. |
| Panorama.WildFire.Rules.Analysis | String | The rule analysis. |
| Panorama.WildFire.Rules.Application | String | The application to apply for the rule. |
| Panorama.WildFire.Rules.File-type | String | The file type to apply for the rule. |
| Panorama.WildFire.Rules.Name | String | The rule name. |
| Panorama.Vulnerability.Name | String | The vulnerability profile name. |
| Panorama.Vulnerability.Rules.Vendor-id | String | The vendor ID to apply for the rule. |
| Panorama.Vulnerability.Rules.Packet-capture | String | Whether packet capture is enabled. |
| Panorama.Vulnerability.Rules.Host | String | The rule host. |
| Panorama.Vulnerability.Rules.Name | String | The rule name. |
| Panorama.Vulnerability.Rules.Category | String | The category to apply for the rule. |
| Panorama.Vulnerability.Rules.CVE | String | The CVE to apply for the rule. |
| Panorama.Vulnerability.Rules.Action | String | The rule action. |
| Panorama.Vulnerability.Rules.Severity | String | The rule severity. |
| Panorama.Vulnerability.Rules.Threat-name | String | The threat to apply for the rule. |
| Panorama.Antivirus.Name | String | The antivirus profile name. |
| Panorama.Antivirus.Rules.Action | String | The rule action. |
| Panorama.Antivirus.Rules.Name | String | The rule name. |
| Panorama.Antivirus.Rules.WildFire-action | String | The WildFire action. |
| Panorama.FileBlocking.Name | String | The file blocking profile name. |
| Panorama.FileBlocking.Rules.Action | String | The rule action. |
| Panorama.FileBlocking.Rules.Application | String | The application to apply for the rule. |
| Panorama.FileBlocking.Rules.File-type | String | The file type to apply for the rule. |
| Panorama.FileBlocking.Rules.Name | String | The rule name. |
| Panorama.DataFiltering.Name | String | The data filtering profile name. |
| Panorama.DataFiltering.Rules.Alert-threshold | String | The alert threshold. |
| Panorama.DataFiltering.Rules.Application | String | The application to apply for the rule. |
| Panorama.DataFiltering.Rules.Block-threshold | String | The block threshold. |
| Panorama.DataFiltering.Rules.Data-object | String | The data object. |
| Panorama.DataFiltering.Rules.Direction | String | The rule direction. |
| Panorama.DataFiltering.Rules.File-type | String | The file type to apply for the rule. |
| Panorama.DataFiltering.Rules.Log-severity | String | The log severity. |
| Panorama.DataFiltering.Rules.Name | String | The rule name. |

#### Command Example

```!pan-os-get-security-profiles security_profile=spyware```

#### Human Readable Output

>|Name|Rules|
>|---|---|
>| best-practice  | {'Name': 'simple-critical', 'Action': {'reset-both': None}, 'Category': 'any', 'Severity': 'critical', 'Threat-name': 'any', 'Packet-capture': 'disable'},<br/>{'Name': 'simple-high', 'Action': {'reset-both': None}, 'Category': 'any', 'Severity': 'high', 'Threat-name': 'any', 'Packet-capture': 'disable'},<br/>{'Name': 'simple-medium', 'Action': {'reset-both': None}, 'Category': 'any', 'Severity': 'medium', 'Threat-name': 'any', 'Packet-capture': 'disable'},<br/>{'Name': 'simple-informational', 'Action': {'default': None}, 'Category': 'any', 'Severity': 'informational', 'Threat-name': 'any', 'Packet-capture': 'disable'},<br/>{'Name': 'simple-low', 'Action': {'default': None}, 'Category': 'any', 'Severity': 'low', 'Threat-name': 'any', 'Packet-capture': 'disable'} |

### pan-os-apply-security-profile

***
Apply a security profile to specific rules or rules with a specific tag.

#### Base Command

`pan-os-apply-security-profile`

#### Input

| **Argument Name** | **Description** | **Required** |
|-------------------| --- | --- |
| profile_type      | Security profile type. Can be 'data-filtering', 'file-blocking', 'spyware', 'url-filtering', 'virus, 'vulnerability', or wildfire-analysis.' | Required |
| rule_name         | The rule name to apply. | Required |
| profile_name      | The profile name to apply to the rule. | Required |
| pre_post          | The location of the rules. Can be 'pre-rulebase' or 'post-rulebase'. Mandatory for Panorama instances. | Optional |
| device-group      | The device group for which to apply security profiles. | Optional |

#### Context Output

There is no context output for this command.

#### Command Example

```!pan-os-apply-security-profile profile_name=test profile_type=spyware rule_name=rule1 pre_post="pre-rulebase"```

#### Human Readable Output
>
>The profile spyware = test has been applied to the rule rule1

### pan-os-remove-security-profile

***
Removes a security profile to specific rules or rules with a specific tag.

#### Base Command

`pan-os-remove-security-profile`

#### Input

| **Argument Name** | **Description** | **Required** |
| --- | --- | --- |
| profile_type | The security profile type. Possible values are: data-filtering, file-blocking, spyware, url-filtering, virus, vulnerability, wildfire-analysis. | Required |
| rule_name | The rule name to apply. | Required |
| pre_post | The location of the rules. Mandatory for Panorama instances. Possible values are: pre-rulebase, post-rulebase. | Optional |
| device-group | The device group for which to apply security profiles. | Optional |

#### Human Readable Output
>
>The profile test has been removed from the rule rule1

### pan-os-get-ssl-decryption-rules

***
Get SSL decryption rules.

#### Base Command

`pan-os-get-ssl-decryption-rules`

#### Input

| **Argument Name** | **Description** | **Required** |
| --- | --- | --- |
| pre_post | The location of the rules. Can be 'pre-rulebase' or 'post-rulebase'. Mandatory for Panorama instances. | Optional |

#### Context Output

| **Path** | **Type** | **Description** |
| --- | --- | --- |
| Panorama.SSLRule.From | String | The SSL rule from the source. |
| Panorama.SSLRule.Name | String | The name of the SSL rule. |
| Panorama.SSLRule.Destination | String | The destination of the SSL rule. |
| Panorama.SSLRule.Target | String | The target of the SSL rule. |
| Panorama.SSLRule.Service | String | The SSL rule service. |
| Panorama.SSLRule.Action | String | The SSL rule action. |
| Panorama.SSLRule.Type | String | The SSL rule type. |
| Panorama.SSLRule.Source | String | The source of the SSL rule. |
| Panorama.SSLRule.To | String | The SSL rule to destination. |
| Panorama.SSLRule.UUID | String | The SSL rule UUID. |
| Panorama.SSLRule.Description | String | The SSL rule description. |
| Panorama.SSLRule.Source-user | String | The SSL rule source user. |
| Panorama.SSLRule.Category | String | The SSL rule category. |

#### Command Example

```!pan-os-get-ssl-decryption-rules pre_post="pre-rulebase"```

#### Human Readable Output

>|Name|UUID|Target|Service|Category|Type|From|To|Source|Destenation|Action|Source-user|
>|---|---|---|---|---|---|---|---|---|---|---|---|
>| test | some_uuid | negate: no | any | member: any | ssl-forward-proxy: null | any | any | any | any | no-decrypt | any |

### pan-os-get-wildfire-configuration

***
Retrieves the Wildfire configuration.

#### Base Command

`pan-os-get-wildfire-configuration`

#### Input

| **Argument Name** | **Description** | **Required** |
| --- | --- | --- |
| template | The template name. | Required |

#### Context Output

| **Path** | **Type** | **Description** |
| --- | --- | --- |
| Panorama.WildFire.Name | String | The file type. |
| Panorama.WildFire.Size-limit | String | The file size limit. |
| Panorama.WildFire.recurring | String | The schedule that is recurring. |

#### Command Example

```!pan-os-get-wildfire-configuration template=WildFire```

>### WildFire Configuration
>
> Report Grayware File: yes
>
>|Name|Size-limit|
>|---|---|
>| pe | 10 |
>| apk | 30 |

>### The updated schedule for Wildfire
>
>|recurring|
>|---|
>| every-min: {"action": "download-and-install"} |

### pan-os-url-filtering-block-default-categories

***
Set default categories to block in the URL filtering profile.

#### Base Command

`pan-os-url-filtering-block-default-categories`

#### Input

| **Argument Name** | **Description** | **Required** |
| --- | --- | --- |
| profile_name | The url-filtering profile name. Get the name by running the get-security-profiles command. | Required |

#### Context Output

There is no context output for this command.

#### Command Example

```!pan-os-url-filtering-block-default-categories profile_name=test```

#### Human Readable Output

>The default categories to block has been set successfully to test

### pan-os-get-anti-spyware-best-practice

***
Get anti-spyware best practices.

#### Base Command

`pan-os-get-anti-spyware-best-practice`

#### Input

There are no input arguments for this command.

#### Context Output

| **Path** | **Type** | **Description** |
| --- | --- | --- |
| Panorama.Spyware.BotentDomain.Name | String | The botnet domain name. |
| Panorama.Spyware.BotentDomain.Action | String | The botnet domain action. |
| Panorama.Spyware.BotentDomain.Packet-capture | String | Whether packet capture is enabled. |
| Panorama.Spyware.BotentDomain.Sinkhole.ipv4-address | String | The botnet domain IPv4 address. |
| Panorama.Spyware.BotentDomain.Sinkhole.ipv6-address | String | The Botnet domain IPv6 address. |
| Panorama.Spyware.Rule.Category | String | The rule category. |
| Panorama.Spyware.Rule.Action | String | The rule action. |
| Panorama.Spyware.Rule.Name | String | The rule name. |
| Panorama.Spyware.Rule.Severity | String | The rule severity. |
| Panorama.Spyware.Rule.Threat-name | String | The rule threat name. |
| Panorama.Spyware.BotentDomain.Max_version | String | The botnet domain max version. |

#### Command Example

```!pan-os-get-anti-spyware-best-practice```

#### Human Readable Output

>### Anti Spyware Botnet-Domains Best Practice
>
>|Name|Action|Packet-capture|ipv4-address|ipv6-address|
>|---|---|---|---|---|
>| default-paloalto-dns | sinkhole: null | disable |  |  |
>| default-paloalto-cloud | allow: null | disable |  |  |
>|  |  |  | pan-sinkhole-default-ip | ::1 |

>### Anti Spyware Best Practice Rules
>
>|Name|Severity|Action|Category|Threat-name|
>|---|---|---|---|---|
>| simple-critical | critical | reset-both: null | any | any |
>| simple-high | high | reset-both: null | any | any |

### pan-os-get-file-blocking-best-practice

***
Get file-blocking best practices.

#### Base Command

`pan-os-get-file-blocking-best-practice`

#### Input

There are no input arguments for this command.

#### Context Output

| **Path** | **Type** | **Description** |
| --- | --- | --- |
| Panorama.FileBlocking.Rule.Action | String | The rule action. |
| Panorama.FileBlocking.Rule.Application | String | The rule application. |
| Panorama.FileBlocking.Rule.File-type | String | The rule file type. |
| Panorama.FileBlocking.Rule.Name | String | The rule name. |

#### Command Example

```!pan-os-get-file-blocking-best-practice```

#### Human Readable Output

>### File Blocking Profile Best Practice
>
>|Name|Action|File-type|Aplication|
>|---|---|---|---|
>| Block all risky file types | block | 7z,<br/>bat,<br/>cab,<br/>chm,<br/>class,<br/>cpl | any |
>| Block encrypted files | block | encrypted-rar,<br/>encrypted-zip| any |

### pan-os-get-antivirus-best-practice

***
Get anti-virus best practices.

#### Base Command

`pan-os-get-antivirus-best-practice`

#### Input

There are no input arguments for this command.

#### Context Output

| **Path** | **Type** | **Description** |
| --- | --- | --- |
| Panorama.Antivirus.Decoder.Action | String | The rule action. |
| Panorama.Antivirus.Decoder.Name | String | The rule name. |
| Panorama.Antivirus.Decoder.WildFire-action | String | The WildFire action. |

#### Command Example

```!pan-os-get-antivirus-best-practice```

#### Human Readable Output

>### Antivirus Best Practice Profile
>
>|Name|Action|WildFire-action|
>|---|---|---|
>| http | default | default|
>| smtp default | default |

### pan-os-get-vulnerability-protection-best-practice

***
Get vulnerability-protection best practices.

#### Base Command

`pan-os-get-vulnerability-protection-best-practice`

#### Input

There are no input arguments for this command.

#### Context Output

| **Path** | **Type** | **Description** |
| --- | --- | --- |
| Panorama.Vulnerability.Rule.Action | String | The rule action. |
| Panorama.Vulnerability.Rule.CVE | String | The rule CVE. |
| Panorama.Vulnerability.Rule.Category | String | The rule category. |
| Panorama.Vulnerability.Rule.Host | String | The rule host. |
| Panorama.Vulnerability.Rule.Name | String | The rule name. |
| Panorama.Vulnerability.Rule.Severity | String | The rule severity. |
| Panorama.Vulnerability.Rule.Threat-name | String | The threat name. |
| Panorama.Vulnerability.Rule.Vendor-id | String | The vendor ID. |

#### Command Example

```!pan-os-get-vulnerability-protection-best-practice```

#### Human Readable Output

>### vulnerability Protection Best Practice Profile
>
>|Name|Action|Host|Severity|Category|Threat-name|CVE|Vendor-id|
>|---|---|---|---|---|---|---|---|
>| simple-client-critical | reset-both: null | client | critical | any | any | any | any |
>| simple-client-high | reset-both: null | client | high | any | any | any | any |

### pan-os-get-wildfire-best-practice

***
View WildFire best practices.

#### Base Command

`pan-os-get-wildfire-best-practice`

#### Input

There are no input arguments for this command.

#### Context Output

| **Path** | **Type** | **Description** |
| --- | --- | --- |
| Panorama.WildFire.Analysis | String | The WildFire analysis. |
| Panorama.WildFire.Application | String | The WildFire application. |
| Panorama.WildFire.File.File-size | String | The recommended file size. |
| Panorama.WildFire.File.Name | String | The file name. |
| Panorama.WildFire.File-type | String | The WildFire profile file type. |
| Panorama.WildFire.Name | String | The WildFire profile name. |
| Panorama.WildFire.SSLDecrypt | String | The SSL decrypt content. |
| Panorama.WildFire.Schedule.Action | String | The WildFire schedule action. |
| Panorama.WildFire.Schedule.Recurring | String | The WildFire schedule recurring. |

#### Command Example

```!pan-os-get-wildfire-best-practice```

#### Human Readable Output

>### WildFire Best Practice Profile
>
>|Name|Analysis|Aplication|File-type|
>|---|---|---|---|
>| default | public-cloud | any | any |

>### Wildfire Best Practice Schedule
>
>|Action|Recurring|
>|---|---|
>| download-and-install | every-minute |

>### Wildfire SSL Decrypt Settings
>
>|allow-forward-decrypted-content|
>|---|
>| yes |

>### Wildfire System Settings
>
>report-grayware-file: yes
>
>|Name|File-size|
>|---|---|
>| pe | 10 |
>| apk | 30 |

### pan-os-get-url-filtering-best-practice

***
View URL Filtering best practices.

#### Base Command

`pan-os-get-url-filtering-best-practice`

#### Input

There are no input arguments for this command.

#### Context Output

| **Path** | **Type** | **Description** |
| --- | --- | --- |
| Panorama.URLFilter.Category.Action | String | The action to perform on the category. |
| Panorama.URLFilter.Category.Name | String | The category name. |
| Panorama.URLFilter.DeviceGroup | String | The device group name. |
| Panorama.URLFilter.Name | String | The Profile name. |
| Panorama.URLFilter.Header.log-container-page-only | String | The log container page only. |
| Panorama.URLFilter.Header.log-http-hdr-referer | String | The log HTTP header referer. |
| Panorama.URLFilter.Header.log-http-hdr-user | String | The log HTTP header user. |
| Panorama.URLFilter.Header.log-http-hdr-xff | String | The log HTTP header xff. |

#### Command Example

```!pan-os-get-url-filtering-best-practice```

#### Human Readable Output

>### URL Filtering Best Practice Profile Categories
>
>|Category|DeviceGroup|Name|
>|---|---|---|
>| {'Name': 'abortion', 'Action': 'alert'},<br/>{'Name': 'abused-drugs', 'Action': 'alert'} | Demisto sales lab | best-practice |

>### Best Practice Headers
>
>|log-container-page-only|log-http-hdr-referer|log-http-hdr-user|log-http-hdr-xff|
>|---|---|---|---|
>| yes | yes | yes | yes |

### pan-os-enforce-wildfire-best-practice

***
Enforces wildfire best practices to upload files to the maximum size, forwards all file types, and updates the schedule.

#### Base Command

`pan-os-enforce-wildfire-best-practice`

#### Input

| **Argument Name** | **Description** | **Required** |
| --- | --- | --- |
| template | The template name. | Required |

#### Context Output

There is no context output for this command.

#### Command Example

```!pan-os-enforce-wildfire-best-practice template=WildFire```

#### Human Readable Output

>The schedule was updated according to the best practice. Recurring every minute with the action of "download and install" The file upload for all file types is set to the maximum size.

### pan-os-create-antivirus-best-practice-profile

***
Creates an antivirus best practice profile.

#### Base Command

`pan-os-create-antivirus-best-practice-profile`

#### Input

| **Argument Name** | **Description** | **Required** |
| --- | --- | --- |
| profile_name | The name of the profile to create. | Required |

#### Context Output

There is no context output for this command.

#### Command Example

```!pan-os-create-antivirus-best-practice-profile profile_name=test```

#### Human Readable Output

>The profile test was created successfully.

### pan-os-create-anti-spyware-best-practice-profile

***
Creates an Anti-Spyware best practice profile.

#### Base Command

`pan-os-create-anti-spyware-best-practice-profile`

#### Input

| **Argument Name** | **Description** | **Required** |
| --- | --- | --- |
| profile_name | The profile name to create. | Required |

#### Context Output

There is no context output for this command.

#### Command Example

```!pan-os-create-anti-spyware-best-practice-profile profile_name=test```

#### Human Readable Output

>The profile test was created successfully.

### pan-os-create-vulnerability-best-practice-profile

***
Creates a vulnerability protection best practice profile.

#### Base Command

`pan-os-create-vulnerability-best-practice-profile`

#### Input

| **Argument Name** | **Description** | **Required** |
| --- | --- | --- |
| profile_name | The profile name. | Required |

#### Context Output

There is no context output for this command.

#### Command Example

```!pan-os-create-vulnerability-best-practice-profile profile_name=test```

#### Human Readable Output

>The profile test was created successfully.

### pan-os-create-url-filtering-best-practice-profile

***
Creates a URL filtering best practice profile.

#### Base Command

`pan-os-create-url-filtering-best-practice-profile`

#### Input

| **Argument Name** | **Description** | **Required** |
| --- | --- | --- |
| profile_name | The profile name. | Required |

#### Context Output

There is no context output for this command.

#### Command Example

```!pan-os-create-url-filtering-best-practice-profile profile_name=test```

#### Human Readable Output

>The profile test was created successfully.

### pan-os-create-file-blocking-best-practice-profile

***
Creates a file blocking best practice profile.

#### Base Command

`pan-os-create-file-blocking-best-practice-profile`

#### Input

| **Argument Name** | **Description** | **Required** |
| --- | --- | --- |
| profile_name | The name of the profile. | Required |

#### Context Output

There is no context output for this command.

#### Command Example

```!pan-os-create-file-blocking-best-practice-profile profile_name=test```

#### Human Readable Output

>The profile test was created successfully.

### pan-os-create-wildfire-best-practice-profile

***
Creates a WildFire analysis best practice profile.

#### Base Command

`pan-os-create-wildfire-best-practice-profile`

#### Input

| **Argument Name** | **Description** | **Required** |
| --- | --- | --- |
| profile_name | The name of the profile. | Required |

#### Context Output

There is no context output for this command.

#### Command Example

```!pan-os-create-wildfire-best-practice-profile profile_name=test```

#### Human Readable Output

>The profile test was created successfully.

### pan-os-show-user-id-interfaces-config

***
Shows the user ID interface configuration.

#### Base Command

`pan-os-show-user-id-interfaces-config`

#### Input

| **Argument Name** | **Description** | **Required** |
| --- | --- | --- |
| template | The template to use when running the command. Overrides the template parameter (Panorama instances). If not given, will use the integration parameter. | Optional |
| template_stack | The template stack to use when running the command. | Optional |
| vsys | The name of the virtual system to be configured. Will use the configured VSYS parameter if exists. If given a value, will override the VSYS parameter. If neither the VSYS parameter and this argument are entered, will default to 'vsys1'. . | Optional |

#### Context Output

| **Path** | **Type** | **Description** |
| --- | --- | --- |
| Panorama.UserInterfaces.Name | String | The name of the user interface. |
| Panorama.UserInterfaces.Zone | String | The zone to which the interface is connected |
| Panorama.UserInterfaces.EnableUserIdentification | String | Whether user identification is enabled. |

#### Command Example

```!pan-os-show-user-id-interfaces-config```

#### Context Example

```json
{
    "Panorama": {
        "UserInterfaces": {
            "EnableUserIdentification": "no",
            "Name": "ethernet1/1",
            "Zone": "test_zone"
        }
    }
}
```

#### Human Readable Output

>### User Interface Configuration
>
>|Name|Zone|EnableUserIdentification|
>|---|---|---|
>| ethernet1/1 | test_zone | no |

### pan-os-show-zones-config

***
Shows the zones configuration.

#### Base Command

`pan-os-show-zones-config`

#### Input

| **Argument Name** | **Description** | **Required** |
| --- | --- | --- |
| template | The template to use when running the command. Overrides the template parameter (Panorama instances). If not given, will use the integration parameter. | Optional |
| template_stack | The template stack to use when running the command. | Optional |
| vsys | The name of the virtual system to be configured. Will use the configured VSYS parameter if exists. If given a value, will override the VSYS parameter. If neither the VSYS parameter and this argument are entered, will default to 'vsys1'. . | Optional |

#### Context Output

| **Path** | **Type** | **Description** |
| --- | --- | --- |
| Panorama.Zone.Name | String | The name of the zone. |
| Panorama.Zone.Network | String | The network to which the zone connected |
| Panorama.Zone.EnableUserIdentification | String | Whether user identification is enabled. |
| Panorama.Zone.ZoneProtectionProfile | String | The zone protection profile. |
| Panorama.Zone.LogSetting | String | The log setting for the zone |

#### Command Example

```!pan-os-show-zones-config```

#### Context Example

```json
{
    "Panorama": {
        "Zone": {
            "EnableUserIdentification": "no",
            "LogSetting": null,
            "Name": "test_zone",
            "Network": {
                "tap": {
                    "member": "ethernet1/1"
                }
            },
            "ZoneProtectionProfile": null
        }
    }
}
```

#### Human Readable Output

>### Zone Configuration
>
>|Name|Network|EnableUserIdentification|
>|---|---|---|
>| test_zone | tap: {"member": "ethernet1/1"} | no |

### pan-os-list-configured-user-id-agents

***
Retrieves list of user-ID agents configured in the system.

#### Base Command

`pan-os-list-configured-user-id-agents`

#### Input

| **Argument Name** | **Description** | **Required** |
| --- | --- | --- |
| template | The template to use when running the command. Overrides the template parameter (Panorama instances). If not given, will use the integration parameter. | Optional |
| template_stack | The template stack to use when running the command. | Optional |
| vsys | The name of the virtual system to be configured. Will use the configured VSYS parameter if exists. If given a value, will override the VSYS parameter. If neither the VSYS parameter and this argument are entered, will default to 'vsys1'. . | Optional |

#### Context Output

| **Path** | **Type** | **Description** |
| --- | --- | --- |
| Panorama.UserIDAgents.Name | String | The user-ID Agent name. |
| Panorama.UserIDAgents.Host | String | The user-ID Agent host. |
| Panorama.UserIDAgents.Port | Number | The user-ID Agent port. |
| Panorama.UserIDAgents.LdapProxy | String | Whether LDAP proxy is used in the user-ID agent. |
| Panorama.UserIDAgents.NtlmAuth | String | Whether NLTM authentication is used in the user-ID agent. |
| Panorama.UserIDAgents.EnableHipCollection | String | Whether HIP collection is enabled in the user-ID agent. |
| Panorama.UserIDAgents.IpUserMapping | String | Whether IP user mapping is enabled in the user-ID agent. |
| Panorama.UserIDAgents.SerialNumber | Unknown | The serial number associated with the user-ID agent. |
| Panorama.UserIDAgents.CollectorName | String | The user-ID agent collector name. |
| Panorama.UserIDAgents.Secret | String | The user-ID agent secret. |
| Panorama.UserIDAgents.Disabled | String | Whether the user-ID agent is disbaled. |

#### Command Example

```!pan-os-list-configured-user-id-agents```

#### Context Example

```json
{
    "Panorama": {
        "UserIDAgents": [
            {
                "CollectorName": "demisto",
                "Disabled": "yes",
                "EnableHipCollection": null,
                "Host": "mine",
                "IpUserMapping": null,
                "LdapProxy": "yes",
                "Name": "testing",
                "NtlmAuth": "yes",
                "Port": "12",
                "Secret": "secret",
                "SerialNumber": null
            },
            {
                "CollectorName": null,
                "Disabled": null,
                "EnableHipCollection": null,
                "Host": null,
                "IpUserMapping": null,
                "LdapProxy": null,
                "Name": "withSerial",
                "NtlmAuth": null,
                "Port": null,
                "Secret": null,
                "SerialNumber": "panorama"
            }
        ]
    }
}
```

#### Human Readable Output

>### User ID Agents
>
>|Name|SerialNumber|Host|Port|CollectorName|LdapProxy|NtlmAuth|
>|---|---|---|---|---|---|---|
>| testing |  | mine | 12 | demisto | yes | yes |
>| withSerial | panorama |  |  |  |  |  |

### pan-os-upload-content-update-file

***
Uploads a content file to Panorama.

#### Base Command

`pan-os-upload-content-update-file`

#### Input

| **Argument Name** | **Description** | **Required** |
| --- | --- | --- |
| entryID | Entry ID of the file to upload. | Required |
| category | The category of the content. Possible values are: wildfire, anti-virus, content. | Required |

#### Context Output

| **Path** | **Type** | **Description** |
| --- | --- | --- |
| Panorama.Content.Upload.Status | string | Content upload status. |
| Panorama.Content.Upload.Message | string | Content upload message. |

#### Command Example

```pan-os-upload-content-update-file entryID="32@14183" category="content"```

#### Human Readable Output
>
>### Results
>
>|Status|Message|
>|---|---|
>| Success | line: <file_name> saved |

### pan-os-install-file-content-update

***
Installs specific content update file.

#### Base Command

`pan-os-install-file-content-update`

#### Input

| **Argument Name** | **Description** | **Required** |
| --- | --- | --- |
| version_name | Update file name to be installed on PAN-OS. | Required |
| category | The category of the content. Possible values are: wildfire, anti-virus, content. | Required |
| skip_validity_check | Skips file validity check with PAN-OS update server. Use this option for air-gapped networks and only if you trust the content file. Possible values are: yes, no. Default is no. | Required |

#### Context Output

| **Path** | **Type** | **Description** |
| --- | --- | --- |
| Panorama.Content.Install.JobID | string | JobID of the installation. |
| Panorama.Content.Install.Status | string | Installation status. |

#### Command Example

```pan-os-install-file-content-update version_name="panupv2-all-contents-8322-6317" category="content" skip_validity_check="yes"```

#### Human Readable Output
>
>### Results
>
>|JobID|Status|
>|---|---|
>| 30 | Pending |

### pan-os-platform-get-arp-tables

***
Gets all ARP tables from all firewalls in the topology.

#### Base Command

`pan-os-platform-get-arp-tables`

#### Input

| **Argument Name** | **Description** | **Required** |
| --- | --- | --- |
| device_filter_string | String by which to filter the results to only show specific hostnames or serial numbers. | Optional |
| target | Single serial number to target with this command | Optional |

#### Context Output

| **Path** | **Type** | **Description** |
| --- | --- | --- |
| PANOS.ShowArp.Summary.hostid | String | ID of the PAN-OS host |
| PANOS.ShowArp.Summary.max | String | Maximum number of supported ARP entries. |
| PANOS.ShowArp.Summary.total | String | Total number of current ARP entries. |
| PANOS.ShowArp.Summary.timeout | String | ARP entry timeout. |
| PANOS.ShowArp.Summary.dp | String | Firewall dataplane associated with the entry. |
| PANOS.ShowArp.Result.hostid | String | ID of the PAN-OS host. |
| PANOS.ShowArp.Result.interface | String | Network interface learned ARP entry. |
| PANOS.ShowArp.Result.ip | String | Layer 3 address. |
| PANOS.ShowArp.Result.mac | String | Layer 2 address. |
| PANOS.ShowArp.Result.port | String | Network interface matching entry. |
| PANOS.ShowArp.Result.status | String | ARP entry status. |
| PANOS.ShowArp.Result.ttl | String | Time to live. |

#### Command example

```!pan-os-platform-get-arp-tables```

#### Context Example

```json
{
    "PANOS": {
        "ShowArp": {
            "Result": [
                {
                    "hostid": "0111112222333444",
                    "interface": "ethernet1/1",
                    "ip": "192.168.1.1",
                    "mac": "00:66:4b:da:ce:61",
                    "port": "ethernet1/1",
                    "status": "  c  ",
                    "ttl": "1799"
                },
                {
                    "hostid": "0111112222333444",
                    "interface": "ethernet1/1",
                    "ip": "1.1.1.1",
                    "mac": "00:0c:29:31:bf:8b",
                    "port": "ethernet1/1",
                    "status": "  c  ",
                    "ttl": "991"
                },
                {
                    "hostid": "0111112222333444",
                    "interface": "ethernet1/1",
                    "ip": "192.168.1.11",
                    "mac": "4c:32:75:c2:b2:49",
                    "port": "ethernet1/1",
                    "status": "  c  ",
                    "ttl": "533"
                },
                {
                    "hostid": "0111112222333444",
                    "interface": "ethernet1/1",
                    "ip": "192.168.1.12",
                    "mac": "28:f0:76:79:63:b0",
                    "port": "ethernet1/1",
                    "status": "  c  ",
                    "ttl": "1721"
                },
                {
                    "hostid": "0111112222333444",
                    "interface": "ethernet1/1",
                    "ip": "192.168.1.13",
                    "mac": "a8:60:b6:20:ba:5c",
                    "port": "ethernet1/1",
                    "status": "  c  ",
                    "ttl": "1723"
                },
                {
                    "hostid": "0111112222333444",
                    "interface": "ethernet1/1",
                    "ip": "192.168.1.14",
                    "mac": "20:79:18:93:5a:94",
                    "port": "ethernet1/1",
                    "status": "  c  ",
                    "ttl": "19"
                },
                {
                    "hostid": "0111112222333444",
                    "interface": "ethernet1/1",
                    "ip": "192.168.1.15",
                    "mac": "68:ff:7b:2e:ef:f2",
                    "port": "ethernet1/1",
                    "status": "  c  ",
                    "ttl": "1396"
                },
                {
                    "hostid": "0111112222333444",
                    "interface": "ethernet1/1",
                    "ip": "192.168.1.16",
                    "mac": "00:d8:61:52:b2:ee",
                    "port": "ethernet1/1",
                    "status": "  c  ",
                    "ttl": "794"
                },
                {
                    "hostid": "0111112222333444",
                    "interface": "ethernet1/2",
                    "ip": "10.10.0.12",
                    "mac": "00:0c:29:ba:d7:d2",
                    "port": "ethernet1/2",
                    "status": "  c  ",
                    "ttl": "1558"
                }
            ],
            "Summary": [
                {
                    "dp": "dp0",
                    "hostid": "0111112222333444",
                    "max": "1500",
                    "timeout": "1800",
                    "total": "9"
                }
            ]
        }
    }
}
```

#### Human Readable Output

>### PAN-OS ARP Table
>
>|dp|hostid|max|timeout|total|
>|---|---|---|---|---|
>| dp0 | 0111112222333444 | 1500 | 1800 | 9 |

### pan-os-platform-get-route-summary

***
Pulls all route summary information from the topology.

#### Base Command

`pan-os-platform-get-route-summary`

#### Input

| **Argument Name** | **Description** | **Required** |
| --- | --- | --- |
| device_filter_string | String by which to filter the results to only show specific hostnames or serial numbers. | Optional |
| target | Single serial number to target with this command | Optional |

#### Context Output

| **Path** | **Type** | **Description** |
| --- | --- | --- |
| PANOS.ShowRouteSummary.Summary.hostid | Number | ID of the PAN-OS host. |
| PANOS.ShowRouteSummary.Summary.total | Number | Total number of routes. |
| PANOS.ShowRouteSummary.Summary.limit | Number | Maximum number of routes for the platform. |
| PANOS.ShowRouteSummary.Summary.active | Number | Active routes in the routing table .|

#### Command example

```!pan-os-platform-get-route-summary```

#### Context Example

```json
{
    "PANOS": {
        "ShowRouteSummary": {
            "Summary": [
                {
                    "active": 5,
                    "hostid": "0111112222333444",
                    "limit": 2500,
                    "total": 5
                }
            ]
        }
    }
}
```

#### Human Readable Output

>### PAN-OS Route Summary
>
>|active|hostid|limit|total|
>|---|---|---|---|
>| 5 | 0111112222333444 | 2500 | 5 |

### pan-os-platform-get-routes

***
Pulls all route information from the topology.

#### Base Command

`pan-os-platform-get-routes`

#### Input

| **Argument Name** | **Description** | **Required** |
| --- | --- | --- |
| device_filter_string | String by which to filter the results to only show specific hostnames or serial numbers. | Optional |
| target | Single serial number to target with this command | Optional |

#### Context Output

| **Path** | **Type** | **Description** |
| --- | --- | --- |
| PANOS.ShowRoute.Summary.hostid | String | ID of the PAN-OS host. |
| PANOS.ShowRoute.Summary.interface | String | Next hop interface. |
| PANOS.ShowRoute.Summary.route_count | Number | Total number of routes seen on the virtual router interface. |
| PANOS.ShowRoute.Result.hostid | String | ID of the PAN-OS host. |
| PANOS.ShowRoute.Result.virtual_router | String | Virtual router this route belongs to. |
| PANOS.ShowRoute.Result.destination | String | Network destination of the route. |
| PANOS.ShowRoute.Result.nexthop | String | Next hop to destination. |
| PANOS.ShowRoute.Result.metric | String | Route metric. |
| PANOS.ShowRoute.Result.flags | String | Route flags. |
| PANOS.ShowRoute.Result.age | Number | Age of the route. |
| PANOS.ShowRoute.Result.interface | String | Next hop interface. |
| PANOS.ShowRoute.Result.route_table | String | The route table this route belongs to. |

#### Command example

```!pan-os-platform-get-routes```

#### Context Example

```json
{
    "PANOS": {
        "ShowRoute": {
            "Result": [
                {
                    "age": null,
                    "destination": "0.0.0.0/0",
                    "flags": "A S   ",
                    "hostid": "0111112222333444",
                    "interface": "ethernet1/1",
                    "metric": "10",
                    "nexthop": "192.168.1.1",
                    "route_table": "unicast",
                    "virtual_router": "default"
                },
                {
                    "age": null,
                    "destination": "10.10.0.0/24",
                    "flags": "A C   ",
                    "hostid": "0111112222333444",
                    "interface": "ethernet1/2",
                    "metric": "0",
                    "nexthop": "10.10.0.1",
                    "route_table": "unicast",
                    "virtual_router": "default"
                },
                {
                    "age": null,
                    "destination": "10.10.0.1/32",
                    "flags": "A H   ",
                    "hostid": "0111112222333444",
                    "interface": null,
                    "metric": "0",
                    "nexthop": "0.0.0.0",
                    "route_table": "unicast",
                    "virtual_router": "default"
                },
                {
                    "age": null,
                    "destination": "192.168.1.0/24",
                    "flags": "A C   ",
                    "hostid": "0111112222333444",
                    "interface": "ethernet1/1",
                    "metric": "0",
                    "nexthop": "192.168.1.139",
                    "route_table": "unicast",
                    "virtual_router": "default"
                },
                {
                    "age": null,
                    "destination": "192.168.1.139/32",
                    "flags": "A H   ",
                    "hostid": "0111112222333444",
                    "interface": null,
                    "metric": "0",
                    "nexthop": "0.0.0.0",
                    "route_table": "unicast",
                    "virtual_router": "default"
                }
            ],
            "Summary": [
                {
                    "hostid": "0111112222333444",
                    "interface": "ethernet1/1",
                    "route_count": 2
                },
                {
                    "hostid": "0111112222333444",
                    "interface": "ethernet1/2",
                    "route_count": 1
                },
                {
                    "hostid": "0111112222333444",
                    "interface": null,
                    "route_count": 2
                }
            ]
        }
    }
}
```

#### Human Readable Output

>### PAN-OS Routes
>
>|hostid|interface|route_count|
>|---|---|---|
>| 0111112222333444 | ethernet1/1 | 2 |
>| 0111112222333444 | ethernet1/2 | 1 |
>| 0111112222333444 |  | 2 |

### pan-os-platform-get-system-info

***
Gets information from all PAN-OS systems in the topology.

#### Base Command

`pan-os-platform-get-system-info`

#### Input

| **Argument Name** | **Description** | **Required** |
| --- | --- | --- |
| device_filter_string | String by which to filter the results to only show specific hostnames or serial numbers. | Optional |
| target | Single serial number to target with this command | Optional |

#### Context Output

| **Path** | **Type** | **Description** |
| --- | --- | --- |
| PANOS.ShowSystemInfo.Summary.hostid | String | ID of the PAN-OS host. |
| PANOS.ShowSystemInfo.Summary.ip_address | String | Management IP address. |
| PANOS.ShowSystemInfo.Summary.sw_version | String | System software version. |
| PANOS.ShowSystemInfo.Summary.family | String | Platform family. |
| PANOS.ShowSystemInfo.Summary.model | String | Platform model. |
| PANOS.ShowSystemInfo.Summary.uptime | String | Total system uptime. |
| PANOS.ShowSystemInfo.Summary.hostname | String | System hostname. |
| PANOS.ShowSystemInfo.Result.hostid | String | ID of the PAN-OS host. |
| PANOS.ShowSystemInfo.Result.ip_address | String | Management IP address. |
| PANOS.ShowSystemInfo.Result.netmask | String | Management netmask. |
| PANOS.ShowSystemInfo.Result.mac_address | String | Management MAC address. |
| PANOS.ShowSystemInfo.Result.uptime | String | Total system uptime. |
| PANOS.ShowSystemInfo.Result.family | String | Platform family. |
| PANOS.ShowSystemInfo.Result.model | String | Platform model. |
| PANOS.ShowSystemInfo.Result.sw_version | String | System software version. |
| PANOS.ShowSystemInfo.Result.operational_mode | String | Current operational mode. |
| PANOS.ShowSystemInfo.Result.ipv6_address | String | Management IPv6 address. |
| PANOS.ShowSystemInfo.Result.default_gateway | String | Management default gateway. |
| PANOS.ShowSystemInfo.Result.public_ip_address | String | Firewall public IP address. |
| PANOS.ShowSystemInfo.Result.hostname | String | Device hostname. |
| PANOS.ShowSystemInfo.Result.av_version | String | System anti-virus version. |
| PANOS.ShowSystemInfo.Result.av_release_date | String | Release date of the antivirus content, |
| PANOS.ShowSystemInfo.Result.app_version | String | App content version, |
| PANOS.ShowSystemInfo.Result.app_release_date | String | Release date of the application content. |
| PANOS.ShowSystemInfo.Result.threat_version | String | Threat content version. |
| PANOS.ShowSystemInfo.Result.threat_release_date | String | Release date of the threat content. |
| PANOS.ShowSystemInfo.Result.wildfire_version | String | Wildfire content version. |
| PANOS.ShowSystemInfo.Result.wildfire_release_date | String | Wildfire release date. |
| PANOS.ShowSystemInfo.Result.url_filtering_version | String | URL filtering content version. |
<<<<<<< HEAD
| PANOS.ShowSystemInfo.Result.global_protect_client_package_version | String | The GlobalProtect client package version. |
=======
| PANOS.ShowSystemInfo.Result.advanced_routing | string | Advanced routing engine feature. |
| PANOS.ShowSystemInfo.Result.multi_vsys | string | Virtual system feature. |
>>>>>>> 07cfaf67

#### Command example

```!pan-os-platform-get-system-info```

#### Context Example

```json
{
    "PANOS": {
        "ShowSystemInfo": {
            "Result": [
                {
                    "app_release_date": "",
                    "app_version": "8475-7000",
                    "av_release_date": "",
                    "av_version": "0",
                    "default_gateway": "192.168.1.1",
                    "family": "vm",
                    "hostid": "0111112222333444",
                    "hostname": "vm-lab-fw1",
                    "ip_address": "2.2.2.2",
                    "ipv6_address": "unknown",
                    "mac_address": "00:0c:29:eb:35:ad",
                    "model": "PA-VM",
                    "netmask": "255.255.255.0",
                    "operational_mode": "normal",
                    "public_ip_address": "unknown",
                    "sw_version": "10.0.5",
                    "threat_release_date": "",
                    "threat_version": "8475-7000",
                    "uptime": "22 days, 0:20:49",
                    "url_filtering_version": "20220218.20012",
                    "wildfire_release_date": "",
                    "wildfire_version": "0",
<<<<<<< HEAD
                    "global_protect_client_package_version": "0.0.0"
=======
                    "advanced_routing": "on",
                    "multi_vsys": "on"
>>>>>>> 07cfaf67
                },
                {
                    "app_release_date": "2021/12/06 18:49:44 PST",
                    "app_version": "8496-7089",
                    "av_release_date": "",
                    "av_version": "0",
                    "default_gateway": "192.168.1.1",
                    "family": "pc",
                    "hostid": "1.1.1.1",
                    "hostname": "Panorama",
                    "ip_address": "1.1.1.1",
                    "ipv6_address": "unknown",
                    "mac_address": "00:0c:29:31:bf:8b",
                    "model": "Panorama",
                    "netmask": "255.255.255.0",
                    "operational_mode": "normal",
                    "public_ip_address": "unknown",
                    "sw_version": "10.0.7",
                    "threat_release_date": "",
                    "threat_version": "",
                    "uptime": "3 days, 13:56:06",
                    "url_filtering_version": "",
                    "wildfire_release_date": "",
                    "wildfire_version": "0",
                    "advanced_routing": "off",
                    "multi_vsys": "on"
                }
            ],
            "Summary": [
                {
                    "family": "vm",
                    "hostid": "0111112222333444",
                    "hostname": "vm-lab-fw1",
                    "ip_address": "2.2.2.2",
                    "model": "PA-VM",
                    "sw_version": "10.0.5",
                    "uptime": "22 days, 0:20:49"
                },
                {
                    "family": "pc",
                    "hostid": "1.1.1.1",
                    "hostname": "Panorama",
                    "ip_address": "1.1.1.1",
                    "model": "Panorama",
                    "sw_version": "10.0.7",
                    "uptime": "3 days, 13:56:06"
                }
            ]
        }
    }
}
```

#### Human Readable Output

>### PAN-OS System Info
>
>|family|hostid|hostname|ip_address|model|sw_version|uptime|
>|---|---|---|---|---|---|---|
>| vm | 0111112222333444 | vm-lab-fw1 | 2.2.2.2 | PA-VM | 10.0.5 | 22 days, 0:20:49 |
>| pc | 1.1.1.1 | Panorama | 1.1.1.1 | Panorama | 10.0.7 | 3 days, 13:56:06 |

### pan-os-platform-get-device-groups

***
Gets the operational information of the device groups in the topology(only device groups with associated devices will be listed by this command).

#### Base Command

`pan-os-platform-get-device-groups`

#### Input

| **Argument Name** | **Description** | **Required** |
| --- | --- | --- |
| device_filter_string | String by which to filter the results to only show specific hostnames or serial numbers. | Optional |

#### Context Output

| **Path** | **Type** | **Description** |
| --- | --- | --- |
| PANOS.DeviceGroupOp.hostid | String | ID of the PAN-OS host. |
| PANOS.DeviceGroupOp.serial | String | Serial number of the firewall. |
| PANOS.DeviceGroupOp.connected | String | Whether the firewall is currently connected. |
| PANOS.DeviceGroupOp.hostname | String | Firewall hostname. |
| PANOS.DeviceGroupOp.last_commit_all_state_sp | String | State of the last commit. |
| PANOS.DeviceGroupOp.name | String | Device group name. |

### pan-os-platform-get-template-stacks

***
Gets the operational information of the template stacks in the topology.

#### Base Command

`pan-os-platform-get-template-stacks`

#### Input

| **Argument Name** | **Description** | **Required** |
| --- | --- | --- |
| device_filter_string | String by which to filter the results to only show specific hostnames or serial numbers. | Optional |

#### Context Output

| **Path** | **Type** | **Description** |
| --- | --- | --- |
| PANOS.TemplateStackOp.hostid | String | ID of the PAN-OS host. |
| PANOS.TemplateStackOp.serial | String | Serial number of the firewall. |
| PANOS.TemplateStackOp.connected | String | Whether the firewall is currently connected. |
| PANOS.TemplateStackOp.hostname | String | Firewall hostname. |
| PANOS.TemplateStackOp.last_commit_all_state_tpl | String | State of last commit. |
| PANOS.TemplateStackOp.name | String | Template stack name. |

#### Command example

```!pan-os-platform-get-template-stacks```

#### Context Example

```json
{
    "PANOS": {
        "TemplateStackOp": [
            {
                "connected": "yes",
                "hostid": "1.1.1.1",
                "hostname": "vm-lab-fw1",
                "last_commit_all_state_tpl": "commit succeeded with warnings",
                "name": "LAB-STACK",
                "serial": "0111112222333444"
            },
            {
                "connected": "no",
                "hostid": "1.1.1.1",
                "hostname": "vm-lab-fw02",
                "last_commit_all_state_tpl": "commit succeeded with warnings",
                "name": "LAB-STACK",
                "serial": "0111112222333455"
            }
        ]
    }
}
```

#### Human Readable Output

>### PAN-OS Operational Template Stack status
>
>|connected|hostid|hostname|last_commit_all_state_tpl|name|serial|
>|---|---|---|---|---|---|
>| yes | 1.1.1.1 | vm-lab-fw1 | commit succeeded with warnings | LAB-STACK | 0111112222333444 |
>| no | 1.1.1.1 | vm-lab-fw02 | commit succeeded with warnings | LAB-STACK | 0111112222333455 |

### pan-os-platform-get-global-counters

***
Gets global counter information from all the PAN-OS firewalls in the topology.

#### Base Command

`pan-os-platform-get-global-counters`

#### Input

| **Argument Name** | **Description** | **Required** |
| --- | --- | --- |
| device_filter_string | String by which to filter the results to only show specific hostnames or serial numbers. | Optional |
| target | Single serial number to target with this command | Optional |

#### Context Output

| **Path** | **Type** | **Description** |
| --- | --- | --- |
| PANOS.ShowCounters.Summary.hostid | String | Host ID. |
| PANOS.ShowCounters.Summary.name | String | Human readable counter name. |
| PANOS.ShowCounters.Summary.value | Number | Current counter value. |
| PANOS.ShowCounters.Summary.rate | Number | Packets per second rate. |
| PANOS.ShowCounters.Summary.desc | String | Human readable counter description. |
| PANOS.ShowCounters.Result.hostid | String | Host ID. |
| PANOS.ShowCounters.Result.category | String | The counter category. |
| PANOS.ShowCounters.Result.name | String | Human readable counter name. |
| PANOS.ShowCounters.Result.value | Number | Current counter value. |
| PANOS.ShowCounters.Result.rate | Number | Packets per second rate. |
| PANOS.ShowCounters.Result.aspect | String | PAN-OS aspect. |
| PANOS.ShowCounters.Result.desc | String | Human readable counter description. |
| PANOS.ShowCounters.Result.id | String | Counter ID. |
| PANOS.ShowCounters.Result.severity | String | Counter severity. |

#### Command example

```!pan-os-platform-get-global-counters```

#### Context Example

```json
{
    "PANOS": {
        "ShowCounters": {
            "Result": [
                {
                    "aspect": "pktproc",
                    "category": "packet",
                    "desc": "Packets received",
                    "hostid": "11111111111111",
                    "id": "17",
                    "name": "pkt_recv",
                    "rate": 15,
                    "severity": "info",
                    "value": 17981379
                    "severity": "info",
                    "value": 2
                },
                {
                    "aspect": "pktproc",
                    "category": "ssl",
                    "desc": "Number of failures when receiving SSL session cache msg from MP",
                    "hostid": "11111111111111",
                    "id": "3185",
                    "name": "ssl_sess_cache_msg_from_mp_failure",
                    "rate": 0,
                    "severity": "info",
                    "value": 1834071
                }
            ],
            "Summary": [
                {
                    "desc": "Packets received",
                    "hostid": "11111111111111",
                    "name": "pkt_recv",
                    "rate": 15,
                    "value": 17981379
                },
            ]
        }
    }
}
```

#### Human Readable Output

>### PAN-OS Global Counters
>
>|desc|hostid|name|rate|value|
>|---|---|---|---|---|
>| Packets received | 11111111111111 | pkt_recv | 15 | 17981379 |
>| Full Burst Packets received on retry | 11111111111111 | pkt_recv_retry | 0 | 422240 |
>| Packet receive error | 11111111111111 | pkt_recv_err | 0 | 225 |
>| Packets drop due to passive VM in dpdk mode | 11111111111111 | pkt_recv_flush_passive | 0 | 2351 |
>| Packets transmitted | 11111111111111 | pkt_sent | 3 | 5334628 |
>| Packets successfully transmitted to host interface | 11111111111111 | pkt_sent_host | 0 | 685046 |
>| STP BPDU packets received | 11111111111111 | pkt_stp_rcv | 1 | 1271742 |
>| Sessions allocated | 11111111111111 | session_allocated | 0 | 537466 |
>| Sessions freed | 11111111111111 | session_freed | 0 | 537440 |
>| Sessions installed | 11111111111111 | session_installed | 0 | 449506 |
>| Session aging timer modified by unverified RST | 11111111111111 | session_unverified_rst | 0 | 15579 |
>| Session is closing or closed and still receive TCP pkt | 11111111111111 | session_pkt_in_closed_state | 0 | 3 |
>| Session notifications retransmitted to offload processor | 11111111111111 | session_renotify | 0 | 3 |
>| Packets dropped: 802.1q tag not configured | 11111111111111 | flow_rcv_dot1q_tag_err | 0 | 24 |
>| Packets dropped: invalid interface | 11111111111111 | flow_no_interface | 0 | 24 |
>| Packets dropped: IPv6 disabled on interface | 11111111111111 | flow_ipv6_disabled | 1 | 1505760 |
>| Non-SYN TCP packets without session match | 11111111111111 | flow_tcp_non_syn | 0 | 83 |
>| Packets dropped: non-SYN TCP without session match | 11111111111111 | flow_tcp_non_syn_drop | 0 | 83 |
>| Packets dropped: unhandled IP broadcast | 11111111111111 | flow_fwd_l3_bcast_drop | 0 | 254789 |
>| Packets dropped: no route for IP multicast | 11111111111111 | flow_fwd_l3_mcast_drop | 2 | 2450999 |
>| Packets dropped: no ARP | 11111111111111 | flow_fwd_l3_noarp | 0 | 204 |
>| Packet dropped at forwarding: noxmit | 11111111111111 | flow_fwd_drop_noxmit | 0 | 294 |
>| Packets dropped: Packet too short to cover IP header | 11111111111111 | flow_parse_ip_hdr | 0 | 4 |
>| Packets dropped: IPv6 packet truncated | 11111111111111 | flow_parse_ip6_truncated | 0 | 4 |
>| Packets received: IPv6 multicast pkts with flow off | 11111111111111 | flow_ip6_mcast_off | 1 | 1505760 |
>| IP broadcast pkt received | 11111111111111 | flow_bcast_pkt_rcv | 0 | 255147 |
>| DHCP broadcast pkt received | 11111111111111 | flow_dhcp_bcast_pkt_rcv | 0 | 4 |
>| ARP packets received | 11111111111111 | flow_arp_pkt_rcv | 3 | 4069186 |
>| ARP packets transmitted | 11111111111111 | flow_arp_pkt_xmt | 0 | 87285 |
>| ARP requests replied | 11111111111111 | flow_arp_pkt_replied | 0 | 82094 |
>| ARP entry learned | 11111111111111 | flow_arp_pkt_learned | 0 | 68 |
>| Gratuitous ARP packets received | 11111111111111 | flow_arp_rcv_gratuitous | 0 | 21524 |
>| ARP receive error | 11111111111111 | flow_arp_rcv_err | 0 | 21202 |
>| ARP resolution packets transmitted | 11111111111111 | flow_arp_resolve_xmt | 0 | 2477 |
>| ND entry GC | 11111111111111 | flow_nd_neigh_gc | 0 | 1060 |
>| Packets received from control plane | 11111111111111 | flow_host_pkt_rcv | 0 | 137018 |
>| Packets transmitted to control plane | 11111111111111 | flow_host_pkt_xmt | 0 | 685046 |
>| Packets dropped: receive error from control plane | 11111111111111 | flow_host_rcv_err | 0 | 11 |
>| Packets dropped: decapsulation error from control plane | 11111111111111 | flow_host_decap_err | 0 | 26 |
>| Device management session allowed | 11111111111111 | flow_host_service_allow | 0 | 136965 |
>| Device management session denied | 11111111111111 | flow_host_service_deny | 0 | 38658 |
>| Host vardata not sent: rate limit ok | 11111111111111 | flow_host_vardata_rate_limit_ok | 0 | 3 |
>| Packet on VxLAN port without I bit | 11111111111111 | flow_tci_vxlan_without_vni | 0 | 2 |
>| netconfig temporarily unavailable | 11111111111111 | device_invalid_netconf | 0 | 404 |
>| netconfig switched | 11111111111111 | device_netconf_switch | 0 | 4 |
>| tundconfig switched | 11111111111111 | device_tundconf_switch | 0 | 1 |
>| Packets for which IP checksum validation was done in software | 11111111111111 | flow_ip_cksm_sw_validation | 6 | 8478257 |
>| Packets not allowed to egress for pre-negotiation | 11111111111111 | flow_drop_preneg_egress | 0 | 2 |
>| Application identified by simple signature | 11111111111111 | appid_ident_by_simple_sig | 0 | 92740 |
>| Application identified by L4 dport first | 11111111111111 | appid_ident_by_dport_first | 0 | 174358 |
>| The number of packets processed by Application identification | 11111111111111 | appid_proc | 0 | 177586 |
>| The number of unknown applications caused by max. packets reached | 11111111111111 | appid_unknown_max_pkts | 0 | 9 |
>| The number of unknown UDP applications after app engine | 11111111111111 | appid_unknown_udp | 0 | 271 |
>| The number of unknown applications because of no data | 11111111111111 | appid_unknown_fini_empty | 0 | 97562 |
>| The total number of dynamic_ip_port NAT translate called | 11111111111111 | nat_dynamic_port_xlat | 0 | 242839 |
>| The total number of dynamic_ip_port NAT release called | 11111111111111 | nat_dynamic_port_release | 0 | 242825 |
>| The total number of dfa match using software | 11111111111111 | dfa_sw | 1 | 1096816 |
>| tcp reassembly case 1 | 11111111111111 | tcp_case_1 | 0 | 1 |
>| tcp reassembly case 2 | 11111111111111 | tcp_case_2 | 0 | 346 |
>| out-of-window packets dropped | 11111111111111 | tcp_drop_out_of_wnd | 0 | 116 |
>| The number of sessions with sml exit in detector i  | 11111111111111 | ctd_sml_exit_detector_i | 0 | 200010 |
>| The number of decoder resume requests | 11111111111111 | ctd_sml_unset_suspend | 0 | 30 |
>| Handle reset and url exit | 11111111111111 | ctd_handle_reset_and_url_exit | 0 | 30 |
>| ctd switch decoder | 11111111111111 | ctd_switch_decoder | 0 | 10 |
>| ctd stops to process packet | 11111111111111 | ctd_stop_proc | 0 | 10 |
>| run detector_i | 11111111111111 | ctd_run_detector_i | 0 | 200020 |
>| SML VM opcode exit | 11111111111111 | ctd_sml_vm_run_impl_opcodeexit | 0 | 199980 |
>| Forward to varrcvr error: TCP in establishment when session went away | 11111111111111 | ctd_fwd_err_tcp_state | 0 | 94652 |
>| The total usage of software for pscan | 11111111111111 | ctd_pscan_sw | 1 | 1170516 |
>| appid was changed | 11111111111111 | ctd_appid_reassign | 0 | 60011 |
>| decoder was changed | 11111111111111 | ctd_decoder_reassign | 0 | 10 |
>| session processed by ctd | 11111111111111 | ctd_process | 0 | 351954 |
>| Packets processed by slowpath | 11111111111111 | ctd_pkt_slowpath | 1 | 1186304 |
>| Number of Policy Hit Count periodical update | 11111111111111 | ctd_hitcount_period_update | 0 | 4237 |
>| Number of url logs | 11111111111111 | log_url_cnt | 0 | 6060 |
>| Number of uid request logs | 11111111111111 | log_uid_req_cnt | 0 | 241849 |
>| Number of traffic logs | 11111111111111 | log_traffic_cnt | 0 | 449480 |
>| Time (us) spent on writing packet-diag logs | 11111111111111 | log_pkt_diag_us | 0 | 16 |
>| Number of URL database request | 11111111111111 | url_db_request | 0 | 1965 |
>| Number of URL reply | 11111111111111 | url_db_reply | 9 | 4419218 |
>| The number of packets get dropped because of waiting for url category request  | 11111111111111 | url_request_pkt_drop | 0 | 1771 |
>| The session is not waiting for url  | 11111111111111 | url_session_not_in_wait | 0 | 10 |
>| The number of HSM up/down events received | 11111111111111 | ssl_hsm_up_down_event_rcv | 0 | 2 |
>| Number of failures when receiving SSL session cache msg from MP | 11111111111111 | ssl_sess_cache_msg_from_mp_failure | 0 | 1834071 |

### pan-os-platform-get-bgp-peers

***
Retrieves all BGP peer information from the PAN-OS firewalls in the topology.

#### Base Command

`pan-os-platform-get-bgp-peers`

#### Input

| **Argument Name** | **Description** | **Required** |
| --- | --- | --- |
| device_filter_string | String by which to filter the results to only show specific hostnames or serial numbers. | Optional |
| target | Single serial number to target with this command | Optional |

#### Context Output

| **Path** | **Type** | **Description** |
| --- | --- | --- |
| PANOS.ShowBGPPeers.Summary.hostid | String | Host ID. |
| PANOS.ShowBGPPeers.Summary.peer | String | Name of the BGP peer. |
| PANOS.ShowBGPPeers.Summary.status | String | Peer connection status. |
| PANOS.ShowBGPPeers.Summary.incoming_accepted | String | Total accepted routes from the peer. |
| PANOS.ShowBGPPeers.Result.hostid | String | Host ID. |
| PANOS.ShowBGPPeers.Result.peer | String | Name of the BGP peer. |
| PANOS.ShowBGPPeers.Result.vr | String | Virtual router in which the peer resides. |
| PANOS.ShowBGPPeers.Result.remote_as | String | Remote AS \(Autonomous System\) of the peers |
| PANOS.ShowBGPPeers.Result.status | String | Peer connection statuss |
| PANOS.ShowBGPPeers.Result.peer_address | String | IP address and port of the peers |
| PANOS.ShowBGPPeers.Result.local_address | String | Local router address and port of the peer. |
| PANOS.ShowBGPPeers.Result.incoming_total | String | Total incoming routes from the peer. |
| PANOS.ShowBGPPeers.Result.incoming_accepted | String | Total accepted routes from the peer. |
| PANOS.ShowBGPPeers.Result.incoming_rejected | String | Total rejected routes from the peer. |
| PANOS.ShowBGPPeers.Result.policy_rejected | String | Total routes rejected by the peer by policy. |
| PANOS.ShowBGPPeers.Result.outgoing_total | String | Total routes advertised to the peer. |
| PANOS.ShowBGPPeers.Result.outgoing_advertised | String | Number of advertised routes to the peer. |

#### Command example

```!pan-os-platform-get-bgp-peers```

#### Context Example

```json
{
    "PANOS": {
        "ShowBGPPeers": {
            "Result": [
                {
                    "hostid": "11111111111111",
                    "incoming_accepted": 0,
                    "incoming_rejected": 0,
                    "incoming_total": 0,
                    "local_address": "10.10.0.1",
                    "outgoing_advertised": 0,
                    "outgoing_total": 0,
                    "peer": "testlab-server",
                    "peer_address": "10.10.0.12",
                    "policy_rejected": 0,
                    "remote_as": "64511",
                    "status": "Active",
                    "vr": "default"
                }
            ],
            "Summary": [
                {
                    "hostid": "11111111111111",
                    "incoming_accepted": 0,
                    "peer": "testlab-server",
                    "status": "Active"
                }
            ]
        }
    }
}
```

#### Human Readable Output

>### PAN-OS BGP Peers
>
>|hostid|incoming_accepted|peer|status|
>|---|---|---|---|
>| 11111111111111 | 0 | testlab-server | Active |

### pan-os-platform-get-available-software

***
Check the devices for software that is available to be installed.

#### Base Command

`pan-os-platform-get-available-software`

#### Input

| **Argument Name** | **Description** | **Required** |
| --- | --- | --- |
| device_filter_string | String by which to filter the results to only show specific hostnames or serial numbers. | Optional |
| target | Single serial number to target with this command | Optional |

#### Context Output

| **Path** | **Type** | **Description** |
| --- | --- | --- |
| PANOS.SoftwareVersions.Summary.hostid | String | Host ID. |
| PANOS.SoftwareVersions.Summary.version | String | The software version in Major.Minor.Maint format. |
| PANOS.SoftwareVersions.Summary.filename | String | Software version filename. |
| PANOS.SoftwareVersions.Summary.size | String | Size of the software in MB. |
| PANOS.SoftwareVersions.Summary.size_kb | String | Size of the software in KB. |
| PANOS.SoftwareVersions.Summary.release_notes | String | Link to version release notes on PAN knowledge base. |
| PANOS.SoftwareVersions.Summary.downloaded | Boolean | True if the software version is present on the system. |
| PANOS.SoftwareVersions.Summary.current | Boolean | True if this is the currently installed software on the system. |
| PANOS.SoftwareVersions.Summary.latest | Boolean | True if this is the most recently released software for this platform. |
| PANOS.SoftwareVersions.Summary.uploaded | Boolean | True if the software version has been uploaded to the system. |

#### Command example

```!pan-os-platform-get-available-software```

#### Context Example

```json
{
    "PANOS": {
        "SoftwareVersions": {
            "Summary": [
                {
                    "current": false,
                    "downloaded": false,
                    "filename": "PanOS_vm-10.2.0",
                    "hostid": "11111111111111",
                    "latest": true,
                    "release_notes": "https://www.paloaltonetworks.com/documentation/10-2/pan-os/pan-os-release-notes",
                    "size": "1010",
                    "size_kb": "1034657",
                    "uploaded": false,
                    "version": "10.2.0"
                }
            ]
        }
    }
}
```

#### Human Readable Output

>### PAN-OS Available Software Versions
>
>|current|downloaded|filename|hostid|latest|release_notes|size|size_kb|uploaded|version|
>|---|---|---|---|---|---|---|---|---|---|
>| false | false | PanOS_vm-10.2.0 | 11111111111111 | true | https:<span>//</span>www.paloaltonetworks.com/documentation/10-2/pan-os/pan-os-release-notes | 1010 | 1034657 | false | 10.2.0 |
>| false | false | PanOS_vm-10.1.5 | 11111111111111 | false | https:<span>//</span>www.paloaltonetworks.com/documentation/10-1/pan-os/pan-os-release-notes | 457 | 468174 | false | 10.1.5 |
>| false | false | PanOS_vm-10.1.4-h4 | 11111111111111 | false | https:<span>//</span>www.paloaltonetworks.com/documentation/10-1/pan-os/pan-os-release-notes | 407 | 416843 | false | 10.1.4-h4 |

### pan-os-platform-get-ha-state

***
Get the HA state and associated details from the given device and any other details.

#### Base Command

`pan-os-platform-get-ha-state`

#### Input

| **Argument Name** | **Description** | **Required** |
| --- | --- | --- |
| device_filter_string | String by which to filter the results to only show specific hostnames or serial numbers. | Optional |
| target | Single serial number to target with this command | Optional |

#### Context Output

| **Path** | **Type** | **Description** |
| --- | --- | --- |
| PANOS.HAState.hostid | String | Host ID. |
| PANOS.HAState.active | Boolean | Whether this is the active firewall in a pair. True if standalone as well. |
| PANOS.HAState.status | String | String HA status. |
| PANOS.HAState.peer | String | HA peer. |

#### Command example

```!pan-os-platform-get-ha-state```

#### Context Example

```json
{
    "PANOS": {
        "HAState": [
            {
                "active": true,
                "hostid": "11111111111111",
                "peer": "",
                "status": "HA Not enabled."
            },
            {
                "active": true,
                "hostid": "192.168.1.145",
                "peer": "",
                "status": "HA Not enabled."
            }
        ]
    }
}
```

#### Human Readable Output

>### PAN-OS HA State
>
>|active|hostid|status|
>|---|---|---|
>| true | 11111111111111 | HA Not enabled. |
>| true | 192.168.1.145 | HA Not enabled. |

### pan-os-platform-get-jobs

***
Get all the jobs from the devices in the environment, or a single job when ID is specified.

#### Base Command

`pan-os-platform-get-jobs`

#### Input

| **Argument Name** | **Description** | **Required** |
| --- | --- | --- |
| device_filter_string | String by which to filter the results to only show specific hostnames or serial numbers. | Optional |
| target | Single serial number to target with this command | Optional |
| status | Filter to return jobs by status. | Optional |
| job_type | Filter to return jobs by type. | Optional |
| id | Filter by ID. | Optional |

#### Context Output

| **Path** | **Type** | **Description** |
| --- | --- | --- |
| PANOS.JobStatus.hostid | String | Host ID. |
| PANOS.JobStatus.id | Number | ID of job. |
| PANOS.JobStatus.type | String | Job type. |
| PANOS.JobStatus.tfin | String | Time finished. |
| PANOS.JobStatus.status | String | Status of the job. |
| PANOS.JobStatus.result | String | The result of the job. |
| PANOS.JobStatus.user | String | The user who initiated the job. |
| PANOS.JobStatus.tenq | String | The time the job was enqueued into the system. |
| PANOS.JobStatus.stoppable | String | Whether the job can be stopped after it started. |
| PANOS.JobStatus.description | String | The job description. |
| PANOS.JobStatus.positionInQ | String | The position of the job in the current job queue. |
| PANOS.JobStatus.progress | String | The numerical progress of the job. |
| PANOS.JobStatus.warnings | String | The warnings of the job. |

#### Command example

```!pan-os-platform-get-jobs```

#### Context Example

```json
{
    "PANOS": {
        "JobStatus": [
            {
                "description": null,
                "hostid": "11111111111111",
                "id": 1,
                "positionInQ": "0",
                "progress": "01:02:18",
                "result": "OK",
                "status": "FIN",
                "stoppable": "no",
                "tenq": "2022/03/30 01:02:04",
                "tfin": "01:02:18",
                "type": "Downld",
                "user": null,
                "warnings": null
            },
            {
                "description": null,
                "hostid": "22222222222222",
                "id": 2,
                "positionInQ": "0",
                "progress": "100",
                "result": "OK",
                "status": "FIN",
                "stoppable": "no",
                "tenq": "2022/03/15 14:16:32",
                "tfin": "14:16:33",
                "type": "BuildXMLCache",
                "user": null,
                "warnings": null
            }
        ]
    }
}
```

#### Human Readable Output

>### PAN-OS Job Status
>
>|hostid|id|positionInQ|progress|result|status|stoppable|tenq|tfin|type|user|warnings|
>|---|---|---|---|---|---|---|---|---|---|---|---|
>| 11111111111111 | 1 | 0 | 100 | OK | FIN | no | 2022/03/15 14:17:16 | 14:18:17 | Downld |  |  |
>| 22222222222222 | 2 | 0 | 01:02:15 | OK | FIN | no | 2022/03/16 01:02:04 | 01:02:15 | BuildXMLCache |  |  |

### pan-os-platform-download-software

***
Download the provided software version onto the device.

#### Base Command

`pan-os-platform-download-software`

#### Input

| **Argument Name** | **Description** | **Required** |
| --- | --- | --- |
| version | The software version to upgrade to, for example, 9.1.2. | Required |
| device_filter_string | String by which to filter the results to only install to sepecific devices or serial numbers. | Optional |
| target | Single serial number to target with this command | Optional |
| sync | If provided, runs the download synchronously. Make sure 'execution-timeout' is increased. | Optional |

#### Context Output

| **Path** | **Type** | **Description** |
| --- | --- | --- |
| PANOS.DownloadStatus.Summary.hostid | String | Host ID. |
| PANOS.DownloadStatus.Summary.started | String | Whether the download process started. |

#### Command example

```!pan-os-platform-download-software version=9.1.0```

#### Context Example

```json
{
    "PANOS": {
        "DownloadStatus": {
            "Summary": [
                {
                    "hostid": "11111111111111",
                    "started": true
                },
                {
                    "hostid": "192.168.1.145",
                    "started": true
                }
            ]
        }
    }
}
```

#### Human Readable Output

>### PAN-OS Software Download request Status
>
>|hostid|started|
>|---|---|
>| 11111111111111 | true |
>| 192.168.1.145 | true |

### pan-os-apply-dns-signature-policy

***
Allows assigning of EDL to the Anti-Spyware profile under "DNS Signature Policies".

#### Base Command

`pan-os-apply-dns-signature-policy`

#### Input

| **Argument Name** | **Description** | **Required** |
| --- | --- | --- |
| anti_spyware_profile_name | The name of the anti spyware profile. If the profile exists, the command will operate on it, otherwise, if a new name is given, a new Anti-Spyware profile will be created. | Required |
| dns_signature_source | The EDL name to link to the profile. | Required |
| action | Action on the DNS queries. Possible values are: alert, allow, block, sinkhole. | Required |
| packet_capture | Allows capturing packets on match. Select "single-packet" to capture the first packet of the session or "extended-capture" to set between 1-50 packets. Packet capture can be very CPU intensive and can degrade firewall performance. Only use this feature when necessary and make sure you turn it off after you have collected the required packets. Possible values are: disable, single-packet, extended-capture. Default is disable. | Optional |

#### Context Output

There is no context output for this command.

#### Human Readable Output

**success**

### pan-os-platform-reboot

***
Reboot the given device by hostid. Warning: This command has no confirmation and the device
will immediately reboot.

#### Base Command

`pan-os-platform-reboot`

#### Input

| **Argument Name** | **Description** | **Required** |
| --- | --- | --- |
| target | ID of host (serial or hostname) to reboot. | Required |

#### Context Output

| **Path** | **Type** | **Description** |
| --- | --- | --- |
| PANOS.RestartStatus.Summary.hostid | String | Host ID. |
| PANOS.RestartStatus.Summary.started | String | Whether the system reboot has started. |

#### Command example

```!pan-os-platform-reboot target=11111111111111```

#### Context Example

```json
{
    "PANOS": {
        "RestartStatus": {
            "Summary": [
                {
                    "hostid": "11111111111111",
                    "started": true
                }
            ]
        }
    }
}
```

### pan-os-platform-get-system-status

***
Checks the status of the given device, checking whether it's up or down and if the operational mode is normal.

#### Base Command

`pan-os-platform-get-system-status`

#### Input

| **Argument Name** | **Description** | **Required** |
| --- | --- | --- |
| target | ID of host (serial or hostname) to check. | Required |

#### Context Output

| **Path** | **Type** | **Description** |
| --- | --- | --- |
| PANOS.SystemStatus.hostid | String | Host ID. |
| PANOS.SystemStatus.up | String | Whether the host device is up or still unavailable. |

#### Command example

```!pan-os-platform-get-system-status target=11111111111111```

#### Context Example

```json
{
    "PANOS": {
        "SystemStatus": {
          "hostid": "11111111111111",
          "up": true
        }
    }
}
```

### pan-os-platform-update-ha-state

***
Checks the status of the given device, checking whether it's up or down and the operational mode normal.

#### Base Command

`pan-os-platform-update-ha-state`

#### Input

| **Argument Name** | **Description** | **Required** |
| --- | --- | --- |
| hostid | ID of host (serial or hostname) to update the state. | Required |
| state | New state. | Required |

#### Context Output

| **Path** | **Type** | **Description** |
| --- | --- | --- |
| PANOS.HAStateUpdate.hostid | String | Host ID. |
| PANOS.HAStateUpdate.state | String | New HA state. |

#### Command example

```!pan-os-platform-update-ha-state hostid=11111111111111 state=functional```

#### Context Example

```json
{
    "PANOS": {
        "HAStateUpdate": {
          "hostid": "11111111111111",
          "state": "functional"
        }
    }
}
```

### pan-os-hygiene-check-log-forwarding

***
Checks that at least one log forwarding profile is configured according to best practices.

#### Base Command

`pan-os-hygiene-check-log-forwarding`

#### Input

| **Argument Name** | **Description** | **Required** |
| --- | --- | --- |
| device_filter_string | String by which to filter so that only the given device is checked. | Optional |

#### Context Output

| **Path** | **Type** | **Description** |
| --- | --- | --- |
| PANOS.ConfigurationHygiene.Summary.description | String | The description of the hygiene check. |
| PANOS.ConfigurationHygiene.Summary.issue_code | String | The shorthand code for this hygiene check. |
| PANOS.ConfigurationHygiene.Summary.result | String | Whether the check passed or failed. |
| PANOS.ConfigurationHygiene.Summary.issue_count | String | Total number of matching issues. |
| PANOS.ConfigurationHygiene.Result.hostid | String | Host ID. |
| PANOS.ConfigurationHygiene.Result.container_name | String | The parent container \(DG, Template, VSYS\) this object belongs to. |
| PANOS.ConfigurationHygiene.Result.issue_code | String | The shorthand code for the issue. |
| PANOS.ConfigurationHygiene.Result.description | String | Human readable description of the issue. |
| PANOS.ConfigurationHygiene.Result.name | String | The affected object name. |

#### Command example

```!pan-os-hygiene-check-log-forwarding```

#### Context Example

```json
{
    "PANOS": {
        "ConfigurationHygiene": {
            "Result": [
                {
                    "container_name": "LAB",
                    "description": "Log forwarding profile missing log type 'threat'.",
                    "hostid": "192.168.1.145",
                    "issue_code": "BP-V-2",
                    "name": "test_fwd_profile-1"
                },
                {
                    "container_name": "LAB",
                    "description": "Log forwarding profile missing log type 'threat'.",
                    "hostid": "192.168.1.145",
                    "issue_code": "BP-V-2",
                    "name": "test_fwd_profile-1-1"
                },
                {
                    "container_name": "shared",
                    "description": "Log forwarding profile missing log type 'threat'.",
                    "hostid": "192.168.1.145",
                    "issue_code": "BP-V-2",
                    "name": "test_fwd_profile"
                }
            ],
            "Summary": [
                {
                    "description": "Fails if there are no valid log forwarding profiles configured.",
                    "issue_code": "BP-V-1",
                    "issue_count": 0,
                    "result": "\u2714\ufe0f"
                },
                {
                    "description": "Fails if the configured log forwarding profile has no match list.",
                    "issue_code": "BP-V-2",
                    "issue_count": 3,
                    "result": "\u274c"
                },
                {
                    "description": "Fails if enhanced application logging is not configured.",
                    "issue_code": "BP-V-3",
                    "issue_count": 0,
                    "result": "\u2714\ufe0f"
                }
            ]
        }
    }
}
```

#### Human Readable Output

>### PAN-OS Configuration Hygiene Check
>
>|description|issue_code|issue_count|result|
>|---|---|---|---|
>| Fails if there are no valid log forwarding profiles configured. | BP-V-1 | 0 | ✔️ |
>| Fails if the configured log forwarding profile has no match list. | BP-V-2 | 3 | ❌ |
>| Fails if enhanced application logging is not configured. | BP-V-3 | 0 | ✔️ |

### pan-os-hygiene-check-vulnerability-profiles

***
Checks the configured vulnerability profiles to ensure at least one meets best practices.

#### Base Command

`pan-os-hygiene-check-vulnerability-profiles`

#### Input

| **Argument Name** | **Description** | **Required** |
| --- | --- | --- |
| device_filter_string | String by which to filter so that only the given device is checked. | Optional |
| minimum_block_severities | Comma-separated list of severities that must be in drop/reset/block-ip mode. Default is critical,high. | Optional |
| minimum_alert_severities | Comma-separated list of severities that must be in alert/default or higher mode. Default is medium,low. | Optional |

#### Context Output

| **Path** | **Type** | **Description** |
| --- | --- | --- |
| PANOS.ConfigurationHygiene.Summary.description | String | The description of the hygiene check. |
| PANOS.ConfigurationHygiene.Summary.issue_code | String | The shorthand code for this hygiene check. |
| PANOS.ConfigurationHygiene.Summary.result | String | Whether the check passed or failed. |
| PANOS.ConfigurationHygiene.Summary.issue_count | Nunber | Total number of matching issues. |
| PANOS.ConfigurationHygiene.Result.hostid | String | Host ID. |
| PANOS.ConfigurationHygiene.Result.container_name | String | The parent container \(DG, Template, VSYS\) this object belongs to. |
| PANOS.ConfigurationHygiene.Result.issue_code | String | The shorthand code for the issue. |
| PANOS.ConfigurationHygiene.Result.description | String | Human readable description of the issue. |
| PANOS.ConfigurationHygiene.Result.name | String | The affected object name |

#### Command example

```!pan-os-hygiene-check-vulnerability-profiles```

#### Context Example

```json
{
    "PANOS": {
        "ConfigurationHygiene": {
            "Summary": [
                {
                    "description": "Fails if no vulnerability profile is configured for visibility.",
                    "issue_code": "BP-V-4",
                    "issue_count": 0,
                    "result": "\u2714\ufe0f"
                }
            ]
        }
    }
}
```

#### Human Readable Output

>### PAN-OS Configuration Hygiene Check
>
>|description|issue_code|issue_count|result|
>|---|---|---|---|
>| Fails if no vulnerability profile is configured for visibility. | BP-V-4 | 0 | ✔️ |

### pan-os-platform-install-software

***
Install the given software version onto the device. Download the software first with panorama-download-panos-version.

#### Base Command

`pan-os-platform-install-software`

#### Input

| **Argument Name** | **Description** | **Required** |
| --- | --- | --- |
| version | Software version to upgrade to, for example: 9.1.2. | Required |
| device_filter_string | SString by which to filter to only install to specific devices or  serial numbers. | Optional |
| sync | If provided, runs the download synchronously. Make sure 'execution-timeout' is increased. | Optional |
| target | Single serial number to target with this command | Optional |

#### Context Output

| **Path** | **Type** | **Description** |
| --- | --- | --- |
| PANOS.InstallStatus.Summary.hostid | String | Host ID, |
| PANOS.InstallStatus.Summary.started | String | Whether the download process has started. |

#### Command example

```!pan-os-platform-install-software version=9.1.0```

#### Context Example

```json
{
    "PANOS": {
        "InstallStatus": {
            "Summary": [
                {
                    "hostid": "1111111111111",
                    "started": true
                },
                {
                    "hostid": "192.168.1.145",
                    "started": true
                }
            ]
        }
    }
}
```

#### Human Readable Output

>### PAN-OS Software Install request Status
>
>|hostid|started|
>|---|---|
>| 1111111111111 | true |
>| 192.168.1.145 | true |

### pan-os-hygiene-check-log-forwarding

***
Checks that at least one log forwarding profile is configured according to best practices.

#### Base Command

`pan-os-hygiene-check-log-forwarding`

#### Input

| **Argument Name** | **Description** | **Required** |
| --- | --- | --- |
| device_filter_string | String by which to filter so that only the given device is checked. | Optional |

#### Context Output

| **Path** | **Type** | **Description** |
| --- | --- | --- |
| PANOS.ConfigurationHygiene.Summary.description | String | The description of the hygiene check. |
| PANOS.ConfigurationHygiene.Summary.issue_code | String | The shorthand code for this hygiene check. |
| PANOS.ConfigurationHygiene.Summary.result | String | Whether the check passed or failed. |
| PANOS.ConfigurationHygiene.Summary.issue_count | Number | Total number of matching issues. |
| PANOS.ConfigurationHygiene.Result.hostid | String | Host ID. |
| PANOS.ConfigurationHygiene.Result.container_name | String | The parent container \(DG, Template, VSYS\) this object belongs to. |
| PANOS.ConfigurationHygiene.Result.issue_code | String | The shorthand code for the issue. |
| PANOS.ConfigurationHygiene.Result.description | String | Human readable description of the issue. |
| PANOS.ConfigurationHygiene.Result.name | String | The affected object name. |

#### Command example

```!pan-os-hygiene-check-log-forwarding```

#### Context Example

```json
{
    "PANOS": {
        "ConfigurationHygiene": {
            "Result": [
                {
                    "container_name": "LAB",
                    "description": "Log forwarding profile missing log type 'threat'.",
                    "hostid": "192.168.1.145",
                    "issue_code": "BP-V-2",
                    "name": "test_fwd_profile-1"
                },
                {
                    "container_name": "LAB",
                    "description": "Log forwarding profile missing log type 'threat'.",
                    "hostid": "192.168.1.145",
                    "issue_code": "BP-V-2",
                    "name": "test_fwd_profile-1-1"
                },
                {
                    "container_name": "shared",
                    "description": "Log forwarding profile missing log type 'threat'.",
                    "hostid": "192.168.1.145",
                    "issue_code": "BP-V-2",
                    "name": "test_fwd_profile"
                }
            ],
            "Summary": [
                {
                    "description": "Fails if there are no valid log forwarding profiles configured.",
                    "issue_code": "BP-V-1",
                    "issue_count": 0,
                    "result": "\u2714\ufe0f"
                },
                {
                    "description": "Fails if the configured log forwarding profile has no match list.",
                    "issue_code": "BP-V-2",
                    "issue_count": 3,
                    "result": "\u274c"
                },
                {
                    "description": "Fails if enhanced application logging is not configured.",
                    "issue_code": "BP-V-3",
                    "issue_count": 0,
                    "result": "\u2714\ufe0f"
                }
            ]
        }
    }
}
```

#### Human Readable Output

>### PAN-OS Configuration Hygiene Check
>
>|description|issue_code|issue_count|result|
>|---|---|---|---|
>| Fails if there are no valid log forwarding profiles configured. | BP-V-1 | 0 | ✔️ |
>| Fails if the configured log forwarding profile has no match list. | BP-V-2 | 3 | ❌ |
>| Fails if enhanced application logging is not configured. | BP-V-3 | 0 | ✔️ |

### pan-os-hygiene-check-vulnerability-profiles

***
Checks the configured vulnerability profiles to ensure at least one meets best practices.

#### Base Command

`pan-os-hygiene-check-vulnerability-profiles`

#### Input

| **Argument Name** | **Description** | **Required** |
| --- | --- | --- |
| device_filter_string | String by which to filter so that only the given device is checked. | Optional |
| minimum_block_severities | Comma-separated list of severities that must be in drop/reset/block-ip mode. Default is critical,high. | Optional |
| minimum_alert_severities | Comma-separated list of severities that must be in alert/default or higher mode. Default is medium,low. | Optional |

#### Context Output

| **Path** | **Type** | **Description** |
| --- | --- | --- |
| PANOS.ConfigurationHygiene.Summary.description | String | The description of the hygiene check. |
| PANOS.ConfigurationHygiene.Summary.issue_code | String | The shorthand code for this hygiene check. |
| PANOS.ConfigurationHygiene.Summary.result | String | Whether the check passed or failed. |
| PANOS.ConfigurationHygiene.Summary.issue_count | Number | Total number of matching issues. |
| PANOS.ConfigurationHygiene.Result.hostid | String | Host ID. |
| PANOS.ConfigurationHygiene.Result.container_name | String | The parent container \(DG, Template, VSYS\) this object belongs to. |
| PANOS.ConfigurationHygiene.Result.issue_code | String | The shorthand code for the issue. |
| PANOS.ConfigurationHygiene.Result.description | String | Human readable description of the issue. |
| PANOS.ConfigurationHygiene.Result.name | String | The affected object name. |

#### Command example

```!pan-os-hygiene-check-vulnerability-profiles```

#### Context Example

```json
{
    "PANOS": {
        "ConfigurationHygiene": {
            "Summary": [
                {
                    "description": "Fails if no vulnerability profile is configured for visibility.",
                    "issue_code": "BP-V-4",
                    "issue_count": 0,
                    "result": "\u2714\ufe0f"
                }
            ]
        }
    }
}
```

#### Human Readable Output

>### PAN-OS Configuration Hygiene Check
>
>|description|issue_code|issue_count|result|
>|---|---|---|---|
>| Fails if no vulnerability profile is configured for visibility. | BP-V-4 | 0 | ✔️ |

### pan-os-hygiene-check-spyware-profiles

***
Checks the configured Anti-spyware profiles to ensure at least one meets best practices.

#### Base Command

`pan-os-hygiene-check-spyware-profiles`

#### Input

| **Argument Name** | **Description** | **Required** |
| --- | --- | --- |
| device_filter_string | String to filter to only check given devices. | Optional |
| minimum_block_severities | csv list of severities that must be in drop/reset/block-ip mode. Default is critical,high. | Optional |
| minimum_alert_severities | csv list of severities that must be in alert/default or higher mode. Default is medium,low. | Optional |

#### Context Output

| **Path** | **Type** | **Description** |
| --- | --- | --- |
| PANOS.ConfigurationHygiene.Summary.description | String | The description of the check |
| PANOS.ConfigurationHygiene.Summary.issue_code | String | The shorthand code for this hygiene check |
| PANOS.ConfigurationHygiene.Summary.result | String | Whether the check passed or failed |
| PANOS.ConfigurationHygiene.Summary.issue_count | String | Total number of matching issues |
| PANOS.ConfigurationHygiene.Result.hostid | String | Host ID. |
| PANOS.ConfigurationHygiene.Result.container_name | String | What parent container \(DG, Template, VSYS\) this object belongs to. |
| PANOS.ConfigurationHygiene.Result.issue_code | String | The shorthand code for the issue |
| PANOS.ConfigurationHygiene.Result.description | String | Human readable description of issue |
| PANOS.ConfigurationHygiene.Result.name | String | The affected object name |

#### Command example

```!pan-os-hygiene-check-spyware-profiles```

#### Context Example

```json
{
    "PANOS": {
        "ConfigurationHygiene": {
            "Summary": [
                {
                    "description": "Fails if no spyware profile is configured for visibility.",
                    "issue_code": "BP-V-5",
                    "issue_count": 0,
                    "result": "\u2714\ufe0f"
                }
            ]
        }
    }
}
```

#### Human Readable Output

>### PAN-OS Configuration Hygiene Check
>
>|description|issue_code|issue_count|result|
>|---|---|---|---|
>| Fails if no spyware profile is configured for visibility. | BP-V-5 | 0 | ✔️ |

### pan-os-hygiene-check-url-filtering-profiles

***
Checks the configured URL Filtering profiles to ensure at least one meets best practices.

#### Base Command

`pan-os-hygiene-check-url-filtering-profiles`

#### Input

| **Argument Name** | **Description** | **Required** |
| --- | --- | --- |
| device_filter_string | String to filter to only check given device. | Optional |

#### Context Output

| **Path** | **Type** | **Description** |
| --- | --- | --- |
| PANOS.ConfigurationHygiene.Summary.description | String | The description of the check |
| PANOS.ConfigurationHygiene.Summary.issue_code | String | The shorthand code for this hygiene check |
| PANOS.ConfigurationHygiene.Summary.result | String | Whether the check passed or failed |
| PANOS.ConfigurationHygiene.Summary.issue_count | String | Total number of matching issues |
| PANOS.ConfigurationHygiene.Result.hostid | String | Host ID. |
| PANOS.ConfigurationHygiene.Result.container_name | String | What parent container \(DG, Template, VSYS\) this object belongs to. |
| PANOS.ConfigurationHygiene.Result.issue_code | String | The shorthand code for the issue |
| PANOS.ConfigurationHygiene.Result.description | String | Human readable description of issue |
| PANOS.ConfigurationHygiene.Result.name | String | The affected object name |

#### Command example

```!pan-os-hygiene-check-url-filtering-profiles```

#### Context Example

```json
{
    "PANOS": {
        "ConfigurationHygiene": {
            "Summary": [
                {
                    "description": "Fails if no spyware profile is configured for url-filtering",
                    "issue_code": "BP-V-6",
                    "issue_count": 0,
                    "result": "\u2714\ufe0f"
                }
            ]
        }
    }
}
```

#### Human Readable Output

>### PAN-OS Configuration Hygiene Check
>
>|description|issue_code|issue_count|result|
>|---|---|---|---|
>| Fails if no spyware profile is configured for url-filtering | BP-V-6 | 0 | ✔️ |

### pan-os-hygiene-conforming-url-filtering-profiles

***
Returns a list of existing PANOS URL filtering objects that conform to best practices.

#### Base Command

`pan-os-hygiene-conforming-url-filtering-profiles`

#### Input

| **Argument Name** | **Description** | **Required** |
| --- | --- | --- |
| device_filter_string | String to filter to only check given device. | Optional |

#### Context Output

| **Path** | **Type** | **Description** |
| --- | --- | --- |
| PANOS.PanosObject.hostid | String | Host ID. |
| PANOS.PanosObject.container_name | String | What parent container \(DG, Template, VSYS\) this object belongs to. |
| PANOS.PanosObject.name | String | The PAN-OS object name |
| PANOS.PanosObject.object_type | String | The PAN-OS-Python object type |

#### Command example

```!pan-os-hygiene-conforming-url-filtering-profiles```

#### Context Example

```json
{
    "PANOS": {
        "PanosObject": [
            {
                "container_name": "shared",
                "hostid": "192.168.1.145",
                "name": "Outbound-URL",
                "object_type": "URLFilteringProfile"
            },
            {
                "container_name": "shared",
                "hostid": "192.168.1.145",
                "name": "Exception-URL",
                "object_type": "URLFilteringProfile"
            }
        ]
    }
}
```

#### Human Readable Output

>### PAN-OS Objects
>
>|container_name|hostid|name|object_type|
>|---|---|---|---|
>| shared | 192.168.1.145 | Outbound-URL | URLFilteringProfile |
>| shared | 192.168.1.145 | Exception-URL | URLFilteringProfile |

### pan-os-hygiene-conforming-spyware-profiles

***
Returns all Anti-spyware profiles that conform to best practices.

#### Base Command

`pan-os-hygiene-conforming-spyware-profiles`

#### Input

| **Argument Name** | **Description** | **Required** |
| --- | --- | --- |
| device_filter_string | String to filter to only check given device. | Optional |
| minimum_block_severities | csv list of severities that must be in drop/reset/block-ip mode. Default is critical,high. | Optional |
| minimum_alert_severities | csv list of severities that must be in alert/default or higher mode. Default is medium,low. | Optional |

#### Context Output

| **Path** | **Type** | **Description** |
| --- | --- | --- |
| PANOS.PanosObject.hostid | String | Host ID. |
| PANOS.PanosObject.container_name | String | What parent container \(DG, Template, VSYS\) this object belongs to. |
| PANOS.PanosObject.name | String | The PAN-OS object name |
| PANOS.PanosObject.object_type | String | The PAN-OS-Python object type |

#### Command example

```!pan-os-hygiene-conforming-spyware-profiles```

#### Context Example

```json
{
    "PANOS": {
        "PanosObject": [
            {
                "container_name": "shared",
                "hostid": "192.168.1.145",
                "name": "Outbound-AS",
                "object_type": "AntiSpywareProfile"
            },
            {
                "container_name": "shared",
                "hostid": "192.168.1.145",
                "name": "Inbound-AS",
                "object_type": "AntiSpywareProfile"
            },
            {
                "container_name": "shared",
                "hostid": "192.168.1.145",
                "name": "Internal-AS",
                "object_type": "AntiSpywareProfile"
            }
        ]
    }
}
```

#### Human Readable Output

>### PAN-OS Objects
>
>|container_name|hostid|name|object_type|
>|---|---|---|---|
>| shared | 192.168.1.145 | Outbound-AS | AntiSpywareProfile |
>| shared | 192.168.1.145 | Inbound-AS | AntiSpywareProfile |
>| shared | 192.168.1.145 | Internal-AS | AntiSpywareProfile |

### pan-os-hygiene-conforming-vulnerability-profiles

***
Returns all Vulnerability profiles that conform to best practices.

#### Base Command

`pan-os-hygiene-conforming-vulnerability-profiles`

#### Input

| **Argument Name** | **Description** | **Required** |
| --- | --- | --- |
| device_filter_string | String to filter to only check given device. | Optional |
| minimum_block_severities | csv list of severities that must be in drop/reset/block-ip mode. Default is critical,high. | Optional |
| minimum_alert_severities | csv list of severities that must be in alert/default or higher mode. Default is medium,low. | Optional |

#### Context Output

| **Path** | **Type** | **Description** |
| --- | --- | --- |
| PANOS.PanosObject.hostid | String | Host ID. |
| PANOS.PanosObject.container_name | String | What parent container \(DG, Template, VSYS\) this object belongs to. |
| PANOS.PanosObject.name | String | The PAN-OS object name |
| PANOS.PanosObject.object_type | String | The PAN-OS-Python object type |

#### Command example

```!pan-os-hygiene-conforming-vulnerability-profiles```

#### Context Example

```json
{
    "PANOS": {
        "PanosObject": [
            {
                "container_name": "shared",
                "hostid": "192.168.1.145",
                "name": "Outbound-VP",
                "object_type": "VulnerabilityProfile"
            },
            {
                "container_name": "shared",
                "hostid": "192.168.1.145",
                "name": "Inbound-VP",
                "object_type": "VulnerabilityProfile"
            },
            {
                "container_name": "shared",
                "hostid": "192.168.1.145",
                "name": "Internal-VP",
                "object_type": "VulnerabilityProfile"
            }
        ]
    }
}
```

#### Human Readable Output

>### PAN-OS Objects
>
>|container_name|hostid|name|object_type|
>|---|---|---|---|
>| shared | 192.168.1.145 | Outbound-VP | VulnerabilityProfile |
>| shared | 192.168.1.145 | Inbound-VP | VulnerabilityProfile |
>| shared | 192.168.1.145 | Internal-VP | VulnerabilityProfile |

### pan-os-hygiene-check-security-zones

***
Check configured security zones have correct settings.

#### Base Command

`pan-os-hygiene-check-security-zones`

#### Input

| **Argument Name** | **Description** | **Required** |
| --- | --- | --- |
| device_filter_string | String to filter to only check given device. | Optional |

#### Context Output

| **Path** | **Type** | **Description** |
| --- | --- | --- |
| PANOS.ConfigurationHygiene.Summary.description | String | The description of the check |
| PANOS.ConfigurationHygiene.Summary.issue_code | String | The shorthand code for this hygiene check |
| PANOS.ConfigurationHygiene.Summary.result | String | Whether the check passed or failed |
| PANOS.ConfigurationHygiene.Summary.issue_count | String | Total number of matching issues |
| PANOS.ConfigurationHygiene.Result.hostid | String | Host ID. |
| PANOS.ConfigurationHygiene.Result.container_name | String | What parent container \(DG, Template, VSYS\) this object belongs to. |
| PANOS.ConfigurationHygiene.Result.issue_code | String | The shorthand code for the issue |
| PANOS.ConfigurationHygiene.Result.description | String | Human readable description of issue |
| PANOS.ConfigurationHygiene.Result.name | String | The affected object name |

#### Command example

```!pan-os-hygiene-check-security-zones```

#### Context Example

```json
{
    "PANOS": {
        "ConfigurationHygiene": {
            "Result": [
                {
                    "container_name": "LAB",
                    "description": "Security zone has no log forwarding setting.",
                    "hostid": "192.168.1.145",
                    "issue_code": "BP-V-7",
                    "name": "TEST_ZONE"
                }
            ],
            "Summary": [
                {
                    "description": "Fails when a security zone has no log forwarding setting.",
                    "issue_code": "BP-V-7",
                    "issue_count": 1,
                    "result": "\u274c"
                }
            ]
        }
    }
}
```

#### Human Readable Output

>### PAN-OS Configuration Hygiene Check
>
>|description|issue_code|issue_count|result|
>|---|---|---|---|
>| Fails when a security zone has no log forwarding setting. | BP-V-7 | 1 | ❌ |

### pan-os-hygiene-check-security-rules

***
Check security rules are configured correctly.

#### Base Command

`pan-os-hygiene-check-security-rules`

#### Input

| **Argument Name** | **Description** | **Required** |
| --- | --- | --- |
| device_filter_string | String to filter to only check given device. | Optional |

#### Context Output

| **Path** | **Type** | **Description** |
| --- | --- | --- |
| PANOS.ConfigurationHygiene.Summary.description | String | The description of the check |
| PANOS.ConfigurationHygiene.Summary.issue_code | String | The shorthand code for this hygiene check |
| PANOS.ConfigurationHygiene.Summary.result | String | Whether the check passed or failed |
| PANOS.ConfigurationHygiene.Summary.issue_count | String | Total number of matching issues |
| PANOS.ConfigurationHygiene.Result.hostid | String | Host ID. |
| PANOS.ConfigurationHygiene.Result.container_name | String | What parent container \(DG, Template, VSYS\) this object belongs to. |
| PANOS.ConfigurationHygiene.Result.issue_code | String | The shorthand code for the issue |
| PANOS.ConfigurationHygiene.Result.description | String | Human readable description of issue |
| PANOS.ConfigurationHygiene.Result.name | String | The affected object name |

#### Command example

```!pan-os-hygiene-check-security-rules```

#### Context Example

```json
{
    "PANOS": {
        "ConfigurationHygiene": {
            "Result": [
                {
                    "container_name": "shared",
                    "description": "Security rule is not configured to log at session end.",
                    "hostid": "192.168.1.145",
                    "issue_code": "BP-V-8",
                    "name": "Test-webapp-rule"
                },
                {
                    "container_name": "shared",
                    "description": "Security rule has no log forwarding profile.",
                    "hostid": "192.168.1.145",
                    "issue_code": "BP-V-9",
                    "name": "Test-webapp-rule"
                },
                {
                    "container_name": "shared",
                    "description": "Security rule has no profile group or configured threat profiles.",
                    "hostid": "192.168.1.145",
                    "issue_code": "BP-V-10",
                    "name": "Test-webapp-rule"
                }
            ],
            "Summary": [
                {
                    "description": "Fails when a security rule is not configured to log at session end.",
                    "issue_code": "BP-V-8",
                    "issue_count": 1,
                    "result": "\u274c"
                },
                {
                    "description": "Fails when a security rule has no log forwarding profile configured.",
                    "issue_code": "BP-V-9",
                    "issue_count": 1,
                    "result": "\u274c"
                },
                {
                    "description": "Fails when a security rule has no configured profiles or profile groups.",
                    "issue_code": "BP-V-10",
                    "issue_count": 1,
                    "result": "\u274c"
                }
            ]
        }
    }
}
```

#### Human Readable Output

>### PAN-OS Configuration Hygiene Check
>
>|description|issue_code|issue_count|result|
>|---|---|---|---|
>| Fails when a security rule is not configured to log at session end. | BP-V-8 | 1 | ❌ |
>| Fails when a security rule has no log forwarding profile configured. | BP-V-9 | 1 | ❌ |
>| Fails when a security rule has no configured profiles or profile groups. | BP-V-10 | 1 | ❌ |

### pan-os-hygiene-fix-log-forwarding

***
Fix log forwarding issues identified by pan-os-hygiene-check-log-forwarding.

#### Base Command

`pan-os-hygiene-fix-log-forwarding`

#### Input

| **Argument Name** | **Description** | **Required** |
| --- | --- | --- |
| issue | Dictionary of Hygiene issue, from a hygiene check command. Can be a list. | Required |

#### Context Output

| **Path** | **Type** | **Description** |
| --- | --- | --- |
| PANOS.ConfigurationHygieneFix.hostid | String | Host ID |
| PANOS.ConfigurationHygieneFix.container_name | String | What parent container \(DG, Template, VSYS\) this object belongs to. |
| PANOS.ConfigurationHygieneFix.issue_code | String | The shorthand code for the issue |
| PANOS.ConfigurationHygieneFix.description | String | Human readable description of issue |
| PANOS.ConfigurationHygieneFix.name | String | The affected object name |

#### Command example

```!pan-os-hygiene-fix-log-forwarding issue=${PANOS.ConfigurationHygiene.Result}```

#### Context Example

```json
{
  "PANOS": {
    "ConfigurationHygieneFix": [
      {
        "container_name": "LAB",
        "description": "Enabled Enhanced Application Logging.",
        "hostid": "192.168.1.145",
        "issue_code": "BP-V-2",
        "name": "test_fwd_profile-1"
      }
    ]
  }
}
```

### pan-os-hygiene-fix-security-zone-log-settings

***
Fixes security zones that are configured without a valid log forwarding profile.

#### Base Command

`pan-os-hygiene-fix-security-zone-log-settings`

#### Input

| **Argument Name** | **Description** | **Required** |
| --- | --- | --- |
| issue | Dictionary of Hygiene issue, from a hygiene check command. Can be a list. | Required |
| log_forwarding_profile_name | Name of log forwarding profile to set. | Required |

#### Context Output

| **Path** | **Type** | **Description** |
| --- | --- | --- |
| PANOS.ConfigurationHygieneFix.hostid | String | Host ID |
| PANOS.ConfigurationHygieneFix.container_name | String | What parent container \(DG, Template, VSYS\) this object belongs to. |
| PANOS.ConfigurationHygieneFix.issue_code | String | The shorthand code for the issue |
| PANOS.ConfigurationHygieneFix.description | String | Human readable description of issue |
| PANOS.ConfigurationHygieneFix.name | String | The affected object name |

#### Command example

```!pan-os-hygiene-fix-security-zone-log-settings issue=${PANOS.ConfigurationHygiene.Result} log_forwarding_profile_name="test-fwd-profile"```

#### Context Example

```json
{
  "PANOS": {
    "ConfigurationHygieneFix": [
      {
        "container_name": "LAB",
        "description": "Set log forwarding profile test-fwd-profile",
        "hostid": "192.168.1.145",
        "issue_code": "BP-V-7",
        "name": "TEST_ZONE"
      }
    ]
  }
}
```

### pan-os-hygiene-fix-security-rule-log-settings

***
Fixed security rules that have incorrect log settings by adding a log forwarding profile and setting

#### Base Command

`pan-os-hygiene-fix-security-rule-log-settings`

#### Input

| **Argument Name** | **Description** | **Required** |
| --- | --- | --- |
| issue | Dictionary of Hygiene issue, from a hygiene check command. Can be list. | Required |
| log_forwarding_profile_name | Name of log forwarding profile to use as log setting. | Required |

#### Context Output

| **Path** | **Type** | **Description** |
| --- | --- | --- |
| PANOS.ConfigurationHygieneFix.hostid | String | Host ID |
| PANOS.ConfigurationHygieneFix.container_name | String | What parent container \(DG, Template, VSYS\) this object belongs to. |
| PANOS.ConfigurationHygieneFix.issue_code | String | The shorthand code for the issue |
| PANOS.ConfigurationHygieneFix.description | String | Human readable description of issue |
| PANOS.ConfigurationHygieneFix.name | String | The affected object name |

#### Command example

```!pan-os-hygiene-fix-security-rule-log-settings issue=${PANOS.ConfigurationHygiene.Result.[0]} log_forwarding_profile_name="test-fwd-profile""```

#### Context Example

```json
{
  "PANOS": {
    "ConfigurationHygieneFix": [
      {
        "container_name": "shared",
        "description": "Set log forwarding profile to test-fwd-profile-3 andenabled log at session end.",
        "hostid": "192.168.1.145",
        "issue_code": "BP-V-8",
        "name": "Test-webapp-rule"
      }
    ]
  }
}
```

### pan-os-hygiene-fix-security-rule-profile-settings

***
Fixed security rules that have incorrect log settings by adding a log forwarding profile and setting

#### Base Command

`pan-os-hygiene-fix-security-rule-profile-settings`

#### Input

| **Argument Name** | **Description** | **Required** |
| --- | --- | --- |
| issue | Dictionary of Hygiene issue, from a hygiene check command. | Required |
| security_profile_group_name | Name of Security profile group to use as log setting. | Required |

#### Context Output

| **Path** | **Type** | **Description** |
| --- | --- | --- |
| PANOS.ConfigurationHygieneFix.hostid | String | Host ID |
| PANOS.ConfigurationHygieneFix.container_name | String | What parent container \(DG, Template, VSYS\) this object belongs to. |
| PANOS.ConfigurationHygieneFix.issue_code | String | The shorthand code for the issue |
| PANOS.ConfigurationHygieneFix.description | String | Human readable description of issue |
| PANOS.ConfigurationHygieneFix.name | String | The affected object name |

#### Command example

```!pan-os-hygiene-fix-security-rule-log-settings issue=${PANOS.ConfigurationHygiene.Result.[0]} log_forwarding_profile_name="test-fwd-profile""```

#### Context Example

```json
{
  "PANOS": {
    "ConfigurationHygieneFix": [
      {
        "container_name": "shared",
        "description": "Set security profile group Alert-Only",
        "hostid": "192.168.1.145",
        "issue_code": "BP-V-10",
        "name": "Test-webapp-rule"
      }
    ]
  }
}
```

### pan-os-config-get-object

***
Searches and returns a reference for the given object type and name. If no name is provided, all objects of the given type will be returned.

#### Base Command

`pan-os-config-get-object`

#### Input

| **Argument Name** | **Description** | **Required** |
| --- | --- | --- |
| object_type | The type of object to search; see <https://pandevice.readthedocs.io/en/latest/module-objects.html>. Possible values are: AddressObject, AddressGroup, ServiceGroup, ServiceObject, ApplicationObject, ApplicationGroup, LogForwardingProfile, SecurityProfileGroup. | Required |
| device_filter_string | If provided, only objects from the given device are returned. | Optional |
| object_name | The name of the object reference to return if looking for a specific object. Supports regex if "use_regex" is set. | Optional |
| parent | The parent vsys or device group to search. If not provided, all will be returned. | Optional |
| use_regex | Enables regex matching on object name. | Optional |

#### Context Output

| **Path** | **Type** | **Description** |
| --- | --- | --- |
| PANOS.PanosObject.hostid | String | Host ID. |
| PANOS.PanosObject.container_name | String | The parent container \(DG, Template, VSYS\) this object belongs to. |
| PANOS.PanosObject.name | String | The PAN-OS object name. |
| PANOS.PanosObject.object_type | String | The PAN-OS python object type. |

#### Command example

```!pan-os-config-get-object object_type="AddressObject"```

#### Context Example

```json
{
    "PANOS": {
        "PanosObject": [
            {
                "container_name": "shared",
                "hostid": "192.168.1.145",
                "name": "Sinkhole-IPv4",
                "object_type": "AddressObject"
            },
            {
                "container_name": "shared",
                "hostid": "192.168.1.145",
                "name": "Sinkhole-IPv6",
                "object_type": "AddressObject"
            },
            {
                "container_name": "shared",
                "hostid": "192.168.1.145",
                "name": "test-shared",
                "object_type": "AddressObject"
            }
        ]
    }
}
```

#### Human Readable Output

>### PAN-OS Objects
>
>|container_name|hostid|name|object_type|
>|---|---|---|---|
>| shared | 192.168.1.145 | Sinkhole-IPv4 | AddressObject |
>| shared | 192.168.1.145 | Sinkhole-IPv6 | AddressObject |
>| shared | 192.168.1.145 | test-shared | AddressObject |

### pan-os-platform-get-device-state

***
Get the device state from the provided device. Note; This will attempt to connect directly to the provided target to get the device state. If the IP address as reported in "show system info" is unreachable, this command will fail.

#### Base Command

`pan-os-platform-get-device-state`

#### Input

| **Argument Name** | **Description** | **Required** |
| --- | --- | --- |
| target | Serial number of the device from which to fetch the device state. | Required |
| filename | Name of the file for the state file to be saved. Default will use the hostname as the filename. | Optional |
| ip_address | The IP Address of a Panorama managed firewall. Default will use Panorama-supplied IP Address. | Optional |

#### Context Output

| **Path** | **Type** | **Description** |
| --- | --- | --- |
| InfoFile.Name | String | Filename. |
| InfoFile.EntryID | String | Entry ID. |
| InfoFile.Size | String | Size of the file. |
| InfoFile.Type | String | Type of the file. |
| InfoFile.Info | String | Basic information of the file. |

### pan-os-push-to-template

***
Pushes the given PAN-OS template to the given devices or all devices that belong to the template.

#### Base Command

`pan-os-push-to-template`

#### Input

| **Argument Name** | **Description** | **Required** |
| --- | --- | --- |
| template | The template to push. | Optional |
| validate-only | Whether to validate the policy. Possible values are: true, false. Default is false. | Optional |
| description | The push description. | Optional |
| serial_number | The serial number for a virtual system commit. If provided, the commit will be a virtual system commit. | Optional |

#### Context Output

| **Path** | **Type** | **Description** |
| --- | --- | --- |
| Panorama.Push.Template | String | The device group in which the policies were pushed. |
| Panorama.Push.JobID | Number | The job ID of the policies that were pushed. |
| Panorama.Push.Status | String | The push status. |
| Panorama.Push.Warnings | String | The push warnings. |
| Panorama.Push.Errors | String | The push errors. |

#### Command example

```!pan-os-push-to-template template=LAB```

#### Context Example

```json
{
    "Panorama": {
        "Push": {
            "JobID": "564",
            "Status": "Pending",
            "Template": "LAB"
        }
    }
}
```

#### Human Readable Output

>### Push to Template
>
>|JobID|Status|
>|---|---|
>| 564 | Pending |

### pan-os-push-to-template-stack

***
Pushes the given PAN-OS template-stack to the given devices or all devices that belong to the template stack.

#### Base Command

`pan-os-push-to-template-stack`

#### Input

| **Argument Name** | **Description** | **Required** |
| --- | --- | --- |
| template-stack | The template-stack to push. | Required |
| validate-only | Whether to validate the policy. Possible values are: true, false. Default is false. | Optional |
| description | The push description. | Optional |
| serial_number | The serial number for a virtual system commit. If provided, the commit will be a virtual system commit. | Optional |

#### Context Output

| **Path** | **Type** | **Description** |
| --- | --- | --- |
| Panorama.Push.TemplateStack | String | The device group in which the policies were pushed. |
| Panorama.Push.JobID | Number | The job ID of the policies that were pushed. |
| Panorama.Push.Status | String | The push status. |
| Panorama.Push.Warnings | String | The push warnings. |
| Panorama.Push.Errors | String | The push errors. |

#### Command example

```!pan-os-push-to-template-stack template-stack=LAB-STACK```

#### Context Example

```json
{
    "Panorama": {
        "Push": {
            "JobID": "565",
            "Status": "Pending",
            "TemplateStack": "LAB-STACK"
        }
    }
}
```

#### Human Readable Output

>### Push to Template
>
>|JobID|Status|
>|---|---|
>| 565 | Pending |

### pan-os-get-running-config

***
Pull the running config file

#### Base Command

`pan-os-get-running-config`

#### Input

| **Argument Name** | **Description** | **Required** |
| --- | --- | --- |
| target | The target device. | Optional |

#### Context Output

There is no context output for this command.

#### Command example

```!pan-os-get-running-config target=00000000000```

#### Context Example

```json
{
    "File": {
        "EntryID": "3678@268ee30b-69fa-4496-8ab8-51cdeb19c452",
        "Info": "text/plain",
        "MD5": "da7faf4c6440d87a3e50ef93536ed81a",
        "Name": "running_config",
        "SHA1": "7910271adc8b3e9de28b804442a11a5160d4adda",
        "SHA256": "a4da4cbee7f3e411fbf76f2595d7dfcffce85bd6b3c000dac7a17e58747d1a2b",
        "SHA512": "e90d995061b5771f068c07e727ece3b57eeabdac424dabe8f420848e482e2ad18411c030bd4b455f589d8cdae9a1dae942bfef1ebd038104dd975e168cfb7d19",
        "SSDeep": "3072:KGH5vDQ4MEa4fM0EYRCmgQKQZyVlxgW0ITUj4MO2jCKH2:ZLMGyQKQZaw2",
        "Size": 1284823,
        "Type": "ASCII text, with very long lines"
    }
}
```

### pan-os-get-merged-config

***
Pull the merged config file

#### Base Command

`pan-os-get-merged-config`

#### Input

| **Argument Name** | **Description** | **Required** |
| --- | --- | --- |
| target | The serial number of the device. | Optional |

#### Context Output

There is no context output for this command.

#### Command example

```!pan-os-get-merged-config target=0000000000```

#### Context Example

```json
{
    "File": {
        "EntryID": "3682@268ee30b-69fa-4496-8ab8-51cdeb19c452",
        "Info": "text/plain",
        "MD5": "3204cc188e4b4a6616b449441d4d1ad4",
        "Name": "merged_config",
        "SHA1": "0b058a2ae4b595f80599ef0aeffda640ff386e95",
        "SHA256": "7178b16cb30880c93345ff80810af4e1428573a28d1ee354d5c79b03372cc027",
        "SHA512": "edf5b851eab40588e4e338071de3c18cc8d198d811ea0759670c0aa4c8028fa3b7870b9554c4b7d85f8429641d7cd6f6217a6b37500e24ad9c60b6cf39b39f3b",
        "SSDeep": "3072:OGH5vDQ4MEa4fM0EYRCmgQKQZyVlxDW0ITUj4MO2jCKH2:tLMGyQKQZtw2",
        "Size": 1322335,
        "Type": "ASCII text, with very long lines"
    }
}
```

### pan-os-list-templates

***
Returns a list of available templates. (Used only in Panorama instances).

#### Base Command

`pan-os-list-templates`

#### Input

| **Argument Name** | **Description** | **Required** |
| --- | --- | --- |
| template_name | The name of the template to retrieve. If not provided then all available templates will be brought. | Optional |
| limit | The maximum number of templates to retrieve. This value will be used by default if page argument was not provided. Default is 50. | Optional |
| page_size | The page size of the templates to return. Default is 50. | Optional |
| page | The page at which to start listing templates. This must be a positive number. | Optional |

#### Context Output

| **Path** | **Type** | **Description** |
| --- | --- | --- |
| Panorama.Template.Name | String | The name of the template. |
| Panorama.Template.Description | String | The description of the template. |
| Panorama.Template.Variable.Name | String | The variable name of the template. |
| Panorama.Template.Variable.Type | String | The type of the template. |
| Panorama.Template.Variable.Value | String | The value of the variable of the template. |
| Panorama.Template.Variable.Description | String | The description of the variable of the template. |

#### Command example

```!pan-os-list-templates limit=20```

#### Context Example

```json
{
    "Panorama": {
        "Template": [
            {
                "Description": null,
                "Name": "test-1",
                "Variable": []
            },
            {
                "Description": "test description",
                "Name": "test-2",
                "Variable": [
                    {
                        "Description": "variable-1-test",
                        "Name": "$variable-1",
                        "Type": "ip-netmask",
                        "Value": "1.1.1.1"
                    },
                    {
                        "Description": null,
                        "Name": "$variable-2",
                        "Type": "fqdn",
                        "Value": "google.com"
                    }
                ]
            }
        ]
    }
}
```

#### Human Readable Output

>### Templates
>
>|Description|Name|Variable|
>|---|---|---|
>|  | test-1 |  |
>| test description | test-2 | $variable-1,<br/>$variable-2 |

### pan-os-list-nat-rules

***
Returns a list of NAT rules of either a Panorama/firewall instance.

#### Base Command

`pan-os-list-nat-rules`

#### Input

| **Argument Name** | **Description** | **Required** |
| --- | --- | --- |
| name | The name of the NAT rule to retrieve. If not mentioned, will bring all the NAT rules. | Optional |
| device-group | The device group in which the NAT rules are part of. | Optional |
| pre_post | The pre-rule or post-rule (Panorama instances only). Possible values are: pre-rulebase, post-rulebase. | Optional |
| show_uncommitted | Whether to show the un-committed rules or not. Possible values are: true, false. Default is false. | Optional |
| disabled | Whether to retrieve the disabled rules. If not mentioned, will retrieve all the NAT rules. Possible values are: yes, no. | Optional |
| nat_type | The type of the NAT rules to retrieve. If not mentioned, will retrieve all the NAT rules. Possible values are: ipv4, nat64, nptv6. | Optional |
| tags | A comma-separated list of tags of the NAT rules to retrieve. If not mentioned, will retrieve all the NAT rules. | Optional |
| query | Free query to retrieve NAT rule. If not mentioned, will retrieve all the NAT rules. | Optional |
| limit | The maximum number of rules to retrieve. Will be used by default if page argument was not provided. Default is 50. | Optional |
| page_size | The page size of the NAT rules to return. Default is 50. | Optional |
| page | The page at which to start listing NAT rules. Must be a positive number. | Optional |

#### Context Output

| **Path** | **Type** | **Description** |
| --- | --- | --- |
| Panorama.NAT.Name | String | The name of the rule. |
| Panorama.NAT.Location | String | The device group that the rule is part of. |
| Panorama.NAT.Tags | String | The tags in which the rule is part of. |
| Panorama.NAT.SourceZone | String | The source zone of the rule. |
| Panorama.NAT.DestinationZone | String | The destination zone of the rule. |
| Panorama.NAT.SourceAddress | String | The source address of the rule. |
| Panorama.NAT.DestinationAddress | String | The destination address of the rule. |
| Panorama.NAT.DestinationInterface | String | The destination interface of the rule. |
| Panorama.NAT.Service | String | The service in which the rule has. |
| Panorama.NAT.Description | String | The description of the rule. |
| Panorama.NAT.SourceTranslation | Unknown | The source translation of the rule. |
| Panorama.NAT.DestinationTranslation | Unknown | The destination translation of the rule. |
| Panorama.NAT.DynamicDestinationTranslation | Unknown | The dynamic destination translation of the rule. |
| Panorama.NAT.Disabled | String | Whether the rule is disabled. |

#### Command example

```!pan-os-list-nat-rules pre_post=pre-rulebase show_uncommitted=true```

#### Context Example

```json
{
    "Panorama": {
        "NAT": [
            {
                "Description": "Test",
                "DestinationAddress": "Test_Bla_Bla",
                "DestinationInterface": "any",
                "DestinationTranslation": {
                    "TranslatedAddress": "1.1.1.1/24",
                    "TranslatedPort": "1234"
                },
                "DestinationZone": "Admin",
                "Disabled": "yes",
                "DynamicDestinationTranslation": null,
                "Name": "Test",
                "Service": "Test_group",
                "SourceAddress": "bad-url.com",
                "SourceTranslation": {
                    "StaticIp": {
                        "TranslatedAddress": "1.2.3.4"
                    }
                },
                "SourceZone": "any",
                "Tags": null
            },
            {
                "Description": "Desc",
                "DestinationAddress": "Test_Bla_Bla",
                "DestinationInterface": "any",
                "DestinationTranslation": null,
                "DestinationZone": "Admin",
                "Disabled": "yes",
                "DynamicDestinationTranslation": {
                    "DistributionMethod": "ip-hash",
                    "TranslatedAddress": "bad-url.com"
                },
                "Name": "Test",
                "Service": "XSOAR_Test",
                "SourceAddress": "bad-url.com",
                "SourceTranslation": null,
                "SourceZone": [
                    "Admin",
                    "Bla"
                ],
                "Tags": [
                    "test",
                    "tag"
                ]
            }
        ]
    }
}
```

#### Human Readable Output

>### Nat Policy Rules
>
>|Name|Tags|Source Zone|Destination Zone|Source Address|Disabled|Destination Address|Destination Interface|Service|Description|
>|---|---|---|---|---|---|---|---|---|---|
>| Test |  | any | Admin | bad-url.com | yes | Test_Bla_Bla | any | Test_group | Test |
>| Test | test,<br/>tag | Admin,<br/>multicast | Admin | bad-url.com | yes | Test_Bla_Bla | any | XSOAR_Test | Desc |

### pan-os-create-nat-rule

***
Creates a new NAT rule in a Panorama/firewall instance.

#### Base Command

`pan-os-create-nat-rule`

#### Input

| **Argument Name** | **Description** | **Required** |
| --- | --- | --- |
| rulename | The name of the NAT rule to create. | Required |
| description | The description that the new NAT rule should have. | Optional |
| device-group | The device-group in which the new rule should be created (Panorama instances only). | Optional |
| pre_post | The pre-rule or post-rule (Panorama instances only). Possible values are: pre-rulebase, post-rulebase. | Optional |
| nat_type | The NAT type in which the rule will be created. Possible values are: ipv4, nat64, nptv6. Default is ipv4. | Optional |
| source_zone | A comma-separated list of source zones. Default is any. | Optional |
| destination_zone | A comma-separated list of destination zones. | Optional |
| destination_interface | The page at which to start listing nat-rules, must be a positive number. Default is any. | Optional |
| service | The service in which the rule will be created with. Default is any. | Optional |
| source_address | A comma-separated list of address object names, address group object names, or EDL object names. Default is any. | Optional |
| destination_address | A comma-separated list of address object names, address group object names, or EDL object names. Default is any. | Optional |
| source_translation_type | The source translation type in which the rule will be created. Possible values are: static-ip, dynamic-ip, dynamic-ip-and-port, none. Default is none. | Optional |
| source_translated_address_type | The source translation address type in which the rule will be created. Possible values are: translated-address, interface-address. Default is translated-address. | Optional |
| source_translated_address | A comma-separated list of source translation addresses. If source_translation_type == static_ip, must be a single value. | Optional |
| source_translated_interface | The source translation interface. | Optional |
| destination_translation_type | The destination translation type. Possible values are: static_ip, dynamic_ip, none. Default is none. | Optional |
| destination_translated_address | A comma-separated list of destination translated addresses. | Optional |
| destination_translated_port | The destination translated port. | Optional |
| destination_translation_distribution_method | The destination translation distribution method. Possible values are: round-robin, source-ip-hash, ip-modulo, ip-hash, least-sessions. | Optional |
| negate_destination | Whether to use negate destination. Possible values are: yes, no. | Optional |
| destination_dns_rewrite_direction | The DNS rewrite direction. Possible values are: forward, reverse. | Optional |
| audit_comment | An audit comment for the rule. | Optional |

#### Context Output

There is no context output for this command.

#### Command example

```!pan-os-create-nat-rule rulename=test pre_post="pre-rulebase" source_translated_address_type="interface-address" source_translated_interface=a2 source_translation_type="dynamic-ip-and-port" destination_translation_type=dynamic_ip destination_translated_address=1.1.1.1```

#### Human Readable Output

>Nat rule test was created successfully.
>
### pan-os-delete-nat-rule

***
Deletes a NAT rule.

#### Base Command

`pan-os-delete-nat-rule`

#### Input

| **Argument Name** | **Description** | **Required** |
| --- | --- | --- |
| rulename | The name of the NAT rule to delete. Can be retrieved from the pan-os-list-nat-rules command. | Optional |
| device-group | The device-group from which the NAT rule should be deleted. Only for a Panorama instance. | Optional |
| pre_post | The pre-rule or post-rule (Panorama instances only). Possible values are: pre-rulebase, post-rulebase. | Optional |

#### Context Output

There is no context output for this command.

#### Command example

```!pan-os-delete-nat-rule rulename=test pre_post="pre-rulebase"```

#### Human Readable Output

>Nat rule test was deleted successfully.
>
### pan-os-edit-nat-rule

***
Edits a NAT rule.

#### Base Command

`pan-os-edit-nat-rule`

#### Input

| **Argument Name** | **Description** | **Required** |
| --- | --- |--------------|
| rulename | The name of the NAT rule to edit. Can be retrieved from the pan-os-list-nat-rules command. | Required     |
| device-group | The device-group that the NAT rule is part of. (Panorama instances only). | Optional     |
| pre_post | The pre rule or post rule (Panorama instances only). Possible values are: pre-rulebase, post-rulebase. | Optional     |
| behavior | The operation to perform on the rule. Possible values are: replace, add, remove. Default is replace. | Optional     |
| element_to_change | The element to change. Possible values are: tags, service, nat_type, description, source_zone, destination_zone, source_address, destination_address, destination_interface, negate_destination, source_translation_dynamic_ip_and_port, source_translation_interface, source_translation_dynamic_ip, source_translation_static_ip, destination_translation_port, destination_translation_ip, destination_translation_dynamic_port, destination_translation_dynamic_ip, destination_translation_dynamic_distribution_method, disabled, audit-comment. | Required     |
| element_value | The value of the element to change. Can be a list for certain elements. | Required     |

#### Context Output

There is no context output for this command.

#### Command example

```!pan-os-edit-nat-rule rulename=test element_to_change=source_translation_static_ip behavior=replace pre_post="pre-rulebase" element_value=3.3.3.3```

#### Human Readable Output

>Nat rule test was edited successfully.
>
### pan-os-list-virtual-routers

***
Returns a list of virtual routers of either a Panorama/firewall instance.

#### Base Command

`pan-os-list-virtual-routers`

#### Input

| **Argument Name** | **Description** | **Required** |
| --- | --- | --- |
| virtual_router | The name of the virtual router to retrieve. If not mentioned, will bring all the virtual routers. | Optional |
| template | The template that the virtual router is part of. Use only for Panorama instances. | Optional |
| show_uncommitted | Whether to show the un-committed virtual routers or not. Possible values are: true, false. Default is false. | Optional |
| limit | The maximum number of virtual routers to retrieve. Will be used by default if the page argument was not provided. Default is 50. | Optional |
| page_size | The size of virtual-routers to return. Default is 50. | Optional |
| page | The page at which to start listing virtual-routers. Must be a positive number. | Optional |

#### Context Output

| **Path** | **Type** | **Description** |
| --- | --- | --- |
| Panorama.VirtualRouter.Name | String | The name of the virtual router. |
| Panorama.VirtualRouter.Interface | Unknown | The interface\(s\) that the virtual router uses. |
| Panorama.VirtualRouter.RIP | Unknown | Information about the RIP of the virtual router. |
| Panorama.VirtualRouter.OSPF | Unknown | Information about the OSPF of the virtual router. |
| Panorama.VirtualRouter.OSPFv3 | Unknown | Information about the OSPFv3 of the virtual router. |
| Panorama.VirtualRouter.BGP | Unknown | Information about the BGP of the virtual router. |
| Panorama.VirtualRouter.RedistributionProfile | Unknown | The redistribution profile\(s\) that the virtual router uses. |
| Panorama.VirtualRouter.Multicast | Unknown | Information about the multicast of the virtual router. |
| Panorama.VirtualRouter.StaticRoute | Unknown | The static routes\(s\) that the virtual router uses. |
| Panorama.VirtualRouter.ECMP | Unknown | The ECMP defined for the virtual router. |

#### Command example

```!pan-os-list-virtual-routers show_uncommitted=true```

#### Context Example

```json
{
    "Panorama": {
        "VirtualRouter": [
            {
                "BGP": {
                    "enable": "no",
                    "routing-options": {
                        "graceful-restart": {
                            "enable": "yes"
                        }
                    }
                },
                "Interface": null,
                "Multicast": {},
                "Name": "virtual-router-1",
                "OSPF": {
                    "enable": "no"
                },
                "OSPFv3": {
                    "enable": "no"
                },
                "RIP": {
                    "enable": "no"
                },
                "RedistributionProfile": {},
                "StaticRoute": {
                    "ip": {
                        "static-route": {
                            "entry": [
                                {
                                    "@name": "static_route_ip",
                                    "bfd": {
                                        "profile": "None"
                                    },
                                    "destination": "1.1.1.1",
                                    "metric": "14",
                                    "nexthop": {
                                        "ip-address": "1.1.1.1"
                                    },
                                    "path-monitor": {
                                        "enable": "no",
                                        "failure-condition": "any",
                                        "hold-time": "2"
                                    },
                                    "route-table": {
                                        "unicast": null
                                    }
                                },
                                {
                                    "@name": "static_route_ip2",
                                    "bfd": {
                                        "profile": "None"
                                    },
                                    "destination": "1.1.1.1",
                                    "metric": "188",
                                    "nexthop": {
                                        "ip-address": "1.1.1.1"
                                    },
                                    "path-monitor": {
                                        "enable": "no",
                                        "failure-condition": "any",
                                        "hold-time": "2"
                                    },
                                    "route-table": {
                                        "unicast": null
                                    }
                                },
                                {
                                    "@name": "static_route_ip3",
                                    "destination": "1.1.1.1/32",
                                    "nexthop": {
                                        "ip-address": "1.1.1.1"
                                    }
                                }
                            ]
                        }
                    }
                }
            },
            {
                "BGP": {
                    "enable": "no",
                    "routing-options": {
                        "graceful-restart": {
                            "enable": "yes"
                        }
                    }
                },
                "Interface": "loopback",
                "Multicast": {
                    "enable": "no",
                    "rp": {
                        "local-rp": {
                            "candidate-rp": {
                                "interface": "loopback"
                            }
                        }
                    }
                },
                "Name": "virtual-router-2",
                "OSPF": {
                    "enable": "no"
                },
                "OSPFv3": {
                    "enable": "no"
                },
                "RIP": {
                    "auth-profile": {
                        "entry": {
                            "@name": "213"
                        }
                    },
                    "enable": "no",
                    "export-rules": {
                        "entry": {
                            "@name": "test1"
                        }
                    },
                    "interface": {
                        "entry": {
                            "@name": "loopback",
                            "bfd": {
                                "profile": "Inherit-vr-global-setting"
                            },
                            "default-route": {
                                "disable": {}
                            },
                            "enable": "yes",
                            "mode": "normal"
                        }
                    }
                },
                "RedistributionProfile": {
                    "entry": [
                        {
                            "@name": "test1",
                            "action": {
                                "no-redist": {}
                            },
                            "priority": "1"
                        },
                        {
                            "@name": "test-2",
                            "action": {
                                "no-redist": {}
                            },
                            "priority": "123"
                        }
                    ]
                },
                "StaticRoute": {
                    "ip": {
                        "static-route": {
                            "entry": {
                                "@name": "test",
                                "bfd": {
                                    "profile": "None"
                                },
                                "destination": "1.1.1.1",
                                "metric": "10",
                                "nexthop": {
                                    "ip-address": "2.2.2.2"
                                },
                                "path-monitor": {
                                    "enable": "no",
                                    "failure-condition": "any",
                                    "hold-time": "2"
                                },
                                "route-table": {
                                    "unicast": {}
                                }
                            }
                        }
                    }
                }
            }
        ]
    }
}
```

#### Human Readable Output

>### Virtual Routers
>
>|BGP|Interface|Multicast| Name             |OSPF|OSPFv3|RIP|RedistributionProfile|StaticRoute|
>|---|---|------------------|---|---|---|---|---|---|
>| no |  |  | virtual-router-1 | no | no | no |  | static_route_ip,<br/>static_route_ip2,<br/>static_route_ip3 |
>| no | loopback | no | virtual-router-2 | no | no | no | test1,<br/>test-2 | test |

### pan-os-list-redistribution-profiles

***
Returns a list of redistribution-profiles of a specific virtual-router of either a Panorama/firewall instance.

#### Base Command

`pan-os-list-redistribution-profiles`

#### Input

| **Argument Name** | **Description** | **Required** |
| --- | --- | --- |
| name | Redistribution profile name. | Optional |
| virtual_router | The name of the virtual router that has the redistribution profiles retrieve. Can be retrieved from pan-os-list-virtual-routers. | Required |
| template | The template that the redistribution profiles and virtual-router are part of. Use only for Panorama instances. | Optional |
| limit | The maximum number of redistribution-profiles to retrieve. Default is 50. | Optional |

#### Context Output

| **Path** | **Type** | **Description** |
| --- | --- | --- |
| Panorama.RedistributionProfile.Name | String | The name of the profile. |
| Panorama.RedistributionProfile.Priority | String | The priority of the profile. |
| Panorama.RedistributionProfile.Action | String | The action of the profile. |
| Panorama.RedistributionProfile.FilterInterface | Unknown | The filter interface\(s\). |
| Panorama.RedistributionProfile.FilterType | Unknown | The filter type\(s\). |
| Panorama.RedistributionProfile.FilterDestination | Unknown | The filter destination\(s\). |
| Panorama.RedistributionProfile.FilterNextHop | Unknown | The filter next hop. |
| Panorama.RedistributionProfile.BGP | Unknown | The BGP of the profile. |
| Panorama.RedistributionProfile.OSPF | Unknown | The OSPF of the profile. |

#### Command example

```!pan-os-list-redistribution-profiles virtual_router=test```

#### Context Example

```json
{
    "Panorama": {
        "RedistributionProfile": [
            {
                "Action": "redist",
                "BGP": {
                    "Community": [
                        "local-as",
                        "no-export"
                    ],
                    "ExtendedCommunity": "0x4164ACFCE33404EA"
                },
                "FilterDestination": "1.1.1.1",
                "FilterInterface": "loopback",
                "FilterNextHop": "2.2.2.2",
                "FilterType": [
                    "bgp",
                    "connect",
                    "ospf",
                    "rip",
                    "static"
                ],
                "Name": "test1",
                "OSPF": {
                    "Area": [
                        "1.1.1.1",
                        "2.2.2.2"
                    ],
                    "PathType": [
                        "ext-1",
                        "ext-2",
                        "inter-area",
                        "intra-area"
                    ],
                    "Tag": "1"
                },
                "Priority": "1"
            },
            {
                "Action": "no-redist",
                "BGP": null,
                "FilterDestination": null,
                "FilterInterface": null,
                "FilterNextHop": null,
                "FilterType": null,
                "Name": "test-2",
                "OSPF": null,
                "Priority": "123"
            }
        ]
    }
}
```

#### Human Readable Output

>### Redistribution profiles for virtual router test-guy
>
>|Name|Priority|Action|Filter Type|Filter Destination|Filter Next Hop|BGP|OSPF|
>|---|---|---|---|---|---|---|---|
>| test1 | 1 | redist | bgp,<br/>connect,<br/>ospf,<br/>rip,<br/>static | 1.1.1.1 | 2.2.2.2 | Community: local-as,<br/>no-export<br/>ExtendedCommunity: 0x4164ACFCE33404EA | PathType: ext-1,<br/>ext-2,<br/>inter-area,<br/>intra-area<br/>Area: 1.1.1.1,<br/>2.2.2.2<br/>Tag: 1 |
>| test-2 | 123 | no-redist |  |  |  |  |  |

### pan-os-create-redistribution-profile

***
Creates a new redistribution-profile under a virtual-router for a Panorama/firewall instance.

#### Base Command

`pan-os-create-redistribution-profile`

#### Input

| **Argument Name** | **Description** | **Required** |
| --- | --- | --- |
| name | The name of the of the redistribution profile to create. | Required |
| virtual_router | The virtual router that the redistribution profile will be created on. | Required |
| template | The template that the virtual-router is in. Use only for Panorama instances. | Optional |
| filter_source_type | Comma-separated list of the filter source types. Possible values are: bgp, ospf, rip, static. | Optional |
| destination | A comma-separated list of destination to filter by. | Optional |
| nexthop | A comma-separated list of next-hops to filter by. | Optional |
| interface | A comma-separated list of interfaces to filter by. | Optional |
| priority | The priority of the profile. (1-255). | Required |
| action | The action of the profile. Possible values are: redist, no-redist. | Optional |
| filter_ospf_area | A comma-separated list of areas for the OSPF. | Optional |
| filter_ospf_tag | A comma-separated list of tags for the OSPF. | Optional |
| filter_ospf_path_type | A comma-separated list of path types for the OSPF. Possible values are: ext-1, ext-2, inter-area, intra-area. | Optional |
| filter_bgp_community | A comma-separated list of community filters for the BGP. 32-bit value in decimal or hex or in AS:VAL format where AS and VAL are each in 0 - 65535 range. (Max 10 values). | Optional |
| filter_bgp_extended_community | A comma-separated list of community filters for the BGP. 64-bit value in hex, or in TYPE:AS:VAL, TYPE:IP:VAL format. TYPE is 16-bit, the other two are 16-bit and 32-bit each. (Max 5 values). | Optional |

#### Context Output

There is no context output for this command.

#### Command example

```!pan-os-create-redistribution-profile name=test virtual_router=virtual-router-1 priority=12 action=redist filter_bgp_extended_community=0x4164ACFCE33404EA filter_source_type=bgp,ospf filter_bgp_community=13,89 filter_ospf_path_type="ext-1" interface=loopback filter_ospf_tag=1.1.1.1,2.2.2.2 filter_ospf_area=1.1.1.1,2.2.2.2 nexthop=1.1.1.1```

#### Human Readable Output

>Redistribution profile test was created successfully.
>
### pan-os-edit-redistribution-profile

***
Edits a redistribution-profile in a virtual-router.

#### Base Command

`pan-os-edit-redistribution-profile`

#### Input

| **Argument Name** | **Description** | **Required** |
| --- | --- | --- |
| name | The name of the redistribution-profile to edit. | Required |
| virtual_router | The name of the virtual-router that the redistribution-profile is part of. | Required |
| template |  The template that the virtual-router is in. Only for Panorama instances. | Optional |
| element_to_change | The element to change. Possible values are: filter_type, filter_destination, filter_nexthop, filter_interface, priority, action, filter_ospf_area, filter_ospf_tag, filter_ospf_path_type, filter_bgp_community, filter_bgp_extended_community. | Required |
| element_value | The value of the element to change. Can be a list for all the elements except priority and action. | Required |
| behavior | The operation to perform on the profile. Possible values are: replace, add, remove. Default is replace. | Optional |

#### Context Output

There is no context output for this command.

#### Command example

```!pan-os-edit-redistribution-profile virtual_router=virtual-router-name name=test element_to_change=filter_type element_value=bgp,ospf```

#### Human Readable Output

>Redistribution profile test was edited successfully.

### pan-os-delete-redistribution-profile

***
Deletes a redistribution-profile from a virtual-router.

#### Base Command

`pan-os-delete-redistribution-profile`

#### Input

| **Argument Name** | **Description** | **Required** |
| --- | --- | --- |
| name | The name of the redistribution-profile to delete. | Required |
| virtual_router | The name of the virtual-router that the redistribution-profile is part of. | Required |
| template | The template that the virtual-router is in. Only for panorama instances. | Optional |

#### Context Output

There is no context output for this command.

#### Command example

```!pan-os-delete-redistribution-profile virtual_router=test1 name=test```

#### Human Readable Output

>Redistribution profile test was deleted successfully.
>
### pan-os-list-pbf-rules

***
Returns a list of pbf-rules of either a Panorama/firewall instance.

#### Base Command

`pan-os-list-pbf-rules`

#### Input

| **Argument Name** | **Description** | **Required** |
| --- | --- | --- |
| rulename | The name of the pbf-rule to retrieve. If not mentioned, will bring all the pbf rules. | Optional |
| device-group | The device-group that the pbf-rules are part of. | Optional |
| pre_post | The pre-rule or post-rule (Panorama instances only). Possible values are: pre-rulebase, post-rulebase. | Optional |
| show_uncommitted | Whether to show the un-committed rules or not. Possible values are: true, false. Default is false. | Optional |
| disabled | Whether to retrieve the disabled rules. If not mentioned, will retrieve all the PBF rules. Possible values are: yes, no. | Optional |
| action | The action of the PBF rules to retrieve. If not mentioned, will retrieve all the PBF rules. Possible values are: discard, forward, no-pbf. | Optional |
| tags | A comma-separated list of tags of the PBF rules to retrieve. If not mentioned, will retrieve all the PBF rules. | Optional |
| query | Free query to retrieve PBF rule. If not mentioned, will retrieve all the PBF rules. | Optional |
| limit | The maximum number of rules to retrieve. Will be used by default if page argument was not provided. Default is 50. | Optional |
| page_size | The size of pbf-rules to return. Default is 50. | Optional |
| page | The page at which to start listing pbf-rules. Must be a positive number. | Optional |

#### Context Output

| **Path** | **Type** | **Description** |
| --- | --- | --- |
| Panorama.PBF.Name | String | The name of the PBF rule. |
| Panorama.PBF.Description | String | The description of the PBF rule. |
| Panorama.PBF.Tags | Unknown | The tags of the PBF rule. |
| Panorama.PBF.SourceZone | Unknown | The source-zones of the PBF rule. |
| Panorama.PBF.SourceInterface | Unknown | The source-interfaces of the PBF rule. |
| Panorama.PBF.SourceAddress | Unknown | The source-addresses of the PBF rule. |
| Panorama.PBF.SourceUser | Unknown | The source-users of the PBF rule. |
| Panorama.PBF.DestinationAddress | Unknown | The destination-addresses of the PBF rule. |
| Panorama.PBF.EnforceSymmetricReturn | Unknown | The enforce-symmetric-return of the PBF rule. |
| Panorama.PBF.Target | Unknown | The target of the PBF rule. |
| Panorama.PBF.Application | Unknown | The applications of the PBF rule. |
| Panorama.PBF.Service | Unknown | The services of the PBF rule. |
| Panorama.PBF.Disabled | String | Whether the rule is disabled. |

#### Command example

```!pan-os-list-pbf-rules pre_post="pre-rulebase" show_uncommitted=true debug-mode=true```

#### Context Example

```json
{
    "Panorama": {
        "PBF": [
            {
                "Action": {
                    "forward": {
                        "egress-interface": "Test"
                    }
                },
                "Application": "acronis-snapdeploy",
                "Description": "Test policy based forwarding rule with a twist",
                "DestinationAddress": "bad-url.com",
                "Disabled": "no",
                "EnforceSymmetricReturn": {
                    "enabled": "no"
                },
                "Name": "Test_PBF",
                "Service": "service-https",
                "SourceAddress": "any",
                "SourceInterface": null,
                "SourceUser": "any",
                "SourceZone": "Test_Zone",
                "Tags": "test",
                "Target": {
                    "negate": "no"
                }
            },
            {
                "Action": {
                    "forward": {
                        "egress-interface": "ethernet1/1"
                    }
                },
                "Application": "any",
                "Description": "TEst2",
                "DestinationAddress": "any",
                "Disabled": "no",
                "EnforceSymmetricReturn": {
                    "enabled": "yes",
                    "nexthop-address-list": {
                        "entry": [
                            {
                                "@name": "1.1.1.1"
                            },
                            {
                                "@name": "2.2.2.2"
                            }
                        ]
                    }
                },
                "Name": "Test_PBF4",
                "Service": "any",
                "SourceAddress": "any",
                "SourceInterface": null,
                "SourceUser": "any",
                "SourceZone": "internal",
                "Tags": null,
                "Target": null
            }
        ]
    }
}
```

#### Human Readable Output

>### Policy Based Forwarding Rules
>
>|Action|Description|Destination Address|Disabled|Name|Source Address|Source User|Source Zone|Tags|
>|---|---|---|---|---|---|---|---|---|
>| forward | Test policy based forwarding rule with a twist | bad-url.com | no | Test_PBF | any | any | Test_Zone | test |
>| forward | TEst2 | any | no | Test_PBF4 | any | any | internal |  |

### pan-os-create-pbf-rule

***
Creates a new policy-based-forwarding (PBF) rule in a Panorama/firewall instance.

#### Base Command

`pan-os-create-pbf-rule`

#### Input

| **Argument Name** | **Description** | **Required** |
| --- | --- | --- |
| rulename | The name of the PBF-rule to create. | Required |
| description | The description that the new PBF-rule should have. | Optional |
| device-group | The device-group in which the new rule should be created. Only for Panorama instance. | Optional |
| pre_post | The pre rule or post rule (Panorama instances only). Possible values are: pre-rulebase, post-rulebase. | Optional |
| tags | The tags that the rule will be created with. | Optional |
| source_zone | A comma-separated list of source zones. Default is any. | Optional |
| source_address | A comma-separated list of source addresses. Default is any. | Optional |
| source_user | A comma-separated list of source users. Default is any. | Optional |
| service | The service in which the rule will be created with. Default is any. | Optional |
| destination_address | A comma-separated list of destination addresses. Default is any. | Optional |
| application | A comma-separated list of applications. Default is any. | Optional |
| action | The action that the rule will be created with. Possible values are: forward, discard, no-pbf. | Required |
| egress_interface | The egress interface the rule will be created with. Must be provided if action == forward. | Optional |
| nexthop | The next-hop. Relevant only when action = forward. Possible values are: ip-address, fqdn, none. Default is none. | Optional |
| nexthop_value | The next-hop value when action = forward. Could be an IP address or FQDN. Required when nexthop is not none. | Optional |
| enforce_symmetric_return | Whether to enforce symmetric return. Possible values are: yes, no. Default is no. | Optional |
| negate_source | Whether to negate the source. Possible values are: yes, no. Default is no. | Optional |
| negate_destination | Whether to negate the destination. Possible values are: yes, no. Default is no. | Optional |
| nexthop_address_list | The nexthop addresses list for the symmetric return. | Optional |
| audit_comment | An audit comment for the rule. | Optional |

#### Context Output

There is no context output for this command.

#### Command example

```!pan-os-create-pbf-rule rulename=test4 pre_post="pre-rulebase" enforce_symmetric_return=yes nexthop_address_list=1.1.1.1,2.2.2.2 action=forward description="this is just a description" egress_interface=a2 nexthop="ip-address" nexthop_value=1.1.1.1 negate_source=yes source_zone=1.1.1.1,2.2.2.2 destination_address=1.1.1.1,2.2.2.2 service=dns,service-https```

#### Human Readable Output

>PBF rule test4 was created successfully.
>
### pan-os-edit-pbf-rule

***
Edits a redistribution-profile in a virtual-router.

#### Base Command

`pan-os-edit-pbf-rule`

#### Input

| **Argument Name** | **Description** | **Required** |
| --- | --- | --- |
| rulename | The name of the PBF rule to edit. Can be retrieved from the pan-os-list-pbf-rules command. | Required |
| device-group | The device-group that the PBF rule is in. | Optional |
| pre_post | The pre-rule or post-rule (Panorama instances only). Possible values are: pre-rulebase, post-rulebase. | Optional |
| element_to_change | The element to change. Possible values are: source_zone, source_address, source_user, service, destination_address, application, negate_source, negate_destination, nexthop_address_list, enforce_symmetric_return, action_forward_egress_interface, action_forward_nexthop_ip, action_forward_nexthop_fqdn, action_forward_discard, action_forward_no_pbf, disabled, audit-comment. | Required |
| element_value | The value of the element to change. Can be a list for some of the elements. When element_to_change == 'action_forward_egress_interface', the action of the rule will be changed to 'forward' automatically. | Required |

#### Context Output

There is no context output for this command.

#### Command example

```!pan-os-edit-pbf-rule rulename=test4 element_to_change=nexthop_address_list element_value="1.1.1.1,2.2.2.2" pre_post="pre-rulebase"```

#### Human Readable Output

>PBF test4 was edited successfully.
>
### pan-os-delete-pbf-rule

***
Deletes a PBF rule.

#### Base Command

`pan-os-delete-pbf-rule`

#### Input

| **Argument Name** | **Description** | **Required** |
| --- | --- | --- |
| rulename | The name of the pbf-rule to delete. Can be retrieved from the pan-os-list-pbf-rules command. | Required |
| device-group | The device-group from which the pbf-rule should be deleted. Only for a Panorama instance. | Optional |
| pre_post | The pre-rule or post-rule (Panorama instances only). Possible values are: pre-rulebase, post-rulebase. | Optional |

#### Context Output

There is no context output for this command.

#### Command example

```!pan-os-delete-pbf-rule rulename=test4 pre_post="pre-rulebase"```

#### Human Readable Output

>PBF rule test4 was deleted successfully.
>
### pan-os-list-application-groups

***
Returns a list of application-groups of either a Panorama/firewall instance.

#### Base Command

`pan-os-list-application-groups`

#### Input

| **Argument Name** | **Description** | **Required** |
| --- | --- | --- |
| name | The name of the application-group to retrieve. If not mentioned, will bring all the application-groups. | Optional |
| device-group | The device-group that the nat-rules are part of. | Optional |
| show_uncommitted | Whether to show the un-committed application-groups or not. Possible values are: true, false. Default is false. | Optional |
| limit | The maximum number of application-groups to retrieve. Will be used by default if page argument was not provided. Default is 50. | Optional |
| page_size | The page size of the application-groups to return. Default is 50. | Optional |
| page | The page at which to start listing application-groups. Must be a positive number. | Optional |

#### Context Output

| **Path** | **Type** | **Description** |
| --- | --- | --- |
| Panorama.ApplicationGroup.Name | String | The name of the application-group object. |
| Panorama.ApplicationGroup.Applications | Unknown | The list of the applications that the application-group has. |
| Panorama.ApplicationGroup.Members | Number | The number of the application that are part of the application-group |

#### Command example

```!pan-os-list-application-groups show_uncommitted=true```

#### Context Example

```json
{
    "Panorama": {
        "ApplicationGroup": [
            {
                "Applications": [
                    "1c-enterprise"
                ],
                "Members": 1,
                "Name": "test"
            },
            {
                "Applications": [
                    "2ch-base",
                    "4shared"
                ],
                "Members": 2,
                "Name": "test-2"
            },
            {
                "Applications": [
                    "1c-enterprise",
                    "4shared"
                ],
                "Members": 2,
                "Name": "test-3"
            }
        ]
    }
}
```

#### Human Readable Output

>### Application groups
>
>|Applications|Members|Name|
>|---|---|---|
>| 1c-enterprise | 1 | test |
>| 2ch-base,<br/>4shared | 2 | test-2 |
>| 1c-enterprise,<br/>4shared | 2 | test-3 |

### pan-os-create-application-group

***
Creates a new application group rule in a Panorama/firewall instance.

#### Base Command

`pan-os-create-application-group`

#### Input

| **Argument Name** | **Description** | **Required** |
| --- | --- | --- |
| name | The name for the application-group to be created with. | Required |
| applications | Comma-separated list of applications. Can be retrieved using the command pan-os-list-applications. | Required |
| device-group | The device-group in which the application-group should be created. Only for Panorama instance. | Optional |

#### Context Output

| **Path** | **Type** | **Description** |
| --- | --- | --- |
| Panorama.ApplicationGroup.Name | String | The name of the application-group object. |
| Panorama.ApplicationGroup.Applications | Unknown | The list of the applications that the application-group has. |
| Panorama.ApplicationGroup.Members | Number | The number of the applications that are part of the application-group. |

#### Command example

```!pan-os-create-application-group name=test-3 applications=1c-enterprise,4shared```

#### Context Example

```json
{
    "Panorama": {
        "ApplicationGroup": {
            "Applications": [
                "1c-enterprise",
                "4shared"
            ],
            "Members": 2,
            "Name": "test-3"
        }
    }
}
```

#### Human Readable Output

>application-group test-3 was created successfully.
>
### pan-os-edit-application-group

***
Edits an application-group.

#### Base Command

`pan-os-edit-application-group`

#### Input

| **Argument Name** | **Description** | **Required** |
| --- | --- | --- |
| name | The name for the application-group to be edit. Can be retrieved from the pan-os-list-application-groups command. | Required |
| applications | Comma-separated list of applications. Can be retrieved using the command pan-os-list-applications. | Required |
| device-group | The device-group in which the application-group should be created. Only for a Panorama instance. | Optional |
| action | The action to perform on the application-group. Possible values are: add, remove. Default is add. | Required |

#### Context Output

| **Path** | **Type** | **Description** |
| --- | --- | --- |
| Panorama.ApplicationGroup.Name | String | The name of the application-group object. |
| Panorama.ApplicationGroup.Applications | Unknown | The list of the applications that the application-group has. |
| Panorama.ApplicationGroup.Members | Number | The number of the applications that are part of the application-group |

#### Command example

```!pan-os-edit-application-group name=test-3 action=remove applications=4shared```

#### Context Example

```json
{
    "Panorama": {
        "ApplicationGroup": {
            "Applications": [
                "1c-enterprise"
            ],
            "Members": 1,
            "Name": "test-3"
        }
    }
}
```

#### Human Readable Output

>application-group test-3 was edited successfully.
>
### pan-os-delete-application-group

***
Deletes an application-group

#### Base Command

`pan-os-delete-application-group`

#### Input

| **Argument Name** | **Description** | **Required** |
| --- | --- | --- |
| name | The name of the application-group to delete. Can be retrieved from the pan-os-list-application-groups command. | Required |
| device-group | The device-group in which the application-group is part of. Only for a Panorama instance. | Optional |

#### Context Output

There is no context output for this command.

#### Command example

```!pan-os-delete-application-group name=test-3```

#### Human Readable Output

>application-group test-3 was deleted successfully.
>
### pan-os-list-tag

***
Returns a list of tags from Panorama.

#### Base Command

`pan-os-list-tag`

#### Input

| **Argument Name** | **Description** | **Required** |
| --- | --- | --- |
| include_shared_tags | Whether to include shared tags in the list. Possible values are: Yes, No. Default is No. | Optional |
| device-group | The device group that the tags are part of. | Optional |

#### Context Output

| **Path** | **Type** | **Description** |
| --- | --- | --- |
| Panorama.Tag.name | String | The name of the tag. |
| Panorama.Tag.color | String | The color of the tag. |
| Panorama.Tag.comment | String | The comment in the tag. |
| Panorama.Tag.disable-override | String | Whether overriding the tag is disabled. |
| Panorama.Tag.location | String | The tag's device group location. |

#### Command example

```!pan-os-list-tag include_shared_tags=No```

#### Context Example

```json
{
    "Panorama": {
        "Tag": [
            {
                "name": "tag1",
                "color": "color13"
            },
            {
                "name": "tag2",
                "color": "color39"
            },
            {
                "name": "tag3",
                "color": "color39",
                "disable-override": "no",
                "comments": "text text text"
            }
        ]
    }
}
```

#### Human Readable Output

>### Tags
>
>|Name|Color|Comment|
>|---|---|---|
>| tag1 | color13 |  |
>| tag2 | color39 |  |
>| tag3 | color39 | text text text |

### pan-os-create-tag

***
Creates a new tag in Panorama.

#### Base Command

`pan-os-create-tag`

#### Input

| **Argument Name** | **Description** | **Required** |
| --- | --- | --- |
| name | The name for the new tag to be created. | Required |
| device_group | The device group that the tag will be part of. | Optional |
| disable_override | Whether to disable overriding the tag. Possible values are: true, false. Default is false. | Optional |
| is_shared | Whether the tag should be generated in a shared location. Possible values are: true, false. Default is false. | Optional |
| comment | The comment for the tag. | Optional |

#### Context Output

There is no context output for this command.

#### Command example

```!pan-os-create-tag name="testtag" comment="some comment" is_shared=false```

#### Human Readable Output

>The tag with name "testtag" was created successfully.

### pan-os-edit-tag

***
Edits a tag in Panorama.

#### Base Command

`pan-os-edit-tag`

#### Input

| **Argument Name** | **Description** | **Required** |
| --- | --- | --- |
| name | The existing name for the tag to be edited. | Required |
| new_name | The new name for the tag to be replaced with. | Optional |
| device_group | The device group of the tag. | Optional |
| disable_override | Whether to disable overriding the tag. Possible values are: true, false. Default is false. | Optional |
| comment | The comment for the tag. | Optional |

#### Context Output

There is no context output for this command.

#### Command example

```!pan-os-edit-tag name="testtag" new_name="newtesttag" comment="some comment"```

#### Human Readable Output

>The tag with name "testtag" was edited successfully.

### pan-os-delete-tag

***
Deletes a tag from Panorama.

#### Base Command

`pan-os-delete-tag`

#### Input

| **Argument Name** | **Description** | **Required** |
| --- | --- | --- |
| name | The name of the tag to delete. | Required |

#### Context Output

There is no context output for this command.

#### Command example

```!pan-os-delete-tag name="testtag"```

#### Human Readable Output

>The tag with name "testtag" was deleted successfully.

### pan-os-list-device-groups

***
Returns a list of all device groups from Panorama.

#### Base Command

`pan-os-list-device-groups`

#### Input

| **Argument Name** | **Description** | **Required** |
| --- | --- | --- |

#### Context Output

| **Path** | **Type** | **Description** |
| --- | --- | --- |
| Panorama.DeviceGroupNames | string | The list of device groups. |

### pan-os-export-tech-support-file

***
Exports a tech support file (TSF).

#### Base Command

`pan-os-export-tech-support-file`

#### Input

| **Argument Name** | **Description** | **Required** |
| --- | --- | --- |
| interval_in_seconds | The polling interval (in seconds). Default is 30. | Optional |
| timeout | The polling timeout (in seconds). Default is 1200. | Optional |

#### Context Output

There is no context output for this command.

#### Command example

```!pan-os-export-tech-support-file```

#### Human Readable Output

>Waiting for tech support file export with job ID 101 to finish...

### pan-os-list-security-profile-group

***
Returns a list of security profile groups from Panorama.

#### Base Command

`pan-os-list-security-profile-group`

#### Input

| **Argument Name** | **Description** | **Required** |
| --- | --- | --- |
| group_name | A given group name to return the data for. | Optional |
| device-group | The device group that the security profile groups are part of. | Optional |

#### Context Output

| **Path** | **Type** | **Description** |
| --- | --- | --- |
| Panorama.ProfileGroup.name | String | The name of the group. |
| Panorama.ProfileGroup.location | String | The security profile group's device group location. |
| Panorama.ProfileGroup.virus | String | The antivirus profile. |
| Panorama.ProfileGroup.spyware | String | The anti-spyware profile. |
| Panorama.ProfileGroup.vulnerability | String | The vulnerability protection profile. |
| Panorama.ProfileGroup.url-filtering | String | The URL filtering profile. |
| Panorama.ProfileGroup.file-blocking | String | The file blocking profile. |
| Panorama.ProfileGroup.data-filtering | String | The data filtering profile. |
| Panorama.ProfileGroup.wildfire-analysis | String | The WildFire analysis profile. |
| Panorama.ProfileGroup.disable-override | String | Whether overriding the security profile group is disabled. |

#### Command example

```!pan-os-list-security-profile-group```

#### Context Example

```json
{
    "Panorama": {
        "ProfileGroups": [
            {
                "name": "test_security_pg",
                "location": "TestDevice",
                "virus": "default",
                "spyware": "default",
            },
            {
                "name": "test_security_pg_v2",
                "file-blocking": "basic file blocking",
                "data-filtering": "test data filtering",
                "wildfire-analysis": "test wildfire analysis",
                "url-filtering": "default",
                "location": "TestDevice",
                "spyware": "default",
                "vulnerability": "vulnerability",
                "virus": "default",
            }
        ]
    }
}
```

#### Human Readable Output

>### Security Profile Groups
>
>|Name|Location|Antivirus Profile|Anti-Spyware Profile|Vulnerability Protection Profile|URL Filtering Profile|File Blocking Profile|Data Filtering Profile|WildFire Analysis Profile|
>|---|---|---|---|---|---|---|---|---|
>| test_security_pg | TestDevice | default | default |  |  |  |  |  |
>| test_security_pg_v2 | TestDevice | default | default | vulnerability | default | basic file blocking | test data filtering | test wildfire analysis |

### pan-os-create-security-profile-group

***
Creates a new security profile group in Panorama.

#### Base Command

`pan-os-create-security-profile-group`

#### Input

| **Argument Name** | **Description** | **Required** |
| --- | --- | --- |
| group_name | The name of the security profile group. | Required |
| device-group | The device group that the security profile group will be part of. | Optional |
| antivirus_profile | The antivirus profile of the group. You can get the possible values for this argument by running the pan-os-get-security-profile command. | Optional |
| anti_spyware_profile | The anti-spyware profile of the group. You can get the possible values for this argument by running the pan-os-get-security-profile command. | Optional |
| vulnerability_protection_profile | The vulnerability protection profile of the group. You can get the possible values for this argument by running the pan-os-get-security-profile command. | Optional |
| URL_filtering_profile | The URL filtering profile of the group. You can get the possible values for this argument by running the pan-os-get-security-profile command. | Optional |
| file_blocking_profile | The file blocking profile of the group. You can get the possible values for this argument by running the pan-os-get-security-profile command. | Optional |
| data_filtering_profile | The data filtering profile of the group. You can get the possible values for this argument by running the pan-os-get-security-profile command. | Optional |
| wildfire_analysis_profile | The WildFire analysis profile of the group. You can get the possible values for this argument by running the pan-os-get-security-profile command. | Optional |

#### Context Output

There is no context output for this command.

#### Command example

```!pan-os-create-security-profile-group group_name="test_security_pg" antivirus_profile="default" anti_spyware_profile="default"```

#### Human Readable Output

>Successfull created Security Profile Group: "test-spg"

### pan-os-edit-security-profile-group

***
Edits the security profile group in Panorama.

#### Base Command

`pan-os-edit-security-profile-group`

#### Input

| **Argument Name** | **Description** | **Required** |
| --- | --- | --- |
| group_name | The name of the security profile group to edit. | Required |
| profile_to_change | The profile to edit in the group. Possible values are: Antivirus Profile, Anti-Spyware Profile, Vulnerability Protection Profile, URL Filtering Profile, File Blocking Profile, Data Filtering  Profile, WildFire Analysis Profile. | Required |
| profile_value | The value to set in the profile. You can get the possible values for this argument by running the pan-os-get-security-profile command. | Required |
| device-group | The device group that the security profile group is part of. | Optional |

#### Context Output

There is no context output for this command.

#### Command example

```!pan-os-edit-security-profile-group group_name="test-spg" profile_to_change="Antivirus Profile" profile_value="default"```

#### Human Readable Output

>Successfull edited Security Profile Group: "test-spg"

### pan-os-delete-security-profile-group

***
Deletes a security profile group from Panorama.

#### Base Command

`pan-os-delete-security-profile-group`

#### Input

| **Argument Name** | **Description** | **Required** |
| --- | --- | --- |
| group_name | The name of the security profile group to delete. | Required |
| device-group | The device group that the security profile group is part of. | Optional |

#### Context Output

There is no context output for this command.

#### Command example

```!pan-os-delete-security-profile-group group_name="test-spg"```

#### Human Readable Output

>Successfull deleted Security Profile Group: "test-spg"

### pan-os-get-audit-comment

***
Gets the audit comment of a rule.

#### Base Command

`pan-os-get-audit-comment`

#### Input

| **Argument Name** | **Description** | **Required** |
| --- | --- | --- |
| rule_name | The rule name to apply. | Required |
| rule_type | The rule type. Possible values are: Security Rule, NAT Rule, PBF Rule. | Required |
| pre_post | The pre-rule or post-rule (Panorama instances only). Possible values are: Pre, Post. | Optional |
| device-group | The device group that the rule is part of. | Optional |

#### Context Output

| **Path** | **Type** | **Description** |
| --- | --- | --- |
| Panorama.AuditComment.comment | String | The audit comment of the rule. |
| Panorama.AuditComment.rule_name | String | The rule name. |
| Panorama.AuditComment.rule_type | String | The rule type. |

#### Command example

```!pan-os-get-audit-comment rule_name="test" rule_type="Security Rule" pre_post=Post```

#### Context Example

```json
{
    "Panorama": {
        "AuditComment": [
            {
                "comment": "some comment",
                "rule_name": "test",
                "rule_type": "Security Rule"
            }
        ]
    }
}
```

#### Human Readable Output

>### Audit Comment for Rule: test
>
>|Comment|Rule Name|Rule Type|
>|---|---|---|
>| some comment | test | Security Rule |
>
### pan-os-add-profile-exception

***
Add an exception to a Vulnerability Protection profile or Anti Spyware profile.

#### Base Command

`pan-os-add-profile-exception`

#### Input

| **Argument Name** | **Description** | **Required** |
| --- | --- | --- |
| profile_name | The profile name. | Required |
| threat | The requested threat name/CVE/ID to add. | Required |
| profile_type | The profile type. Possible values are: Vulnerability Protection Profile, Anti Spyware Profile. | Optional |
| action | The action type of the exception. Default value is 'default'. Possible values are: Alert, Allow, Block IP, Drop, Reset Both, Reset Client, Reset Server. | Optional |
| packet_capture | To configure the firewall to take a packet capture when it detects a threat. Possible values are: Disable, Single Packet, Extended Capture. | Optional |
| exempt_ip | An IP address. Configure an exempt IP address to enforce a threat exception only when the associated session has either a matching source or destination IP address; for all other sessions, the threat is enforced based on the default signature action. | Optional |
| device_group | Device group. This will override any configured device group or vsys. | Optional |
| ip_track_by | Specify whether to Track By and block the IP address using the IP source or the IP source and destination. If action = Block IP , this argument is mandatory. Possible values are: Source, Source And Destination. | Optional |
| ip_duration_sec | Specify the time period (in seconds) after which to trigger the action. If action = Block IP , this argument is mandatory. | Optional |

#### Command example

```!pan-os-add-profile-exception profile_name="test1" threat="10002" action="Drop"```

#### Context Output

There is no context output for this command.

### pan-os-list-profile-exception

***
List the exceptions in a Vulnerability Protection profile or Anti Spyware profile.

#### Base Command

`pan-os-list-profile-exception`

#### Input

| **Argument Name** | **Description** | **Required** |
| --- | --- | --- |
| profile_name | The profile name. | Required |
| profile_type | The profile type. Possible values are: Vulnerability Protection Profile, Anti Spyware Profile. | Optional |

#### Command example

```!pan-os-list-profile-exception profile_name="test1" profile_type="Vulnerability Protection Profile"```

#### Context Output

| **Path** | **Type** | **Description** |
| --- | --- | --- |
| Panorama.Vulnerability.Name | String | The profile name. |
| Panorama.Vulnerability.Exception.name | String | The exception name. |
| Panorama.Vulnerability.Exception.id | String | The exception ID. |
| Panorama.Vulnerability.Exception.CVE | String | The exception CVE if exist. |
| Panorama.Vulnerability.Exception.action | String | The exception action. |
| Panorama.Vulnerability.Exception.exempt-id | String | The exception exempt ID. |
| Panorama.Vulnerability.Exception.packet-capture | String | The exception packet capture. |
| Panorama.Spyware.Name | String | The profile name. |
| Panorama.Spyware.Exception.name | String | The exception name. |
| Panorama.Spyware.Exception.id | String | The exception ID. |
| Panorama.Spyware.Exception.CVE | String | The exception CVE if exist. |
| Panorama.Spyware.Exception.action | String | The exception action. |
| Panorama.Spyware.Exception.exempt-id | String | The exception exempt ID. |
| Panorama.Spyware.Exception.packet-capture | String | The exception packet capture. |

### pan-os-delete-profile-exception

***
Delete an exception to a Vulnerability Protection profile or Anti Spyware profile.

#### Base Command

`pan-os-delete-profile-exception`

#### Input

| **Argument Name** | **Description** | **Required** |
| --- | --- | --- |
| profile_name | The profile name. | Required |
| threat | The requested threat name/CVE/ID to delete. | Required |
| profile_type | The profile type. Possible values are: Vulnerability Protection Profile, Anti Spyware Profile. | Optional |

#### Command example

```!pan-os-delete-profile-exception profile_name="test2" threat="10005" profile_type="Vulnerability Protection Profile"```

#### Context Output

There is no context output for this command.

### pan-os-edit-profile-exception

***
Edit an exception to a Vulnerability Protection profile or Anti Spyware profile.

#### Base Command

`pan-os-edit-profile-exception`

#### Input

| **Argument Name** | **Description** | **Required** |
| --- | --- | --- |
| profile_name | The profile name. | Required |
| threat | The requested threat name/CVE/ID to edit. | Required |
| profile_type | The profile type. Possible values are: Vulnerability Protection Profile, Anti Spyware Profile. | Optional |
| action | The action type of the exception. Default value is 'default'. Possible values are: Alert, Allow, Block IP, Drop, Reset Both, Reset Client, Reset Server. | Optional |
| packet_capture | To configure the firewall to take a packet capture when it detects a threat. Possible values are: Disable, Single Packet, Extended Capture. | Optional |
| exempt_ip | An IP address. Configure an exempt IP address to enforce a threat exception only when the associated session has either a matching source or destination IP address; for all other sessions, the threat is enforced based on the default signature action. | Optional |
| device_group | Device group. This will override any configured device group or vsys. | Optional |
| ip_track_by | Specify whether to Track By and block the IP address using the IP source or the IP source and destination. If action = Block IP , this argument is mandatory. Possible values are: Source, Source And Destination. | Optional |
| ip_duration_sec | Specify the time period (in seconds) after which to trigger the action. If action = Block IP , this argument is mandatory. | Optional |

#### Command example

```!pan-os-edit-profile-exception profile_name="test1" threat="10002" action="Drop"```

#### Context Output

There is no context output for this command.

### pan-os-create-master-key

***
Create a default master key that encrypts all the private keys and passwords in the configuration.

**This command is harmful because it invalidates the current API key and requires re-configuration of the integration instance.**

#### Base Command

`pan-os-create-master-key`

#### Input

| **Argument Name** | **Description** | **Required** |
| --- | --- | --- |
| master_key | The encryption master key. Must be exactly 16 characters. | Required |
| lifetime_in_hours | The lifetime of the key in hours. | Required |
| reminder_in_hours | The time to be notified of the key's expiration in hours. | Required |

#### Limitations

* All changes to the configuration of the Palo Alto firewall or Panorama need to be committed before running this command. This can be done using using the [pan-os-commit](#pan-os-commit) and [pan-os-push-status](#pan-os-push-status) commands.

* The command invalidates the current API key and requires obtaining a new one using the instructions in [the PAN-OS and Panorama API usage guide](https://docs.paloaltonetworks.com/pan-os/11-1/pan-os-panorama-api/pan-os-api-authentication/get-your-api-key). All subsequent commands will raise an "Invalid Credential" error until a new API key is obtained and the integration instance is updated accordingly.

#### Command example

```!pan-os-create-master-key master_key="MyFakeMasterKey1" lifetime_in_hours=2160 reminder_in_hours=1992```

#### Context Output

There is no context output for this command.

#### Human Readable Output

>Master key changed successfully. All key material has been re-encrypted with new master key and committed via jobid 1234.
>
>⚠️ The current API key is no longer valid! (by design). Generate a new API key and update it in the integration instance configuration to keep using the integration.

### pan-os-update-master-key

***
Update the default master key that encrypts all the private keys and passwords in the configuration.

**This command is harmful because it invalidates the current API key and requires re-configuration of the integration instance.**

#### Base Command

`pan-os-update-master-key`

#### Input

| **Argument Name** | **Description** | **Required** |
| --- | --- | --- |
| current_master_key | The current encryption master key. | Required |
| new_master_key | The new encryption master key. Must be exactly 16 characters. | Required |
| lifetime_in_hours | The lifetime of the key in hours. | Required |
| reminder_in_hours | The time to be notified of the key's expiration in hours. | Required |

#### Limitations

* All changes to the configuration of the Palo Alto firewall or Panorama need to be committed before running this command. This can be done using using the [pan-os-commit](#pan-os-commit) and [pan-os-push-status](#pan-os-push-status) commands.

* The command invalidates the current API key and requires obtaining a new one using the instructions in [the PAN-OS and Panorama API usage guide](https://docs.paloaltonetworks.com/pan-os/11-1/pan-os-panorama-api/pan-os-api-authentication/get-your-api-key). All subsequent commands will raise an "Invalid Credential" error until a new API key is obtained and the integration instance is updated accordingly.

#### Command example

```!pan-os-update-master-key current_master_key="MyFakeMasterKey1" new_master_key="MyFakeMasterKey2" lifetime_in_hours=2160 reminder_in_hours=1992```

#### Context Output

There is no context output for this command.

#### Human Readable Output

>Master key changed successfully. All key material has been re-encrypted with new master key and committed via jobid 2468.
>
>⚠️ The current API key is no longer valid! (by design). Generate a new API key and update it in the integration instance configuration to keep using the integration.

### pan-os-get-master-key-details

***
Show the details of the default master key that encrypts all the private keys and passwords in the configuration.

#### Base Command

`pan-os-get-master-key-details`

#### Input

There are no input arguments for this command.

#### Command example

```!pan-os-get-master-key-details```

#### Context Output

| **Path** | **Type** | **Description** |
| --- | --- | --- |
| Panorama.MasterKey.auto-renew-mkey | String | Whether the master key will be automatically renewed on expiry. |
| Panorama.MasterKey.expire-at | String | The date and time when the key is set to expire. |
| Panorama.MasterKey.hours-to-expiry | String | The number of hours remaining before the key expires. |
| Panorama.MasterKey.hours-to-reminder | String | The number of hours remaining before being notified that the key is set to expire. |
| Panorama.MasterKey.minutes-to-expiry | String | The number of minutes remaining before the key expires. |
| Panorama.MasterKey.minutes-to-reminder | String | The number of minutes remaining before being notified that the key is set to expire. |
| Panorama.MasterKey.on-hsm | String | Whether the master key is encrypted using a key stored on a Hardware Security Module (HSM). |
| Panorama.MasterKey.remind-at | String | The date and time when to be notified that the key is set to expire. |
| Panorama.MasterKey.seconds-to-expiry | String | The number of seconds remaining before the key expires. |
| Panorama.MasterKey.seconds-to-reminder | String | The number of seconds remaining before being notified that the key is set to expire. |

#### Context Example

```json
{
    "Panorama": {
        "MasterKey": {
            "auto-renew-mkey": "0",
            "expire-at": "2025/02/18 04:26:05",
            "hours-to-expiry": "2138",
            "hours-to-reminder": "1992",
            "minutes-to-expiry": "128288",
            "minutes-to-reminder": "119520",
            "on-hsm": "no",
            "remind-at": "2024/11/27 04:26:05",
            "seconds-to-expiry": "7697336",
            "seconds-to-reminder": "7171200"
        }
    }
}
```

#### Human Readable Output

>### Master Key Details
>
>| Auto-renew master key | Encrypted on HSM | Remind at | Expire at |
>| --- | --- | --- | --- |
>| 0 | no | 2024/11/27 04:26:05 | 2025/02/18 04:26:05 |<|MERGE_RESOLUTION|>--- conflicted
+++ resolved
@@ -5749,12 +5749,9 @@
 | PANOS.ShowSystemInfo.Result.wildfire_version | String | Wildfire content version. |
 | PANOS.ShowSystemInfo.Result.wildfire_release_date | String | Wildfire release date. |
 | PANOS.ShowSystemInfo.Result.url_filtering_version | String | URL filtering content version. |
-<<<<<<< HEAD
 | PANOS.ShowSystemInfo.Result.global_protect_client_package_version | String | The GlobalProtect client package version. |
-=======
 | PANOS.ShowSystemInfo.Result.advanced_routing | string | Advanced routing engine feature. |
 | PANOS.ShowSystemInfo.Result.multi_vsys | string | Virtual system feature. |
->>>>>>> 07cfaf67
 
 #### Command example
 
@@ -5790,12 +5787,9 @@
                     "url_filtering_version": "20220218.20012",
                     "wildfire_release_date": "",
                     "wildfire_version": "0",
-<<<<<<< HEAD
-                    "global_protect_client_package_version": "0.0.0"
-=======
+                    "global_protect_client_package_version": "0.0.0",
                     "advanced_routing": "on",
                     "multi_vsys": "on"
->>>>>>> 07cfaf67
                 },
                 {
                     "app_release_date": "2021/12/06 18:49:44 PST",
