This integration supports both Palo Alto Networks Panorama and Palo Alto Networks Firewall. You can create separate instances of each integration, and they are not necessarily related or dependent on one another.

This integration enables you to manage the Palo Alto Networks Firewall and Panorama. For more information see the [PAN-OS documentation](https://docs.paloaltonetworks.com/pan-os.html).
This integration was integrated and tested with versions 8.xx, 9.xx, and 10.xx of Palo Alto Firewall and Palo Alto Panorama.


## Use Cases
* Create custom security rules in Palo Alto Networks PAN-OS.
* Create and update address objects, address-groups, custom URL categories, and URL filtering objects.
* Use the URL Filtering category information from Palo Alto Networks to enrich URLs by checking the *use_url_filtering* parameter. A valid license for the Firewall is required.
* Get URL Filtering category information from Palo Alto. Request Change is a known Palo Alto limitation.
* Add URL filtering objects including overrides to Palo Alto Panorama and Firewall.
* Commit a configuration to Palo Alto Firewall and to Panorama, and push a configuration from Panorama to Pre-Defined Device-Groups of Firewalls.
* Block IP addresses using registered IP tags from PAN-OS without committing the PAN-OS instance. First you have to create a registered IP tag, DAG, and security rule, and commit the instance. You can then register additional IP addresses to the tag without committing the instance.

     1. Create a registered IP tag and add the necessary IP addresses by running the [pan-os-register-ip-tag](#pan-os-register-ip-tag) command.
   
     2. Create a dynamic address group (DAG), by running the [pan-os-create-address-group](#pan-os-create-address-group) command. Specify values for the following arguments: type="dynamic", match={ tagname }.
   
     3. Create a security rule using the DAG created in the previous step, by running the [pan-os-create-rule](#pan-os-create-rule) command.
   
     4. Commit the PAN-OS instance by running the PanoramaCommitConfiguration playbook.
   
     5. You can now register IP addresses to, or unregister IP addresses from the IP tag by running the [pan-os-register-ip-tag](#pan-os-register-ip-tag) command, or [pan-os-unregister-ip-tag](#pan-os-unregister-ip-tag) command, respectively, without committing the PAN-OS instance.

* Create a predefined security profiles with the best practices by Palo Alto Networks.
* Get security profiles best practices as defined by Palo Alto Networks. For more information about Palo Alto Networks best practices, visit [Palo Alto Networks best practices](https://docs.paloaltonetworks.com/best-practices/9-0/internet-gateway-best-practices/best-practice-internet-gateway-security-policy/create-best-practice-security-profiles).
* Apply security profiles to specific rule.
* Set default categories to block in the URL filtering profile.
* Enforce WildFire best practice.
   
   1. Set file upload to the maximum size.
   
   2. Set WildFire Update Schedule to download and install updates every minute.
   
   3. All file types are forwarded.

## Known Limitations
* Maximum commit queue length is 3. Running numerous Panorama commands simultaneously might cause errors.
* After you run `panorama-create-` commands and the object is not committed, the `panorama-edit` commands or `panorama-get` commands might not run correctly.
* URL Filtering `request change` of a URL is not available via the API. Instead, you need to use the https://urlfiltering.paloaltonetworks.com website.
* If you do not specify a vsys (Firewall instances) or a device group (Panorama instances), you will only be able to execute the following commands.
   * [pan-os-get-url-category](#pan-os-get-url-category)
   * [pan-os-commit](#pan-os-commit)
   * [pan-os-push-to-device-group](#pan-os-push-to-device-group)
   * [pan-os-register-ip-tag](#pan-os-register-ip-tag)
   * [pan-os-unregister-ip-tag](#pan-os-unregister-ip-tag)
   * [pan-os-query-logs](#pan-os-query-logs)
   * [pan-os-check-logs-status](#pan-os-check-logs-status)
   * [pan-os-get-logs](#pan-os-get-logs)
* The target argument is supported only in operational type commands. Meaning, you cannot use it with commit, logs, or PCAP commands.

## Fetch Incidents
The Panorama integration now supports fetch incidents.
The incidents are fetched according to a number of different optional log type queries. The log types are: **Traffic, Threat, URL, Data, Correlation, System, Wildfire, Decryption**.

##### Max incidents per fetch
- The max incidents per fetch parameter specifies the maximum number of incidents to fetch **per** Log Type Query.
- Important note: Cortex XSOAR standard setup is not designed to handle many hundreds of new incidents every minute. Therefore, it is strongly recommended to narrow your query by log type, severity, or other criteria to ensure that each fetch cycle retrieves no more than 200 incidents at a time.

##### Log Type
The queries that will be included during the fetch are decided according to the "Log Type" parameter (Multiple select dropdown).
- Selecting "All" will use all the log type queries in the fetch.
- To choose a specific set of queries, select their log types from the dropdown (make sure "All" option is unselected).

##### Log Type Query
- Each log type has its own query field in the instance configuration.
- Note that the default query values has some example text in it, make sure to enter a valid query.
- Note: In case of multiple devices, for the sake of speed it is recommended to narrow the query to a specific device. 
For example: "and (device_name eq dummy_device)".

##### Log Type Query Examples

| Log Type            | Query Example                                                                                                                                           |
|---------------------|---------------------------------------------------------------------------------------------------------------------------------------------------------|
| Traffic             | (addr.src in {source}) and (addr.dst in {destination}) and (action eq {action})                                                                         |
| Threat              | (severity geq high)                                                                                                                                     |
| URL                 | ((action eq block-override) or (action eq block-url)) and (severity geq high)                                                                           |
| Data                | ((action eq alert) or (action eq wildfire-upload-success) or (action eq forward)) and (severity geq high)                                               |
| Correlation         | (hostid eq {host_id}) and (match_time in {last_x_time}) and (objectname eq {object_name}) and (severity geq '{severity}') and (src in {source_address}) |
| System              | (subtype eq {sub_type}) and (severity geq {severity})                                                                                                   |
| Wildfire Submission | ((action eq wildfire-upload-fail) or (action eq wildfire-upload-skip) or (action eq sinkhole))                                                          |
| Decryption          | (app eq {application}) and (policy_name geq {policy_name}) and ((src in {source}) or (dst in {destination}))                                            |

##### Classifiers and Mappers

This integration supports a default Classifier (Panorama Classifier) and Mapper (Panorama Mapper) that handles incidents returned from the API.


## Configure Panorama on Cortex XSOAR

1. Navigate to **Settings** > **Integrations** > **Servers & Services**.
2. Search for Panorama.
3. Click **Add instance** to create and configure a new integration instance.

| **Parameter** | **Description** | **Required** |
| --- | --- | --- |
| server | Server URL \(e.g., https://192.168.0.1\) | True |
| port | Port \(e.g 443\) | False |
| key | API Key | True |
| device_group | Device group - Panorama instances only \(write shared for Shared location\) | False |
| vsys | Vsys - Firewall instances only | False |
| template | Template - Panorama instances only | False |****
| use_url_filtering | Use URL Filtering for auto enrichment | False |
| additional_suspicious | URL Filtering Additional suspicious categories. CSV list of categories that will be considered suspicious. | False |
| additional_malicious | URL Filtering Additional malicious categories. CSV list of categories that will be considered malicious. | False |
| insecure | Trust any certificate \(not secure\) | False |
| First fetch timestamp  | First fetch time interval | False |
| Max incidents per fetch | Max incidents per fetch for each selected Log Type Query | False |
| Log Type | Log Types incidents to fetch | False |****
| Traffic Log Type Query | Traffic Query for fetch incidents | False |
| Threat Log Type Query | Threat Query for fetch incidents | False |
| URL Log Type Query | URL Query for fetch incidents | False |
| Data Log Type Query | Data Query for fetch incidents | False |
| Correlation Log Type Query | Correlation Query for fetch incidents | False |
| System Log Type Query | System Query for fetch incidents | False |
| Wildfire Submission Log Type Query | Wildfire Submission Query for fetch incidents | False |
| Decryption Log Type Query | Decryption Query for fetch incidents | False |
| Incidents Fetch Interval | Time interval between incident fetches | False |

1. Click **Test** to validate the URLs, token, and connection.


## Debugging in Panorama
In order to ease the process of understanding what parameters are required to be used in the `!pan-os` command, it is highly recommended to use the debugging mode in Panorama to get the correct structure of a request.

Debugging Methods:
* [How to run a PAN-OS Web UI Debug](https://knowledgebase.paloaltonetworks.com/KCSArticleDetail?id=kA10g000000CmA9CAK)
* [Configuration (API)](https://docs.paloaltonetworks.com/pan-os/9-1/pan-os-panorama-api/pan-os-xml-api-request-types/configuration-api)
* [Use the API browser](https://docs.paloaltonetworks.com/pan-os/9-1/pan-os-panorama-api/get-started-with-the-pan-os-xml-api/explore-the-api/use-the-api-browser#id676e85fa-1823-466a-9e31-269dc6eb433a)

Several Examples of `!pan-os` for a configuration type commands:

1) Create a new address object named test123 for the test device-group.

Given the following debug-log from PAN-OS Web UI Debug after creating an address through the Panorama UI:

`
<request cmd="set" obj="/config/devices/entry[@name='localhost.localdomain']/device-group/entry[@name='test']/address/entry[@name='test123']" cookie="12345" newonly="yes">
  <ip-netmask>1.1.1.1</ip-netmask>
</request>
`

   The equivalent `!pan-os` command is:

`
!pan-os action=set xpath=/config/devices/entry[@name='localhost.localdomain']/device-group/entry[@name='test']/address/entry[@name='test123'] type=config element=<ip-netmask>1.1.1.1</ip-netmask>
`
| Argument | Description |
| --- | --- |
| action | Create/add an object. In this case we want to create a new address object, so we will use set - the Panorama debug log shows us its a 'set' action. |
| xpath | /config/devices/entry[@name='localhost.localdomain']/device-group/entry[@name='test']/address/entry[@name='test123'] - simply the location of the new object. |
| type | This is a configuration type command, therefore use config. |
| element | The object properties (similar to an API body request). |

2) Modify an existing address group object named test12345 under the test device group to use a different address object.

Given the following debug-log from PAN-OS Web UI Debug after editing an address group through the Panorama UI to use a different address object:

`
<request cmd="edit" obj="/config/devices/entry[@name='localhost.localdomain']/device-group/entry[@name='test']/address-group/entry[@name='test12345']" cookie="1234">
  <entry name="test12345">
    <static>
      <member>test123</member>
    </static>
  </entry>
</request>
`

The equivalent `!pan-os` command is:

`
!pan-os action=edit xpath=/config/devices/entry[@name='localhost.localdomain']/device-group/entry[@name='test']/address-group/entry[@name='test12345'] type=config element=<static><member>test123</member></static>
`
| Argument | Description |
| --- | --- |
| action | Edit an object, in this case we want to edit an entry in an existing address group object, so we will use edit - the panorama debug log shows us its an 'edit' action. |
| xpath | /config/devices/entry[@name='localhost.localdomain']/device-group/entry[@name='test']/address-group/entry[@name='test12345' - simply the location of the object. |
| type | This is a configuration type command, therefore use config.
| element | The object properties (similar to an API body request).

3) Get a specific security pre-rule called test1.

Using the API browser, we can easily find the xpath for the security pre-rule object, therefore the pan-os command will be:

`
!pan-os xpath=/config/devices/entry[@name='localhost.localdomain']/device-group/entry[@name='test']/pre-rulebase/security/rules/entry[@name='test1'], action=get type=config
`

| Argument | Description |
| --- | --- |
| action | Get an object, in this case we want to get an object, so we will use 'get' as an action. |
| xpath | By using the API browser, we can find every object's xpath easily.
| type | This is a configuration type command, therefore use config.

Several examples of `!pan-os` for an operational type command:

1) Show system information  - Can be viewed by using the API browser to get the structure of the request.

![Show System Info Operational command](../../doc_files/show-system-info-api-example.png)

The equivalent `!pan-os` command is:

`
!pan-os type=op cmd=<show><system><info></info></system></show>
`

2) Show information about all the jobs - Can be viewed by using the API browser to get the structure of the request.

![Show all jobs information](../../doc_files/get-all-jobs-api-example.png)

The equivalent `!pan-os` command is:

`
!pan-os type=op cmd=<show><jobs><all></all></jobs></show>
`

## Commands
You can execute these commands from the Cortex XSOAR CLI, as part of an automation, or in a playbook.
After you successfully execute a command, a DBot message appears in the War Room with the command details.

1. [Run any command supported in the Panorama API: pan-os](#pan-os)
2. [Get pre-defined threats list from a Firewall or Panorama and stores as a JSON file in the context: panorama-get-predefined-threats-list](#pan-os-get-predefined-threats-list)
3. [Commit a configuration: panorama-commit](#pan-os-commit)
4. [Pushes rules from PAN-OS to the configured device group: panorama-push-to-device-group](#pan-os-push-to-device-group)
5. [Returns a list of addresses: panorama-list-addresses](#pan-os-list-addresses)
6. [Returns address details for the supplied address name: panorama-get-address](#pan-os-get-address)
7. [Creates an address object: panorama-create-address](#pan-os-create-address)
8. [Delete an address object: panorama-delete-address](#pan-os-delete-address)
9. [Returns a list of address groups: panorama-list-address-groups](#pan-os-list-address-groups)
10. [Get details for the specified address group: panorama-get-address-group](#pan-os-get-address-group)
11. [Creates a static or dynamic address group: panorama-create-address-group](#pan-os-create-address-group)
12. [Sets a vulnerability signature to block mode: panorama-block-vulnerability](#pan-os-block-vulnerability)
13. [Deletes an address group: panorama-delete-address-group](#pan-os-delete-address-group)
14. [Edits a static or dynamic address group: panorama-edit-address-group](#pan-os-edit-address-group)
15. [Returns a list of addresses: panorama-list-services](#pan-os-list-services)
16. [Returns service details for the supplied service name: panorama-get-service](#pan-os-get-service)
17. [Creates a service: panorama-create-service](#pan-os-create-service)
18. [Deletes a service: panorama-delete-service](#pan-os-delete-service)
19. [Returns a list of service groups: panorama-list-service-groups](#pan-os-list-service-groups)
20. [Returns details for the specified service group: panorama-get-service-group](#pan-os-get-service-group)
21. [Creates a service group: panorama-create-service-group](#pan-os-create-service-group)
22. [Deletes a service group: panorama-delete-service-group](#pan-os-delete-service-group)
23. [Edit a service group: panorama-edit-service-group](#pan-os-edit-service-group)
24. [Returns information for a custom URL category: panorama-get-custom-url-category](#pan-os-get-custom-url-category)
25. [Creates a custom URL category: panorama-create-custom-url-category](#pan-os-create-custom-url-category)
26. [Deletes a custom URL category: panorama-delete-custom-url-category](#pan-os-delete-custom-url-category)
27. [Adds or removes sites to and from a custom URL category: panorama-edit-custom-url-category](#pan-os-edit-custom-url-category)
28. [Gets a URL category from URL Filtering: panorama-get-url-category](#pan-os-get-url-category)
29. [Gets a URL information: url](#url)
30. [Returns a URL category from URL Filtering in the cloud: panorama-get-url-category-from-cloud](#pan-os-get-url-category-from-cloud)
31. [Returns a URL category from URL Filtering on the host: panorama-get-url-category-from-host](#pan-os-get-url-category-from-host)
32. [Returns information for a URL filtering rule: panorama-get-url-filter](#pan-os-get-url-filter)
33. [Creates a URL filtering rule: panorama-create-url-filter](#pan-os-create-url-filter)
34. [Edit a URL filtering rule: panorama-edit-url-filter](#pan-os-edit-url-filter)
35. [Deletes a URL filtering rule: panorama-delete-url-filter](#pan-os-delete-url-filter)
36. [Returns a list of external dynamic lists: panorama-list-edls](#pan-os-list-edls)
37. [Returns information for an external dynamic list: panorama-get-edl](#pan-os-get-edl)
38. [Creates an external dynamic list: panorama-create-edl](#pan-os-create-edl)
39. [Modifies an element of an external dynamic list: panorama-edit-edl](#pan-os-edit-edl)
40. [Deletes an external dynamic list: panorama-delete-edl](#pan-os-delete-edl)
41. [Refreshes the specified external dynamic list: panorama-refresh-edl](#pan-os-refresh-edl)
42. [Creates a policy rule: panorama-create-rule](#pan-os-create-rule)
43. [Creates a custom block policy rule: panorama-custom-block-rule](#pan-os-custom-block-rule)
44. [Changes the location of a policy rule: panorama-move-rule](#pan-os-move-rule)
45. [Edits a policy rule: panorama-edit-rule](#pan-os-edit-rule)
46. [Deletes a policy rule: panorama-delete-rule](#pan-os-delete-rule)
47. [Returns a list of applications: panorama-list-applications](#pan-os-list-applications)
48. [Returns commit status for a configuration: panorama-commit-status](#pan-os-commit-status)
49. [Returns the push status for a configuration: panorama-push-status](#pan-os-push-status)
50. [Returns information for a Panorama PCAP file: panorama-get-pcap](#pan-os-get-pcap)
51. [Returns a list of all PCAP files by PCAP type: panorama-list-pcaps](#pan-os-list-pcaps)
52. [Registers IP addresses to a tag: panorama-register-ip-tag](#pan-os-register-ip-tag)
53. [Unregisters IP addresses from a tag: panorama-unregister-ip-tag](#pan-os-unregister-ip-tag)
54. [Registers Users to a tag: panorama-register-user-tag](#pan-os-register-user-tag)
55. [Unregisters Users from a tag: panorama-unregister-user-tag](#pan-os-unregister-user-tag)
56. [Deprecated. Queries traffic logs: panorama-query-traffic-logs](#pan-os-query-traffic-logs)
57. [Deprecated. Checks the query status of traffic logs: panorama-check-traffic-logs-status](#pan-os-check-traffic-logs-status)
58. [Deprecated. Retrieves traffic log query data by job id: panorama-get-traffic-logs](#pan-os-get-traffic-logs)
59. [Returns a list of predefined Security Rules: panorama-list-rules](#pan-os-list-rules)
60. [Query logs in Panorama: panorama-query-logs](#pan-os-query-logs)
61. [Checks the status of a logs query: panorama-check-logs-status](#pan-os-check-logs-status)
62. [Retrieves the data of a logs query: panorama-get-logs](#pan-os-get-logs)
63. [Checks whether a session matches the specified security policy: panorama-security-policy-match](#pan-os-security-policy-match)
64. [Lists the static routes of a virtual router: panorama-list-static-routes](#pan-os-list-static-routes)
65. [Returns the specified static route of a virtual router: panorama-get-static-route](#pan-os-get-static-route)
66. [Adds a static route: panorama-add-static-route](#pan-os-add-static-route)
67. [Deletes a static route: panorama-delete-static-route](#pan-os-delete-static-route)
68. [Show firewall device software version: panorama-show-device-version](#pan-os-show-device-version)
69. [Downloads the latest content update: panorama-download-latest-content-update](#pan-os-download-latest-content-update)
70. [Checks the download status of a content update: panorama-content-update-download-status](#pan-os-content-update-download-status)
71. [Installs the latest content update: panorama-install-latest-content-update](#pan-os-install-latest-content-update)
72. [Gets the installation status of the content update: panorama-content-update-install-status](#pan-os-content-update-install-status)
73. [Checks the PAN-OS software version from the repository: panorama-check-latest-panos-software](#pan-os-check-latest-panos-software)
74. [Downloads the target PAN-OS software version to install on the target device: panorama-download-panos-version](#pan-os-download-panos-version)
75. [Gets the download status of the target PAN-OS software: panorama-download-panos-status](#pan-os-download-panos-status)
76. [Installs the target PAN-OS version on the specified target device: panorama-install-panos-version](#pan-os-install-panos-version)
77. [Gets the installation status of the PAN-OS software: panorama-install-panos-status](#pan-os-install-panos-status)
78. [Reboots the Firewall device: panorama-device-reboot](#pan-os-device-reboot)
79. [Gets location information for an IP address: panorama-show-location-ip](#pan-os-show-location-ip)
80. [Gets information about available PAN-OS licenses and their statuses: panorama-get-licenses](#pan-os-get-licenses)
81. [Gets information for the specified security profile: panorama-get-security-profiles](#pan-os-get-security-profiles)
82. [Apply a security profile to specific rules or rules with a specific tag: panorama-apply-security-profile](#pan-os-apply-security-profile)
83. [Removes a security profile to specific rules or rules with a specific tag](#pan-os-remove-security-profile)
84. [Get SSL decryption rules: panorama-get-ssl-decryption-rules](#pan-os-get-ssl-decryption-rules)
85. [Retrieves the Wildfire configuration: panorama-get-wildfire-configuration](#pan-os-get-wildfire-configuration)
86. [Set default categories to block in the URL filtering profile: panorama-url-filtering-block-default-categories](#pan-os-url-filtering-block-default-categories)
87. [Get anti-spyware best practices: panorama-get-anti-spyware-best-practice](#pan-os-get-anti-spyware-best-practice)
88. [Get file-blocking best practices: panorama-get-file-blocking-best-practice](#pan-os-get-file-blocking-best-practice)
89. [Get anti-virus best practices: panorama-get-antivirus-best-practice](#pan-os-get-antivirus-best-practice)
90. [Get vulnerability-protection best practices: panorama-get-vulnerability-protection-best-practice](#pan-os-get-vulnerability-protection-best-practice)
91. [View WildFire best practices: panorama-get-wildfire-best-practice](#pan-os-get-wildfire-best-practice)
92. [View URL Filtering best practices: panorama-get-url-filtering-best-practice](#pan-os-get-url-filtering-best-practice)
93. [Enforces wildfire best practices to upload files to the maximum size, forwards all file types, and updates the schedule: panorama-enforce-wildfire-best-practice](#pan-os-enforce-wildfire-best-practice)
94. [Creates an antivirus best practice profile: panorama-create-antivirus-best-practice-profile](#pan-os-create-antivirus-best-practice-profile)
95. [Creates an Anti-Spyware best practice profile: panorama-create-anti-spyware-best-practice-profile](#pan-os-create-anti-spyware-best-practice-profile)
96. [Creates a vulnerability protection best practice profile: panorama-create-vulnerability-best-practice-profile](#pan-os-create-vulnerability-best-practice-profile)
97. [Creates a URL filtering best practice profile: panorama-create-url-filtering-best-practice-profile](#pan-os-create-url-filtering-best-practice-profile)
98. [Creates a file blocking best practice profile: panorama-create-file-blocking-best-practice-profile](#pan-os-create-file-blocking-best-practice-profile)
99. [Creates a WildFire analysis best practice profile: panorama-create-wildfire-best-practice-profile](#pan-os-create-wildfire-best-practice-profile)
100. [Shows the user ID interface configuration.](#pan-os-show-user-id-interfaces-config)
101. [Shows the zones configuration.](#pan-os-show-zones-config)
102. [Retrieves list of user-ID agents configured in the system.](#pan-os-list-configured-user-id-agents)
103. [Gets global counter information from all the PAN-OS firewalls in the topology.](#pan-os-platform-get-global-counters)
104. [Retrieves all BGP peer information from the PAN-OS firewalls in the topology.](#pan-os-platform-get-bgp-peers)
105. [Check the devices for software that is available to be installed.](#pan-os-platform-get-available-software)
106. [Get the HA state and associated details from the given device and any other details.](#pan-os-platform-get-ha-state)
107. [Get all the jobs from the devices in the environment, or a single job when ID is specified.](#pan-os-platform-get-jobs)
108. [Download The provided software version onto the device.](#pan-os-platform-download-software)
109. [Download the running configuration](#pan-os-get-running-config)
110. [Download the merged configuration](#pan-os-get-merged-config)
111. [Create Nat-rule](#pan-os-create-nat-rule)
112. [Create PBF-rule](#pan-os-create-pbf-rule)



### pan-os
***
Run any command supported in the API.


#### Base Command

`pan-os`
#### Input

| **Argument Name** | **Description** | **Required** |
| --- | --- | --- |
| action | Action to be taken, such as show, get, set, edit, delete, rename, clone, move, override, multi-move, multi-clone, or complete. Documentation - https://docs.paloaltonetworks.com/pan-os/9-1/pan-os-panorama-api/pan-os-xml-api-request-types/configuration-api | Optional | 
| category | Category parameter. For example, when exporting a configuration file, use "category=configuration". | Optional | 
| cmd | Specifies the XML structure that defines the command. Used for operation commands (op type command). Can be retrieved from the PAN-OS web UI debugger or enabling debugging via the CLI using `debug cli on`. | Optional | 
| command | Run a command. For example, command =&lt;show&gt;&lt;arp&gt;&lt;entry name='all'/&gt;&lt;/arp&gt;&lt;/show&gt; | Optional | 
| dst | Specifies a destination. | Optional | 
| element | Used to define a new value for an object. Should be an XML object, for example, <static><member>test</member></static>. | Optional | 
| to | End time (used only when cloning an object). | Optional | 
| from | Start time (used only when cloning an object). | Optional | 
| key | Sets a key value. | Optional | 
| log-type | Retrieves log types. For example, log-type=threat for threat logs. | Optional | 
| where | Specifies the type of a move operation (for example, where=after, where=before, where=top, where=bottom). | Optional | 
| period | Time period. For example, period=last-24-hrs | Optional | 
| xpath | xpath location. xpath defines the location of the object. For example, xpath=/config/predefined/application/entry[@name='hotmail']. Documentation - https://docs.paloaltonetworks.com/pan-os/9-1/pan-os-panorama-api/about-the-pan-os-xml-api/structure-of-a-pan-os-xml-api-request/xml-and-xpath. | Optional | 
| pcap-id | PCAP ID included in the threat log. | Optional | 
| serialno | Specifies the device serial number. | Optional | 
| reporttype | Chooses the report type, such as dynamic, predefined or custom. | Optional | 
| reportname | Report name. | Optional | 
| type | Request type (e.g. export, import, log, config). Possible values are: keygen, config, commit, op, report, log, import, export, user-id, version. default is config. | Optional | 
| search-time | The time that the PCAP was received on the firewall. Used for threat PCAPs. | Optional | 
| target | Serial number of the firewall on which to run the command. Use only for a Panorama instance. | Optional | 
| job-id | Job ID. | Optional | 
| query | Query string. | Optional | 
| vsys | The name of the virtual system to be configured. If no vsys is mentioned, this command will not use the vsys parameter. | Optional | 


#### Context Output

There is no context output for this command.


#### Command Example
```!pan-os xpath=“/config/devices/entry[@name=‘localhost.localdomain’]/template/entry[@name=‘test’]/config/devices/entry[@name=‘localhost.localdomain’]/network/profiles/zone-protection-profile/entry[@name=‘test’]/scan-white-list/entry[@name=‘test’]/ipv4" type=config action=edit element=“<ipv4>1.1.1.1</ipv4>” ```

#### Human Readable Output
>Command was executed successfully.


### pan-os-get-predefined-threats-list
***
Gets the pre-defined threats list from a Firewall or Panorama and stores as a JSON file in the context.


#### Base Command

`pan-os-get-predefined-threats-list`
#### Input

| **Argument Name** | **Description** | **Required** |
| --- | --- | --- |
| target | The firewall managed by Panorama from which to retrieve the predefined threats. | Optional | 


#### Context Output

| **Path** | **Type** | **Description** |
| --- | --- | --- |
| File.Size | number | File size. | 
| File.Name | string | File name. | 
| File.Type | string | File type. | 
| File.Info | string | File info. | 
| File.Extension | string | File extension. | 
| File.EntryID | string | File entryID. | 
| File.MD5 | string | MD5 hash of the file. | 
| File.SHA1 | string | SHA1 hash of the file. | 
| File.SHA256 | string | SHA256 hash of the file. | 
| File.SHA512 | string | SHA512 hash of the file. |
| File.SSDeep | string | SSDeep hash of the file. |


#### Command Example
```!pan-os-get-predefined-threats-list```


### pan-os-commit
***
Commits a configuration to the Palo Alto firewall or Panorama, validates if a commit was successful if using polling="true", otherwise does not validate if the commit was successful. Committing to Panorama does not push the configuration to the firewalls. To push the configuration, run the panorama-push-to-device-group command.


#### Base Command

`pan-os-commit`
#### Input

| **Argument Name** | **Description** | **Required** |
| --- | --- | --- |
| description | The commit description. | Optional | 
| admin_name | The administrator name. To commit admin-level changes on a firewall, include the administrator name in the request. | Optional | 
| force_commit | Forces a commit. Possible values are: true, false. | Optional | 
| exclude_device_network_configuration | Performs a partial commit while excluding device and network configuration. Possible values are: true, false. | Optional | 
| exclude_shared_objects | Performs a partial commit while excluding shared objects. Possible values are: true, false. | Optional | 
| polling | Whether to use polling. Possible values are: true, false. Default is false. | Optional |
| timeout | The timeout (in seconds) when polling. Default is 120. | Optional | 
| interval_in_seconds | The interval (in seconds) when polling. Default is 10. | Optional | 


#### Context Output

| **Path** | **Type** | **Description** |
| --- | --- | --- |
| Panorama.Commit.JobID | Number | The job ID to commit. | 
| Panorama.Commit.Status | String | The commit status. | 
| Panorama.Commit.Description | String | The commit description from the the command input. | 

#### Command example with polling
```!pan-os-commit description=test polling=true interval_in_seconds=5 timeout=60```
#### Human Readable Output

>Waiting for commit "test" with job ID 12345 to finish...
>### Commit Status:
>|JobID|Status| Description
>|---|---|---|
>| 12345 | Success | test

#### Context Example
```json
{
    "Panorama": {
        "Commit": {
            "JobID": "12345",
            "Status": "Success",
            "Description": "test"
        }
    }
}
```

#### Command example without polling
```!pan-os-commit description=test```

#### Human Readable Output

>### Commit Status:
>|JobID|Status| Description
>|---|---|---|
>| 12345 | Pending | test


#### Context Example
```json
{
    "Panorama": {
        "Commit": {
            "JobID": "12345",
            "Status": "Pending",
            "Description": "test"
        }
    }
}
```


### pan-os-push-to-device-group
***
Pushes rules from PAN-OS to the configured device group. In order to push the configuration to Prisma Access managed tenants (single or multi tenancy), use the device group argument with the device group which is associated with the tenant ID. Validates if a push has been successful if polling="true".


#### Base Command

`pan-os-push-to-device-group`
#### Input

| **Argument Name** | **Description** | **Required** |
| --- | --- | --- |
| device-group | The device group to which to push (Panorama instances). | Optional | 
| validate-only | Pre policy validation. Possible values are: true, false. Default is false. | Optional | 
| include-template | Whether to include template changes. Possible values are: true, false. Default is true. | Optional | 
| description | The push description. | Optional | 
| serial_number | The serial number for a virtual system commit. If provided, the commit will be a virtual system commit. | Optional | 
| polling | Whether to use polling. Possible values are: true, false. Default is false. | Optional | 
| timeout | The timeout (in seconds) when polling. Default is 120. | Optional | 
| interval_in_seconds | The interval (in seconds) when polling. Default is 10. | Optional | 


#### Context Output

| **Path** | **Type** | **Description** |
| --- | --- | --- |
| Panorama.Push.DeviceGroup | String | The device group in which the policies were pushed. | 
| Panorama.Push.JobID | Number | The job ID of the policies that were pushed. | 
| Panorama.Push.Status | String | The push status. | 
| Panorama.Push.Warnings | String | The push warnings. | 
| Panorama.Push.Errors | String | The push errors. | 
| Panorama.Push.Details | String | The job ID details. | 

#### Command example with polling=true
```!pan-os-push-to-device-group description=test polling=true interval_in_seconds=5 timeout=60```

#### Context Example
```json
{
    "Panorama": {
        "Push": {
            "Details": [
                "commit succeeded with warnings",
                "commit succeeded with warnings"
            ],
            "Errors": ,
            "JobID": "31377",
            "Status": "Completed",
            "Warnings": [
                "Interface loopback.645 has no zone configuration.",
                "External Dynamic List test_pb_domain_edl_DONT_DEL is configured with no certificate profile. Please select a certificate profile for performing server certificate validation.",
                "External Dynamic List Cortex XSOAR Remediation - IP EDL-ip-edl-object is configured with no certificate profile. Please select a certificate profile for performing server certificate validation.",
                "External Dynamic List Cortex XSOAR Remediation - URL EDL-url-edl-object is configured with no certificate profile. Please select a certificate profile for performing server certificate validation.",
                "External Dynamic List Cortex XSOAR Remediation - URL EDL tamarcat3-url-edl-object is configured with no certificate profile. Please select a certificate profile for performing server certificate validation.",
                "External Dynamic List Cortex XSOAR Remediation - IP EDL tamarcat3-ip-edl-object is configured with no certificate profile. Please select a certificate profile for performing server certificate validation.",
                "External Dynamic List minemeld is configured with no certificate profile. Please select a certificate profile for performing server certificate validation.",
                "External Dynamic List edl-webinar-malicious-urls-OLD is configured with no certificate profile. Please select a certificate profile for performing server certificate validation.",
                "External Dynamic List edl-webinar-malicious-ips is configured with no certificate profile. Please select a certificate profile for performing server certificate validation.",
                "External Dynamic List edl-webinar-malicious-domains is configured with no certificate profile. Please select a certificate profile for performing server certificate validation.",
                "Warning: No valid Antivirus content package exists",
                "(Module: device)"
            ]
        }
    }
}
```

#### Human Readable Output

>Waiting for Job-ID 31374 to finish push changes to device-group Lab-Devices..
>### Push to Device Group status:
>|JobID|Status|Details|Errors|Warnings|
>|---|---|---|---|---|
>| 31377 | Completed | commit succeeded with warnings,<br/>commit succeeded with warnings | | Interface loopback.645 has no zone configuration.,<br/>External Dynamic List test_pb_domain_edl_DONT_DEL is configured with no certificate profile. Please select a certificate profile for performing server certificate validation.,<br/>External Dynamic List Cortex XSOAR Remediation - IP EDL-ip-edl-object is configured with no certificate profile. Please select a certificate profile for performing server certificate validation.,<br/>External Dynamic List Cortex XSOAR Remediation - URL EDL-url-edl-object is configured with no certificate profile. Please select a certificate profile for performing server certificate validation.,<br/>External Dynamic List Cortex XSOAR Remediation - URL EDL tamarcat3-url-edl-object is configured with no certificate profile. Please select a certificate profile for performing server certificate validation.,<br/>External Dynamic List Cortex XSOAR Remediation - IP EDL tamarcat3-ip-edl-object is configured with no certificate profile. Please select a certificate profile for performing server certificate validation.,<br/>External Dynamic List minemeld is configured with no certificate profile. Please select a certificate profile for performing server certificate validation.,<br/>External Dynamic List edl-webinar-malicious-urls-OLD is configured with no certificate profile. Please select a certificate profile for performing server certificate validation.,<br/>External Dynamic List edl-webinar-malicious-ips is configured with no certificate profile. Please select a certificate profile for performing server certificate validation.,<br/>External Dynamic List edl-webinar-malicious-domains is configured with no certificate profile. Please select a certificate profile for performing server certificate validation.,<br/>Warning: No valid Antivirus content package exists,<br/>(Module: device) |

#### Command example with polling=false
```!pan-os-push-to-device-group description=test polling=false```

#### Human Readable Output

>### Push to Device Group status:
>|JobID|Status|Description|
>|---|---|---|
>| 113198 | Pending | test |

#### Context Example
```json
{
    "Panorama": {
        "Push": {
          "JobID": "113198",
          "Status": "Pending",
          "Description": "test",
          "DeviceGroup": "device group name"
        }
    }
}
```

### pan-os-list-addresses
***
Returns a list of addresses.


#### Base Command

`pan-os-list-addresses`
#### Input

| **Argument Name** | **Description** | **Required** |
| --- | --- | --- |
| device-group | The device group for which to return addresses (Panorama instances). | Optional | 
| tag | Tag for which to filter the list of addresses. | Optional | 


#### Context Output

| **Path** | **Type** | **Description** |
| --- | --- | --- |
| Panorama.Addresses.Name | string | Address name. | 
| Panorama.Addresses.Description | string | Address description. | 
| Panorama.Addresses.FQDN | string | Address FQDN. | 
| Panorama.Addresses.IP_Netmask | string | Address IP Netmask. | 
| Panorama.Addresses.IP_Range | string | Address IP range. | 
| Panorama.Addresses.DeviceGroup | String | Address device group. | 
| Panorama.Addresses.Tags | String | Address tags. | 


#### Command Example
```!pan-os-list-addresses```

#### Context Example
```json
{
    "Panorama": {
        "Addresses": [
            {
                "IP_Netmask": "10.10.10.1/24",
                "Name": "Demisto address"
            },
            {
                "Description": "a",
                "IP_Netmask": "1.1.1.1",
                "Name": "test1"
            }
        ]
    }
}
```

#### Human Readable Output

>### Addresses:
>|Name|IP_Netmask|IP_Range|FQDN|
>|---|---|---|---|
>| Demisto address | 10.10.10.1/24 |  |  |
>| test1 | 1.1.1.1 |  |  |


### pan-os-get-address
***
Returns address details for the supplied address name.


#### Base Command

`pan-os-get-address`
#### Input

| **Argument Name** | **Description** | **Required** |
| --- | --- | --- |
| name | Address name. | Required | 
| device-group | The device group for which to return addresses (Panorama instances). | Optional | 


#### Context Output

| **Path** | **Type** | **Description** |
| --- | --- | --- |
| Panorama.Addresses.Name | string | Address name. | 
| Panorama.Addresses.Description | string | Address description. | 
| Panorama.Addresses.FQDN | string | Address FQDN. | 
| Panorama.Addresses.IP_Netmask | string | Address IP Netmask. | 
| Panorama.Addresses.IP_Range | string | Address IP range. | 
| Panorama.Addresses.DeviceGroup | String | Device group for the address \(Panorama instances\). | 
| Panorama.Addresses.Tags | String | Address tags. | 


#### Command Example
```!pan-os-get-address name="Demisto address"```

#### Context Example
```json
{
    "Panorama": {
        "Addresses": {
            "IP_Netmask": "10.10.10.1/24",
            "Name": "Demisto address"
        }
    }
}
```

#### Human Readable Output

>### Address:
>|Name|IP_Netmask|
>|---|---|
>| Demisto address | 10.10.10.1/24 |


### pan-os-create-address
***
Creates an address object.


#### Base Command

`pan-os-create-address`
#### Input

| **Argument Name** | **Description** | **Required** |
|-------------------| --- | --- |
| name              | New address name. | Required | 
| description       | New address description. | Optional | 
| fqdn              | FQDN of the new address. | Optional | 
| ip_netmask        | IP Netmask of the new address. For example, 10.10.10.10/24 | Optional | 
| ip_range          | IP range of the new address IP. For example, 10.10.10.0-10.10.10.255 | Optional | 
| ip_wildcard       | The IP wildcard of the new address. For example, 10.20.1.0/0.0.248.255 | Optional | 
| device-group      | The device group for which to return addresses (Panorama instances). | Optional | 
| tag               | The tag for the new address. | Optional | 
| create_tag        | Whether to create the tag if it does not exist. | Optional | 


#### Context Output

| **Path** | **Type** | **Description** |
| --- | --- | --- |
| Panorama.Addresses.Name | string | Address name. | 
| Panorama.Addresses.Description | string | Address description. | 
| Panorama.Addresses.FQDN | string | Address FQDN. | 
| Panorama.Addresses.IP_Netmask | string | Address IP Netmask. | 
| Panorama.Addresses.IP_Range | string | Address IP range. | 
| Panorama.Addresses.DeviceGroup | String | Device group for the address \(Panorama instances\). | 
| Panorama.Addresses.Tags | String | Address tags. | 


#### Command Example
```!pan-os-create-address name="address_test_pb" description="just a desc" ip_range="10.10.10.9-10.10.10.10"```

#### Context Example
```json
{
    "Panorama": {
        "Addresses": {
            "Description": "just a desc",
            "IP_Range": "10.10.10.9-10.10.10.10",
            "Name": "address_test_pb"
        }
    }
}
```

#### Human Readable Output

>Address was created successfully.

### pan-os-delete-address
***
Delete an address object


#### Base Command

`pan-os-delete-address`
#### Input

| **Argument Name** | **Description** | **Required** |
| --- | --- | --- |
| name | Name of the address to delete. | Required | 
| device-group | The device group for which to return addresses (Panorama instances). | Optional | 


#### Context Output

| **Path** | **Type** | **Description** |
| --- | --- | --- |
| Panorama.Addresses.Name | string | Address name that was deleted. | 
| Panorama.Addresses.DeviceGroup | String | Device group for the address \(Panorama instances\). | 


#### Command Example
```!pan-os-delete-address name="address_test_pb"```

#### Context Example
```json
{
    "Panorama": {
        "Addresses": {
            "Name": "address_test_pb"
        }
    }
}
```

#### Human Readable Output

>Address was deleted successfully.

### pan-os-list-address-groups
***
Returns a list of address groups.


#### Base Command

`pan-os-list-address-groups`
#### Input

| **Argument Name** | **Description** | **Required** |
| --- | --- | --- |
| device-group | The device group for which to return addresses (Panorama instances). | Optional | 
| tag | Tag for which to filter the Address groups. | Optional | 


#### Context Output

| **Path** | **Type** | **Description** |
| --- | --- | --- |
| Panorama.AddressGroups.Name | string | Address group name. | 
| Panorama.AddressGroups.Type | string | Address group type. | 
| Panorama.AddressGroups.Match | string | Dynamic Address group match. | 
| Panorama.AddressGroups.Description | string | Address group description. | 
| Panorama.AddressGroups.Addresses | String | Static Address group addresses. | 
| Panorama.AddressGroups.DeviceGroup | String | Device group for the address group \(Panorama instances\). | 
| Panorama.AddressGroups.Tags | String | Address group tags. | 


#### Command Example
```!pan-os-list-address-groups```

#### Context Example
```json
{
    "Panorama": {
        "AddressGroups": [
            {
                "Match": "2.2.2.2",
                "Name": "a_g_1",
                "Type": "dynamic"
            },
            {
                "Addresses": [
                    "Demisto address",
                    "test3",
                    "test_demo3"
                ],
                "Name": "Demisto group",
                "Type": "static"
            },
            {
                "Description": "jajja",
                "Match": "4.4.4.4",
                "Name": "dynamic2",
                "Type": "dynamic"
            },
            {
                "Addresses": [
                    "test4",
                    "test2"
                ],
                "Name": "static2",
                "Type": "static"
            }
        ]
    }
}
```

#### Human Readable Output

>### Address groups:
>|Name|Type|Addresses|Match|Description|Tags|
>|---|---|---|---|---|---|
>| a_g_1 | dynamic |  | 2.2.2.2 |  |  |
>| Demisto group | static | Demisto address,<br/>test3,<br/>test_demo3 |  |  |  |
>| dynamic2 | dynamic |  | 4.4.4.4 | jajja |  |
>| static2 | static | test4,<br/>test2 |  |  |  |


### pan-os-get-address-group
***
Get details for the specified address group


#### Base Command

`pan-os-get-address-group`
#### Input

| **Argument Name** | **Description** | **Required** |
| --- | --- | --- |
| name | Address group name. | Required | 
| device-group | The device group for which to return addresses (Panorama instances). | Optional | 


#### Context Output

| **Path** | **Type** | **Description** |
| --- | --- | --- |
| Panorama.AddressGroups.Name | string | Address group name. | 
| Panorama.AddressGroups.Type | string | Address group type. | 
| Panorama.AddressGroups.Match | string | Dynamic Address group match. | 
| Panorama.AddressGroups.Description | string | Address group description. | 
| Panorama.AddressGroups.Addresses | string | Static Address group addresses. | 
| Panorama.AddressGroups.DeviceGroup | String | Device group for the address group \(Panorama instances\). | 
| Panorama.AddressGroups.Tags | String | Address group tags. | 


#### Command Example
```!pan-os-get-address-group name=suspicious_address_group ```

#### Human Readable Output

>### Address groups:
>|Name|Type|Addresses|Match|Description|
>|---|---|---|---|---|
>| suspicious_address_group | dynamic | 1.1.1.1 | this ip is very bad |

### pan-os-create-address-group
***
Creates a static or dynamic address group.


#### Base Command

`pan-os-create-address-group`
#### Input

| **Argument Name** | **Description** | **Required** |
| --- | --- | --- |
| name | Address group name. | Required | 
| type | Address group type. | Required | 
| match | Dynamic Address group match. e.g: "1.1.1.1 or 2.2.2.2" | Optional | 
| addresses | Static address group list of addresses. | Optional | 
| description | Address group description. | Optional | 
| device-group | The device group for which to return addresses (Panorama instances). | Optional | 
| tags | The tags for the Address group. | Optional | 


#### Context Output

| **Path** | **Type** | **Description** |
| --- | --- | --- |
| Panorama.AddressGroups.Name | string | Address group name. | 
| Panorama.AddressGroups.Type | string | Address group type. | 
| Panorama.AddressGroups.Match | string | Dynamic Address group match. | 
| Panorama.AddressGroups.Addresses | string | Static Address group list of addresses. | 
| Panorama.AddressGroups.Description | string | Address group description. | 
| Panorama.AddressGroups.DeviceGroup | String | Device group for the address group \(Panorama instances\). | 
| Panorama.AddressGroups.Tags | String | Address group tags. | 


#### Command Example
```!pan-os-create-address-group name=suspicious_address_group type=dynamic match=1.1.1.1 description="this ip is very bad"```

#### Context Example
```json
{
    "Panorama": {
        "AddressGroups": {
            "Description": "this ip is very bad",
            "Match": "1.1.1.1",
            "Name": "suspicious_address_group",
            "Type": "dynamic"
        }
    }
}
```

#### Human Readable Output

>Address group was created successfully.

### pan-os-block-vulnerability
***
Sets a vulnerability signature to block mode.


#### Base Command

`pan-os-block-vulnerability`
#### Input

| **Argument Name** | **Description** | **Required** |
| --- | --- | --- |
| drop_mode | Type of session rejection. Possible values are: "drop", "alert", "block-ip", "reset-both", "reset-client", and "reset-server".' Default is "drop". | Optional | 
| vulnerability_profile | Name of vulnerability profile. | Required | 
| threat_id | Numerical threat ID. | Required | 


#### Context Output

| **Path** | **Type** | **Description** |
| --- | --- | --- |
| Panorama.Vulnerability.ID | string | ID of vulnerability that has been blocked/overridden. | 
| Panorama.Vulnerability.NewAction | string | New action for the vulnerability. | 


#### Command Example
```!pan-os-block-vulnerability threat_id=18250 vulnerability_profile=name```

#### Human Readable Output

>Threat with ID 18250 overridden.

### pan-os-delete-address-group
***
Deletes an address group.


#### Base Command

`pan-os-delete-address-group`
#### Input

| **Argument Name** | **Description** | **Required** |
| --- | --- | --- |
| name | Name of address group to delete. | Required | 
| device-group | The device group for which to return addresses (Panorama instances). | Optional | 


#### Context Output

| **Path** | **Type** | **Description** |
| --- | --- | --- |
| Panorama.AddressGroups.Name | string | Name of address group that was deleted. | 
| Panorama.AddressGroups.DeviceGroup | String | Device group for the address group \(Panorama instances\). | 


#### Command Example
```!pan-os-delete-address-group name="dynamic_address_group_test_pb3"```


#### Human Readable Output

>Address group was deleted successfully

### pan-os-edit-address-group
***
Edits a static or dynamic address group.


#### Base Command

`pan-os-edit-address-group`
#### Input

| **Argument Name** | **Description** | **Required** |
|-------------------| --- | --- |
| name              | Name of the address group to edit. | Required | 
| type              | Address group type. | Required | 
| match             | Address group new match. For example, '1.1.1.1 and 2.2.2.2'. | Optional | 
| element_to_add    | Element to add to the list of the static address group. Only existing Address objects can be added. | Optional | 
| element_to_remove | Element to remove from the list of the static address group. Only existing Address objects can be removed. | Optional | 
| description       | Address group new description. | Optional | 
| tags              | The tag of the Address group to edit. | Optional | 
| device-group      | The device group in which the address group belongs to. | Optional |

#### Context Output

| **Path** | **Type** | **Description** |
| --- | --- | --- |
| Panorama.AddressGroups.Name | string | Address group name. | 
| Panorama.AddressGroups.Type | string | Address group type. | 
| Panorama.AddressGroups.Filter | string | Dynamic Address group match. | 
| Panorama.AddressGroups.Description | string | Address group description. | 
| Panorama.AddressGroups.Addresses | string | Static Address group addresses. | 
| Panorama.AddressGroups.DeviceGroup | String | Device group for the address group \(Panorama instances\). | 
| Panorama.AddressGroups.Tags | String | Address group tags. | 


### pan-os-list-services
***
Returns a list of addresses.


#### Base Command

`pan-os-list-services`
#### Input

| **Argument Name** | **Description** | **Required** |
| --- | --- | --- |
| device-group | The device group for which to return addresses (Panorama instances). | Optional | 
| tag | Tag for which to filter the Services. | Optional | 


#### Context Output

| **Path** | **Type** | **Description** |
| --- | --- | --- |
| Panorama.Services.Name | string | Service name. | 
| Panorama.Services.Protocol | string | Service protocol. | 
| Panorama.Services.Description | string | Service description. | 
| Panorama.Services.DestinationPort | string | Service destination port. | 
| Panorama.Services.SourcePort | string | Service source port. | 
| Panorama.Services.DeviceGroup | string | Device group in which the service was configured \(Panorama instances\). | 
| Panorama.Services.Tags | String | Service tags. | 


#### Command Example
```!pan-os-list-services```

#### Context Example
```json
{
    "Panorama": {
        "Services": [
            {
                "Description": "rgfg",
                "DestinationPort": "55",
                "Name": "demisto_service1",
                "Protocol": "tcp",
                "SourcePort": "567-569"
            },
            {
                "Description": "mojo",
                "DestinationPort": "55",
                "Name": "demi_service_test_pb",
                "Protocol": "sctp",
                "SourcePort": "60"
            },
        ]
    }
}
```

#### Human Readable Output

>### Services:
>|Name|Protocol|SourcePort|DestinationPort|Description|
>|---|---|---|---|---|
>| demisto_service1 | tcp | 567-569 | 55 | rgfg |
>| demi_service_test_pb | sctp | 60 | 55 | mojo |


### pan-os-get-service
***
Returns service details for the supplied service name.


#### Base Command

`pan-os-get-service`
#### Input

| **Argument Name** | **Description** | **Required** |
| --- | --- | --- |
| name | Service name. | Required | 
| device-group | The device group for which to return addresses (Panorama instances). | Optional | 


#### Context Output

| **Path** | **Type** | **Description** |
| --- | --- | --- |
| Panorama.Services.Name | string | Service name. | 
| Panorama.Services.Protocol | string | Service protocol. | 
| Panorama.Services.Description | string | Service description. | 
| Panorama.Services.DestinationPort | string | Service destination port. | 
| Panorama.Services.SourcePort | string | Service source port. | 
| Panorama.Services.DeviceGroup | string | Device group for the service \(Panorama instances\). | 
| Panorama.Service.Tags | String | Service tags. | 


#### Command Example
```!pan-os-get-service name=demisto_service1 ```

#### Human Readable Output

>### Address
>|Name|Protocol|SourcePort|DestinationPort|Description|
>|---|---|---|---|---|
>| demisto_service1 | tcp | 567-569 | 55 | rgfg |


### pan-os-create-service
***
Creates a service.


#### Base Command

`pan-os-create-service`
#### Input

| **Argument Name** | **Description** | **Required** |
| --- | --- | --- |
| name | Name for the new service. | Required | 
| protocol | Protocol for the new service. | Required | 
| destination_port | Destination port  for the new service. | Required | 
| source_port | Source port  for the new service. | Optional | 
| description | Description for the new service. | Optional | 
| device-group | The device group for which to return addresses (Panorama instances). | Optional | 
| tags | Tags for the new service. | Optional | 


#### Context Output

| **Path** | **Type** | **Description** |
| --- | --- | --- |
| Panorama.Services.Name | string | Service name. | 
| Panorama.Services.Protocol | string | Service protocol. | 
| Panorama.Services.Description | string | Service description. | 
| Panorama.Services.DestinationPort | string | Service destination port. | 
| Panorama.Services.SourcePort | string | Service source port. | 
| Panorama.Services.DeviceGroup | string | Device group for the service \(Panorama instances\). | 
| Panorama.Services.Tags | String | Service tags. | 


#### Command Example
```!pan-os-create-service name=guy_ser3 protocol=udp destination_port=36 description=bfds```

#### Context Example
```json
{
    "Panorama": {
        "Services": {
            "Description": "bfds",
            "DestinationPort": "36",
            "Name": "guy_ser3",
            "Protocol": "udp"
        }
    }
}
```

#### Human Readable Output

>Service was created successfully.

### pan-os-delete-service
***
Deletes a service.


#### Base Command

`pan-os-delete-service`
#### Input

| **Argument Name** | **Description** | **Required** |
| --- | --- | --- |
| name | Name of the service to delete. | Required | 
| device-group | The device group for which to return addresses (Panorama instances). | Optional | 


#### Context Output

| **Path** | **Type** | **Description** |
| --- | --- | --- |
| Panorama.Services.Name | string | Name of the deleted service. | 
| Panorama.Services.DeviceGroup | string | Device group for the service \(Panorama instances\). | 


#### Command Example
```!pan-os-delete-service name=guy_ser3```

#### Context Example
```json
{
    "Panorama": {
        "Services": {
            "Name": "guy_ser3"
        }
    }
}
```

#### Human Readable Output

>Service was deleted successfully.

### pan-os-list-service-groups
***
Returns a list of service groups.


#### Base Command

`pan-os-list-service-groups`
#### Input

| **Argument Name** | **Description** | **Required** |
| --- | --- | --- |
| device-group | The device group for which to return addresses (Panorama instances). | Optional | 
| tag | Tags for which to filter the Service groups. | Optional | 


#### Context Output

| **Path** | **Type** | **Description** |
| --- | --- | --- |
| Panorama.ServiceGroups.Name | string | Service group name. | 
| Panorama.ServiceGroups.Services | string | Service group related services. | 
| Panorama.ServiceGroups.DeviceGroup | string | Device group for the service group \(Panorama instances\). | 
| Panorama.ServiceGroups.Tags | String | Service group tags. | 


#### Command Example
```!pan-os-list-service-groups```

#### Context Example
```json
{
    "Panorama": {
        "ServiceGroups": [
            {
                "Name": "demisto_default_service_groups",
                "Services": [
                    "service-http",
                    "service-https"
                ]
            },
            {
                "Name": "demisto_test_pb_service_group",
                "Services": "serice_tcp_test_pb"
            }
        ]
    }
}
```

#### Human Readable Output

>### Service groups:
>|Name|Services|
>|---|---|
>| demisto_default_service_groups | service-http,<br/>service-https |
>| demisto_test_pb_service_group | service_tcp_test_pb |


### pan-os-get-service-group
***
Returns details for the specified service group.


#### Base Command

`pan-os-get-service-group`
#### Input

| **Argument Name** | **Description** | **Required** |
| --- | --- | --- |
| name | Service group name. | Required | 
| device-group | The device group for which to return addresses (Panorama instances). | Optional | 


#### Context Output

| **Path** | **Type** | **Description** |
| --- | --- | --- |
| Panorama.ServiceGroups.Name | string | Service group name. | 
| Panorama.ServiceGroups.Services | string | Service group related services. | 
| Panorama.ServiceGroups.DeviceGroup | string | Device group for the service group \(Panorama instances\). | 
| Panorama.ServiceGroups.Tags | String | Service group tags. | 


#### Command Example
```!pan-os-get-service-group name=ser_group6```

#### Context Example
```json
{
    "Panorama": {
        "ServiceGroups": {
            "Name": "ser_group6",
            "Services": [
                "serice_tcp_test_pb",
                "demi_service_test_pb"
            ]
        }
    }
}
```

#### Human Readable Output

>### Service group:
>|Name|Services|
>|---|---|
>| ser_group6 | serice_tcp_test_pb,<br/>demi_service_test_pb |


### pan-os-create-service-group
***
Creates a service group.


#### Base Command

`pan-os-create-service-group`
#### Input

| **Argument Name** | **Description** | **Required** |
| --- | --- | --- |
| name | Service group name. | Required | 
| services | Service group related services. | Required | 
| device-group | The device group for which to return addresses (Panorama instances). | Optional | 
| tags | Tags for which to filter Service groups. | Optional | 


#### Context Output

| **Path** | **Type** | **Description** |
| --- | --- | --- |
| Panorama.ServiceGroups.Name | string | Service group name. | 
| Panorama.ServiceGroups.Services | string | Service group related services. | 
| Panorama.ServiceGroups.DeviceGroup | string | Device group for the service group \(Panorama instances\). | 
| Panorama.ServiceGroups.Tags | String | Service group tags. | 


#### Command Example
```!pan-os-create-service-group name=lalush_sg4 services=`["demisto_service1","demi_service_test_pb"]```


### pan-os-delete-service-group
***
Deletes a service group.


#### Base Command

`pan-os-delete-service-group`
#### Input

| **Argument Name** | **Description** | **Required** |
| --- | --- | --- |
| name | Name of the service group to delete. | Required | 
| device-group | The device group for which to return addresses (Panorama instances). | Optional | 


#### Context Output

| **Path** | **Type** | **Description** |
| --- | --- | --- |
| Panorama.ServiceGroups.Name | string | Name of the deleted service group. | 
| Panorama.ServiceGroups.DeviceGroup | string | Device group for the service group \(Panorama instances\). | 


#### Command Example
```!pan-os-delete-service-group name=lalush_sg4```


### pan-os-edit-service-group
***
Edit a service group.


#### Base Command

`pan-os-edit-service-group`
#### Input

| **Argument Name**  | **Description** | **Required** |
|--------------------| --- | --- |
| name               | Name of the service group to edit. | Required | 
| services_to_add    | Services to add to the service group. Only existing Services objects can be added. | Optional | 
| services_to_remove | Services to remove from the service group. Only existing Services objects can be removed. | Optional | 
| tags               | Tag of the Service group to edit. | Optional | 
| device-group       | The device group in which the service group belongs to. | Optional |

#### Context Output

| **Path** | **Type** | **Description** |
| --- | --- | --- |
| Panorama.ServiceGroups.Name | string | Service group name. | 
| Panorama.ServiceGroups.Services | string | Service group related services. | 
| Panorama.ServiceGroups.DeviceGroup | string | Device group for the service group \(Panorama instances\). | 
| Panorama.ServiceGroups.Tags | String | Service group tags. | 


#### Command Example
```!pan-os-edit-service-group name=lalush_sg4 services_to_remove=`["serice_udp_test_pb","demisto_service1"] ```

#### Human Readable Output
>Service group was edited successfully


### pan-os-get-custom-url-category
***
Returns information for a custom URL category.


#### Base Command

`pan-os-get-custom-url-category`
#### Input

| **Argument Name** | **Description** | **Required** |
| --- | --- | --- |
| name | Custom URL category name. | Required | 
| device-group | The device group for which to return addresses for the custom URL category (Panorama instances). | Optional | 


#### Context Output

| **Path** | **Type** | **Description** |
| --- | --- | --- |
| Panorama.CustomURLCategory.Name | String | The category name of the custom URL. | 
| Panorama.CustomURLCategory.Description | String | The category description of the custom URL. | 
| Panorama.CustomURLCategory.Sites | String | The list of sites of the custom URL category. | 
| Panorama.CustomURLCategory.DeviceGroup | String | The device group for the custom URL Category \(Panorama instances\). | 
| Panorama.CustomURLCategory.Categories | String | The list of categories of the custom URL category. | 
| Panorama.CustomURLCategory.Type | String | The category type of the custom URL. | 


#### Command Example
```!pan-os-get-custom-url-category name=my_personal_url_category```


#### Human Readable Output

>### Custom URL Category:
>|Name|Sites|Description|
>|---|---|
>| my_personal_url_category | thepill.com,<br/>abortion.com | just a desc |

### pan-os-create-custom-url-category
***
Creates a custom URL category.


#### Base Command

`pan-os-create-custom-url-category`
#### Input

| **Argument Name** | **Description** | **Required** |
| --- | --- | --- |
| name | The name of the custom URL category to create. | Required | 
| description | Description of the custom URL category to create. | Optional | 
| sites | List of sites for the custom URL category. | Optional | 
| device-group | The device group for which to return addresses for the custom URL category (Panorama instances). | Optional | 
| type | The category type of the URL. Relevant from PAN-OS v9.x. | Optional | 
| categories | The list of categories. Relevant from PAN-OS v9.x. | Optional | 


#### Context Output

| **Path** | **Type** | **Description** |
| --- | --- | --- |
| Panorama.CustomURLCategory.Name | String | Custom URL category name. | 
| Panorama.CustomURLCategory.Description | String | Custom URL category description. | 
| Panorama.CustomURLCategory.Sites | String | Custom URL category list of sites. | 
| Panorama.CustomURLCategory.DeviceGroup | String | Device group for the Custom URL Category \(Panorama instances\). | 
| Panorama.CustomURLCategory.Sites | String | Custom URL category list of categories. | 
| Panorama.CustomURLCategory.Type | String | Custom URL category type. | 


#### Command Example
```!pan-os-create-custom-url-category name=suspicious_address_group sites=["thepill.com","abortion.com"] description=momo```

#### Context Example
```json
{
    "Panorama": {
        "CustomURLCategory": {
            "Description": "momo",
            "Name": "suspicious_address_group",
            "Sites": [
                "thepill.com",
                "abortion.com"
            ]
        }
    }
}
```

#### Human Readable Output

>### Created Custom URL Category:
>|Name|Sites|Description|
>|---|---|---|
>| suspicious_address_group | thepill.com,<br/>abortion.com | momo |


### pan-os-delete-custom-url-category
***
Deletes a custom URL category.


#### Base Command

`pan-os-delete-custom-url-category`
#### Input

| **Argument Name** | **Description** | **Required** |
| --- | --- | --- |
| name | Name of the custom URL category to delete. | Optional | 
| device-group | The device group for which to return addresses (Panorama instances). | Optional | 


#### Context Output

| **Path** | **Type** | **Description** |
| --- | --- | --- |
| Panorama.CustomURLCategory.Name | string | Name of the custom URL category to delete. | 
| Panorama.CustomURLCategory.DeviceGroup | string | Device group for the Custom URL Category \(Panorama instances\). | 


#### Command Example
```!pan-os-delete-custom-url-category name=suspicious_address_group```

#### Context Example
```json
{
    "Panorama": {
        "CustomURLCategory": {
            "Name": "suspicious_address_group"
        }
    }
}
```

#### Human Readable Output

>Custom URL category was deleted successfully.

### pan-os-edit-custom-url-category
***
Adds or removes sites to and from a custom URL category.


#### Base Command

`pan-os-edit-custom-url-category`
#### Input

| **Argument Name** | **Description**                                                         | **Required** |
|-------------------|-------------------------------------------------------------------------| --- |
| name              | Name of the custom URL category to add or remove sites.                 | Required | 
| sites             | A comma separated list of sites to add to the custom URL category.      | Optional | 
| action            | Adds or removes sites or categories. Possible values are: add, remove   | Required | 
| categories        | A comma separated list of categories to add to the custom URL category. | Optional | 
| device-group      | The device group in which the URL category belongs to.                  | Optional |

#### Context Output

| **Path** | **Type** | **Description** |
| --- | --- | --- |
| Panorama.CustomURLCategory.Name | string | Custom URL category name. | 
| Panorama.CustomURLCategory.Description | string | Custom URL category description. | 
| Panorama.CustomURLCategory.Sites | string | Custom URL category list of sites. | 
| Panorama.CustomURLCategory.DeviceGroup | string | Device group for the Custom URL Category \(Panorama instances\). | 


### pan-os-get-url-category
***
Gets a URL category from URL Filtering. This command is only available on Firewall devices.


#### Base Command

`pan-os-get-url-category`
#### Input

| **Argument Name** | **Description** | **Required** |
| --- | --- | --- |
| url | URL to check. | Optional | 
| target | Serial number of the firewall on which to run the command. Use only for a Panorama instance | Optional |


#### Context Output

| **Path** | **Type** | **Description** |
| --- | --- | --- |
| Panorama.URLFilter.URL | string | URL. | 
| Panorama.URLFilter.Category | string | URL category. | 
| DBotScore.Vendor | String | The vendor used to calculate the score. | 
| DBotScore.Score | Number | The actual score. | 
| DBotScore.Type | String | The indicator type. | 
| DBotScore.Indicator | String | The indicator that was tested. | 
| URL.Data | String | The URL address. | 
| URL.Category | String | The URL Category. | 


#### Command Example
```!pan-os-get-url-category url="poker.com"```

#### Context Example
```json
{
    "DBotScore": {
        "Indicator": "poker.com",
        "Score": 1,
        "Type": "url",
        "Vendor": "PAN-OS"
    },
    "Panorama": {
        "URLFilter": {
            "Category": "gambling",
            "URL": [
                "poker.com"
            ]
        }
    },
    "URL": {
        "Category": "gambling",
        "Data": "poker.com"
    }
}
```

#### Human Readable Output

>### URL Filtering:
>|URL|Category|
>|---|---|
>| poker.com | gambling |


### url
***
Gets a URL category from URL Filtering. This command is only available on Firewall devices.


#### Base Command

`url`
#### Input

| **Argument Name** | **Description** | **Required** |
| --- | --- | --- |
| url | URL to check. | Optional | 


#### Context Output

| **Path** | **Type** | **Description** |
| --- | --- | --- |
| Panorama.URLFilter.URL | string | URL. | 
| Panorama.URLFilter.Category | string | The URL category. | 
| DBotScore.Vendor | String | The vendor used to calculate the score. | 
| DBotScore.Score | Number | The actual score. | 
| DBotScore.Type | String | The indicator type. | 
| DBotScore.Indicator | String | The indicator that was tested. | 
| URL.Data | String | The URL address. | 
| URL.Category | String | The URL category. | 


### pan-os-get-url-category-from-cloud
***
Returns a URL category from URL filtering. This command is only available on Firewall devices.


#### Base Command

`pan-os-get-url-category-from-cloud`
#### Input

| **Argument Name** | **Description** | **Required** |
| --- | --- | --- |
| url | URL to check. | Required | 


#### Context Output

| **Path** | **Type** | **Description** |
| --- | --- | --- |
| Panorama.URLFilter.URL | string | The URL. | 
| Panorama.URLFilter.Category | string | URL category. | 


#### Command Example
```!pan-os-get-url-category-from-cloud url=google.com ```

#### Human Readable Output

>### URL Filtering from cloud:
>|URL|Category|
>|---|---|
>| google.com | search-engines |


### pan-os-get-url-category-from-host
***
Returns a URL category from URL Filtering.


#### Base Command

`pan-os-get-url-category-from-host`
#### Input

| **Argument Name** | **Description** | **Required** |
| --- | --- | --- |
| url | URL to check. | Required | 


#### Context Output

| **Path** | **Type** | **Description** |
| --- | --- | --- |
| Panorama.URLFilter.URL | string | The URL. | 
| Panorama.URLFilter.Category | string | The URL category. | 


#### Command Example
```!pan-os-get-url-category-from-host url=google.com ```

#### Human Readable Output

>### URL Filtering from host:
>|URL|Category|
>|---|---|
>| google.com | search-engines |

### pan-os-get-url-filter
***
Returns information for a URL filtering rule.


#### Base Command

`pan-os-get-url-filter`
#### Input

| **Argument Name** | **Description** | **Required** |
| --- | --- | --- |
| name | URL Filter name. | Required | 
| device-group | The device group for which to return addresses for the URL Filter (Panorama instances). | Optional | 


#### Context Output

| **Path** | **Type** | **Description** |
| --- | --- | --- |
| Panorama.URLFilter.Name | string | URL Filter name. | 
| Panorama.URLFilter.Category.Name | string | URL Filter category name. | 
| Panorama.URLFilter.Category.Action | string | Action for the URL category. | 
| Panorama.URLFilter.OverrideBlockList | string | URL Filter override block list. | 
| Panorama.URLFilter.OverrideAllowList | string | URL Filter override allow list. | 
| Panorama.URLFilter.Description | string | URL Filter description. | 
| Panorama.URLFilter.DeviceGroup | string | Device group for the URL Filter \(Panorama instances\). | 


#### Command Example
```!pan-os-get-url-filter name=demisto_default_url_filter```


#### Human Readable Output

>### URL Filter:
>|Name|Category|OverrideAllowList|Description|
>|---|---|---|---|
>| demisto_default_url_filter | {'Action': 'block', 'Name': u'abortion'},<br/>{'Action': 'block', 'Name': u'abuse-drugs'} | 888.com,<br/>777.com | gres |

### pan-os-create-url-filter
***
Creates a URL filtering rule.


#### Base Command

`pan-os-create-url-filter`
#### Input

| **Argument Name** | **Description** | **Required** |
| --- | --- | --- |
| name | Name of the URL filter to create. | Required | 
| url_category | URL categories. | Required | 
| action | Action for the URL categories. Can be "allow", "block", "alert", "continue", or "override". | Required | 
| override_allow_list | CSV list of URLs to exclude from the allow list. | Optional | 
| override_block_list | CSV list of URLs to exclude from the blocked list. | Optional | 
| description | URL Filter description. | Optional | 
| device-group | The device group for which to return addresses for the URL Filter (Panorama instances). | Optional | 


#### Context Output

| **Path** | **Type** | **Description** |
| --- | --- | --- |
| Panorama.URLFilter.Name | string | URL Filter name. | 
| Panorama.URLFilter.Category.Name | string | URL Filter category name. | 
| Panorama.URLFilter.Category.Action | string | Action for the URL category. | 
| Panorama.URLFilter.OverrideBlockList | string | URL Filter override allow list. | 
| Panorama.URLFilter.OverrideBlockList | string | URL Filter override blocked list. | 
| Panorama.URLFilter.Description | string | URL Filter description. | 
| Panorama.URLFilter.DeviceGroup | string | Device group for the URL Filter \(Panorama instances\). | 


#### Command Example
```!pan-os-create-url-filter action=block name=gambling_url url_category=gambling```

#### Context Example
```json
{
    "Panorama": {
        "URLFilter": {
            "Category": [
                {
                    "Action": "block",
                    "Name": "gambling"
                }
            ],
            "Name": "gambling_url"
        }
    }
}
```

#### Human Readable Output

>URL Filter was created successfully.

### pan-os-edit-url-filter
***
Edit a URL filtering rule.


#### Base Command

`pan-os-edit-url-filter`
#### Input

| **Argument Name**  | **Description** | **Required** |
|--------------------| --- | --- |
| name               | Name of the URL filter to edit. | Required | 
| element_to_change  | Element to change. | Required | 
| element_value      | Element value. Limited to one value. | Required | 
| add_remove_element | Add or remove an element from the Allow List or Block List fields. Default is to 'add' the element_value to the list. | Optional | 
| device-group       | The device group in which the URL-filter belongs to. | Optional |


#### Context Output

| **Path** | **Type** | **Description** |
| --- | --- | --- |
| Panorama.URLFilter.Name | string | URL Filter name. | 
| Panorama.URLFilter.Description | string | URL Filter description. | 
| Panorama.URLFilter.Category.Name | string | URL Filter category. | 
| Panorama.URLFilter.Action | string | Action for the URL category. | 
| Panorama.URLFilter.OverrideAllowList | string | Allow Overrides for the URL category. | 
| Panorama.URLFilter.OverrideBlockList | string | Block Overrides for the URL category. | 
| Panorama.URLFilter.DeviceGroup | string | Device group for the URL Filter \(Panorama instances\). | 


#### Command Example
```!pan-os-edit-url-filter name=demisto_default_url_filter element_to_change=override_allow_list element_value="poker.com" add_remove_element=add```


#### Human Readable Output

>URL Filter was edited successfully

### pan-os-delete-url-filter
***
Deletes a URL filtering rule.


#### Base Command

`pan-os-delete-url-filter`
#### Input

| **Argument Name** | **Description** | **Required** |
| --- | --- | --- |
| name | Name of the URL filter rule to delete. | Required | 
| device-group | The device group for which to return addresses for the URL filter (Panorama instances) | Optional | 


#### Context Output

| **Path** | **Type** | **Description** |
| --- | --- | --- |
| Panorama.URLFilter.Name | string | URL filter rule name. | 
| Panorama.URLFilter.DeviceGroup | string | Device group for the URL Filter \(Panorama instances\). | 


#### Command Example
```!pan-os-delete-url-filter name=gambling_url```

#### Context Example
```json
{
    "Panorama": {
        "URLFilter": {
            "Name": "gambling_url"
        }
    }
}
```

#### Human Readable Output

>URL Filter was deleted successfully.

### pan-os-list-edls
***
Returns a list of external dynamic lists.


#### Base Command

`pan-os-list-edls`
#### Input

| **Argument Name** | **Description** | **Required** |
| --- | --- | --- |
| device-group | The device group for which to return addresses for the EDL (Panorama instances). | Optional | 


#### Context Output

| **Path** | **Type** | **Description** |
| --- | --- | --- |
| Panorama.EDL.Name | string | Name of the EDL. | 
| Panorama.EDL.Type | string | The type of EDL. | 
| Panorama.EDL.URL | string | URL in which the EDL is stored. | 
| Panorama.EDL.Description | string | Description of the EDL. | 
| Panorama.EDL.CertificateProfile | string | EDL certificate profile. | 
| Panorama.EDL.Recurring | string | Time interval that the EDL was pulled and updated. | 
| Panorama.EDL.DeviceGroup | string | Device group for the EDL \(Panorama instances\). | 


#### Command Example
```!pan-os-list-edls```

#### Context Example
```json
{
    "Panorama": {
        "EDL": [
            {
                "Description": "6u4ju7",
                "Name": "blabla3",
                "Recurring": "hourly",
                "Type": "url",
                "URL": "lolo"
            },
            {
                "Description": "ip",
                "Name": "bad_ip_edl_demisot_web_server",
                "Recurring": "five-minute",
                "Type": "ip",
                "URL": "http://192.168.1.15/files/very_bad_ip2.txt"
            }
        ]
    }
}
```

#### Human Readable Output

>### External Dynamic Lists:
>|Name|Type|URL|Recurring|Description|
>|---|---|---|---|---|
>| blabla3 | url | lolo | hourly | 6u4ju7 |
>| bad_ip_edl_demisot_web_server | ip | http://192.168.1.15/files/very_bad_ip2.txt | five-minute | ip |



### pan-os-get-edl
***
Returns information for an external dynamic list


#### Base Command

`pan-os-get-edl`
#### Input

| **Argument Name** | **Description** | **Required** |
| --- | --- | --- |
| name | Name of the EDL. | Required | 
| device-group | The device group for which to return addresses for the EDL (Panorama instances). | Optional | 


#### Context Output

| **Path** | **Type** | **Description** |
| --- | --- | --- |
| Panorama.EDL.Name | string | Name of the EDL. | 
| Panorama.EDL.Type | string | The type of EDL. | 
| Panorama.EDL.URL | string | URL in which the EDL is stored. | 
| Panorama.EDL.Description | string | Description of the EDL. | 
| Panorama.EDL.CertificateProfile | string | EDL certificate profile. | 
| Panorama.EDL.Recurring | string | Time interval that the EDL was pulled and updated. | 
| Panorama.EDL.DeviceGroup | string | Device group for the EDL \(Panorama instances\). | 


#### Command Example
```!pan-os-get-edl name=test_pb_domain_edl_DONT_DEL```

#### Context Example
```json
{
    "Panorama": {
        "EDL": {
            "Description": "new description3",
            "Name": "test_pb_domain_edl_DONT_DEL",
            "Recurring": "hourly",
            "Type": "url",
            "URL": "https://test_pb_task.not.real"
        }
    }
}
```

#### Human Readable Output

>### External Dynamic List:
>|Name|Type|URL|Recurring|Description|
>|---|---|---|---|---|
>| test_pb_domain_edl_DONT_DEL | url | https://test_pb_task.not.real | hourly | new description3 |


### pan-os-create-edl
***
Creates an external dynamic list.


#### Base Command

`pan-os-create-edl`
#### Input

| **Argument Name** | **Description** | **Required** |
| --- | --- | --- |
| name | Name of the EDL. | Required | 
| url | URL from which to pull the EDL. | Required | 
| type | The type of EDL. | Required | 
| recurring | Time interval for pulling and updating the EDL. | Required | 
| certificate_profile | Certificate Profile name for the URL that was previously uploaded. to PAN OS. | Optional | 
| description | Description of the EDL. | Optional | 
| device-group | The device group for which to return addresses for the EDL (Panorama instances). | Optional | 


#### Context Output

| **Path** | **Type** | **Description** |
| --- | --- | --- |
| Panorama.EDL.Name | string | Name of theEDL. | 
| Panorama.EDL.Type | string | Type of the EDL. | 
| Panorama.EDL.URL | string | URL in which the EDL is stored. | 
| Panorama.EDL.Description | string | Description of the EDL. | 
| Panorama.EDL.CertificateProfile | string | EDL certificate profile. | 
| Panorama.EDL.Recurring | string | Time interval that the EDL was pulled and updated. | 
| Panorama.EDL.DeviceGroup | string | Device group for the EDL \(Panorama instances\). | 


#### Command Example
```!pan-os-create-edl name=new_EDL recurring="five-minute" type=url url="gmail.com"```

#### Context Example
```json
{
    "Panorama": {
        "EDL": {
            "Name": "new_EDL",
            "Recurring": "five-minute",
            "Type": "url",
            "URL": "gmail.com"
        }
    }
}
```

#### Human Readable Output

>External Dynamic List was created successfully.

### pan-os-edit-edl
***
Modifies an element of an external dynamic list.


#### Base Command

`pan-os-edit-edl`
#### Input

| **Argument Name** | **Description** | **Required** |
|-------------------| --- | --- |
| name              | Name of the external dynamic list to edit. | Required | 
| element_to_change | The element to change (“url”, “recurring”, “certificate_profile”, “description”). | Required | 
| element_value     | The element value. | Required | 
| device-group      | The device group in which the EDL belongs to. | Optional |


#### Context Output

| **Path** | **Type** | **Description** |
| --- | --- | --- |
| Panorama.EDL.Name | string | Name of the EDL. | 
| Panorama.EDL.URL | string | URL where the EDL is stored. | 
| Panorama.EDL.Description | string | Description of the EDL. | 
| Panorama.EDL.CertificateProfile | string | EDL certificate profile. | 
| Panorama.EDL.Recurring | string | Time interval that the EDL was pulled and updated. | 
| Panorama.EDL.DeviceGroup | string | Device group for the EDL \(Panorama instances\). | 


#### Command Example
```!pan-os-edit-edl name=test_pb_domain_edl_DONT_DEL element_to_change=description element_value="new description3"```

#### Context Example
```json
{
    "Panorama": {
        "EDL": {
            "Description": "new description3",
            "Name": "test_pb_domain_edl_DONT_DEL"
        }
    }
}
```

#### Human Readable Output

>External Dynamic List was edited successfully

### pan-os-delete-edl
***
Deletes an external dynamic list.


#### Base Command

`pan-os-delete-edl`
#### Input

| **Argument Name** | **Description** | **Required** |
| --- | --- | --- |
| name | Name of the EDL to delete. | Required | 
| device-group | The device group for which to return addresses for the EDL (Panorama instances). | Optional | 


#### Context Output

| **Path** | **Type** | **Description** |
| --- | --- | --- |
| Panorama.EDL.Name | string | Name of the EDL that was deleted. | 
| Panorama.EDL.DeviceGroup | string | Device group for the EDL \(Panorama instances\). | 


#### Command Example
```!pan-os-delete-edl name=new_EDL```

#### Context Example
```json
{
    "Panorama": {
        "EDL": {
            "Name": "new_EDL"
        }
    }
}
```

#### Human Readable Output

>External Dynamic List was deleted successfully

### pan-os-refresh-edl
***
Refreshes the specified external dynamic list.


#### Base Command

`pan-os-refresh-edl`
#### Input

| **Argument Name** | **Description** | **Required** |
| --- | --- | --- |
| name | Name of the EDL | Required | 
| device-group | The device group for which to return addresses for the EDL (Panorama instances). | Optional | 
| edl_type | The type of the EDL. Required when refreshing an EDL object which is configured on Panorama. | Optional | 
| location | The location of the EDL. Required when refreshing an EDL object which is configured on Panorama. | Optional | 
| vsys | The Vsys of the EDL. Required when refreshing an EDL object which is configured on Panorama. | Optional | 


#### Context Output

There is no context output for this command.

#### Command Example
```!pan-os-refresh-edl name=test_pb_domain_edl_DONT_DEL ```

#### Human Readable Output

>Refreshed External Dynamic List successfully

### pan-os-create-rule
***
Creates a policy rule.


#### Base Command

`pan-os-create-rule`
#### Input

| **Argument Name** | **Description** | **Required** |
| --- | --- | --- |
| rulename | Name of the rule to create. | Optional | 
| description | Description of the rule to create. | Optional | 
| action | Action for the rule. Can be "allow", "deny", or "drop". | Required | 
| source | A comma-separated list of address object names, address group object names, or EDL object names. | Optional | 
| destination | A comma-separated list of address object names, address group object names, or EDL object names. | Optional | 
| source_zone | A comma-separated list of source zones. | Optional | 
| destination_zone | A comma-separated list of destination zones. | Optional | 
| negate_source | Whether to negate the source (address, address group). Can be "Yes" or "No". | Optional | 
| negate_destination | Whether to negate the destination (address, address group). Can be "Yes" or "No". | Optional | 
| service | A comma-separated list of service object names for the rule. | Optional | 
| disable | Whether to disable the rule. Can be "Yes" or "No" (default is "No"). | Optional | 
| application | A comma-separated list of application object names for the rule. | Optional | 
| source_user | A comma-separated list of source users for the rule to create. | Optional | 
| pre_post | Pre rule or Post rule (Panorama instances). | Optional | 
| target | Specifies a target firewall for the rule (Panorama instances). | Optional | 
| log_forwarding | Log forwarding profile. | Optional | 
| device-group | The device group for which to return addresses for the rule (Panorama instances). | Optional | 
| tags | Rule tags to create. | Optional | 
| category | A comma-separated list of URL categories. | Optional |
| profile_setting | A profile setting group. | Optional | 
| where | Where to move the rule. Can be "before", "after", "top", or "bottom". If you specify "before" or "after", you need to supply the "dst" argument. | Optional | 
| dst | Destination rule relative to the rule that you are moving. This field is only relevant if you specify "before" or "after" in the "where" argument. | Optional |

#### Context Output

| **Path** | **Type** | **Description** |
| --- | --- | --- |
| Panorama.SecurityRule.Name | string | Rule name. | 
| Panorama.SecurityRule.Description | string | Rule description. | 
| Panorama.SecurityRule.Action | string | Action for the rule. | 
| Panorama.SecurityRule.Source | string | Source address. | 
| Panorama.SecurityRule.Destination | string | Destination address. | 
| Panorama.SecurityRule.NegateSource | boolean | Whether the source is negated \(address, address group\). | 
| Panorama.SecurityRule.NegateDestination | boolean | Whether the destination negated \(address, address group\). | 
| Panorama.SecurityRule.Service | string | Service for the rule. | 
| Panorama.SecurityRule.Disabled | string | Whether the rule is disabled. | 
| Panorama.SecurityRule.Application | string | Application for the rule. | 
| Panorama.SecurityRule.Target | string | Target firewall \(Panorama instances\). | 
| Panorama.SecurityRule.LogForwarding | string | Log forwarding profile \(Panorama instances\). | 
| Panorama.SecurityRule.DeviceGroup | string | Device group for the rule \(Panorama instances\). | 
| Panorama.SecurityRules.Tags | String | Rule tags. |
| Panorama.SecurityRules.ProfileSetting | String | Profile setting group. | 


#### Command Example
```!pan-os-create-rule rulename="block_bad_application" description="do not play at work" action="deny" application="fortnite"```

#### Context Example
```json
{
    "Panorama": {
        "SecurityRule": {
            "Action": "deny",
            "Application": "fortnite",
            "Description": "do not play at work",
            "Disabled": "No",
            "Name": "block_bad_application",
            "SourceUser": "any"
        }
    }
}
```

#### Human Readable Output

>Rule configured successfully.

### pan-os-custom-block-rule
***
Creates a custom block policy rule.


#### Base Command

`pan-os-custom-block-rule`
#### Input

| **Argument Name** | **Description** | **Required** |
| --- | --- | --- |
| rulename | Name of the custom block policy rule to create. | Optional | 
| object_type | Object type to block in the policy rule. Can be "ip", "address-group", "edl", or "custom-url-category". | Required | 
| object_value | A comma-separated list of object values for the object_type argument. | Required | 
| direction | Direction to block. Can be "to", "from", or "both". Default is "both". This argument is not applicable to the "custom-url-category" object_type. | Optional | 
| pre_post | Pre rule or Post rule (Panorama instances). | Optional | 
| target | Specifies a target firewall for the rule (Panorama instances). | Optional | 
| log_forwarding | Log forwarding profile. | Optional | 
| device-group | The device group for which to return addresses for the rule (Panorama instances). | Optional | 
| tags | Tags for which to use for the custom block policy rule. | Optional | 
| where | Where to move the rule. Can be "before", "after", "top", or "bottom". If you specify "before" or "after", you need to supply the "dst" argument. | Optional | 
| dst | Destination rule relative to the rule that you are moving. This field is only relevant if you specify "before" or "after" in the "where" argument. | Optional |

#### Context Output

| **Path** | **Type** | **Description** |
| --- | --- | --- |
| Panorama.SecurityRule.Name | string | Rule name. | 
| Panorama.SecurityRule.Object | string | Blocked object. | 
| Panorama.SecurityRule.Direction | string | Direction blocked. | 
| Panorama.SecurityRule.Target | string | Target firewall \(Panorama instances\) | 
| Panorama.SecurityRule.LogForwarding | string | Log forwarding profile \(Panorama instances\). | 
| Panorama.SecurityRule.DeviceGroup | string | Device group for the rule \(Panorama instances\). | 
| Panorama.SecurityRule.Tags | String | Rule tags. | 


#### Command Example
```!pan-os-custom-block-rule object_type=application object_value=fortnite```

#### Context Example
```json
{
    "Panorama": {
        "SecurityRule": {
            "Application": [
                "fortnite"
            ],
            "Direction": "both",
            "Disabled": false,
            "Name": "demisto-9c9ed15a"
        }
    }
}
```

#### Human Readable Output

>Object was blocked successfully.

### pan-os-move-rule
***
Changes the location of a policy rule.


#### Base Command

`pan-os-move-rule`
#### Input

| **Argument Name** | **Description** | **Required** |
| --- | --- | --- |
| rulename | Name of the rule to move. | Required | 
| where | Where to move the rule. Can be "before", "after", "top", or "bottom". If you specify "before" or "after", you need to supply the "dst" argument. | Required | 
| dst | Destination rule relative to the rule that you are moving. This field is only relevant if you specify "before" or "after" in the "where" argument. | Optional | 
| pre_post | Rule location. Mandatory for Panorama instances. | Optional | 
| device-group | The device group for which to return addresses for the rule (Panorama instances). | Optional | 


#### Context Output

| **Path** | **Type** | **Description** |
| --- | --- | --- |
| Panorama.SecurityRule.Name | string | Rule name. | 
| Panorama.SecurityRule.DeviceGroup | string | Device group for the rule \(Panorama instances\). | 


#### Command Example
```!pan-os-move-rule rulename="test_rule3" where="bottom" ```

#### Human Readable Output

>Rule test_rule3 moved successfully

### pan-os-edit-rule
***
Edits a policy rule.


#### Base Command

`pan-os-edit-rule`
#### Input

| **Argument Name** | **Description** | **Required** |
|-------------------| --- | --- |
| rulename          | Name of the rule to edit. | Required | 
| element_to_change | Parameter in the security rule to change. Can be 'source', 'destination', 'application', 'action', 'category', 'description', 'disabled', 'target', 'log-forwarding', 'tag', 'source-user', 'service' or 'profile-setting'. | Required | 
| element_value     | The new value for the parameter. | Required | 
| pre_post          | Pre-rule or post-rule (Panorama instances). | Optional | 
| behaviour         | Whether to replace, add, or remove the element_value from the current rule object value. | Optional | 
| device-group      | The device group in which the rule belongs to. | Optional |

#### Context Output

| **Path** | **Type** | **Description** |
| --- | --- | --- |
| Panorama.SecurityRule.Name | string | Rule name. | 
| Panorama.SecurityRule.Description | string | Rule description. | 
| Panorama.SecurityRule.Action | string | Action for the rule. | 
| Panorama.SecurityRule.Source | string | Source address. | 
| Panorama.SecurityRule.Destination | string | Destination address. | 
| Panorama.SecurityRule.NegateSource | boolean | Whether the source is negated \(address, address group\). | 
| Panorama.SecurityRule.NegateDestination | boolean | Whether the destination is negated \(address, address group\). | 
| Panorama.SecurityRule.Service | string | Service for the rule. | 
| Panorama.SecurityRule.Disabled | string | Whether the rule is disabled. | 
| Panorama.SecurityRule.Application | string | Application for the rule. | 
| Panorama.SecurityRule.Target | string | Target firewall \(Panorama instances\). | 
| Panorama.SecurityRule.DeviceGroup | string | Device group for the rule \(Panorama instances\). | 
| Panorama.SecurityRule.Tags | String | Tags for the rule. | 
| Panorama.SecurityRules.ProfileSetting | String | Profile setting group. |

#### Command Example
```!pan-os-edit-rule rulename="block_bad_application" element_to_change=action element_value=drop```

#### Context Example
```json
{
    "Panorama": {
        "SecurityRule": {
            "Action": "drop",
            "Name": "block_bad_application"
        }
    }
}
```

#### Human Readable Output

>Rule edited successfully.

### pan-os-delete-rule
***
Deletes a policy rule.


#### Base Command

`pan-os-delete-rule`
#### Input

| **Argument Name** | **Description** | **Required** |
| --- | --- | --- |
| rulename | Name of the rule to delete. | Required | 
| pre_post | Pre rule or Post rule (Panorama instances). | Optional | 
| device-group | The device group for which to return addresses for the rule (Panorama instances). | Optional | 


#### Context Output

| **Path** | **Type** | **Description** |
| --- | --- | --- |
| Panorama.SecurityRule.Name | string | Rule name. | 
| Panorama.SecurityRule.DeviceGroup | string | Device group for the rule \(Panorama instances\). | 


#### Command Example
```!pan-os-delete-rule rulename=block_bad_application```


#### Human Readable Output

>Rule deleted successfully.

### pan-os-list-applications
***
Returns a list of applications.


#### Base Command

`pan-os-list-applications`
#### Input

| **Argument Name** | **Description** | **Required** |
| --- | --- | --- |
| predefined | Whether to list predefined applications. Possible values are: true, false. Default is false. | Optional | 
| device-group | The device group for which to return applications. | Optional | 
| name_match | When specified, the results returned in the list are limited to applications whose names match the specified string. | Optional | 
| name_contain | When specified, the results returned in the list are limited to applications whose names contain the specified string. | Optional | 
| risk | The application risk (1 to 5). Possible values are: 1, 2, 3, 4, 5. | Optional | 
| category | The application category. Possible values are: collaboration, business-systems, networking, media. | Optional | 
| sub_category | The application sub-category. | Optional | 
| technology | The application technology. Possible values are: browser-based, client-server, network-protocol, peer-to-peer. | Optional | 
| characteristics | A comma-separated list of characteristics. Possible values are: 'virus-ident', 'evasive-behavior', 'file-type-ident', 'consume-big-bandwidth', 'used-by-malware', 'able-to-transfer-file', 'has-known-vulnerability', 'tunnel-other-application', 'prone-to-misuse', 'pervasive-use', 'file-forward', 'is-saas'. | Optional | 
| limit | The maximum number of rules to retrieve. Will be used by default if page argument was not provided. Default is 50. | Optional | 
| page_size | The page size of the applications to return. Default is 50. | Optional | 
| page | The page at which to start listing applications. Must be a positive number. | Optional | 


#### Context Output

| **Path** | **Type** | **Description** |
| --- | --- | --- |
| Panorama.Applications.Name | string | The application name. | 
| Panorama.Applications.Id | number | The application ID. | 
| Panorama.Applications.Category | string | The application category. | 
| Panorama.Applications.SubCategory | string | The application sub-category. | 
| Panorama.Applications.Technology | string | The application technology. | 
| Panorama.Applications.Risk | number | The application risk \(1 to 5\). | 
| Panorama.Applications.Description | string | The application description. | 
| Panorama.Applications.Characteristics | string | The application characteristics. | 


#### Command Example
```!pan-os-list-applications```

#### Context Example
```json
{
    "Panorama": {
        "Applications": {
            "Description": "lala",
            "Id": null,
            "Name": "demisto_fw_app3",
            "Risk": "1",
            "SubCategory": "ip-protocol",
            "Technology": "peer-to-peer"
        }
    }
}
```

#### Human Readable Output

>### Applications
>|Id|Name|Risk|Category|SubCategory|Technology|Description|
>|---|---|---|---|---|---|---|
>|  | demisto_fw_app3 | 1 |  | ip-protocol | peer-to-peer | lala |


### pan-os-commit
***
Commits a configuration to the Palo Alto firewall or Panorama, validates if a commit was successful if using polling="true" otherwiese does not validate if the commit was successful. Committing to Panorama does not push the configuration to the firewalls. To push the configuration, run the panorama-push-to-device-group command.


#### Base Command

`pan-os-commit`
#### Input

| **Argument Name** | **Description** | **Required** |
| --- | --- | --- |
| description | The commit description. | Optional | 
| admin_name | The administrator name. To commit admin-level changes on a firewall, include the administrator name in the request. | Optional | 
| force_commit | Forces a commit. Possible values are: true, false. | Optional | 
| exclude_device_network_configuration | Performs a partial commit while excluding device and network configuration. Possible values are: true, false. | Optional | 
| exclude_shared_objects | Performs a partial commit while excluding shared objects. Possible values are: true, false. | Optional | 
| polling | Whether to use polling. Possible values are: true, false. Default is false. | Optional | 
| commit_job_id | commit job ID to use in polling commands. (automatically filled by polling). | Optional | 
| timeout | The timeout (in seconds) when polling. Default is 120. | Optional | 
| interval_in_seconds | The interval (in seconds) when polling. Default is 10. | Optional | 


#### Context Output

| **Path** | **Type** | **Description** |
| --- | --- | --- |
| Panorama.Commit.JobID | Number | The job ID to commit. | 
| Panorama.Commit.Status | String | The commit status. | 
| Panorama.Commit.Description | String | The commit description from the the command input. | 

#### Command example
```!pan-os-commit description=test polling=true interval_in_seconds=5 timeout=60```
#### Human Readable Output

>Waiting for commit "test" with job ID 7304 to finish...

### pan-os-push-status
***
Returns the push status for a configuration.


#### Base Command

`pan-os-push-status`
#### Input

| **Argument Name** | **Description** | **Required** |
| --- | --- | --- |
| job_id | The job ID to check. | Required | 


#### Context Output

| **Path** | **Type** | **Description** |
| --- | --- | --- |
| Panorama.Push.DeviceGroup | string | The device group to which the policies were pushed. | 
| Panorama.Push.JobID | number | The job ID of the configuration to be pushed. | 
| Panorama.Push.Status | string | The push status. | 
| Panorama.Push.Details | string | The job ID details. | 
| Panorama.Push.Warnings | String | The job ID warnings | 

#### Command example
```!pan-os-push-status job_id=31377```
#### Context Example
```json
{
    "Panorama": {
        "Push": {
            "Details": [
                "commit succeeded with warnings",
                "commit succeeded with warnings"
            ],
            "Errors": [],
            "JobID": "31377",
            "Status": "Completed",
            "Warnings": [
                "Interface loopback.645 has no zone configuration.",
                "External Dynamic List test_pb_domain_edl_DONT_DEL is configured with no certificate profile. Please select a certificate profile for performing server certificate validation.",
                "External Dynamic List Cortex XSOAR Remediation - IP EDL-ip-edl-object is configured with no certificate profile. Please select a certificate profile for performing server certificate validation.",
                "External Dynamic List Cortex XSOAR Remediation - URL EDL-url-edl-object is configured with no certificate profile. Please select a certificate profile for performing server certificate validation.",
                "External Dynamic List Cortex XSOAR Remediation - URL EDL tamarcat3-url-edl-object is configured with no certificate profile. Please select a certificate profile for performing server certificate validation.",
                "External Dynamic List Cortex XSOAR Remediation - IP EDL tamarcat3-ip-edl-object is configured with no certificate profile. Please select a certificate profile for performing server certificate validation.",
                "External Dynamic List minemeld is configured with no certificate profile. Please select a certificate profile for performing server certificate validation.",
                "External Dynamic List edl-webinar-malicious-urls-OLD is configured with no certificate profile. Please select a certificate profile for performing server certificate validation.",
                "External Dynamic List edl-webinar-malicious-ips is configured with no certificate profile. Please select a certificate profile for performing server certificate validation.",
                "External Dynamic List edl-webinar-malicious-domains is configured with no certificate profile. Please select a certificate profile for performing server certificate validation.",
                "Warning: No valid Antivirus content package exists",
                "(Module: device)"
            ]
        }
    }
}
```

#### Human Readable Output

>### Push to Device Group status:
>|JobID|Status|Details|Errors|Warnings|
>|---|---|---|---|---|
>| 31377 | Completed | commit succeeded with warnings,<br/>commit succeeded with warnings | | Interface loopback.645 has no zone configuration.,<br/>External Dynamic List test_pb_domain_edl_DONT_DEL is configured with no certificate profile. Please select a certificate profile for performing server certificate validation.,<br/>External Dynamic List Cortex XSOAR Remediation - IP EDL-ip-edl-object is configured with no certificate profile. Please select a certificate profile for performing server certificate validation.,<br/>External Dynamic List Cortex XSOAR Remediation - URL EDL-url-edl-object is configured with no certificate profile. Please select a certificate profile for performing server certificate validation.,<br/>External Dynamic List Cortex XSOAR Remediation - URL EDL tamarcat3-url-edl-object is configured with no certificate profile. Please select a certificate profile for performing server certificate validation.,<br/>External Dynamic List Cortex XSOAR Remediation - IP EDL tamarcat3-ip-edl-object is configured with no certificate profile. Please select a certificate profile for performing server certificate validation.,<br/>External Dynamic List minemeld is configured with no certificate profile. Please select a certificate profile for performing server certificate validation.,<br/>External Dynamic List edl-webinar-malicious-urls-OLD is configured with no certificate profile. Please select a certificate profile for performing server certificate validation.,<br/>External Dynamic List edl-webinar-malicious-ips is configured with no certificate profile. Please select a certificate profile for performing server certificate validation.,<br/>External Dynamic List edl-webinar-malicious-domains is configured with no certificate profile. Please select a certificate profile for performing server certificate validation.,<br/>Warning: No valid Antivirus content package exists,<br/>(Module: device) |


### pan-os-get-pcap
***
Returns information for a Panorama PCAP file. The recommended maximum file size is 5 MB. If the limit is exceeded, you might need to SSH the firewall and run the scp export command to export the PCAP file. For more information, see the Palo Alto Networks documentation.

When trying to retrieve threat-PCAPs of a firewall through a panorama instance, be sure to forward the log containing the threat PCAP file from the firewall to the panorama instance. 

For more information follow instructions from [here](https://docs.paloaltonetworks.com/panorama/10-2/panorama-admin/manage-log-collection/configure-log-forwarding-to-panorama).


#### Base Command

`pan-os-get-pcap`


#### PCAPs api docs
You can find information about required/optional arguments for each pcap type here:

![filter pcap api](../../doc_files/fliter-pcap-api.png)

![dlp pcap api](../../doc_files/dlp-pcap-api.png)

![application pcap api](../../doc_files/application-pcap-api.png)

![threat pcap api](../../doc_files/threat-pcap-api.png)


#### Input

| **Argument Name** | **Description** | **Required** |
| --- | --- | --- |
| pcapType | Type of Packet Capture. | Required |
| serialNumber | The serial number of the firewall to download the PCAP from. | Optional |
| from | The file name for the PCAP type ('dlp-pcap', 'filter-pcap', or 'application-pcap'). Required for 'filter-pcap'. | Optional | 
| localName | The new name for the PCAP file after downloading. If this argument is not specified, the file name is the PCAP file name set in the firewall. | Optional | 
| serialNo | Serial number for the request. For further information, see the Panorama XML API Documentation. | Optional | 
| searchTime | The Search time for the request. For example: "2019/12/26 00:00:00", "2020/01/10". For more information, see the Panorama XML API documentation. Required for "threat-pcap". | Optional | 
| pcapID | The ID of the PCAP for the request. For further information, see the Panorama XML API Documentation. Required for 'threat-pcap'. | Optional | 
| password | Password for Panorama, needed for the 'dlp-pcap' PCAP type only. | Optional | 
| deviceName | The Device Name on which the PCAP is stored. For further information, see the Panorama XML API Documentation. Required for 'threat-pcap' in pan-os firewalls < 9.0.7 versions. | Optional | 
| sessionID | The Session ID of the PCAP. For further information, see the Panorama XML API Documentation. Required for 'threat-pcap' in pan-os firewalls < 9.0.7 versions. | Optional | 


#### Context Output

| **Path** | **Type** | **Description** |
| --- | --- | --- |
| File.Size | number | File size. | 
| File.Name | string | File name. | 
| File.Type | string | File type. | 
| File.Info | string | File info. | 
| File.Extension | string | File extension. | 
| File.EntryID | string | FIle entryID. | 
| File.MD5 | string | MD5 hash of the file. | 
| File.SHA1 | string | SHA1 hash of the file. | 
| File.SHA256 | string | SHA256 hash of the file. | 
| File.SHA512 | string | SHA512 hash of the file. |
| File.SSDeep | string | SSDeep hash of the file. |


#### Command Example
```!pan-os-get-pcap pcapType="filter-pcap" from=pcap_test ```


### pan-os-list-pcaps
***
Returns a list of all PCAP files by PCAP type. **Not available for threat PCAPs.**

#### Base Command

`pan-os-list-pcaps`
#### Input

| **Argument Name** | **Description** | **Required** |
| --- | --- | --- |
| pcapType | Type of Packet Capture. | Required |
| serialNumber | The serial number of the firewall to download the PCAP from. | Optional |
| password | Password for Panorama. Relevant for the 'dlp-pcap' PCAP type. | Optional | 


#### Context Output

There is no context output for this command.

#### Command Example
```!pan-os-list-pcaps pcapType=“filter-pcap” ```

#### Human Readable Output

>### List of Pcaps:
>|Pcap name|
>|---|
>| pcam_name |

### pan-os-register-ip-tag
***
Registers IP addresses to a tag.


#### Base Command

`pan-os-register-ip-tag`
#### Input

| **Argument Name** | **Description** | **Required** |
| --- | --- | --- |
| tag | Tag for which to register IP addresses. | Required | 
| IPs | IP addresses to register. | Required | 
| persistent | Whether the IP addresses remain registered to the tag after the device reboots ('true':persistent, 'false':non-persistent). Default is 'true'. | Optional | 


#### Context Output

| **Path** | **Type** | **Description** |
| --- | --- | --- |
| Panorama.DynamicTags.Tag | string | Name of the tag. | 
| Panorama.DynamicTags.IPs | string | Registered IP addresses. | 


#### Command Example
```!pan-os-register-ip-tag tag=tag02 IPs=[“10.0.0.13”,“10.0.0.14”] ```

#### Human Readable Output

>Registered ip-tag successfully

### pan-os-unregister-ip-tag
***
Unregisters IP addresses from a tag.


#### Base Command

`pan-os-unregister-ip-tag`
#### Input

| **Argument Name** | **Description** | **Required** |
| --- | --- | --- |
| tag | Tag for which to unregister IP addresses. | Required | 
| IPs | IP addresses to unregister. | Required | 


#### Context Output

There is no context output for this command.

#### Command Example
```!pan-os-unregister-ip-tag tag=tag02 IPs=["10.0.0.13","10.0.0.14"] ```

#### Human Readable Output

>Unregistered ip-tag successfully


### pan-os-register-user-tag
***
Registers users to a tag. This command is only available for PAN-OS version 9.x and above.


#### Base Command

`pan-os-register-user-tag`
#### Input

| **Argument Name** | **Description** | **Required** |
| --- | --- | --- |
| tag | Tag for which to register users. | Required | 
| Users | A comma-separated list of users to register. | Required | 


#### Context Output

| **Path** | **Type** | **Description** |
| --- | --- | --- |
| Panorama.DynamicTags.Tag | string | Name of the tag. | 
| Panorama.DynamicTags.Users | string | List of registered users. | 


#### Command Example
```!pan-os-register-user-tag tag-tag02 Users=Username```

#### Human Readable Output
>Registered user-tag successfully


### pan-os-unregister-user-tag
***
Unregisters users from a tag. This command is only available for PAN-OS version 9.x and above.


#### Base Command

`pan-os-unregister-user-tag`
#### Input

| **Argument Name** | **Description** | **Required** |
| --- | --- | --- |
| tag | Tag from which to unregister Users. | Required | 
| Users | A comma-separated list of users to unregister. | Required | 


#### Context Output

There is no context output for this command.

#### Command Example
```!pan-os-unregister-user-tag tag-tag02 Users=Username ```

#### Human Readable Output
>Unregistered user-tag successfully


### pan-os-query-traffic-logs
***
Deprecated. Queries traffic logs.

#### Base Command

`pan-os-query-traffic-logs`
#### Input
| **Argument Name** | **Description** | **Required** |
| --- | --- | --- |
| query | Specifies the match criteria for the logs. This is similar to the query provided in the web interface under the Monitor tab when viewing the logs. | Optional |
| number_of_logs | The number of logs to retrieve. Default is 100. Maximum is 5,000. | Optional |
| direction | Whether logs are shown oldest first (forward) or newest first (backward). Default is backward. | Optional |
| source | Source address for the query. | Optional |
| destination | Destination address for the query. | Optional |
| receive_time | Date and time after which logs were received, in the format: YYYY/MM/DD HH:MM:SS. | Optional |
| application | Application for the query. | Optional |
| to_port | Destination port for the query. | Optional |
| action | Action for the query. | Optional |


#### Context Output

| **Path** | **Type** | **Description** |
| --- | --- | --- |
| Panorama.TrafficLogs.JobID | number | Job ID of the traffic logs query. | 
| Panorama.TrafficLogs.Status | string | Status of the traffic logs query. | 

#### Command Example
```!pan-os-query-traffic-logs query="" number_of_logs="100" direction="backward" source="" destination="" receive_time="" application="" to_port="" action="allow"```

#### Human Readable Output

>### Query Traffic Logs:
>|JobID|Status|
>|---|---|
>| 1858 | Pending |


### pan-os-check-traffic-logs-status
***
Deprecated. Checks the query status of traffic logs.

#### Base Command

`pan-os-check-traffic-logs-status`
#### Input

| **Argument Name** | **Description** | **Required** |
| --- | --- | --- |
| job_id | Job ID of the query. | Required | 


#### Context Output

| **Path** | **Type** | **Description** |
| --- | --- | --- |
| Panorama.TrafficLogs.JobID | number | Job ID of the traffic logs query. | 
| Panorama.TrafficLogs.Status | string | Status of the traffic logs query. | 

#### Command Example
```!pan-os-check-traffic-logs-status job_id="1865"```

#### Human Readable Output

>### Query Traffic Logs status:
>|JobID|Status|
>|---|---|
>| 1858 | Pending |


### pan-os-get-traffic-logs
***
Deprecated. Retrieves traffic log query data by job id.

#### Base Command

`pan-os-get-traffic-logs`
#### Input

| **Argument Name** | **Description** | **Required** |
| --- | --- | --- |
| job_id | Job ID of the query. | Required | 


#### Context Output

| **Path** | **Type** | **Description** |
| --- | --- | --- |
| Panorama.TrafficLogs.JobID | number | Job ID of the traffic logs query. | 
| Panorama.TrafficLogs.Status | string | Status of the traffic logs query. | 
| Panorama.TrafficLogs.Logs.Action | string | Action of the traffic log. |
| Panorama.TrafficLogs.Logs.ActionSource | string | Action source of the traffic log. |
| Panorama.TrafficLogs.Logs.Application | string | Application of the traffic log. |
| Panorama.TrafficLogs.Logs.Category | string | Category of the traffic log. |
| Panorama.TrafficLogs.Logs.DeviceName | string | Device name of the traffic log. |
| Panorama.TrafficLogs.Logs.Destination | string | Destination of the traffic log. |
| Panorama.TrafficLogs.Logs.DestinationPort | string | Destination port of the traffic log. |
| Panorama.TrafficLogs.Logs.FromZone | string | From zone of the traffic log. |
| Panorama.TrafficLogs.Logs.Protocol | string | Protocol of the traffic log. |
| Panorama.TrafficLogs.Logs.ReceiveTime | string | Receive time of the traffic log. |
| Panorama.TrafficLogs.Logs.Rule | string | Rule of the traffic log. |
| Panorama.TrafficLogs.Logs.SessionEndReason | string | Session end reason of the traffic log. |
| Panorama.TrafficLogs.Logs.Source | string | Source of the traffic log. |
| Panorama.TrafficLogs.Logs.SourcePort | string | Source port of the traffic log. |
| Panorama.TrafficLogs.Logs.StartTime | string | Start time of the traffic log. |
| Panorama.TrafficLogs.Logs.ToZone | string | To zone of the traffic log. |

#### Command Example
```!pan-os-get-traffic-logs job_id="1865"```

### pan-os-list-rules
<<<<<<< HEAD
***
Returns a list of predefined Security Rules.
**Note**: When passing a query, all other arguments are overridden. Make sure the query includes all necessary filters.
=======

***
Returns a list of predefined Security Rules. (When passing a query, all other arguments are overridden. Make sure the query includes all the filters you want).
>>>>>>> a56da0f6

#### Base Command

`pan-os-list-rules`

#### Input

<<<<<<< HEAD
| **Argument Name** | **Description**                                                                                                                        | **Required** |
| --- |----------------------------------------------------------------------------------------------------------------------------------------| --- |
| pre_post | The rules location. Mandatory for Panorama instances. Possible values are: pre-rulebase, post-rulebase.                                | Optional | 
| device-group | The device group for which to return addresses (Panorama instances).                                                                   | Optional | 
| tag | A comma-separated list of tags by which to filter the rules.                                                                           | Optional | 
| target | Serial number of the firewall on which to run the command. Use only for a Panorama instance.                                           | Optional | 
| rulename | The name of the rule to retrieve. If not mentioned, will retrieve all the rules.                                                       | Optional | 
| disabled | Whether to retrieve the disabled rules or not. If not mentioned, will retrieve all the rules. Possible values are: yes, no.            | Optional | 
| action | The action of the rules to retrieve. If not mentioned, will retrieve all the rules. Possible values are: allow, deny, drop.            | Optional | 
| query | Free query to retrieve rules. If not mentioned, will retrieve all the rules. When passing a query, all other arguments are overridden. | Optional | 


=======
| **Argument Name** | **Description** | **Required** |
| --- | --- | --- |
| pre_post | The rules location. Mandatory for Panorama instances. Possible values are: pre-rulebase, post-rulebase. | Optional | 
| device-group | The device group for which to return addresses (Panorama instances). | Optional | 
| tag | The tag to filter the rules. | Optional | 
| tags | A comma-separated list of tags by which to filter the rules. | Optional | 
| target | Serial number of the firewall on which to run the command. Use only for a Panorama instance. | Optional | 
| rulename | The name of the rule to retrieve. If not mentioned, will retrieve all the rules. | Optional | 
| disabled | Whether to retrieve the disabled rules or not. If not mentioned, will retrieve all the rules. Possible values are: yes, no. | Optional | 
| action | The action of the rules to retrieve. If not mentioned, will retrieve all the rules. Possible values are: allow, deny, drop. | Optional | 
| query | Free query to retrieve rules. If not mentioned, will retrieve all the rules. When passing a query, all other arguments are overridden. | Optional | 

>>>>>>> a56da0f6
#### Context Output

| **Path** | **Type** | **Description** |
| --- | --- | --- |
<<<<<<< HEAD
| Panorama.SecurityRule.Name | String | The rule name. | 
| Panorama.SecurityRule.Action | String | The action for the rule. | 
| Panorama.SecurityRule.Location | String | The rule location. | 
| Panorama.SecurityRule.Category | String | The rule category. | 
| Panorama.SecurityRule.Application | String | The application for the rule. | 
| Panorama.SecurityRule.Destination | String | The destination address. | 
| Panorama.SecurityRule.From | String | The rule from zone. | 
| Panorama.SecurityRule.Service | String | The service for the rule. | 
| Panorama.SecurityRule.To | String | The rule to zone. | 
| Panorama.SecurityRule.Source | String | The source address. | 
| Panorama.SecurityRule.DeviceGroup | string | The device group for the rule \(Panorama instances\). | 
| Panorama.SecurityRules.Tags | String | The rule tags. | 
| Panorama.SecurityRules.Disabled | string | Whether the rule is disabled. | 
=======
| Panorama.SecurityRule.Location | String | The location of the security rule. | 
| Panorama.SecurityRule.NegateDestination | String | Indicates whether the destination is negated in the security rule. | 
| Panorama.SecurityRule.Disabled | String | Indicates whether the security rule is disabled. | 
| Panorama.SecurityRule.ICMPUnreachable | String | Specifies the behavior for ICMP unreachable messages. | 
| Panorama.SecurityRule.Description | String | The description of the security rule. | 
| Panorama.SecurityRule.GroupTag | String | The group tag of the security rule. | 
| Panorama.SecurityRule.LogForwardingProfile | String | The log forwarding profile applied to the security rule. | 
| Panorama.SecurityRule.NegateSource | String | Indicates whether the source is negated in the security rule. | 
| Panorama.SecurityRule.SecurityProfileGroup | String | The security profile group assigned to the security rule. | 
| Panorama.SecurityRule.SecurityProfile.url-filtering | String | The security profile setting for url-filtering in the security rule. |
| Panorama.SecurityRule.SecurityProfile.data-filtering | String | The security profile setting for data-filtering in the security rule. |
| Panorama.SecurityRule.SecurityProfile.file-blocking | String | The security profile setting for file-blocking in the security rule. |
| Panorama.SecurityRule.SecurityProfile.virus | String | The security profile setting for viruses in the security rule. |
| Panorama.SecurityRule.SecurityProfile.spyware | String | The security profile setting for spyware in the security rule. |
| Panorama.SecurityRule.SecurityProfile.vulnerability | String | The security profile setting for vulnerability in the security rule. |
| Panorama.SecurityRule.SecurityProfile.wildfire-analysis | String | The security profile setting for wildfire-analysis in the security rule. || Panorama.SecurityRule.Target.devices | String | The devices targeted by the security rule. | 
| Panorama.SecurityRule.Target.negate | String | Indicates whether the target is negated in the security rule. | 
| Panorama.SecurityRule.Name | String | The name of the security rule. | 
| Panorama.SecurityRule.From | String | The source zone of the security rule. | 
| Panorama.SecurityRule.DestinationDevice | String | The destination device of the security rule. | 
| Panorama.SecurityRule.Action | String | The action taken by the security rule. | 
| Panorama.SecurityRule.SourceDevice | String | The source device of the security rule. | 
| Panorama.SecurityRule.Tags | String | The tags associated with the security rule. | 
| Panorama.SecurityRule.SourceUser | String | The source user of the security rule. | 
| Panorama.SecurityRule.Application | String | The application used in the security rule. | 
| Panorama.SecurityRule.Service | String | The service used in the security rule. | 
| Panorama.SecurityRule.To | String | The destination zone of the security rule. | 
| Panorama.SecurityRule.Source | String | The source address of the security rule. | 
| Panorama.SecurityRule.CustomUrlCategory | String | The custom URL category targeted by the security rule. | 
| Panorama.SecurityRule.Destination | String | The destination address of the security rule. | 
| Panorama.SecurityRule.Options.LogAtSessionStart | String | Indicates whether the session start is logged. | 
| Panorama.SecurityRule.Options.LogForwarding | String | Indicates whether log forwarding is enabled for the security rule. | 
| Panorama.SecurityRule.Options.Schedule | String | The schedule applied to the security rule. | 
| Panorama.SecurityRule.Options.QoSMarking | String | The QoS marking applied to the security rule. | 
| Panorama.SecurityRule.Options.DisableServerResponseInspection | String | Specifies whether to disable server response inspection for the security rule. | 
| Panorama.SecurityRule.DeviceGroup | String | The device group of the security rule \(Panorama instances only\). | 
| Panorama.SecurityRule.Type | String | Represents the type of the security rule \(e.g., pre-rule, post-rule, intra-zone, inter-zone\). | 
>>>>>>> a56da0f6

#### Command Example
```!pan-os-list-rules pre_post=“pre-rulebase”```

#### Context Example
```json
{
    "Panorama": {
        "SecurityRule": [
            {
                "DeviceGroup": "TestDevice",
                "Location": "TestDevice",
                "NegateDestination": "",
                "Disabled": "no",
                "ICMPUnreachable": "",
                "Description": "",
                "GroupTag": "",
                "LogForwardingProfile": "",
                "NegateSource": "",
                "SecurityProfileGroup": "TestGroup",
                "SecurityProfile": {
                    "url-filtering": "",
                    "data-filtering": "",
                    "file-blocking": "",
                    "vulnerability": "",
                    "wildfire-analysis": "",
                    "spyware": "",
                    "virus": ""
                },
                "Target": {
                    "devices": "007051000185487",
                    "negate": "no"
                },
                "Name": "block rule",
                "Type": "",
                "From": [
                    "TestName",
                    "TestName2"
                ],
                "DestinationDevice": "any",
                "Action": "drop",
                "SourceDevice": "any",
                "Tags": [
                    "TestTag1",
                    "TestTag2",
                    "TestTag3"
                ],
                "SourceUser": "any",
                "Application": [
                    "cortex-xdr",
                    "jira",
                    "zoom"
                ],
                "Service": "application-default",
                "To": [
                    "TestName",
                    "TestName2"
                ],
                "Source": [
                    "1.1.1.1",
                    "8.8.4.4",
                    "8.8.8.8"
                ],
                "CustomUrlCategory": [
                    "abortion",
                    "adult",
                    "alcohol-and-tobacco",
                    "hacking"
                ],
                "Destination": [
                    "1.1.1.1",
                    "8.8.8.8"
                ],
                "Options": {
                    "LogAtSessionStart": "",
                    "LogForwarding": "",
                    "Schedule": "",
                    "QoSMarking": "",
                    "DisableServerResponseInspection": ""
                }
            },
            {
                "DeviceGroup": "TestDevice",
                "Location": "TestDevice",
                "NegateDestination": "",
                "Disabled": "",
                "ICMPUnreachable": "yes",
                "Description": "bbbbbbbbbb",
                "GroupTag": "TestGroupTag",
                "LogForwardingProfile": "Log forwarding for SA",
                "NegateSource": "",
                "SecurityProfileGroup": "",
                "SecurityProfile": {
                    "url-filtering": "default",
                    "spyware": "testing",
                    "virus": "default",
                    "data-filtering": "",
                    "file-blocking": "",
                    "vulnerability": "",
                    "wildfire-analysis": ""
                },
                "Target": {
                    "devices": [
                        "007051000185487",
                        "007051000188986"
                    ],
                    "negate": "no"
                },
                "Name": "jl-test-1",
                "Type": "intrazone",
                "From": "internal",
                "DestinationDevice": "bad nam",
                "Action": "reset-server",
                "SourceDevice": "good name",
                "Tags": [
                    "APIiiiiii",
                    "test2shared"
                ],
                "SourceUser": "me",
                "Application": "8x8",
                "Service": [
                    "new group",
                    "service-http",
                    "service-https"
                ],
                "To": "internal",
                "Source": "1.1.1.1",
                "CustomUrlCategory": [
                    "alcohol-and-tobacco",
                    "auctions"
                ],
                "Destination": "my_shared_address_object_test",
                "Options": {
                    "LogAtSessionStart": "yes",
                    "LogForwarding": "Log forwarding for SA",
                    "Schedule": "test-schedule",
                    "QoSMarking": "ip-precedence",
                    "DisableServerResponseInspection": "yes"
                }
            }
        ]
    }
}
```

#### Human Readable Output

### Security Rules:
|Name|Location|Tags|Type|Source Zone|Source Address|Source User|Source Device|Destination Zone|Destination Address|Destination Device|Application|Service|Url Category|Action|Profiles|Profile Group|Options|Target|
|---|---|---|---|---|---|---|---|---|---|---|---|---|---|---|---|---|---|---|
| block rule | TestDevice | TestTag1,<br>TestTag2,<br>TestTag3 |  | TestName,<br>TestName2 | 1.1.1.1,<br>8.8.4.4,<br>8.8.8.8 | any | any | TestName,<br>TestName2 | 1.1.1.1,<br>8.8.8.8 | any | cortex-xdr,<br>jira,<br>zoom | application-default | abortion,<br>adult,<br>alcohol-and-tobacco,<br>hacking | drop | url-filtering:<br>data-filtering:<br>file-blocking:<br>virus:<br>spyware:<br>vulnerability:<br>wildfire-analysis: | TestGroup | LogAtSessionStart: <br>LogForwarding:<br>Schedule:<br>QoSMarking:<br>DisableServerResponseInspection: | devices: 007051000185487<br>negate: no |
| jl-test-1 | TestDevice | APIiiiiii,<br>test2shared | intrazone | internal | 1.1.1.1 | me | good name | internal | my_shared_address_object_test | bad nam | 8x8 | new group,<br>service-http,<br>service-https | alcohol-and-tobacco,<br>auctions | reset-server | url-filtering: default<br>data-filtering:<br>file-blocking:<br>virus: default<br>spyware: testing<br>vulnerability:<br>wildfire-analysis: |  | LogAtSessionStart: yes<br>LogForwarding: Log forwarding for SA<br>Schedule: test-schedule<br>QoSMarking: ip-precedence<br>DisableServerResponseInspection: yes | devices: 007051000185487,<br>007051000188986<br>negate: no |

### pan-os-query-logs
***
The query logs in Panorama.


#### Base Command

`pan-os-query-logs`
#### Input

| **Argument Name** | **Description** | **Required** |
| --- | --- | --- |
| log-type | The log type. Can be "threat", "traffic", "wildfire", "url", or "data". Possible values are: threat, traffic, wildfire, url, data. | Required | 
| query | The query string by which to match criteria for the logs. This is similar to the query provided in the web interface under the Monitor tab when viewing the logs. | Optional | 
| time-generated | The time the log was generated from the timestamp and prior to it.<br/>For example "2019/08/11 01:10:44". | Optional | 
| addr-src | The source address. | Optional | 
| addr-dst | The destination address. | Optional | 
| ip | The source or destination IP address. | Optional | 
| zone-src | The source zone. | Optional | 
| zone-dst | The destination source. | Optional | 
| action | The rule action. | Optional | 
| port-dst | The destination port. | Optional | 
| rule | The rule name, for example "Allow all outbound". | Optional | 
| url | The URL, for example "safebrowsing.googleapis.com". | Optional | 
| filedigest | The file hash (for WildFire logs only). | Optional | 
| number_of_logs | The maximum number of logs to retrieve. If empty, the default is 100. The maximum is 5,000. Default is 100. | Optional | 
| polling | Whether to use polling. Possible values are: true, false. Default is false. | Optional | 
| timeout | The timeout (in seconds) when polling. Default is 120. | Optional | 
| interval_in_seconds | The interval (in seconds) when polling. Default is 10. | Optional | 


#### Context Output

| **Path** | **Type** | **Description** |
| --- | --- | --- |
| Panorama.Monitor.JobID | String | The job ID of the logs query. | 
| Panorama.Monitor.Status | String | The status of the logs query. | 
| Panorama.Monitor.Message | String | The message of the logs query. | 
| Panorama.Monitor.Logs.Action | String | The action taken for the session. Can be "alert", "allow", "deny", "drop", "drop-all-packets", "reset-client", "reset-server", "reset-both", or "block-url". | 
| Panorama.Monitor.Logs.Application | String | The application associated with the session. | 
| Panorama.Monitor.Logs.Category | String | The URL category of the URL subtype. For WildFire subtype, it is the verdict on the file, and can be either "malicious", "phishing", "grayware", or "benign". For other subtypes, the value is "any". | 
| Panorama.Monitor.Logs.DeviceName | String | The hostname of the firewall on which the session was logged. | 
| Panorama.Monitor.Logs.DestinationAddress | String | The original session destination IP address. | 
| Panorama.Monitor.Logs.DestinationUser | String | The username of the user to which the session was destined. | 
| Panorama.Monitor.Logs.DestinationCountry | String | The destination country or internal region for private addresses. Maximum length is 32 bytes. | 
| Panorama.Monitor.Logs.DestinationPort | String | The destination port utilized by the session. | 
| Panorama.Monitor.Logs.FileDigest | String | Only for the WildFire subtype, all other types do not use this field. The filedigest string shows the binary hash of the file sent to be analyzed by the WildFire service. | 
| Panorama.Monitor.Logs.FileName | String | File name or file type when the subtype is file.
File name when the subtype is virus.
File name when the subtype is wildfire-virus.
File name when the subtype is wildfire. | 
| Panorama.Monitor.Logs.FileType | String | Only for the WildFire subtype, all other types do not use this field.
Specifies the type of file that the firewall forwarded for WildFire analysis. | 
| Panorama.Monitor.Logs.FromZone | String | The zone from which the session was sourced. | 
| Panorama.Monitor.Logs.URLOrFilename | String | The actual URL when the subtype is url.
The file name or file type when the subtype is file.
The file name when the subtype is virus.
The file name when the subtype is wildfire-virus.
The file name when the subtype is wildfire.
The URL or file name when the subtype is vulnerability \(if applicable\). | 
| Panorama.Monitor.Logs.NATDestinationIP | String | The post-NAT destination IP address if destination NAT was performed. | 
| Panorama.Monitor.Logs.NATDestinationPort | String | The post-NAT destination port. | 
| Panorama.Monitor.Logs.NATSourceIP | String | The post-NAT source IP address if source NAT was performed. | 
| Panorama.Monitor.Logs.NATSourcePort | String | The post-NAT source port. | 
| Panorama.Monitor.Logs.PCAPid | String | The packet capture \(pcap\) ID is a 64 bit unsigned integral denoting
an ID to correlate threat pcap files with extended pcaps taken as a part of
that flow. All threat logs will contain either a pcap_id of 0 \(no associated
pcap\), or an ID referencing the extended pcap file. | 
| Panorama.Monitor.Logs.IPProtocol | String | The IP protocol associated with the session. | 
| Panorama.Monitor.Logs.Recipient | String | Only for the WildFire subtype, all other types do not use this field.
Specifies the name of the receiver of an email that WildFire determined to be malicious when analyzing an email link forwarded by the firewall. | 
| Panorama.Monitor.Logs.Rule | String | The name of the rule that the session matched. | 
| Panorama.Monitor.Logs.RuleID | String | The ID of the rule that the session matched. | 
| Panorama.Monitor.Logs.ReceiveTime | String | The time the log was received at the management plane. | 
| Panorama.Monitor.Logs.Sender | String | Only for the WildFire subtype; all other types do not use this field.
Specifies the name of the sender of an email that WildFire determined to be malicious when analyzing an email link forwarded by the firewall. | 
| Panorama.Monitor.Logs.SessionID | String | An internal numerical identifier applied to each session. | 
| Panorama.Monitor.Logs.DeviceSN | String | The serial number of the firewall on which the session was logged. | 
| Panorama.Monitor.Logs.Severity | String | The severity associated with the threat. Can be "informational", "low",
"medium", "high", or "critical". | 
| Panorama.Monitor.Logs.SourceAddress | String | The original session source IP address. | 
| Panorama.Monitor.Logs.SourceCountry | String | The source country or internal region for private addresses. Maximum
length is 32 bytes. | 
| Panorama.Monitor.Logs.SourceUser | String | The username of the user who initiated the session. | 
| Panorama.Monitor.Logs.SourcePort | String | The source port utilized by the session. | 
| Panorama.Monitor.Logs.ThreatCategory | String | The threat categories used to classify different types of
threat signatures. | 
| Panorama.Monitor.Logs.Name | String | The Palo Alto Networks identifier for the threat. A description
string followed by a 64-bit numerical identifier. | 
| Panorama.Monitor.Logs.ID | String | The Palo Alto Networks ID for the threat. | 
| Panorama.Monitor.Logs.ToZone | String | The zone to which the session was destined. | 
| Panorama.Monitor.Logs.TimeGenerated | String | The time the log was generated on the data plane. | 
| Panorama.Monitor.Logs.URLCategoryList | String | A list of the URL filtering categories the firewall used to
enforce the policy. | 
| Panorama.Monitor.Logs.Bytes | String | The total log bytes. | 
| Panorama.Monitor.Logs.BytesReceived | String | The log bytes received. | 
| Panorama.Monitor.Logs.BytesSent | String | The log bytes sent. | 
| Panorama.Monitor.Logs.Vsys | String | The VSYS on the firewall that generated the log. | 

#### Command example with polling
```!pan-os-query-logs log-type=traffic number_of_logs=1 polling=true```

### Context example
```json
{
    "Panorama": {
        "Monitor": {
            "JobID": "1291",
            "LogType": "traffic",
            "Logs": {
              "TimeGenerated": "2019/07/24 08:50:24",
              "SourceAddress": "1.1.1.1",
              "DestinationAddress": "2.3.4.5",
              "Application": "web-browsing",
              "Action": "deny",
              "Rule": "any - any accept"
            },
            "Status": "Completed"
        }
    }
}
```

#### Human Readable Output
>Fetching traffic logs for job ID 1291...
> >### Query traffic Logs:
>|TimeGenerated|SourceAddress|DestinationAddress|Application|Action|Rule|
>|---|---|---|---|---|---|
>| 2019/07/24 08:50:24 | 1.1.1.1 | 2.3.4.5 | web-browsing | deny | any - any accept |


#### Command example without polling 
```!pan-os-query-logs log-type=traffic number_of_logs=1```
#### Context Example
```json
{
    "Panorama": {
        "Monitor": {
            "JobID": "1283",
            "LogType": "traffic",
            "Message": "query job enqueued with jobid 1283",
            "Status": "Pending"
        }
    }
}
```

#### Human Readable Output
>### Query Logs:
>|JobID|Status|
>|---|---|
>| 1283 | Pending |


### pan-os-check-logs-status
***
Checks the status of a logs query.

#### Base Command

`pan-os-check-logs-status`
#### Input

| **Argument Name** | **Description** | **Required** |
| --- | --- | --- |
| job_id | Job ID of the query. | Required | 


#### Context Output

| **Path** | **Type** | **Description** |
| --- | --- | --- |
| Panorama.Monitor.JobID | String | Job ID of the logs query. | 
| Panorama.Monitor.Status | String | Status of the logs query. | 


#### Command Example
```!pan-os-check-logs-status job_id=657 ```

#### Human Readable Output

>### Query Logs Status:
>|JobID|Status|
>|---|---|
>| 657 | Completed |

### pan-os-get-logs
***
Retrieves the data of a logs query.


#### Base Command

`pan-os-get-logs`
#### Input

| **Argument Name** | **Description** | **Required** |
| --- | --- | --- |
| job_id | Job ID of the query. | Required | 
| ignore_auto_extract | Whether to auto-enrich the War Room entry. If "true", entry is not auto-enriched. If "false", entry is auto-extracted. Default is "true". | Optional | 


#### Context Output

| **Path** | **Type** | **Description** |
| --- | --- | --- |
| Panorama.Monitor.Logs.Action | String | Action taken for the session. Can be "alert", "allow", "deny", "drop", "drop-all-packets", "reset-client", "reset-server", "reset-both", or "block-url". | 
| Panorama.Monitor.Logs.Application | String | Application associated with the session. | 
| Panorama.Monitor.Logs.Category | String | The URL category of the URL subtype. For WildFire subtype, it is the verdict on the file, and can be either "malicious", "phishing", "grayware"’, or "benign". For other subtypes, the value is "any". | 
| Panorama.Monitor.Logs.DeviceName | String | The hostname of the firewall on which the session was logged. | 
| Panorama.Monitor.Logs.DestinationAddress | String | Original session destination IP address. | 
| Panorama.Monitor.Logs.DestinationUser | String | Username of the user to which the session was destined. | 
| Panorama.Monitor.Logs.DestinationCountry | String | Destination country or internal region for private addresses. Maximum length is 32 bytes. | 
| Panorama.Monitor.Logs.DestinationPort | String | Destination port utilized by the session. | 
| Panorama.Monitor.Logs.FileDigest | String | Only for the WildFire subtype, all other types do not use this field. The file digest string shows the binary hash of the file sent to be analyzed by the WildFire service. | 
| Panorama.Monitor.Logs.FileName | String | File name or file type when the subtype is file.<br/>File name when the subtype is virus.<br/>File name when the subtype is wildfire-virus.<br/>File name when the subtype is wildfire. | 
| Panorama.Monitor.Logs.FileType | String | Only for the WildFire subtype, all other types do not use this field.<br/>Specifies the type of file that the firewall forwarded for WildFire analysis. | 
| Panorama.Monitor.Logs.FromZone | String | The zone from which the session was sourced. | 
| Panorama.Monitor.Logs.URLOrFilename | String | The actual URL when the subtype is url.<br/>File name or file type when the subtype is file.<br/>File name when the subtype is virus.<br/>File name when the subtype is wildfire-virus.<br/>File name when the subtype is wildfire.<br/>URL or file name when the subtype is vulnerability \(if applicable\). | 
| Panorama.Monitor.Logs.NATDestinationIP | String | If destination NAT performed, the post-NAT destination IP address. | 
| Panorama.Monitor.Logs.NATDestinationPort | String | Post-NAT destination port. | 
| Panorama.Monitor.Logs.NATSourceIP | String | If source NAT performed, the post-NAT source IP address. | 
| Panorama.Monitor.Logs.NATSourcePort | String | Post-NAT source port. | 
| Panorama.Monitor.Logs.PCAPid | String | The packet capture \(pcap\) ID is a 64 bit unsigned integral denoting an ID to correlate threat pcap files with extended pcaps taken as a part of that flow. All threat logs will contain either a pcap_id of 0 \(no associated pcap\), or an ID referencing the extended pcap file. | 
| Panorama.Monitor.Logs.IPProtocol | String | IP protocol associated with the session. | 
| Panorama.Monitor.Logs.Recipient | String | Only for the WildFire subtype, all other types do not use this field.<br/>Specifies the name of the receiver of an email that WildFire determined to be malicious when analyzing an email link forwarded by the firewall. | 
| Panorama.Monitor.Logs.Rule | String | Name of the rule that the session matched. | 
| Panorama.Monitor.Logs.RuleID | String | ID of the rule that the session matched. | 
| Panorama.Monitor.Logs.ReceiveTime | String | Time the log was received at the management plane. | 
| Panorama.Monitor.Logs.Sender | String | Only for the WildFire subtype; all other types do not use this field.<br/>Specifies the name of the sender of an email that WildFire determined to be malicious when analyzing an email link forwarded by the firewall. | 
| Panorama.Monitor.Logs.SessionID | String | An internal numerical identifier applied to each session. | 
| Panorama.Monitor.Logs.DeviceSN | String | The serial number of the firewall on which the session was logged. | 
| Panorama.Monitor.Logs.Severity | String | Severity associated with the threat. Can be "informational", "low", "medium", "high", or "critical". | 
| Panorama.Monitor.Logs.SourceAddress | String | Original session source IP address. | 
| Panorama.Monitor.Logs.SourceCountry | String | Source country or internal region for private addresses. Maximum length is 32 bytes. | 
| Panorama.Monitor.Logs.SourceUser | String | Username of the user who initiated the session. | 
| Panorama.Monitor.Logs.SourcePort | String | Source port utilized by the session. | 
| Panorama.Monitor.Logs.ThreatCategory | String | Describes threat categories used to classify different types of threat signatures. | 
| Panorama.Monitor.Logs.Name | String | Palo Alto Networks identifier for the threat. It is a description string followed by a 64-bit numerical identifier. | 
| Panorama.Monitor.Logs.ID | String | Palo Alto Networks ID for the threat. | 
| Panorama.Monitor.Logs.ToZone | String | The zone to which the session was destined. | 
| Panorama.Monitor.Logs.TimeGenerated | String | Time that the log was generated on the dataplane. | 
| Panorama.Monitor.Logs.URLCategoryList | String | A list of the URL filtering categories that the firewall used to enforce the policy. | 
| Panorama.Monitor.Logs.Bytes | String | Total log bytes. | 
| Panorama.Monitor.Logs.BytesReceived | String | Log bytes received. | 
| Panorama.Monitor.Logs.BytesSent | String | Log bytes sent. | 
| Panorama.Monitor.Logs.Vsys | String | Vsys on the firewall that generated the log. | 


#### Command Example
```!pan-os-get-logs job_id=678 ```

#### Human Readable Output

>### Query data Logs:
>|TimeGenerated|SourceAddress|DestinationAddress|Application|Action|Rule|
>|---|---|---|---|---|---|
>| 2019/07/24 08:50:24 | 1.1.1.1 | 2.3.4.5 | web-browsing | deny | any - any accept |

### pan-os-security-policy-match
***
Checks whether a session matches a specified security policy. This command is only available on Firewall instances.


#### Base Command

`pan-os-security-policy-match`
#### Input

| **Argument Name** | **Description** | **Required** |
| --- | --- | --- |
| application | The application name. | Optional | 
| category | The category name. | Optional | 
| destination | The destination IP address. | Required | 
| destination-port | The destination port. | Optional | 
| from | The from zone. | Optional | 
| to | The to zone. | Optional | 
| protocol | The IP protocol value. | Required | 
| source | The source IP address. | Required | 
| source-user | The source user. | Optional |
| target | Target number of the firewall. Use only on a Panorama instance. | Optional | 


#### Context Output

| **Path** | **Type** | **Description** |
| --- | --- | --- |
| Panorama.SecurityPolicyMatch.Query | String | Query for the session to test. | 
| Panorama.SecurityPolicyMatch.Rules.Name | String | The matching rule name. | 
| Panorama.SecurityPolicyMatch.Rules.Action | String | The matching rule action. | 
| Panorama.SecurityPolicyMatch.Rules.Category | String | The matching rule category. | 
| Panorama.SecurityPolicyMatch.Rules.Destination | String | The matching rule destination. | 
| Panorama.SecurityPolicyMatch.Rules.From | String | The matching rule from zone. | 
| Panorama.SecurityPolicyMatch.Rules.Source | String | The matching rule source. | 
| Panorama.SecurityPolicyMatch.Rules.To | String | The matching rule to zone. | 
| Panorama.SecurityPolicyMatch.QueryFields.Application | String | The application name. | 
| Panorama.SecurityPolicyMatch.QueryFields.Category | String | The category name. | 
| Panorama.SecurityPolicyMatch.QueryFields.Destination | String | The destination IP address. | 
| Panorama.SecurityPolicyMatch.QueryFields.DestinationPort | Number | The destination port. | 
| Panorama.SecurityPolicyMatch.QueryFields.From | String | The from zone. | 
| Panorama.SecurityPolicyMatch.QueryFields.To | String | The to zone. | 
| Panorama.SecurityPolicyMatch.QueryFields.Protocol | String | The IP protocol value. | 
| Panorama.SecurityPolicyMatch.QueryFields.Source | String | The destination IP address. | 
| Panorama.SecurityPolicyMatch.QueryFields.SourceUser | String | The source user. | 


#### Command Example
```!pan-os-security-policy-match destination=1.2.3.4 protocol=1 source=2.3.4.5```

#### Context Example
```json
{
    "Panorama": {
        "SecurityPolicyMatch": {
            "Query": "<test><security-policy-match><source>2.3.4.5</source><destination>1.2.3.4</destination><protocol>1</protocol></security-policy-match></test>",
            "QueryFields": {
                "Destination": "1.2.3.4",
                "Protocol": "1",
                "Source": "2.3.4.5"
            },
            "Rules": {
                "Action": "allow",
                "Category": "any",
                "Destination": "any",
                "From": "any",
                "Name": "any - any accept",
                "Source": "any",
                "To": "any"
            }
        }
    }
}
```

#### Human Readable Output

>### Matching Security Policies:
>|Name|Action|From|To|Source|Destination|
>|---|---|---|---|---|---|
>| any - any accept | allow | any | any | any | any |


### pan-os-list-static-routes
***
Lists the static routes of a virtual router.


#### Base Command

`pan-os-list-static-routes`
#### Input

| **Argument Name** | **Description** | **Required** |
| --- | --- | --- |
| virtual_router | The name of the virtual router for which to list static routes. | Required | 
| template | The template to use to run the command. Overrides the template parameter (Panorama instances). | Optional | 
| show_uncommitted | Whether to show an uncommitted configuration. Default is "false" | Optional | 


#### Context Output

| **Path** | **Type** | **Description** |
| --- | --- | --- |
| Panorama.StaticRoutes.Name | String | The name of the static route. | 
| Panorama.StaticRoutes.BFDProfile | String | The BFD profile of the static route. | 
| Panorama.StaticRoutes.Destination | String | The destination of the static route. | 
| Panorama.StaticRoutes.Metric | Number | The metric \(port\) of the static route. | 
| Panorama.StaticRoutes.NextHop | String | The next hop of the static route. Can be an IP address, FQDN, or a virtual router. | 
| Panorama.StaticRoutes.RouteTable | String | The route table of a static route. | 
| Panorama.StaticRoutes.VirtualRouter | String | The virtual router to which the static router belongs. | 
| Panorama.StaticRoutes.Template | String | The template in which the static route is defined \(Panorama instances only\). | 
| Panorama.StaticRoutes.Uncommitted | Boolean | Whether the static route is committed. | 


#### Command Example
```!pan-os-list-static-routes virtual_router=virtual_router_test_DONT_DELETE```

#### Context Example
```json
{
    "Panorama": {
        "StaticRoutes": [
            {
                "BFDprofile": "None",
                "Destination": "2.3.4.5/32",
                "Metric": 14,
                "Name": "static_route_ip",
                "NextHop": "3.3.3.3",
                "RouteTable": "Unicast",
                "VirtualRouter": "virtual_router_test_DONT_DELETE"
            },
            {
                "Destination": "1.1.1.1/32",
                "Metric": 1012,
                "Name": "test_maya",
                "NextHop": "3.3.3.3",
                "VirtualRouter": "virtual_router_test_DONT_DELETE"
            }
        ]
    }
}
```

#### Human Readable Output

>### Displaying all Static Routes for the Virtual Router: virtual_router_test_DONT_DELETE
>|Name|Destination|NextHop|RouteTable|Metric|BFDprofile|
>|---|---|---|---|---|---|
>| static_route_ip | 2.3.4.5/32 | 3.3.3.3 | Unicast | 14 | None |
>| test_maya | 1.1.1.1/32 | 3.3.3.3 |  | 1012 |  |


### pan-os-get-static-route
***
Returns the specified static route of a virtual router.


#### Base Command

`pan-os-get-static-route`
#### Input

| **Argument Name** | **Description** | **Required** |
| --- | --- | --- |
| virtual_router | Name of the virtual router for which to display the static route. | Required | 
| static_route | Name of the static route to display. | Required | 
| template | The template for which to run the command. Overrides the template parameter (Panorama instances). | Optional | 


#### Context Output

| **Path** | **Type** | **Description** |
| --- | --- | --- |
| Panorama.StaticRoutes.Name | String | The name of the static route. | 
| Panorama.StaticRoutes.BFDProfile | String | The BFD profile of the static route. | 
| Panorama.StaticRoutes.Destination | String | The destination of the static route. | 
| Panorama.StaticRoutes.Metric | Number | The metric \(port\) of the static route. | 
| Panorama.StaticRoutes.NextHop | String | The next hop of the static route. Can be an IP address, FQDN, or a virtual router. | 
| Panorama.StaticRoutes.RouteTable | String | The route table of the static route. | 
| Panorama.StaticRoutes.VirtualRouter | String | The virtual router to which the static router belongs. | 
| Panorama.StaticRoutes.Template | String | The template in which the static route is defined \(Panorama instances only\). | 


#### Command Example
```!pan-os-get-static-route static_route=static_route_ip virtual_router=virtual_router_test_DONT_DELETE```

#### Context Example
```json
{
    "Panorama": {
        "StaticRoutes": {
            "BFDprofile": "None",
            "Destination": "2.3.4.5/32",
            "Metric": 14,
            "Name": "static_route_ip",
            "NextHop": "3.3.3.3",
            "RouteTable": "Unicast",
            "VirtualRouter": "virtual_router_test_DONT_DELETE"
        }
    }
}
```

#### Human Readable Output

>### Static route: static_route_ip
>|BFDprofile|Destination|Metric|Name|NextHop|RouteTable|VirtualRouter|
>|---|---|---|---|---|---|---|
>| None | 2.3.4.5/32 | 14 | static_route_ip | 3.3.3.3 | Unicast | virtual_router_test_DONT_DELETE |


### pan-os-add-static-route
***
Adds a static route.


#### Base Command

`pan-os-add-static-route`
#### Input

| **Argument Name** | **Description** | **Required** |
| --- | --- | --- |
| virtual_router | Virtual Router to which the routes will be added. | Required | 
| static_route | The name of the static route to add. The argument is limited to a maximum of 31 characters, is case-sensitive, and supports letters, numbers, spaces, hyphens, and underscores. | Required | 
| destination | The IP address and network mask in Classless Inter-domain Routing (CIDR) notation: ip_address/mask. For example, 192.168.0.1/24 for IPv4 or 2001:db8::/32 for IPv6). | Required | 
| nexthop_type | The type for the nexthop. Can be: "ip-address", "next-vr", "fqdn" or "discard". | Required | 
| nexthop_value | The next hop value. | Required | 
| metric | The metric port for the static route (1-65535). | Optional | 
| interface | The interface name in which to add the static route. | Optional | 
| template | The template to use to run the command. Overrides the template parameter (Panorama instances). | Optional | 


#### Context Output

| **Path** | **Type** | **Description** |
| --- | --- | --- |
| Panorama.StaticRoutes.Name | String | The name of the static route. | 
| Panorama.StaticRoutes.BFDProfile | String | The BFD profile of the static route. | 
| Panorama.StaticRoutes.Destination | String | The destination of the static route. | 
| Panorama.StaticRoutes.Metric | Number | The metric \(port\) of the static route. | 
| Panorama.StaticRoutes.NextHop | String | The next hop of the static route. Can be an IP address, FQDN, or a virtual router. | 
| Panorama.StaticRoutes.RouteTable | String | The route table of the static route. | 
| Panorama.StaticRoutes.VirtualRouter | String | The virtual router to which the static router belongs. | 
| Panorama.StaticRoutes.Template | String | The template in which the static route is defined \(Panorama instances only\). | 


#### Command Example
```!pan-os-add-static-route destination=2.3.4.5/32 nexthop_type="ip-address" nexthop_value=3.3.3.3 static_route=my_temp_route virtual_router=virtual_router_test_DONT_DELETE```

#### Context Example
```json
{
    "Panorama": {
        "StaticRoutes": {
            "@code": "20",
            "@status": "success",
            "msg": "command succeeded"
        }
    }
}
```

#### Human Readable Output

>New uncommitted static route my_temp_route configuration added.

### pan-os-delete-static-route
***
Deletes a static route.


#### Base Command

`pan-os-delete-static-route`
#### Input

| **Argument Name** | **Description** | **Required** |
| --- | --- | --- |
| route_name | The name of the static route to delete. | Required | 
| virtual_router | The virtual router from which the routes will be deleted. | Required | 
| template | The template for to use to run the command. Overrides the template parameter (Panorama instances). | Optional | 


#### Context Output

| **Path** | **Type** | **Description** |
| --- | --- | --- |
| Panorama.StaticRoutes.Name | String | The name of the static route. | 
| Panorama.StaticRoutes.BFDProfile | String | The BFD profile of the static route. | 
| Panorama.StaticRoutes.Destination | String | The destination of the static route. | 
| Panorama.StaticRoutes.Metric | Number | The metric \(port\) of the static route. | 
| Panorama.StaticRoutes.NextHop | String | The next hop of the static route. Can be an IP address, FQDN, or a virtual router. | 
| Panorama.StaticRoutes.RouteTable | String | The route table of the static route. | 
| Panorama.StaticRoutes.VirtualRouter | String | The virtual router to which the static router belongs. | 
| Panorama.StaticRoutes.Template | String | The template in which the static route is defined \(Panorama instances only\). | 
| Panorama.StaticRoutes.Deleted | Boolean | Whether the static route was deleted. | 


#### Command Example
```!pan-os-delete-static-route route_name=my_temp_route virtual_router=virtual_router_test_DONT_DELETE```

#### Context Example
```json
{
    "Panorama": {
        "StaticRoutes": {
            "Deleted": true,
            "Name": "my_temp_route"
        }
    }
}
```

#### Human Readable Output

>The static route: my_temp_route was deleted. Changes are not committed.

### pan-os-show-device-version
***
Show firewall device software version.


#### Base Command

`pan-os-show-device-version`
#### Input

| **Argument Name** | **Description** | **Required** |
| --- | --- | --- |
| target | Serial number of the firewall on which to run the command. Use only for a Panorama instance. | Optional | 


#### Context Output

| **Path** | **Type** | **Description** |
| --- | --- | --- |
| Panorama.Device.Info.Devicename | String | Devicename of the PAN-OS. | 
| Panorama.Device.Info.Model | String | Model of the PAN-OS. | 
| Panorama.Device.Info.Serial | String | Serial number of the PAN-OS. | 
| Panorama.Device.Info.Version | String | Version of the PAN-OS. | 


#### Command Example
```!pan-os-show-device-version```

#### Context Example
```json
{
    "Panorama": {
        "Device": {
            "Info": {
                "Devicename": "PA-VM",
                "Model": "PA-VM",
                "Serial": "000000000000000",
                "Version": "8.1.7"
            }
        }
    }
}
```

#### Human Readable Output

>### Device Version:
>|Devicename|Model|Serial|Version|
>|---|---|---|---|
>| PA-VM | PA-VM | 000000000000000 | 8.1.7 |


### pan-os-download-latest-content-update
***
Downloads the latest content update.


#### Base Command

`pan-os-download-latest-content-update`
#### Input

| **Argument Name** | **Description** | **Required** |
| --- | --- | --- |
| target | Serial number of the firewall on which to run the command. Use only for a Panorama instance | Optional | 


#### Context Output

| **Path** | **Type** | **Description** |
| --- | --- | --- |
| Panorama.Content.Download.JobID | String | Job ID of the content download. | 
| Panorama.Content.Download.Status | String | Content download status. | 


#### Command Example
```!pan-os-download-latest-content-update ```

#### Human Readable Output

>### Content download:
>|JobID|Status|
>|---|---|
>| 657 | Pending |

### pan-os-content-update-download-status
***
Checks the download status of a content update.


#### Base Command

`pan-os-content-update-download-status`
#### Input

| **Argument Name** | **Description** | **Required** |
| --- | --- | --- |
| target | Serial number of the firewall on which to run the command. Use only for a Panorama instance. | Optional | 
| job_id | Job ID to check.                                                                             | Required | 


#### Context Output

| **Path** | **Type** | **Description** |
| --- | --- | --- |
| Panorama.Content.Download.JobID | String | Job ID to monitor. | 
| Panorama.Content.Download.Status | String | Download status. | 
| Panorama.Content.Download.Details | String | Job ID details. | 


#### Command Example
```!pan-os-content-update-download-status job_id=678 ```

#### Human Readable Output

>### Content download status:
>|JobID|Status|Details|
>|---|---|---|
>| 678 | Completed | download succeeded with warnings |


### pan-os-install-latest-content-update
***
Installs the latest content update.


#### Base Command

`pan-os-install-latest-content-update`
#### Input

| **Argument Name** | **Description** | **Required** |
| --- | --- | --- |
| target | Serial number of the firewall on which to run the command. Use only for a Panorama instance | Optional | 


#### Context Output

| **Path** | **Type** | **Description** |
| --- | --- | --- |
| Panorama.Content.Install.JobID | String | Job ID of the installation. | 
| Content.Install.Status | String | Installation status. | 


#### Command Example
```!pan-os-install-latest-content-update ```

#### Human Readable Output

>### Result:
>|JobID|Status|
>|---|---|
>| 878 | Pending |


### pan-os-content-update-install-status
***
Gets the installation status of the content update.


#### Base Command

`pan-os-content-update-install-status`
#### Input

| **Argument Name** | **Description** | **Required** |
| --- | --- | --- |
| target | Serial number of the firewall on which to run the command. Use only for a Panorama instance. | Optional | 
| job_id | Job ID of the content installation. | Required | 


#### Context Output

| **Path** | **Type** | **Description** |
| --- | --- | --- |
| Panorama.Content.Install.JobID | String | Job ID of the content installation. | 
| Panorama.Content.Install.Status | String | Content installation status. | 
| Panorama.Content.Install.Details | String | Content installation status details. | 


#### Command Example
```!pan-os-content-update-install-status job_id=878 ```

#### Human Readable Output

>### Content install status:
>|JobID|Status|Details|
>|---|---|---|
>| 878 | Completed | installation succeeded with warnings |


### pan-os-check-latest-panos-software
***
Checks the PAN-OS software version from the repository.


#### Base Command

`pan-os-check-latest-panos-software`
#### Input

| **Argument Name** | **Description** | **Required** |
| --- | --- | --- |
| target | Serial number of the firewall on which to run the command. Use only for a Panorama instance. | Optional | 


#### Context Output

There is no context output for this command.

#### Command Example
```!pan-os-check-latest-panos-software```


### pan-os-download-panos-version
***
Downloads the target PAN-OS software version to install on the target device.


#### Base Command

`pan-os-download-panos-version`
#### Input

| **Argument Name** | **Description** | **Required** |
| --- | --- | --- |
| target | Serial number of the firewall on which to run the command. Use only for a Panorama instance. | Optional | 
| target_version | The target version number to install. | Required | 


#### Context Output

| **Path** | **Type** | **Description** |
| --- | --- | --- |
| Panorama.PANOS.Download.JobID | Number | Job ID of the PAN-OS download. | 
| Panorama.PANOS.Download.Status | String | Status of the PAN-OS download. | 


#### Command Example
```!pan-os-download-panos-version target_version=1 ```

#### Human Readable Output

>### Result:
>|JobID|Status|
>|---|---|
>| 111 | Pending |

### pan-os-download-panos-status
***
Gets the download status of the target PAN-OS software.


#### Base Command

`pan-os-download-panos-status`
#### Input

| **Argument Name** | **Description** | **Required** |
| --- | --- | --- |
| target | Serial number of the firewall on which to run the command. Use only for a Panorama instance. | Optional | 
| job_id | Job ID to check. | Required | 


#### Context Output

| **Path** | **Type** | **Description** |
| --- | --- | --- |
| Panorama.PANOS.Download.JobID | String | Job ID of the PAN-OS download. | 
| Panorama.PANOS.Download.Status | String | PAN-OS download status. | 
| Panorama.PANOS.Download.Details | String | PAN-OS download details. | 


#### Command Example
```!pan-os-download-panos-status job_id=999```

#### Human Readable Output

>### PAN-OS download status:
>|JobID|Status|Details|
>|---|---|---|
>| 999 | Completed | download succeeded with warnings |

### pan-os-install-panos-version
***
Installs the target PAN-OS version on the specified target device.


#### Base Command

`pan-os-install-panos-version`
#### Input

| **Argument Name** | **Description**  | **Required** |
| --- |---| --- |
| target | Serial number of the firewall on which to run the command. Use only for a Panorama instance. | Optional | 
| target_version | Target PAN-OS version to install. | Required | 


#### Context Output

| **Path** | **Type** | **Description** |
| --- | --- | --- |
| Panorama.PANOS.Install.JobID | string | Job ID from the PAN-OS installation. | 
| Panorama.PANOS.Install.Status | String | Status of the PAN-OS installation. | 


#### Command Example
```!pan-os-install-panos-version target_version=1 ```

#### Human Readable Output

>### PAN-OS Installation:
>|JobID|Status|
>|---|---|
>| 111 | Pending |

### pan-os-install-panos-status
***
Gets the installation status of the PAN-OS software.


#### Base Command

`pan-os-install-panos-status`
#### Input

| **Argument Name** | **Description** | **Required** |
| --- | --- | --- |
| target | Serial number of the firewall on which to run the command. Use only for a Panorama instance. | Optional | 
| job_id | Job ID to check. | Required | 


#### Context Output

| **Path** | **Type** | **Description** |
| --- | --- | --- |
| Panorama.PANOS.Install.JobID | Number | Job ID of the PAN-OS installation. | 
| Panorama.PANOS.Install.Status | String | Status of the PAN-OS installation. | 
| Panorama.PANOS.Install.Details | String | PAN-OS installation details. | 


#### Command Example
```!pan-os-install-panos-status job_id=878 ```

#### Human Readable Output

>### PAN-OS installation status:
>|JobID|Status|Details|
>|---|---|---|
>| 878 | Completed | installation succeeded with warnings |

### pan-os-device-reboot
***
Reboots the Firewall device.


#### Base Command

`pan-os-device-reboot`
#### Input

| **Argument Name** | **Description** | **Required** |
| --- | --- | --- |
| target | Serial number of the firewall on which to run the command. Use only for a Panorama instance. | Optional | 


#### Context Output

There is no context output for this command.

#### Command Example
```!pan-os-device-reboot ```


### pan-os-show-location-ip
***
Gets location information for an IP address.


#### Base Command

`pan-os-show-location-ip`
#### Input

| **Argument Name** | **Description** | **Required** |
| --- | --- | --- |
| ip_address | The IP address from which to return information. | Required | 


#### Context Output

| **Path** | **Type** | **Description** |
| --- | --- | --- |
| Panorama.Location.IP.country_code | String | The IP address location country code. | 
| Panorama.Location.IP.country_name | String | The IP addres location country name. | 
| Panorama.Location.IP.ip_address | String | The IP address. | 
| Panorama.Location.IP.Status | String | Whether the IP address was found. | 


#### Command Example
```!pan-os-show-location-ip ip_address=8.8.8.8```

#### Context Example
```json
{
    "Panorama": {
        "Location": {
            "IP": {
                "country_code": "US",
                "country_name": "United States",
                "ip_address": "8.8.8.8",
                "status": "Found"
            }
        }
    }
}
```

#### Human Readable Output

>### IP 8.8.8.8 location:
>|ip_address|country_name|country_code|
>|---|---|---|
>| 8.8.8.8 | United States | US |


### pan-os-get-licenses
***
Gets information about available PAN-OS licenses and their statuses.


#### Base Command

`pan-os-get-licenses`
#### Input

There are no input arguments for this command.

#### Context Output

| **Path** | **Type** | **Description** |
| --- | --- | --- |
| Panorama.License.Authcode | String | The authentication code of the license. | 
| Panorama.License.Base-license-name | String | The base license name. | 
| Panorama.License.Description | String | The description of the license. | 
| Panorama.License.Expired | String | Whether the license has expired. | 
| Panorama.License.Expires | String | When the license will expire. | 
| Panorama.License.Feature | String | The feature of the license. | 
| Panorama.License.Issued | String | When the license was issued. | 
| Panorama.License.Serial | String | The serial number of the license. | 


#### Command Example
```!pan-os-get-licences ```

#### Human Readable Output

>|Authcode|Description|Feature|Serial|Expired|Expires|Issued|
>|---|---|---|---|---|---|---|
>| I9805928  | NFR Support | NFR Support | 007DEMISTO1t | no | Never | November 25, 2019 |

### pan-os-get-security-profiles
***
Gets information for the specified security profile.


#### Base Command

`pan-os-get-security-profiles`
#### Input

| **Argument Name** | **Description** | **Required** |
|-------------------| --- | --- |
| security_profile  | The security profile for which to get information. Can be "data-filtering", "file-blocking", "spyware", "url-filtering", "virus", "vulnerability", or "wildfire-analysis". | Optional | 
| device-group      | The device group for which to return security profiles. | Optional |

#### Context Output

| **Path** | **Type** | **Description** |
| --- | --- | --- |
| Panorama.Spyware.Name | String | The profile name. | 
| Panorama.Spyware.Rules.Action | String | The rule action. | 
| Panorama.Spyware.Rules.Cateogry | String | The category for which to apply the rule. | 
| Panorama.Spyware.Rules.Name | String | The rule name. | 
| Panorama.Spyware.Rules.Packet-capture | String | Whether packet capture is enabled. | 
| Panorama.Spyware.Rules.Severity | String | The rule severity. | 
| Panorama.Spyware.Rules.Threat-name | String | The threat name for which to apply the rule. | 
| Panorama.URLFilter.Name | String | The profile name. | 
| Panorama.URLFilter.Rules.Category.Action | String | The rule action to apply to the category. | 
| Panorama.URLFilter.Rules.Category.Name | String | The category name. | 
| Panorama.WildFire.Name | String | The WildFire profile name. | 
| Panorama.WildFire.Rules.Analysis | String | The rule analysis. | 
| Panorama.WildFire.Rules.Application | String | The application for which to apply the rule. | 
| Panorama.WildFire.Rules.File-type | String | The file type for which to apply the rule. | 
| Panorama.WildFire.Rules.Name | String | The rule name. | 
| Panorama.Vulnerability.Name | String | The vulnerability profile name. | 
| Panorama.Vulnerability.Rules.Vendor-id | String | The vendor ID for which to apply the rule. | 
| Panorama.Vulnerability.Rules.Packet-capture | String | Whether packet capture is enabled. | 
| Panorama.Vulnerability.Rules.Host | String | The rule host. | 
| Panorama.Vulnerability.Rules.Name | String | The rule name. | 
| Panorama.Vulnerability.Rules.Category | String | The category for which to apply the rule. | 
| Panorama.Vulnerability.Rules.CVE | String | The CVE for which to apply the rule. | 
| Panorama.Vulnerability.Rules.Action | String | The rule action. | 
| Panorama.Vulnerability.Rules.Severity | String | The rule severity. | 
| Panorama.Vulnerability.Rules.Threat-name | String | The threat for which to apply the rule. | 
| Panorama.Antivirus.Name | String | The Antivirus profile name. | 
| Panorama.Antivirus.Rules.Action | String | The rule action. | 
| Panorama.Antivirus.Rules.Name | String | The rule name. | 
| Panorama.Antivirus.Rules.WildFire-action | String | The WildFire action. | 
| Panorama.FileBlocking.Name | String | The file blocking profile name. | 
| Panorama.FileBlocking.Rules.Action | String | The rule action. | 
| Panorama.FileBlocking.Rules.Application | String | The application for which to apply the rule. | 
| Panorama.FileBlocking.Rules.File-type | String | The file type to apply the rule. | 
| Panorama.FileBlocking.Rules.Name | String | The rule name. | 
| Panorama.DataFiltering.Name | String | The data filtering profile name. | 
| Panorama.DataFiltering.Rules.Alert-threshold | String | The alert threshold. | 
| Panorama.DataFiltering.Rules.Application | String | The application to apply the rule. | 
| Panorama.DataFiltering.Rules.Block-threshold | String | The block threshold. | 
| Panorama.DataFiltering.Rules.Data-object | String | The data object. | 
| Panorama.DataFiltering.Rules.Direction | String | The rule direction. | 
| Panorama.DataFiltering.Rules.File-type | String | The file type for which to apply the rule. | 
| Panorama.DataFiltering.Rules.Log-severity | String | The log severity. | 
| Panorama.DataFiltering.Rules.Name | String | The rule name. | 


#### Command Example
```!pan-os-get-security-profiles security_profile=spyware ```

#### Human Readable Output

>|Name|Rules|
>|---|---|
>| best-practice  | {'Name': 'simple-critical', 'Action': {'reset-both': None}, 'Category': 'any', 'Severity': 'critical', 'Threat-name': 'any', 'Packet-capture': 'disable'},<br/>{'Name': 'simple-high', 'Action': {'reset-both': None}, 'Category': 'any', 'Severity': 'high', 'Threat-name': 'any', 'Packet-capture': 'disable'},<br/>{'Name': 'simple-medium', 'Action': {'reset-both': None}, 'Category': 'any', 'Severity': 'medium', 'Threat-name': 'any', 'Packet-capture': 'disable'},<br/>{'Name': 'simple-informational', 'Action': {'default': None}, 'Category': 'any', 'Severity': 'informational', 'Threat-name': 'any', 'Packet-capture': 'disable'},<br/>{'Name': 'simple-low', 'Action': {'default': None}, 'Category': 'any', 'Severity': 'low', 'Threat-name': 'any', 'Packet-capture': 'disable'} |

### pan-os-apply-security-profile
***
Apply a security profile to specific rules or rules with a specific tag.


#### Base Command

`pan-os-apply-security-profile`
#### Input

| **Argument Name** | **Description** | **Required** |
|-------------------| --- | --- |
| profile_type      | Security profile type. Can be 'data-filtering', 'file-blocking', 'spyware', 'url-filtering', 'virus, 'vulnerability', or wildfire-analysis.' | Required | 
| rule_name         | The rule name to apply. | Required | 
| profile_name      | The profile name to apply to the rule. | Required | 
| pre_post          | The location of the rules. Can be 'pre-rulebase' or 'post-rulebase'. Mandatory for Panorama instances. | Optional | 
| device-group      | The device group for which to apply security profiles. | Optional |

#### Context Output

There is no context output for this command.

#### Command Example
```!pan-os-apply-security-profile profile_name=test profile_type=spyware rule_name=rule1 pre_post="pre-rulebase" ```

#### Human Readable Output
>The profile spyware = test has been applied to the rule rule1

### pan-os-remove-security-profile

***
Removes a security profile to specific rules or rules with a specific tag.

#### Base Command

`pan-os-remove-security-profile`

#### Input

| **Argument Name** | **Description** | **Required** |
| --- | --- | --- |
| profile_type | The security profile type. Possible values are: data-filtering, file-blocking, spyware, url-filtering, virus, vulnerability, wildfire-analysis. | Required | 
| rule_name | The rule name to apply. | Required | 
| pre_post | The location of the rules. Mandatory for Panorama instances. Possible values are: pre-rulebase, post-rulebase. | Optional | 
| device-group | The device group for which to apply security profiles. | Optional | 

#### Human Readable Output
>The profile test has been removed from the rule rule1

### pan-os-get-ssl-decryption-rules
***
Get SSL decryption rules.


#### Base Command

`pan-os-get-ssl-decryption-rules`
#### Input

| **Argument Name** | **Description** | **Required** |
| --- | --- | --- |
| pre_post | The location of the rules. Can be 'pre-rulebase' or 'post-rulebase'. Mandatory for Panorama instances. | Optional | 


#### Context Output

| **Path** | **Type** | **Description** |
| --- | --- | --- |
| Panorama.SSLRule.From | String | The SSL rule from the source. | 
| Panorama.SSLRule.Name | String | The name of the SSL rule. | 
| Panorama.SSLRule.Destination | String | The destination of the SSL rule. | 
| Panorama.SSLRule.Target | String | The target of the SSL rule. | 
| Panorama.SSLRule.Service | String | The SSL rule service. | 
| Panorama.SSLRule.Action | String | The SSL rule action. | 
| Panorama.SSLRule.Type | String | The SSL rule type. | 
| Panorama.SSLRule.Source | String | The source of the SSL rule. | 
| Panorama.SSLRule.To | String | The SSL rule to destination. | 
| Panorama.SSLRule.UUID | String | The SSL rule UUID. | 
| Panorama.SSLRule.Description | String | The SSL rule description. | 
| Panorama.SSLRule.Source-user | String | The SSL rule source user. | 
| Panorama.SSLRule.Category | String | The SSL rule category. | 


#### Command Example
```!pan-os-get-ssl-decryption-rules pre_post="pre-rulebase" ```

#### Human Readable Output

>|Name|UUID|Target|Service|Category|Type|From|To|Source|Destenation|Action|Source-user|
>|---|---|---|---|---|---|---|---|---|---|---|---|
>| test | some_uuid | negate: no | any | member: any | ssl-forward-proxy: null | any | any | any | any | no-decrypt | any |

### pan-os-get-wildfire-configuration
***
Retrieves the Wildfire configuration.


#### Base Command

`pan-os-get-wildfire-configuration`
#### Input

| **Argument Name** | **Description** | **Required** |
| --- | --- | --- |
| template | The template name. | Required | 


#### Context Output

| **Path** | **Type** | **Description** |
| --- | --- | --- |
| Panorama.WildFire.Name | String | The file type. | 
| Panorama.WildFire.Size-limit | String | The file size limit. | 
| Panorama.WildFire.recurring | String | The schedule that is recurring. | 


#### Command Example
```!pan-os-get-wildfire-configuration template=WildFire ```


>### WildFire Configuration
> Report Grayware File: yes
>|Name|Size-limit|
>|---|---|
>| pe | 10 |
>| apk | 30 |

>### The updated schedule for Wildfire
>|recurring|
>|---|
>| every-min: {"action": "download-and-install"} |


### pan-os-url-filtering-block-default-categories
***
Set default categories to block in the URL filtering profile.


#### Base Command

`pan-os-url-filtering-block-default-categories`
#### Input

| **Argument Name** | **Description** | **Required** |
| --- | --- | --- |
| profile_name | The url-filtering profile name. Get the name by running the get-security-profiles command. | Required | 


#### Context Output

There is no context output for this command.

#### Command Example
```!pan-os-url-filtering-block-default-categories profile_name=test ```

#### Human Readable Output

>The default categories to block has been set successfully to test

### pan-os-get-anti-spyware-best-practice
***
Get anti-spyware best practices.


#### Base Command

`pan-os-get-anti-spyware-best-practice`
#### Input

There are no input arguments for this command.

#### Context Output

| **Path** | **Type** | **Description** |
| --- | --- | --- |
| Panorama.Spyware.BotentDomain.Name | String | The botnet domain name. | 
| Panorama.Spyware.BotentDomain.Action | String | The botnet domain action. | 
| Panorama.Spyware.BotentDomain.Packet-capture | String | Whether packet capture is enabled. | 
| Panorama.Spyware.BotentDomain.Sinkhole.ipv4-address | String | The botnet domain IPv4 address. | 
| Panorama.Spyware.BotentDomain.Sinkhole.ipv6-address | String | The Botnet domain IPv6 address. | 
| Panorama.Spyware.Rule.Category | String | The rule category. | 
| Panorama.Spyware.Rule.Action | String | The rule action. | 
| Panorama.Spyware.Rule.Name | String | The rule name. | 
| Panorama.Spyware.Rule.Severity | String | The rule severity. | 
| Panorama.Spyware.Rule.Threat-name | String | The rule threat name. | 
| Panorama.Spyware.BotentDomain.Max_version | String | The botnet domain max version. | 


#### Command Example
```!pan-os-get-anti-spyware-best-practice ```

#### Human Readable Output

>### Anti Spyware Botnet-Domains Best Practice
>|Name|Action|Packet-capture|ipv4-address|ipv6-address|
>|---|---|---|---|---|
>| default-paloalto-dns | sinkhole: null | disable |  |  |
>| default-paloalto-cloud | allow: null | disable |  |  |
>|  |  |  | pan-sinkhole-default-ip | ::1 |

>### Anti Spyware Best Practice Rules
>|Name|Severity|Action|Category|Threat-name|
>|---|---|---|---|---|
>| simple-critical | critical | reset-both: null | any | any |
>| simple-high | high | reset-both: null | any | any |

### pan-os-get-file-blocking-best-practice
***
Get file-blocking best practices.


#### Base Command

`pan-os-get-file-blocking-best-practice`
#### Input

There are no input arguments for this command.

#### Context Output

| **Path** | **Type** | **Description** |
| --- | --- | --- |
| Panorama.FileBlocking.Rule.Action | String | The rule action. | 
| Panorama.FileBlocking.Rule.Application | String | The rule application. | 
| Panorama.FileBlocking.Rule.File-type | String | The rule file type. | 
| Panorama.FileBlocking.Rule.Name | String | The rule name. | 


#### Command Example
```!pan-os-get-file-blocking-best-practice ```

#### Human Readable Output

>### File Blocking Profile Best Practice
>|Name|Action|File-type|Aplication|
>|---|---|---|---|
>| Block all risky file types | block | 7z,<br/>bat,<br/>cab,<br/>chm,<br/>class,<br/>cpl | any |
>| Block encrypted files | block | encrypted-rar,<br/>encrypted-zip| any |

### pan-os-get-antivirus-best-practice
***
Get anti-virus best practices.


#### Base Command

`pan-os-get-antivirus-best-practice`
#### Input

There are no input arguments for this command.

#### Context Output

| **Path** | **Type** | **Description** |
| --- | --- | --- |
| Panorama.Antivirus.Decoder.Action | String | The rule action. | 
| Panorama.Antivirus.Decoder.Name | String | The rule name. | 
| Panorama.Antivirus.Decoder.WildFire-action | String | The WildFire action. | 


#### Command Example
```!pan-os-get-antivirus-best-practice ```

#### Human Readable Output

>### Antivirus Best Practice Profile
>|Name|Action|WildFire-action|
>|---|---|---|
>| http | default | default|
>| smtp default | default |

### pan-os-get-vulnerability-protection-best-practice
***
Get vulnerability-protection best practices.


#### Base Command

`pan-os-get-vulnerability-protection-best-practice`
#### Input

There are no input arguments for this command.

#### Context Output

| **Path** | **Type** | **Description** |
| --- | --- | --- |
| Panorama.Vulnerability.Rule.Action | String | The rule action. | 
| Panorama.Vulnerability.Rule.CVE | String | The rule CVE. | 
| Panorama.Vulnerability.Rule.Category | String | The rule category. | 
| Panorama.Vulnerability.Rule.Host | String | The rule host. | 
| Panorama.Vulnerability.Rule.Name | String | The rule name. | 
| Panorama.Vulnerability.Rule.Severity | String | The rule severity. | 
| Panorama.Vulnerability.Rule.Threat-name | String | The threat name. | 
| Panorama.Vulnerability.Rule.Vendor-id | String | The vendor ID. | 


#### Command Example
```!pan-os-get-vulnerability-protection-best-practice ```

#### Human Readable Output

>### vulnerability Protection Best Practice Profile
>|Name|Action|Host|Severity|Category|Threat-name|CVE|Vendor-id|
>|---|---|---|---|---|---|---|---|
>| simple-client-critical | reset-both: null | client | critical | any | any | any | any |
>| simple-client-high | reset-both: null | client | high | any | any | any | any |

### pan-os-get-wildfire-best-practice
***
View WildFire best practices.


#### Base Command

`pan-os-get-wildfire-best-practice`
#### Input

There are no input arguments for this command.

#### Context Output

| **Path** | **Type** | **Description** |
| --- | --- | --- |
| Panorama.WildFire.Analysis | String | The WildFire analysis. | 
| Panorama.WildFire.Application | String | The WildFire application. | 
| Panorama.WildFire.File.File-size | String | The recommended file size. | 
| Panorama.WildFire.File.Name | String | The file name. | 
| Panorama.WildFire.File-type | String | The WildFire profile file type. | 
| Panorama.WildFire.Name | String | The WildFire profile name. | 
| Panorama.WildFire.SSLDecrypt | String | The SSL decrypt content. | 
| Panorama.WildFire.Schedule.Action | String | The WildFire schedule action. | 
| Panorama.WildFire.Schedule.Recurring | String | The WildFire schedule recurring. | 


#### Command Example
```!pan-os-get-wildfire-best-practice ```

#### Human Readable Output

>### WildFire Best Practice Profile
>|Name|Analysis|Aplication|File-type|
>|---|---|---|---|
>| default | public-cloud | any | any |

>### Wildfire Best Practice Schedule
>|Action|Recurring|
>|---|---|
>| download-and-install | every-minute |

>### Wildfire SSL Decrypt Settings
>|allow-forward-decrypted-content|
>|---|
>| yes |

>### Wildfire System Settings
>report-grayware-file: yes
>|Name|File-size|
>|---|---|
>| pe | 10 |
>| apk | 30 |

### pan-os-get-url-filtering-best-practice
***
View URL Filtering best practices.


#### Base Command

`pan-os-get-url-filtering-best-practice`
#### Input

There are no input arguments for this command.

#### Context Output

| **Path** | **Type** | **Description** |
| --- | --- | --- |
| Panorama.URLFilter.Category.Action | String | The action to perform on the category. | 
| Panorama.URLFilter.Category.Name | String | The category name. | 
| Panorama.URLFilter.DeviceGroup | String | The device group name. | 
| Panorama.URLFilter.Name | String | The Profile name. | 
| Panorama.URLFilter.Header.log-container-page-only | String | The log container page only. | 
| Panorama.URLFilter.Header.log-http-hdr-referer | String | The log HTTP header referer. | 
| Panorama.URLFilter.Header.log-http-hdr-user | String | The log HTTP header user. | 
| Panorama.URLFilter.Header.log-http-hdr-xff | String | The log HTTP header xff. | 


#### Command Example
```!pan-os-get-url-filtering-best-practice ```

#### Human Readable Output

>### URL Filtering Best Practice Profile Categories
>|Category|DeviceGroup|Name|
>|---|---|---|
>| {'Name': 'abortion', 'Action': 'alert'},<br/>{'Name': 'abused-drugs', 'Action': 'alert'} | Demisto sales lab | best-practice |


>### Best Practice Headers
>|log-container-page-only|log-http-hdr-referer|log-http-hdr-user|log-http-hdr-xff|
>|---|---|---|---|
>| yes | yes | yes | yes |

### pan-os-enforce-wildfire-best-practice
***
Enforces wildfire best practices to upload files to the maximum size, forwards all file types, and updates the schedule.


#### Base Command

`pan-os-enforce-wildfire-best-practice`
#### Input

| **Argument Name** | **Description** | **Required** |
| --- | --- | --- |
| template | The template name. | Required | 


#### Context Output

There is no context output for this command.

#### Command Example
```!pan-os-enforce-wildfire-best-practice template=WildFire ```

#### Human Readable Output

>The schedule was updated according to the best practice. Recurring every minute with the action of "download and install" The file upload for all file types is set to the maximum size.

### pan-os-create-antivirus-best-practice-profile
***
Creates an antivirus best practice profile.


#### Base Command

`pan-os-create-antivirus-best-practice-profile`
#### Input

| **Argument Name** | **Description** | **Required** |
| --- | --- | --- |
| profile_name | The name of the profile to create. | Required | 


#### Context Output

There is no context output for this command.

#### Command Example
```!pan-os-create-antivirus-best-practice-profile profile_name=test ```

#### Human Readable Output

>The profile test was created successfully.

### pan-os-create-anti-spyware-best-practice-profile
***
Creates an Anti-Spyware best practice profile.


#### Base Command

`pan-os-create-anti-spyware-best-practice-profile`
#### Input

| **Argument Name** | **Description** | **Required** |
| --- | --- | --- |
| profile_name | The profile name to create. | Required | 


#### Context Output

There is no context output for this command.

#### Command Example
```!pan-os-create-anti-spyware-best-practice-profile profile_name=test ```

#### Human Readable Output

>The profile test was created successfully.

### pan-os-create-vulnerability-best-practice-profile
***
Creates a vulnerability protection best practice profile.


#### Base Command

`pan-os-create-vulnerability-best-practice-profile`
#### Input

| **Argument Name** | **Description** | **Required** |
| --- | --- | --- |
| profile_name | The profile name. | Required | 


#### Context Output

There is no context output for this command.

#### Command Example
```!pan-os-create-vulnerability-best-practice-profile profile_name=test ```

#### Human Readable Output

>The profile test was created successfully.

### pan-os-create-url-filtering-best-practice-profile
***
Creates a URL filtering best practice profile.


#### Base Command

`pan-os-create-url-filtering-best-practice-profile`
#### Input

| **Argument Name** | **Description** | **Required** |
| --- | --- | --- |
| profile_name | The profile name. | Required | 


#### Context Output

There is no context output for this command.

#### Command Example
```!pan-os-create-url-filtering-best-practice-profile profile_name=test ```

#### Human Readable Output

>The profile test was created successfully.

### pan-os-create-file-blocking-best-practice-profile
***
Creates a file blocking best practice profile.


#### Base Command

`pan-os-create-file-blocking-best-practice-profile`
#### Input

| **Argument Name** | **Description** | **Required** |
| --- | --- | --- |
| profile_name | The name of the profile. | Required | 


#### Context Output

There is no context output for this command.

#### Command Example
```!pan-os-create-file-blocking-best-practice-profile profile_name=test ```

#### Human Readable Output

>The profile test was created successfully.

### pan-os-create-wildfire-best-practice-profile
***
Creates a WildFire analysis best practice profile.


#### Base Command

`pan-os-create-wildfire-best-practice-profile`
#### Input

| **Argument Name** | **Description** | **Required** |
| --- | --- | --- |
| profile_name | The name of the profile. | Required | 


#### Context Output

There is no context output for this command.

#### Command Example
```!pan-os-create-wildfire-best-practice-profile profile_name=test ```

#### Human Readable Output

>The profile test was created successfully.

### pan-os-show-user-id-interfaces-config
***
Shows the user ID interface configuration.


#### Base Command

`pan-os-show-user-id-interfaces-config`
#### Input

| **Argument Name** | **Description** | **Required** |
| --- | --- | --- |
| template | The template to use when running the command. Overrides the template parameter (Panorama instances). If not given, will use the integration parameter. | Optional | 
| template_stack | The template stack to use when running the command. | Optional | 
| vsys | The name of the virtual system to be configured. Will use the configured VSYS parameter if exists. If given a value, will override the VSYS parameter. If neither the VSYS parameter and this argument are entered, will default to 'vsys1'. . | Optional | 


#### Context Output

| **Path** | **Type** | **Description** |
| --- | --- | --- |
| Panorama.UserInterfaces.Name | String | The name of the user interface. | 
| Panorama.UserInterfaces.Zone | String | The zone to which the interface is connected | 
| Panorama.UserInterfaces.EnableUserIdentification | String | Whether user identification is enabled. | 


#### Command Example
```!pan-os-show-user-id-interfaces-config```

#### Context Example
```json
{
    "Panorama": {
        "UserInterfaces": {
            "EnableUserIdentification": "no",
            "Name": "ethernet1/1",
            "Zone": "test_zone"
        }
    }
}
```

#### Human Readable Output

>### User Interface Configuration:
>|Name|Zone|EnableUserIdentification|
>|---|---|---|
>| ethernet1/1 | test_zone | no |


### pan-os-show-zones-config
***
Shows the zones configuration.


#### Base Command

`pan-os-show-zones-config`
#### Input

| **Argument Name** | **Description** | **Required** |
| --- | --- | --- |
| template | The template to use when running the command. Overrides the template parameter (Panorama instances). If not given, will use the integration parameter. | Optional | 
| template_stack | The template stack to use when running the command. | Optional | 
| vsys | The name of the virtual system to be configured. Will use the configured VSYS parameter if exists. If given a value, will override the VSYS parameter. If neither the VSYS parameter and this argument are entered, will default to 'vsys1'. . | Optional | 


#### Context Output

| **Path** | **Type** | **Description** |
| --- | --- | --- |
| Panorama.Zone.Name | String | The name of the zone. | 
| Panorama.Zone.Network | String | The network to which the zone connected | 
| Panorama.Zone.EnableUserIdentification | String | Whether user identification is enabled. | 
| Panorama.Zone.ZoneProtectionProfile | String | The zone protection profile. | 
| Panorama.Zone.LogSetting | String | The log setting for the zone | 


#### Command Example
```!pan-os-show-zones-config```

#### Context Example
```json
{
    "Panorama": {
        "Zone": {
            "EnableUserIdentification": "no",
            "LogSetting": null,
            "Name": "test_zone",
            "Network": {
                "tap": {
                    "member": "ethernet1/1"
                }
            },
            "ZoneProtectionProfile": null
        }
    }
}
```

#### Human Readable Output

>### Zone Configuration:
>|Name|Network|EnableUserIdentification|
>|---|---|---|
>| test_zone | tap: {"member": "ethernet1/1"} | no |


### pan-os-list-configured-user-id-agents
***
Retrieves list of user-ID agents configured in the system.


#### Base Command

`pan-os-list-configured-user-id-agents`
#### Input

| **Argument Name** | **Description** | **Required** |
| --- | --- | --- |
| template | The template to use when running the command. Overrides the template parameter (Panorama instances). If not given, will use the integration parameter. | Optional | 
| template_stack | The template stack to use when running the command. | Optional | 
| vsys | The name of the virtual system to be configured. Will use the configured VSYS parameter if exists. If given a value, will override the VSYS parameter. If neither the VSYS parameter and this argument are entered, will default to 'vsys1'. . | Optional | 


#### Context Output

| **Path** | **Type** | **Description** |
| --- | --- | --- |
| Panorama.UserIDAgents.Name | String | The user-ID Agent name. | 
| Panorama.UserIDAgents.Host | String | The user-ID Agent host. | 
| Panorama.UserIDAgents.Port | Number | The user-ID Agent port. | 
| Panorama.UserIDAgents.LdapProxy | String | Whether LDAP proxy is used in the user-ID agent. | 
| Panorama.UserIDAgents.NtlmAuth | String | Whether NLTM authentication is used in the user-ID agent. | 
| Panorama.UserIDAgents.EnableHipCollection | String | Whether HIP collection is enabled in the user-ID agent. | 
| Panorama.UserIDAgents.IpUserMapping | String | Whether IP user mapping is enabled in the user-ID agent. | 
| Panorama.UserIDAgents.SerialNumber | Unknown | The serial number associated with the user-ID agent. | 
| Panorama.UserIDAgents.CollectorName | String | The user-ID agent collector name. | 
| Panorama.UserIDAgents.Secret | String | The user-ID agent secret. | 
| Panorama.UserIDAgents.Disabled | String | Whether the user-ID agent is disbaled. | 


#### Command Example
```!pan-os-list-configured-user-id-agents```

#### Context Example
```json
{
    "Panorama": {
        "UserIDAgents": [
            {
                "CollectorName": "demisto",
                "Disabled": "yes",
                "EnableHipCollection": null,
                "Host": "mine",
                "IpUserMapping": null,
                "LdapProxy": "yes",
                "Name": "testing",
                "NtlmAuth": "yes",
                "Port": "12",
                "Secret": "secret",
                "SerialNumber": null
            },
            {
                "CollectorName": null,
                "Disabled": null,
                "EnableHipCollection": null,
                "Host": null,
                "IpUserMapping": null,
                "LdapProxy": null,
                "Name": "withSerial",
                "NtlmAuth": null,
                "Port": null,
                "Secret": null,
                "SerialNumber": "panorama"
            }
        ]
    }
}
```

#### Human Readable Output

>### User ID Agents:
>|Name|SerialNumber|Host|Port|CollectorName|LdapProxy|NtlmAuth|
>|---|---|---|---|---|---|---|
>| testing |  | mine | 12 | demisto | yes | yes |
>| withSerial | panorama |  |  |  |  |  |


### pan-os-upload-content-update-file
***
Uploads a content file to Panorama.


#### Base Command

`pan-os-upload-content-update-file`
#### Input

| **Argument Name** | **Description** | **Required** |
| --- | --- | --- |
| entryID | Entry ID of the file to upload. | Required | 
| category | The category of the content. Possible values are: wildfire, anti-virus, content. | Required | 


#### Context Output

| **Path** | **Type** | **Description** |
| --- | --- | --- |
| Panorama.Content.Upload.Status | string | Content upload status. | 
| Panorama.Content.Upload.Message | string | Content upload message. | 


#### Command Example
```pan-os-upload-content-update-file entryID="32@14183" category="content" ```

#### Human Readable Output
>### Results
>|Status|Message|
>|---|---|
>| Success | line: <file_name> saved |


### pan-os-install-file-content-update
***
Installs specific content update file.


#### Base Command

`pan-os-install-file-content-update`
#### Input

| **Argument Name** | **Description** | **Required** |
| --- | --- | --- |
| version_name | Update file name to be installed on PAN-OS. | Required | 
| category | The category of the content. Possible values are: wildfire, anti-virus, content. | Required | 
| skip_validity_check | Skips file validity check with PAN-OS update server. Use this option for air-gapped networks and only if you trust the content file. Possible values are: yes, no. Default is no. | Required | 


#### Context Output

| **Path** | **Type** | **Description** |
| --- | --- | --- |
| Panorama.Content.Install.JobID | string | JobID of the installation. | 
| Panorama.Content.Install.Status | string | Installation status. | 


#### Command Example
```pan-os-install-file-content-update version_name="panupv2-all-contents-8322-6317" category="content" skip_validity_check="yes" ```

#### Human Readable Output
>### Results
>|JobID|Status|
>|---|---|
>| 30 | Pending |


### pan-os-platform-get-arp-tables
***
Gets all ARP tables from all firewalls in the topology.
#### Base Command
`pan-os-platform-get-arp-tables`
#### Input
| **Argument Name** | **Description** | **Required** |
| --- | --- | --- |
| device_filter_string | String by which to filter the results to only show specific hostnames or serial numbers. | Optional |
| target | Single serial number to target with this command | Optional | 

#### Context Output
| **Path** | **Type** | **Description** |
| --- | --- | --- |
| PANOS.ShowArp.Summary.hostid | String | ID of the PAN-OS host | 
| PANOS.ShowArp.Summary.max | String | Maximum number of supported ARP entries. | 
| PANOS.ShowArp.Summary.total | String | Total number of current ARP entries. | 
| PANOS.ShowArp.Summary.timeout | String | ARP entry timeout. | 
| PANOS.ShowArp.Summary.dp | String | Firewall dataplane associated with the entry. | 
| PANOS.ShowArp.Result.hostid | String | ID of the PAN-OS host. | 
| PANOS.ShowArp.Result.interface | String | Network interface learned ARP entry. | 
| PANOS.ShowArp.Result.ip | String | Layer 3 address. | 
| PANOS.ShowArp.Result.mac | String | Layer 2 address. | 
| PANOS.ShowArp.Result.port | String | Network interface matching entry. | 
| PANOS.ShowArp.Result.status | String | ARP entry status. | 
| PANOS.ShowArp.Result.ttl | String | Time to live. | 
#### Command example
```!pan-os-platform-get-arp-tables```
#### Context Example
```json
{
    "PANOS": {
        "ShowArp": {
            "Result": [
                {
                    "hostid": "0111112222333444",
                    "interface": "ethernet1/1",
                    "ip": "192.168.1.1",
                    "mac": "00:66:4b:da:ce:61",
                    "port": "ethernet1/1",
                    "status": "  c  ",
                    "ttl": "1799"
                },
                {
                    "hostid": "0111112222333444",
                    "interface": "ethernet1/1",
                    "ip": "1.1.1.1",
                    "mac": "00:0c:29:31:bf:8b",
                    "port": "ethernet1/1",
                    "status": "  c  ",
                    "ttl": "991"
                },
                {
                    "hostid": "0111112222333444",
                    "interface": "ethernet1/1",
                    "ip": "192.168.1.11",
                    "mac": "4c:32:75:c2:b2:49",
                    "port": "ethernet1/1",
                    "status": "  c  ",
                    "ttl": "533"
                },
                {
                    "hostid": "0111112222333444",
                    "interface": "ethernet1/1",
                    "ip": "192.168.1.12",
                    "mac": "28:f0:76:79:63:b0",
                    "port": "ethernet1/1",
                    "status": "  c  ",
                    "ttl": "1721"
                },
                {
                    "hostid": "0111112222333444",
                    "interface": "ethernet1/1",
                    "ip": "192.168.1.13",
                    "mac": "a8:60:b6:20:ba:5c",
                    "port": "ethernet1/1",
                    "status": "  c  ",
                    "ttl": "1723"
                },
                {
                    "hostid": "0111112222333444",
                    "interface": "ethernet1/1",
                    "ip": "192.168.1.14",
                    "mac": "20:79:18:93:5a:94",
                    "port": "ethernet1/1",
                    "status": "  c  ",
                    "ttl": "19"
                },
                {
                    "hostid": "0111112222333444",
                    "interface": "ethernet1/1",
                    "ip": "192.168.1.15",
                    "mac": "68:ff:7b:2e:ef:f2",
                    "port": "ethernet1/1",
                    "status": "  c  ",
                    "ttl": "1396"
                },
                {
                    "hostid": "0111112222333444",
                    "interface": "ethernet1/1",
                    "ip": "192.168.1.16",
                    "mac": "00:d8:61:52:b2:ee",
                    "port": "ethernet1/1",
                    "status": "  c  ",
                    "ttl": "794"
                },
                {
                    "hostid": "0111112222333444",
                    "interface": "ethernet1/2",
                    "ip": "10.10.0.12",
                    "mac": "00:0c:29:ba:d7:d2",
                    "port": "ethernet1/2",
                    "status": "  c  ",
                    "ttl": "1558"
                }
            ],
            "Summary": [
                {
                    "dp": "dp0",
                    "hostid": "0111112222333444",
                    "max": "1500",
                    "timeout": "1800",
                    "total": "9"
                }
            ]
        }
    }
}
```

#### Human Readable Output

>### PAN-OS ARP Table
>|dp|hostid|max|timeout|total|
>|---|---|---|---|---|
>| dp0 | 0111112222333444 | 1500 | 1800 | 9 |

### pan-os-platform-get-route-summary
***
Pulls all route summary information from the topology.


#### Base Command

`pan-os-platform-get-route-summary`
#### Input

| **Argument Name** | **Description** | **Required** |
| --- | --- | --- |
| device_filter_string | String by which to filter the results to only show specific hostnames or serial numbers. | Optional |
| target | Single serial number to target with this command | Optional | 



#### Context Output

| **Path** | **Type** | **Description** |
| --- | --- | --- |
| PANOS.ShowRouteSummary.Summary.hostid | Number | ID of the PAN-OS host. | 
| PANOS.ShowRouteSummary.Summary.total | Number | Total number of routes. | 
| PANOS.ShowRouteSummary.Summary.limit | Number | Maximum number of routes for the platform. | 
| PANOS.ShowRouteSummary.Summary.active | Number | Active routes in the routing table .| 

#### Command example
```!pan-os-platform-get-route-summary```
#### Context Example
```json
{
    "PANOS": {
        "ShowRouteSummary": {
            "Summary": [
                {
                    "active": 5,
                    "hostid": "0111112222333444",
                    "limit": 2500,
                    "total": 5
                }
            ]
        }
    }
}
```

#### Human Readable Output

>### PAN-OS Route Summary
>|active|hostid|limit|total|
>|---|---|---|---|
>| 5 | 0111112222333444 | 2500 | 5 |

### pan-os-platform-get-routes
***
Pulls all route information from the topology.


#### Base Command

`pan-os-platform-get-routes`
#### Input

| **Argument Name** | **Description** | **Required** |
| --- | --- | --- |
| device_filter_string | String by which to filter the results to only show specific hostnames or serial numbers. | Optional |
| target | Single serial number to target with this command | Optional | 



#### Context Output

| **Path** | **Type** | **Description** |
| --- | --- | --- |
| PANOS.ShowRoute.Summary.hostid | String | ID of the PAN-OS host. | 
| PANOS.ShowRoute.Summary.interface | String | Next hop interface. | 
| PANOS.ShowRoute.Summary.route_count | Number | Total number of routes seen on the virtual router interface. | 
| PANOS.ShowRoute.Result.hostid | String | ID of the PAN-OS host. | 
| PANOS.ShowRoute.Result.virtual_router | String | Virtual router this route belongs to. | 
| PANOS.ShowRoute.Result.destination | String | Network destination of the route. | 
| PANOS.ShowRoute.Result.nexthop | String | Next hop to destination. | 
| PANOS.ShowRoute.Result.metric | String | Route metric. | 
| PANOS.ShowRoute.Result.flags | String | Route flags. | 
| PANOS.ShowRoute.Result.age | Number | Age of the route. | 
| PANOS.ShowRoute.Result.interface | String | Next hop interface. | 
| PANOS.ShowRoute.Result.route_table | String | The route table this route belongs to. | 

#### Command example
```!pan-os-platform-get-routes```
#### Context Example
```json
{
    "PANOS": {
        "ShowRoute": {
            "Result": [
                {
                    "age": null,
                    "destination": "0.0.0.0/0",
                    "flags": "A S   ",
                    "hostid": "0111112222333444",
                    "interface": "ethernet1/1",
                    "metric": "10",
                    "nexthop": "192.168.1.1",
                    "route_table": "unicast",
                    "virtual_router": "default"
                },
                {
                    "age": null,
                    "destination": "10.10.0.0/24",
                    "flags": "A C   ",
                    "hostid": "0111112222333444",
                    "interface": "ethernet1/2",
                    "metric": "0",
                    "nexthop": "10.10.0.1",
                    "route_table": "unicast",
                    "virtual_router": "default"
                },
                {
                    "age": null,
                    "destination": "10.10.0.1/32",
                    "flags": "A H   ",
                    "hostid": "0111112222333444",
                    "interface": null,
                    "metric": "0",
                    "nexthop": "0.0.0.0",
                    "route_table": "unicast",
                    "virtual_router": "default"
                },
                {
                    "age": null,
                    "destination": "192.168.1.0/24",
                    "flags": "A C   ",
                    "hostid": "0111112222333444",
                    "interface": "ethernet1/1",
                    "metric": "0",
                    "nexthop": "192.168.1.139",
                    "route_table": "unicast",
                    "virtual_router": "default"
                },
                {
                    "age": null,
                    "destination": "192.168.1.139/32",
                    "flags": "A H   ",
                    "hostid": "0111112222333444",
                    "interface": null,
                    "metric": "0",
                    "nexthop": "0.0.0.0",
                    "route_table": "unicast",
                    "virtual_router": "default"
                }
            ],
            "Summary": [
                {
                    "hostid": "0111112222333444",
                    "interface": "ethernet1/1",
                    "route_count": 2
                },
                {
                    "hostid": "0111112222333444",
                    "interface": "ethernet1/2",
                    "route_count": 1
                },
                {
                    "hostid": "0111112222333444",
                    "interface": null,
                    "route_count": 2
                }
            ]
        }
    }
}
```

#### Human Readable Output

>### PAN-OS Routes
>|hostid|interface|route_count|
>|---|---|---|
>| 0111112222333444 | ethernet1/1 | 2 |
>| 0111112222333444 | ethernet1/2 | 1 |
>| 0111112222333444 |  | 2 |

### pan-os-platform-get-system-info
***
Gets information from all PAN-OS systems in the topology.


#### Base Command

`pan-os-platform-get-system-info`
#### Input

| **Argument Name** | **Description** | **Required** |
| --- | --- | --- |
| device_filter_string | String by which to filter the results to only show specific hostnames or serial numbers. | Optional |
| target | Single serial number to target with this command | Optional | 



#### Context Output

| **Path** | **Type** | **Description** |
| --- | --- | --- |
| PANOS.ShowSystemInfo.Summary.hostid | String | ID of the PAN-OS host. | 
| PANOS.ShowSystemInfo.Summary.ip_address | String | Management IP address. | 
| PANOS.ShowSystemInfo.Summary.sw_version | String | System software version. | 
| PANOS.ShowSystemInfo.Summary.family | String | Platform family. | 
| PANOS.ShowSystemInfo.Summary.model | String | Platform model. | 
| PANOS.ShowSystemInfo.Summary.uptime | String | Total system uptime. | 
| PANOS.ShowSystemInfo.Summary.hostname | String | System hostname. | 
| PANOS.ShowSystemInfo.Result.hostid | String | ID of the PAN-OS host. | 
| PANOS.ShowSystemInfo.Result.ip_address | String | Management IP address. | 
| PANOS.ShowSystemInfo.Result.netmask | String | Management netmask. | 
| PANOS.ShowSystemInfo.Result.mac_address | String | Management MAC address. | 
| PANOS.ShowSystemInfo.Result.uptime | String | Total system uptime. | 
| PANOS.ShowSystemInfo.Result.family | String | Platform family. | 
| PANOS.ShowSystemInfo.Result.model | String | Platform model. | 
| PANOS.ShowSystemInfo.Result.sw_version | String | System software version. | 
| PANOS.ShowSystemInfo.Result.operational_mode | String | Current operational mode. | 
| PANOS.ShowSystemInfo.Result.ipv6_address | String | Management IPv6 address. | 
| PANOS.ShowSystemInfo.Result.default_gateway | String | Management default gateway. | 
| PANOS.ShowSystemInfo.Result.public_ip_address | String | Firewall public IP address. | 
| PANOS.ShowSystemInfo.Result.hostname | String | Device hostname. | 
| PANOS.ShowSystemInfo.Result.av_version | String | System anti-virus version. | 
| PANOS.ShowSystemInfo.Result.av_release_date | String | Release date of the antivirus content, | 
| PANOS.ShowSystemInfo.Result.app_version | String | App content version, | 
| PANOS.ShowSystemInfo.Result.app_release_date | String | Release date of the application content. | 
| PANOS.ShowSystemInfo.Result.threat_version | String | Threat content version. | 
| PANOS.ShowSystemInfo.Result.threat_release_date | String | Release date of the threat content. | 
| PANOS.ShowSystemInfo.Result.wildfire_version | String | Wildfire content version. | 
| PANOS.ShowSystemInfo.Result.wildfire_release_date | String | Wildfire release date. | 
| PANOS.ShowSystemInfo.Result.url_filtering_version | String | URL filtering content version. | 

#### Command example
```!pan-os-platform-get-system-info```
#### Context Example
```json
{
    "PANOS": {
        "ShowSystemInfo": {
            "Result": [
                {
                    "app_release_date": "",
                    "app_version": "8475-7000",
                    "av_release_date": "",
                    "av_version": "0",
                    "default_gateway": "192.168.1.1",
                    "family": "vm",
                    "hostid": "0111112222333444",
                    "hostname": "vm-lab-fw1",
                    "ip_address": "2.2.2.2",
                    "ipv6_address": "unknown",
                    "mac_address": "00:0c:29:eb:35:ad",
                    "model": "PA-VM",
                    "netmask": "255.255.255.0",
                    "operational_mode": "normal",
                    "public_ip_address": "unknown",
                    "sw_version": "10.0.5",
                    "threat_release_date": "",
                    "threat_version": "8475-7000",
                    "uptime": "22 days, 0:20:49",
                    "url_filtering_version": "20220218.20012",
                    "wildfire_release_date": "",
                    "wildfire_version": "0"
                },
                {
                    "app_release_date": "2021/12/06 18:49:44 PST",
                    "app_version": "8496-7089",
                    "av_release_date": "",
                    "av_version": "0",
                    "default_gateway": "192.168.1.1",
                    "family": "pc",
                    "hostid": "1.1.1.1",
                    "hostname": "Panorama",
                    "ip_address": "1.1.1.1",
                    "ipv6_address": "unknown",
                    "mac_address": "00:0c:29:31:bf:8b",
                    "model": "Panorama",
                    "netmask": "255.255.255.0",
                    "operational_mode": "normal",
                    "public_ip_address": "unknown",
                    "sw_version": "10.0.7",
                    "threat_release_date": "",
                    "threat_version": "",
                    "uptime": "3 days, 13:56:06",
                    "url_filtering_version": "",
                    "wildfire_release_date": "",
                    "wildfire_version": "0"
                }
            ],
            "Summary": [
                {
                    "family": "vm",
                    "hostid": "0111112222333444",
                    "hostname": "vm-lab-fw1",
                    "ip_address": "2.2.2.2",
                    "model": "PA-VM",
                    "sw_version": "10.0.5",
                    "uptime": "22 days, 0:20:49"
                },
                {
                    "family": "pc",
                    "hostid": "1.1.1.1",
                    "hostname": "Panorama",
                    "ip_address": "1.1.1.1",
                    "model": "Panorama",
                    "sw_version": "10.0.7",
                    "uptime": "3 days, 13:56:06"
                }
            ]
        }
    }
}
```

#### Human Readable Output

>### PAN-OS System Info
>|family|hostid|hostname|ip_address|model|sw_version|uptime|
>|---|---|---|---|---|---|---|
>| vm | 0111112222333444 | vm-lab-fw1 | 2.2.2.2 | PA-VM | 10.0.5 | 22 days, 0:20:49 |
>| pc | 1.1.1.1 | Panorama | 1.1.1.1 | Panorama | 10.0.7 | 3 days, 13:56:06 |

### pan-os-platform-get-device-groups
***
Gets the operational information of the device groups in the topology.


#### Base Command

`pan-os-platform-get-device-groups`
#### Input

| **Argument Name** | **Description** | **Required** |
| --- | --- | --- |
| device_filter_string | String by which to filter the results to only show specific hostnames or serial numbers. | Optional | 


#### Context Output

| **Path** | **Type** | **Description** |
| --- | --- | --- |
| PANOS.DeviceGroupOp.hostid | String | ID of the PAN-OS host. | 
| PANOS.DeviceGroupOp.serial | String | Serial number of the firewall. | 
| PANOS.DeviceGroupOp.connected | String | Whether the firewall is currently connected. | 
| PANOS.DeviceGroupOp.hostname | String | Firewall hostname. | 
| PANOS.DeviceGroupOp.last_commit_all_state_sp | String | State of the last commit. | 
| PANOS.DeviceGroupOp.name | String | Device group name. | 

### pan-os-platform-get-template-stacks
***
Gets the operational information of the template stacks in the topology.


#### Base Command

`pan-os-platform-get-template-stacks`
#### Input

| **Argument Name** | **Description** | **Required** |
| --- | --- | --- |
| device_filter_string | String by which to filter the results to only show specific hostnames or serial numbers. | Optional |



#### Context Output

| **Path** | **Type** | **Description** |
| --- | --- | --- |
| PANOS.TemplateStackOp.hostid | String | ID of the PAN-OS host. | 
| PANOS.TemplateStackOp.serial | String | Serial number of the firewall. | 
| PANOS.TemplateStackOp.connected | String | Whether the firewall is currently connected. | 
| PANOS.TemplateStackOp.hostname | String | Firewall hostname. | 
| PANOS.TemplateStackOp.last_commit_all_state_tpl | String | State of last commit. | 
| PANOS.TemplateStackOp.name | String | Template stack name. | 

#### Command example
```!pan-os-platform-get-template-stacks```
#### Context Example
```json
{
    "PANOS": {
        "TemplateStackOp": [
            {
                "connected": "yes",
                "hostid": "1.1.1.1",
                "hostname": "vm-lab-fw1",
                "last_commit_all_state_tpl": "commit succeeded with warnings",
                "name": "LAB-STACK",
                "serial": "0111112222333444"
            },
            {
                "connected": "no",
                "hostid": "1.1.1.1",
                "hostname": "vm-lab-fw02",
                "last_commit_all_state_tpl": "commit succeeded with warnings",
                "name": "LAB-STACK",
                "serial": "0111112222333455"
            }
        ]
    }
}
```

#### Human Readable Output

>### PAN-OS Operational Template Stack status
>|connected|hostid|hostname|last_commit_all_state_tpl|name|serial|
>|---|---|---|---|---|---|
>| yes | 1.1.1.1 | vm-lab-fw1 | commit succeeded with warnings | LAB-STACK | 0111112222333444 |
>| no | 1.1.1.1 | vm-lab-fw02 | commit succeeded with warnings | LAB-STACK | 0111112222333455 |


### pan-os-platform-get-global-counters
***
Gets global counter information from all the PAN-OS firewalls in the topology.


#### Base Command

`pan-os-platform-get-global-counters`
#### Input

| **Argument Name** | **Description** | **Required** |
| --- | --- | --- |
| device_filter_string | String by which to filter the results to only show specific hostnames or serial numbers. | Optional |
| target | Single serial number to target with this command | Optional | 



#### Context Output

| **Path** | **Type** | **Description** |
| --- | --- | --- |
| PANOS.ShowCounters.Summary.hostid | String | Host ID. | 
| PANOS.ShowCounters.Summary.name | String | Human readable counter name. | 
| PANOS.ShowCounters.Summary.value | Number | Current counter value. | 
| PANOS.ShowCounters.Summary.rate | Number | Packets per second rate. | 
| PANOS.ShowCounters.Summary.desc | String | Human readable counter description. | 
| PANOS.ShowCounters.Result.hostid | String | Host ID. | 
| PANOS.ShowCounters.Result.category | String | The counter category. | 
| PANOS.ShowCounters.Result.name | String | Human readable counter name. | 
| PANOS.ShowCounters.Result.value | Number | Current counter value. | 
| PANOS.ShowCounters.Result.rate | Number | Packets per second rate. | 
| PANOS.ShowCounters.Result.aspect | String | PAN-OS aspect. | 
| PANOS.ShowCounters.Result.desc | String | Human readable counter description. | 
| PANOS.ShowCounters.Result.id | String | Counter ID. | 
| PANOS.ShowCounters.Result.severity | String | Counter severity. | 

#### Command example
```!pan-os-platform-get-global-counters```
#### Context Example
```json
{
    "PANOS": {
        "ShowCounters": {
            "Result": [
                {
                    "aspect": "pktproc",
                    "category": "packet",
                    "desc": "Packets received",
                    "hostid": "11111111111111",
                    "id": "17",
                    "name": "pkt_recv",
                    "rate": 15,
                    "severity": "info",
                    "value": 17981379
                    "severity": "info",
                    "value": 2
                },
                {
                    "aspect": "pktproc",
                    "category": "ssl",
                    "desc": "Number of failures when receiving SSL session cache msg from MP",
                    "hostid": "11111111111111",
                    "id": "3185",
                    "name": "ssl_sess_cache_msg_from_mp_failure",
                    "rate": 0,
                    "severity": "info",
                    "value": 1834071
                }
            ],
            "Summary": [
                {
                    "desc": "Packets received",
                    "hostid": "11111111111111",
                    "name": "pkt_recv",
                    "rate": 15,
                    "value": 17981379
                },
            ]
        }
    }
}
```

#### Human Readable Output

>### PAN-OS Global Counters
>|desc|hostid|name|rate|value|
>|---|---|---|---|---|
>| Packets received | 11111111111111 | pkt_recv | 15 | 17981379 |
>| Full Burst Packets received on retry | 11111111111111 | pkt_recv_retry | 0 | 422240 |
>| Packet receive error | 11111111111111 | pkt_recv_err | 0 | 225 |
>| Packets drop due to passive VM in dpdk mode | 11111111111111 | pkt_recv_flush_passive | 0 | 2351 |
>| Packets transmitted | 11111111111111 | pkt_sent | 3 | 5334628 |
>| Packets successfully transmitted to host interface | 11111111111111 | pkt_sent_host | 0 | 685046 |
>| STP BPDU packets received | 11111111111111 | pkt_stp_rcv | 1 | 1271742 |
>| Sessions allocated | 11111111111111 | session_allocated | 0 | 537466 |
>| Sessions freed | 11111111111111 | session_freed | 0 | 537440 |
>| Sessions installed | 11111111111111 | session_installed | 0 | 449506 |
>| Session aging timer modified by unverified RST | 11111111111111 | session_unverified_rst | 0 | 15579 |
>| Session is closing or closed and still receive TCP pkt | 11111111111111 | session_pkt_in_closed_state | 0 | 3 |
>| Session notifications retransmitted to offload processor | 11111111111111 | session_renotify | 0 | 3 |
>| Packets dropped: 802.1q tag not configured | 11111111111111 | flow_rcv_dot1q_tag_err | 0 | 24 |
>| Packets dropped: invalid interface | 11111111111111 | flow_no_interface | 0 | 24 |
>| Packets dropped: IPv6 disabled on interface | 11111111111111 | flow_ipv6_disabled | 1 | 1505760 |
>| Non-SYN TCP packets without session match | 11111111111111 | flow_tcp_non_syn | 0 | 83 |
>| Packets dropped: non-SYN TCP without session match | 11111111111111 | flow_tcp_non_syn_drop | 0 | 83 |
>| Packets dropped: unhandled IP broadcast | 11111111111111 | flow_fwd_l3_bcast_drop | 0 | 254789 |
>| Packets dropped: no route for IP multicast | 11111111111111 | flow_fwd_l3_mcast_drop | 2 | 2450999 |
>| Packets dropped: no ARP | 11111111111111 | flow_fwd_l3_noarp | 0 | 204 |
>| Packet dropped at forwarding: noxmit | 11111111111111 | flow_fwd_drop_noxmit | 0 | 294 |
>| Packets dropped: Packet too short to cover IP header | 11111111111111 | flow_parse_ip_hdr | 0 | 4 |
>| Packets dropped: IPv6 packet truncated | 11111111111111 | flow_parse_ip6_truncated | 0 | 4 |
>| Packets received: IPv6 multicast pkts with flow off | 11111111111111 | flow_ip6_mcast_off | 1 | 1505760 |
>| IP broadcast pkt received | 11111111111111 | flow_bcast_pkt_rcv | 0 | 255147 |
>| DHCP broadcast pkt received | 11111111111111 | flow_dhcp_bcast_pkt_rcv | 0 | 4 |
>| ARP packets received | 11111111111111 | flow_arp_pkt_rcv | 3 | 4069186 |
>| ARP packets transmitted | 11111111111111 | flow_arp_pkt_xmt | 0 | 87285 |
>| ARP requests replied | 11111111111111 | flow_arp_pkt_replied | 0 | 82094 |
>| ARP entry learned | 11111111111111 | flow_arp_pkt_learned | 0 | 68 |
>| Gratuitous ARP packets received | 11111111111111 | flow_arp_rcv_gratuitous | 0 | 21524 |
>| ARP receive error | 11111111111111 | flow_arp_rcv_err | 0 | 21202 |
>| ARP resolution packets transmitted | 11111111111111 | flow_arp_resolve_xmt | 0 | 2477 |
>| ND entry GC | 11111111111111 | flow_nd_neigh_gc | 0 | 1060 |
>| Packets received from control plane | 11111111111111 | flow_host_pkt_rcv | 0 | 137018 |
>| Packets transmitted to control plane | 11111111111111 | flow_host_pkt_xmt | 0 | 685046 |
>| Packets dropped: receive error from control plane | 11111111111111 | flow_host_rcv_err | 0 | 11 |
>| Packets dropped: decapsulation error from control plane | 11111111111111 | flow_host_decap_err | 0 | 26 |
>| Device management session allowed | 11111111111111 | flow_host_service_allow | 0 | 136965 |
>| Device management session denied | 11111111111111 | flow_host_service_deny | 0 | 38658 |
>| Host vardata not sent: rate limit ok | 11111111111111 | flow_host_vardata_rate_limit_ok | 0 | 3 |
>| Packet on VxLAN port without I bit | 11111111111111 | flow_tci_vxlan_without_vni | 0 | 2 |
>| netconfig temporarily unavailable | 11111111111111 | device_invalid_netconf | 0 | 404 |
>| netconfig switched | 11111111111111 | device_netconf_switch | 0 | 4 |
>| tundconfig switched | 11111111111111 | device_tundconf_switch | 0 | 1 |
>| Packets for which IP checksum validation was done in software | 11111111111111 | flow_ip_cksm_sw_validation | 6 | 8478257 |
>| Packets not allowed to egress for pre-negotiation | 11111111111111 | flow_drop_preneg_egress | 0 | 2 |
>| Application identified by simple signature | 11111111111111 | appid_ident_by_simple_sig | 0 | 92740 |
>| Application identified by L4 dport first | 11111111111111 | appid_ident_by_dport_first | 0 | 174358 |
>| The number of packets processed by Application identification | 11111111111111 | appid_proc | 0 | 177586 |
>| The number of unknown applications caused by max. packets reached | 11111111111111 | appid_unknown_max_pkts | 0 | 9 |
>| The number of unknown UDP applications after app engine | 11111111111111 | appid_unknown_udp | 0 | 271 |
>| The number of unknown applications because of no data | 11111111111111 | appid_unknown_fini_empty | 0 | 97562 |
>| The total number of dynamic_ip_port NAT translate called | 11111111111111 | nat_dynamic_port_xlat | 0 | 242839 |
>| The total number of dynamic_ip_port NAT release called | 11111111111111 | nat_dynamic_port_release | 0 | 242825 |
>| The total number of dfa match using software | 11111111111111 | dfa_sw | 1 | 1096816 |
>| tcp reassembly case 1 | 11111111111111 | tcp_case_1 | 0 | 1 |
>| tcp reassembly case 2 | 11111111111111 | tcp_case_2 | 0 | 346 |
>| out-of-window packets dropped | 11111111111111 | tcp_drop_out_of_wnd | 0 | 116 |
>| The number of sessions with sml exit in detector i  | 11111111111111 | ctd_sml_exit_detector_i | 0 | 200010 |
>| The number of decoder resume requests | 11111111111111 | ctd_sml_unset_suspend | 0 | 30 |
>| Handle reset and url exit | 11111111111111 | ctd_handle_reset_and_url_exit | 0 | 30 |
>| ctd switch decoder | 11111111111111 | ctd_switch_decoder | 0 | 10 |
>| ctd stops to process packet | 11111111111111 | ctd_stop_proc | 0 | 10 |
>| run detector_i | 11111111111111 | ctd_run_detector_i | 0 | 200020 |
>| SML VM opcode exit | 11111111111111 | ctd_sml_vm_run_impl_opcodeexit | 0 | 199980 |
>| Forward to varrcvr error: TCP in establishment when session went away | 11111111111111 | ctd_fwd_err_tcp_state | 0 | 94652 |
>| The total usage of software for pscan | 11111111111111 | ctd_pscan_sw | 1 | 1170516 |
>| appid was changed | 11111111111111 | ctd_appid_reassign | 0 | 60011 |
>| decoder was changed | 11111111111111 | ctd_decoder_reassign | 0 | 10 |
>| session processed by ctd | 11111111111111 | ctd_process | 0 | 351954 |
>| Packets processed by slowpath | 11111111111111 | ctd_pkt_slowpath | 1 | 1186304 |
>| Number of Policy Hit Count periodical update | 11111111111111 | ctd_hitcount_period_update | 0 | 4237 |
>| Number of url logs | 11111111111111 | log_url_cnt | 0 | 6060 |
>| Number of uid request logs | 11111111111111 | log_uid_req_cnt | 0 | 241849 |
>| Number of traffic logs | 11111111111111 | log_traffic_cnt | 0 | 449480 |
>| Time (us) spent on writing packet-diag logs | 11111111111111 | log_pkt_diag_us | 0 | 16 |
>| Number of URL database request | 11111111111111 | url_db_request | 0 | 1965 |
>| Number of URL reply | 11111111111111 | url_db_reply | 9 | 4419218 |
>| The number of packets get dropped because of waiting for url category request  | 11111111111111 | url_request_pkt_drop | 0 | 1771 |
>| The session is not waiting for url  | 11111111111111 | url_session_not_in_wait | 0 | 10 |
>| The number of HSM up/down events received | 11111111111111 | ssl_hsm_up_down_event_rcv | 0 | 2 |
>| Number of failures when receiving SSL session cache msg from MP | 11111111111111 | ssl_sess_cache_msg_from_mp_failure | 0 | 1834071 |


### pan-os-platform-get-bgp-peers
***
Retrieves all BGP peer information from the PAN-OS firewalls in the topology.


#### Base Command

`pan-os-platform-get-bgp-peers`
#### Input

| **Argument Name** | **Description** | **Required** |
| --- | --- | --- |
| device_filter_string | String by which to filter the results to only show specific hostnames or serial numbers. | Optional |
| target | Single serial number to target with this command | Optional | 



#### Context Output

| **Path** | **Type** | **Description** |
| --- | --- | --- |
| PANOS.ShowBGPPeers.Summary.hostid | String | Host ID. | 
| PANOS.ShowBGPPeers.Summary.peer | String | Name of the BGP peer. | 
| PANOS.ShowBGPPeers.Summary.status | String | Peer connection status. | 
| PANOS.ShowBGPPeers.Summary.incoming_accepted | String | Total accepted routes from the peer. | 
| PANOS.ShowBGPPeers.Result.hostid | String | Host ID. | 
| PANOS.ShowBGPPeers.Result.peer | String | Name of the BGP peer. | 
| PANOS.ShowBGPPeers.Result.vr | String | Virtual router in which the peer resides. | 
| PANOS.ShowBGPPeers.Result.remote_as | String | Remote AS \(Autonomous System\) of the peers | 
| PANOS.ShowBGPPeers.Result.status | String | Peer connection statuss | 
| PANOS.ShowBGPPeers.Result.peer_address | String | IP address and port of the peers | 
| PANOS.ShowBGPPeers.Result.local_address | String | Local router address and port of the peer. | 
| PANOS.ShowBGPPeers.Result.incoming_total | String | Total incoming routes from the peer. | 
| PANOS.ShowBGPPeers.Result.incoming_accepted | String | Total accepted routes from the peer. | 
| PANOS.ShowBGPPeers.Result.incoming_rejected | String | Total rejected routes from the peer. | 
| PANOS.ShowBGPPeers.Result.policy_rejected | String | Total routes rejected by the peer by policy. | 
| PANOS.ShowBGPPeers.Result.outgoing_total | String | Total routes advertised to the peer. | 
| PANOS.ShowBGPPeers.Result.outgoing_advertised | String | Number of advertised routes to the peer. | 

#### Command example
```!pan-os-platform-get-bgp-peers```
#### Context Example
```json
{
    "PANOS": {
        "ShowBGPPeers": {
            "Result": [
                {
                    "hostid": "11111111111111",
                    "incoming_accepted": 0,
                    "incoming_rejected": 0,
                    "incoming_total": 0,
                    "local_address": "10.10.0.1",
                    "outgoing_advertised": 0,
                    "outgoing_total": 0,
                    "peer": "testlab-server",
                    "peer_address": "10.10.0.12",
                    "policy_rejected": 0,
                    "remote_as": "64511",
                    "status": "Active",
                    "vr": "default"
                }
            ],
            "Summary": [
                {
                    "hostid": "11111111111111",
                    "incoming_accepted": 0,
                    "peer": "testlab-server",
                    "status": "Active"
                }
            ]
        }
    }
}
```

#### Human Readable Output

>### PAN-OS BGP Peers
>|hostid|incoming_accepted|peer|status|
>|---|---|---|---|
>| 11111111111111 | 0 | testlab-server | Active |


### pan-os-platform-get-available-software
***
Check the devices for software that is available to be installed.


#### Base Command

`pan-os-platform-get-available-software`
#### Input

| **Argument Name** | **Description** | **Required** |
| --- | --- | --- |
| device_filter_string | String by which to filter the results to only show specific hostnames or serial numbers. | Optional |
| target | Single serial number to target with this command | Optional | 



#### Context Output

| **Path** | **Type** | **Description** |
| --- | --- | --- |
| PANOS.SoftwareVersions.Summary.hostid | String | Host ID. | 
| PANOS.SoftwareVersions.Summary.version | String | The software version in Major.Minor.Maint format. | 
| PANOS.SoftwareVersions.Summary.filename | String | Software version filename. | 
| PANOS.SoftwareVersions.Summary.size | String | Size of the software in MB. | 
| PANOS.SoftwareVersions.Summary.size_kb | String | Size of the software in KB. | 
| PANOS.SoftwareVersions.Summary.release_notes | String | Link to version release notes on PAN knowledge base. | 
| PANOS.SoftwareVersions.Summary.downloaded | Boolean | True if the software version is present on the system. | 
| PANOS.SoftwareVersions.Summary.current | Boolean | True if this is the currently installed software on the system. | 
| PANOS.SoftwareVersions.Summary.latest | Boolean | True if this is the most recently released software for this platform. | 
| PANOS.SoftwareVersions.Summary.uploaded | Boolean | True if the software version has been uploaded to the system. | 

#### Command example
```!pan-os-platform-get-available-software```
#### Context Example
```json
{
    "PANOS": {
        "SoftwareVersions": {
            "Summary": [
                {
                    "current": false,
                    "downloaded": false,
                    "filename": "PanOS_vm-10.2.0",
                    "hostid": "11111111111111",
                    "latest": true,
                    "release_notes": "https://www.paloaltonetworks.com/documentation/10-2/pan-os/pan-os-release-notes",
                    "size": "1010",
                    "size_kb": "1034657",
                    "uploaded": false,
                    "version": "10.2.0"
                }
            ]
        }
    }
}
```

#### Human Readable Output

>### PAN-OS Available Software Versions
>|current|downloaded|filename|hostid|latest|release_notes|size|size_kb|uploaded|version|
>|---|---|---|---|---|---|---|---|---|---|
>| false | false | PanOS_vm-10.2.0 | 11111111111111 | true | https:<span>//</span>www.paloaltonetworks.com/documentation/10-2/pan-os/pan-os-release-notes | 1010 | 1034657 | false | 10.2.0 |
>| false | false | PanOS_vm-10.1.5 | 11111111111111 | false | https:<span>//</span>www.paloaltonetworks.com/documentation/10-1/pan-os/pan-os-release-notes | 457 | 468174 | false | 10.1.5 |
>| false | false | PanOS_vm-10.1.4-h4 | 11111111111111 | false | https:<span>//</span>www.paloaltonetworks.com/documentation/10-1/pan-os/pan-os-release-notes | 407 | 416843 | false | 10.1.4-h4 |

### pan-os-platform-get-ha-state
***
Get the HA state and associated details from the given device and any other details.


#### Base Command

`pan-os-platform-get-ha-state`
#### Input

| **Argument Name** | **Description** | **Required** |
| --- | --- | --- |
| device_filter_string | String by which to filter the results to only show specific hostnames or serial numbers. | Optional |
| target | Single serial number to target with this command | Optional | 



#### Context Output

| **Path** | **Type** | **Description** |
| --- | --- | --- |
| PANOS.HAState.hostid | String | Host ID. | 
| PANOS.HAState.active | Boolean | Whether this is the active firewall in a pair. True if standalone as well. | 
| PANOS.HAState.status | String | String HA status. | 
| PANOS.HAState.peer | String | HA peer. | 

#### Command example
```!pan-os-platform-get-ha-state```
#### Context Example
```json
{
    "PANOS": {
        "HAState": [
            {
                "active": true,
                "hostid": "11111111111111",
                "peer": "",
                "status": "HA Not enabled."
            },
            {
                "active": true,
                "hostid": "192.168.1.145",
                "peer": "",
                "status": "HA Not enabled."
            }
        ]
    }
}
```

#### Human Readable Output

>### PAN-OS HA State
>|active|hostid|status|
>|---|---|---|
>| true | 11111111111111 | HA Not enabled. |
>| true | 192.168.1.145 | HA Not enabled. |


### pan-os-platform-get-jobs
***
Get all the jobs from the devices in the environment, or a single job when ID is specified.


#### Base Command

`pan-os-platform-get-jobs`
#### Input

| **Argument Name** | **Description** | **Required** |
| --- | --- | --- |
| device_filter_string | String by which to filter the results to only show specific hostnames or serial numbers. | Optional |
| target | Single serial number to target with this command | Optional |
| status | Filter to return jobs by status. | Optional | 
| job_type | Filter to return jobs by type. | Optional | 
| id | Filter by ID. | Optional | 


#### Context Output

| **Path** | **Type** | **Description** |
| --- | --- | --- |
| PANOS.JobStatus.hostid | String | Host ID. | 
| PANOS.JobStatus.id | String | ID of job. | 
| PANOS.JobStatus.type | String | Job type. | 
| PANOS.JobStatus.tfin | String | Time finished. | 
| PANOS.JobStatus.status | String | Status of the job. | 
| PANOS.JobStatus.result | String | The result of the job. | 
| PANOS.JobStatus.user | String | The user who initiated the job. | 
| PANOS.JobStatus.tenq | String | The time the job was enqueued into the system. | 
| PANOS.JobStatus.stoppable | String | Whether the job can be stopped after it started. | 
| PANOS.JobStatus.description | String | The job description. | 
| PANOS.JobStatus.positionInQ | String | The position of the job in the current job queue. | 
| PANOS.JobStatus.progress | String | The numerical progress of the job. | 

#### Command example
```!pan-os-platform-get-jobs```
#### Context Example
```json
{
    "PANOS": {
        "JobStatus": [
            {
                "description": null,
                "hostid": "11111111111111",
                "id": 6,
                "positionInQ": "0",
                "progress": "01:02:18",
                "result": "OK",
                "status": "FIN",
                "stoppable": "no",
                "tenq": "2022/03/30 01:02:04",
                "tfin": "01:02:18",
                "type": "Downld",
                "user": null
            },
            {
                "description": null,
                "hostid": "192.168.1.145",
                "id": 394,
                "positionInQ": "0",
                "progress": "100",
                "result": "OK",
                "status": "FIN",
                "stoppable": "no",
                "tenq": "2022/03/15 14:16:32",
                "tfin": "14:16:33",
                "type": "BuildXMLCache",
                "user": null
            }
        ]
    }
}
```

#### Human Readable Output

>### PAN-OS Job Status
>|hostid|id|positionInQ|progress|result|status|stoppable|tenq|tfin|type|user|
>|---|---|---|---|---|---|---|---|---|---|---|
>| 11111111111111 | 6 | 0 | 01:02:18 | OK | FIN | no | 2022/03/30 01:02:04 | 01:02:18 | Downld |  |
>| 11111111111111 | 5 | 0 | 01:02:15 | OK | FIN | no | 2022/03/23 01:02:04 | 01:02:15 | Downld |  |
>| 11111111111111 | 4 | 0 | 02:10:09 | OK | FIN | no | 2022/03/18 02:06:36 | 02:10:09 | IoT | Auto update agent |
>| 11111111111111 | 3 | 0 | 02:06:35 | OK | FIN | no | 2022/03/18 02:06:34 | 02:06:35 | Downld |  |
>| 11111111111111 | 2 | 0 | 01:02:15 | OK | FIN | no | 2022/03/16 01:02:04 | 01:02:15 | Downld |  |
>| 11111111111111 | 1 | 0 | 100 | OK | FIN | no | 2022/03/15 14:17:16 | 14:18:17 | AutoCom |  |
>| 192.168.1.145 | 430 | 0 | 100 | OK | DeployFin | no | 2022/03/30 01:47:46 | 01:47:47 | RefreshLic |  |
>| 192.168.1.145 | 428 | 0 | 01:02:17 | OK | FIN | no | 2022/03/30 01:02:03 | 01:02:17 | Downld |  |
>| 192.168.1.145 | 427 | 0 | 100 | OK | DeployFin | no | 2022/03/29 01:56:45 | 01:56:46 | RefreshLic |  |
>| 192.168.1.145 | 425 | 0 | 100 | OK | DeployFin | no | 2022/03/28 01:18:44 | 01:18:45 | RefreshLic |  |
>| 192.168.1.145 | 423 | 0 | 100 | OK | DeployFin | no | 2022/03/27 01:31:43 | 01:31:44 | RefreshLic |  |
>| 192.168.1.145 | 421 | 0 | 100 | OK | DeployFin | no | 2022/03/26 01:16:42 | 01:16:43 | RefreshLic |  |
>| 192.168.1.145 | 419 | 0 | 100 | OK | DeployFin | no | 2022/03/25 01:27:41 | 01:27:43 | RefreshLic |  |
>| 192.168.1.145 | 417 | 0 | 100 | OK | DeployFin | no | 2022/03/24 01:22:40 | 01:22:41 | RefreshLic |  |
>| 192.168.1.145 | 415 | 0 | 100 | OK | DeployFin | no | 2022/03/23 01:37:39 | 01:37:40 | RefreshLic |  |
>| 192.168.1.145 | 413 | 0 | 01:02:18 | OK | FIN | no | 2022/03/23 01:02:03 | 01:02:18 | Downld |  |
>| 192.168.1.145 | 412 | 0 | 100 | OK | DeployFin | no | 2022/03/22 01:04:38 | 01:04:39 | RefreshLic |  |
>| 192.168.1.145 | 410 | 0 | 100 | OK | DeployFin | no | 2022/03/21 01:38:37 | 01:38:38 | RefreshLic |  |
>| 192.168.1.145 | 408 | 0 | 100 | OK | DeployFin | no | 2022/03/20 01:36:36 | 01:36:37 | RefreshLic |  |
>| 192.168.1.145 | 406 | 0 | 100 | OK | DeployFin | no | 2022/03/19 01:59:35 | 01:59:37 | RefreshLic |  |
>| 192.168.1.145 | 404 | 0 | 02:08:02 | OK | FIN | no | 2022/03/18 02:06:32 | 02:08:02 | IoT | Auto update agent |
>| 192.168.1.145 | 403 | 0 | 02:06:31 | OK | FIN | no | 2022/03/18 02:06:30 | 02:06:31 | Downld |  |
>| 192.168.1.145 | 402 | 0 | 100 | OK | DeployFin | no | 2022/03/18 01:51:34 | 01:51:35 | RefreshLic |  |
>| 192.168.1.145 | 400 | 0 | 100 | OK | DeployFin | no | 2022/03/17 01:54:33 | 01:54:34 | RefreshLic |  |
>| 192.168.1.145 | 398 | 0 | 100 | OK | DeployFin | no | 2022/03/16 01:05:32 | 01:05:33 | RefreshLic |  |
>| 192.168.1.145 | 396 | 0 | 01:02:18 | OK | FIN | no | 2022/03/16 01:02:03 | 01:02:18 | Downld |  |
>| 192.168.1.145 | 395 | 0 | 100 | OK | FIN | no | 2022/03/15 14:17:02 | 14:17:14 | AutoCom |  |
>| 192.168.1.145 | 394 | 0 | 100 | OK | FIN | no | 2022/03/15 14:16:32 | 14:16:33 | BuildXMLCache |  |


### pan-os-platform-download-software
***
Download the provided software version onto the device.


#### Base Command

`pan-os-platform-download-software`
#### Input

| **Argument Name** | **Description** | **Required** |
| --- | --- | --- |
| version | The software version to upgrade to, for example, 9.1.2. | Required | 
| device_filter_string | String by which to filter the results to only install to sepecific devices or serial numbers. | Optional | 
| target | Single serial number to target with this command | Optional | 
| sync | If provided, runs the download synchronously. Make sure 'execution-timeout' is increased. | Optional | 


#### Context Output

| **Path** | **Type** | **Description** |
| --- | --- | --- |
| PANOS.DownloadStatus.Summary.hostid | String | Host ID. | 
| PANOS.DownloadStatus.Summary.started | String | Whether the download process started. | 

#### Command example
```!pan-os-platform-download-software version=9.1.0```
#### Context Example
```json
{
    "PANOS": {
        "DownloadStatus": {
            "Summary": [
                {
                    "hostid": "11111111111111",
                    "started": true
                },
                {
                    "hostid": "192.168.1.145",
                    "started": true
                }
            ]
        }
    }
}
```

#### Human Readable Output

>### PAN-OS Software Download request Status
>|hostid|started|
>|---|---|
>| 11111111111111 | true |
>| 192.168.1.145 | true |

### pan-os-apply-dns-signature-policy
***
Allows assigning of EDL to the Anti-Spyware profile under "DNS Signature Policies".


#### Base Command

`pan-os-apply-dns-signature-policy`
#### Input

| **Argument Name** | **Description** | **Required** |
| --- | --- | --- |
| anti_spyware_profile_name | The name of the anti spyware profile. If the profile exists, the command will operate on it, otherwise, if a new name is given, a new Anti-Spyware profile will be created. | Required | 
| dns_signature_source | The EDL name to link to the profile. | Required | 
| action | Action on the DNS queries. Possible values are: alert, allow, block, sinkhole. | Required | 
| packet_capture | Allows capturing packets on match. Select "single-packet" to capture the first packet of the session or "extended-capture" to set between 1-50 packets. Packet capture can be very CPU intensive and can degrade firewall performance. Only use this feature when necessary and make sure you turn it off after you have collected the required packets. Possible values are: disable, single-packet, extended-capture. Default is disable. | Optional | 


#### Context Output

There is no context output for this command.

#### Human Readable Output

**success**
### pan-os-platform-reboot
***
Reboot the given device by hostid. Warning: This command has no confirmation and the device
will immediately reboot.


#### Base Command

`pan-os-platform-reboot`
#### Input

| **Argument Name** | **Description** | **Required** |
| --- | --- | --- |
| target | ID of host (serial or hostname) to reboot. | Required | 


#### Context Output

| **Path** | **Type** | **Description** |
| --- | --- | --- |
| PANOS.RestartStatus.Summary.hostid | String | Host ID. | 
| PANOS.RestartStatus.Summary.started | String | Whether the system reboot has started. | 

#### Command example
```!pan-os-platform-reboot target=11111111111111```
#### Context Example
```json
{
    "PANOS": {
        "RestartStatus": {
            "Summary": [
                {
                    "hostid": "11111111111111",
                    "started": true
                }
            ]
        }
    }
}
```

### pan-os-platform-get-system-status
***
Checks the status of the given device, checking whether it's up or down and if the operational mode is normal.


#### Base Command

`pan-os-platform-get-system-status`
#### Input

| **Argument Name** | **Description** | **Required** |
| --- | --- | --- |
| target | ID of host (serial or hostname) to check. | Required | 


#### Context Output

| **Path** | **Type** | **Description** |
| --- | --- | --- |
| PANOS.SystemStatus.hostid | String | Host ID. | 
| PANOS.SystemStatus.up | String | Whether the host device is up or still unavailable. | 

#### Command example
```!pan-os-platform-get-system-status target=11111111111111```
#### Context Example
```json
{
    "PANOS": {
        "SystemStatus": {
          "hostid": "11111111111111",
          "up": true
        }
    }
}
```

### pan-os-platform-update-ha-state
***
Checks the status of the given device, checking whether it's up or down and the operational mode normal.


#### Base Command

`pan-os-platform-update-ha-state`
#### Input

| **Argument Name** | **Description** | **Required** |
| --- | --- | --- |
| hostid | ID of host (serial or hostname) to update the state. | Required | 
| state | New state. | Required | 


#### Context Output

| **Path** | **Type** | **Description** |
| --- | --- | --- |
| PANOS.HAStateUpdate.hostid | String | Host ID. | 
| PANOS.HAStateUpdate.state | String | New HA state. | 

#### Command example
```!pan-os-platform-update-ha-state hostid=11111111111111 state=functional```
#### Context Example
```json
{
    "PANOS": {
        "HAStateUpdate": {
          "hostid": "11111111111111",
          "state": "functional"
        }
    }
}
```

### pan-os-hygiene-check-log-forwarding
***
Checks that at least one log forwarding profile is configured according to best practices.


#### Base Command

`pan-os-hygiene-check-log-forwarding`
#### Input

| **Argument Name** | **Description** | **Required** |
| --- | --- | --- |
| device_filter_string | String by which to filter so that only the given device is checked. | Optional | 


#### Context Output

| **Path** | **Type** | **Description** |
| --- | --- | --- |
| PANOS.ConfigurationHygiene.Summary.description | String | The description of the hygiene check. | 
| PANOS.ConfigurationHygiene.Summary.issue_code | String | The shorthand code for this hygiene check. | 
| PANOS.ConfigurationHygiene.Summary.result | String | Whether the check passed or failed. | 
| PANOS.ConfigurationHygiene.Summary.issue_count | String | Total number of matching issues. | 
| PANOS.ConfigurationHygiene.Result.hostid | String | Host ID. | 
| PANOS.ConfigurationHygiene.Result.container_name | String | The parent container \(DG, Template, VSYS\) this object belongs to. | 
| PANOS.ConfigurationHygiene.Result.issue_code | String | The shorthand code for the issue. | 
| PANOS.ConfigurationHygiene.Result.description | String | Human readable description of the issue. | 
| PANOS.ConfigurationHygiene.Result.name | String | The affected object name. | 

#### Command example
```!pan-os-hygiene-check-log-forwarding```
#### Context Example
```json
{
    "PANOS": {
        "ConfigurationHygiene": {
            "Result": [
                {
                    "container_name": "LAB",
                    "description": "Log forwarding profile missing log type 'threat'.",
                    "hostid": "192.168.1.145",
                    "issue_code": "BP-V-2",
                    "name": "test_fwd_profile-1"
                },
                {
                    "container_name": "LAB",
                    "description": "Log forwarding profile missing log type 'threat'.",
                    "hostid": "192.168.1.145",
                    "issue_code": "BP-V-2",
                    "name": "test_fwd_profile-1-1"
                },
                {
                    "container_name": "shared",
                    "description": "Log forwarding profile missing log type 'threat'.",
                    "hostid": "192.168.1.145",
                    "issue_code": "BP-V-2",
                    "name": "test_fwd_profile"
                }
            ],
            "Summary": [
                {
                    "description": "Fails if there are no valid log forwarding profiles configured.",
                    "issue_code": "BP-V-1",
                    "issue_count": 0,
                    "result": "\u2714\ufe0f"
                },
                {
                    "description": "Fails if the configured log forwarding profile has no match list.",
                    "issue_code": "BP-V-2",
                    "issue_count": 3,
                    "result": "\u274c"
                },
                {
                    "description": "Fails if enhanced application logging is not configured.",
                    "issue_code": "BP-V-3",
                    "issue_count": 0,
                    "result": "\u2714\ufe0f"
                }
            ]
        }
    }
}
```

#### Human Readable Output

>### PAN-OS Configuration Hygiene Check
>|description|issue_code|issue_count|result|
>|---|---|---|---|
>| Fails if there are no valid log forwarding profiles configured. | BP-V-1 | 0 | ✔️ |
>| Fails if the configured log forwarding profile has no match list. | BP-V-2 | 3 | ❌ |
>| Fails if enhanced application logging is not configured. | BP-V-3 | 0 | ✔️ |


### pan-os-hygiene-check-vulnerability-profiles
***
Checks the configured vulnerability profiles to ensure at least one meets best practices.


#### Base Command

`pan-os-hygiene-check-vulnerability-profiles`
#### Input

| **Argument Name** | **Description** | **Required** |
| --- | --- | --- |
| device_filter_string | String by which to filter so that only the given device is checked. | Optional | 
| minimum_block_severities | Comma-separated list of severities that must be in drop/reset/block-ip mode. Default is critical,high. | Optional | 
| minimum_alert_severities | Comma-separated list of severities that must be in alert/default or higher mode. Default is medium,low. | Optional | 


#### Context Output

| **Path** | **Type** | **Description** |
| --- | --- | --- |
| PANOS.ConfigurationHygiene.Summary.description | String | The description of the hygiene check. | 
| PANOS.ConfigurationHygiene.Summary.issue_code | String | The shorthand code for this hygiene check. | 
| PANOS.ConfigurationHygiene.Summary.result | String | Whether the check passed or failed. | 
| PANOS.ConfigurationHygiene.Summary.issue_count | Nunber | Total number of matching issues. | 
| PANOS.ConfigurationHygiene.Result.hostid | String | Host ID. | 
| PANOS.ConfigurationHygiene.Result.container_name | String | The parent container \(DG, Template, VSYS\) this object belongs to. | 
| PANOS.ConfigurationHygiene.Result.issue_code | String | The shorthand code for the issue. | 
| PANOS.ConfigurationHygiene.Result.description | String | Human readable description of the issue. | 
| PANOS.ConfigurationHygiene.Result.name | String | The affected object name | 

#### Command example
```!pan-os-hygiene-check-vulnerability-profiles```
#### Context Example
```json
{
    "PANOS": {
        "ConfigurationHygiene": {
            "Summary": [
                {
                    "description": "Fails if no vulnerability profile is configured for visibility.",
                    "issue_code": "BP-V-4",
                    "issue_count": 0,
                    "result": "\u2714\ufe0f"
                }
            ]
        }
    }
}
```

#### Human Readable Output

>### PAN-OS Configuration Hygiene Check
>|description|issue_code|issue_count|result|
>|---|---|---|---|
>| Fails if no vulnerability profile is configured for visibility. | BP-V-4 | 0 | ✔️ |


### pan-os-platform-install-software
***
Install the given software version onto the device. Download the software first with panorama-download-panos-version.


#### Base Command

`pan-os-platform-install-software`
#### Input

| **Argument Name** | **Description** | **Required** |
| --- | --- | --- |
| version | Software version to upgrade to, for example: 9.1.2. | Required | 
| device_filter_string | SString by which to filter to only install to specific devices or  serial numbers. | Optional | 
| sync | If provided, runs the download synchronously. Make sure 'execution-timeout' is increased. | Optional | 
| target | Single serial number to target with this command | Optional | 


#### Context Output

| **Path** | **Type** | **Description** |
| --- | --- | --- |
| PANOS.InstallStatus.Summary.hostid | String | Host ID, | 
| PANOS.InstallStatus.Summary.started | String | Whether the download process has started. | 

#### Command example
```!pan-os-platform-install-software version=9.1.0```
#### Context Example
```json
{
    "PANOS": {
        "InstallStatus": {
            "Summary": [
                {
                    "hostid": "1111111111111",
                    "started": true
                },
                {
                    "hostid": "192.168.1.145",
                    "started": true
                }
            ]
        }
    }
}
```

#### Human Readable Output

>### PAN-OS Software Install request Status
>|hostid|started|
>|---|---|
>| 1111111111111 | true |
>| 192.168.1.145 | true |

### pan-os-hygiene-check-log-forwarding
***
Checks that at least one log forwarding profile is configured according to best practices.


#### Base Command

`pan-os-hygiene-check-log-forwarding`
#### Input

| **Argument Name** | **Description** | **Required** |
| --- | --- | --- |
| device_filter_string | String by which to filter so that only the given device is checked. | Optional | 


#### Context Output

| **Path** | **Type** | **Description** |
| --- | --- | --- |
| PANOS.ConfigurationHygiene.Summary.description | String | The description of the hygiene check. | 
| PANOS.ConfigurationHygiene.Summary.issue_code | String | The shorthand code for this hygiene check. | 
| PANOS.ConfigurationHygiene.Summary.result | String | Whether the check passed or failed. | 
| PANOS.ConfigurationHygiene.Summary.issue_count | Number | Total number of matching issues. | 
| PANOS.ConfigurationHygiene.Result.hostid | String | Host ID. | 
| PANOS.ConfigurationHygiene.Result.container_name | String | The parent container \(DG, Template, VSYS\) this object belongs to. | 
| PANOS.ConfigurationHygiene.Result.issue_code | String | The shorthand code for the issue. | 
| PANOS.ConfigurationHygiene.Result.description | String | Human readable description of the issue. | 
| PANOS.ConfigurationHygiene.Result.name | String | The affected object name. | 

#### Command example
```!pan-os-hygiene-check-log-forwarding```
#### Context Example
```json
{
    "PANOS": {
        "ConfigurationHygiene": {
            "Result": [
                {
                    "container_name": "LAB",
                    "description": "Log forwarding profile missing log type 'threat'.",
                    "hostid": "192.168.1.145",
                    "issue_code": "BP-V-2",
                    "name": "test_fwd_profile-1"
                },
                {
                    "container_name": "LAB",
                    "description": "Log forwarding profile missing log type 'threat'.",
                    "hostid": "192.168.1.145",
                    "issue_code": "BP-V-2",
                    "name": "test_fwd_profile-1-1"
                },
                {
                    "container_name": "shared",
                    "description": "Log forwarding profile missing log type 'threat'.",
                    "hostid": "192.168.1.145",
                    "issue_code": "BP-V-2",
                    "name": "test_fwd_profile"
                }
            ],
            "Summary": [
                {
                    "description": "Fails if there are no valid log forwarding profiles configured.",
                    "issue_code": "BP-V-1",
                    "issue_count": 0,
                    "result": "\u2714\ufe0f"
                },
                {
                    "description": "Fails if the configured log forwarding profile has no match list.",
                    "issue_code": "BP-V-2",
                    "issue_count": 3,
                    "result": "\u274c"
                },
                {
                    "description": "Fails if enhanced application logging is not configured.",
                    "issue_code": "BP-V-3",
                    "issue_count": 0,
                    "result": "\u2714\ufe0f"
                }
            ]
        }
    }
}
```

#### Human Readable Output

>### PAN-OS Configuration Hygiene Check
>|description|issue_code|issue_count|result|
>|---|---|---|---|
>| Fails if there are no valid log forwarding profiles configured. | BP-V-1 | 0 | ✔️ |
>| Fails if the configured log forwarding profile has no match list. | BP-V-2 | 3 | ❌ |
>| Fails if enhanced application logging is not configured. | BP-V-3 | 0 | ✔️ |


### pan-os-hygiene-check-vulnerability-profiles
***
Checks the configured vulnerability profiles to ensure at least one meets best practices.


#### Base Command

`pan-os-hygiene-check-vulnerability-profiles`
#### Input

| **Argument Name** | **Description** | **Required** |
| --- | --- | --- |
| device_filter_string | String by which to filter so that only the given device is checked. | Optional | 
| minimum_block_severities | Comma-separated list of severities that must be in drop/reset/block-ip mode. Default is critical,high. | Optional | 
| minimum_alert_severities | Comma-separated list of severities that must be in alert/default or higher mode. Default is medium,low. | Optional | 


#### Context Output

| **Path** | **Type** | **Description** |
| --- | --- | --- |
| PANOS.ConfigurationHygiene.Summary.description | String | The description of the hygiene check. | 
| PANOS.ConfigurationHygiene.Summary.issue_code | String | The shorthand code for this hygiene check. | 
| PANOS.ConfigurationHygiene.Summary.result | String | Whether the check passed or failed. | 
| PANOS.ConfigurationHygiene.Summary.issue_count | Number | Total number of matching issues. | 
| PANOS.ConfigurationHygiene.Result.hostid | String | Host ID. | 
| PANOS.ConfigurationHygiene.Result.container_name | String | The parent container \(DG, Template, VSYS\) this object belongs to. | 
| PANOS.ConfigurationHygiene.Result.issue_code | String | The shorthand code for the issue. | 
| PANOS.ConfigurationHygiene.Result.description | String | Human readable description of the issue. | 
| PANOS.ConfigurationHygiene.Result.name | String | The affected object name. | 

#### Command example
```!pan-os-hygiene-check-vulnerability-profiles```
#### Context Example
```json
{
    "PANOS": {
        "ConfigurationHygiene": {
            "Summary": [
                {
                    "description": "Fails if no vulnerability profile is configured for visibility.",
                    "issue_code": "BP-V-4",
                    "issue_count": 0,
                    "result": "\u2714\ufe0f"
                }
            ]
        }
    }
}
```

#### Human Readable Output

>### PAN-OS Configuration Hygiene Check
>|description|issue_code|issue_count|result|
>|---|---|---|---|
>| Fails if no vulnerability profile is configured for visibility. | BP-V-4 | 0 | ✔️ |


### pan-os-hygiene-check-spyware-profiles
***
Checks the configured Anti-spyware profiles to ensure at least one meets best practices.


#### Base Command

`pan-os-hygiene-check-spyware-profiles`
#### Input

| **Argument Name** | **Description** | **Required** |
| --- | --- | --- |
| device_filter_string | String to filter to only check given devices. | Optional | 
| minimum_block_severities | csv list of severities that must be in drop/reset/block-ip mode. Default is critical,high. | Optional | 
| minimum_alert_severities | csv list of severities that must be in alert/default or higher mode. Default is medium,low. | Optional | 


#### Context Output

| **Path** | **Type** | **Description** |
| --- | --- | --- |
| PANOS.ConfigurationHygiene.Summary.description | String | The description of the check | 
| PANOS.ConfigurationHygiene.Summary.issue_code | String | The shorthand code for this hygiene check | 
| PANOS.ConfigurationHygiene.Summary.result | String | Whether the check passed or failed | 
| PANOS.ConfigurationHygiene.Summary.issue_count | String | Total number of matching issues | 
| PANOS.ConfigurationHygiene.Result.hostid | String | Host ID. | 
| PANOS.ConfigurationHygiene.Result.container_name | String | What parent container \(DG, Template, VSYS\) this object belongs to. | 
| PANOS.ConfigurationHygiene.Result.issue_code | String | The shorthand code for the issue | 
| PANOS.ConfigurationHygiene.Result.description | String | Human readable description of issue | 
| PANOS.ConfigurationHygiene.Result.name | String | The affected object name | 

#### Command example
```!pan-os-hygiene-check-spyware-profiles```
#### Context Example
```json
{
    "PANOS": {
        "ConfigurationHygiene": {
            "Summary": [
                {
                    "description": "Fails if no spyware profile is configured for visibility.",
                    "issue_code": "BP-V-5",
                    "issue_count": 0,
                    "result": "\u2714\ufe0f"
                }
            ]
        }
    }
}
```

#### Human Readable Output

>### PAN-OS Configuration Hygiene Check
>|description|issue_code|issue_count|result|
>|---|---|---|---|
>| Fails if no spyware profile is configured for visibility. | BP-V-5 | 0 | ✔️ |


### pan-os-hygiene-check-url-filtering-profiles
***
Checks the configured URL Filtering profiles to ensure at least one meets best practices.


#### Base Command

`pan-os-hygiene-check-url-filtering-profiles`
#### Input

| **Argument Name** | **Description** | **Required** |
| --- | --- | --- |
| device_filter_string | String to filter to only check given device. | Optional | 


#### Context Output

| **Path** | **Type** | **Description** |
| --- | --- | --- |
| PANOS.ConfigurationHygiene.Summary.description | String | The description of the check | 
| PANOS.ConfigurationHygiene.Summary.issue_code | String | The shorthand code for this hygiene check | 
| PANOS.ConfigurationHygiene.Summary.result | String | Whether the check passed or failed | 
| PANOS.ConfigurationHygiene.Summary.issue_count | String | Total number of matching issues | 
| PANOS.ConfigurationHygiene.Result.hostid | String | Host ID. | 
| PANOS.ConfigurationHygiene.Result.container_name | String | What parent container \(DG, Template, VSYS\) this object belongs to. | 
| PANOS.ConfigurationHygiene.Result.issue_code | String | The shorthand code for the issue | 
| PANOS.ConfigurationHygiene.Result.description | String | Human readable description of issue | 
| PANOS.ConfigurationHygiene.Result.name | String | The affected object name | 

#### Command example
```!pan-os-hygiene-check-url-filtering-profiles```
#### Context Example
```json
{
    "PANOS": {
        "ConfigurationHygiene": {
            "Summary": [
                {
                    "description": "Fails if no spyware profile is configured for url-filtering",
                    "issue_code": "BP-V-6",
                    "issue_count": 0,
                    "result": "\u2714\ufe0f"
                }
            ]
        }
    }
}
```

#### Human Readable Output

>### PAN-OS Configuration Hygiene Check
>|description|issue_code|issue_count|result|
>|---|---|---|---|
>| Fails if no spyware profile is configured for url-filtering | BP-V-6 | 0 | ✔️ |


### pan-os-hygiene-conforming-url-filtering-profiles
***
Returns a list of existing PANOS URL filtering objects that conform to best practices.


#### Base Command

`pan-os-hygiene-conforming-url-filtering-profiles`
#### Input

| **Argument Name** | **Description** | **Required** |
| --- | --- | --- |
| device_filter_string | String to filter to only check given device. | Optional | 


#### Context Output

| **Path** | **Type** | **Description** |
| --- | --- | --- |
| PANOS.PanosObject.hostid | String | Host ID. | 
| PANOS.PanosObject.container_name | String | What parent container \(DG, Template, VSYS\) this object belongs to. | 
| PANOS.PanosObject.name | String | The PAN-OS object name | 
| PANOS.PanosObject.object_type | String | The PAN-OS-Python object type | 

#### Command example
```!pan-os-hygiene-conforming-url-filtering-profiles```
#### Context Example
```json
{
    "PANOS": {
        "PanosObject": [
            {
                "container_name": "shared",
                "hostid": "192.168.1.145",
                "name": "Outbound-URL",
                "object_type": "URLFilteringProfile"
            },
            {
                "container_name": "shared",
                "hostid": "192.168.1.145",
                "name": "Exception-URL",
                "object_type": "URLFilteringProfile"
            }
        ]
    }
}
```

#### Human Readable Output

>### PAN-OS Objects
>|container_name|hostid|name|object_type|
>|---|---|---|---|
>| shared | 192.168.1.145 | Outbound-URL | URLFilteringProfile |
>| shared | 192.168.1.145 | Exception-URL | URLFilteringProfile |


### pan-os-hygiene-conforming-spyware-profiles
***
Returns all Anti-spyware profiles that conform to best practices.


#### Base Command

`pan-os-hygiene-conforming-spyware-profiles`
#### Input

| **Argument Name** | **Description** | **Required** |
| --- | --- | --- |
| device_filter_string | String to filter to only check given device. | Optional | 
| minimum_block_severities | csv list of severities that must be in drop/reset/block-ip mode. Default is critical,high. | Optional | 
| minimum_alert_severities | csv list of severities that must be in alert/default or higher mode. Default is medium,low. | Optional | 


#### Context Output

| **Path** | **Type** | **Description** |
| --- | --- | --- |
| PANOS.PanosObject.hostid | String | Host ID. | 
| PANOS.PanosObject.container_name | String | What parent container \(DG, Template, VSYS\) this object belongs to. | 
| PANOS.PanosObject.name | String | The PAN-OS object name | 
| PANOS.PanosObject.object_type | String | The PAN-OS-Python object type | 

#### Command example
```!pan-os-hygiene-conforming-spyware-profiles```
#### Context Example
```json
{
    "PANOS": {
        "PanosObject": [
            {
                "container_name": "shared",
                "hostid": "192.168.1.145",
                "name": "Outbound-AS",
                "object_type": "AntiSpywareProfile"
            },
            {
                "container_name": "shared",
                "hostid": "192.168.1.145",
                "name": "Inbound-AS",
                "object_type": "AntiSpywareProfile"
            },
            {
                "container_name": "shared",
                "hostid": "192.168.1.145",
                "name": "Internal-AS",
                "object_type": "AntiSpywareProfile"
            }
        ]
    }
}
```

#### Human Readable Output

>### PAN-OS Objects
>|container_name|hostid|name|object_type|
>|---|---|---|---|
>| shared | 192.168.1.145 | Outbound-AS | AntiSpywareProfile |
>| shared | 192.168.1.145 | Inbound-AS | AntiSpywareProfile |
>| shared | 192.168.1.145 | Internal-AS | AntiSpywareProfile |


### pan-os-hygiene-conforming-vulnerability-profiles
***
Returns all Vulnerability profiles that conform to best practices.


#### Base Command

`pan-os-hygiene-conforming-vulnerability-profiles`
#### Input

| **Argument Name** | **Description** | **Required** |
| --- | --- | --- |
| device_filter_string | String to filter to only check given device. | Optional | 
| minimum_block_severities | csv list of severities that must be in drop/reset/block-ip mode. Default is critical,high. | Optional | 
| minimum_alert_severities | csv list of severities that must be in alert/default or higher mode. Default is medium,low. | Optional | 


#### Context Output

| **Path** | **Type** | **Description** |
| --- | --- | --- |
| PANOS.PanosObject.hostid | String | Host ID. | 
| PANOS.PanosObject.container_name | String | What parent container \(DG, Template, VSYS\) this object belongs to. | 
| PANOS.PanosObject.name | String | The PAN-OS object name | 
| PANOS.PanosObject.object_type | String | The PAN-OS-Python object type | 

#### Command example
```!pan-os-hygiene-conforming-vulnerability-profiles```
#### Context Example
```json
{
    "PANOS": {
        "PanosObject": [
            {
                "container_name": "shared",
                "hostid": "192.168.1.145",
                "name": "Outbound-VP",
                "object_type": "VulnerabilityProfile"
            },
            {
                "container_name": "shared",
                "hostid": "192.168.1.145",
                "name": "Inbound-VP",
                "object_type": "VulnerabilityProfile"
            },
            {
                "container_name": "shared",
                "hostid": "192.168.1.145",
                "name": "Internal-VP",
                "object_type": "VulnerabilityProfile"
            }
        ]
    }
}
```

#### Human Readable Output

>### PAN-OS Objects
>|container_name|hostid|name|object_type|
>|---|---|---|---|
>| shared | 192.168.1.145 | Outbound-VP | VulnerabilityProfile |
>| shared | 192.168.1.145 | Inbound-VP | VulnerabilityProfile |
>| shared | 192.168.1.145 | Internal-VP | VulnerabilityProfile |


### pan-os-hygiene-check-security-zones
***
Check configured security zones have correct settings.


#### Base Command

`pan-os-hygiene-check-security-zones`
#### Input

| **Argument Name** | **Description** | **Required** |
| --- | --- | --- |
| device_filter_string | String to filter to only check given device. | Optional | 


#### Context Output

| **Path** | **Type** | **Description** |
| --- | --- | --- |
| PANOS.ConfigurationHygiene.Summary.description | String | The description of the check | 
| PANOS.ConfigurationHygiene.Summary.issue_code | String | The shorthand code for this hygiene check | 
| PANOS.ConfigurationHygiene.Summary.result | String | Whether the check passed or failed | 
| PANOS.ConfigurationHygiene.Summary.issue_count | String | Total number of matching issues | 
| PANOS.ConfigurationHygiene.Result.hostid | String | Host ID. | 
| PANOS.ConfigurationHygiene.Result.container_name | String | What parent container \(DG, Template, VSYS\) this object belongs to. | 
| PANOS.ConfigurationHygiene.Result.issue_code | String | The shorthand code for the issue | 
| PANOS.ConfigurationHygiene.Result.description | String | Human readable description of issue | 
| PANOS.ConfigurationHygiene.Result.name | String | The affected object name | 

#### Command example
```!pan-os-hygiene-check-security-zones```
#### Context Example
```json
{
    "PANOS": {
        "ConfigurationHygiene": {
            "Result": [
                {
                    "container_name": "LAB",
                    "description": "Security zone has no log forwarding setting.",
                    "hostid": "192.168.1.145",
                    "issue_code": "BP-V-7",
                    "name": "TEST_ZONE"
                }
            ],
            "Summary": [
                {
                    "description": "Fails when a security zone has no log forwarding setting.",
                    "issue_code": "BP-V-7",
                    "issue_count": 1,
                    "result": "\u274c"
                }
            ]
        }
    }
}
```

#### Human Readable Output

>### PAN-OS Configuration Hygiene Check
>|description|issue_code|issue_count|result|
>|---|---|---|---|
>| Fails when a security zone has no log forwarding setting. | BP-V-7 | 1 | ❌ |


### pan-os-hygiene-check-security-rules
***
Check security rules are configured correctly.


#### Base Command

`pan-os-hygiene-check-security-rules`
#### Input

| **Argument Name** | **Description** | **Required** |
| --- | --- | --- |
| device_filter_string | String to filter to only check given device. | Optional | 


#### Context Output

| **Path** | **Type** | **Description** |
| --- | --- | --- |
| PANOS.ConfigurationHygiene.Summary.description | String | The description of the check | 
| PANOS.ConfigurationHygiene.Summary.issue_code | String | The shorthand code for this hygiene check | 
| PANOS.ConfigurationHygiene.Summary.result | String | Whether the check passed or failed | 
| PANOS.ConfigurationHygiene.Summary.issue_count | String | Total number of matching issues | 
| PANOS.ConfigurationHygiene.Result.hostid | String | Host ID. | 
| PANOS.ConfigurationHygiene.Result.container_name | String | What parent container \(DG, Template, VSYS\) this object belongs to. | 
| PANOS.ConfigurationHygiene.Result.issue_code | String | The shorthand code for the issue | 
| PANOS.ConfigurationHygiene.Result.description | String | Human readable description of issue | 
| PANOS.ConfigurationHygiene.Result.name | String | The affected object name | 

#### Command example
```!pan-os-hygiene-check-security-rules```
#### Context Example
```json
{
    "PANOS": {
        "ConfigurationHygiene": {
            "Result": [
                {
                    "container_name": "shared",
                    "description": "Security rule is not configured to log at session end.",
                    "hostid": "192.168.1.145",
                    "issue_code": "BP-V-8",
                    "name": "Test-webapp-rule"
                },
                {
                    "container_name": "shared",
                    "description": "Security rule has no log forwarding profile.",
                    "hostid": "192.168.1.145",
                    "issue_code": "BP-V-9",
                    "name": "Test-webapp-rule"
                },
                {
                    "container_name": "shared",
                    "description": "Security rule has no profile group or configured threat profiles.",
                    "hostid": "192.168.1.145",
                    "issue_code": "BP-V-10",
                    "name": "Test-webapp-rule"
                }
            ],
            "Summary": [
                {
                    "description": "Fails when a security rule is not configured to log at session end.",
                    "issue_code": "BP-V-8",
                    "issue_count": 1,
                    "result": "\u274c"
                },
                {
                    "description": "Fails when a security rule has no log forwarding profile configured.",
                    "issue_code": "BP-V-9",
                    "issue_count": 1,
                    "result": "\u274c"
                },
                {
                    "description": "Fails when a security rule has no configured profiles or profile groups.",
                    "issue_code": "BP-V-10",
                    "issue_count": 1,
                    "result": "\u274c"
                }
            ]
        }
    }
}
```

#### Human Readable Output

>### PAN-OS Configuration Hygiene Check
>|description|issue_code|issue_count|result|
>|---|---|---|---|
>| Fails when a security rule is not configured to log at session end. | BP-V-8 | 1 | ❌ |
>| Fails when a security rule has no log forwarding profile configured. | BP-V-9 | 1 | ❌ |
>| Fails when a security rule has no configured profiles or profile groups. | BP-V-10 | 1 | ❌ |


### pan-os-hygiene-fix-log-forwarding
***
Fix log forwarding issues identified by pan-os-hygiene-check-log-forwarding.


#### Base Command

`pan-os-hygiene-fix-log-forwarding`
#### Input

| **Argument Name** | **Description** | **Required** |
| --- | --- | --- |
| issue | Dictionary of Hygiene issue, from a hygiene check command. Can be a list. | Required | 


#### Context Output

| **Path** | **Type** | **Description** |
| --- | --- | --- |
| PANOS.ConfigurationHygieneFix.hostid | String | Host ID | 
| PANOS.ConfigurationHygieneFix.container_name | String | What parent container \(DG, Template, VSYS\) this object belongs to. | 
| PANOS.ConfigurationHygieneFix.issue_code | String | The shorthand code for the issue | 
| PANOS.ConfigurationHygieneFix.description | String | Human readable description of issue | 
| PANOS.ConfigurationHygieneFix.name | String | The affected object name | 

#### Command example
```!pan-os-hygiene-fix-log-forwarding issue=${PANOS.ConfigurationHygiene.Result}```
#### Context Example
```json
{
  "PANOS": {
    "ConfigurationHygieneFix": [
      {
        "container_name": "LAB",
        "description": "Enabled Enhanced Application Logging.",
        "hostid": "192.168.1.145",
        "issue_code": "BP-V-2",
        "name": "test_fwd_profile-1"
      }
    ]
  }
}
```

### pan-os-hygiene-fix-security-zone-log-settings
***
Fixes security zones that are configured without a valid log forwarding profile.


#### Base Command

`pan-os-hygiene-fix-security-zone-log-settings`
#### Input

| **Argument Name** | **Description** | **Required** |
| --- | --- | --- |
| issue | Dictionary of Hygiene issue, from a hygiene check command. Can be a list. | Required | 
| log_forwarding_profile_name | Name of log forwarding profile to set. | Required | 


#### Context Output

| **Path** | **Type** | **Description** |
| --- | --- | --- |
| PANOS.ConfigurationHygieneFix.hostid | String | Host ID | 
| PANOS.ConfigurationHygieneFix.container_name | String | What parent container \(DG, Template, VSYS\) this object belongs to. | 
| PANOS.ConfigurationHygieneFix.issue_code | String | The shorthand code for the issue | 
| PANOS.ConfigurationHygieneFix.description | String | Human readable description of issue | 
| PANOS.ConfigurationHygieneFix.name | String | The affected object name | 

#### Command example
```!pan-os-hygiene-fix-security-zone-log-settings issue=${PANOS.ConfigurationHygiene.Result} log_forwarding_profile_name="test-fwd-profile"```
#### Context Example
```json
{
  "PANOS": {
    "ConfigurationHygieneFix": [
      {
        "container_name": "LAB",
        "description": "Set log forwarding profile test-fwd-profile",
        "hostid": "192.168.1.145",
        "issue_code": "BP-V-7",
        "name": "TEST_ZONE"
      }
    ]
  }
}
```

### pan-os-hygiene-fix-security-rule-log-settings
***
Fixed security rules that have incorrect log settings by adding a log forwarding profile and setting


#### Base Command

`pan-os-hygiene-fix-security-rule-log-settings`
#### Input

| **Argument Name** | **Description** | **Required** |
| --- | --- | --- |
| issue | Dictionary of Hygiene issue, from a hygiene check command. Can be list. | Required | 
| log_forwarding_profile_name | Name of log forwarding profile to use as log setting. | Required | 


#### Context Output

| **Path** | **Type** | **Description** |
| --- | --- | --- |
| PANOS.ConfigurationHygieneFix.hostid | String | Host ID | 
| PANOS.ConfigurationHygieneFix.container_name | String | What parent container \(DG, Template, VSYS\) this object belongs to. | 
| PANOS.ConfigurationHygieneFix.issue_code | String | The shorthand code for the issue | 
| PANOS.ConfigurationHygieneFix.description | String | Human readable description of issue | 
| PANOS.ConfigurationHygieneFix.name | String | The affected object name | 

#### Command example
```!pan-os-hygiene-fix-security-rule-log-settings issue=${PANOS.ConfigurationHygiene.Result.[0]} log_forwarding_profile_name="test-fwd-profile""```
#### Context Example
```json
{
  "PANOS": {
    "ConfigurationHygieneFix": [
      {
        "container_name": "shared",
        "description": "Set log forwarding profile to test-fwd-profile-3 andenabled log at session end.",
        "hostid": "192.168.1.145",
        "issue_code": "BP-V-8",
        "name": "Test-webapp-rule"
      }
    ]
  }
}
```

### pan-os-hygiene-fix-security-rule-profile-settings
***
Fixed security rules that have incorrect log settings by adding a log forwarding profile and setting


#### Base Command

`pan-os-hygiene-fix-security-rule-profile-settings`
#### Input

| **Argument Name** | **Description** | **Required** |
| --- | --- | --- |
| issue | Dictionary of Hygiene issue, from a hygiene check command. | Required | 
| security_profile_group_name | Name of Security profile group to use as log setting. | Required | 


#### Context Output

| **Path** | **Type** | **Description** |
| --- | --- | --- |
| PANOS.ConfigurationHygieneFix.hostid | String | Host ID | 
| PANOS.ConfigurationHygieneFix.container_name | String | What parent container \(DG, Template, VSYS\) this object belongs to. | 
| PANOS.ConfigurationHygieneFix.issue_code | String | The shorthand code for the issue | 
| PANOS.ConfigurationHygieneFix.description | String | Human readable description of issue | 
| PANOS.ConfigurationHygieneFix.name | String | The affected object name | 

#### Command example
```!pan-os-hygiene-fix-security-rule-log-settings issue=${PANOS.ConfigurationHygiene.Result.[0]} log_forwarding_profile_name="test-fwd-profile""```
#### Context Example
```json
{
  "PANOS": {
    "ConfigurationHygieneFix": [
      {
        "container_name": "shared",
        "description": "Set security profile group Alert-Only",
        "hostid": "192.168.1.145",
        "issue_code": "BP-V-10",
        "name": "Test-webapp-rule"
      }
    ]
  }    
}
```

### pan-os-config-get-object
***
Searches and returns a reference for the given object type and name. If no name is provided, all objects of the given type will be returned.


#### Base Command

`pan-os-config-get-object`
#### Input

| **Argument Name** | **Description** | **Required** |
| --- | --- | --- |
| object_type | The type of object to search; see https://pandevice.readthedocs.io/en/latest/module-objects.html. Possible values are: AddressObject, AddressGroup, ServiceGroup, ServiceObject, ApplicationObject, ApplicationGroup, LogForwardingProfile, SecurityProfileGroup. | Required | 
| device_filter_string | If provided, only objects from the given device are returned. | Optional | 
| object_name | The name of the object reference to return if looking for a specific object. Supports regex if "use_regex" is set. | Optional | 
| parent | The parent vsys or device group to search. If not provided, all will be returned. | Optional | 
| use_regex | Enables regex matching on object name. | Optional | 


#### Context Output

| **Path** | **Type** | **Description** |
| --- | --- | --- |
| PANOS.PanosObject.hostid | String | Host ID. | 
| PANOS.PanosObject.container_name | String | The parent container \(DG, Template, VSYS\) this object belongs to. | 
| PANOS.PanosObject.name | String | The PAN-OS object name. | 
| PANOS.PanosObject.object_type | String | The PAN-OS python object type. | 

#### Command example
```!pan-os-config-get-object object_type="AddressObject"```
#### Context Example
```json
{
    "PANOS": {
        "PanosObject": [
            {
                "container_name": "shared",
                "hostid": "192.168.1.145",
                "name": "Sinkhole-IPv4",
                "object_type": "AddressObject"
            },
            {
                "container_name": "shared",
                "hostid": "192.168.1.145",
                "name": "Sinkhole-IPv6",
                "object_type": "AddressObject"
            },
            {
                "container_name": "shared",
                "hostid": "192.168.1.145",
                "name": "test-shared",
                "object_type": "AddressObject"
            }
        ]
    }
}
```

#### Human Readable Output

>### PAN-OS Objects
>|container_name|hostid|name|object_type|
>|---|---|---|---|
>| shared | 192.168.1.145 | Sinkhole-IPv4 | AddressObject |
>| shared | 192.168.1.145 | Sinkhole-IPv6 | AddressObject |
>| shared | 192.168.1.145 | test-shared | AddressObject |


### pan-os-platform-get-device-state
***
Get the device state from the provided device. Note: This will attempt to connect directly to the provided target to get the device state. If the IP address as reported in 'show system info' is unreachable, this command will fail.


#### Base Command

`pan-os-platform-get-device-state`
#### Input

| **Argument Name** | **Description** | **Required** |
| --- | --- | --- |
| target | String by which to filter to only show specific hostnames or serial numbers. | Required | 


#### Context Output

| **Path** | **Type** | **Description** |
| --- | --- | --- |
| InfoFile.Name | String | Filename | 
| InfoFile.EntryID | String | Entry ID | 
| InfoFile.Size | String | Size of file | 
| InfoFile.Type | String | Type of file | 
| InfoFile.Info | String | Basic information of file | 
### pan-os-push-to-template
***
Pushes the given PAN-OS template to the given devices or all devices that belong to the template.


#### Base Command

`pan-os-push-to-template`
#### Input

| **Argument Name** | **Description** | **Required** |
| --- | --- | --- |
| template | The template to push. | Optional | 
| validate-only | Whether to validate the policy. Possible values are: true, false. Default is false. | Optional | 
| description | The push description. | Optional | 
| serial_number | The serial number for a virtual system commit. If provided, the commit will be a virtual system commit. | Optional | 


#### Context Output

| **Path** | **Type** | **Description** |
| --- | --- | --- |
| Panorama.Push.Template | String | The device group in which the policies were pushed. | 
| Panorama.Push.JobID | Number | The job ID of the policies that were pushed. | 
| Panorama.Push.Status | String | The push status. | 
| Panorama.Push.Warnings | String | The push warnings. | 
| Panorama.Push.Errors | String | The push errors. | 

#### Command example
```!pan-os-push-to-template template=LAB```
#### Context Example
```json
{
    "Panorama": {
        "Push": {
            "JobID": "564",
            "Status": "Pending",
            "Template": "LAB"
        }
    }
}
```

#### Human Readable Output

>### Push to Template:
>|JobID|Status|
>|---|---|
>| 564 | Pending |


### pan-os-push-to-template-stack
***
Pushes the given PAN-OS template-stack to the given devices or all devices that belong to the template stack.


#### Base Command

`pan-os-push-to-template-stack`
#### Input

| **Argument Name** | **Description** | **Required** |
| --- | --- | --- |
| template-stack | The template-stack to push. | Required | 
| validate-only | Whether to validate the policy. Possible values are: true, false. Default is false. | Optional | 
| description | The push description. | Optional | 
| serial_number | The serial number for a virtual system commit. If provided, the commit will be a virtual system commit. | Optional | 


#### Context Output

| **Path** | **Type** | **Description** |
| --- | --- | --- |
| Panorama.Push.TemplateStack | String | The device group in which the policies were pushed. | 
| Panorama.Push.JobID | Number | The job ID of the policies that were pushed. | 
| Panorama.Push.Status | String | The push status. | 
| Panorama.Push.Warnings | String | The push warnings. | 
| Panorama.Push.Errors | String | The push errors. | 

#### Command example
```!pan-os-push-to-template-stack template-stack=LAB-STACK```
#### Context Example
```json
{
    "Panorama": {
        "Push": {
            "JobID": "565",
            "Status": "Pending",
            "TemplateStack": "LAB-STACK"
        }
    }
}
```

#### Human Readable Output

>### Push to Template:
>|JobID|Status|
>|---|---|
>| 565 | Pending |


### pan-os-get-running-config
***
Pull the running config file


#### Base Command

`pan-os-get-running-config`
#### Input

| **Argument Name** | **Description** | **Required** |
| --- | --- | --- |
| target | The target device. | Optional | 


#### Context Output

There is no context output for this command.
#### Command example
```!pan-os-get-running-config target=00000000000```
#### Context Example
```json
{
    "File": {
        "EntryID": "3678@268ee30b-69fa-4496-8ab8-51cdeb19c452",
        "Info": "text/plain",
        "MD5": "da7faf4c6440d87a3e50ef93536ed81a",
        "Name": "running_config",
        "SHA1": "7910271adc8b3e9de28b804442a11a5160d4adda",
        "SHA256": "a4da4cbee7f3e411fbf76f2595d7dfcffce85bd6b3c000dac7a17e58747d1a2b",
        "SHA512": "e90d995061b5771f068c07e727ece3b57eeabdac424dabe8f420848e482e2ad18411c030bd4b455f589d8cdae9a1dae942bfef1ebd038104dd975e168cfb7d19",
        "SSDeep": "3072:KGH5vDQ4MEa4fM0EYRCmgQKQZyVlxgW0ITUj4MO2jCKH2:ZLMGyQKQZaw2",
        "Size": 1284823,
        "Type": "ASCII text, with very long lines"
    }    
}
```


### pan-os-get-merged-config
***
Pull the merged config file


#### Base Command

`pan-os-get-merged-config`
#### Input

| **Argument Name** | **Description** | **Required** |
| --- | --- | --- |
| target | The serial number of the device. | Optional | 


#### Context Output

There is no context output for this command.
#### Command example
```!pan-os-get-merged-config target=0000000000```
#### Context Example
```json
{
    "File": {
        "EntryID": "3682@268ee30b-69fa-4496-8ab8-51cdeb19c452",
        "Info": "text/plain",
        "MD5": "3204cc188e4b4a6616b449441d4d1ad4",
        "Name": "merged_config",
        "SHA1": "0b058a2ae4b595f80599ef0aeffda640ff386e95",
        "SHA256": "7178b16cb30880c93345ff80810af4e1428573a28d1ee354d5c79b03372cc027",
        "SHA512": "edf5b851eab40588e4e338071de3c18cc8d198d811ea0759670c0aa4c8028fa3b7870b9554c4b7d85f8429641d7cd6f6217a6b37500e24ad9c60b6cf39b39f3b",
        "SSDeep": "3072:OGH5vDQ4MEa4fM0EYRCmgQKQZyVlxDW0ITUj4MO2jCKH2:tLMGyQKQZtw2",
        "Size": 1322335,
        "Type": "ASCII text, with very long lines"
    }
}
```

### pan-os-list-templates
***
Returns a list of available templates. (Used only in Panorama instances).


#### Base Command

`pan-os-list-templates`
#### Input

| **Argument Name** | **Description** | **Required** |
| --- | --- | --- |
| template_name | The name of the template to retrieve. If not provided then all available templates will be brought. | Optional | 
| limit | The maximum number of templates to retrieve. This value will be used by default if page argument was not provided. Default is 50. | Optional | 
| page_size | The page size of the templates to return. Default is 50. | Optional | 
| page | The page at which to start listing templates. This must be a positive number. | Optional | 


#### Context Output

| **Path** | **Type** | **Description** |
| --- | --- | --- |
| Panorama.Template.Name | String | The name of the template. | 
| Panorama.Template.Description | String | The description of the template. | 
| Panorama.Template.Variable.Name | String | The variable name of the template. | 
| Panorama.Template.Variable.Type | String | The type of the template. | 
| Panorama.Template.Variable.Value | String | The value of the variable of the template. | 
| Panorama.Template.Variable.Description | String | The description of the variable of the template. | 

#### Command example
```!pan-os-list-templates limit=20```
#### Context Example
```json
{
    "Panorama": {
        "Template": [
            {
                "Description": null,
                "Name": "test-1",
                "Variable": []
            },
            {
                "Description": "test description",
                "Name": "test-2",
                "Variable": [
                    {
                        "Description": "variable-1-test",
                        "Name": "$variable-1",
                        "Type": "ip-netmask",
                        "Value": "1.1.1.1"
                    },
                    {
                        "Description": null,
                        "Name": "$variable-2",
                        "Type": "fqdn",
                        "Value": "google.com"
                    }
                ]
            }
        ]
    }
}
```

#### Human Readable Output

>### Templates:
>|Description|Name|Variable|
>|---|---|---|
>|  | test-1 |  |
>| test description | test-2 | $variable-1,<br/>$variable-2 |

### pan-os-list-nat-rules
***
Returns a list of NAT rules of either a Panorama/firewall instance.


#### Base Command

`pan-os-list-nat-rules`
#### Input

| **Argument Name** | **Description** | **Required** |
| --- | --- | --- |
| name | The name of the NAT rule to retrieve. If not mentioned, will bring all the NAT rules. | Optional | 
| device-group | The device group in which the NAT rules are part of. | Optional | 
| pre_post | The pre-rule or post-rule (Panorama instances only). Possible values are: pre-rulebase, post-rulebase. | Optional | 
| show_uncommitted | Whether to show the un-committed rules or not. Possible values are: true, false. Default is false. | Optional | 
| disabled | Whether to retrieve the disabled rules. If not mentioned, will retrieve all the NAT rules. Possible values are: yes, no. | Optional | 
| nat_type | The type of the NAT rules to retrieve. If not mentioned, will retrieve all the NAT rules. Possible values are: ipv4, nat64, nptv6. | Optional | 
| tags | A comma-separated list of tags of the NAT rules to retrieve. If not mentioned, will retrieve all the NAT rules. | Optional | 
| query | Free query to retrieve NAT rule. If not mentioned, will retrieve all the NAT rules. | Optional | 
| limit | The maximum number of rules to retrieve. Will be used by default if page argument was not provided. Default is 50. | Optional | 
| page_size | The page size of the NAT rules to return. Default is 50. | Optional | 
| page | The page at which to start listing NAT rules. Must be a positive number. | Optional | 


#### Context Output

| **Path** | **Type** | **Description** |
| --- | --- | --- |
| Panorama.NAT.Name | String | The name of the rule. | 
| Panorama.NAT.Location | String | The device group that the rule is part of. | 
| Panorama.NAT.Tags | String | The tags in which the rule is part of. | 
| Panorama.NAT.SourceZone | String | The source zone of the rule. | 
| Panorama.NAT.DestinationZone | String | The destination zone of the rule. | 
| Panorama.NAT.SourceAddress | String | The source address of the rule. | 
| Panorama.NAT.DestinationAddress | String | The destination address of the rule. | 
| Panorama.NAT.DestinationInterface | String | The destination interface of the rule. | 
| Panorama.NAT.Service | String | The service in which the rule has. | 
| Panorama.NAT.Description | String | The description of the rule. | 
| Panorama.NAT.SourceTranslation | Unknown | The source translation of the rule. | 
| Panorama.NAT.DestinationTranslation | Unknown | The destination translation of the rule. | 
| Panorama.NAT.DynamicDestinationTranslation | Unknown | The dynamic destination translation of the rule. | 
| Panorama.NAT.Disabled | String | Whether the rule is disabled. | 

#### Command example
```!pan-os-list-nat-rules pre_post=pre-rulebase show_uncommitted=true```
#### Context Example
```json
{
    "Panorama": {
        "NAT": [
            {
                "Description": "Test",
                "DestinationAddress": "Test_Bla_Bla",
                "DestinationInterface": "any",
                "DestinationTranslation": {
                    "TranslatedAddress": "1.1.1.1/24",
                    "TranslatedPort": "1234"
                },
                "DestinationZone": "Admin",
                "Disabled": "yes",
                "DynamicDestinationTranslation": null,
                "Name": "Test",
                "Service": "Test_group",
                "SourceAddress": "bad-url.com",
                "SourceTranslation": {
                    "StaticIp": {
                        "TranslatedAddress": "1.2.3.4"
                    }
                },
                "SourceZone": "any",
                "Tags": null
            },
            {
                "Description": "Desc",
                "DestinationAddress": "Test_Bla_Bla",
                "DestinationInterface": "any",
                "DestinationTranslation": null,
                "DestinationZone": "Admin",
                "Disabled": "yes",
                "DynamicDestinationTranslation": {
                    "DistributionMethod": "ip-hash",
                    "TranslatedAddress": "bad-url.com"
                },
                "Name": "Test",
                "Service": "XSOAR_Test",
                "SourceAddress": "bad-url.com",
                "SourceTranslation": null,
                "SourceZone": [
                    "Admin",
                    "Bla"
                ],
                "Tags": [
                    "test",
                    "tag"
                ]
            }
        ]
    }
}
```

#### Human Readable Output

>### Nat Policy Rules:
>|Name|Tags|Source Zone|Destination Zone|Source Address|Disabled|Destination Address|Destination Interface|Service|Description|
>|---|---|---|---|---|---|---|---|---|---|
>| Test |  | any | Admin | bad-url.com | yes | Test_Bla_Bla | any | Test_group | Test |
>| Test | test,<br/>tag | Admin,<br/>multicast | Admin | bad-url.com | yes | Test_Bla_Bla | any | XSOAR_Test | Desc |



### pan-os-create-nat-rule
***
Creates a new NAT rule in a Panorama/firewall instance.


#### Base Command

`pan-os-create-nat-rule`
#### Input

| **Argument Name** | **Description** | **Required** |
| --- | --- | --- |
| rulename | The name of the NAT rule to create. | Required | 
| description | The description that the new NAT rule should have. | Optional | 
| device-group | The device-group in which the new rule should be created (Panorama instances only). | Optional | 
| pre_post | The pre-rule or post-rule (Panorama instances only). Possible values are: pre-rulebase, post-rulebase. | Optional | 
| nat_type | The NAT type in which the rule will be created. Possible values are: ipv4, nat64, nptv6. Default is ipv4. | Optional | 
| source_zone | A comma-separated list of source zones. Default is any. | Optional | 
| destination_zone | A comma-separated list of destination zones. | Optional | 
| destination_interface | The page at which to start listing nat-rules, must be a positive number. Default is any. | Optional | 
| service | The service in which the rule will be created with. Default is any. | Optional | 
| source_address | A comma-separated list of address object names, address group object names, or EDL object names. Default is any. | Optional | 
| destination_address | A comma-separated list of address object names, address group object names, or EDL object names. Default is any. | Optional | 
| source_translation_type | The source translation type in which the rule will be created. Possible values are: static-ip, dynamic-ip, dynamic-ip-and-port, none. Default is none. | Optional | 
| source_translated_address_type | The source translation address type in which the rule will be created. Possible values are: translated-address, interface-address. Default is translated-address. | Optional | 
| source_translated_address | A comma-separated list of source translation addresses. If source_translation_type == static_ip, must be a single value. | Optional | 
| source_translated_interface | The source translation interface. | Optional | 
| destination_translation_type | The destination translation type. Possible values are: static_ip, dynamic_ip, none. Default is none. | Optional | 
| destination_translated_address | A comma-separated list of destination translated addresses. | Optional | 
| destination_translated_port | The destination translated port. | Optional | 
| destination_translation_distribution_method | The destination translation distribution method. Possible values are: round-robin, source-ip-hash, ip-modulo, ip-hash, least-sessions. | Optional | 
| negate_destination | Whether to use negate destination. Possible values are: yes, no. | Optional | 
| destination_dns_rewrite_direction | The DNS rewrite direction. Possible values are: forward, reverse. | Optional | 


#### Context Output

There is no context output for this command.
#### Command example
```!pan-os-create-nat-rule rulename=test pre_post="pre-rulebase" source_translated_address_type="interface-address" source_translated_interface=a2 source_translation_type="dynamic-ip-and-port" destination_translation_type=dynamic_ip destination_translated_address=1.1.1.1```
#### Human Readable Output

>Nat rule test was created successfully.
### pan-os-delete-nat-rule
***
Deletes a NAT rule.

#### Base Command

`pan-os-delete-nat-rule`
#### Input

| **Argument Name** | **Description** | **Required** |
| --- | --- | --- |
| rulename | The name of the NAT rule to delete. Can be retrieved from the pan-os-list-nat-rules command. | Optional | 
| device-group | The device-group from which the NAT rule should be deleted. Only for a Panorama instance. | Optional | 
| pre_post | The pre-rule or post-rule (Panorama instances only). Possible values are: pre-rulebase, post-rulebase. | Optional | 


#### Context Output

There is no context output for this command.
#### Command example
```!pan-os-delete-nat-rule rulename=test pre_post="pre-rulebase"```
#### Human Readable Output

>Nat rule test was deleted successfully.
### pan-os-edit-nat-rule
***
Edits a NAT rule.

#### Base Command

`pan-os-edit-nat-rule`
#### Input

| **Argument Name** | **Description** | **Required** |
| --- | --- |--------------|
| rulename | The name of the NAT rule to edit. Can be retrieved from the pan-os-list-nat-rules command. | Required     | 
| device-group | The device-group that the NAT rule is part of. (Panorama instances only). | Optional     | 
| pre_post | The pre rule or post rule (Panorama instances only). Possible values are: pre-rulebase, post-rulebase. | Optional     | 
| behavior | The operation to perform on the rule. Possible values are: replace, add, remove. Default is replace. | Optional     | 
| element_to_change | The element to change. Possible values are: tags, service, nat_type, description, source_zone, destination_zone, source_address, destination_address, destination_interface, negate_destination, source_translation_dynamic_ip_and_port, source_translation_interface, source_translation_dynamic_ip, source_translation_static_ip, destination_translation_port, destination_translation_ip, destination_translation_dynamic_port, destination_translation_dynamic_ip, destination_translation_dynamic_distribution_method, disabled. | Required     | 
| element_value | The value of the element to change. Can be a list for certain elements. | Required     | 


#### Context Output

There is no context output for this command.
#### Command example
```!pan-os-edit-nat-rule rulename=test element_to_change=source_translation_static_ip behavior=replace pre_post="pre-rulebase" element_value=3.3.3.3```
#### Human Readable Output

>Nat rule test was edited successfully.
### pan-os-list-virtual-routers
***
Returns a list of virtual routers of either Panorama/firewall instance.


#### Base Command

`pan-os-list-virtual-routers`
#### Input

| **Argument Name** | **Description** | **Required** |
| --- | --- | --- |
| virtual_router | The name of the virtual router to retrieve. If not mentioned, will bring all the virtual routers. | Optional | 
| template | The template that the virtual router is part of. Use only for Panorama instances. | Optional | 
| show_uncommitted | Whether to show the un-committed virtual routers or not. can be true or false. Default is false. | Optional | 
| limit | The maximum number of virtual routers to retrieve. Will be used by default if the page argument was not provided. Default is 50. | Optional | 
| page_size | The size of nat-rules to return. Default is 50. | Optional | 
| page | The page at which to start listing virtual-routers. Must be a positive number. | Optional | 


#### Context Output

| **Path** | **Type** | **Description** |
| --- | --- | --- |
| Panorama.VirtualRouter.Name | String | The name of the virtual router. | 
| Panorama.VirtualRouter.Interface | Unknown | The interface\(s\) that the virtual router uses. | 
| Panorama.VirtualRouter.RIP | Unknown | Information about the RIP of the virtual router. | 
| Panorama.VirtualRouter.OSPF | Unknown | Information about the OSPF of the virtual router. | 
| Panorama.VirtualRouter.OSPFv3 | Unknown | Information about the OSPFv3 of the virtual router. | 
| Panorama.VirtualRouter.BGP | Unknown | Information about the BGP of the virtual router. | 
| Panorama.VirtualRouter.RedistributionProfile | Unknown | The redistribution profile\(s\) that the virtual router uses. | 
| Panorama.VirtualRouter.Multicast | Unknown | Information about the multicast of the virtual router. | 
| Panorama.VirtualRouter.StaticRoute | Unknown | The static routes\(s\) that the virtual router uses. | 

#### Command example
```!pan-os-list-virtual-routers show_uncommitted=true```
#### Context Example
```json
{
    "Panorama": {
        "VirtualRouter": [
            {
                "BGP": {
                    "enable": "no",
                    "routing-options": {
                        "graceful-restart": {
                            "enable": "yes"
                        }
                    }
                },
                "Interface": null,
                "Multicast": {},
                "Name": "virtual-router-1",
                "OSPF": {
                    "enable": "no"
                },
                "OSPFv3": {
                    "enable": "no"
                },
                "RIP": {
                    "enable": "no"
                },
                "RedistributionProfile": {},
                "StaticRoute": {
                    "ip": {
                        "static-route": {
                            "entry": [
                                {
                                    "@name": "static_route_ip",
                                    "bfd": {
                                        "profile": "None"
                                    },
                                    "destination": "1.1.1.1",
                                    "metric": "14",
                                    "nexthop": {
                                        "ip-address": "1.1.1.1"
                                    },
                                    "path-monitor": {
                                        "enable": "no",
                                        "failure-condition": "any",
                                        "hold-time": "2"
                                    },
                                    "route-table": {
                                        "unicast": null
                                    }
                                },
                                {
                                    "@name": "static_route_ip2",
                                    "bfd": {
                                        "profile": "None"
                                    },
                                    "destination": "1.1.1.1",
                                    "metric": "188",
                                    "nexthop": {
                                        "ip-address": "1.1.1.1"
                                    },
                                    "path-monitor": {
                                        "enable": "no",
                                        "failure-condition": "any",
                                        "hold-time": "2"
                                    },
                                    "route-table": {
                                        "unicast": null
                                    }
                                },
                                {
                                    "@name": "static_route_ip3",
                                    "destination": "1.1.1.1/32",
                                    "nexthop": {
                                        "ip-address": "1.1.1.1"
                                    }
                                }
                            ]
                        }
                    }
                }
            },
            {
                "BGP": {
                    "enable": "no",
                    "routing-options": {
                        "graceful-restart": {
                            "enable": "yes"
                        }
                    }
                },
                "Interface": "loopback",
                "Multicast": {
                    "enable": "no",
                    "rp": {
                        "local-rp": {
                            "candidate-rp": {
                                "interface": "loopback"
                            }
                        }
                    }
                },
                "Name": "virtual-router-2",
                "OSPF": {
                    "enable": "no"
                },
                "OSPFv3": {
                    "enable": "no"
                },
                "RIP": {
                    "auth-profile": {
                        "entry": {
                            "@name": "213"
                        }
                    },
                    "enable": "no",
                    "export-rules": {
                        "entry": {
                            "@name": "test1"
                        }
                    },
                    "interface": {
                        "entry": {
                            "@name": "loopback",
                            "bfd": {
                                "profile": "Inherit-vr-global-setting"
                            },
                            "default-route": {
                                "disable": {}
                            },
                            "enable": "yes",
                            "mode": "normal"
                        }
                    }
                },
                "RedistributionProfile": {
                    "entry": [
                        {
                            "@name": "test1",
                            "action": {
                                "no-redist": {}
                            },
                            "priority": "1"
                        },
                        {
                            "@name": "test-2",
                            "action": {
                                "no-redist": {}
                            },
                            "priority": "123"
                        }
                    ]
                },
                "StaticRoute": {
                    "ip": {
                        "static-route": {
                            "entry": {
                                "@name": "test",
                                "bfd": {
                                    "profile": "None"
                                },
                                "destination": "1.1.1.1",
                                "metric": "10",
                                "nexthop": {
                                    "ip-address": "2.2.2.2"
                                },
                                "path-monitor": {
                                    "enable": "no",
                                    "failure-condition": "any",
                                    "hold-time": "2"
                                },
                                "route-table": {
                                    "unicast": {}
                                }
                            }
                        }
                    }
                }
            }
        ]
    }
}
```

#### Human Readable Output

>### Virtual Routers:
>|BGP|Interface|Multicast| Name             |OSPF|OSPFv3|RIP|RedistributionProfile|StaticRoute|
>|---|---|------------------|---|---|---|---|---|---|
>| no |  |  | virtual-router-1 | no | no | no |  | static_route_ip,<br/>static_route_ip2,<br/>static_route_ip3 |
>| no | loopback | no | virtual-router-2 | no | no | no | test1,<br/>test-2 | test |

### pan-os-list-redistribution-profiles
***
Returns a list of redistribution-profiles of a specific virtual-router of either a Panorama/firewall instance.


#### Base Command

`pan-os-list-redistribution-profiles`
#### Input

| **Argument Name** | **Description** | **Required** |
| --- | --- | --- |
| name | Redistribution profile name. | Optional | 
| virtual_router | The name of the virtual router that has the redistribution profiles retrieve. Can be retrieved from pan-os-list-virtual-routers. | Required | 
| template | The template that the redistribution profiles and virtual-router are part of. Use only for Panorama instances. | Optional | 
| limit | The maximum number of redistribution-profiles to retrieve. Default is 50. | Optional | 


#### Context Output

There is no context output for this command.
#### Command example
```!pan-os-list-redistribution-profiles virtual_router=test```
#### Context Example
```json
{
    "Panorama": {
        "RedistributionProfile": [
            {
                "Action": "redist",
                "BGP": {
                    "Community": [
                        "local-as",
                        "no-export"
                    ],
                    "ExtendedCommunity": "0x4164ACFCE33404EA"
                },
                "FilterDestination": "1.1.1.1",
                "FilterInterface": "loopback",
                "FilterNextHop": "2.2.2.2",
                "FilterType": [
                    "bgp",
                    "connect",
                    "ospf",
                    "rip",
                    "static"
                ],
                "Name": "test1",
                "OSPF": {
                    "Area": [
                        "1.1.1.1",
                        "2.2.2.2"
                    ],
                    "PathType": [
                        "ext-1",
                        "ext-2",
                        "inter-area",
                        "intra-area"
                    ],
                    "Tag": "1"
                },
                "Priority": "1"
            },
            {
                "Action": "no-redist",
                "BGP": null,
                "FilterDestination": null,
                "FilterInterface": null,
                "FilterNextHop": null,
                "FilterType": null,
                "Name": "test-2",
                "OSPF": null,
                "Priority": "123"
            }
        ]
    }
}
```

#### Human Readable Output

>### Redistribution profiles for virtual router test-guy
>|Name|Priority|Action|Filter Type|Filter Destination|Filter Next Hop|BGP|OSPF|
>|---|---|---|---|---|---|---|---|
>| test1 | 1 | redist | bgp,<br/>connect,<br/>ospf,<br/>rip,<br/>static | 1.1.1.1 | 2.2.2.2 | Community: local-as,<br/>no-export<br/>ExtendedCommunity: 0x4164ACFCE33404EA | PathType: ext-1,<br/>ext-2,<br/>inter-area,<br/>intra-area<br/>Area: 1.1.1.1,<br/>2.2.2.2<br/>Tag: 1 |
>| test-2 | 123 | no-redist |  |  |  |  |  |

### pan-os-create-redistribution-profile
***
Creates a new redistribution-profile under a virtual-router for a Panorama/firewall instance.


#### Base Command

`pan-os-create-redistribution-profile`
#### Input

| **Argument Name** | **Description** | **Required** |
| --- | --- | --- |
| name | The name of the of the redistribution profile to create. | Required | 
| virtual_router | The virtual router that the redistribution profile will be created on. | Required | 
| template | The template that the virtual-router is in. Use only for Panorama instances. | Optional | 
| filter_source_type | Comma-separated list of the filter source types. Possible values are: bgp, ospf, rip, static. | Optional | 
| destination | A comma-separated list of destination to filter by. | Optional | 
| nexthop | A comma-separated list of next-hops to filter by. | Optional | 
| interface | A comma-separated list of interfaces to filter by. | Optional | 
| priority | The priority of the profile. (1-255). | Required | 
| action | The action of the profile. Possible values are: redist, no-redist. | Optional | 
| filter_ospf_area | A comma-separated list of areas for the OSPF. | Optional | 
| filter_ospf_tag | A comma-separated list of tags for the OSPF. | Optional | 
| filter_ospf_path_type | A comma-separated list of path types for the OSPF. Possible values are: ext-1, ext-2, inter-area, intra-area. | Optional | 
| filter_bgp_community | A comma-separated list of community filters for the BGP. 32-bit value in decimal or hex or in AS:VAL format where AS and VAL are each in 0 - 65535 range. (Max 10 values). | Optional | 
| filter_bgp_extended_community | A comma-separated list of community filters for the BGP. 64-bit value in hex, or in TYPE:AS:VAL, TYPE:IP:VAL format. TYPE is 16-bit, the other two are 16-bit and 32-bit each. (Max 5 values). | Optional | 


#### Context Output

There is no context output for this command.
#### Command example
```!pan-os-create-redistribution-profile name=test virtual_router=virtual-router-1 priority=12 action=redist filter_bgp_extended_community=0x4164ACFCE33404EA filter_source_type=bgp,ospf filter_bgp_community=13,89 filter_ospf_path_type="ext-1" interface=loopback filter_ospf_tag=1.1.1.1,2.2.2.2 filter_ospf_area=1.1.1.1,2.2.2.2 nexthop=1.1.1.1```
#### Human Readable Output

>Redistribution profile test was created successfully.
### pan-os-edit-redistribution-profile
***
Edits a redistribution-profile in a virtual-router.


#### Base Command

`pan-os-edit-redistribution-profile`
#### Input

| **Argument Name** | **Description** | **Required** |
| --- | --- | --- |
| name | The name of the redistribution-profile to edit. | Required | 
| virtual_router | The name of the virtual-router that the redistribution-profile is part of. | Required | 
| template |  The template that the virtual-router is in. Only for Panorama instances. | Optional | 
| element_to_change | The element to change. Possible values are: filter_type, filter_destination, filter_nexthop, filter_interface, priority, action, filter_ospf_area, filter_ospf_tag, filter_ospf_path_type, filter_bgp_community, filter_bgp_extended_community. | Required | 
| element_value | The value of the element to change. Can be a list for all the elements except priority and action. | Required | 
| behavior | The operation to perform on the profile. Possible values are: replace, add, remove. Default is replace. | Optional | 


#### Context Output

There is no context output for this command.
#### Command example
```!pan-os-edit-redistribution-profile virtual_router=virtual-router-name name=test element_to_change=filter_type element_value=bgp,ospf```
#### Human Readable Output

>Redistribution profile test was edited successfully.

### pan-os-delete-redistribution-profile
***
Deletes a redistribution-profile from a virtual-router.


#### Base Command

`pan-os-delete-redistribution-profile`
#### Input

| **Argument Name** | **Description** | **Required** |
| --- | --- | --- |
| name | The name of the redistribution-profile to delete. | Required | 
| virtual_router | The name of the virtual-router that the redistribution-profile is part of. | Required | 
| template | The template that the virtual-router is in. Only for panorama instances. | Optional | 


#### Context Output

There is no context output for this command.
#### Command example
```!pan-os-delete-redistribution-profile virtual_router=test1 name=test```
#### Human Readable Output

>Redistribution profile test was deleted successfully.
### pan-os-list-pbf-rules
***
Returns a list of pbf-rules of either a Panorama/firewall instance.


#### Base Command

`pan-os-list-pbf-rules`
#### Input

| **Argument Name** | **Description** | **Required** |
| --- | --- | --- |
| rulename | The name of the pbf-rule to retrieve. If not mentioned, will bring all the pbf rules. | Optional | 
| device-group | The device-group that the pbf-rules are part of. | Optional | 
| pre_post | The pre-rule or post-rule (Panorama instances only). Possible values are: pre-rulebase, post-rulebase. | Optional | 
| show_uncommitted | Whether to show the un-committed rules or not. Possible values are: true, false. Default is false. | Optional | 
| disabled | Whether to retrieve the disabled rules. If not mentioned, will retrieve all the PBF rules. Possible values are: yes, no. | Optional | 
| action | The action of the PBF rules to retrieve. If not mentioned, will retrieve all the PBF rules. Possible values are: discard, forward, no-pbf. | Optional | 
| tags | A comma-separated list of tags of the PBF rules to retrieve. If not mentioned, will retrieve all the PBF rules. | Optional | 
| query | Free query to retrieve PBF rule. If not mentioned, will retrieve all the PBF rules. | Optional | 
| limit | The maximum number of rules to retrieve. Will be used by default if page argument was not provided. Default is 50. | Optional | 
| page_size | The size of pbf-rules to return. Default is 50. | Optional | 
| page | The page at which to start listing pbf-rules. Must be a positive number. | Optional | 


#### Context Output

| **Path** | **Type** | **Description** |
| --- | --- | --- |
| Panorama.PBF.Name | String | The name of the PBF rule. | 
| Panorama.PBF.Description | String | The description of the PBF rule. | 
| Panorama.PBF.Tags | Unknown | The tags of the PBF rule. | 
| Panorama.PBF.SourceZone | Unknown | The source-zones of the PBF rule. | 
| Panorama.PBF.SourceInterface | Unknown | The source-interfaces of the PBF rule. | 
| Panorama.PBF.SourceAddress | Unknown | The source-addresses of the PBF rule. | 
| Panorama.PBF.SourceUser | Unknown | The source-users of the PBF rule. | 
| Panorama.PBF.DestinationAddress | Unknown | The destination-addresses of the PBF rule. | 
| Panorama.PBF.EnforceSymmetricReturn | Unknown | The enforce-symmetric-return of the PBF rule. | 
| Panorama.PBF.Target | Unknown | The target of the PBF rule. | 
| Panorama.PBF.Application | Unknown | The applications of the PBF rule. | 
| Panorama.PBF.Service | Unknown | The services of the PBF rule. | 
| Panorama.PBF.Disabled | String | Whether the rule is disabled. | 

#### Command example
```!pan-os-list-pbf-rules pre_post="pre-rulebase" show_uncommitted=true debug-mode=true```
#### Context Example
```json
{
    "Panorama": {
        "PBF": [
            {
                "Action": {
                    "forward": {
                        "egress-interface": "Test"
                    }
                },
                "Application": "acronis-snapdeploy",
                "Description": "Test policy based forwarding rule with a twist",
                "DestinationAddress": "bad-url.com",
                "Disabled": "no",
                "EnforceSymmetricReturn": {
                    "enabled": "no"
                },
                "Name": "Test_PBF",
                "Service": "service-https",
                "SourceAddress": "any",
                "SourceInterface": null,
                "SourceUser": "any",
                "SourceZone": "Test_Zone",
                "Tags": "test",
                "Target": {
                    "negate": "no"
                }
            },
            {
                "Action": {
                    "forward": {
                        "egress-interface": "ethernet1/1"
                    }
                },
                "Application": "any",
                "Description": "TEst2",
                "DestinationAddress": "any",
                "Disabled": "no",
                "EnforceSymmetricReturn": {
                    "enabled": "yes",
                    "nexthop-address-list": {
                        "entry": [
                            {
                                "@name": "1.1.1.1"
                            },
                            {
                                "@name": "2.2.2.2"
                            }
                        ]
                    }
                },
                "Name": "Test_PBF4",
                "Service": "any",
                "SourceAddress": "any",
                "SourceInterface": null,
                "SourceUser": "any",
                "SourceZone": "internal",
                "Tags": null,
                "Target": null
            }
        ]
    }
}
```

#### Human Readable Output

>### Policy Based Forwarding Rules:
>|Action|Description|Destination Address|Disabled|Name|Source Address|Source User|Source Zone|Tags|
>|---|---|---|---|---|---|---|---|---|
>| forward | Test policy based forwarding rule with a twist | bad-url.com | no | Test_PBF | any | any | Test_Zone | test |
>| forward | TEst2 | any | no | Test_PBF4 | any | any | internal |  |

### pan-os-create-pbf-rule
***
Creates a new policy-based-forwarding (PBF) rule in a Panorama/firewall instance.


#### Base Command

`pan-os-create-pbf-rule`
#### Input

| **Argument Name** | **Description** | **Required** |
| --- | --- | --- |
| rulename | The name of the PBF-rule to create. | Required | 
| description | The description that the new PBF-rule should have. | Optional | 
| device-group | The device-group in which the new rule should be created. Only for Panorama instance. | Optional | 
| pre_post | The pre rule or post rule (Panorama instances only). Possible values are: pre-rulebase, post-rulebase. | Optional | 
| tags | The tags that the rule will be created with. | Optional | 
| source_zone | A comma-separated list of source zones. Default is any. | Optional | 
| source_address | A comma-separated list of source addresses. Default is any. | Optional | 
| source_user | A comma-separated list of source users. Default is any. | Optional | 
| service | The service in which the rule will be created with. Default is any. | Optional | 
| destination_address | A comma-separated list of destination addresses. Default is any. | Optional | 
| application | A comma-separated list of applications. Default is any. | Optional | 
| action | The action that the rule will be created with. Possible values are: forward, discard, no-pbf. | Required | 
| egress_interface | The egress interface the rule will be created with. Must be provided if action == forward. | Optional | 
| nexthop | The next-hop. Relevant only when action = forward. Possible values are: ip-address, fqdn, none. Default is none. | Optional | 
| nexthop_value | The next-hop value when action = forward. Could be an IP address or FQDN. Required when nexthop is not none. | Optional | 
| enforce_symmetric_return | Whether to enforce symmetric return. Possible values are: yes, no. Default is no. | Optional | 
| negate_source | Whether to negate the source. Possible values are: yes, no. Default is no. | Optional | 
| negate_destination | Whether to negate the destination. Possible values are: yes, no. Default is no. | Optional | 
| nexthop_address_list | The nexthop addresses list for the symmetric return. | Optional | 


#### Context Output

There is no context output for this command.
#### Command example
```!pan-os-create-pbf-rule rulename=test4 pre_post="pre-rulebase" enforce_symmetric_return=yes nexthop_address_list=1.1.1.1,2.2.2.2 action=forward description="this is just a description" egress_interface=a2 nexthop="ip-address" nexthop_value=1.1.1.1 negate_source=yes source_zone=1.1.1.1,2.2.2.2 destination_address=1.1.1.1,2.2.2.2 service=dns,service-https```
#### Human Readable Output

>PBF rule test4 was created successfully.
### pan-os-edit-pbf-rule
***
Edits a redistribution-profile in a virtual-router.


#### Base Command

`pan-os-edit-pbf-rule`
#### Input

| **Argument Name** | **Description** | **Required** |
| --- | --- | --- |
| rulename | The name of the PBF rule to edit. Can be retrieved from the pan-os-list-pbf-rules command. | Required | 
| device-group | The device-group that the PBF rule is in. | Optional | 
| pre_post | The pre-rule or post-rule (Panorama instances only). Possible values are: pre-rulebase, post-rulebase. | Optional | 
| element_to_change | The element to change. Possible values are: source_zone, source_address, source_user, service, destination_address, application, negate_source, negate_destination, nexthop_address_list, enforce_symmetric_return, action_forward_egress_interface, action_forward_nexthop_ip, action_forward_nexthop_fqdn, action_forward_discard, action_forward_no_pbf, disabled. | Required | 
| element_value | The value of the element to change. Can be a list for some of the elements. When element_to_change == 'action_forward_egress_interface', the action of the rule will be changed to 'forward' automatically. | Required | 


#### Context Output

There is no context output for this command.
#### Command example
```!pan-os-edit-pbf-rule rulename=test4 element_to_change=nexthop_address_list element_value="1.1.1.1,2.2.2.2" pre_post="pre-rulebase"```
#### Human Readable Output

>PBF test4 was edited successfully.
### pan-os-delete-pbf-rule
***
Deletes a PBF rule.


#### Base Command

`pan-os-delete-pbf-rule`
#### Input

| **Argument Name** | **Description** | **Required** |
| --- | --- | --- |
| rulename | The name of the pbf-rule to delete. Can be retrieved from the pan-os-list-pbf-rules command. | Required | 
| device-group | The device-group from which the pbf-rule should be deleted. Only for a Panorama instance. | Optional | 
| pre_post | The pre-rule or post-rule (Panorama instances only). Possible values are: pre-rulebase, post-rulebase. | Optional | 


#### Context Output

There is no context output for this command.
#### Command example
```!pan-os-delete-pbf-rule rulename=test4 pre_post="pre-rulebase"```
#### Human Readable Output

>PBF rule test4 was deleted successfully.
### pan-os-list-application-groups
***
Returns a list of application-groups of either a Panorama/firewall instance.


#### Base Command

`pan-os-list-application-groups`
#### Input

| **Argument Name** | **Description** | **Required** |
| --- | --- | --- |
| name | The name of the application-group to retrieve. If not mentioned, will bring all the application-groups. | Optional | 
| device-group | The device-group that the nat-rules are part of. | Optional | 
| show_uncommitted | Whether to show the un-committed application-groups or not. Possible values are: true, false. Default is false. | Optional | 
| limit | The maximum number of application-groups to retrieve. Will be used by default if page argument was not provided. Default is 50. | Optional | 
| page_size | The page size of the application-groups to return. Default is 50. | Optional | 
| page | The page at which to start listing application-groups. Must be a positive number. | Optional | 


#### Context Output

| **Path** | **Type** | **Description** |
| --- | --- | --- |
| Panorama.ApplicationGroup.Name | String | The name of the application-group object. | 
| Panorama.ApplicationGroup.Applications | Unknown | The list of the applications that the application-group has. | 
| Panorama.ApplicationGroup.Members | Number | The number of the application that are part of the application-group | 

#### Command example
```!pan-os-list-application-groups show_uncommitted=true```
#### Context Example
```json
{
    "Panorama": {
        "ApplicationGroup": [
            {
                "Applications": [
                    "1c-enterprise"
                ],
                "Members": 1,
                "Name": "test"
            },
            {
                "Applications": [
                    "2ch-base",
                    "4shared"
                ],
                "Members": 2,
                "Name": "test-2"
            },
            {
                "Applications": [
                    "1c-enterprise",
                    "4shared"
                ],
                "Members": 2,
                "Name": "test-3"
            }
        ]
    }
}
```

#### Human Readable Output

>### Application groups:
>|Applications|Members|Name|
>|---|---|---|
>| 1c-enterprise | 1 | test |
>| 2ch-base,<br/>4shared | 2 | test-2 |
>| 1c-enterprise,<br/>4shared | 2 | test-3 |


### pan-os-create-application-group
***
Creates a new application group rule in a Panorama/firewall instance.


#### Base Command

`pan-os-create-application-group`
#### Input

| **Argument Name** | **Description** | **Required** |
| --- | --- | --- |
| name | The name for the application-group to be created with. | Required | 
| applications | Comma-separated list of applications. Can be retrieved using the command pan-os-list-applications. | Required | 
| device-group | The device-group in which the application-group should be created. Only for Panorama instance. | Optional | 


#### Context Output

| **Path** | **Type** | **Description** |
| --- | --- | --- |
| Panorama.ApplicationGroup.Name | String | The name of the application-group object. | 
| Panorama.ApplicationGroup.Applications | Unknown | The list of the applications that the application-group has. | 
| Panorama.ApplicationGroup.Members | Number | The number of the applications that are part of the application-group. | 

#### Command example
```!pan-os-create-application-group name=test-3 applications=1c-enterprise,4shared```
#### Context Example
```json
{
    "Panorama": {
        "ApplicationGroup": {
            "Applications": [
                "1c-enterprise",
                "4shared"
            ],
            "Members": 2,
            "Name": "test-3"
        }
    }
}
```

#### Human Readable Output

>application-group test-3 was created successfully.
### pan-os-edit-application-group
***
Edits an application-group.


#### Base Command

`pan-os-edit-application-group`
#### Input

| **Argument Name** | **Description** | **Required** |
| --- | --- | --- |
| name | The name for the application-group to be edit. Can be retrieved from the pan-os-list-application-groups command. | Required | 
| applications | Comma-separated list of applications. Can be retrieved using the command pan-os-list-applications. | Required | 
| device-group | The device-group in which the application-group should be created. Only for a Panorama instance. | Optional | 
| action | The action to perform on the application-group. Possible values are: add, remove. Default is add. | Required | 


#### Context Output

| **Path** | **Type** | **Description** |
| --- | --- | --- |
| Panorama.ApplicationGroup.Name | String | The name of the application-group object. | 
| Panorama.ApplicationGroup.Applications | Unknown | The list of the applications that the application-group has. | 
| Panorama.ApplicationGroup.Members | Number | The number of the applications that are part of the application-group | 

#### Command example
```!pan-os-edit-application-group name=test-3 action=remove applications=4shared```
#### Context Example
```json
{
    "Panorama": {
        "ApplicationGroup": {
            "Applications": [
                "1c-enterprise"
            ],
            "Members": 1,
            "Name": "test-3"
        }
    }
}
```

#### Human Readable Output

>application-group test-3 was edited successfully.
### pan-os-delete-application-group
***
Deletes an application-group


#### Base Command

`pan-os-delete-application-group`
#### Input

| **Argument Name** | **Description** | **Required** |
| --- | --- | --- |
| name | The name of the application-group to delete. Can be retrieved from the pan-os-list-application-groups command. | Required | 
| device-group | The device-group in which the application-group is part of. Only for a Panorama instance. | Optional | 


#### Context Output

There is no context output for this command.
#### Command example
```!pan-os-delete-application-group name=test-3```
#### Human Readable Output

>application-group test-3 was deleted successfully.
### pan-os-list-tag

***
Returns a list of tags from Panorama.

#### Base Command

`pan-os-list-tag`

#### Input

| **Argument Name** | **Description** | **Required** |
| --- | --- | --- |
| include_shared_tags | Whether to include shared tags in the list. Possible values are: Yes, No. Default is No. | Optional | 
| device_group | The device group that the tags are part of. | Optional | 

#### Context Output

| **Path** | **Type** | **Description** |
| --- | --- | --- |
| Panorama.Tag.name | String | The name of the tag. | 
| Panorama.Tag.color | String | The color of the tag. | 
| Panorama.Tag.comment | String | The comment in the tag. | 
| Panorama.Tag.disable-override | String | Whether overriding the tag is disabled. | 

#### Command example
```!pan-os-list-tag include_shared_tags=No```
#### Context Example
```json
{
    "Panorama": {
        "Tag": [
            {
                "name": "tag1",
                "color": "color13"
            },
            {
                "name": "tag2",
                "color": "color39"
            },
            {
                "name": "tag3",
                "color": "color39",
                "disable-override": "no",
                "comments": "text text text"
            }
        ]
    }
}
```

#### Human Readable Output

>### Tags:
>|Name|Color|Comment|
>|---|---|---|
>| tag1 | color13 |  |
>| tag2 | color39 |  |
>| tag3 | color39 | text text text |

### pan-os-create-tag

***
Creates a new tag in Panorama.

#### Base Command

`pan-os-create-tag`

#### Input

| **Argument Name** | **Description** | **Required** |
| --- | --- | --- |
| name | The name for the new tag to be created. | Required | 
| device_group | The device group that the tag will be part of. | Optional | 
| disable_override | Whether to disable overriding the tag. Possible values are: true, false. Default is false. | Optional | 
| is_shared | Whether the tag should be generated in a shared location. Possible values are: true, false. Default is false. | Optional | 
| comment | The comment for the tag. | Optional | 

#### Context Output

There is no context output for this command.
#### Command example
```!pan-os-create-tag name="testtag" comment="some comment" is_shared=false```

#### Human Readable Output

>The tag with name "testtag" was created successfully.

### pan-os-edit-tag

***
Edits a tag in Panorama.

#### Base Command

`pan-os-edit-tag`

#### Input

| **Argument Name** | **Description** | **Required** |
| --- | --- | --- |
| name | The existing name for the tag to be edited. | Required | 
| new_name | The new name for the tag to be replaced with. | Optional | 
| device_group | The device group of the tag. | Optional | 
| disable_override | Whether to disable overriding the tag. Possible values are: true, false. Default is false. | Optional | 
| comment | The comment for the tag. | Optional | 

#### Context Output

There is no context output for this command.

#### Command example
```!pan-os-edit-tag name="testtag" new_name="newtesttag" comment="some comment"```

#### Human Readable Output

>The tag with name "testtag" was edited successfully.

### pan-os-delete-tag

***
Deletes a tag from Panorama.

#### Base Command

`pan-os-delete-tag`

#### Input

| **Argument Name** | **Description** | **Required** |
| --- | --- | --- |
| name | The name of the tag to delete. | Required | 

#### Context Output

There is no context output for this command.

#### Command example
```!pan-os-delete-tag name="testtag"```

#### Human Readable Output

>The tag with name "testtag" was deleted successfully.<|MERGE_RESOLUTION|>--- conflicted
+++ resolved
@@ -3048,15 +3048,9 @@
 ```!pan-os-get-traffic-logs job_id="1865"```
 
 ### pan-os-list-rules
-<<<<<<< HEAD
-***
-Returns a list of predefined Security Rules.
-**Note**: When passing a query, all other arguments are overridden. Make sure the query includes all necessary filters.
-=======
 
 ***
 Returns a list of predefined Security Rules. (When passing a query, all other arguments are overridden. Make sure the query includes all the filters you want).
->>>>>>> a56da0f6
 
 #### Base Command
 
@@ -3064,20 +3058,6 @@
 
 #### Input
 
-<<<<<<< HEAD
-| **Argument Name** | **Description**                                                                                                                        | **Required** |
-| --- |----------------------------------------------------------------------------------------------------------------------------------------| --- |
-| pre_post | The rules location. Mandatory for Panorama instances. Possible values are: pre-rulebase, post-rulebase.                                | Optional | 
-| device-group | The device group for which to return addresses (Panorama instances).                                                                   | Optional | 
-| tag | A comma-separated list of tags by which to filter the rules.                                                                           | Optional | 
-| target | Serial number of the firewall on which to run the command. Use only for a Panorama instance.                                           | Optional | 
-| rulename | The name of the rule to retrieve. If not mentioned, will retrieve all the rules.                                                       | Optional | 
-| disabled | Whether to retrieve the disabled rules or not. If not mentioned, will retrieve all the rules. Possible values are: yes, no.            | Optional | 
-| action | The action of the rules to retrieve. If not mentioned, will retrieve all the rules. Possible values are: allow, deny, drop.            | Optional | 
-| query | Free query to retrieve rules. If not mentioned, will retrieve all the rules. When passing a query, all other arguments are overridden. | Optional | 
-
-
-=======
 | **Argument Name** | **Description** | **Required** |
 | --- | --- | --- |
 | pre_post | The rules location. Mandatory for Panorama instances. Possible values are: pre-rulebase, post-rulebase. | Optional | 
@@ -3090,26 +3070,10 @@
 | action | The action of the rules to retrieve. If not mentioned, will retrieve all the rules. Possible values are: allow, deny, drop. | Optional | 
 | query | Free query to retrieve rules. If not mentioned, will retrieve all the rules. When passing a query, all other arguments are overridden. | Optional | 
 
->>>>>>> a56da0f6
-#### Context Output
-
-| **Path** | **Type** | **Description** |
-| --- | --- | --- |
-<<<<<<< HEAD
-| Panorama.SecurityRule.Name | String | The rule name. | 
-| Panorama.SecurityRule.Action | String | The action for the rule. | 
-| Panorama.SecurityRule.Location | String | The rule location. | 
-| Panorama.SecurityRule.Category | String | The rule category. | 
-| Panorama.SecurityRule.Application | String | The application for the rule. | 
-| Panorama.SecurityRule.Destination | String | The destination address. | 
-| Panorama.SecurityRule.From | String | The rule from zone. | 
-| Panorama.SecurityRule.Service | String | The service for the rule. | 
-| Panorama.SecurityRule.To | String | The rule to zone. | 
-| Panorama.SecurityRule.Source | String | The source address. | 
-| Panorama.SecurityRule.DeviceGroup | string | The device group for the rule \(Panorama instances\). | 
-| Panorama.SecurityRules.Tags | String | The rule tags. | 
-| Panorama.SecurityRules.Disabled | string | Whether the rule is disabled. | 
-=======
+#### Context Output
+
+| **Path** | **Type** | **Description** |
+| --- | --- | --- |
 | Panorama.SecurityRule.Location | String | The location of the security rule. | 
 | Panorama.SecurityRule.NegateDestination | String | Indicates whether the destination is negated in the security rule. | 
 | Panorama.SecurityRule.Disabled | String | Indicates whether the security rule is disabled. | 
@@ -3147,7 +3111,6 @@
 | Panorama.SecurityRule.Options.DisableServerResponseInspection | String | Specifies whether to disable server response inspection for the security rule. | 
 | Panorama.SecurityRule.DeviceGroup | String | The device group of the security rule \(Panorama instances only\). | 
 | Panorama.SecurityRule.Type | String | Represents the type of the security rule \(e.g., pre-rule, post-rule, intra-zone, inter-zone\). | 
->>>>>>> a56da0f6
 
 #### Command Example
 ```!pan-os-list-rules pre_post=“pre-rulebase”```
