This integration supports both Palo Alto Networks Panorama and Palo Alto Networks Firewall. You can create separate instances of each integration, and they are not necessarily related or dependent on one another.

This integration enables you to manage the Palo Alto Networks Firewall and Panorama. For more information see the [PAN-OS documentation](https://docs.paloaltonetworks.com/pan-os.html).
This integration was integrated and tested with versions 8.xx, 9.xx, and 10.xx of Palo Alto Firewall and Palo Alto Panorama.


## Use Cases
* Create custom security rules in Palo Alto Networks PAN-OS.
* Create and update address objects, address-groups, custom URL categories, and URL filtering objects.
* Use the URL Filtering category information from Palo Alto Networks to enrich URLs by checking the *use_url_filtering* parameter. A valid license for the Firewall is required.
* Get URL Filtering category information from Palo Alto. Request Change is a known Palo Alto limitation.
* Add URL filtering objects including overrides to Palo Alto Panorama and Firewall.
* Commit a configuration to Palo Alto Firewall and to Panorama, and push a configuration from Panorama to Pre-Defined Device-Groups of Firewalls.
* Block IP addresses using registered IP tags from PAN-OS without committing the PAN-OS instance. First you have to create a registered IP tag, DAG, and security rule, and commit the instance. You can then register additional IP addresses to the tag without committing the instance.

     1. Create a registered IP tag and add the necessary IP addresses by running the [pan-os-register-ip-tag](#pan-os-register-ip-tag) command.
   
     2. Create a dynamic address group (DAG), by running the [pan-os-create-address-group](#pan-os-create-address-group) command. Specify values for the following arguments: type="dynamic", match={ tagname }.
   
     3. Create a security rule using the DAG created in the previous step, by running the [pan-os-create-rule](#pan-os-create-rule) command.
   
     4. Commit the PAN-OS instance by running the PanoramaCommitConfiguration playbook.
   
     5. You can now register IP addresses to, or unregister IP addresses from the IP tag by running the [pan-os-register-ip-tag](#pan-os-register-ip-tag) command, or [pan-os-unregister-ip-tag](#pan-os-unregister-ip-tag) command, respectively, without committing the PAN-OS instance.

* Create a predefined security profiles with the best practices by Palo Alto Networks.
* Get security profiles best practices as defined by Palo Alto Networks. For more information about Palo Alto Networks best practices, visit [Palo Alto Networks best practices](https://docs.paloaltonetworks.com/best-practices/9-0/internet-gateway-best-practices/best-practice-internet-gateway-security-policy/create-best-practice-security-profiles).
* Apply security profiles to specific rule.
* Set default categories to block in the URL filtering profile.
* Enforce WildFire best practice.
   
   1. Set file upload to the maximum size.
   
   2. Set WildFire Update Schedule to download and install updates every minute.
   
   3. All file types are forwarded.

## Known Limitations
* Maximum commit queue length is 3. Running numerous Panorama commands simultaneously might cause errors.
* After you run `panorama-create-` commands and the object is not committed, the `panorama-edit` commands or `panorama-get` commands might not run correctly.
* URL Filtering `request change` of a URL is not available via the API. Instead, you need to use the https://urlfiltering.paloaltonetworks.com website.
* If you do not specify a vsys (Firewall instances) or a device group (Panorama instances), you will only be able to execute the following commands.
   * [pan-os-get-url-category](#pan-os-get-url-category)
   * [pan-os-commit](#pan-os-commit)
   * [pan-os-push-to-device-group](#pan-os-push-to-device-group)
   * [pan-os-register-ip-tag](#pan-os-register-ip-tag)
   * [pan-os-unregister-ip-tag](#pan-os-unregister-ip-tag)
   * [pan-os-query-logs](#pan-os-query-logs)
   * [pan-os-check-logs-status](#pan-os-check-logs-status)
   * [pan-os-get-logs](#pan-os-get-logs)
* The target argument is supported only in operational type commands. Meaning, you cannot use it with commit, logs, or PCAP commands.

## Fetch Incidents
The Panorama integration now supports fetch incidents.
The incidents are fetched according to a number of different optional log type queries. The log types are: **Traffic, Threat, URL, Data, Correlation, System, Wildfire, Decryption**.

##### Max incidents per fetch
- The max incidents per fetch parameter specifies the maximum number of incidents to fetch **per** Log Type Query.
- Important note: Cortex XSOAR standard setup is not designed to handle many hundreds of new incidents every minute. Therefore, it is strongly recommended to narrow your query by log type, severity, or other criteria to ensure that each fetch cycle retrieves no more than 200 incidents at a time.

##### Log Type
The queries that will be included during the fetch are decided according to the "Log Type" parameter (Multiple select dropdown).
- Selecting "All" will use all the log type queries in the fetch.
- To choose a specific set of queries, select their log types from the dropdown (make sure "All" option is unselected).

##### Log Type Query
- Each log type has its own query field in the instance configuration.
- Note that the default query values has some example text in it, make sure to enter a valid query.
- Note: In case of multiple devices, for the sake of speed it is recommended to narrow the query to a specific device. 
For example: "and (device_name eq dummy_device)".

##### Log Type Query Examples

| Log Type            | Query Example                                                                                                                                           |
|---------------------|---------------------------------------------------------------------------------------------------------------------------------------------------------|
| Traffic             | (addr.src in {source}) and (addr.dst in {destination}) and (action eq {action})                                                                         |
| Threat              | (severity geq high)                                                                                                                                     |
| URL                 | ((action eq block-override) or (action eq block-url)) and (severity geq high)                                                                           |
| Data                | ((action eq alert) or (action eq wildfire-upload-success) or (action eq forward)) and (severity geq high)                                               |
| Correlation         | (hostid eq {host_id}) and (match_time in {last_x_time}) and (objectname eq {object_name}) and (severity geq '{severity}') and (src in {source_address}) |
| System              | (subtype eq {sub_type}) and (severity geq {severity})                                                                                                   |
| Wildfire Submission | ((action eq wildfire-upload-fail) or (action eq wildfire-upload-skip) or (action eq sinkhole))                                                          |
| Decryption          | (app eq {application}) and (policy_name geq {policy_name}) and ((src in {source}) or (dst in {destination}))                                            |

##### Classifiers and Mappers

This integration supports a default Classifier (Panorama Classifier) and Mapper (Panorama Mapper) that handles incidents returned from the API.


## Configure Panorama on Cortex XSOAR

1. Navigate to **Settings** > **Integrations** > **Servers & Services**.
2. Search for Panorama.
3. Click **Add instance** to create and configure a new integration instance.

| **Parameter** | **Description** | **Required** |
| --- | --- | --- |
| server | Server URL \(e.g., https://192.168.0.1\) | True |
| port | Port \(e.g 443\) | False |
| key | API Key | True |
| device_group | Device group - Panorama instances only \(write shared for Shared location\) | False |
| vsys | Vsys - Firewall instances only | False |
| template | Template - Panorama instances only | False |****
| use_url_filtering | Use URL Filtering for auto enrichment | False |
| additional_suspicious | URL Filtering Additional suspicious categories. CSV list of categories that will be considered suspicious. | False |
| additional_malicious | URL Filtering Additional malicious categories. CSV list of categories that will be considered malicious. | False |
| insecure | Trust any certificate \(not secure\) | False |
| First fetch timestamp  | First fetch time interval | False |
| Max incidents per fetch | Max incidents per fetch for each selected Log Type Query | False |
| Log Type | Log Types incidents to fetch | False |****
| Traffic Log Type Query | Traffic Query for fetch incidents | False |
| Threat Log Type Query | Threat Query for fetch incidents | False |
| URL Log Type Query | URL Query for fetch incidents | False |
| Data Log Type Query | Data Query for fetch incidents | False |
| Correlation Log Type Query | Correlation Query for fetch incidents | False |
| System Log Type Query | System Query for fetch incidents | False |
| Wildfire Submission Log Type Query | Wildfire Submission Query for fetch incidents | False |
| Decryption Log Type Query | Decryption Query for fetch incidents | False |
| Incidents Fetch Interval | Time interval between incident fetches | False |

1. Click **Test** to validate the URLs, token, and connection.


## Debugging in Panorama
In order to ease the process of understanding what parameters are required to be used in the `!pan-os` command, it is highly recommended to use the debugging mode in Panorama to get the correct structure of a request.

Debugging Methods:
* [How to run a PAN-OS Web UI Debug](https://knowledgebase.paloaltonetworks.com/KCSArticleDetail?id=kA10g000000CmA9CAK)
* [Configuration (API)](https://docs.paloaltonetworks.com/pan-os/9-1/pan-os-panorama-api/pan-os-xml-api-request-types/configuration-api)
* [Use the API browser](https://docs.paloaltonetworks.com/pan-os/9-1/pan-os-panorama-api/get-started-with-the-pan-os-xml-api/explore-the-api/use-the-api-browser#id676e85fa-1823-466a-9e31-269dc6eb433a)

Several Examples of `!pan-os` for a configuration type commands:

1) Create a new address object named test123 for the test device-group.

Given the following debug-log from PAN-OS Web UI Debug after creating an address through the Panorama UI:

`
<request cmd="set" obj="/config/devices/entry[@name='localhost.localdomain']/device-group/entry[@name='test']/address/entry[@name='test123']" cookie="12345" newonly="yes">
  <ip-netmask>1.1.1.1</ip-netmask>
</request>
`

   The equivalent `!pan-os` command is:

`
!pan-os action=set xpath=/config/devices/entry[@name='localhost.localdomain']/device-group/entry[@name='test']/address/entry[@name='test123'] type=config element=<ip-netmask>1.1.1.1</ip-netmask>
`
| Argument | Description |
| --- | --- |
| action | Create/add an object. In this case we want to create a new address object, so we will use set - the Panorama debug log shows us its a 'set' action. |
| xpath | /config/devices/entry[@name='localhost.localdomain']/device-group/entry[@name='test']/address/entry[@name='test123'] - simply the location of the new object. |
| type | This is a configuration type command, therefore use config. |
| element | The object properties (similar to an API body request). |

2) Modify an existing address group object named test12345 under the test device group to use a different address object.

Given the following debug-log from PAN-OS Web UI Debug after editing an address group through the Panorama UI to use a different address object:

`
<request cmd="edit" obj="/config/devices/entry[@name='localhost.localdomain']/device-group/entry[@name='test']/address-group/entry[@name='test12345']" cookie="1234">
  <entry name="test12345">
    <static>
      <member>test123</member>
    </static>
  </entry>
</request>
`

The equivalent `!pan-os` command is:

`
!pan-os action=edit xpath=/config/devices/entry[@name='localhost.localdomain']/device-group/entry[@name='test']/address-group/entry[@name='test12345'] type=config element=<static><member>test123</member></static>
`
| Argument | Description |
| --- | --- |
| action | Edit an object, in this case we want to edit an entry in an existing address group object, so we will use edit - the panorama debug log shows us its an 'edit' action. |
| xpath | /config/devices/entry[@name='localhost.localdomain']/device-group/entry[@name='test']/address-group/entry[@name='test12345' - simply the location of the object. |
| type | This is a configuration type command, therefore use config.
| element | The object properties (similar to an API body request).

3) Get a specific security pre-rule called test1.

Using the API browser, we can easily find the xpath for the security pre-rule object, therefore the pan-os command will be:

`
!pan-os xpath=/config/devices/entry[@name='localhost.localdomain']/device-group/entry[@name='test']/pre-rulebase/security/rules/entry[@name='test1'], action=get type=config
`

| Argument | Description |
| --- | --- |
| action | Get an object, in this case we want to get an object, so we will use 'get' as an action. |
| xpath | By using the API browser, we can find every object's xpath easily.
| type | This is a configuration type command, therefore use config.

Several examples of `!pan-os` for an operational type command:

1) Show system information  - Can be viewed by using the API browser to get the structure of the request.

![Show System Info Operational command](../../doc_files/show-system-info-api-example.png)

The equivalent `!pan-os` command is:

`
!pan-os type=op cmd=<show><system><info></info></system></show>
`

2) Show information about all the jobs - Can be viewed by using the API browser to get the structure of the request.

![Show all jobs information](../../doc_files/get-all-jobs-api-example.png)

The equivalent `!pan-os` command is:

`
!pan-os type=op cmd=<show><jobs><all></all></jobs></show>
`

## Commands
You can execute these commands from the Cortex XSOAR CLI, as part of an automation, or in a playbook.
After you successfully execute a command, a DBot message appears in the War Room with the command details.

1. [Run any command supported in the Panorama API: pan-os](#pan-os)
2. [Get pre-defined threats list from a Firewall or Panorama and stores as a JSON file in the context: panorama-get-predefined-threats-list](#pan-os-get-predefined-threats-list)
3. [Commit a configuration: panorama-commit](#pan-os-commit)
4. [Pushes rules from PAN-OS to the configured device group: panorama-push-to-device-group](#pan-os-push-to-device-group)
5. [Returns a list of addresses: panorama-list-addresses](#pan-os-list-addresses)
6. [Returns address details for the supplied address name: panorama-get-address](#pan-os-get-address)
7. [Creates an address object: panorama-create-address](#pan-os-create-address)
8. [Delete an address object: panorama-delete-address](#pan-os-delete-address)
9. [Returns a list of address groups: panorama-list-address-groups](#pan-os-list-address-groups)
10. [Get details for the specified address group: panorama-get-address-group](#pan-os-get-address-group)
11. [Creates a static or dynamic address group: panorama-create-address-group](#pan-os-create-address-group)
12. [Sets a vulnerability signature to block mode: panorama-block-vulnerability](#pan-os-block-vulnerability)
13. [Deletes an address group: panorama-delete-address-group](#pan-os-delete-address-group)
14. [Edits a static or dynamic address group: panorama-edit-address-group](#pan-os-edit-address-group)
15. [Returns a list of addresses: panorama-list-services](#pan-os-list-services)
16. [Returns service details for the supplied service name: panorama-get-service](#pan-os-get-service)
17. [Creates a service: panorama-create-service](#pan-os-create-service)
18. [Deletes a service: panorama-delete-service](#pan-os-delete-service)
19. [Returns a list of service groups: panorama-list-service-groups](#pan-os-list-service-groups)
20. [Returns details for the specified service group: panorama-get-service-group](#pan-os-get-service-group)
21. [Creates a service group: panorama-create-service-group](#pan-os-create-service-group)
22. [Deletes a service group: panorama-delete-service-group](#pan-os-delete-service-group)
23. [Edit a service group: panorama-edit-service-group](#pan-os-edit-service-group)
24. [Returns information for a custom URL category: panorama-get-custom-url-category](#pan-os-get-custom-url-category)
25. [Creates a custom URL category: panorama-create-custom-url-category](#pan-os-create-custom-url-category)
26. [Deletes a custom URL category: panorama-delete-custom-url-category](#pan-os-delete-custom-url-category)
27. [Adds or removes sites to and from a custom URL category: panorama-edit-custom-url-category](#pan-os-edit-custom-url-category)
28. [Gets a URL category from URL Filtering: panorama-get-url-category](#pan-os-get-url-category)
29. [Gets a URL information: url](#url)
30. [Returns a URL category from URL Filtering in the cloud: panorama-get-url-category-from-cloud](#pan-os-get-url-category-from-cloud)
31. [Returns a URL category from URL Filtering on the host: panorama-get-url-category-from-host](#pan-os-get-url-category-from-host)
32. [Returns information for a URL filtering rule: panorama-get-url-filter](#pan-os-get-url-filter)
33. [Creates a URL filtering rule: panorama-create-url-filter](#pan-os-create-url-filter)
34. [Edit a URL filtering rule: panorama-edit-url-filter](#pan-os-edit-url-filter)
35. [Deletes a URL filtering rule: panorama-delete-url-filter](#pan-os-delete-url-filter)
36. [Returns a list of external dynamic lists: panorama-list-edls](#pan-os-list-edls)
37. [Returns information for an external dynamic list: panorama-get-edl](#pan-os-get-edl)
38. [Creates an external dynamic list: panorama-create-edl](#pan-os-create-edl)
39. [Modifies an element of an external dynamic list: panorama-edit-edl](#pan-os-edit-edl)
40. [Deletes an external dynamic list: panorama-delete-edl](#pan-os-delete-edl)
41. [Refreshes the specified external dynamic list: panorama-refresh-edl](#pan-os-refresh-edl)
42. [Creates a policy rule: panorama-create-rule](#pan-os-create-rule)
43. [Creates a custom block policy rule: panorama-custom-block-rule](#pan-os-custom-block-rule)
44. [Changes the location of a policy rule: panorama-move-rule](#pan-os-move-rule)
45. [Edits a policy rule: panorama-edit-rule](#pan-os-edit-rule)
46. [Deletes a policy rule: panorama-delete-rule](#pan-os-delete-rule)
47. [Returns a list of applications: panorama-list-applications](#pan-os-list-applications)
48. [Returns commit status for a configuration: panorama-commit-status](#pan-os-commit-status)
49. [Returns the push status for a configuration: panorama-push-status](#pan-os-push-status)
50. [Returns information for a Panorama PCAP file: panorama-get-pcap](#pan-os-get-pcap)
51. [Returns a list of all PCAP files by PCAP type: panorama-list-pcaps](#pan-os-list-pcaps)
52. [Registers IP addresses to a tag: panorama-register-ip-tag](#pan-os-register-ip-tag)
53. [Unregisters IP addresses from a tag: panorama-unregister-ip-tag](#pan-os-unregister-ip-tag)
54. [Registers Users to a tag: panorama-register-user-tag](#pan-os-register-user-tag)
55. [Unregisters Users from a tag: panorama-unregister-user-tag](#pan-os-unregister-user-tag)
56. [Deprecated. Queries traffic logs: panorama-query-traffic-logs](#pan-os-query-traffic-logs)
57. [Deprecated. Checks the query status of traffic logs: panorama-check-traffic-logs-status](#pan-os-check-traffic-logs-status)
58. [Deprecated. Retrieves traffic log query data by job id: panorama-get-traffic-logs](#pan-os-get-traffic-logs)
59. [Returns a list of predefined Security Rules: panorama-list-rules](#pan-os-list-rules)
60. [Query logs in Panorama: panorama-query-logs](#pan-os-query-logs)
61. [Checks the status of a logs query: panorama-check-logs-status](#pan-os-check-logs-status)
62. [Retrieves the data of a logs query: panorama-get-logs](#pan-os-get-logs)
63. [Checks whether a session matches the specified security policy: panorama-security-policy-match](#pan-os-security-policy-match)
64. [Lists the static routes of a virtual router: panorama-list-static-routes](#pan-os-list-static-routes)
65. [Returns the specified static route of a virtual router: panorama-get-static-route](#pan-os-get-static-route)
66. [Adds a static route: panorama-add-static-route](#pan-os-add-static-route)
67. [Deletes a static route: panorama-delete-static-route](#pan-os-delete-static-route)
68. [Show firewall device software version: panorama-show-device-version](#pan-os-show-device-version)
69. [Downloads the latest content update: panorama-download-latest-content-update](#pan-os-download-latest-content-update)
70. [Checks the download status of a content update: panorama-content-update-download-status](#pan-os-content-update-download-status)
71. [Installs the latest content update: panorama-install-latest-content-update](#pan-os-install-latest-content-update)
72. [Gets the installation status of the content update: panorama-content-update-install-status](#pan-os-content-update-install-status)
73. [Checks the PAN-OS software version from the repository: panorama-check-latest-panos-software](#pan-os-check-latest-panos-software)
74. [Downloads the target PAN-OS software version to install on the target device: panorama-download-panos-version](#pan-os-download-panos-version)
75. [Gets the download status of the target PAN-OS software: panorama-download-panos-status](#pan-os-download-panos-status)
76. [Installs the target PAN-OS version on the specified target device: panorama-install-panos-version](#pan-os-install-panos-version)
77. [Gets the installation status of the PAN-OS software: panorama-install-panos-status](#pan-os-install-panos-status)
78. [Reboots the Firewall device: panorama-device-reboot](#pan-os-device-reboot)
79. [Gets location information for an IP address: panorama-show-location-ip](#pan-os-show-location-ip)
80. [Gets information about available PAN-OS licenses and their statuses: panorama-get-licenses](#pan-os-get-licenses)
81. [Gets information for the specified security profile: panorama-get-security-profiles](#pan-os-get-security-profiles)
82. [Apply a security profile to specific rules or rules with a specific tag: panorama-apply-security-profile](#pan-os-apply-security-profile)
83. [Get SSL decryption rules: panorama-get-ssl-decryption-rules](#pan-os-get-ssl-decryption-rules)
84. [Retrieves the Wildfire configuration: panorama-get-wildfire-configuration](#pan-os-get-wildfire-configuration)
85. [Set default categories to block in the URL filtering profile: panorama-url-filtering-block-default-categories](#pan-os-url-filtering-block-default-categories)
86. [Get anti-spyware best practices: panorama-get-anti-spyware-best-practice](#pan-os-get-anti-spyware-best-practice)
87. [Get file-blocking best practices: panorama-get-file-blocking-best-practice](#pan-os-get-file-blocking-best-practice)
88. [Get anti-virus best practices: panorama-get-antivirus-best-practice](#pan-os-get-antivirus-best-practice)
89. [Get vulnerability-protection best practices: panorama-get-vulnerability-protection-best-practice](#pan-os-get-vulnerability-protection-best-practice)
90. [View WildFire best practices: panorama-get-wildfire-best-practice](#pan-os-get-wildfire-best-practice)
91. [View URL Filtering best practices: panorama-get-url-filtering-best-practice](#pan-os-get-url-filtering-best-practice)
92. [Enforces wildfire best practices to upload files to the maximum size, forwards all file types, and updates the schedule: panorama-enforce-wildfire-best-practice](#pan-os-enforce-wildfire-best-practice)
93. [Creates an antivirus best practice profile: panorama-create-antivirus-best-practice-profile](#pan-os-create-antivirus-best-practice-profile)
94. [Creates an Anti-Spyware best practice profile: panorama-create-anti-spyware-best-practice-profile](#pan-os-create-anti-spyware-best-practice-profile)
95. [Creates a vulnerability protection best practice profile: panorama-create-vulnerability-best-practice-profile](#pan-os-create-vulnerability-best-practice-profile)
96. [Creates a URL filtering best practice profile: panorama-create-url-filtering-best-practice-profile](#pan-os-create-url-filtering-best-practice-profile)
97. [Creates a file blocking best practice profile: panorama-create-file-blocking-best-practice-profile](#pan-os-create-file-blocking-best-practice-profile)
98. [Creates a WildFire analysis best practice profile: panorama-create-wildfire-best-practice-profile](#pan-os-create-wildfire-best-practice-profile)
99. [Shows the user ID interface configuration.](#pan-os-show-user-id-interfaces-config)
100. [Shows the zones configuration.](#pan-os-show-zones-config)
101. [Retrieves list of user-ID agents configured in the system.](#pan-os-list-configured-user-id-agents)
102. [Gets global counter information from all the PAN-OS firewalls in the topology.](#pan-os-platform-get-global-counters)
103. [Retrieves all BGP peer information from the PAN-OS firewalls in the topology.](#pan-os-platform-get-bgp-peers)
104. [Check the devices for software that is available to be installed.](#pan-os-platform-get-available-software)
105. [Get the HA state and associated details from the given device and any other details.](#pan-os-platform-get-ha-state)
106. [Get all the jobs from the devices in the environment, or a single job when ID is specified.](#pan-os-platform-get-jobs)
107. [Download The provided software version onto the device.](#pan-os-platform-download-software)
108. [Download the running configuration](#pan-os-get-running-config)
109. [Download the merged configuration](#pan-os-get-merged-config)
110. [Create Nat-rule](#pan-os-create-nat-rule)
111. [Create PBF-rule](#pan-os-create-pbf-rule)



### pan-os
***
Run any command supported in the API.


#### Base Command

`pan-os`
#### Input

| **Argument Name** | **Description** | **Required** |
| --- | --- | --- |
| action | Action to be taken, such as show, get, set, edit, delete, rename, clone, move, override, multi-move, multi-clone, or complete. Documentation - https://docs.paloaltonetworks.com/pan-os/9-1/pan-os-panorama-api/pan-os-xml-api-request-types/configuration-api | Optional | 
| category | Category parameter. For example, when exporting a configuration file, use "category=configuration". | Optional | 
| cmd | Specifies the XML structure that defines the command. Used for operation commands (op type command). Can be retrieved from the PAN-OS web UI debugger or enabling debugging via the CLI using `debug cli on`. | Optional | 
| command | Run a command. For example, command =&lt;show&gt;&lt;arp&gt;&lt;entry name='all'/&gt;&lt;/arp&gt;&lt;/show&gt; | Optional | 
| dst | Specifies a destination. | Optional | 
| element | Used to define a new value for an object. Should be an XML object, for example, <static><member>test</member></static>. | Optional | 
| to | End time (used only when cloning an object). | Optional | 
| from | Start time (used only when cloning an object). | Optional | 
| key | Sets a key value. | Optional | 
| log-type | Retrieves log types. For example, log-type=threat for threat logs. | Optional | 
| where | Specifies the type of a move operation (for example, where=after, where=before, where=top, where=bottom). | Optional | 
| period | Time period. For example, period=last-24-hrs | Optional | 
| xpath | xpath location. xpath defines the location of the object. For example, xpath=/config/predefined/application/entry[@name='hotmail']. Documentation - https://docs.paloaltonetworks.com/pan-os/9-1/pan-os-panorama-api/about-the-pan-os-xml-api/structure-of-a-pan-os-xml-api-request/xml-and-xpath. | Optional | 
| pcap-id | PCAP ID included in the threat log. | Optional | 
| serialno | Specifies the device serial number. | Optional | 
| reporttype | Chooses the report type, such as dynamic, predefined or custom. | Optional | 
| reportname | Report name. | Optional | 
| type | Request type (e.g. export, import, log, config). Possible values are: keygen, config, commit, op, report, log, import, export, user-id, version. default is config. | Optional | 
| search-time | The time that the PCAP was received on the firewall. Used for threat PCAPs. | Optional | 
| target | Serial number of the firewall on which to run the command. Use only for a Panorama instance. | Optional | 
| job-id | Job ID. | Optional | 
| query | Query string. | Optional | 
| vsys | The name of the virtual system to be configured. If no vsys is mentioned, this command will not use the vsys parameter. | Optional | 


#### Context Output

There is no context output for this command.


#### Command Example
```!pan-os xpath=“/config/devices/entry[@name=‘localhost.localdomain’]/template/entry[@name=‘test’]/config/devices/entry[@name=‘localhost.localdomain’]/network/profiles/zone-protection-profile/entry[@name=‘test’]/scan-white-list/entry[@name=‘test’]/ipv4" type=config action=edit element=“<ipv4>1.1.1.1</ipv4>” ```

#### Human Readable Output
>Command was executed successfully.


### pan-os-get-predefined-threats-list
***
Gets the pre-defined threats list from a Firewall or Panorama and stores as a JSON file in the context.


#### Base Command

`pan-os-get-predefined-threats-list`
#### Input

| **Argument Name** | **Description** | **Required** |
| --- | --- | --- |
| target | The firewall managed by Panorama from which to retrieve the predefined threats. | Optional | 


#### Context Output

| **Path** | **Type** | **Description** |
| --- | --- | --- |
| File.Size | number | File size. | 
| File.Name | string | File name. | 
| File.Type | string | File type. | 
| File.Info | string | File info. | 
| File.Extension | string | File extension. | 
| File.EntryID | string | File entryID. | 
| File.MD5 | string | MD5 hash of the file. | 
| File.SHA1 | string | SHA1 hash of the file. | 
| File.SHA256 | string | SHA256 hash of the file. | 
| File.SHA512 | string | SHA512 hash of the file. |
| File.SSDeep | string | SSDeep hash of the file. |


#### Command Example
```!pan-os-get-predefined-threats-list```


### pan-os-commit
***
Commits a configuration to the Palo Alto firewall or Panorama, validates if a commit was successful if using polling="true", otherwise does not validate if the commit was successful. Committing to Panorama does not push the configuration to the firewalls. To push the configuration, run the panorama-push-to-device-group command.


#### Base Command

`pan-os-commit`
#### Input

| **Argument Name** | **Description** | **Required** |
| --- | --- | --- |
| description | The commit description. | Optional | 
| admin_name | The administrator name. To commit admin-level changes on a firewall, include the administrator name in the request. | Optional | 
| force_commit | Forces a commit. Possible values are: true, false. | Optional | 
| exclude_device_network_configuration | Performs a partial commit while excluding device and network configuration. Possible values are: true, false. | Optional | 
| exclude_shared_objects | Performs a partial commit while excluding shared objects. Possible values are: true, false. | Optional | 
| polling | Whether to use polling. Possible values are: true, false. Default is false. | Optional |
| timeout | The timeout (in seconds) when polling. Default is 120. | Optional | 
| interval_in_seconds | The interval (in seconds) when polling. Default is 10. | Optional | 


#### Context Output

| **Path** | **Type** | **Description** |
| --- | --- | --- |
| Panorama.Commit.JobID | Number | The job ID to commit. | 
| Panorama.Commit.Status | String | The commit status. | 
| Panorama.Commit.Description | String | The commit description from the the command input. | 

#### Command example with polling
```!pan-os-commit description=test polling=true interval_in_seconds=5 timeout=60```
#### Human Readable Output

>Waiting for commit "test" with job ID 12345 to finish...
>### Commit Status:
>|JobID|Status| Description
>|---|---|---|
>| 12345 | Success | test

#### Context Example
```json
{
    "Panorama": {
        "Commit": {
            "JobID": "12345",
            "Status": "Success",
            "Description": "test"
        }
    }
}
```

#### Command example without polling
```!pan-os-commit description=test```

#### Human Readable Output

>### Commit Status:
>|JobID|Status| Description
>|---|---|---|
>| 12345 | Pending | test


#### Context Example
```json
{
    "Panorama": {
        "Commit": {
            "JobID": "12345",
            "Status": "Pending",
            "Description": "test"
        }
    }
}
```


### pan-os-push-to-device-group
***
Pushes rules from PAN-OS to the configured device group. In order to push the configuration to Prisma Access managed tenants (single or multi tenancy), use the device group argument with the device group which is associated with the tenant ID. Validates if a push has been successful if polling="true".


#### Base Command

`pan-os-push-to-device-group`
#### Input

| **Argument Name** | **Description** | **Required** |
| --- | --- | --- |
| device-group | The device group to which to push (Panorama instances). | Optional | 
| validate-only | Pre policy validation. Possible values are: true, false. Default is false. | Optional | 
| include-template | Whether to include template changes. Possible values are: true, false. Default is true. | Optional | 
| description | The push description. | Optional | 
| serial_number | The serial number for a virtual system commit. If provided, the commit will be a virtual system commit. | Optional | 
| polling | Whether to use polling. Possible values are: true, false. Default is false. | Optional | 
| timeout | The timeout (in seconds) when polling. Default is 120. | Optional | 
| interval_in_seconds | The interval (in seconds) when polling. Default is 10. | Optional | 


#### Context Output

| **Path** | **Type** | **Description** |
| --- | --- | --- |
| Panorama.Push.DeviceGroup | String | The device group in which the policies were pushed. | 
| Panorama.Push.JobID | Number | The job ID of the policies that were pushed. | 
| Panorama.Push.Status | String | The push status. | 
| Panorama.Push.Warnings | String | The push warnings. | 
| Panorama.Push.Errors | String | The push errors. | 
| Panorama.Push.Details | String | The job ID details. | 

#### Command example with polling=true
```!pan-os-push-to-device-group description=test polling=true interval_in_seconds=5 timeout=60```

#### Context Example
```json
{
    "Panorama": {
        "Push": {
            "Details": [
                "commit succeeded with warnings",
                "commit succeeded with warnings"
            ],
            "Errors": ,
            "JobID": "31377",
            "Status": "Completed",
            "Warnings": [
                "Interface loopback.645 has no zone configuration.",
                "External Dynamic List test_pb_domain_edl_DONT_DEL is configured with no certificate profile. Please select a certificate profile for performing server certificate validation.",
                "External Dynamic List Cortex XSOAR Remediation - IP EDL-ip-edl-object is configured with no certificate profile. Please select a certificate profile for performing server certificate validation.",
                "External Dynamic List Cortex XSOAR Remediation - URL EDL-url-edl-object is configured with no certificate profile. Please select a certificate profile for performing server certificate validation.",
                "External Dynamic List Cortex XSOAR Remediation - URL EDL tamarcat3-url-edl-object is configured with no certificate profile. Please select a certificate profile for performing server certificate validation.",
                "External Dynamic List Cortex XSOAR Remediation - IP EDL tamarcat3-ip-edl-object is configured with no certificate profile. Please select a certificate profile for performing server certificate validation.",
                "External Dynamic List minemeld is configured with no certificate profile. Please select a certificate profile for performing server certificate validation.",
                "External Dynamic List edl-webinar-malicious-urls-OLD is configured with no certificate profile. Please select a certificate profile for performing server certificate validation.",
                "External Dynamic List edl-webinar-malicious-ips is configured with no certificate profile. Please select a certificate profile for performing server certificate validation.",
                "External Dynamic List edl-webinar-malicious-domains is configured with no certificate profile. Please select a certificate profile for performing server certificate validation.",
                "Warning: No valid Antivirus content package exists",
                "(Module: device)"
            ]
        }
    }
}
```

#### Human Readable Output

>Waiting for Job-ID 31374 to finish push changes to device-group Lab-Devices..
>### Push to Device Group status:
>|JobID|Status|Details|Errors|Warnings|
>|---|---|---|---|---|
>| 31377 | Completed | commit succeeded with warnings,<br/>commit succeeded with warnings | | Interface loopback.645 has no zone configuration.,<br/>External Dynamic List test_pb_domain_edl_DONT_DEL is configured with no certificate profile. Please select a certificate profile for performing server certificate validation.,<br/>External Dynamic List Cortex XSOAR Remediation - IP EDL-ip-edl-object is configured with no certificate profile. Please select a certificate profile for performing server certificate validation.,<br/>External Dynamic List Cortex XSOAR Remediation - URL EDL-url-edl-object is configured with no certificate profile. Please select a certificate profile for performing server certificate validation.,<br/>External Dynamic List Cortex XSOAR Remediation - URL EDL tamarcat3-url-edl-object is configured with no certificate profile. Please select a certificate profile for performing server certificate validation.,<br/>External Dynamic List Cortex XSOAR Remediation - IP EDL tamarcat3-ip-edl-object is configured with no certificate profile. Please select a certificate profile for performing server certificate validation.,<br/>External Dynamic List minemeld is configured with no certificate profile. Please select a certificate profile for performing server certificate validation.,<br/>External Dynamic List edl-webinar-malicious-urls-OLD is configured with no certificate profile. Please select a certificate profile for performing server certificate validation.,<br/>External Dynamic List edl-webinar-malicious-ips is configured with no certificate profile. Please select a certificate profile for performing server certificate validation.,<br/>External Dynamic List edl-webinar-malicious-domains is configured with no certificate profile. Please select a certificate profile for performing server certificate validation.,<br/>Warning: No valid Antivirus content package exists,<br/>(Module: device) |

#### Command example with polling=false
```!pan-os-push-to-device-group description=test polling=false```

#### Human Readable Output

>### Push to Device Group status:
>|JobID|Status|Description|
>|---|---|---|
>| 113198 | Pending | test |

#### Context Example
```json
{
    "Panorama": {
        "Push": {
          "JobID": "113198",
          "Status": "Pending",
          "Description": "test",
          "DeviceGroup": "device group name"
        }
    }
}
```

### pan-os-list-addresses
***
Returns a list of addresses.


#### Base Command

`pan-os-list-addresses`
#### Input

| **Argument Name** | **Description** | **Required** |
| --- | --- | --- |
| device-group | The device group for which to return addresses (Panorama instances). | Optional | 
| tag | Tag for which to filter the list of addresses. | Optional | 


#### Context Output

| **Path** | **Type** | **Description** |
| --- | --- | --- |
| Panorama.Addresses.Name | string | Address name. | 
| Panorama.Addresses.Description | string | Address description. | 
| Panorama.Addresses.FQDN | string | Address FQDN. | 
| Panorama.Addresses.IP_Netmask | string | Address IP Netmask. | 
| Panorama.Addresses.IP_Range | string | Address IP range. | 
| Panorama.Addresses.DeviceGroup | String | Address device group. | 
| Panorama.Addresses.Tags | String | Address tags. | 


#### Command Example
```!pan-os-list-addresses```

#### Context Example
```json
{
    "Panorama": {
        "Addresses": [
            {
                "IP_Netmask": "10.10.10.1/24",
                "Name": "Demisto address"
            },
            {
                "Description": "a",
                "IP_Netmask": "1.1.1.1",
                "Name": "test1"
            }
        ]
    }
}
```

#### Human Readable Output

>### Addresses:
>|Name|IP_Netmask|IP_Range|FQDN|
>|---|---|---|---|
>| Demisto address | 10.10.10.1/24 |  |  |
>| test1 | 1.1.1.1 |  |  |


### pan-os-get-address
***
Returns address details for the supplied address name.


#### Base Command

`pan-os-get-address`
#### Input

| **Argument Name** | **Description** | **Required** |
| --- | --- | --- |
| name | Address name. | Required | 
| device-group | The device group for which to return addresses (Panorama instances). | Optional | 


#### Context Output

| **Path** | **Type** | **Description** |
| --- | --- | --- |
| Panorama.Addresses.Name | string | Address name. | 
| Panorama.Addresses.Description | string | Address description. | 
| Panorama.Addresses.FQDN | string | Address FQDN. | 
| Panorama.Addresses.IP_Netmask | string | Address IP Netmask. | 
| Panorama.Addresses.IP_Range | string | Address IP range. | 
| Panorama.Addresses.DeviceGroup | String | Device group for the address \(Panorama instances\). | 
| Panorama.Addresses.Tags | String | Address tags. | 


#### Command Example
```!pan-os-get-address name="Demisto address"```

#### Context Example
```json
{
    "Panorama": {
        "Addresses": {
            "IP_Netmask": "10.10.10.1/24",
            "Name": "Demisto address"
        }
    }
}
```

#### Human Readable Output

>### Address:
>|Name|IP_Netmask|
>|---|---|
>| Demisto address | 10.10.10.1/24 |


### pan-os-create-address
***
Creates an address object.


#### Base Command

`pan-os-create-address`
#### Input

| **Argument Name** | **Description** | **Required** |
|-------------------| --- | --- |
| name              | New address name. | Required | 
| description       | New address description. | Optional | 
| fqdn              | FQDN of the new address. | Optional | 
| ip_netmask        | IP Netmask of the new address. For example, 10.10.10.10/24 | Optional | 
| ip_range          | IP range of the new address IP. For example, 10.10.10.0-10.10.10.255 | Optional | 
| ip_wildcard       | The IP wildcard of the new address. For example, 10.20.1.0/0.0.248.255 | Optional | 
| device-group      | The device group for which to return addresses (Panorama instances). | Optional | 
| tag               | The tag for the new address. | Optional | 
| create_tag        | Whether to create the tag if it does not exist. | Optional | 


#### Context Output

| **Path** | **Type** | **Description** |
| --- | --- | --- |
| Panorama.Addresses.Name | string | Address name. | 
| Panorama.Addresses.Description | string | Address description. | 
| Panorama.Addresses.FQDN | string | Address FQDN. | 
| Panorama.Addresses.IP_Netmask | string | Address IP Netmask. | 
| Panorama.Addresses.IP_Range | string | Address IP range. | 
| Panorama.Addresses.DeviceGroup | String | Device group for the address \(Panorama instances\). | 
| Panorama.Addresses.Tags | String | Address tags. | 


#### Command Example
```!pan-os-create-address name="address_test_pb" description="just a desc" ip_range="10.10.10.9-10.10.10.10"```

#### Context Example
```json
{
    "Panorama": {
        "Addresses": {
            "Description": "just a desc",
            "IP_Range": "10.10.10.9-10.10.10.10",
            "Name": "address_test_pb"
        }
    }
}
```

#### Human Readable Output

>Address was created successfully.

### pan-os-delete-address
***
Delete an address object


#### Base Command

`pan-os-delete-address`
#### Input

| **Argument Name** | **Description** | **Required** |
| --- | --- | --- |
| name | Name of the address to delete. | Required | 
| device-group | The device group for which to return addresses (Panorama instances). | Optional | 


#### Context Output

| **Path** | **Type** | **Description** |
| --- | --- | --- |
| Panorama.Addresses.Name | string | Address name that was deleted. | 
| Panorama.Addresses.DeviceGroup | String | Device group for the address \(Panorama instances\). | 


#### Command Example
```!pan-os-delete-address name="address_test_pb"```

#### Context Example
```json
{
    "Panorama": {
        "Addresses": {
            "Name": "address_test_pb"
        }
    }
}
```

#### Human Readable Output

>Address was deleted successfully.

### pan-os-list-address-groups
***
Returns a list of address groups.


#### Base Command

`pan-os-list-address-groups`
#### Input

| **Argument Name** | **Description** | **Required** |
| --- | --- | --- |
| device-group | The device group for which to return addresses (Panorama instances). | Optional | 
| tag | Tag for which to filter the Address groups. | Optional | 


#### Context Output

| **Path** | **Type** | **Description** |
| --- | --- | --- |
| Panorama.AddressGroups.Name | string | Address group name. | 
| Panorama.AddressGroups.Type | string | Address group type. | 
| Panorama.AddressGroups.Match | string | Dynamic Address group match. | 
| Panorama.AddressGroups.Description | string | Address group description. | 
| Panorama.AddressGroups.Addresses | String | Static Address group addresses. | 
| Panorama.AddressGroups.DeviceGroup | String | Device group for the address group \(Panorama instances\). | 
| Panorama.AddressGroups.Tags | String | Address group tags. | 


#### Command Example
```!pan-os-list-address-groups```

#### Context Example
```json
{
    "Panorama": {
        "AddressGroups": [
            {
                "Match": "2.2.2.2",
                "Name": "a_g_1",
                "Type": "dynamic"
            },
            {
                "Addresses": [
                    "Demisto address",
                    "test3",
                    "test_demo3"
                ],
                "Name": "Demisto group",
                "Type": "static"
            },
            {
                "Description": "jajja",
                "Match": "4.4.4.4",
                "Name": "dynamic2",
                "Type": "dynamic"
            },
            {
                "Addresses": [
                    "test4",
                    "test2"
                ],
                "Name": "static2",
                "Type": "static"
            }
        ]
    }
}
```

#### Human Readable Output

>### Address groups:
>|Name|Type|Addresses|Match|Description|Tags|
>|---|---|---|---|---|---|
>| a_g_1 | dynamic |  | 2.2.2.2 |  |  |
>| Demisto group | static | Demisto address,<br/>test3,<br/>test_demo3 |  |  |  |
>| dynamic2 | dynamic |  | 4.4.4.4 | jajja |  |
>| static2 | static | test4,<br/>test2 |  |  |  |


### pan-os-get-address-group
***
Get details for the specified address group


#### Base Command

`pan-os-get-address-group`
#### Input

| **Argument Name** | **Description** | **Required** |
| --- | --- | --- |
| name | Address group name. | Required | 
| device-group | The device group for which to return addresses (Panorama instances). | Optional | 


#### Context Output

| **Path** | **Type** | **Description** |
| --- | --- | --- |
| Panorama.AddressGroups.Name | string | Address group name. | 
| Panorama.AddressGroups.Type | string | Address group type. | 
| Panorama.AddressGroups.Match | string | Dynamic Address group match. | 
| Panorama.AddressGroups.Description | string | Address group description. | 
| Panorama.AddressGroups.Addresses | string | Static Address group addresses. | 
| Panorama.AddressGroups.DeviceGroup | String | Device group for the address group \(Panorama instances\). | 
| Panorama.AddressGroups.Tags | String | Address group tags. | 


#### Command Example
```!pan-os-get-address-group name=suspicious_address_group ```

#### Human Readable Output

>### Address groups:
>|Name|Type|Addresses|Match|Description|
>|---|---|---|---|---|
>| suspicious_address_group | dynamic | 1.1.1.1 | this ip is very bad |

### pan-os-create-address-group
***
Creates a static or dynamic address group.


#### Base Command

`pan-os-create-address-group`
#### Input

| **Argument Name** | **Description** | **Required** |
| --- | --- | --- |
| name | Address group name. | Required | 
| type | Address group type. | Required | 
| match | Dynamic Address group match. e.g: "1.1.1.1 or 2.2.2.2" | Optional | 
| addresses | Static address group list of addresses. | Optional | 
| description | Address group description. | Optional | 
| device-group | The device group for which to return addresses (Panorama instances). | Optional | 
| tags | The tags for the Address group. | Optional | 


#### Context Output

| **Path** | **Type** | **Description** |
| --- | --- | --- |
| Panorama.AddressGroups.Name | string | Address group name. | 
| Panorama.AddressGroups.Type | string | Address group type. | 
| Panorama.AddressGroups.Match | string | Dynamic Address group match. | 
| Panorama.AddressGroups.Addresses | string | Static Address group list of addresses. | 
| Panorama.AddressGroups.Description | string | Address group description. | 
| Panorama.AddressGroups.DeviceGroup | String | Device group for the address group \(Panorama instances\). | 
| Panorama.AddressGroups.Tags | String | Address group tags. | 


#### Command Example
```!pan-os-create-address-group name=suspicious_address_group type=dynamic match=1.1.1.1 description="this ip is very bad"```

#### Context Example
```json
{
    "Panorama": {
        "AddressGroups": {
            "Description": "this ip is very bad",
            "Match": "1.1.1.1",
            "Name": "suspicious_address_group",
            "Type": "dynamic"
        }
    }
}
```

#### Human Readable Output

>Address group was created successfully.

### pan-os-block-vulnerability
***
Sets a vulnerability signature to block mode.


#### Base Command

`pan-os-block-vulnerability`
#### Input

| **Argument Name** | **Description** | **Required** |
| --- | --- | --- |
| drop_mode | Type of session rejection. Possible values are: "drop", "alert", "block-ip", "reset-both", "reset-client", and "reset-server".' Default is "drop". | Optional | 
| vulnerability_profile | Name of vulnerability profile. | Required | 
| threat_id | Numerical threat ID. | Required | 


#### Context Output

| **Path** | **Type** | **Description** |
| --- | --- | --- |
| Panorama.Vulnerability.ID | string | ID of vulnerability that has been blocked/overridden. | 
| Panorama.Vulnerability.NewAction | string | New action for the vulnerability. | 


#### Command Example
```!pan-os-block-vulnerability threat_id=18250 vulnerability_profile=name```

#### Human Readable Output

>Threat with ID 18250 overridden.

### pan-os-delete-address-group
***
Deletes an address group.


#### Base Command

`pan-os-delete-address-group`
#### Input

| **Argument Name** | **Description** | **Required** |
| --- | --- | --- |
| name | Name of address group to delete. | Required | 
| device-group | The device group for which to return addresses (Panorama instances). | Optional | 


#### Context Output

| **Path** | **Type** | **Description** |
| --- | --- | --- |
| Panorama.AddressGroups.Name | string | Name of address group that was deleted. | 
| Panorama.AddressGroups.DeviceGroup | String | Device group for the address group \(Panorama instances\). | 


#### Command Example
```!pan-os-delete-address-group name="dynamic_address_group_test_pb3"```


#### Human Readable Output

>Address group was deleted successfully

### pan-os-edit-address-group
***
Edits a static or dynamic address group.


#### Base Command

`pan-os-edit-address-group`
#### Input

| **Argument Name** | **Description** | **Required** |
|-------------------| --- | --- |
| name              | Name of the address group to edit. | Required | 
| type              | Address group type. | Required | 
| match             | Address group new match. For example, '1.1.1.1 and 2.2.2.2'. | Optional | 
| element_to_add    | Element to add to the list of the static address group. Only existing Address objects can be added. | Optional | 
| element_to_remove | Element to remove from the list of the static address group. Only existing Address objects can be removed. | Optional | 
| description       | Address group new description. | Optional | 
| tags              | The tag of the Address group to edit. | Optional | 
| device-group      | The device group in which the address group belongs to. | Optional |

#### Context Output

| **Path** | **Type** | **Description** |
| --- | --- | --- |
| Panorama.AddressGroups.Name | string | Address group name. | 
| Panorama.AddressGroups.Type | string | Address group type. | 
| Panorama.AddressGroups.Filter | string | Dynamic Address group match. | 
| Panorama.AddressGroups.Description | string | Address group description. | 
| Panorama.AddressGroups.Addresses | string | Static Address group addresses. | 
| Panorama.AddressGroups.DeviceGroup | String | Device group for the address group \(Panorama instances\). | 
| Panorama.AddressGroups.Tags | String | Address group tags. | 


### pan-os-list-services
***
Returns a list of addresses.


#### Base Command

`pan-os-list-services`
#### Input

| **Argument Name** | **Description** | **Required** |
| --- | --- | --- |
| device-group | The device group for which to return addresses (Panorama instances). | Optional | 
| tag | Tag for which to filter the Services. | Optional | 


#### Context Output

| **Path** | **Type** | **Description** |
| --- | --- | --- |
| Panorama.Services.Name | string | Service name. | 
| Panorama.Services.Protocol | string | Service protocol. | 
| Panorama.Services.Description | string | Service description. | 
| Panorama.Services.DestinationPort | string | Service destination port. | 
| Panorama.Services.SourcePort | string | Service source port. | 
| Panorama.Services.DeviceGroup | string | Device group in which the service was configured \(Panorama instances\). | 
| Panorama.Services.Tags | String | Service tags. | 


#### Command Example
```!pan-os-list-services```

#### Context Example
```json
{
    "Panorama": {
        "Services": [
            {
                "Description": "rgfg",
                "DestinationPort": "55",
                "Name": "demisto_service1",
                "Protocol": "tcp",
                "SourcePort": "567-569"
            },
            {
                "Description": "mojo",
                "DestinationPort": "55",
                "Name": "demi_service_test_pb",
                "Protocol": "sctp",
                "SourcePort": "60"
            },
        ]
    }
}
```

#### Human Readable Output

>### Services:
>|Name|Protocol|SourcePort|DestinationPort|Description|
>|---|---|---|---|---|
>| demisto_service1 | tcp | 567-569 | 55 | rgfg |
>| demi_service_test_pb | sctp | 60 | 55 | mojo |


### pan-os-get-service
***
Returns service details for the supplied service name.


#### Base Command

`pan-os-get-service`
#### Input

| **Argument Name** | **Description** | **Required** |
| --- | --- | --- |
| name | Service name. | Required | 
| device-group | The device group for which to return addresses (Panorama instances). | Optional | 


#### Context Output

| **Path** | **Type** | **Description** |
| --- | --- | --- |
| Panorama.Services.Name | string | Service name. | 
| Panorama.Services.Protocol | string | Service protocol. | 
| Panorama.Services.Description | string | Service description. | 
| Panorama.Services.DestinationPort | string | Service destination port. | 
| Panorama.Services.SourcePort | string | Service source port. | 
| Panorama.Services.DeviceGroup | string | Device group for the service \(Panorama instances\). | 
| Panorama.Service.Tags | String | Service tags. | 


#### Command Example
```!pan-os-get-service name=demisto_service1 ```

#### Human Readable Output

>### Address
>|Name|Protocol|SourcePort|DestinationPort|Description|
>|---|---|---|---|---|
>| demisto_service1 | tcp | 567-569 | 55 | rgfg |


### pan-os-create-service
***
Creates a service.


#### Base Command

`pan-os-create-service`
#### Input

| **Argument Name** | **Description** | **Required** |
| --- | --- | --- |
| name | Name for the new service. | Required | 
| protocol | Protocol for the new service. | Required | 
| destination_port | Destination port  for the new service. | Required | 
| source_port | Source port  for the new service. | Optional | 
| description | Description for the new service. | Optional | 
| device-group | The device group for which to return addresses (Panorama instances). | Optional | 
| tags | Tags for the new service. | Optional | 


#### Context Output

| **Path** | **Type** | **Description** |
| --- | --- | --- |
| Panorama.Services.Name | string | Service name. | 
| Panorama.Services.Protocol | string | Service protocol. | 
| Panorama.Services.Description | string | Service description. | 
| Panorama.Services.DestinationPort | string | Service destination port. | 
| Panorama.Services.SourcePort | string | Service source port. | 
| Panorama.Services.DeviceGroup | string | Device group for the service \(Panorama instances\). | 
| Panorama.Services.Tags | String | Service tags. | 


#### Command Example
```!pan-os-create-service name=guy_ser3 protocol=udp destination_port=36 description=bfds```

#### Context Example
```json
{
    "Panorama": {
        "Services": {
            "Description": "bfds",
            "DestinationPort": "36",
            "Name": "guy_ser3",
            "Protocol": "udp"
        }
    }
}
```

#### Human Readable Output

>Service was created successfully.

### pan-os-delete-service
***
Deletes a service.


#### Base Command

`pan-os-delete-service`
#### Input

| **Argument Name** | **Description** | **Required** |
| --- | --- | --- |
| name | Name of the service to delete. | Required | 
| device-group | The device group for which to return addresses (Panorama instances). | Optional | 


#### Context Output

| **Path** | **Type** | **Description** |
| --- | --- | --- |
| Panorama.Services.Name | string | Name of the deleted service. | 
| Panorama.Services.DeviceGroup | string | Device group for the service \(Panorama instances\). | 


#### Command Example
```!pan-os-delete-service name=guy_ser3```

#### Context Example
```json
{
    "Panorama": {
        "Services": {
            "Name": "guy_ser3"
        }
    }
}
```

#### Human Readable Output

>Service was deleted successfully.

### pan-os-list-service-groups
***
Returns a list of service groups.


#### Base Command

`pan-os-list-service-groups`
#### Input

| **Argument Name** | **Description** | **Required** |
| --- | --- | --- |
| device-group | The device group for which to return addresses (Panorama instances). | Optional | 
| tag | Tags for which to filter the Service groups. | Optional | 


#### Context Output

| **Path** | **Type** | **Description** |
| --- | --- | --- |
| Panorama.ServiceGroups.Name | string | Service group name. | 
| Panorama.ServiceGroups.Services | string | Service group related services. | 
| Panorama.ServiceGroups.DeviceGroup | string | Device group for the service group \(Panorama instances\). | 
| Panorama.ServiceGroups.Tags | String | Service group tags. | 


#### Command Example
```!pan-os-list-service-groups```

#### Context Example
```json
{
    "Panorama": {
        "ServiceGroups": [
            {
                "Name": "demisto_default_service_groups",
                "Services": [
                    "service-http",
                    "service-https"
                ]
            },
            {
                "Name": "demisto_test_pb_service_group",
                "Services": "serice_tcp_test_pb"
            }
        ]
    }
}
```

#### Human Readable Output

>### Service groups:
>|Name|Services|
>|---|---|
>| demisto_default_service_groups | service-http,<br/>service-https |
>| demisto_test_pb_service_group | service_tcp_test_pb |


### pan-os-get-service-group
***
Returns details for the specified service group.


#### Base Command

`pan-os-get-service-group`
#### Input

| **Argument Name** | **Description** | **Required** |
| --- | --- | --- |
| name | Service group name. | Required | 
| device-group | The device group for which to return addresses (Panorama instances). | Optional | 


#### Context Output

| **Path** | **Type** | **Description** |
| --- | --- | --- |
| Panorama.ServiceGroups.Name | string | Service group name. | 
| Panorama.ServiceGroups.Services | string | Service group related services. | 
| Panorama.ServiceGroups.DeviceGroup | string | Device group for the service group \(Panorama instances\). | 
| Panorama.ServiceGroups.Tags | String | Service group tags. | 


#### Command Example
```!pan-os-get-service-group name=ser_group6```

#### Context Example
```json
{
    "Panorama": {
        "ServiceGroups": {
            "Name": "ser_group6",
            "Services": [
                "serice_tcp_test_pb",
                "demi_service_test_pb"
            ]
        }
    }
}
```

#### Human Readable Output

>### Service group:
>|Name|Services|
>|---|---|
>| ser_group6 | serice_tcp_test_pb,<br/>demi_service_test_pb |


### pan-os-create-service-group
***
Creates a service group.


#### Base Command

`pan-os-create-service-group`
#### Input

| **Argument Name** | **Description** | **Required** |
| --- | --- | --- |
| name | Service group name. | Required | 
| services | Service group related services. | Required | 
| device-group | The device group for which to return addresses (Panorama instances). | Optional | 
| tags | Tags for which to filter Service groups. | Optional | 


#### Context Output

| **Path** | **Type** | **Description** |
| --- | --- | --- |
| Panorama.ServiceGroups.Name | string | Service group name. | 
| Panorama.ServiceGroups.Services | string | Service group related services. | 
| Panorama.ServiceGroups.DeviceGroup | string | Device group for the service group \(Panorama instances\). | 
| Panorama.ServiceGroups.Tags | String | Service group tags. | 


#### Command Example
```!pan-os-create-service-group name=lalush_sg4 services=`["demisto_service1","demi_service_test_pb"]```


### pan-os-delete-service-group
***
Deletes a service group.


#### Base Command

`pan-os-delete-service-group`
#### Input

| **Argument Name** | **Description** | **Required** |
| --- | --- | --- |
| name | Name of the service group to delete. | Required | 
| device-group | The device group for which to return addresses (Panorama instances). | Optional | 


#### Context Output

| **Path** | **Type** | **Description** |
| --- | --- | --- |
| Panorama.ServiceGroups.Name | string | Name of the deleted service group. | 
| Panorama.ServiceGroups.DeviceGroup | string | Device group for the service group \(Panorama instances\). | 


#### Command Example
```!pan-os-delete-service-group name=lalush_sg4```


### pan-os-edit-service-group
***
Edit a service group.


#### Base Command

`pan-os-edit-service-group`
#### Input

| **Argument Name**  | **Description** | **Required** |
|--------------------| --- | --- |
| name               | Name of the service group to edit. | Required | 
| services_to_add    | Services to add to the service group. Only existing Services objects can be added. | Optional | 
| services_to_remove | Services to remove from the service group. Only existing Services objects can be removed. | Optional | 
| tags               | Tag of the Service group to edit. | Optional | 
| device-group       | The device group in which the service group belongs to. | Optional |

#### Context Output

| **Path** | **Type** | **Description** |
| --- | --- | --- |
| Panorama.ServiceGroups.Name | string | Service group name. | 
| Panorama.ServiceGroups.Services | string | Service group related services. | 
| Panorama.ServiceGroups.DeviceGroup | string | Device group for the service group \(Panorama instances\). | 
| Panorama.ServiceGroups.Tags | String | Service group tags. | 


#### Command Example
```!pan-os-edit-service-group name=lalush_sg4 services_to_remove=`["serice_udp_test_pb","demisto_service1"] ```

#### Human Readable Output
>Service group was edited successfully


### pan-os-get-custom-url-category
***
Returns information for a custom URL category.


#### Base Command

`pan-os-get-custom-url-category`
#### Input

| **Argument Name** | **Description** | **Required** |
| --- | --- | --- |
| name | Custom URL category name. | Required | 
| device-group | The device group for which to return addresses for the custom URL category (Panorama instances). | Optional | 


#### Context Output

| **Path** | **Type** | **Description** |
| --- | --- | --- |
| Panorama.CustomURLCategory.Name | String | The category name of the custom URL. | 
| Panorama.CustomURLCategory.Description | String | The category description of the custom URL. | 
| Panorama.CustomURLCategory.Sites | String | The list of sites of the custom URL category. | 
| Panorama.CustomURLCategory.DeviceGroup | String | The device group for the custom URL Category \(Panorama instances\). | 
| Panorama.CustomURLCategory.Categories | String | The list of categories of the custom URL category. | 
| Panorama.CustomURLCategory.Type | String | The category type of the custom URL. | 


#### Command Example
```!pan-os-get-custom-url-category name=my_personal_url_category```


#### Human Readable Output

>### Custom URL Category:
>|Name|Sites|Description|
>|---|---|
>| my_personal_url_category | thepill.com,<br/>abortion.com | just a desc |

### pan-os-create-custom-url-category
***
Creates a custom URL category.


#### Base Command

`pan-os-create-custom-url-category`
#### Input

| **Argument Name** | **Description** | **Required** |
| --- | --- | --- |
| name | The name of the custom URL category to create. | Required | 
| description | Description of the custom URL category to create. | Optional | 
| sites | List of sites for the custom URL category. | Optional | 
| device-group | The device group for which to return addresses for the custom URL category (Panorama instances). | Optional | 
| type | The category type of the URL. Relevant from PAN-OS v9.x. | Optional | 
| categories | The list of categories. Relevant from PAN-OS v9.x. | Optional | 


#### Context Output

| **Path** | **Type** | **Description** |
| --- | --- | --- |
| Panorama.CustomURLCategory.Name | String | Custom URL category name. | 
| Panorama.CustomURLCategory.Description | String | Custom URL category description. | 
| Panorama.CustomURLCategory.Sites | String | Custom URL category list of sites. | 
| Panorama.CustomURLCategory.DeviceGroup | String | Device group for the Custom URL Category \(Panorama instances\). | 
| Panorama.CustomURLCategory.Sites | String | Custom URL category list of categories. | 
| Panorama.CustomURLCategory.Type | String | Custom URL category type. | 


#### Command Example
```!pan-os-create-custom-url-category name=suspicious_address_group sites=["thepill.com","abortion.com"] description=momo```

#### Context Example
```json
{
    "Panorama": {
        "CustomURLCategory": {
            "Description": "momo",
            "Name": "suspicious_address_group",
            "Sites": [
                "thepill.com",
                "abortion.com"
            ]
        }
    }
}
```

#### Human Readable Output

>### Created Custom URL Category:
>|Name|Sites|Description|
>|---|---|---|
>| suspicious_address_group | thepill.com,<br/>abortion.com | momo |


### pan-os-delete-custom-url-category
***
Deletes a custom URL category.


#### Base Command

`pan-os-delete-custom-url-category`
#### Input

| **Argument Name** | **Description** | **Required** |
| --- | --- | --- |
| name | Name of the custom URL category to delete. | Optional | 
| device-group | The device group for which to return addresses (Panorama instances). | Optional | 


#### Context Output

| **Path** | **Type** | **Description** |
| --- | --- | --- |
| Panorama.CustomURLCategory.Name | string | Name of the custom URL category to delete. | 
| Panorama.CustomURLCategory.DeviceGroup | string | Device group for the Custom URL Category \(Panorama instances\). | 


#### Command Example
```!pan-os-delete-custom-url-category name=suspicious_address_group```

#### Context Example
```json
{
    "Panorama": {
        "CustomURLCategory": {
            "Name": "suspicious_address_group"
        }
    }
}
```

#### Human Readable Output

>Custom URL category was deleted successfully.

### pan-os-edit-custom-url-category
***
Adds or removes sites to and from a custom URL category.


#### Base Command

`pan-os-edit-custom-url-category`
#### Input

| **Argument Name** | **Description**                                                         | **Required** |
|-------------------|-------------------------------------------------------------------------| --- |
| name              | Name of the custom URL category to add or remove sites.                 | Required | 
| sites             | A comma separated list of sites to add to the custom URL category.      | Optional | 
| action            | Adds or removes sites or categories. Possible values are: add, remove   | Required | 
| categories        | A comma separated list of categories to add to the custom URL category. | Optional | 
| device-group      | The device group in which the URL category belongs to.                  | Optional |

#### Context Output

| **Path** | **Type** | **Description** |
| --- | --- | --- |
| Panorama.CustomURLCategory.Name | string | Custom URL category name. | 
| Panorama.CustomURLCategory.Description | string | Custom URL category description. | 
| Panorama.CustomURLCategory.Sites | string | Custom URL category list of sites. | 
| Panorama.CustomURLCategory.DeviceGroup | string | Device group for the Custom URL Category \(Panorama instances\). | 


### pan-os-get-url-category
***
Gets a URL category from URL Filtering. This command is only available on Firewall devices.


#### Base Command

`pan-os-get-url-category`
#### Input

| **Argument Name** | **Description** | **Required** |
| --- | --- | --- |
| url | URL to check. | Optional | 
| target | Serial number of the firewall on which to run the command. Use only for a Panorama instance | Optional |


#### Context Output

| **Path** | **Type** | **Description** |
| --- | --- | --- |
| Panorama.URLFilter.URL | string | URL. | 
| Panorama.URLFilter.Category | string | URL category. | 
| DBotScore.Vendor | String | The vendor used to calculate the score. | 
| DBotScore.Score | Number | The actual score. | 
| DBotScore.Type | String | The indicator type. | 
| DBotScore.Indicator | String | The indicator that was tested. | 
| URL.Data | String | The URL address. | 
| URL.Category | String | The URL Category. | 


#### Command Example
```!pan-os-get-url-category url="poker.com"```

#### Context Example
```json
{
    "DBotScore": {
        "Indicator": "poker.com",
        "Score": 1,
        "Type": "url",
        "Vendor": "PAN-OS"
    },
    "Panorama": {
        "URLFilter": {
            "Category": "gambling",
            "URL": [
                "poker.com"
            ]
        }
    },
    "URL": {
        "Category": "gambling",
        "Data": "poker.com"
    }
}
```

#### Human Readable Output

>### URL Filtering:
>|URL|Category|
>|---|---|
>| poker.com | gambling |


### url
***
Gets a URL category from URL Filtering. This command is only available on Firewall devices.


#### Base Command

`url`
#### Input

| **Argument Name** | **Description** | **Required** |
| --- | --- | --- |
| url | URL to check. | Optional | 


#### Context Output

| **Path** | **Type** | **Description** |
| --- | --- | --- |
| Panorama.URLFilter.URL | string | URL. | 
| Panorama.URLFilter.Category | string | The URL category. | 
| DBotScore.Vendor | String | The vendor used to calculate the score. | 
| DBotScore.Score | Number | The actual score. | 
| DBotScore.Type | String | The indicator type. | 
| DBotScore.Indicator | String | The indicator that was tested. | 
| URL.Data | String | The URL address. | 
| URL.Category | String | The URL category. | 


### pan-os-get-url-category-from-cloud
***
Returns a URL category from URL filtering. This command is only available on Firewall devices.


#### Base Command

`pan-os-get-url-category-from-cloud`
#### Input

| **Argument Name** | **Description** | **Required** |
| --- | --- | --- |
| url | URL to check. | Required | 


#### Context Output

| **Path** | **Type** | **Description** |
| --- | --- | --- |
| Panorama.URLFilter.URL | string | The URL. | 
| Panorama.URLFilter.Category | string | URL category. | 


#### Command Example
```!pan-os-get-url-category-from-cloud url=google.com ```

#### Human Readable Output

>### URL Filtering from cloud:
>|URL|Category|
>|---|---|
>| google.com | search-engines |


### pan-os-get-url-category-from-host
***
Returns a URL category from URL Filtering.


#### Base Command

`pan-os-get-url-category-from-host`
#### Input

| **Argument Name** | **Description** | **Required** |
| --- | --- | --- |
| url | URL to check. | Required | 


#### Context Output

| **Path** | **Type** | **Description** |
| --- | --- | --- |
| Panorama.URLFilter.URL | string | The URL. | 
| Panorama.URLFilter.Category | string | The URL category. | 


#### Command Example
```!pan-os-get-url-category-from-host url=google.com ```

#### Human Readable Output

>### URL Filtering from host:
>|URL|Category|
>|---|---|
>| google.com | search-engines |

### pan-os-get-url-filter
***
Returns information for a URL filtering rule.


#### Base Command

`pan-os-get-url-filter`
#### Input

| **Argument Name** | **Description** | **Required** |
| --- | --- | --- |
| name | URL Filter name. | Required | 
| device-group | The device group for which to return addresses for the URL Filter (Panorama instances). | Optional | 


#### Context Output

| **Path** | **Type** | **Description** |
| --- | --- | --- |
| Panorama.URLFilter.Name | string | URL Filter name. | 
| Panorama.URLFilter.Category.Name | string | URL Filter category name. | 
| Panorama.URLFilter.Category.Action | string | Action for the URL category. | 
| Panorama.URLFilter.OverrideBlockList | string | URL Filter override block list. | 
| Panorama.URLFilter.OverrideAllowList | string | URL Filter override allow list. | 
| Panorama.URLFilter.Description | string | URL Filter description. | 
| Panorama.URLFilter.DeviceGroup | string | Device group for the URL Filter \(Panorama instances\). | 


#### Command Example
```!pan-os-get-url-filter name=demisto_default_url_filter```


#### Human Readable Output

>### URL Filter:
>|Name|Category|OverrideAllowList|Description|
>|---|---|---|---|
>| demisto_default_url_filter | {'Action': 'block', 'Name': u'abortion'},<br/>{'Action': 'block', 'Name': u'abuse-drugs'} | 888.com,<br/>777.com | gres |

### pan-os-create-url-filter
***
Creates a URL filtering rule.


#### Base Command

`pan-os-create-url-filter`
#### Input

| **Argument Name** | **Description** | **Required** |
| --- | --- | --- |
| name | Name of the URL filter to create. | Required | 
| url_category | URL categories. | Required | 
| action | Action for the URL categories. Can be "allow", "block", "alert", "continue", or "override". | Required | 
| override_allow_list | CSV list of URLs to exclude from the allow list. | Optional | 
| override_block_list | CSV list of URLs to exclude from the blocked list. | Optional | 
| description | URL Filter description. | Optional | 
| device-group | The device group for which to return addresses for the URL Filter (Panorama instances). | Optional | 


#### Context Output

| **Path** | **Type** | **Description** |
| --- | --- | --- |
| Panorama.URLFilter.Name | string | URL Filter name. | 
| Panorama.URLFilter.Category.Name | string | URL Filter category name. | 
| Panorama.URLFilter.Category.Action | string | Action for the URL category. | 
| Panorama.URLFilter.OverrideBlockList | string | URL Filter override allow list. | 
| Panorama.URLFilter.OverrideBlockList | string | URL Filter override blocked list. | 
| Panorama.URLFilter.Description | string | URL Filter description. | 
| Panorama.URLFilter.DeviceGroup | string | Device group for the URL Filter \(Panorama instances\). | 


#### Command Example
```!pan-os-create-url-filter action=block name=gambling_url url_category=gambling```

#### Context Example
```json
{
    "Panorama": {
        "URLFilter": {
            "Category": [
                {
                    "Action": "block",
                    "Name": "gambling"
                }
            ],
            "Name": "gambling_url"
        }
    }
}
```

#### Human Readable Output

>URL Filter was created successfully.

### pan-os-edit-url-filter
***
Edit a URL filtering rule.


#### Base Command

`pan-os-edit-url-filter`
#### Input

| **Argument Name**  | **Description** | **Required** |
|--------------------| --- | --- |
| name               | Name of the URL filter to edit. | Required | 
| element_to_change  | Element to change. | Required | 
| element_value      | Element value. Limited to one value. | Required | 
| add_remove_element | Add or remove an element from the Allow List or Block List fields. Default is to 'add' the element_value to the list. | Optional | 
| device-group       | The device group in which the URL-filter belongs to. | Optional |


#### Context Output

| **Path** | **Type** | **Description** |
| --- | --- | --- |
| Panorama.URLFilter.Name | string | URL Filter name. | 
| Panorama.URLFilter.Description | string | URL Filter description. | 
| Panorama.URLFilter.Category.Name | string | URL Filter category. | 
| Panorama.URLFilter.Action | string | Action for the URL category. | 
| Panorama.URLFilter.OverrideAllowList | string | Allow Overrides for the URL category. | 
| Panorama.URLFilter.OverrideBlockList | string | Block Overrides for the URL category. | 
| Panorama.URLFilter.DeviceGroup | string | Device group for the URL Filter \(Panorama instances\). | 


#### Command Example
```!pan-os-edit-url-filter name=demisto_default_url_filter element_to_change=override_allow_list element_value="poker.com" add_remove_element=add```


#### Human Readable Output

>URL Filter was edited successfully

### pan-os-delete-url-filter
***
Deletes a URL filtering rule.


#### Base Command

`pan-os-delete-url-filter`
#### Input

| **Argument Name** | **Description** | **Required** |
| --- | --- | --- |
| name | Name of the URL filter rule to delete. | Required | 
| device-group | The device group for which to return addresses for the URL filter (Panorama instances) | Optional | 


#### Context Output

| **Path** | **Type** | **Description** |
| --- | --- | --- |
| Panorama.URLFilter.Name | string | URL filter rule name. | 
| Panorama.URLFilter.DeviceGroup | string | Device group for the URL Filter \(Panorama instances\). | 


#### Command Example
```!pan-os-delete-url-filter name=gambling_url```

#### Context Example
```json
{
    "Panorama": {
        "URLFilter": {
            "Name": "gambling_url"
        }
    }
}
```

#### Human Readable Output

>URL Filter was deleted successfully.

### pan-os-list-edls
***
Returns a list of external dynamic lists.


#### Base Command

`pan-os-list-edls`
#### Input

| **Argument Name** | **Description** | **Required** |
| --- | --- | --- |
| device-group | The device group for which to return addresses for the EDL (Panorama instances). | Optional | 


#### Context Output

| **Path** | **Type** | **Description** |
| --- | --- | --- |
| Panorama.EDL.Name | string | Name of the EDL. | 
| Panorama.EDL.Type | string | The type of EDL. | 
| Panorama.EDL.URL | string | URL in which the EDL is stored. | 
| Panorama.EDL.Description | string | Description of the EDL. | 
| Panorama.EDL.CertificateProfile | string | EDL certificate profile. | 
| Panorama.EDL.Recurring | string | Time interval that the EDL was pulled and updated. | 
| Panorama.EDL.DeviceGroup | string | Device group for the EDL \(Panorama instances\). | 


#### Command Example
```!pan-os-list-edls```

#### Context Example
```json
{
    "Panorama": {
        "EDL": [
            {
                "Description": "6u4ju7",
                "Name": "blabla3",
                "Recurring": "hourly",
                "Type": "url",
                "URL": "lolo"
            },
            {
                "Description": "ip",
                "Name": "bad_ip_edl_demisot_web_server",
                "Recurring": "five-minute",
                "Type": "ip",
                "URL": "http://192.168.1.15/files/very_bad_ip2.txt"
            }
        ]
    }
}
```

#### Human Readable Output

>### External Dynamic Lists:
>|Name|Type|URL|Recurring|Description|
>|---|---|---|---|---|
>| blabla3 | url | lolo | hourly | 6u4ju7 |
>| bad_ip_edl_demisot_web_server | ip | http://192.168.1.15/files/very_bad_ip2.txt | five-minute | ip |



### pan-os-get-edl
***
Returns information for an external dynamic list


#### Base Command

`pan-os-get-edl`
#### Input

| **Argument Name** | **Description** | **Required** |
| --- | --- | --- |
| name | Name of the EDL. | Required | 
| device-group | The device group for which to return addresses for the EDL (Panorama instances). | Optional | 


#### Context Output

| **Path** | **Type** | **Description** |
| --- | --- | --- |
| Panorama.EDL.Name | string | Name of the EDL. | 
| Panorama.EDL.Type | string | The type of EDL. | 
| Panorama.EDL.URL | string | URL in which the EDL is stored. | 
| Panorama.EDL.Description | string | Description of the EDL. | 
| Panorama.EDL.CertificateProfile | string | EDL certificate profile. | 
| Panorama.EDL.Recurring | string | Time interval that the EDL was pulled and updated. | 
| Panorama.EDL.DeviceGroup | string | Device group for the EDL \(Panorama instances\). | 


#### Command Example
```!pan-os-get-edl name=test_pb_domain_edl_DONT_DEL```

#### Context Example
```json
{
    "Panorama": {
        "EDL": {
            "Description": "new description3",
            "Name": "test_pb_domain_edl_DONT_DEL",
            "Recurring": "hourly",
            "Type": "url",
            "URL": "https://test_pb_task.not.real"
        }
    }
}
```

#### Human Readable Output

>### External Dynamic List:
>|Name|Type|URL|Recurring|Description|
>|---|---|---|---|---|
>| test_pb_domain_edl_DONT_DEL | url | https://test_pb_task.not.real | hourly | new description3 |


### pan-os-create-edl
***
Creates an external dynamic list.


#### Base Command

`pan-os-create-edl`
#### Input

| **Argument Name** | **Description** | **Required** |
| --- | --- | --- |
| name | Name of the EDL. | Required | 
| url | URL from which to pull the EDL. | Required | 
| type | The type of EDL. | Required | 
| recurring | Time interval for pulling and updating the EDL. | Required | 
| certificate_profile | Certificate Profile name for the URL that was previously uploaded. to PAN OS. | Optional | 
| description | Description of the EDL. | Optional | 
| device-group | The device group for which to return addresses for the EDL (Panorama instances). | Optional | 


#### Context Output

| **Path** | **Type** | **Description** |
| --- | --- | --- |
| Panorama.EDL.Name | string | Name of theEDL. | 
| Panorama.EDL.Type | string | Type of the EDL. | 
| Panorama.EDL.URL | string | URL in which the EDL is stored. | 
| Panorama.EDL.Description | string | Description of the EDL. | 
| Panorama.EDL.CertificateProfile | string | EDL certificate profile. | 
| Panorama.EDL.Recurring | string | Time interval that the EDL was pulled and updated. | 
| Panorama.EDL.DeviceGroup | string | Device group for the EDL \(Panorama instances\). | 


#### Command Example
```!pan-os-create-edl name=new_EDL recurring="five-minute" type=url url="gmail.com"```

#### Context Example
```json
{
    "Panorama": {
        "EDL": {
            "Name": "new_EDL",
            "Recurring": "five-minute",
            "Type": "url",
            "URL": "gmail.com"
        }
    }
}
```

#### Human Readable Output

>External Dynamic List was created successfully.

### pan-os-edit-edl
***
Modifies an element of an external dynamic list.


#### Base Command

`pan-os-edit-edl`
#### Input

| **Argument Name** | **Description** | **Required** |
|-------------------| --- | --- |
| name              | Name of the external dynamic list to edit. | Required | 
| element_to_change | The element to change (“url”, “recurring”, “certificate_profile”, “description”). | Required | 
| element_value     | The element value. | Required | 
| device-group      | The device group in which the EDL belongs to. | Optional |


#### Context Output

| **Path** | **Type** | **Description** |
| --- | --- | --- |
| Panorama.EDL.Name | string | Name of the EDL. | 
| Panorama.EDL.URL | string | URL where the EDL is stored. | 
| Panorama.EDL.Description | string | Description of the EDL. | 
| Panorama.EDL.CertificateProfile | string | EDL certificate profile. | 
| Panorama.EDL.Recurring | string | Time interval that the EDL was pulled and updated. | 
| Panorama.EDL.DeviceGroup | string | Device group for the EDL \(Panorama instances\). | 


#### Command Example
```!pan-os-edit-edl name=test_pb_domain_edl_DONT_DEL element_to_change=description element_value="new description3"```

#### Context Example
```json
{
    "Panorama": {
        "EDL": {
            "Description": "new description3",
            "Name": "test_pb_domain_edl_DONT_DEL"
        }
    }
}
```

#### Human Readable Output

>External Dynamic List was edited successfully

### pan-os-delete-edl
***
Deletes an external dynamic list.


#### Base Command

`pan-os-delete-edl`
#### Input

| **Argument Name** | **Description** | **Required** |
| --- | --- | --- |
| name | Name of the EDL to delete. | Required | 
| device-group | The device group for which to return addresses for the EDL (Panorama instances). | Optional | 


#### Context Output

| **Path** | **Type** | **Description** |
| --- | --- | --- |
| Panorama.EDL.Name | string | Name of the EDL that was deleted. | 
| Panorama.EDL.DeviceGroup | string | Device group for the EDL \(Panorama instances\). | 


#### Command Example
```!pan-os-delete-edl name=new_EDL```

#### Context Example
```json
{
    "Panorama": {
        "EDL": {
            "Name": "new_EDL"
        }
    }
}
```

#### Human Readable Output

>External Dynamic List was deleted successfully

### pan-os-refresh-edl
***
Refreshes the specified external dynamic list.


#### Base Command

`pan-os-refresh-edl`
#### Input

| **Argument Name** | **Description** | **Required** |
| --- | --- | --- |
| name | Name of the EDL | Required | 
| device-group | The device group for which to return addresses for the EDL (Panorama instances). | Optional | 
| edl_type | The type of the EDL. Required when refreshing an EDL object which is configured on Panorama. | Optional | 
| location | The location of the EDL. Required when refreshing an EDL object which is configured on Panorama. | Optional | 
| vsys | The Vsys of the EDL. Required when refreshing an EDL object which is configured on Panorama. | Optional | 


#### Context Output

There is no context output for this command.

#### Command Example
```!pan-os-refresh-edl name=test_pb_domain_edl_DONT_DEL ```

#### Human Readable Output

>Refreshed External Dynamic List successfully

### pan-os-create-rule
***
Creates a policy rule.


#### Base Command

`pan-os-create-rule`
#### Input

| **Argument Name** | **Description** | **Required** |
| --- | --- | --- |
| rulename | Name of the rule to create. | Optional | 
| description | Description of the rule to create. | Optional | 
| action | Action for the rule. Can be "allow", "deny", or "drop". | Required | 
| source | A comma-separated list of address object names, address group object names, or EDL object names. | Optional | 
| destination | A comma-separated list of address object names, address group object names, or EDL object names. | Optional | 
| source_zone | A comma-separated list of source zones. | Optional | 
| destination_zone | A comma-separated list of destination zones. | Optional | 
| negate_source | Whether to negate the source (address, address group). Can be "Yes" or "No". | Optional | 
| negate_destination | Whether to negate the destination (address, address group). Can be "Yes" or "No". | Optional | 
| service | A comma-separated list of service object names for the rule. | Optional | 
| disable | Whether to disable the rule. Can be "Yes" or "No" (default is "No"). | Optional | 
| application | A comma-separated list of application object names for the rule. | Optional | 
| source_user | Source user for the rule to create. | Optional | 
| pre_post | Pre rule or Post rule (Panorama instances). | Optional | 
| target | Specifies a target firewall for the rule (Panorama instances). | Optional | 
| log_forwarding | Log forwarding profile. | Optional | 
| device-group | The device group for which to return addresses for the rule (Panorama instances). | Optional | 
| tags | Rule tags to create. | Optional | 
| category | A comma-separated list of URL categories. | Optional |
| profile_setting | A profile setting group. | Optional | 
| where | Where to move the rule. Can be "before", "after", "top", or "bottom". If you specify "before" or "after", you need to supply the "dst" argument. | Optional | 
| dst | Destination rule relative to the rule that you are moving. This field is only relevant if you specify "before" or "after" in the "where" argument. | Optional |

#### Context Output

| **Path** | **Type** | **Description** |
| --- | --- | --- |
| Panorama.SecurityRule.Name | string | Rule name. | 
| Panorama.SecurityRule.Description | string | Rule description. | 
| Panorama.SecurityRule.Action | string | Action for the rule. | 
| Panorama.SecurityRule.Source | string | Source address. | 
| Panorama.SecurityRule.Destination | string | Destination address. | 
| Panorama.SecurityRule.NegateSource | boolean | Whether the source is negated \(address, address group\). | 
| Panorama.SecurityRule.NegateDestination | boolean | Whether the destination negated \(address, address group\). | 
| Panorama.SecurityRule.Service | string | Service for the rule. | 
| Panorama.SecurityRule.Disabled | string | Whether the rule is disabled. | 
| Panorama.SecurityRule.Application | string | Application for the rule. | 
| Panorama.SecurityRule.Target | string | Target firewall \(Panorama instances\). | 
| Panorama.SecurityRule.LogForwarding | string | Log forwarding profile \(Panorama instances\). | 
| Panorama.SecurityRule.DeviceGroup | string | Device group for the rule \(Panorama instances\). | 
| Panorama.SecurityRules.Tags | String | Rule tags. |
| Panorama.SecurityRules.ProfileSetting | String | Profile setting group. | 


#### Command Example
```!pan-os-create-rule rulename="block_bad_application" description="do not play at work" action="deny" application="fortnite"```

#### Context Example
```json
{
    "Panorama": {
        "SecurityRule": {
            "Action": "deny",
            "Application": "fortnite",
            "Description": "do not play at work",
            "Disabled": "No",
            "Name": "block_bad_application",
            "SourceUser": "any"
        }
    }
}
```

#### Human Readable Output

>Rule configured successfully.

### pan-os-custom-block-rule
***
Creates a custom block policy rule.


#### Base Command

`pan-os-custom-block-rule`
#### Input

| **Argument Name** | **Description** | **Required** |
| --- | --- | --- |
| rulename | Name of the custom block policy rule to create. | Optional | 
| object_type | Object type to block in the policy rule. Can be "ip", "address-group", "edl", or "custom-url-category". | Required | 
| object_value | A comma-separated list of object values for the object_type argument. | Required | 
| direction | Direction to block. Can be "to", "from", or "both". Default is "both". This argument is not applicable to the "custom-url-category" object_type. | Optional | 
| pre_post | Pre rule or Post rule (Panorama instances). | Optional | 
| target | Specifies a target firewall for the rule (Panorama instances). | Optional | 
| log_forwarding | Log forwarding profile. | Optional | 
| device-group | The device group for which to return addresses for the rule (Panorama instances). | Optional | 
| tags | Tags for which to use for the custom block policy rule. | Optional | 
| where | Where to move the rule. Can be "before", "after", "top", or "bottom". If you specify "before" or "after", you need to supply the "dst" argument. | Optional | 
| dst | Destination rule relative to the rule that you are moving. This field is only relevant if you specify "before" or "after" in the "where" argument. | Optional |

#### Context Output

| **Path** | **Type** | **Description** |
| --- | --- | --- |
| Panorama.SecurityRule.Name | string | Rule name. | 
| Panorama.SecurityRule.Object | string | Blocked object. | 
| Panorama.SecurityRule.Direction | string | Direction blocked. | 
| Panorama.SecurityRule.Target | string | Target firewall \(Panorama instances\) | 
| Panorama.SecurityRule.LogForwarding | string | Log forwarding profile \(Panorama instances\). | 
| Panorama.SecurityRule.DeviceGroup | string | Device group for the rule \(Panorama instances\). | 
| Panorama.SecurityRule.Tags | String | Rule tags. | 


#### Command Example
```!pan-os-custom-block-rule object_type=application object_value=fortnite```

#### Context Example
```json
{
    "Panorama": {
        "SecurityRule": {
            "Application": [
                "fortnite"
            ],
            "Direction": "both",
            "Disabled": false,
            "Name": "demisto-9c9ed15a"
        }
    }
}
```

#### Human Readable Output

>Object was blocked successfully.

### pan-os-move-rule
***
Changes the location of a policy rule.


#### Base Command

`pan-os-move-rule`
#### Input

| **Argument Name** | **Description** | **Required** |
| --- | --- | --- |
| rulename | Name of the rule to move. | Required | 
| where | Where to move the rule. Can be "before", "after", "top", or "bottom". If you specify "before" or "after", you need to supply the "dst" argument. | Required | 
| dst | Destination rule relative to the rule that you are moving. This field is only relevant if you specify "before" or "after" in the "where" argument. | Optional | 
| pre_post | Rule location. Mandatory for Panorama instances. | Optional | 
| device-group | The device group for which to return addresses for the rule (Panorama instances). | Optional | 


#### Context Output

| **Path** | **Type** | **Description** |
| --- | --- | --- |
| Panorama.SecurityRule.Name | string | Rule name. | 
| Panorama.SecurityRule.DeviceGroup | string | Device group for the rule \(Panorama instances\). | 


#### Command Example
```!pan-os-move-rule rulename="test_rule3" where="bottom" ```

#### Human Readable Output

>Rule test_rule3 moved successfully

### pan-os-edit-rule
***
Edits a policy rule.


#### Base Command

`pan-os-edit-rule`
#### Input

| **Argument Name** | **Description** | **Required** |
|-------------------| --- | --- |
| rulename          | Name of the rule to edit. | Required | 
| element_to_change | Parameter in the security rule to change. Can be 'source', 'destination', 'application', 'action', 'category', 'description', 'disabled', 'target', 'log-forwarding', 'tag', 'source-user', 'service' or 'profile-setting'. | Required | 
| element_value     | The new value for the parameter. | Required | 
| pre_post          | Pre-rule or post-rule (Panorama instances). | Optional | 
| behaviour         | Whether to replace, add, or remove the element_value from the current rule object value. | Optional | 
| device-group      | The device group in which the rule belongs to. | Optional |

#### Context Output

| **Path** | **Type** | **Description** |
| --- | --- | --- |
| Panorama.SecurityRule.Name | string | Rule name. | 
| Panorama.SecurityRule.Description | string | Rule description. | 
| Panorama.SecurityRule.Action | string | Action for the rule. | 
| Panorama.SecurityRule.Source | string | Source address. | 
| Panorama.SecurityRule.Destination | string | Destination address. | 
| Panorama.SecurityRule.NegateSource | boolean | Whether the source is negated \(address, address group\). | 
| Panorama.SecurityRule.NegateDestination | boolean | Whether the destination is negated \(address, address group\). | 
| Panorama.SecurityRule.Service | string | Service for the rule. | 
| Panorama.SecurityRule.Disabled | string | Whether the rule is disabled. | 
| Panorama.SecurityRule.Application | string | Application for the rule. | 
| Panorama.SecurityRule.Target | string | Target firewall \(Panorama instances\). | 
| Panorama.SecurityRule.DeviceGroup | string | Device group for the rule \(Panorama instances\). | 
| Panorama.SecurityRule.Tags | String | Tags for the rule. | 
| Panorama.SecurityRules.ProfileSetting | String | Profile setting group. |

#### Command Example
```!pan-os-edit-rule rulename="block_bad_application" element_to_change=action element_value=drop```

#### Context Example
```json
{
    "Panorama": {
        "SecurityRule": {
            "Action": "drop",
            "Name": "block_bad_application"
        }
    }
}
```

#### Human Readable Output

>Rule edited successfully.

### pan-os-delete-rule
***
Deletes a policy rule.


#### Base Command

`pan-os-delete-rule`
#### Input

| **Argument Name** | **Description** | **Required** |
| --- | --- | --- |
| rulename | Name of the rule to delete. | Required | 
| pre_post | Pre rule or Post rule (Panorama instances). | Optional | 
| device-group | The device group for which to return addresses for the rule (Panorama instances). | Optional | 


#### Context Output

| **Path** | **Type** | **Description** |
| --- | --- | --- |
| Panorama.SecurityRule.Name | string | Rule name. | 
| Panorama.SecurityRule.DeviceGroup | string | Device group for the rule \(Panorama instances\). | 


#### Command Example
```!pan-os-delete-rule rulename=block_bad_application```


#### Human Readable Output

>Rule deleted successfully.

### pan-os-list-applications
***
Returns a list of applications.


#### Base Command

`pan-os-list-applications`
#### Input

| **Argument Name** | **Description** | **Required** |
| --- | --- | --- |
| predefined | Whether to list predefined applications. Possible values are: true, false. Default is false. | Optional | 
| device-group | The device group for which to return applications. | Optional | 
| name_match | When specified, the results returned in the list are limited to applications whose names match the specified string. | Optional | 
| name_contain | When specified, the results returned in the list are limited to applications whose names contain the specified string. | Optional | 
| risk | The application risk (1 to 5). Possible values are: 1, 2, 3, 4, 5. | Optional | 
| category | The application category. Possible values are: collaboration, business-systems, networking, media. | Optional | 
| sub_category | The application sub-category. | Optional | 
| technology | The application technology. Possible values are: browser-based, client-server, network-protocol, peer-to-peer. | Optional | 
| characteristics | A comma-separated list of characteristics. Possible values are: 'virus-ident', 'evasive-behavior', 'file-type-ident', 'consume-big-bandwidth', 'used-by-malware', 'able-to-transfer-file', 'has-known-vulnerability', 'tunnel-other-application', 'prone-to-misuse', 'pervasive-use', 'file-forward', 'is-saas'. | Optional | 
| limit | The maximum number of rules to retrieve. Will be used by default if page argument was not provided. Default is 50. | Optional | 
| page_size | The page size of the applications to return. Default is 50. | Optional | 
| page | The page at which to start listing applications. Must be a positive number. | Optional | 


#### Context Output

| **Path** | **Type** | **Description** |
| --- | --- | --- |
| Panorama.Applications.Name | string | The application name. | 
| Panorama.Applications.Id | number | The application ID. | 
| Panorama.Applications.Category | string | The application category. | 
| Panorama.Applications.SubCategory | string | The application sub-category. | 
| Panorama.Applications.Technology | string | The application technology. | 
| Panorama.Applications.Risk | number | The application risk \(1 to 5\). | 
| Panorama.Applications.Description | string | The application description. | 
| Panorama.Applications.Characteristics | string | The application characteristics. | 


#### Command Example
```!pan-os-list-applications```

#### Context Example
```json
{
    "Panorama": {
        "Applications": {
            "Description": "lala",
            "Id": null,
            "Name": "demisto_fw_app3",
            "Risk": "1",
            "SubCategory": "ip-protocol",
            "Technology": "peer-to-peer"
        }
    }
}
```

#### Human Readable Output

>### Applications
>|Id|Name|Risk|Category|SubCategory|Technology|Description|
>|---|---|---|---|---|---|---|
>|  | demisto_fw_app3 | 1 |  | ip-protocol | peer-to-peer | lala |


### pan-os-commit
***
Commits a configuration to the Palo Alto firewall or Panorama, validates if a commit was successful if using polling="true" otherwiese does not validate if the commit was successful. Committing to Panorama does not push the configuration to the firewalls. To push the configuration, run the panorama-push-to-device-group command.


#### Base Command

`pan-os-commit`
#### Input

| **Argument Name** | **Description** | **Required** |
| --- | --- | --- |
| description | The commit description. | Optional | 
| admin_name | The administrator name. To commit admin-level changes on a firewall, include the administrator name in the request. | Optional | 
| force_commit | Forces a commit. Possible values are: true, false. | Optional | 
| exclude_device_network_configuration | Performs a partial commit while excluding device and network configuration. Possible values are: true, false. | Optional | 
| exclude_shared_objects | Performs a partial commit while excluding shared objects. Possible values are: true, false. | Optional | 
| polling | Whether to use polling. Possible values are: true, false. Default is false. | Optional | 
| commit_job_id | commit job ID to use in polling commands. (automatically filled by polling). | Optional | 
| timeout | The timeout (in seconds) when polling. Default is 120. | Optional | 
| interval_in_seconds | The interval (in seconds) when polling. Default is 10. | Optional | 


#### Context Output

| **Path** | **Type** | **Description** |
| --- | --- | --- |
| Panorama.Commit.JobID | Number | The job ID to commit. | 
| Panorama.Commit.Status | String | The commit status. | 
| Panorama.Commit.Description | String | The commit description from the the command input. | 

#### Command example
```!pan-os-commit description=test polling=true interval_in_seconds=5 timeout=60```
#### Human Readable Output

>Waiting for commit "test" with job ID 7304 to finish...

### pan-os-push-status
***
Returns the push status for a configuration.


#### Base Command

`pan-os-push-status`
#### Input

| **Argument Name** | **Description** | **Required** |
| --- | --- | --- |
| job_id | The job ID to check. | Required | 


#### Context Output

| **Path** | **Type** | **Description** |
| --- | --- | --- |
| Panorama.Push.DeviceGroup | string | The device group to which the policies were pushed. | 
| Panorama.Push.JobID | number | The job ID of the configuration to be pushed. | 
| Panorama.Push.Status | string | The push status. | 
| Panorama.Push.Details | string | The job ID details. | 
| Panorama.Push.Warnings | String | The job ID warnings | 

#### Command example
```!pan-os-push-status job_id=31377```
#### Context Example
```json
{
    "Panorama": {
        "Push": {
            "Details": [
                "commit succeeded with warnings",
                "commit succeeded with warnings"
            ],
            "Errors": [],
            "JobID": "31377",
            "Status": "Completed",
            "Warnings": [
                "Interface loopback.645 has no zone configuration.",
                "External Dynamic List test_pb_domain_edl_DONT_DEL is configured with no certificate profile. Please select a certificate profile for performing server certificate validation.",
                "External Dynamic List Cortex XSOAR Remediation - IP EDL-ip-edl-object is configured with no certificate profile. Please select a certificate profile for performing server certificate validation.",
                "External Dynamic List Cortex XSOAR Remediation - URL EDL-url-edl-object is configured with no certificate profile. Please select a certificate profile for performing server certificate validation.",
                "External Dynamic List Cortex XSOAR Remediation - URL EDL tamarcat3-url-edl-object is configured with no certificate profile. Please select a certificate profile for performing server certificate validation.",
                "External Dynamic List Cortex XSOAR Remediation - IP EDL tamarcat3-ip-edl-object is configured with no certificate profile. Please select a certificate profile for performing server certificate validation.",
                "External Dynamic List minemeld is configured with no certificate profile. Please select a certificate profile for performing server certificate validation.",
                "External Dynamic List edl-webinar-malicious-urls-OLD is configured with no certificate profile. Please select a certificate profile for performing server certificate validation.",
                "External Dynamic List edl-webinar-malicious-ips is configured with no certificate profile. Please select a certificate profile for performing server certificate validation.",
                "External Dynamic List edl-webinar-malicious-domains is configured with no certificate profile. Please select a certificate profile for performing server certificate validation.",
                "Warning: No valid Antivirus content package exists",
                "(Module: device)"
            ]
        }
    }
}
```

#### Human Readable Output

>### Push to Device Group status:
>|JobID|Status|Details|Errors|Warnings|
>|---|---|---|---|---|
>| 31377 | Completed | commit succeeded with warnings,<br/>commit succeeded with warnings | | Interface loopback.645 has no zone configuration.,<br/>External Dynamic List test_pb_domain_edl_DONT_DEL is configured with no certificate profile. Please select a certificate profile for performing server certificate validation.,<br/>External Dynamic List Cortex XSOAR Remediation - IP EDL-ip-edl-object is configured with no certificate profile. Please select a certificate profile for performing server certificate validation.,<br/>External Dynamic List Cortex XSOAR Remediation - URL EDL-url-edl-object is configured with no certificate profile. Please select a certificate profile for performing server certificate validation.,<br/>External Dynamic List Cortex XSOAR Remediation - URL EDL tamarcat3-url-edl-object is configured with no certificate profile. Please select a certificate profile for performing server certificate validation.,<br/>External Dynamic List Cortex XSOAR Remediation - IP EDL tamarcat3-ip-edl-object is configured with no certificate profile. Please select a certificate profile for performing server certificate validation.,<br/>External Dynamic List minemeld is configured with no certificate profile. Please select a certificate profile for performing server certificate validation.,<br/>External Dynamic List edl-webinar-malicious-urls-OLD is configured with no certificate profile. Please select a certificate profile for performing server certificate validation.,<br/>External Dynamic List edl-webinar-malicious-ips is configured with no certificate profile. Please select a certificate profile for performing server certificate validation.,<br/>External Dynamic List edl-webinar-malicious-domains is configured with no certificate profile. Please select a certificate profile for performing server certificate validation.,<br/>Warning: No valid Antivirus content package exists,<br/>(Module: device) |


### pan-os-get-pcap
***
Returns information for a Panorama PCAP file. The recommended maximum file size is 5 MB. If the limit is exceeded, you might need to SSH the firewall and run the scp export command to export the PCAP file. For more information, see the Palo Alto Networks documentation.

When trying to retrieve threat-PCAPs of a firewall through a panorama instance, be sure to forward the log containing the threat PCAP file from the firewall to the panorama instance. 

For more information follow instructions from [here](https://docs.paloaltonetworks.com/panorama/10-2/panorama-admin/manage-log-collection/configure-log-forwarding-to-panorama).


#### Base Command

`pan-os-get-pcap`


#### PCAPs api docs
You can find information about required/optional arguments for each pcap type here:

![filter pcap api](../../doc_files/fliter-pcap-api.png)

![dlp pcap api](../../doc_files/dlp-pcap-api.png)

![application pcap api](../../doc_files/application-pcap-api.png)

![threat pcap api](../../doc_files/threat-pcap-api.png)


#### Input

| **Argument Name** | **Description** | **Required** |
| --- | --- | --- |
| pcapType | Type of Packet Capture. | Required |
| serialNumber | The serial number of the firewall to download the PCAP from. | Optional |
| from | The file name for the PCAP type ('dlp-pcap', 'filter-pcap', or 'application-pcap'). Required for 'filter-pcap'. | Optional | 
| localName | The new name for the PCAP file after downloading. If this argument is not specified, the file name is the PCAP file name set in the firewall. | Optional | 
| serialNo | Serial number for the request. For further information, see the Panorama XML API Documentation. | Optional | 
| searchTime | The Search time for the request. For example: "2019/12/26 00:00:00", "2020/01/10". For more information, see the Panorama XML API documentation. Required for "threat-pcap". | Optional | 
| pcapID | The ID of the PCAP for the request. For further information, see the Panorama XML API Documentation. Required for 'threat-pcap'. | Optional | 
| password | Password for Panorama, needed for the 'dlp-pcap' PCAP type only. | Optional | 
| deviceName | The Device Name on which the PCAP is stored. For further information, see the Panorama XML API Documentation. Required for 'threat-pcap' in pan-os firewalls < 9.0.7 versions. | Optional | 
| sessionID | The Session ID of the PCAP. For further information, see the Panorama XML API Documentation. Required for 'threat-pcap' in pan-os firewalls < 9.0.7 versions. | Optional | 


#### Context Output

| **Path** | **Type** | **Description** |
| --- | --- | --- |
| File.Size | number | File size. | 
| File.Name | string | File name. | 
| File.Type | string | File type. | 
| File.Info | string | File info. | 
| File.Extension | string | File extension. | 
| File.EntryID | string | FIle entryID. | 
| File.MD5 | string | MD5 hash of the file. | 
| File.SHA1 | string | SHA1 hash of the file. | 
| File.SHA256 | string | SHA256 hash of the file. | 
| File.SHA512 | string | SHA512 hash of the file. |
| File.SSDeep | string | SSDeep hash of the file. |


#### Command Example
```!pan-os-get-pcap pcapType="filter-pcap" from=pcap_test ```


### pan-os-list-pcaps
***
Returns a list of all PCAP files by PCAP type. **Not available for threat PCAPs.**

#### Base Command

`pan-os-list-pcaps`
#### Input

| **Argument Name** | **Description** | **Required** |
| --- | --- | --- |
| pcapType | Type of Packet Capture. | Required |
| serialNumber | The serial number of the firewall to download the PCAP from. | Optional |
| password | Password for Panorama. Relevant for the 'dlp-pcap' PCAP type. | Optional | 


#### Context Output

There is no context output for this command.

#### Command Example
```!pan-os-list-pcaps pcapType=“filter-pcap” ```

#### Human Readable Output

>### List of Pcaps:
>|Pcap name|
>|---|
>| pcam_name |

### pan-os-register-ip-tag
***
Registers IP addresses to a tag.


#### Base Command

`pan-os-register-ip-tag`
#### Input

| **Argument Name** | **Description** | **Required** |
| --- | --- | --- |
| tag | Tag for which to register IP addresses. | Required | 
| IPs | IP addresses to register. | Required | 
| persistent | Whether the IP addresses remain registered to the tag after the device reboots ('true':persistent, 'false':non-persistent). Default is 'true'. | Optional | 


#### Context Output

| **Path** | **Type** | **Description** |
| --- | --- | --- |
| Panorama.DynamicTags.Tag | string | Name of the tag. | 
| Panorama.DynamicTags.IPs | string | Registered IP addresses. | 


#### Command Example
```!pan-os-register-ip-tag tag=tag02 IPs=[“10.0.0.13”,“10.0.0.14”] ```

#### Human Readable Output

>Registered ip-tag successfully

### pan-os-unregister-ip-tag
***
Unregisters IP addresses from a tag.


#### Base Command

`pan-os-unregister-ip-tag`
#### Input

| **Argument Name** | **Description** | **Required** |
| --- | --- | --- |
| tag | Tag for which to unregister IP addresses. | Required | 
| IPs | IP addresses to unregister. | Required | 


#### Context Output

There is no context output for this command.

#### Command Example
```!pan-os-unregister-ip-tag tag=tag02 IPs=["10.0.0.13","10.0.0.14"] ```

#### Human Readable Output

>Unregistered ip-tag successfully


### pan-os-register-user-tag
***
Registers users to a tag. This command is only available for PAN-OS version 9.x and above.


#### Base Command

`pan-os-register-user-tag`
#### Input

| **Argument Name** | **Description** | **Required** |
| --- | --- | --- |
| tag | Tag for which to register users. | Required | 
| Users | A comma-separated list of users to register. | Required | 


#### Context Output

| **Path** | **Type** | **Description** |
| --- | --- | --- |
| Panorama.DynamicTags.Tag | string | Name of the tag. | 
| Panorama.DynamicTags.Users | string | List of registered users. | 


#### Command Example
```!pan-os-register-user-tag tag-tag02 Users=Username```

#### Human Readable Output
>Registered user-tag successfully


### pan-os-unregister-user-tag
***
Unregisters users from a tag. This command is only available for PAN-OS version 9.x and above.


#### Base Command

`pan-os-unregister-user-tag`
#### Input

| **Argument Name** | **Description** | **Required** |
| --- | --- | --- |
| tag | Tag from which to unregister Users. | Required | 
| Users | A comma-separated list of users to unregister. | Required | 


#### Context Output

There is no context output for this command.

#### Command Example
```!pan-os-unregister-user-tag tag-tag02 Users=Username ```

#### Human Readable Output
>Unregistered user-tag successfully


### pan-os-query-traffic-logs
***
Deprecated. Queries traffic logs.

#### Base Command

`pan-os-query-traffic-logs`
#### Input
| **Argument Name** | **Description** | **Required** |
| --- | --- | --- |
| query | Specifies the match criteria for the logs. This is similar to the query provided in the web interface under the Monitor tab when viewing the logs. | Optional |
| number_of_logs | The number of logs to retrieve. Default is 100. Maximum is 5,000. | Optional |
| direction | Whether logs are shown oldest first (forward) or newest first (backward). Default is backward. | Optional |
| source | Source address for the query. | Optional |
| destination | Destination address for the query. | Optional |
| receive_time | Date and time after which logs were received, in the format: YYYY/MM/DD HH:MM:SS. | Optional |
| application | Application for the query. | Optional |
| to_port | Destination port for the query. | Optional |
| action | Action for the query. | Optional |


#### Context Output

| **Path** | **Type** | **Description** |
| --- | --- | --- |
| Panorama.TrafficLogs.JobID | number | Job ID of the traffic logs query. | 
| Panorama.TrafficLogs.Status | string | Status of the traffic logs query. | 

#### Command Example
```!pan-os-query-traffic-logs query="" number_of_logs="100" direction="backward" source="" destination="" receive_time="" application="" to_port="" action="allow"```

#### Human Readable Output

>### Query Traffic Logs:
>|JobID|Status|
>|---|---|
>| 1858 | Pending |


### pan-os-check-traffic-logs-status
***
Deprecated. Checks the query status of traffic logs.

#### Base Command

`pan-os-check-traffic-logs-status`
#### Input

| **Argument Name** | **Description** | **Required** |
| --- | --- | --- |
| job_id | Job ID of the query. | Required | 


#### Context Output

| **Path** | **Type** | **Description** |
| --- | --- | --- |
| Panorama.TrafficLogs.JobID | number | Job ID of the traffic logs query. | 
| Panorama.TrafficLogs.Status | string | Status of the traffic logs query. | 

#### Command Example
```!pan-os-check-traffic-logs-status job_id="1865"```

#### Human Readable Output

>### Query Traffic Logs status:
>|JobID|Status|
>|---|---|
>| 1858 | Pending |


### pan-os-get-traffic-logs
***
Deprecated. Retrieves traffic log query data by job id.

#### Base Command

`pan-os-get-traffic-logs`
#### Input

| **Argument Name** | **Description** | **Required** |
| --- | --- | --- |
| job_id | Job ID of the query. | Required | 


#### Context Output

| **Path** | **Type** | **Description** |
| --- | --- | --- |
| Panorama.TrafficLogs.JobID | number | Job ID of the traffic logs query. | 
| Panorama.TrafficLogs.Status | string | Status of the traffic logs query. | 
| Panorama.TrafficLogs.Logs.Action | string | Action of the traffic log. |
| Panorama.TrafficLogs.Logs.ActionSource | string | Action source of the traffic log. |
| Panorama.TrafficLogs.Logs.Application | string | Application of the traffic log. |
| Panorama.TrafficLogs.Logs.Category | string | Category of the traffic log. |
| Panorama.TrafficLogs.Logs.DeviceName | string | Device name of the traffic log. |
| Panorama.TrafficLogs.Logs.Destination | string | Destination of the traffic log. |
| Panorama.TrafficLogs.Logs.DestinationPort | string | Destination port of the traffic log. |
| Panorama.TrafficLogs.Logs.FromZone | string | From zone of the traffic log. |
| Panorama.TrafficLogs.Logs.Protocol | string | Protocol of the traffic log. |
| Panorama.TrafficLogs.Logs.ReceiveTime | string | Receive time of the traffic log. |
| Panorama.TrafficLogs.Logs.Rule | string | Rule of the traffic log. |
| Panorama.TrafficLogs.Logs.SessionEndReason | string | Session end reason of the traffic log. |
| Panorama.TrafficLogs.Logs.Source | string | Source of the traffic log. |
| Panorama.TrafficLogs.Logs.SourcePort | string | Source port of the traffic log. |
| Panorama.TrafficLogs.Logs.StartTime | string | Start time of the traffic log. |
| Panorama.TrafficLogs.Logs.ToZone | string | To zone of the traffic log. |

#### Command Example
```!pan-os-get-traffic-logs job_id="1865"```

### pan-os-list-rules

***
Returns a list of predefined Security Rules.
<<<<<<< HEAD
=======
**Note**: When passing a query, all other arguments are overridden. Make sure the query includes all necessary filters.
>>>>>>> fb04493b

#### Base Command

`pan-os-list-rules`

#### Input

<<<<<<< HEAD
| **Argument Name** | **Description** | **Required** |
| --- | --- | --- |
| pre_post | The rules location. Mandatory for Panorama instances. Possible values are: pre-rulebase, post-rulebase. | Optional | 
| device-group | The device group for which to return addresses (Panorama instances). | Optional | 
| tag | The tag to filter the rules. | Optional | 
| tags | A comma-separated list of tags by which to filter the rules. | Optional | 
| target | Serial number of the firewall on which to run the command. Use only for a Panorama instance. | Optional | 
| rulename | The name of the rule to retrieve. If not mentioned, will retrieve all the rules. | Optional | 
| disabled | Whether to retrieve the disabled rules or not. If not mentioned, will retrieve all the rules. Possible values are: yes, no. | Optional | 
| action | The action of the rules to retrieve. If not mentioned, will retrieve all the rules. Possible values are: allow, deny, drop. | Optional | 
| query | Free query to retrieve rules. If not mentioned, will retrieve all the rules. | Optional | 
=======
| **Argument Name** | **Description**                                                                                                                        | **Required** |
| --- |----------------------------------------------------------------------------------------------------------------------------------------| --- |
| pre_post | The rules location. Mandatory for Panorama instances. Possible values are: pre-rulebase, post-rulebase.                                | Optional | 
| device-group | The device group for which to return addresses (Panorama instances).                                                                   | Optional | 
| tag | A comma-separated list of tags by which to filter the rules.                                                                           | Optional | 
| target | Serial number of the firewall on which to run the command. Use only for a Panorama instance.                                           | Optional | 
| rulename | The name of the rule to retrieve. If not mentioned, will retrieve all the rules.                                                       | Optional | 
| disabled | Whether to retrieve the disabled rules or not. If not mentioned, will retrieve all the rules. Possible values are: yes, no.            | Optional | 
| action | The action of the rules to retrieve. If not mentioned, will retrieve all the rules. Possible values are: allow, deny, drop.            | Optional | 
| query | Free query to retrieve rules. If not mentioned, will retrieve all the rules. When passing a query, all other arguments are overridden. | Optional | 
>>>>>>> fb04493b

#### Context Output

| **Path** | **Type** | **Description** |
| --- | --- | --- |
| Panorama.SecurityRule.Name | String | The rule name. | 
| Panorama.SecurityRule.Action | String | The action for the rule. | 
| Panorama.SecurityRule.Location | String | The rule location. | 
| Panorama.SecurityRule.CustomUrlCategory | String | The rule category. | 
| Panorama.SecurityRule.Application | String | The application for the rule. | 
| Panorama.SecurityRule.Destination | String | The destination address. | 
| Panorama.SecurityRule.From | String | The rule from zone. | 
| Panorama.SecurityRule.Service | String | The service for the rule. | 
| Panorama.SecurityRule.To | String | The rule to zone. | 
| Panorama.SecurityRule.Source | String | The source address. | 
| Panorama.SecurityRule.DeviceGroup | string | The device group for the rule \(Panorama instances\). | 
| Panorama.SecurityRules.Tags | String | The rule tags. | 
| Panorama.SecurityRules.Disabled | string | Whether the rule is disabled. | 
| Panorama.SecurityRule.SecurityProfileGroup | String | Represents the security profile group associated with the rule. | 
| Panorama.SecurityRule.SecurityProfile.url-filtering | String | Represents the URL filtering security profile associated with the rule. | 
| Panorama.SecurityRule.SecurityProfile.file-blocking | String | Represents the file blocking security profile associated with the rule. | 
| Panorama.SecurityRule.SecurityProfile.virus | String | Represents the virus security profile associated with the rule. | 
| Panorama.SecurityRule.SecurityProfile.spyware | String | Represents the spyware security profile associated with the rule. | 
| Panorama.SecurityRule.SecurityProfile.vulnerability | String | Represents the vulnerability security profile associated with the rule. | 
| Panorama.SecurityRule.SecurityProfile.wildfire-analysis | String | Represents the WildFire analysis security profile associated with the rule. | 
| Panorama.SecurityRule.Target.devices | String | Represents the target devices associated with the rule. | 
| Panorama.SecurityRule.Target.negate | String | Indicates whether the target is negated in the rule. | 
| Panorama.SecurityRule.QoSMarking.ip-precedence | String | Represents the IP precedence value used for QoS marking in the rule. | 
| Panorama.SecurityRule.Type | String | Represents the type of the rule \(e.g., pre-rule, post-rule, intra-zone, inter-zone\). | 
| Panorama.SecurityRule.DestinationDevice | String | Represents the destination device associated with the rule. | 
| Panorama.SecurityRule.NegateSource | String | Indicates whether the source is negated in the rule. | 
| Panorama.SecurityRule.SourceDevice | String | Represents the source device associated with the rule. | 
| Panorama.SecurityRule.LogStart | String | Indicates whether to log the start of the session for the rule. | 
| Panorama.SecurityRule.LogForwardingProfile | String | Represents the log forwarding profile associated with the rule. | 
| Panorama.SecurityRule.SourceUser | String | Represents the source user associated with the rule. | 
| Panorama.SecurityRule.Schedule | String | Represents the schedule associated with the rule. | 
| Panorama.SecurityRule.Description | String | Represents the description or summary of the rule. | 
| Panorama.SecurityRule.GroupTag | String | Represents the group tag associated with the rule. | 
| Panorama.SecurityRule.NegateDestination | String | Indicates whether the destination is negated in the rule. | 
| Panorama.SecurityRule.ProfileSetting | String | Represents the profile settings associated with the rule. | 

#### Command Example
```!pan-os-list-rules```

#### Context Example
```json
{
    "Panorama": {
        "SecurityRule": [
            {
                "DeviceGroup": "SA_FWs",
                "Location": "SA_FWs",
                "SecurityProfileGroup": null,
                "SecurityProfile": null,
                "Target": {"negate": "no", "devices": null},
                "Name": "test-schedule",
                "QoSMarking": {"follow-c2s-flow": null},
                "Type": null,
                "From": "any",
                "DestinationDevice": "any",
                "NegateSource": null,
                "Action": "allow",
                "SourceDevice": "any",
                "Tags": null,
                "LogStart": null,
                "LogForwardingProfile": null,
                "SourceUser": "any",
                "Schedule": "test",
                "Application": "any",
                "Service": "application-default",
                "To": "any",
                "Description": null,
                "GroupTag": null,
                "Source": "any",
                "NegateDestination": null,
                "Disabled": "no",
                "ProfileSetting": null,
                "CustomUrlCategory": "any",
                "ICMPUnreachable": null,
                "Destination": "any",
                "Option": null,
            },
            {
                "DeviceGroup": "SA_FWs",
                "Location": "SA_FWs",
                "SecurityProfileGroup": "default",
                "SecurityProfile": {
                    "url-filtering": "default",
                    "file-blocking": "basic file blocking",
                    "virus": "threat-pcap",
                    "spyware": "default",
                    "vulnerability": "strict",
                    "wildfire-analysis": "default",
                },
                "Target": {"devices": ["007051000185487", "007051000188986"], "negate": "no"},
                "Name": "jl-test-1",
                "QoSMarking": {"ip-precedence": "cs1"},
                "Type": "intrazone",
                "From": "internal",
                "DestinationDevice": "bad nam",
                "NegateSource": null,
                "Action": "reset-server",
                "SourceDevice": "good name",
                "Tags": ["APIiiiiii", "test2shared"],
                "LogStart": "yes",
                "LogForwardingProfile": "Log forwarding for SA",
                "SourceUser": "me",
                "Schedule": "test-schedule",
                "Application": "8x8",
                "Service": ["new group", "service-http", "service-https"],
                "To": "internal",
                "Description": "bbbbbbbbbb",
                "GroupTag": "moishy tags",
                "Source": "1.1.1.1",
                "NegateDestination": null,
                "Disabled": null,
                "ProfileSetting": "default",
                "CustomUrlCategory": ["alcohol-and-tobacco", "auctions"],
                "ICMPUnreachable": "yes",
                "Destination": "my_shared_address_object_test",
                "Option": {"disable-server-response-inspection": "yes"},
            },
        ]
    }
}
```

#### Human Readable Output

### Security Rules:
|Name|Location|Tags|Type|Source Zone|Source Address|Source User|Source Device|Destination Zone|Destination Address|Destination Device|Application|Service|Url Category|Action|Profile|Profile Group|Options|Target|
|---|---|---|---|---|---|---|---|---|---|---|---|---|---|---|---|---|---|---|
| test-schedule | SA_FWs |  |  | any | any | any | any | any | any | any | any | application-default | any | allow |  |  | ⬜ Log at Session Start,<br>Log Forwarding: None,<br>Schedule: test,<br>QoS Marking: follow-c2s-flow,<br>⬜ Disable Server Response Inspection | negate: no<br>devices: None |
| jl-test-1 | SA_FWs | APIiiiiii,<br>test2shared | intrazone | internal | 1.1.1.1 | me | good name | internal | my_shared_address_object_test | bad nam | 8x8 | new group,<br>service-http,<br>service-https | alcohol-and-tobacco,<br>auctions | reset-server | url-filtering: default<br>file-blocking: basic file blocking<br>virus: threat-pcap<br>spyware: default<br>vulnerability: strict<br>wildfire-analysis: default | default | ✅ Log at Session Start,<br>Log Forwarding: Log forwarding for SA,<br>Schedule: test-schedule,<br>QoS Marking: ip-precedence,<br>✅ Disable Server Response Inspection | negate: no<br>devices: 007051000185487, 007051000188986 |
### pan-os-query-logs
***
The query logs in Panorama.


#### Base Command

`pan-os-query-logs`
#### Input

| **Argument Name** | **Description** | **Required** |
| --- | --- | --- |
| log-type | The log type. Can be "threat", "traffic", "wildfire", "url", or "data". Possible values are: threat, traffic, wildfire, url, data. | Required | 
| query | The query string by which to match criteria for the logs. This is similar to the query provided in the web interface under the Monitor tab when viewing the logs. | Optional | 
| time-generated | The time the log was generated from the timestamp and prior to it.<br/>For example "2019/08/11 01:10:44". | Optional | 
| addr-src | The source address. | Optional | 
| addr-dst | The destination address. | Optional | 
| ip | The source or destination IP address. | Optional | 
| zone-src | The source zone. | Optional | 
| zone-dst | The destination source. | Optional | 
| action | The rule action. | Optional | 
| port-dst | The destination port. | Optional | 
| rule | The rule name, for example "Allow all outbound". | Optional | 
| url | The URL, for example "safebrowsing.googleapis.com". | Optional | 
| filedigest | The file hash (for WildFire logs only). | Optional | 
| number_of_logs | The maximum number of logs to retrieve. If empty, the default is 100. The maximum is 5,000. Default is 100. | Optional | 
| polling | Whether to use polling. Possible values are: true, false. Default is false. | Optional | 
| timeout | The timeout (in seconds) when polling. Default is 120. | Optional | 
| interval_in_seconds | The interval (in seconds) when polling. Default is 10. | Optional | 


#### Context Output

| **Path** | **Type** | **Description** |
| --- | --- | --- |
| Panorama.Monitor.JobID | String | The job ID of the logs query. | 
| Panorama.Monitor.Status | String | The status of the logs query. | 
| Panorama.Monitor.Message | String | The message of the logs query. | 
| Panorama.Monitor.Logs.Action | String | The action taken for the session. Can be "alert", "allow", "deny", "drop", "drop-all-packets", "reset-client", "reset-server", "reset-both", or "block-url". | 
| Panorama.Monitor.Logs.Application | String | The application associated with the session. | 
| Panorama.Monitor.Logs.Category | String | The URL category of the URL subtype. For WildFire subtype, it is the verdict on the file, and can be either "malicious", "phishing", "grayware", or "benign". For other subtypes, the value is "any". | 
| Panorama.Monitor.Logs.DeviceName | String | The hostname of the firewall on which the session was logged. | 
| Panorama.Monitor.Logs.DestinationAddress | String | The original session destination IP address. | 
| Panorama.Monitor.Logs.DestinationUser | String | The username of the user to which the session was destined. | 
| Panorama.Monitor.Logs.DestinationCountry | String | The destination country or internal region for private addresses. Maximum length is 32 bytes. | 
| Panorama.Monitor.Logs.DestinationPort | String | The destination port utilized by the session. | 
| Panorama.Monitor.Logs.FileDigest | String | Only for the WildFire subtype, all other types do not use this field. The filedigest string shows the binary hash of the file sent to be analyzed by the WildFire service. | 
| Panorama.Monitor.Logs.FileName | String | File name or file type when the subtype is file.
File name when the subtype is virus.
File name when the subtype is wildfire-virus.
File name when the subtype is wildfire. | 
| Panorama.Monitor.Logs.FileType | String | Only for the WildFire subtype, all other types do not use this field.
Specifies the type of file that the firewall forwarded for WildFire analysis. | 
| Panorama.Monitor.Logs.FromZone | String | The zone from which the session was sourced. | 
| Panorama.Monitor.Logs.URLOrFilename | String | The actual URL when the subtype is url.
The file name or file type when the subtype is file.
The file name when the subtype is virus.
The file name when the subtype is wildfire-virus.
The file name when the subtype is wildfire.
The URL or file name when the subtype is vulnerability \(if applicable\). | 
| Panorama.Monitor.Logs.NATDestinationIP | String | The post-NAT destination IP address if destination NAT was performed. | 
| Panorama.Monitor.Logs.NATDestinationPort | String | The post-NAT destination port. | 
| Panorama.Monitor.Logs.NATSourceIP | String | The post-NAT source IP address if source NAT was performed. | 
| Panorama.Monitor.Logs.NATSourcePort | String | The post-NAT source port. | 
| Panorama.Monitor.Logs.PCAPid | String | The packet capture \(pcap\) ID is a 64 bit unsigned integral denoting
an ID to correlate threat pcap files with extended pcaps taken as a part of
that flow. All threat logs will contain either a pcap_id of 0 \(no associated
pcap\), or an ID referencing the extended pcap file. | 
| Panorama.Monitor.Logs.IPProtocol | String | The IP protocol associated with the session. | 
| Panorama.Monitor.Logs.Recipient | String | Only for the WildFire subtype, all other types do not use this field.
Specifies the name of the receiver of an email that WildFire determined to be malicious when analyzing an email link forwarded by the firewall. | 
| Panorama.Monitor.Logs.Rule | String | The name of the rule that the session matched. | 
| Panorama.Monitor.Logs.RuleID | String | The ID of the rule that the session matched. | 
| Panorama.Monitor.Logs.ReceiveTime | String | The time the log was received at the management plane. | 
| Panorama.Monitor.Logs.Sender | String | Only for the WildFire subtype; all other types do not use this field.
Specifies the name of the sender of an email that WildFire determined to be malicious when analyzing an email link forwarded by the firewall. | 
| Panorama.Monitor.Logs.SessionID | String | An internal numerical identifier applied to each session. | 
| Panorama.Monitor.Logs.DeviceSN | String | The serial number of the firewall on which the session was logged. | 
| Panorama.Monitor.Logs.Severity | String | The severity associated with the threat. Can be "informational", "low",
"medium", "high", or "critical". | 
| Panorama.Monitor.Logs.SourceAddress | String | The original session source IP address. | 
| Panorama.Monitor.Logs.SourceCountry | String | The source country or internal region for private addresses. Maximum
length is 32 bytes. | 
| Panorama.Monitor.Logs.SourceUser | String | The username of the user who initiated the session. | 
| Panorama.Monitor.Logs.SourcePort | String | The source port utilized by the session. | 
| Panorama.Monitor.Logs.ThreatCategory | String | The threat categories used to classify different types of
threat signatures. | 
| Panorama.Monitor.Logs.Name | String | The Palo Alto Networks identifier for the threat. A description
string followed by a 64-bit numerical identifier. | 
| Panorama.Monitor.Logs.ID | String | The Palo Alto Networks ID for the threat. | 
| Panorama.Monitor.Logs.ToZone | String | The zone to which the session was destined. | 
| Panorama.Monitor.Logs.TimeGenerated | String | The time the log was generated on the data plane. | 
| Panorama.Monitor.Logs.URLCategoryList | String | A list of the URL filtering categories the firewall used to
enforce the policy. | 
| Panorama.Monitor.Logs.Bytes | String | The total log bytes. | 
| Panorama.Monitor.Logs.BytesReceived | String | The log bytes received. | 
| Panorama.Monitor.Logs.BytesSent | String | The log bytes sent. | 
| Panorama.Monitor.Logs.Vsys | String | The VSYS on the firewall that generated the log. | 

#### Command example with polling
```!pan-os-query-logs log-type=traffic number_of_logs=1 polling=true```

### Context example
```json
{
    "Panorama": {
        "Monitor": {
            "JobID": "1291",
            "LogType": "traffic",
            "Logs": {
              "TimeGenerated": "2019/07/24 08:50:24",
              "SourceAddress": "1.1.1.1",
              "DestinationAddress": "2.3.4.5",
              "Application": "web-browsing",
              "Action": "deny",
              "Rule": "any - any accept"
            },
            "Status": "Completed"
        }
    }
}
```

#### Human Readable Output
>Fetching traffic logs for job ID 1291...
> >### Query traffic Logs:
>|TimeGenerated|SourceAddress|DestinationAddress|Application|Action|Rule|
>|---|---|---|---|---|---|
>| 2019/07/24 08:50:24 | 1.1.1.1 | 2.3.4.5 | web-browsing | deny | any - any accept |


#### Command example without polling 
```!pan-os-query-logs log-type=traffic number_of_logs=1```
#### Context Example
```json
{
    "Panorama": {
        "Monitor": {
            "JobID": "1283",
            "LogType": "traffic",
            "Message": "query job enqueued with jobid 1283",
            "Status": "Pending"
        }
    }
}
```

#### Human Readable Output
>### Query Logs:
>|JobID|Status|
>|---|---|
>| 1283 | Pending |


### pan-os-check-logs-status
***
Checks the status of a logs query.

#### Base Command

`pan-os-check-logs-status`
#### Input

| **Argument Name** | **Description** | **Required** |
| --- | --- | --- |
| job_id | Job ID of the query. | Required | 


#### Context Output

| **Path** | **Type** | **Description** |
| --- | --- | --- |
| Panorama.Monitor.JobID | String | Job ID of the logs query. | 
| Panorama.Monitor.Status | String | Status of the logs query. | 


#### Command Example
```!pan-os-check-logs-status job_id=657 ```

#### Human Readable Output

>### Query Logs Status:
>|JobID|Status|
>|---|---|
>| 657 | Completed |

### pan-os-get-logs
***
Retrieves the data of a logs query.


#### Base Command

`pan-os-get-logs`
#### Input

| **Argument Name** | **Description** | **Required** |
| --- | --- | --- |
| job_id | Job ID of the query. | Required | 
| ignore_auto_extract | Whether to auto-enrich the War Room entry. If "true", entry is not auto-enriched. If "false", entry is auto-extracted. Default is "true". | Optional | 


#### Context Output

| **Path** | **Type** | **Description** |
| --- | --- | --- |
| Panorama.Monitor.Logs.Action | String | Action taken for the session. Can be "alert", "allow", "deny", "drop", "drop-all-packets", "reset-client", "reset-server", "reset-both", or "block-url". | 
| Panorama.Monitor.Logs.Application | String | Application associated with the session. | 
| Panorama.Monitor.Logs.Category | String | The URL category of the URL subtype. For WildFire subtype, it is the verdict on the file, and can be either "malicious", "phishing", "grayware"’, or "benign". For other subtypes, the value is "any". | 
| Panorama.Monitor.Logs.DeviceName | String | The hostname of the firewall on which the session was logged. | 
| Panorama.Monitor.Logs.DestinationAddress | String | Original session destination IP address. | 
| Panorama.Monitor.Logs.DestinationUser | String | Username of the user to which the session was destined. | 
| Panorama.Monitor.Logs.DestinationCountry | String | Destination country or internal region for private addresses. Maximum length is 32 bytes. | 
| Panorama.Monitor.Logs.DestinationPort | String | Destination port utilized by the session. | 
| Panorama.Monitor.Logs.FileDigest | String | Only for the WildFire subtype, all other types do not use this field. The file digest string shows the binary hash of the file sent to be analyzed by the WildFire service. | 
| Panorama.Monitor.Logs.FileName | String | File name or file type when the subtype is file.<br/>File name when the subtype is virus.<br/>File name when the subtype is wildfire-virus.<br/>File name when the subtype is wildfire. | 
| Panorama.Monitor.Logs.FileType | String | Only for the WildFire subtype, all other types do not use this field.<br/>Specifies the type of file that the firewall forwarded for WildFire analysis. | 
| Panorama.Monitor.Logs.FromZone | String | The zone from which the session was sourced. | 
| Panorama.Monitor.Logs.URLOrFilename | String | The actual URL when the subtype is url.<br/>File name or file type when the subtype is file.<br/>File name when the subtype is virus.<br/>File name when the subtype is wildfire-virus.<br/>File name when the subtype is wildfire.<br/>URL or file name when the subtype is vulnerability \(if applicable\). | 
| Panorama.Monitor.Logs.NATDestinationIP | String | If destination NAT performed, the post-NAT destination IP address. | 
| Panorama.Monitor.Logs.NATDestinationPort | String | Post-NAT destination port. | 
| Panorama.Monitor.Logs.NATSourceIP | String | If source NAT performed, the post-NAT source IP address. | 
| Panorama.Monitor.Logs.NATSourcePort | String | Post-NAT source port. | 
| Panorama.Monitor.Logs.PCAPid | String | The packet capture \(pcap\) ID is a 64 bit unsigned integral denoting an ID to correlate threat pcap files with extended pcaps taken as a part of that flow. All threat logs will contain either a pcap_id of 0 \(no associated pcap\), or an ID referencing the extended pcap file. | 
| Panorama.Monitor.Logs.IPProtocol | String | IP protocol associated with the session. | 
| Panorama.Monitor.Logs.Recipient | String | Only for the WildFire subtype, all other types do not use this field.<br/>Specifies the name of the receiver of an email that WildFire determined to be malicious when analyzing an email link forwarded by the firewall. | 
| Panorama.Monitor.Logs.Rule | String | Name of the rule that the session matched. | 
| Panorama.Monitor.Logs.RuleID | String | ID of the rule that the session matched. | 
| Panorama.Monitor.Logs.ReceiveTime | String | Time the log was received at the management plane. | 
| Panorama.Monitor.Logs.Sender | String | Only for the WildFire subtype; all other types do not use this field.<br/>Specifies the name of the sender of an email that WildFire determined to be malicious when analyzing an email link forwarded by the firewall. | 
| Panorama.Monitor.Logs.SessionID | String | An internal numerical identifier applied to each session. | 
| Panorama.Monitor.Logs.DeviceSN | String | The serial number of the firewall on which the session was logged. | 
| Panorama.Monitor.Logs.Severity | String | Severity associated with the threat. Can be "informational", "low", "medium", "high", or "critical". | 
| Panorama.Monitor.Logs.SourceAddress | String | Original session source IP address. | 
| Panorama.Monitor.Logs.SourceCountry | String | Source country or internal region for private addresses. Maximum length is 32 bytes. | 
| Panorama.Monitor.Logs.SourceUser | String | Username of the user who initiated the session. | 
| Panorama.Monitor.Logs.SourcePort | String | Source port utilized by the session. | 
| Panorama.Monitor.Logs.ThreatCategory | String | Describes threat categories used to classify different types of threat signatures. | 
| Panorama.Monitor.Logs.Name | String | Palo Alto Networks identifier for the threat. It is a description string followed by a 64-bit numerical identifier. | 
| Panorama.Monitor.Logs.ID | String | Palo Alto Networks ID for the threat. | 
| Panorama.Monitor.Logs.ToZone | String | The zone to which the session was destined. | 
| Panorama.Monitor.Logs.TimeGenerated | String | Time that the log was generated on the dataplane. | 
| Panorama.Monitor.Logs.URLCategoryList | String | A list of the URL filtering categories that the firewall used to enforce the policy. | 
| Panorama.Monitor.Logs.Bytes | String | Total log bytes. | 
| Panorama.Monitor.Logs.BytesReceived | String | Log bytes received. | 
| Panorama.Monitor.Logs.BytesSent | String | Log bytes sent. | 
| Panorama.Monitor.Logs.Vsys | String | Vsys on the firewall that generated the log. | 


#### Command Example
```!pan-os-get-logs job_id=678 ```

#### Human Readable Output

>### Query data Logs:
>|TimeGenerated|SourceAddress|DestinationAddress|Application|Action|Rule|
>|---|---|---|---|---|---|
>| 2019/07/24 08:50:24 | 1.1.1.1 | 2.3.4.5 | web-browsing | deny | any - any accept |

### pan-os-security-policy-match
***
Checks whether a session matches a specified security policy. This command is only available on Firewall instances.


#### Base Command

`pan-os-security-policy-match`
#### Input

| **Argument Name** | **Description** | **Required** |
| --- | --- | --- |
| application | The application name. | Optional | 
| category | The category name. | Optional | 
| destination | The destination IP address. | Required | 
| destination-port | The destination port. | Optional | 
| from | The from zone. | Optional | 
| to | The to zone. | Optional | 
| protocol | The IP protocol value. | Required | 
| source | The source IP address. | Required | 
| source-user | The source user. | Optional |
| target | Target number of the firewall. Use only on a Panorama instance. | Optional | 


#### Context Output

| **Path** | **Type** | **Description** |
| --- | --- | --- |
| Panorama.SecurityPolicyMatch.Query | String | Query for the session to test. | 
| Panorama.SecurityPolicyMatch.Rules.Name | String | The matching rule name. | 
| Panorama.SecurityPolicyMatch.Rules.Action | String | The matching rule action. | 
| Panorama.SecurityPolicyMatch.Rules.Category | String | The matching rule category. | 
| Panorama.SecurityPolicyMatch.Rules.Destination | String | The matching rule destination. | 
| Panorama.SecurityPolicyMatch.Rules.From | String | The matching rule from zone. | 
| Panorama.SecurityPolicyMatch.Rules.Source | String | The matching rule source. | 
| Panorama.SecurityPolicyMatch.Rules.To | String | The matching rule to zone. | 
| Panorama.SecurityPolicyMatch.QueryFields.Application | String | The application name. | 
| Panorama.SecurityPolicyMatch.QueryFields.Category | String | The category name. | 
| Panorama.SecurityPolicyMatch.QueryFields.Destination | String | The destination IP address. | 
| Panorama.SecurityPolicyMatch.QueryFields.DestinationPort | Number | The destination port. | 
| Panorama.SecurityPolicyMatch.QueryFields.From | String | The from zone. | 
| Panorama.SecurityPolicyMatch.QueryFields.To | String | The to zone. | 
| Panorama.SecurityPolicyMatch.QueryFields.Protocol | String | The IP protocol value. | 
| Panorama.SecurityPolicyMatch.QueryFields.Source | String | The destination IP address. | 
| Panorama.SecurityPolicyMatch.QueryFields.SourceUser | String | The source user. | 


#### Command Example
```!pan-os-security-policy-match destination=1.2.3.4 protocol=1 source=2.3.4.5```

#### Context Example
```json
{
    "Panorama": {
        "SecurityPolicyMatch": {
            "Query": "<test><security-policy-match><source>2.3.4.5</source><destination>1.2.3.4</destination><protocol>1</protocol></security-policy-match></test>",
            "QueryFields": {
                "Destination": "1.2.3.4",
                "Protocol": "1",
                "Source": "2.3.4.5"
            },
            "Rules": {
                "Action": "allow",
                "Category": "any",
                "Destination": "any",
                "From": "any",
                "Name": "any - any accept",
                "Source": "any",
                "To": "any"
            }
        }
    }
}
```

#### Human Readable Output

>### Matching Security Policies:
>|Name|Action|From|To|Source|Destination|
>|---|---|---|---|---|---|
>| any - any accept | allow | any | any | any | any |


### pan-os-list-static-routes
***
Lists the static routes of a virtual router.


#### Base Command

`pan-os-list-static-routes`
#### Input

| **Argument Name** | **Description** | **Required** |
| --- | --- | --- |
| virtual_router | The name of the virtual router for which to list static routes. | Required | 
| template | The template to use to run the command. Overrides the template parameter (Panorama instances). | Optional | 
| show_uncommitted | Whether to show an uncommitted configuration. Default is "false" | Optional | 


#### Context Output

| **Path** | **Type** | **Description** |
| --- | --- | --- |
| Panorama.StaticRoutes.Name | String | The name of the static route. | 
| Panorama.StaticRoutes.BFDProfile | String | The BFD profile of the static route. | 
| Panorama.StaticRoutes.Destination | String | The destination of the static route. | 
| Panorama.StaticRoutes.Metric | Number | The metric \(port\) of the static route. | 
| Panorama.StaticRoutes.NextHop | String | The next hop of the static route. Can be an IP address, FQDN, or a virtual router. | 
| Panorama.StaticRoutes.RouteTable | String | The route table of a static route. | 
| Panorama.StaticRoutes.VirtualRouter | String | The virtual router to which the static router belongs. | 
| Panorama.StaticRoutes.Template | String | The template in which the static route is defined \(Panorama instances only\). | 
| Panorama.StaticRoutes.Uncommitted | Boolean | Whether the static route is committed. | 


#### Command Example
```!pan-os-list-static-routes virtual_router=virtual_router_test_DONT_DELETE```

#### Context Example
```json
{
    "Panorama": {
        "StaticRoutes": [
            {
                "BFDprofile": "None",
                "Destination": "2.3.4.5/32",
                "Metric": 14,
                "Name": "static_route_ip",
                "NextHop": "3.3.3.3",
                "RouteTable": "Unicast",
                "VirtualRouter": "virtual_router_test_DONT_DELETE"
            },
            {
                "Destination": "1.1.1.1/32",
                "Metric": 1012,
                "Name": "test_maya",
                "NextHop": "3.3.3.3",
                "VirtualRouter": "virtual_router_test_DONT_DELETE"
            }
        ]
    }
}
```

#### Human Readable Output

>### Displaying all Static Routes for the Virtual Router: virtual_router_test_DONT_DELETE
>|Name|Destination|NextHop|RouteTable|Metric|BFDprofile|
>|---|---|---|---|---|---|
>| static_route_ip | 2.3.4.5/32 | 3.3.3.3 | Unicast | 14 | None |
>| test_maya | 1.1.1.1/32 | 3.3.3.3 |  | 1012 |  |


### pan-os-get-static-route
***
Returns the specified static route of a virtual router.


#### Base Command

`pan-os-get-static-route`
#### Input

| **Argument Name** | **Description** | **Required** |
| --- | --- | --- |
| virtual_router | Name of the virtual router for which to display the static route. | Required | 
| static_route | Name of the static route to display. | Required | 
| template | The template for which to run the command. Overrides the template parameter (Panorama instances). | Optional | 


#### Context Output

| **Path** | **Type** | **Description** |
| --- | --- | --- |
| Panorama.StaticRoutes.Name | String | The name of the static route. | 
| Panorama.StaticRoutes.BFDProfile | String | The BFD profile of the static route. | 
| Panorama.StaticRoutes.Destination | String | The destination of the static route. | 
| Panorama.StaticRoutes.Metric | Number | The metric \(port\) of the static route. | 
| Panorama.StaticRoutes.NextHop | String | The next hop of the static route. Can be an IP address, FQDN, or a virtual router. | 
| Panorama.StaticRoutes.RouteTable | String | The route table of the static route. | 
| Panorama.StaticRoutes.VirtualRouter | String | The virtual router to which the static router belongs. | 
| Panorama.StaticRoutes.Template | String | The template in which the static route is defined \(Panorama instances only\). | 


#### Command Example
```!pan-os-get-static-route static_route=static_route_ip virtual_router=virtual_router_test_DONT_DELETE```

#### Context Example
```json
{
    "Panorama": {
        "StaticRoutes": {
            "BFDprofile": "None",
            "Destination": "2.3.4.5/32",
            "Metric": 14,
            "Name": "static_route_ip",
            "NextHop": "3.3.3.3",
            "RouteTable": "Unicast",
            "VirtualRouter": "virtual_router_test_DONT_DELETE"
        }
    }
}
```

#### Human Readable Output

>### Static route: static_route_ip
>|BFDprofile|Destination|Metric|Name|NextHop|RouteTable|VirtualRouter|
>|---|---|---|---|---|---|---|
>| None | 2.3.4.5/32 | 14 | static_route_ip | 3.3.3.3 | Unicast | virtual_router_test_DONT_DELETE |


### pan-os-add-static-route
***
Adds a static route.


#### Base Command

`pan-os-add-static-route`
#### Input

| **Argument Name** | **Description** | **Required** |
| --- | --- | --- |
| virtual_router | Virtual Router to which the routes will be added. | Required | 
| static_route | The name of the static route to add. The argument is limited to a maximum of 31 characters, is case-sensitive, and supports letters, numbers, spaces, hyphens, and underscores. | Required | 
| destination | The IP address and network mask in Classless Inter-domain Routing (CIDR) notation: ip_address/mask. For example, 192.168.0.1/24 for IPv4 or 2001:db8::/32 for IPv6). | Required | 
| nexthop_type | The type for the nexthop. Can be: "ip-address", "next-vr", "fqdn" or "discard". | Required | 
| nexthop_value | The next hop value. | Required | 
| metric | The metric port for the static route (1-65535). | Optional | 
| interface | The interface name in which to add the static route. | Optional | 
| template | The template to use to run the command. Overrides the template parameter (Panorama instances). | Optional | 


#### Context Output

| **Path** | **Type** | **Description** |
| --- | --- | --- |
| Panorama.StaticRoutes.Name | String | The name of the static route. | 
| Panorama.StaticRoutes.BFDProfile | String | The BFD profile of the static route. | 
| Panorama.StaticRoutes.Destination | String | The destination of the static route. | 
| Panorama.StaticRoutes.Metric | Number | The metric \(port\) of the static route. | 
| Panorama.StaticRoutes.NextHop | String | The next hop of the static route. Can be an IP address, FQDN, or a virtual router. | 
| Panorama.StaticRoutes.RouteTable | String | The route table of the static route. | 
| Panorama.StaticRoutes.VirtualRouter | String | The virtual router to which the static router belongs. | 
| Panorama.StaticRoutes.Template | String | The template in which the static route is defined \(Panorama instances only\). | 


#### Command Example
```!pan-os-add-static-route destination=2.3.4.5/32 nexthop_type="ip-address" nexthop_value=3.3.3.3 static_route=my_temp_route virtual_router=virtual_router_test_DONT_DELETE```

#### Context Example
```json
{
    "Panorama": {
        "StaticRoutes": {
            "@code": "20",
            "@status": "success",
            "msg": "command succeeded"
        }
    }
}
```

#### Human Readable Output

>New uncommitted static route my_temp_route configuration added.

### pan-os-delete-static-route
***
Deletes a static route.


#### Base Command

`pan-os-delete-static-route`
#### Input

| **Argument Name** | **Description** | **Required** |
| --- | --- | --- |
| route_name | The name of the static route to delete. | Required | 
| virtual_router | The virtual router from which the routes will be deleted. | Required | 
| template | The template for to use to run the command. Overrides the template parameter (Panorama instances). | Optional | 


#### Context Output

| **Path** | **Type** | **Description** |
| --- | --- | --- |
| Panorama.StaticRoutes.Name | String | The name of the static route. | 
| Panorama.StaticRoutes.BFDProfile | String | The BFD profile of the static route. | 
| Panorama.StaticRoutes.Destination | String | The destination of the static route. | 
| Panorama.StaticRoutes.Metric | Number | The metric \(port\) of the static route. | 
| Panorama.StaticRoutes.NextHop | String | The next hop of the static route. Can be an IP address, FQDN, or a virtual router. | 
| Panorama.StaticRoutes.RouteTable | String | The route table of the static route. | 
| Panorama.StaticRoutes.VirtualRouter | String | The virtual router to which the static router belongs. | 
| Panorama.StaticRoutes.Template | String | The template in which the static route is defined \(Panorama instances only\). | 
| Panorama.StaticRoutes.Deleted | Boolean | Whether the static route was deleted. | 


#### Command Example
```!pan-os-delete-static-route route_name=my_temp_route virtual_router=virtual_router_test_DONT_DELETE```

#### Context Example
```json
{
    "Panorama": {
        "StaticRoutes": {
            "Deleted": true,
            "Name": "my_temp_route"
        }
    }
}
```

#### Human Readable Output

>The static route: my_temp_route was deleted. Changes are not committed.

### pan-os-show-device-version
***
Show firewall device software version.


#### Base Command

`pan-os-show-device-version`
#### Input

| **Argument Name** | **Description** | **Required** |
| --- | --- | --- |
| target | Serial number of the firewall on which to run the command. Use only for a Panorama instance. | Optional | 


#### Context Output

| **Path** | **Type** | **Description** |
| --- | --- | --- |
| Panorama.Device.Info.Devicename | String | Devicename of the PAN-OS. | 
| Panorama.Device.Info.Model | String | Model of the PAN-OS. | 
| Panorama.Device.Info.Serial | String | Serial number of the PAN-OS. | 
| Panorama.Device.Info.Version | String | Version of the PAN-OS. | 


#### Command Example
```!pan-os-show-device-version```

#### Context Example
```json
{
    "Panorama": {
        "Device": {
            "Info": {
                "Devicename": "PA-VM",
                "Model": "PA-VM",
                "Serial": "000000000000000",
                "Version": "8.1.7"
            }
        }
    }
}
```

#### Human Readable Output

>### Device Version:
>|Devicename|Model|Serial|Version|
>|---|---|---|---|
>| PA-VM | PA-VM | 000000000000000 | 8.1.7 |


### pan-os-download-latest-content-update
***
Downloads the latest content update.


#### Base Command

`pan-os-download-latest-content-update`
#### Input

| **Argument Name** | **Description** | **Required** |
| --- | --- | --- |
| target | Serial number of the firewall on which to run the command. Use only for a Panorama instance | Optional | 


#### Context Output

| **Path** | **Type** | **Description** |
| --- | --- | --- |
| Panorama.Content.Download.JobID | String | Job ID of the content download. | 
| Panorama.Content.Download.Status | String | Content download status. | 


#### Command Example
```!pan-os-download-latest-content-update ```

#### Human Readable Output

>### Content download:
>|JobID|Status|
>|---|---|
>| 657 | Pending |

### pan-os-content-update-download-status
***
Checks the download status of a content update.


#### Base Command

`pan-os-content-update-download-status`
#### Input

| **Argument Name** | **Description** | **Required** |
| --- | --- | --- |
| target | Serial number of the firewall on which to run the command. Use only for a Panorama instance. | Optional | 
| job_id | Job ID to check.                                                                             | Required | 


#### Context Output

| **Path** | **Type** | **Description** |
| --- | --- | --- |
| Panorama.Content.Download.JobID | String | Job ID to monitor. | 
| Panorama.Content.Download.Status | String | Download status. | 
| Panorama.Content.Download.Details | String | Job ID details. | 


#### Command Example
```!pan-os-content-update-download-status job_id=678 ```

#### Human Readable Output

>### Content download status:
>|JobID|Status|Details|
>|---|---|---|
>| 678 | Completed | download succeeded with warnings |


### pan-os-install-latest-content-update
***
Installs the latest content update.


#### Base Command

`pan-os-install-latest-content-update`
#### Input

| **Argument Name** | **Description** | **Required** |
| --- | --- | --- |
| target | Serial number of the firewall on which to run the command. Use only for a Panorama instance | Optional | 


#### Context Output

| **Path** | **Type** | **Description** |
| --- | --- | --- |
| Panorama.Content.Install.JobID | String | Job ID of the installation. | 
| Content.Install.Status | String | Installation status. | 


#### Command Example
```!pan-os-install-latest-content-update ```

#### Human Readable Output

>### Result:
>|JobID|Status|
>|---|---|
>| 878 | Pending |


### pan-os-content-update-install-status
***
Gets the installation status of the content update.


#### Base Command

`pan-os-content-update-install-status`
#### Input

| **Argument Name** | **Description** | **Required** |
| --- | --- | --- |
| target | Serial number of the firewall on which to run the command. Use only for a Panorama instance. | Optional | 
| job_id | Job ID of the content installation. | Required | 


#### Context Output

| **Path** | **Type** | **Description** |
| --- | --- | --- |
| Panorama.Content.Install.JobID | String | Job ID of the content installation. | 
| Panorama.Content.Install.Status | String | Content installation status. | 
| Panorama.Content.Install.Details | String | Content installation status details. | 


#### Command Example
```!pan-os-content-update-install-status job_id=878 ```

#### Human Readable Output

>### Content install status:
>|JobID|Status|Details|
>|---|---|---|
>| 878 | Completed | installation succeeded with warnings |


### pan-os-check-latest-panos-software
***
Checks the PAN-OS software version from the repository.


#### Base Command

`pan-os-check-latest-panos-software`
#### Input

| **Argument Name** | **Description** | **Required** |
| --- | --- | --- |
| target | Serial number of the firewall on which to run the command. Use only for a Panorama instance. | Optional | 


#### Context Output

There is no context output for this command.

#### Command Example
```!pan-os-check-latest-panos-software```


### pan-os-download-panos-version
***
Downloads the target PAN-OS software version to install on the target device.


#### Base Command

`pan-os-download-panos-version`
#### Input

| **Argument Name** | **Description** | **Required** |
| --- | --- | --- |
| target | Serial number of the firewall on which to run the command. Use only for a Panorama instance. | Optional | 
| target_version | The target version number to install. | Required | 


#### Context Output

| **Path** | **Type** | **Description** |
| --- | --- | --- |
| Panorama.PANOS.Download.JobID | Number | Job ID of the PAN-OS download. | 
| Panorama.PANOS.Download.Status | String | Status of the PAN-OS download. | 


#### Command Example
```!pan-os-download-panos-version target_version=1 ```

#### Human Readable Output

>### Result:
>|JobID|Status|
>|---|---|
>| 111 | Pending |

### pan-os-download-panos-status
***
Gets the download status of the target PAN-OS software.


#### Base Command

`pan-os-download-panos-status`
#### Input

| **Argument Name** | **Description** | **Required** |
| --- | --- | --- |
| target | Serial number of the firewall on which to run the command. Use only for a Panorama instance. | Optional | 
| job_id | Job ID to check. | Required | 


#### Context Output

| **Path** | **Type** | **Description** |
| --- | --- | --- |
| Panorama.PANOS.Download.JobID | String | Job ID of the PAN-OS download. | 
| Panorama.PANOS.Download.Status | String | PAN-OS download status. | 
| Panorama.PANOS.Download.Details | String | PAN-OS download details. | 


#### Command Example
```!pan-os-download-panos-status job_id=999```

#### Human Readable Output

>### PAN-OS download status:
>|JobID|Status|Details|
>|---|---|---|
>| 999 | Completed | download succeeded with warnings |

### pan-os-install-panos-version
***
Installs the target PAN-OS version on the specified target device.


#### Base Command

`pan-os-install-panos-version`
#### Input

| **Argument Name** | **Description**  | **Required** |
| --- |---| --- |
| target | Serial number of the firewall on which to run the command. Use only for a Panorama instance. | Optional | 
| target_version | Target PAN-OS version to install. | Required | 


#### Context Output

| **Path** | **Type** | **Description** |
| --- | --- | --- |
| Panorama.PANOS.Install.JobID | string | Job ID from the PAN-OS installation. | 
| Panorama.PANOS.Install.Status | String | Status of the PAN-OS installation. | 


#### Command Example
```!pan-os-install-panos-version target_version=1 ```

#### Human Readable Output

>### PAN-OS Installation:
>|JobID|Status|
>|---|---|
>| 111 | Pending |

### pan-os-install-panos-status
***
Gets the installation status of the PAN-OS software.


#### Base Command

`pan-os-install-panos-status`
#### Input

| **Argument Name** | **Description** | **Required** |
| --- | --- | --- |
| target | Serial number of the firewall on which to run the command. Use only for a Panorama instance. | Optional | 
| job_id | Job ID to check. | Required | 


#### Context Output

| **Path** | **Type** | **Description** |
| --- | --- | --- |
| Panorama.PANOS.Install.JobID | Number | Job ID of the PAN-OS installation. | 
| Panorama.PANOS.Install.Status | String | Status of the PAN-OS installation. | 
| Panorama.PANOS.Install.Details | String | PAN-OS installation details. | 


#### Command Example
```!pan-os-install-panos-status job_id=878 ```

#### Human Readable Output

>### PAN-OS installation status:
>|JobID|Status|Details|
>|---|---|---|
>| 878 | Completed | installation succeeded with warnings |

### pan-os-device-reboot
***
Reboots the Firewall device.


#### Base Command

`pan-os-device-reboot`
#### Input

| **Argument Name** | **Description** | **Required** |
| --- | --- | --- |
| target | Serial number of the firewall on which to run the command. Use only for a Panorama instance. | Optional | 


#### Context Output

There is no context output for this command.

#### Command Example
```!pan-os-device-reboot ```


### pan-os-show-location-ip
***
Gets location information for an IP address.


#### Base Command

`pan-os-show-location-ip`
#### Input

| **Argument Name** | **Description** | **Required** |
| --- | --- | --- |
| ip_address | The IP address from which to return information. | Required | 


#### Context Output

| **Path** | **Type** | **Description** |
| --- | --- | --- |
| Panorama.Location.IP.country_code | String | The IP address location country code. | 
| Panorama.Location.IP.country_name | String | The IP addres location country name. | 
| Panorama.Location.IP.ip_address | String | The IP address. | 
| Panorama.Location.IP.Status | String | Whether the IP address was found. | 


#### Command Example
```!pan-os-show-location-ip ip_address=8.8.8.8```

#### Context Example
```json
{
    "Panorama": {
        "Location": {
            "IP": {
                "country_code": "US",
                "country_name": "United States",
                "ip_address": "8.8.8.8",
                "status": "Found"
            }
        }
    }
}
```

#### Human Readable Output

>### IP 8.8.8.8 location:
>|ip_address|country_name|country_code|
>|---|---|---|
>| 8.8.8.8 | United States | US |


### pan-os-get-licenses
***
Gets information about available PAN-OS licenses and their statuses.


#### Base Command

`pan-os-get-licenses`
#### Input

There are no input arguments for this command.

#### Context Output

| **Path** | **Type** | **Description** |
| --- | --- | --- |
| Panorama.License.Authcode | String | The authentication code of the license. | 
| Panorama.License.Base-license-name | String | The base license name. | 
| Panorama.License.Description | String | The description of the license. | 
| Panorama.License.Expired | String | Whether the license has expired. | 
| Panorama.License.Expires | String | When the license will expire. | 
| Panorama.License.Feature | String | The feature of the license. | 
| Panorama.License.Issued | String | When the license was issued. | 
| Panorama.License.Serial | String | The serial number of the license. | 


#### Command Example
```!pan-os-get-licences ```

#### Human Readable Output

>|Authcode|Description|Feature|Serial|Expired|Expires|Issued|
>|---|---|---|---|---|---|---|
>| I9805928  | NFR Support | NFR Support | 007DEMISTO1t | no | Never | November 25, 2019 |

### pan-os-get-security-profiles
***
Gets information for the specified security profile.


#### Base Command

`pan-os-get-security-profiles`
#### Input

| **Argument Name** | **Description** | **Required** |
|-------------------| --- | --- |
| security_profile  | The security profile for which to get information. Can be "data-filtering", "file-blocking", "spyware", "url-filtering", "virus", "vulnerability", or "wildfire-analysis". | Optional | 
| device-group      | The device group for which to return security profiles. | Optional |

#### Context Output

| **Path** | **Type** | **Description** |
| --- | --- | --- |
| Panorama.Spyware.Name | String | The profile name. | 
| Panorama.Spyware.Rules.Action | String | The rule action. | 
| Panorama.Spyware.Rules.Cateogry | String | The category for which to apply the rule. | 
| Panorama.Spyware.Rules.Name | String | The rule name. | 
| Panorama.Spyware.Rules.Packet-capture | String | Whether packet capture is enabled. | 
| Panorama.Spyware.Rules.Severity | String | The rule severity. | 
| Panorama.Spyware.Rules.Threat-name | String | The threat name for which to apply the rule. | 
| Panorama.URLFilter.Name | String | The profile name. | 
| Panorama.URLFilter.Rules.Category.Action | String | The rule action to apply to the category. | 
| Panorama.URLFilter.Rules.Category.Name | String | The category name. | 
| Panorama.WildFire.Name | String | The WildFire profile name. | 
| Panorama.WildFire.Rules.Analysis | String | The rule analysis. | 
| Panorama.WildFire.Rules.Application | String | The application for which to apply the rule. | 
| Panorama.WildFire.Rules.File-type | String | The file type for which to apply the rule. | 
| Panorama.WildFire.Rules.Name | String | The rule name. | 
| Panorama.Vulnerability.Name | String | The vulnerability profile name. | 
| Panorama.Vulnerability.Rules.Vendor-id | String | The vendor ID for which to apply the rule. | 
| Panorama.Vulnerability.Rules.Packet-capture | String | Whether packet capture is enabled. | 
| Panorama.Vulnerability.Rules.Host | String | The rule host. | 
| Panorama.Vulnerability.Rules.Name | String | The rule name. | 
| Panorama.Vulnerability.Rules.Category | String | The category for which to apply the rule. | 
| Panorama.Vulnerability.Rules.CVE | String | The CVE for which to apply the rule. | 
| Panorama.Vulnerability.Rules.Action | String | The rule action. | 
| Panorama.Vulnerability.Rules.Severity | String | The rule severity. | 
| Panorama.Vulnerability.Rules.Threat-name | String | The threat for which to apply the rule. | 
| Panorama.Antivirus.Name | String | The Antivirus profile name. | 
| Panorama.Antivirus.Rules.Action | String | The rule action. | 
| Panorama.Antivirus.Rules.Name | String | The rule name. | 
| Panorama.Antivirus.Rules.WildFire-action | String | The WildFire action. | 
| Panorama.FileBlocking.Name | String | The file blocking profile name. | 
| Panorama.FileBlocking.Rules.Action | String | The rule action. | 
| Panorama.FileBlocking.Rules.Application | String | The application for which to apply the rule. | 
| Panorama.FileBlocking.Rules.File-type | String | The file type to apply the rule. | 
| Panorama.FileBlocking.Rules.Name | String | The rule name. | 
| Panorama.DataFiltering.Name | String | The data filtering profile name. | 
| Panorama.DataFiltering.Rules.Alert-threshold | String | The alert threshold. | 
| Panorama.DataFiltering.Rules.Application | String | The application to apply the rule. | 
| Panorama.DataFiltering.Rules.Block-threshold | String | The block threshold. | 
| Panorama.DataFiltering.Rules.Data-object | String | The data object. | 
| Panorama.DataFiltering.Rules.Direction | String | The rule direction. | 
| Panorama.DataFiltering.Rules.File-type | String | The file type for which to apply the rule. | 
| Panorama.DataFiltering.Rules.Log-severity | String | The log severity. | 
| Panorama.DataFiltering.Rules.Name | String | The rule name. | 


#### Command Example
```!pan-os-get-security-profiles security_profile=spyware ```

#### Human Readable Output

>|Name|Rules|
>|---|---|
>| best-practice  | {'Name': 'simple-critical', 'Action': {'reset-both': None}, 'Category': 'any', 'Severity': 'critical', 'Threat-name': 'any', 'Packet-capture': 'disable'},<br/>{'Name': 'simple-high', 'Action': {'reset-both': None}, 'Category': 'any', 'Severity': 'high', 'Threat-name': 'any', 'Packet-capture': 'disable'},<br/>{'Name': 'simple-medium', 'Action': {'reset-both': None}, 'Category': 'any', 'Severity': 'medium', 'Threat-name': 'any', 'Packet-capture': 'disable'},<br/>{'Name': 'simple-informational', 'Action': {'default': None}, 'Category': 'any', 'Severity': 'informational', 'Threat-name': 'any', 'Packet-capture': 'disable'},<br/>{'Name': 'simple-low', 'Action': {'default': None}, 'Category': 'any', 'Severity': 'low', 'Threat-name': 'any', 'Packet-capture': 'disable'} |

### pan-os-apply-security-profile
***
Apply a security profile to specific rules or rules with a specific tag.


#### Base Command

`pan-os-apply-security-profile`
#### Input

| **Argument Name** | **Description** | **Required** |
|-------------------| --- | --- |
| profile_type      | Security profile type. Can be 'data-filtering', 'file-blocking', 'spyware', 'url-filtering', 'virus, 'vulnerability', or wildfire-analysis.' | Required | 
| rule_name         | The rule name to apply. | Required | 
| profile_name      | The profile name to apply to the rule. | Required | 
| pre_post          | The location of the rules. Can be 'pre-rulebase' or 'post-rulebase'. Mandatory for Panorama instances. | Optional | 
| device-group      | The device group for which to apply security profiles. | Optional |

#### Context Output

There is no context output for this command.

#### Command Example
```!pan-os-apply-security-profile profile_name=test profile_type=spyware rule_name=rule1 pre_post="pre-rulebase" ```

#### Human Readable Output
>The profile test has been applied to the rule rule1


### pan-os-get-ssl-decryption-rules
***
Get SSL decryption rules.


#### Base Command

`pan-os-get-ssl-decryption-rules`
#### Input

| **Argument Name** | **Description** | **Required** |
| --- | --- | --- |
| pre_post | The location of the rules. Can be 'pre-rulebase' or 'post-rulebase'. Mandatory for Panorama instances. | Optional | 


#### Context Output

| **Path** | **Type** | **Description** |
| --- | --- | --- |
| Panorama.SSLRule.From | String | The SSL rule from the source. | 
| Panorama.SSLRule.Name | String | The name of the SSL rule. | 
| Panorama.SSLRule.Destination | String | The destination of the SSL rule. | 
| Panorama.SSLRule.Target | String | The target of the SSL rule. | 
| Panorama.SSLRule.Service | String | The SSL rule service. | 
| Panorama.SSLRule.Action | String | The SSL rule action. | 
| Panorama.SSLRule.Type | String | The SSL rule type. | 
| Panorama.SSLRule.Source | String | The source of the SSL rule. | 
| Panorama.SSLRule.To | String | The SSL rule to destination. | 
| Panorama.SSLRule.UUID | String | The SSL rule UUID. | 
| Panorama.SSLRule.Description | String | The SSL rule description. | 
| Panorama.SSLRule.Source-user | String | The SSL rule source user. | 
| Panorama.SSLRule.Category | String | The SSL rule category. | 


#### Command Example
```!pan-os-get-ssl-decryption-rules pre_post="pre-rulebase" ```

#### Human Readable Output

>|Name|UUID|Target|Service|Category|Type|From|To|Source|Destenation|Action|Source-user|
>|---|---|---|---|---|---|---|---|---|---|---|---|
>| test | some_uuid | negate: no | any | member: any | ssl-forward-proxy: null | any | any | any | any | no-decrypt | any |

### pan-os-get-wildfire-configuration
***
Retrieves the Wildfire configuration.


#### Base Command

`pan-os-get-wildfire-configuration`
#### Input

| **Argument Name** | **Description** | **Required** |
| --- | --- | --- |
| template | The template name. | Required | 


#### Context Output

| **Path** | **Type** | **Description** |
| --- | --- | --- |
| Panorama.WildFire.Name | String | The file type. | 
| Panorama.WildFire.Size-limit | String | The file size limit. | 
| Panorama.WildFire.recurring | String | The schedule that is recurring. | 


#### Command Example
```!pan-os-get-wildfire-configuration template=WildFire ```


>### WildFire Configuration
> Report Grayware File: yes
>|Name|Size-limit|
>|---|---|
>| pe | 10 |
>| apk | 30 |

>### The updated schedule for Wildfire
>|recurring|
>|---|
>| every-min: {"action": "download-and-install"} |


### pan-os-url-filtering-block-default-categories
***
Set default categories to block in the URL filtering profile.


#### Base Command

`pan-os-url-filtering-block-default-categories`
#### Input

| **Argument Name** | **Description** | **Required** |
| --- | --- | --- |
| profile_name | The url-filtering profile name. Get the name by running the get-security-profiles command. | Required | 


#### Context Output

There is no context output for this command.

#### Command Example
```!pan-os-url-filtering-block-default-categories profile_name=test ```

#### Human Readable Output

>The default categories to block has been set successfully to test

### pan-os-get-anti-spyware-best-practice
***
Get anti-spyware best practices.


#### Base Command

`pan-os-get-anti-spyware-best-practice`
#### Input

There are no input arguments for this command.

#### Context Output

| **Path** | **Type** | **Description** |
| --- | --- | --- |
| Panorama.Spyware.BotentDomain.Name | String | The botnet domain name. | 
| Panorama.Spyware.BotentDomain.Action | String | The botnet domain action. | 
| Panorama.Spyware.BotentDomain.Packet-capture | String | Whether packet capture is enabled. | 
| Panorama.Spyware.BotentDomain.Sinkhole.ipv4-address | String | The botnet domain IPv4 address. | 
| Panorama.Spyware.BotentDomain.Sinkhole.ipv6-address | String | The Botnet domain IPv6 address. | 
| Panorama.Spyware.Rule.Category | String | The rule category. | 
| Panorama.Spyware.Rule.Action | String | The rule action. | 
| Panorama.Spyware.Rule.Name | String | The rule name. | 
| Panorama.Spyware.Rule.Severity | String | The rule severity. | 
| Panorama.Spyware.Rule.Threat-name | String | The rule threat name. | 
| Panorama.Spyware.BotentDomain.Max_version | String | The botnet domain max version. | 


#### Command Example
```!pan-os-get-anti-spyware-best-practice ```

#### Human Readable Output

>### Anti Spyware Botnet-Domains Best Practice
>|Name|Action|Packet-capture|ipv4-address|ipv6-address|
>|---|---|---|---|---|
>| default-paloalto-dns | sinkhole: null | disable |  |  |
>| default-paloalto-cloud | allow: null | disable |  |  |
>|  |  |  | pan-sinkhole-default-ip | ::1 |

>### Anti Spyware Best Practice Rules
>|Name|Severity|Action|Category|Threat-name|
>|---|---|---|---|---|
>| simple-critical | critical | reset-both: null | any | any |
>| simple-high | high | reset-both: null | any | any |

### pan-os-get-file-blocking-best-practice
***
Get file-blocking best practices.


#### Base Command

`pan-os-get-file-blocking-best-practice`
#### Input

There are no input arguments for this command.

#### Context Output

| **Path** | **Type** | **Description** |
| --- | --- | --- |
| Panorama.FileBlocking.Rule.Action | String | The rule action. | 
| Panorama.FileBlocking.Rule.Application | String | The rule application. | 
| Panorama.FileBlocking.Rule.File-type | String | The rule file type. | 
| Panorama.FileBlocking.Rule.Name | String | The rule name. | 


#### Command Example
```!pan-os-get-file-blocking-best-practice ```

#### Human Readable Output

>### File Blocking Profile Best Practice
>|Name|Action|File-type|Aplication|
>|---|---|---|---|
>| Block all risky file types | block | 7z,<br/>bat,<br/>cab,<br/>chm,<br/>class,<br/>cpl | any |
>| Block encrypted files | block | encrypted-rar,<br/>encrypted-zip| any |

### pan-os-get-antivirus-best-practice
***
Get anti-virus best practices.


#### Base Command

`pan-os-get-antivirus-best-practice`
#### Input

There are no input arguments for this command.

#### Context Output

| **Path** | **Type** | **Description** |
| --- | --- | --- |
| Panorama.Antivirus.Decoder.Action | String | The rule action. | 
| Panorama.Antivirus.Decoder.Name | String | The rule name. | 
| Panorama.Antivirus.Decoder.WildFire-action | String | The WildFire action. | 


#### Command Example
```!pan-os-get-antivirus-best-practice ```

#### Human Readable Output

>### Antivirus Best Practice Profile
>|Name|Action|WildFire-action|
>|---|---|---|
>| http | default | default|
>| smtp default | default |

### pan-os-get-vulnerability-protection-best-practice
***
Get vulnerability-protection best practices.


#### Base Command

`pan-os-get-vulnerability-protection-best-practice`
#### Input

There are no input arguments for this command.

#### Context Output

| **Path** | **Type** | **Description** |
| --- | --- | --- |
| Panorama.Vulnerability.Rule.Action | String | The rule action. | 
| Panorama.Vulnerability.Rule.CVE | String | The rule CVE. | 
| Panorama.Vulnerability.Rule.Category | String | The rule category. | 
| Panorama.Vulnerability.Rule.Host | String | The rule host. | 
| Panorama.Vulnerability.Rule.Name | String | The rule name. | 
| Panorama.Vulnerability.Rule.Severity | String | The rule severity. | 
| Panorama.Vulnerability.Rule.Threat-name | String | The threat name. | 
| Panorama.Vulnerability.Rule.Vendor-id | String | The vendor ID. | 


#### Command Example
```!pan-os-get-vulnerability-protection-best-practice ```

#### Human Readable Output

>### vulnerability Protection Best Practice Profile
>|Name|Action|Host|Severity|Category|Threat-name|CVE|Vendor-id|
>|---|---|---|---|---|---|---|---|
>| simple-client-critical | reset-both: null | client | critical | any | any | any | any |
>| simple-client-high | reset-both: null | client | high | any | any | any | any |

### pan-os-get-wildfire-best-practice
***
View WildFire best practices.


#### Base Command

`pan-os-get-wildfire-best-practice`
#### Input

There are no input arguments for this command.

#### Context Output

| **Path** | **Type** | **Description** |
| --- | --- | --- |
| Panorama.WildFire.Analysis | String | The WildFire analysis. | 
| Panorama.WildFire.Application | String | The WildFire application. | 
| Panorama.WildFire.File.File-size | String | The recommended file size. | 
| Panorama.WildFire.File.Name | String | The file name. | 
| Panorama.WildFire.File-type | String | The WildFire profile file type. | 
| Panorama.WildFire.Name | String | The WildFire profile name. | 
| Panorama.WildFire.SSLDecrypt | String | The SSL decrypt content. | 
| Panorama.WildFire.Schedule.Action | String | The WildFire schedule action. | 
| Panorama.WildFire.Schedule.Recurring | String | The WildFire schedule recurring. | 


#### Command Example
```!pan-os-get-wildfire-best-practice ```

#### Human Readable Output

>### WildFire Best Practice Profile
>|Name|Analysis|Aplication|File-type|
>|---|---|---|---|
>| default | public-cloud | any | any |

>### Wildfire Best Practice Schedule
>|Action|Recurring|
>|---|---|
>| download-and-install | every-minute |

>### Wildfire SSL Decrypt Settings
>|allow-forward-decrypted-content|
>|---|
>| yes |

>### Wildfire System Settings
>report-grayware-file: yes
>|Name|File-size|
>|---|---|
>| pe | 10 |
>| apk | 30 |

### pan-os-get-url-filtering-best-practice
***
View URL Filtering best practices.


#### Base Command

`pan-os-get-url-filtering-best-practice`
#### Input

There are no input arguments for this command.

#### Context Output

| **Path** | **Type** | **Description** |
| --- | --- | --- |
| Panorama.URLFilter.Category.Action | String | The action to perform on the category. | 
| Panorama.URLFilter.Category.Name | String | The category name. | 
| Panorama.URLFilter.DeviceGroup | String | The device group name. | 
| Panorama.URLFilter.Name | String | The Profile name. | 
| Panorama.URLFilter.Header.log-container-page-only | String | The log container page only. | 
| Panorama.URLFilter.Header.log-http-hdr-referer | String | The log HTTP header referer. | 
| Panorama.URLFilter.Header.log-http-hdr-user | String | The log HTTP header user. | 
| Panorama.URLFilter.Header.log-http-hdr-xff | String | The log HTTP header xff. | 


#### Command Example
```!pan-os-get-url-filtering-best-practice ```

#### Human Readable Output

>### URL Filtering Best Practice Profile Categories
>|Category|DeviceGroup|Name|
>|---|---|---|
>| {'Name': 'abortion', 'Action': 'alert'},<br/>{'Name': 'abused-drugs', 'Action': 'alert'} | Demisto sales lab | best-practice |


>### Best Practice Headers
>|log-container-page-only|log-http-hdr-referer|log-http-hdr-user|log-http-hdr-xff|
>|---|---|---|---|
>| yes | yes | yes | yes |

### pan-os-enforce-wildfire-best-practice
***
Enforces wildfire best practices to upload files to the maximum size, forwards all file types, and updates the schedule.


#### Base Command

`pan-os-enforce-wildfire-best-practice`
#### Input

| **Argument Name** | **Description** | **Required** |
| --- | --- | --- |
| template | The template name. | Required | 


#### Context Output

There is no context output for this command.

#### Command Example
```!pan-os-enforce-wildfire-best-practice template=WildFire ```

#### Human Readable Output

>The schedule was updated according to the best practice. Recurring every minute with the action of "download and install" The file upload for all file types is set to the maximum size.

### pan-os-create-antivirus-best-practice-profile
***
Creates an antivirus best practice profile.


#### Base Command

`pan-os-create-antivirus-best-practice-profile`
#### Input

| **Argument Name** | **Description** | **Required** |
| --- | --- | --- |
| profile_name | The name of the profile to create. | Required | 


#### Context Output

There is no context output for this command.

#### Command Example
```!pan-os-create-antivirus-best-practice-profile profile_name=test ```

#### Human Readable Output

>The profile test was created successfully.

### pan-os-create-anti-spyware-best-practice-profile
***
Creates an Anti-Spyware best practice profile.


#### Base Command

`pan-os-create-anti-spyware-best-practice-profile`
#### Input

| **Argument Name** | **Description** | **Required** |
| --- | --- | --- |
| profile_name | The profile name to create. | Required | 


#### Context Output

There is no context output for this command.

#### Command Example
```!pan-os-create-anti-spyware-best-practice-profile profile_name=test ```

#### Human Readable Output

>The profile test was created successfully.

### pan-os-create-vulnerability-best-practice-profile
***
Creates a vulnerability protection best practice profile.


#### Base Command

`pan-os-create-vulnerability-best-practice-profile`
#### Input

| **Argument Name** | **Description** | **Required** |
| --- | --- | --- |
| profile_name | The profile name. | Required | 


#### Context Output

There is no context output for this command.

#### Command Example
```!pan-os-create-vulnerability-best-practice-profile profile_name=test ```

#### Human Readable Output

>The profile test was created successfully.

### pan-os-create-url-filtering-best-practice-profile
***
Creates a URL filtering best practice profile.


#### Base Command

`pan-os-create-url-filtering-best-practice-profile`
#### Input

| **Argument Name** | **Description** | **Required** |
| --- | --- | --- |
| profile_name | The profile name. | Required | 


#### Context Output

There is no context output for this command.

#### Command Example
```!pan-os-create-url-filtering-best-practice-profile profile_name=test ```

#### Human Readable Output

>The profile test was created successfully.

### pan-os-create-file-blocking-best-practice-profile
***
Creates a file blocking best practice profile.


#### Base Command

`pan-os-create-file-blocking-best-practice-profile`
#### Input

| **Argument Name** | **Description** | **Required** |
| --- | --- | --- |
| profile_name | The name of the profile. | Required | 


#### Context Output

There is no context output for this command.

#### Command Example
```!pan-os-create-file-blocking-best-practice-profile profile_name=test ```

#### Human Readable Output

>The profile test was created successfully.

### pan-os-create-wildfire-best-practice-profile
***
Creates a WildFire analysis best practice profile.


#### Base Command

`pan-os-create-wildfire-best-practice-profile`
#### Input

| **Argument Name** | **Description** | **Required** |
| --- | --- | --- |
| profile_name | The name of the profile. | Required | 


#### Context Output

There is no context output for this command.

#### Command Example
```!pan-os-create-wildfire-best-practice-profile profile_name=test ```

#### Human Readable Output

>The profile test was created successfully.

### pan-os-show-user-id-interfaces-config
***
Shows the user ID interface configuration.


#### Base Command

`pan-os-show-user-id-interfaces-config`
#### Input

| **Argument Name** | **Description** | **Required** |
| --- | --- | --- |
| template | The template to use when running the command. Overrides the template parameter (Panorama instances). If not given, will use the integration parameter. | Optional | 
| template_stack | The template stack to use when running the command. | Optional | 
| vsys | The name of the virtual system to be configured. Will use the configured VSYS parameter if exists. If given a value, will override the VSYS parameter. If neither the VSYS parameter and this argument are entered, will default to 'vsys1'. . | Optional | 


#### Context Output

| **Path** | **Type** | **Description** |
| --- | --- | --- |
| Panorama.UserInterfaces.Name | String | The name of the user interface. | 
| Panorama.UserInterfaces.Zone | String | The zone to which the interface is connected | 
| Panorama.UserInterfaces.EnableUserIdentification | String | Whether user identification is enabled. | 


#### Command Example
```!pan-os-show-user-id-interfaces-config```

#### Context Example
```json
{
    "Panorama": {
        "UserInterfaces": {
            "EnableUserIdentification": "no",
            "Name": "ethernet1/1",
            "Zone": "test_zone"
        }
    }
}
```

#### Human Readable Output

>### User Interface Configuration:
>|Name|Zone|EnableUserIdentification|
>|---|---|---|
>| ethernet1/1 | test_zone | no |


### pan-os-show-zones-config
***
Shows the zones configuration.


#### Base Command

`pan-os-show-zones-config`
#### Input

| **Argument Name** | **Description** | **Required** |
| --- | --- | --- |
| template | The template to use when running the command. Overrides the template parameter (Panorama instances). If not given, will use the integration parameter. | Optional | 
| template_stack | The template stack to use when running the command. | Optional | 
| vsys | The name of the virtual system to be configured. Will use the configured VSYS parameter if exists. If given a value, will override the VSYS parameter. If neither the VSYS parameter and this argument are entered, will default to 'vsys1'. . | Optional | 


#### Context Output

| **Path** | **Type** | **Description** |
| --- | --- | --- |
| Panorama.Zone.Name | String | The name of the zone. | 
| Panorama.Zone.Network | String | The network to which the zone connected | 
| Panorama.Zone.EnableUserIdentification | String | Whether user identification is enabled. | 
| Panorama.Zone.ZoneProtectionProfile | String | The zone protection profile. | 
| Panorama.Zone.LogSetting | String | The log setting for the zone | 


#### Command Example
```!pan-os-show-zones-config```

#### Context Example
```json
{
    "Panorama": {
        "Zone": {
            "EnableUserIdentification": "no",
            "LogSetting": null,
            "Name": "test_zone",
            "Network": {
                "tap": {
                    "member": "ethernet1/1"
                }
            },
            "ZoneProtectionProfile": null
        }
    }
}
```

#### Human Readable Output

>### Zone Configuration:
>|Name|Network|EnableUserIdentification|
>|---|---|---|
>| test_zone | tap: {"member": "ethernet1/1"} | no |


### pan-os-list-configured-user-id-agents
***
Retrieves list of user-ID agents configured in the system.


#### Base Command

`pan-os-list-configured-user-id-agents`
#### Input

| **Argument Name** | **Description** | **Required** |
| --- | --- | --- |
| template | The template to use when running the command. Overrides the template parameter (Panorama instances). If not given, will use the integration parameter. | Optional | 
| template_stack | The template stack to use when running the command. | Optional | 
| vsys | The name of the virtual system to be configured. Will use the configured VSYS parameter if exists. If given a value, will override the VSYS parameter. If neither the VSYS parameter and this argument are entered, will default to 'vsys1'. . | Optional | 


#### Context Output

| **Path** | **Type** | **Description** |
| --- | --- | --- |
| Panorama.UserIDAgents.Name | String | The user-ID Agent name. | 
| Panorama.UserIDAgents.Host | String | The user-ID Agent host. | 
| Panorama.UserIDAgents.Port | Number | The user-ID Agent port. | 
| Panorama.UserIDAgents.LdapProxy | String | Whether LDAP proxy is used in the user-ID agent. | 
| Panorama.UserIDAgents.NtlmAuth | String | Whether NLTM authentication is used in the user-ID agent. | 
| Panorama.UserIDAgents.EnableHipCollection | String | Whether HIP collection is enabled in the user-ID agent. | 
| Panorama.UserIDAgents.IpUserMapping | String | Whether IP user mapping is enabled in the user-ID agent. | 
| Panorama.UserIDAgents.SerialNumber | Unknown | The serial number associated with the user-ID agent. | 
| Panorama.UserIDAgents.CollectorName | String | The user-ID agent collector name. | 
| Panorama.UserIDAgents.Secret | String | The user-ID agent secret. | 
| Panorama.UserIDAgents.Disabled | String | Whether the user-ID agent is disbaled. | 


#### Command Example
```!pan-os-list-configured-user-id-agents```

#### Context Example
```json
{
    "Panorama": {
        "UserIDAgents": [
            {
                "CollectorName": "demisto",
                "Disabled": "yes",
                "EnableHipCollection": null,
                "Host": "mine",
                "IpUserMapping": null,
                "LdapProxy": "yes",
                "Name": "testing",
                "NtlmAuth": "yes",
                "Port": "12",
                "Secret": "secret",
                "SerialNumber": null
            },
            {
                "CollectorName": null,
                "Disabled": null,
                "EnableHipCollection": null,
                "Host": null,
                "IpUserMapping": null,
                "LdapProxy": null,
                "Name": "withSerial",
                "NtlmAuth": null,
                "Port": null,
                "Secret": null,
                "SerialNumber": "panorama"
            }
        ]
    }
}
```

#### Human Readable Output

>### User ID Agents:
>|Name|SerialNumber|Host|Port|CollectorName|LdapProxy|NtlmAuth|
>|---|---|---|---|---|---|---|
>| testing |  | mine | 12 | demisto | yes | yes |
>| withSerial | panorama |  |  |  |  |  |


### pan-os-upload-content-update-file
***
Uploads a content file to Panorama.


#### Base Command

`pan-os-upload-content-update-file`
#### Input

| **Argument Name** | **Description** | **Required** |
| --- | --- | --- |
| entryID | Entry ID of the file to upload. | Required | 
| category | The category of the content. Possible values are: wildfire, anti-virus, content. | Required | 


#### Context Output

| **Path** | **Type** | **Description** |
| --- | --- | --- |
| Panorama.Content.Upload.Status | string | Content upload status. | 
| Panorama.Content.Upload.Message | string | Content upload message. | 


#### Command Example
```pan-os-upload-content-update-file entryID="32@14183" category="content" ```

#### Human Readable Output
>### Results
>|Status|Message|
>|---|---|
>| Success | line: <file_name> saved |


### pan-os-install-file-content-update
***
Installs specific content update file.


#### Base Command

`pan-os-install-file-content-update`
#### Input

| **Argument Name** | **Description** | **Required** |
| --- | --- | --- |
| version_name | Update file name to be installed on PAN-OS. | Required | 
| category | The category of the content. Possible values are: wildfire, anti-virus, content. | Required | 
| skip_validity_check | Skips file validity check with PAN-OS update server. Use this option for air-gapped networks and only if you trust the content file. Possible values are: yes, no. Default is no. | Required | 


#### Context Output

| **Path** | **Type** | **Description** |
| --- | --- | --- |
| Panorama.Content.Install.JobID | string | JobID of the installation. | 
| Panorama.Content.Install.Status | string | Installation status. | 


#### Command Example
```pan-os-install-file-content-update version_name="panupv2-all-contents-8322-6317" category="content" skip_validity_check="yes" ```

#### Human Readable Output
>### Results
>|JobID|Status|
>|---|---|
>| 30 | Pending |


### pan-os-platform-get-arp-tables
***
Gets all ARP tables from all firewalls in the topology.
#### Base Command
`pan-os-platform-get-arp-tables`
#### Input
| **Argument Name** | **Description** | **Required** |
| --- | --- | --- |
| device_filter_string | String by which to filter the results to only show specific hostnames or serial numbers. | Optional |
| target | Single serial number to target with this command | Optional | 

#### Context Output
| **Path** | **Type** | **Description** |
| --- | --- | --- |
| PANOS.ShowArp.Summary.hostid | String | ID of the PAN-OS host | 
| PANOS.ShowArp.Summary.max | String | Maximum number of supported ARP entries. | 
| PANOS.ShowArp.Summary.total | String | Total number of current ARP entries. | 
| PANOS.ShowArp.Summary.timeout | String | ARP entry timeout. | 
| PANOS.ShowArp.Summary.dp | String | Firewall dataplane associated with the entry. | 
| PANOS.ShowArp.Result.hostid | String | ID of the PAN-OS host. | 
| PANOS.ShowArp.Result.interface | String | Network interface learned ARP entry. | 
| PANOS.ShowArp.Result.ip | String | Layer 3 address. | 
| PANOS.ShowArp.Result.mac | String | Layer 2 address. | 
| PANOS.ShowArp.Result.port | String | Network interface matching entry. | 
| PANOS.ShowArp.Result.status | String | ARP entry status. | 
| PANOS.ShowArp.Result.ttl | String | Time to live. | 
#### Command example
```!pan-os-platform-get-arp-tables```
#### Context Example
```json
{
    "PANOS": {
        "ShowArp": {
            "Result": [
                {
                    "hostid": "0111112222333444",
                    "interface": "ethernet1/1",
                    "ip": "192.168.1.1",
                    "mac": "00:66:4b:da:ce:61",
                    "port": "ethernet1/1",
                    "status": "  c  ",
                    "ttl": "1799"
                },
                {
                    "hostid": "0111112222333444",
                    "interface": "ethernet1/1",
                    "ip": "1.1.1.1",
                    "mac": "00:0c:29:31:bf:8b",
                    "port": "ethernet1/1",
                    "status": "  c  ",
                    "ttl": "991"
                },
                {
                    "hostid": "0111112222333444",
                    "interface": "ethernet1/1",
                    "ip": "192.168.1.11",
                    "mac": "4c:32:75:c2:b2:49",
                    "port": "ethernet1/1",
                    "status": "  c  ",
                    "ttl": "533"
                },
                {
                    "hostid": "0111112222333444",
                    "interface": "ethernet1/1",
                    "ip": "192.168.1.12",
                    "mac": "28:f0:76:79:63:b0",
                    "port": "ethernet1/1",
                    "status": "  c  ",
                    "ttl": "1721"
                },
                {
                    "hostid": "0111112222333444",
                    "interface": "ethernet1/1",
                    "ip": "192.168.1.13",
                    "mac": "a8:60:b6:20:ba:5c",
                    "port": "ethernet1/1",
                    "status": "  c  ",
                    "ttl": "1723"
                },
                {
                    "hostid": "0111112222333444",
                    "interface": "ethernet1/1",
                    "ip": "192.168.1.14",
                    "mac": "20:79:18:93:5a:94",
                    "port": "ethernet1/1",
                    "status": "  c  ",
                    "ttl": "19"
                },
                {
                    "hostid": "0111112222333444",
                    "interface": "ethernet1/1",
                    "ip": "192.168.1.15",
                    "mac": "68:ff:7b:2e:ef:f2",
                    "port": "ethernet1/1",
                    "status": "  c  ",
                    "ttl": "1396"
                },
                {
                    "hostid": "0111112222333444",
                    "interface": "ethernet1/1",
                    "ip": "192.168.1.16",
                    "mac": "00:d8:61:52:b2:ee",
                    "port": "ethernet1/1",
                    "status": "  c  ",
                    "ttl": "794"
                },
                {
                    "hostid": "0111112222333444",
                    "interface": "ethernet1/2",
                    "ip": "10.10.0.12",
                    "mac": "00:0c:29:ba:d7:d2",
                    "port": "ethernet1/2",
                    "status": "  c  ",
                    "ttl": "1558"
                }
            ],
            "Summary": [
                {
                    "dp": "dp0",
                    "hostid": "0111112222333444",
                    "max": "1500",
                    "timeout": "1800",
                    "total": "9"
                }
            ]
        }
    }
}
```

#### Human Readable Output

>### PAN-OS ARP Table
>|dp|hostid|max|timeout|total|
>|---|---|---|---|---|
>| dp0 | 0111112222333444 | 1500 | 1800 | 9 |

### pan-os-platform-get-route-summary
***
Pulls all route summary information from the topology.


#### Base Command

`pan-os-platform-get-route-summary`
#### Input

| **Argument Name** | **Description** | **Required** |
| --- | --- | --- |
| device_filter_string | String by which to filter the results to only show specific hostnames or serial numbers. | Optional |
| target | Single serial number to target with this command | Optional | 



#### Context Output

| **Path** | **Type** | **Description** |
| --- | --- | --- |
| PANOS.ShowRouteSummary.Summary.hostid | Number | ID of the PAN-OS host. | 
| PANOS.ShowRouteSummary.Summary.total | Number | Total number of routes. | 
| PANOS.ShowRouteSummary.Summary.limit | Number | Maximum number of routes for the platform. | 
| PANOS.ShowRouteSummary.Summary.active | Number | Active routes in the routing table .| 

#### Command example
```!pan-os-platform-get-route-summary```
#### Context Example
```json
{
    "PANOS": {
        "ShowRouteSummary": {
            "Summary": [
                {
                    "active": 5,
                    "hostid": "0111112222333444",
                    "limit": 2500,
                    "total": 5
                }
            ]
        }
    }
}
```

#### Human Readable Output

>### PAN-OS Route Summary
>|active|hostid|limit|total|
>|---|---|---|---|
>| 5 | 0111112222333444 | 2500 | 5 |

### pan-os-platform-get-routes
***
Pulls all route information from the topology.


#### Base Command

`pan-os-platform-get-routes`
#### Input

| **Argument Name** | **Description** | **Required** |
| --- | --- | --- |
| device_filter_string | String by which to filter the results to only show specific hostnames or serial numbers. | Optional |
| target | Single serial number to target with this command | Optional | 



#### Context Output

| **Path** | **Type** | **Description** |
| --- | --- | --- |
| PANOS.ShowRoute.Summary.hostid | String | ID of the PAN-OS host. | 
| PANOS.ShowRoute.Summary.interface | String | Next hop interface. | 
| PANOS.ShowRoute.Summary.route_count | Number | Total number of routes seen on the virtual router interface. | 
| PANOS.ShowRoute.Result.hostid | String | ID of the PAN-OS host. | 
| PANOS.ShowRoute.Result.virtual_router | String | Virtual router this route belongs to. | 
| PANOS.ShowRoute.Result.destination | String | Network destination of the route. | 
| PANOS.ShowRoute.Result.nexthop | String | Next hop to destination. | 
| PANOS.ShowRoute.Result.metric | String | Route metric. | 
| PANOS.ShowRoute.Result.flags | String | Route flags. | 
| PANOS.ShowRoute.Result.age | Number | Age of the route. | 
| PANOS.ShowRoute.Result.interface | String | Next hop interface. | 
| PANOS.ShowRoute.Result.route_table | String | The route table this route belongs to. | 

#### Command example
```!pan-os-platform-get-routes```
#### Context Example
```json
{
    "PANOS": {
        "ShowRoute": {
            "Result": [
                {
                    "age": null,
                    "destination": "0.0.0.0/0",
                    "flags": "A S   ",
                    "hostid": "0111112222333444",
                    "interface": "ethernet1/1",
                    "metric": "10",
                    "nexthop": "192.168.1.1",
                    "route_table": "unicast",
                    "virtual_router": "default"
                },
                {
                    "age": null,
                    "destination": "10.10.0.0/24",
                    "flags": "A C   ",
                    "hostid": "0111112222333444",
                    "interface": "ethernet1/2",
                    "metric": "0",
                    "nexthop": "10.10.0.1",
                    "route_table": "unicast",
                    "virtual_router": "default"
                },
                {
                    "age": null,
                    "destination": "10.10.0.1/32",
                    "flags": "A H   ",
                    "hostid": "0111112222333444",
                    "interface": null,
                    "metric": "0",
                    "nexthop": "0.0.0.0",
                    "route_table": "unicast",
                    "virtual_router": "default"
                },
                {
                    "age": null,
                    "destination": "192.168.1.0/24",
                    "flags": "A C   ",
                    "hostid": "0111112222333444",
                    "interface": "ethernet1/1",
                    "metric": "0",
                    "nexthop": "192.168.1.139",
                    "route_table": "unicast",
                    "virtual_router": "default"
                },
                {
                    "age": null,
                    "destination": "192.168.1.139/32",
                    "flags": "A H   ",
                    "hostid": "0111112222333444",
                    "interface": null,
                    "metric": "0",
                    "nexthop": "0.0.0.0",
                    "route_table": "unicast",
                    "virtual_router": "default"
                }
            ],
            "Summary": [
                {
                    "hostid": "0111112222333444",
                    "interface": "ethernet1/1",
                    "route_count": 2
                },
                {
                    "hostid": "0111112222333444",
                    "interface": "ethernet1/2",
                    "route_count": 1
                },
                {
                    "hostid": "0111112222333444",
                    "interface": null,
                    "route_count": 2
                }
            ]
        }
    }
}
```

#### Human Readable Output

>### PAN-OS Routes
>|hostid|interface|route_count|
>|---|---|---|
>| 0111112222333444 | ethernet1/1 | 2 |
>| 0111112222333444 | ethernet1/2 | 1 |
>| 0111112222333444 |  | 2 |

### pan-os-platform-get-system-info
***
Gets information from all PAN-OS systems in the topology.


#### Base Command

`pan-os-platform-get-system-info`
#### Input

| **Argument Name** | **Description** | **Required** |
| --- | --- | --- |
| device_filter_string | String by which to filter the results to only show specific hostnames or serial numbers. | Optional |
| target | Single serial number to target with this command | Optional | 



#### Context Output

| **Path** | **Type** | **Description** |
| --- | --- | --- |
| PANOS.ShowSystemInfo.Summary.hostid | String | ID of the PAN-OS host. | 
| PANOS.ShowSystemInfo.Summary.ip_address | String | Management IP address. | 
| PANOS.ShowSystemInfo.Summary.sw_version | String | System software version. | 
| PANOS.ShowSystemInfo.Summary.family | String | Platform family. | 
| PANOS.ShowSystemInfo.Summary.model | String | Platform model. | 
| PANOS.ShowSystemInfo.Summary.uptime | String | Total system uptime. | 
| PANOS.ShowSystemInfo.Summary.hostname | String | System hostname. | 
| PANOS.ShowSystemInfo.Result.hostid | String | ID of the PAN-OS host. | 
| PANOS.ShowSystemInfo.Result.ip_address | String | Management IP address. | 
| PANOS.ShowSystemInfo.Result.netmask | String | Management netmask. | 
| PANOS.ShowSystemInfo.Result.mac_address | String | Management MAC address. | 
| PANOS.ShowSystemInfo.Result.uptime | String | Total system uptime. | 
| PANOS.ShowSystemInfo.Result.family | String | Platform family. | 
| PANOS.ShowSystemInfo.Result.model | String | Platform model. | 
| PANOS.ShowSystemInfo.Result.sw_version | String | System software version. | 
| PANOS.ShowSystemInfo.Result.operational_mode | String | Current operational mode. | 
| PANOS.ShowSystemInfo.Result.ipv6_address | String | Management IPv6 address. | 
| PANOS.ShowSystemInfo.Result.default_gateway | String | Management default gateway. | 
| PANOS.ShowSystemInfo.Result.public_ip_address | String | Firewall public IP address. | 
| PANOS.ShowSystemInfo.Result.hostname | String | Device hostname. | 
| PANOS.ShowSystemInfo.Result.av_version | String | System anti-virus version. | 
| PANOS.ShowSystemInfo.Result.av_release_date | String | Release date of the antivirus content, | 
| PANOS.ShowSystemInfo.Result.app_version | String | App content version, | 
| PANOS.ShowSystemInfo.Result.app_release_date | String | Release date of the application content. | 
| PANOS.ShowSystemInfo.Result.threat_version | String | Threat content version. | 
| PANOS.ShowSystemInfo.Result.threat_release_date | String | Release date of the threat content. | 
| PANOS.ShowSystemInfo.Result.wildfire_version | String | Wildfire content version. | 
| PANOS.ShowSystemInfo.Result.wildfire_release_date | String | Wildfire release date. | 
| PANOS.ShowSystemInfo.Result.url_filtering_version | String | URL filtering content version. | 

#### Command example
```!pan-os-platform-get-system-info```
#### Context Example
```json
{
    "PANOS": {
        "ShowSystemInfo": {
            "Result": [
                {
                    "app_release_date": "",
                    "app_version": "8475-7000",
                    "av_release_date": "",
                    "av_version": "0",
                    "default_gateway": "192.168.1.1",
                    "family": "vm",
                    "hostid": "0111112222333444",
                    "hostname": "vm-lab-fw1",
                    "ip_address": "2.2.2.2",
                    "ipv6_address": "unknown",
                    "mac_address": "00:0c:29:eb:35:ad",
                    "model": "PA-VM",
                    "netmask": "255.255.255.0",
                    "operational_mode": "normal",
                    "public_ip_address": "unknown",
                    "sw_version": "10.0.5",
                    "threat_release_date": "",
                    "threat_version": "8475-7000",
                    "uptime": "22 days, 0:20:49",
                    "url_filtering_version": "20220218.20012",
                    "wildfire_release_date": "",
                    "wildfire_version": "0"
                },
                {
                    "app_release_date": "2021/12/06 18:49:44 PST",
                    "app_version": "8496-7089",
                    "av_release_date": "",
                    "av_version": "0",
                    "default_gateway": "192.168.1.1",
                    "family": "pc",
                    "hostid": "1.1.1.1",
                    "hostname": "Panorama",
                    "ip_address": "1.1.1.1",
                    "ipv6_address": "unknown",
                    "mac_address": "00:0c:29:31:bf:8b",
                    "model": "Panorama",
                    "netmask": "255.255.255.0",
                    "operational_mode": "normal",
                    "public_ip_address": "unknown",
                    "sw_version": "10.0.7",
                    "threat_release_date": "",
                    "threat_version": "",
                    "uptime": "3 days, 13:56:06",
                    "url_filtering_version": "",
                    "wildfire_release_date": "",
                    "wildfire_version": "0"
                }
            ],
            "Summary": [
                {
                    "family": "vm",
                    "hostid": "0111112222333444",
                    "hostname": "vm-lab-fw1",
                    "ip_address": "2.2.2.2",
                    "model": "PA-VM",
                    "sw_version": "10.0.5",
                    "uptime": "22 days, 0:20:49"
                },
                {
                    "family": "pc",
                    "hostid": "1.1.1.1",
                    "hostname": "Panorama",
                    "ip_address": "1.1.1.1",
                    "model": "Panorama",
                    "sw_version": "10.0.7",
                    "uptime": "3 days, 13:56:06"
                }
            ]
        }
    }
}
```

#### Human Readable Output

>### PAN-OS System Info
>|family|hostid|hostname|ip_address|model|sw_version|uptime|
>|---|---|---|---|---|---|---|
>| vm | 0111112222333444 | vm-lab-fw1 | 2.2.2.2 | PA-VM | 10.0.5 | 22 days, 0:20:49 |
>| pc | 1.1.1.1 | Panorama | 1.1.1.1 | Panorama | 10.0.7 | 3 days, 13:56:06 |

### pan-os-platform-get-device-groups
***
Gets the operational information of the device groups in the topology.


#### Base Command

`pan-os-platform-get-device-groups`
#### Input

| **Argument Name** | **Description** | **Required** |
| --- | --- | --- |
| device_filter_string | String by which to filter the results to only show specific hostnames or serial numbers. | Optional | 


#### Context Output

| **Path** | **Type** | **Description** |
| --- | --- | --- |
| PANOS.DeviceGroupOp.hostid | String | ID of the PAN-OS host. | 
| PANOS.DeviceGroupOp.serial | String | Serial number of the firewall. | 
| PANOS.DeviceGroupOp.connected | String | Whether the firewall is currently connected. | 
| PANOS.DeviceGroupOp.hostname | String | Firewall hostname. | 
| PANOS.DeviceGroupOp.last_commit_all_state_sp | String | State of the last commit. | 
| PANOS.DeviceGroupOp.name | String | Device group name. | 

### pan-os-platform-get-template-stacks
***
Gets the operational information of the template stacks in the topology.


#### Base Command

`pan-os-platform-get-template-stacks`
#### Input

| **Argument Name** | **Description** | **Required** |
| --- | --- | --- |
| device_filter_string | String by which to filter the results to only show specific hostnames or serial numbers. | Optional |



#### Context Output

| **Path** | **Type** | **Description** |
| --- | --- | --- |
| PANOS.TemplateStackOp.hostid | String | ID of the PAN-OS host. | 
| PANOS.TemplateStackOp.serial | String | Serial number of the firewall. | 
| PANOS.TemplateStackOp.connected | String | Whether the firewall is currently connected. | 
| PANOS.TemplateStackOp.hostname | String | Firewall hostname. | 
| PANOS.TemplateStackOp.last_commit_all_state_tpl | String | State of last commit. | 
| PANOS.TemplateStackOp.name | String | Template stack name. | 

#### Command example
```!pan-os-platform-get-template-stacks```
#### Context Example
```json
{
    "PANOS": {
        "TemplateStackOp": [
            {
                "connected": "yes",
                "hostid": "1.1.1.1",
                "hostname": "vm-lab-fw1",
                "last_commit_all_state_tpl": "commit succeeded with warnings",
                "name": "LAB-STACK",
                "serial": "0111112222333444"
            },
            {
                "connected": "no",
                "hostid": "1.1.1.1",
                "hostname": "vm-lab-fw02",
                "last_commit_all_state_tpl": "commit succeeded with warnings",
                "name": "LAB-STACK",
                "serial": "0111112222333455"
            }
        ]
    }
}
```

#### Human Readable Output

>### PAN-OS Operational Template Stack status
>|connected|hostid|hostname|last_commit_all_state_tpl|name|serial|
>|---|---|---|---|---|---|
>| yes | 1.1.1.1 | vm-lab-fw1 | commit succeeded with warnings | LAB-STACK | 0111112222333444 |
>| no | 1.1.1.1 | vm-lab-fw02 | commit succeeded with warnings | LAB-STACK | 0111112222333455 |


### pan-os-platform-get-global-counters
***
Gets global counter information from all the PAN-OS firewalls in the topology.


#### Base Command

`pan-os-platform-get-global-counters`
#### Input

| **Argument Name** | **Description** | **Required** |
| --- | --- | --- |
| device_filter_string | String by which to filter the results to only show specific hostnames or serial numbers. | Optional |
| target | Single serial number to target with this command | Optional | 



#### Context Output

| **Path** | **Type** | **Description** |
| --- | --- | --- |
| PANOS.ShowCounters.Summary.hostid | String | Host ID. | 
| PANOS.ShowCounters.Summary.name | String | Human readable counter name. | 
| PANOS.ShowCounters.Summary.value | Number | Current counter value. | 
| PANOS.ShowCounters.Summary.rate | Number | Packets per second rate. | 
| PANOS.ShowCounters.Summary.desc | String | Human readable counter description. | 
| PANOS.ShowCounters.Result.hostid | String | Host ID. | 
| PANOS.ShowCounters.Result.category | String | The counter category. | 
| PANOS.ShowCounters.Result.name | String | Human readable counter name. | 
| PANOS.ShowCounters.Result.value | Number | Current counter value. | 
| PANOS.ShowCounters.Result.rate | Number | Packets per second rate. | 
| PANOS.ShowCounters.Result.aspect | String | PAN-OS aspect. | 
| PANOS.ShowCounters.Result.desc | String | Human readable counter description. | 
| PANOS.ShowCounters.Result.id | String | Counter ID. | 
| PANOS.ShowCounters.Result.severity | String | Counter severity. | 

#### Command example
```!pan-os-platform-get-global-counters```
#### Context Example
```json
{
    "PANOS": {
        "ShowCounters": {
            "Result": [
                {
                    "aspect": "pktproc",
                    "category": "packet",
                    "desc": "Packets received",
                    "hostid": "11111111111111",
                    "id": "17",
                    "name": "pkt_recv",
                    "rate": 15,
                    "severity": "info",
                    "value": 17981379
                    "severity": "info",
                    "value": 2
                },
                {
                    "aspect": "pktproc",
                    "category": "ssl",
                    "desc": "Number of failures when receiving SSL session cache msg from MP",
                    "hostid": "11111111111111",
                    "id": "3185",
                    "name": "ssl_sess_cache_msg_from_mp_failure",
                    "rate": 0,
                    "severity": "info",
                    "value": 1834071
                }
            ],
            "Summary": [
                {
                    "desc": "Packets received",
                    "hostid": "11111111111111",
                    "name": "pkt_recv",
                    "rate": 15,
                    "value": 17981379
                },
            ]
        }
    }
}
```

#### Human Readable Output

>### PAN-OS Global Counters
>|desc|hostid|name|rate|value|
>|---|---|---|---|---|
>| Packets received | 11111111111111 | pkt_recv | 15 | 17981379 |
>| Full Burst Packets received on retry | 11111111111111 | pkt_recv_retry | 0 | 422240 |
>| Packet receive error | 11111111111111 | pkt_recv_err | 0 | 225 |
>| Packets drop due to passive VM in dpdk mode | 11111111111111 | pkt_recv_flush_passive | 0 | 2351 |
>| Packets transmitted | 11111111111111 | pkt_sent | 3 | 5334628 |
>| Packets successfully transmitted to host interface | 11111111111111 | pkt_sent_host | 0 | 685046 |
>| STP BPDU packets received | 11111111111111 | pkt_stp_rcv | 1 | 1271742 |
>| Sessions allocated | 11111111111111 | session_allocated | 0 | 537466 |
>| Sessions freed | 11111111111111 | session_freed | 0 | 537440 |
>| Sessions installed | 11111111111111 | session_installed | 0 | 449506 |
>| Session aging timer modified by unverified RST | 11111111111111 | session_unverified_rst | 0 | 15579 |
>| Session is closing or closed and still receive TCP pkt | 11111111111111 | session_pkt_in_closed_state | 0 | 3 |
>| Session notifications retransmitted to offload processor | 11111111111111 | session_renotify | 0 | 3 |
>| Packets dropped: 802.1q tag not configured | 11111111111111 | flow_rcv_dot1q_tag_err | 0 | 24 |
>| Packets dropped: invalid interface | 11111111111111 | flow_no_interface | 0 | 24 |
>| Packets dropped: IPv6 disabled on interface | 11111111111111 | flow_ipv6_disabled | 1 | 1505760 |
>| Non-SYN TCP packets without session match | 11111111111111 | flow_tcp_non_syn | 0 | 83 |
>| Packets dropped: non-SYN TCP without session match | 11111111111111 | flow_tcp_non_syn_drop | 0 | 83 |
>| Packets dropped: unhandled IP broadcast | 11111111111111 | flow_fwd_l3_bcast_drop | 0 | 254789 |
>| Packets dropped: no route for IP multicast | 11111111111111 | flow_fwd_l3_mcast_drop | 2 | 2450999 |
>| Packets dropped: no ARP | 11111111111111 | flow_fwd_l3_noarp | 0 | 204 |
>| Packet dropped at forwarding: noxmit | 11111111111111 | flow_fwd_drop_noxmit | 0 | 294 |
>| Packets dropped: Packet too short to cover IP header | 11111111111111 | flow_parse_ip_hdr | 0 | 4 |
>| Packets dropped: IPv6 packet truncated | 11111111111111 | flow_parse_ip6_truncated | 0 | 4 |
>| Packets received: IPv6 multicast pkts with flow off | 11111111111111 | flow_ip6_mcast_off | 1 | 1505760 |
>| IP broadcast pkt received | 11111111111111 | flow_bcast_pkt_rcv | 0 | 255147 |
>| DHCP broadcast pkt received | 11111111111111 | flow_dhcp_bcast_pkt_rcv | 0 | 4 |
>| ARP packets received | 11111111111111 | flow_arp_pkt_rcv | 3 | 4069186 |
>| ARP packets transmitted | 11111111111111 | flow_arp_pkt_xmt | 0 | 87285 |
>| ARP requests replied | 11111111111111 | flow_arp_pkt_replied | 0 | 82094 |
>| ARP entry learned | 11111111111111 | flow_arp_pkt_learned | 0 | 68 |
>| Gratuitous ARP packets received | 11111111111111 | flow_arp_rcv_gratuitous | 0 | 21524 |
>| ARP receive error | 11111111111111 | flow_arp_rcv_err | 0 | 21202 |
>| ARP resolution packets transmitted | 11111111111111 | flow_arp_resolve_xmt | 0 | 2477 |
>| ND entry GC | 11111111111111 | flow_nd_neigh_gc | 0 | 1060 |
>| Packets received from control plane | 11111111111111 | flow_host_pkt_rcv | 0 | 137018 |
>| Packets transmitted to control plane | 11111111111111 | flow_host_pkt_xmt | 0 | 685046 |
>| Packets dropped: receive error from control plane | 11111111111111 | flow_host_rcv_err | 0 | 11 |
>| Packets dropped: decapsulation error from control plane | 11111111111111 | flow_host_decap_err | 0 | 26 |
>| Device management session allowed | 11111111111111 | flow_host_service_allow | 0 | 136965 |
>| Device management session denied | 11111111111111 | flow_host_service_deny | 0 | 38658 |
>| Host vardata not sent: rate limit ok | 11111111111111 | flow_host_vardata_rate_limit_ok | 0 | 3 |
>| Packet on VxLAN port without I bit | 11111111111111 | flow_tci_vxlan_without_vni | 0 | 2 |
>| netconfig temporarily unavailable | 11111111111111 | device_invalid_netconf | 0 | 404 |
>| netconfig switched | 11111111111111 | device_netconf_switch | 0 | 4 |
>| tundconfig switched | 11111111111111 | device_tundconf_switch | 0 | 1 |
>| Packets for which IP checksum validation was done in software | 11111111111111 | flow_ip_cksm_sw_validation | 6 | 8478257 |
>| Packets not allowed to egress for pre-negotiation | 11111111111111 | flow_drop_preneg_egress | 0 | 2 |
>| Application identified by simple signature | 11111111111111 | appid_ident_by_simple_sig | 0 | 92740 |
>| Application identified by L4 dport first | 11111111111111 | appid_ident_by_dport_first | 0 | 174358 |
>| The number of packets processed by Application identification | 11111111111111 | appid_proc | 0 | 177586 |
>| The number of unknown applications caused by max. packets reached | 11111111111111 | appid_unknown_max_pkts | 0 | 9 |
>| The number of unknown UDP applications after app engine | 11111111111111 | appid_unknown_udp | 0 | 271 |
>| The number of unknown applications because of no data | 11111111111111 | appid_unknown_fini_empty | 0 | 97562 |
>| The total number of dynamic_ip_port NAT translate called | 11111111111111 | nat_dynamic_port_xlat | 0 | 242839 |
>| The total number of dynamic_ip_port NAT release called | 11111111111111 | nat_dynamic_port_release | 0 | 242825 |
>| The total number of dfa match using software | 11111111111111 | dfa_sw | 1 | 1096816 |
>| tcp reassembly case 1 | 11111111111111 | tcp_case_1 | 0 | 1 |
>| tcp reassembly case 2 | 11111111111111 | tcp_case_2 | 0 | 346 |
>| out-of-window packets dropped | 11111111111111 | tcp_drop_out_of_wnd | 0 | 116 |
>| The number of sessions with sml exit in detector i  | 11111111111111 | ctd_sml_exit_detector_i | 0 | 200010 |
>| The number of decoder resume requests | 11111111111111 | ctd_sml_unset_suspend | 0 | 30 |
>| Handle reset and url exit | 11111111111111 | ctd_handle_reset_and_url_exit | 0 | 30 |
>| ctd switch decoder | 11111111111111 | ctd_switch_decoder | 0 | 10 |
>| ctd stops to process packet | 11111111111111 | ctd_stop_proc | 0 | 10 |
>| run detector_i | 11111111111111 | ctd_run_detector_i | 0 | 200020 |
>| SML VM opcode exit | 11111111111111 | ctd_sml_vm_run_impl_opcodeexit | 0 | 199980 |
>| Forward to varrcvr error: TCP in establishment when session went away | 11111111111111 | ctd_fwd_err_tcp_state | 0 | 94652 |
>| The total usage of software for pscan | 11111111111111 | ctd_pscan_sw | 1 | 1170516 |
>| appid was changed | 11111111111111 | ctd_appid_reassign | 0 | 60011 |
>| decoder was changed | 11111111111111 | ctd_decoder_reassign | 0 | 10 |
>| session processed by ctd | 11111111111111 | ctd_process | 0 | 351954 |
>| Packets processed by slowpath | 11111111111111 | ctd_pkt_slowpath | 1 | 1186304 |
>| Number of Policy Hit Count periodical update | 11111111111111 | ctd_hitcount_period_update | 0 | 4237 |
>| Number of url logs | 11111111111111 | log_url_cnt | 0 | 6060 |
>| Number of uid request logs | 11111111111111 | log_uid_req_cnt | 0 | 241849 |
>| Number of traffic logs | 11111111111111 | log_traffic_cnt | 0 | 449480 |
>| Time (us) spent on writing packet-diag logs | 11111111111111 | log_pkt_diag_us | 0 | 16 |
>| Number of URL database request | 11111111111111 | url_db_request | 0 | 1965 |
>| Number of URL reply | 11111111111111 | url_db_reply | 9 | 4419218 |
>| The number of packets get dropped because of waiting for url category request  | 11111111111111 | url_request_pkt_drop | 0 | 1771 |
>| The session is not waiting for url  | 11111111111111 | url_session_not_in_wait | 0 | 10 |
>| The number of HSM up/down events received | 11111111111111 | ssl_hsm_up_down_event_rcv | 0 | 2 |
>| Number of failures when receiving SSL session cache msg from MP | 11111111111111 | ssl_sess_cache_msg_from_mp_failure | 0 | 1834071 |


### pan-os-platform-get-bgp-peers
***
Retrieves all BGP peer information from the PAN-OS firewalls in the topology.


#### Base Command

`pan-os-platform-get-bgp-peers`
#### Input

| **Argument Name** | **Description** | **Required** |
| --- | --- | --- |
| device_filter_string | String by which to filter the results to only show specific hostnames or serial numbers. | Optional |
| target | Single serial number to target with this command | Optional | 



#### Context Output

| **Path** | **Type** | **Description** |
| --- | --- | --- |
| PANOS.ShowBGPPeers.Summary.hostid | String | Host ID. | 
| PANOS.ShowBGPPeers.Summary.peer | String | Name of the BGP peer. | 
| PANOS.ShowBGPPeers.Summary.status | String | Peer connection status. | 
| PANOS.ShowBGPPeers.Summary.incoming_accepted | String | Total accepted routes from the peer. | 
| PANOS.ShowBGPPeers.Result.hostid | String | Host ID. | 
| PANOS.ShowBGPPeers.Result.peer | String | Name of the BGP peer. | 
| PANOS.ShowBGPPeers.Result.vr | String | Virtual router in which the peer resides. | 
| PANOS.ShowBGPPeers.Result.remote_as | String | Remote AS \(Autonomous System\) of the peers | 
| PANOS.ShowBGPPeers.Result.status | String | Peer connection statuss | 
| PANOS.ShowBGPPeers.Result.peer_address | String | IP address and port of the peers | 
| PANOS.ShowBGPPeers.Result.local_address | String | Local router address and port of the peer. | 
| PANOS.ShowBGPPeers.Result.incoming_total | String | Total incoming routes from the peer. | 
| PANOS.ShowBGPPeers.Result.incoming_accepted | String | Total accepted routes from the peer. | 
| PANOS.ShowBGPPeers.Result.incoming_rejected | String | Total rejected routes from the peer. | 
| PANOS.ShowBGPPeers.Result.policy_rejected | String | Total routes rejected by the peer by policy. | 
| PANOS.ShowBGPPeers.Result.outgoing_total | String | Total routes advertised to the peer. | 
| PANOS.ShowBGPPeers.Result.outgoing_advertised | String | Number of advertised routes to the peer. | 

#### Command example
```!pan-os-platform-get-bgp-peers```
#### Context Example
```json
{
    "PANOS": {
        "ShowBGPPeers": {
            "Result": [
                {
                    "hostid": "11111111111111",
                    "incoming_accepted": 0,
                    "incoming_rejected": 0,
                    "incoming_total": 0,
                    "local_address": "10.10.0.1",
                    "outgoing_advertised": 0,
                    "outgoing_total": 0,
                    "peer": "testlab-server",
                    "peer_address": "10.10.0.12",
                    "policy_rejected": 0,
                    "remote_as": "64511",
                    "status": "Active",
                    "vr": "default"
                }
            ],
            "Summary": [
                {
                    "hostid": "11111111111111",
                    "incoming_accepted": 0,
                    "peer": "testlab-server",
                    "status": "Active"
                }
            ]
        }
    }
}
```

#### Human Readable Output

>### PAN-OS BGP Peers
>|hostid|incoming_accepted|peer|status|
>|---|---|---|---|
>| 11111111111111 | 0 | testlab-server | Active |


### pan-os-platform-get-available-software
***
Check the devices for software that is available to be installed.


#### Base Command

`pan-os-platform-get-available-software`
#### Input

| **Argument Name** | **Description** | **Required** |
| --- | --- | --- |
| device_filter_string | String by which to filter the results to only show specific hostnames or serial numbers. | Optional |
| target | Single serial number to target with this command | Optional | 



#### Context Output

| **Path** | **Type** | **Description** |
| --- | --- | --- |
| PANOS.SoftwareVersions.Summary.hostid | String | Host ID. | 
| PANOS.SoftwareVersions.Summary.version | String | The software version in Major.Minor.Maint format. | 
| PANOS.SoftwareVersions.Summary.filename | String | Software version filename. | 
| PANOS.SoftwareVersions.Summary.size | String | Size of the software in MB. | 
| PANOS.SoftwareVersions.Summary.size_kb | String | Size of the software in KB. | 
| PANOS.SoftwareVersions.Summary.release_notes | String | Link to version release notes on PAN knowledge base. | 
| PANOS.SoftwareVersions.Summary.downloaded | Boolean | True if the software version is present on the system. | 
| PANOS.SoftwareVersions.Summary.current | Boolean | True if this is the currently installed software on the system. | 
| PANOS.SoftwareVersions.Summary.latest | Boolean | True if this is the most recently released software for this platform. | 
| PANOS.SoftwareVersions.Summary.uploaded | Boolean | True if the software version has been uploaded to the system. | 

#### Command example
```!pan-os-platform-get-available-software```
#### Context Example
```json
{
    "PANOS": {
        "SoftwareVersions": {
            "Summary": [
                {
                    "current": false,
                    "downloaded": false,
                    "filename": "PanOS_vm-10.2.0",
                    "hostid": "11111111111111",
                    "latest": true,
                    "release_notes": "https://www.paloaltonetworks.com/documentation/10-2/pan-os/pan-os-release-notes",
                    "size": "1010",
                    "size_kb": "1034657",
                    "uploaded": false,
                    "version": "10.2.0"
                }
            ]
        }
    }
}
```

#### Human Readable Output

>### PAN-OS Available Software Versions
>|current|downloaded|filename|hostid|latest|release_notes|size|size_kb|uploaded|version|
>|---|---|---|---|---|---|---|---|---|---|
>| false | false | PanOS_vm-10.2.0 | 11111111111111 | true | https:<span>//</span>www.paloaltonetworks.com/documentation/10-2/pan-os/pan-os-release-notes | 1010 | 1034657 | false | 10.2.0 |
>| false | false | PanOS_vm-10.1.5 | 11111111111111 | false | https:<span>//</span>www.paloaltonetworks.com/documentation/10-1/pan-os/pan-os-release-notes | 457 | 468174 | false | 10.1.5 |
>| false | false | PanOS_vm-10.1.4-h4 | 11111111111111 | false | https:<span>//</span>www.paloaltonetworks.com/documentation/10-1/pan-os/pan-os-release-notes | 407 | 416843 | false | 10.1.4-h4 |

### pan-os-platform-get-ha-state
***
Get the HA state and associated details from the given device and any other details.


#### Base Command

`pan-os-platform-get-ha-state`
#### Input

| **Argument Name** | **Description** | **Required** |
| --- | --- | --- |
| device_filter_string | String by which to filter the results to only show specific hostnames or serial numbers. | Optional |
| target | Single serial number to target with this command | Optional | 



#### Context Output

| **Path** | **Type** | **Description** |
| --- | --- | --- |
| PANOS.HAState.hostid | String | Host ID. | 
| PANOS.HAState.active | Boolean | Whether this is the active firewall in a pair. True if standalone as well. | 
| PANOS.HAState.status | String | String HA status. | 
| PANOS.HAState.peer | String | HA peer. | 

#### Command example
```!pan-os-platform-get-ha-state```
#### Context Example
```json
{
    "PANOS": {
        "HAState": [
            {
                "active": true,
                "hostid": "11111111111111",
                "peer": "",
                "status": "HA Not enabled."
            },
            {
                "active": true,
                "hostid": "192.168.1.145",
                "peer": "",
                "status": "HA Not enabled."
            }
        ]
    }
}
```

#### Human Readable Output

>### PAN-OS HA State
>|active|hostid|status|
>|---|---|---|
>| true | 11111111111111 | HA Not enabled. |
>| true | 192.168.1.145 | HA Not enabled. |


### pan-os-platform-get-jobs
***
Get all the jobs from the devices in the environment, or a single job when ID is specified.


#### Base Command

`pan-os-platform-get-jobs`
#### Input

| **Argument Name** | **Description** | **Required** |
| --- | --- | --- |
| device_filter_string | String by which to filter the results to only show specific hostnames or serial numbers. | Optional |
| target | Single serial number to target with this command | Optional |
| status | Filter to return jobs by status. | Optional | 
| job_type | Filter to return jobs by type. | Optional | 
| id | Filter by ID. | Optional | 


#### Context Output

| **Path** | **Type** | **Description** |
| --- | --- | --- |
| PANOS.JobStatus.hostid | String | Host ID. | 
| PANOS.JobStatus.id | String | ID of job. | 
| PANOS.JobStatus.type | String | Job type. | 
| PANOS.JobStatus.tfin | String | Time finished. | 
| PANOS.JobStatus.status | String | Status of the job. | 
| PANOS.JobStatus.result | String | The result of the job. | 
| PANOS.JobStatus.user | String | The user who initiated the job. | 
| PANOS.JobStatus.tenq | String | The time the job was enqueued into the system. | 
| PANOS.JobStatus.stoppable | String | Whether the job can be stopped after it started. | 
| PANOS.JobStatus.description | String | The job description. | 
| PANOS.JobStatus.positionInQ | String | The position of the job in the current job queue. | 
| PANOS.JobStatus.progress | String | The numerical progress of the job. | 

#### Command example
```!pan-os-platform-get-jobs```
#### Context Example
```json
{
    "PANOS": {
        "JobStatus": [
            {
                "description": null,
                "hostid": "11111111111111",
                "id": 6,
                "positionInQ": "0",
                "progress": "01:02:18",
                "result": "OK",
                "status": "FIN",
                "stoppable": "no",
                "tenq": "2022/03/30 01:02:04",
                "tfin": "01:02:18",
                "type": "Downld",
                "user": null
            },
            {
                "description": null,
                "hostid": "192.168.1.145",
                "id": 394,
                "positionInQ": "0",
                "progress": "100",
                "result": "OK",
                "status": "FIN",
                "stoppable": "no",
                "tenq": "2022/03/15 14:16:32",
                "tfin": "14:16:33",
                "type": "BuildXMLCache",
                "user": null
            }
        ]
    }
}
```

#### Human Readable Output

>### PAN-OS Job Status
>|hostid|id|positionInQ|progress|result|status|stoppable|tenq|tfin|type|user|
>|---|---|---|---|---|---|---|---|---|---|---|
>| 11111111111111 | 6 | 0 | 01:02:18 | OK | FIN | no | 2022/03/30 01:02:04 | 01:02:18 | Downld |  |
>| 11111111111111 | 5 | 0 | 01:02:15 | OK | FIN | no | 2022/03/23 01:02:04 | 01:02:15 | Downld |  |
>| 11111111111111 | 4 | 0 | 02:10:09 | OK | FIN | no | 2022/03/18 02:06:36 | 02:10:09 | IoT | Auto update agent |
>| 11111111111111 | 3 | 0 | 02:06:35 | OK | FIN | no | 2022/03/18 02:06:34 | 02:06:35 | Downld |  |
>| 11111111111111 | 2 | 0 | 01:02:15 | OK | FIN | no | 2022/03/16 01:02:04 | 01:02:15 | Downld |  |
>| 11111111111111 | 1 | 0 | 100 | OK | FIN | no | 2022/03/15 14:17:16 | 14:18:17 | AutoCom |  |
>| 192.168.1.145 | 430 | 0 | 100 | OK | DeployFin | no | 2022/03/30 01:47:46 | 01:47:47 | RefreshLic |  |
>| 192.168.1.145 | 428 | 0 | 01:02:17 | OK | FIN | no | 2022/03/30 01:02:03 | 01:02:17 | Downld |  |
>| 192.168.1.145 | 427 | 0 | 100 | OK | DeployFin | no | 2022/03/29 01:56:45 | 01:56:46 | RefreshLic |  |
>| 192.168.1.145 | 425 | 0 | 100 | OK | DeployFin | no | 2022/03/28 01:18:44 | 01:18:45 | RefreshLic |  |
>| 192.168.1.145 | 423 | 0 | 100 | OK | DeployFin | no | 2022/03/27 01:31:43 | 01:31:44 | RefreshLic |  |
>| 192.168.1.145 | 421 | 0 | 100 | OK | DeployFin | no | 2022/03/26 01:16:42 | 01:16:43 | RefreshLic |  |
>| 192.168.1.145 | 419 | 0 | 100 | OK | DeployFin | no | 2022/03/25 01:27:41 | 01:27:43 | RefreshLic |  |
>| 192.168.1.145 | 417 | 0 | 100 | OK | DeployFin | no | 2022/03/24 01:22:40 | 01:22:41 | RefreshLic |  |
>| 192.168.1.145 | 415 | 0 | 100 | OK | DeployFin | no | 2022/03/23 01:37:39 | 01:37:40 | RefreshLic |  |
>| 192.168.1.145 | 413 | 0 | 01:02:18 | OK | FIN | no | 2022/03/23 01:02:03 | 01:02:18 | Downld |  |
>| 192.168.1.145 | 412 | 0 | 100 | OK | DeployFin | no | 2022/03/22 01:04:38 | 01:04:39 | RefreshLic |  |
>| 192.168.1.145 | 410 | 0 | 100 | OK | DeployFin | no | 2022/03/21 01:38:37 | 01:38:38 | RefreshLic |  |
>| 192.168.1.145 | 408 | 0 | 100 | OK | DeployFin | no | 2022/03/20 01:36:36 | 01:36:37 | RefreshLic |  |
>| 192.168.1.145 | 406 | 0 | 100 | OK | DeployFin | no | 2022/03/19 01:59:35 | 01:59:37 | RefreshLic |  |
>| 192.168.1.145 | 404 | 0 | 02:08:02 | OK | FIN | no | 2022/03/18 02:06:32 | 02:08:02 | IoT | Auto update agent |
>| 192.168.1.145 | 403 | 0 | 02:06:31 | OK | FIN | no | 2022/03/18 02:06:30 | 02:06:31 | Downld |  |
>| 192.168.1.145 | 402 | 0 | 100 | OK | DeployFin | no | 2022/03/18 01:51:34 | 01:51:35 | RefreshLic |  |
>| 192.168.1.145 | 400 | 0 | 100 | OK | DeployFin | no | 2022/03/17 01:54:33 | 01:54:34 | RefreshLic |  |
>| 192.168.1.145 | 398 | 0 | 100 | OK | DeployFin | no | 2022/03/16 01:05:32 | 01:05:33 | RefreshLic |  |
>| 192.168.1.145 | 396 | 0 | 01:02:18 | OK | FIN | no | 2022/03/16 01:02:03 | 01:02:18 | Downld |  |
>| 192.168.1.145 | 395 | 0 | 100 | OK | FIN | no | 2022/03/15 14:17:02 | 14:17:14 | AutoCom |  |
>| 192.168.1.145 | 394 | 0 | 100 | OK | FIN | no | 2022/03/15 14:16:32 | 14:16:33 | BuildXMLCache |  |


### pan-os-platform-download-software
***
Download the provided software version onto the device.


#### Base Command

`pan-os-platform-download-software`
#### Input

| **Argument Name** | **Description** | **Required** |
| --- | --- | --- |
| version | The software version to upgrade to, for example, 9.1.2. | Required | 
| device_filter_string | String by which to filter the results to only install to sepecific devices or serial numbers. | Optional | 
| target | Single serial number to target with this command | Optional | 
| sync | If provided, runs the download synchronously. Make sure 'execution-timeout' is increased. | Optional | 


#### Context Output

| **Path** | **Type** | **Description** |
| --- | --- | --- |
| PANOS.DownloadStatus.Summary.hostid | String | Host ID. | 
| PANOS.DownloadStatus.Summary.started | String | Whether the download process started. | 

#### Command example
```!pan-os-platform-download-software version=9.1.0```
#### Context Example
```json
{
    "PANOS": {
        "DownloadStatus": {
            "Summary": [
                {
                    "hostid": "11111111111111",
                    "started": true
                },
                {
                    "hostid": "192.168.1.145",
                    "started": true
                }
            ]
        }
    }
}
```

#### Human Readable Output

>### PAN-OS Software Download request Status
>|hostid|started|
>|---|---|
>| 11111111111111 | true |
>| 192.168.1.145 | true |

### pan-os-apply-dns-signature-policy
***
Allows assigning of EDL to the Anti-Spyware profile under "DNS Signature Policies".


#### Base Command

`pan-os-apply-dns-signature-policy`
#### Input

| **Argument Name** | **Description** | **Required** |
| --- | --- | --- |
| anti_spyware_profile_name | The name of the anti spyware profile. If the profile exists, the command will operate on it, otherwise, if a new name is given, a new Anti-Spyware profile will be created. | Required | 
| dns_signature_source | The EDL name to link to the profile. | Required | 
| action | Action on the DNS queries. Possible values are: alert, allow, block, sinkhole. | Required | 
| packet_capture | Allows capturing packets on match. Select "single-packet" to capture the first packet of the session or "extended-capture" to set between 1-50 packets. Packet capture can be very CPU intensive and can degrade firewall performance. Only use this feature when necessary and make sure you turn it off after you have collected the required packets. Possible values are: disable, single-packet, extended-capture. Default is disable. | Optional | 


#### Context Output

There is no context output for this command.

#### Human Readable Output

**success**
### pan-os-platform-reboot
***
Reboot the given device by hostid. Warning: This command has no confirmation and the device
will immediately reboot.


#### Base Command

`pan-os-platform-reboot`
#### Input

| **Argument Name** | **Description** | **Required** |
| --- | --- | --- |
| target | ID of host (serial or hostname) to reboot. | Required | 


#### Context Output

| **Path** | **Type** | **Description** |
| --- | --- | --- |
| PANOS.RestartStatus.Summary.hostid | String | Host ID. | 
| PANOS.RestartStatus.Summary.started | String | Whether the system reboot has started. | 

#### Command example
```!pan-os-platform-reboot target=11111111111111```
#### Context Example
```json
{
    "PANOS": {
        "RestartStatus": {
            "Summary": [
                {
                    "hostid": "11111111111111",
                    "started": true
                }
            ]
        }
    }
}
```

### pan-os-platform-get-system-status
***
Checks the status of the given device, checking whether it's up or down and if the operational mode is normal.


#### Base Command

`pan-os-platform-get-system-status`
#### Input

| **Argument Name** | **Description** | **Required** |
| --- | --- | --- |
| target | ID of host (serial or hostname) to check. | Required | 


#### Context Output

| **Path** | **Type** | **Description** |
| --- | --- | --- |
| PANOS.SystemStatus.hostid | String | Host ID. | 
| PANOS.SystemStatus.up | String | Whether the host device is up or still unavailable. | 

#### Command example
```!pan-os-platform-get-system-status target=11111111111111```
#### Context Example
```json
{
    "PANOS": {
        "SystemStatus": {
          "hostid": "11111111111111",
          "up": true
        }
    }
}
```

### pan-os-platform-update-ha-state
***
Checks the status of the given device, checking whether it's up or down and the operational mode normal.


#### Base Command

`pan-os-platform-update-ha-state`
#### Input

| **Argument Name** | **Description** | **Required** |
| --- | --- | --- |
| hostid | ID of host (serial or hostname) to update the state. | Required | 
| state | New state. | Required | 


#### Context Output

| **Path** | **Type** | **Description** |
| --- | --- | --- |
| PANOS.HAStateUpdate.hostid | String | Host ID. | 
| PANOS.HAStateUpdate.state | String | New HA state. | 

#### Command example
```!pan-os-platform-update-ha-state hostid=11111111111111 state=functional```
#### Context Example
```json
{
    "PANOS": {
        "HAStateUpdate": {
          "hostid": "11111111111111",
          "state": "functional"
        }
    }
}
```

### pan-os-hygiene-check-log-forwarding
***
Checks that at least one log forwarding profile is configured according to best practices.


#### Base Command

`pan-os-hygiene-check-log-forwarding`
#### Input

| **Argument Name** | **Description** | **Required** |
| --- | --- | --- |
| device_filter_string | String by which to filter so that only the given device is checked. | Optional | 


#### Context Output

| **Path** | **Type** | **Description** |
| --- | --- | --- |
| PANOS.ConfigurationHygiene.Summary.description | String | The description of the hygiene check. | 
| PANOS.ConfigurationHygiene.Summary.issue_code | String | The shorthand code for this hygiene check. | 
| PANOS.ConfigurationHygiene.Summary.result | String | Whether the check passed or failed. | 
| PANOS.ConfigurationHygiene.Summary.issue_count | String | Total number of matching issues. | 
| PANOS.ConfigurationHygiene.Result.hostid | String | Host ID. | 
| PANOS.ConfigurationHygiene.Result.container_name | String | The parent container \(DG, Template, VSYS\) this object belongs to. | 
| PANOS.ConfigurationHygiene.Result.issue_code | String | The shorthand code for the issue. | 
| PANOS.ConfigurationHygiene.Result.description | String | Human readable description of the issue. | 
| PANOS.ConfigurationHygiene.Result.name | String | The affected object name. | 

#### Command example
```!pan-os-hygiene-check-log-forwarding```
#### Context Example
```json
{
    "PANOS": {
        "ConfigurationHygiene": {
            "Result": [
                {
                    "container_name": "LAB",
                    "description": "Log forwarding profile missing log type 'threat'.",
                    "hostid": "192.168.1.145",
                    "issue_code": "BP-V-2",
                    "name": "test_fwd_profile-1"
                },
                {
                    "container_name": "LAB",
                    "description": "Log forwarding profile missing log type 'threat'.",
                    "hostid": "192.168.1.145",
                    "issue_code": "BP-V-2",
                    "name": "test_fwd_profile-1-1"
                },
                {
                    "container_name": "shared",
                    "description": "Log forwarding profile missing log type 'threat'.",
                    "hostid": "192.168.1.145",
                    "issue_code": "BP-V-2",
                    "name": "test_fwd_profile"
                }
            ],
            "Summary": [
                {
                    "description": "Fails if there are no valid log forwarding profiles configured.",
                    "issue_code": "BP-V-1",
                    "issue_count": 0,
                    "result": "\u2714\ufe0f"
                },
                {
                    "description": "Fails if the configured log forwarding profile has no match list.",
                    "issue_code": "BP-V-2",
                    "issue_count": 3,
                    "result": "\u274c"
                },
                {
                    "description": "Fails if enhanced application logging is not configured.",
                    "issue_code": "BP-V-3",
                    "issue_count": 0,
                    "result": "\u2714\ufe0f"
                }
            ]
        }
    }
}
```

#### Human Readable Output

>### PAN-OS Configuration Hygiene Check
>|description|issue_code|issue_count|result|
>|---|---|---|---|
>| Fails if there are no valid log forwarding profiles configured. | BP-V-1 | 0 | ✔️ |
>| Fails if the configured log forwarding profile has no match list. | BP-V-2 | 3 | ❌ |
>| Fails if enhanced application logging is not configured. | BP-V-3 | 0 | ✔️ |


### pan-os-hygiene-check-vulnerability-profiles
***
Checks the configured vulnerability profiles to ensure at least one meets best practices.


#### Base Command

`pan-os-hygiene-check-vulnerability-profiles`
#### Input

| **Argument Name** | **Description** | **Required** |
| --- | --- | --- |
| device_filter_string | String by which to filter so that only the given device is checked. | Optional | 
| minimum_block_severities | Comma-separated list of severities that must be in drop/reset/block-ip mode. Default is critical,high. | Optional | 
| minimum_alert_severities | Comma-separated list of severities that must be in alert/default or higher mode. Default is medium,low. | Optional | 


#### Context Output

| **Path** | **Type** | **Description** |
| --- | --- | --- |
| PANOS.ConfigurationHygiene.Summary.description | String | The description of the hygiene check. | 
| PANOS.ConfigurationHygiene.Summary.issue_code | String | The shorthand code for this hygiene check. | 
| PANOS.ConfigurationHygiene.Summary.result | String | Whether the check passed or failed. | 
| PANOS.ConfigurationHygiene.Summary.issue_count | Nunber | Total number of matching issues. | 
| PANOS.ConfigurationHygiene.Result.hostid | String | Host ID. | 
| PANOS.ConfigurationHygiene.Result.container_name | String | The parent container \(DG, Template, VSYS\) this object belongs to. | 
| PANOS.ConfigurationHygiene.Result.issue_code | String | The shorthand code for the issue. | 
| PANOS.ConfigurationHygiene.Result.description | String | Human readable description of the issue. | 
| PANOS.ConfigurationHygiene.Result.name | String | The affected object name | 

#### Command example
```!pan-os-hygiene-check-vulnerability-profiles```
#### Context Example
```json
{
    "PANOS": {
        "ConfigurationHygiene": {
            "Summary": [
                {
                    "description": "Fails if no vulnerability profile is configured for visibility.",
                    "issue_code": "BP-V-4",
                    "issue_count": 0,
                    "result": "\u2714\ufe0f"
                }
            ]
        }
    }
}
```

#### Human Readable Output

>### PAN-OS Configuration Hygiene Check
>|description|issue_code|issue_count|result|
>|---|---|---|---|
>| Fails if no vulnerability profile is configured for visibility. | BP-V-4 | 0 | ✔️ |


### pan-os-platform-install-software
***
Install the given software version onto the device. Download the software first with panorama-download-panos-version.


#### Base Command

`pan-os-platform-install-software`
#### Input

| **Argument Name** | **Description** | **Required** |
| --- | --- | --- |
| version | Software version to upgrade to, for example: 9.1.2. | Required | 
| device_filter_string | SString by which to filter to only install to specific devices or  serial numbers. | Optional | 
| sync | If provided, runs the download synchronously. Make sure 'execution-timeout' is increased. | Optional | 
| target | Single serial number to target with this command | Optional | 


#### Context Output

| **Path** | **Type** | **Description** |
| --- | --- | --- |
| PANOS.InstallStatus.Summary.hostid | String | Host ID, | 
| PANOS.InstallStatus.Summary.started | String | Whether the download process has started. | 

#### Command example
```!pan-os-platform-install-software version=9.1.0```
#### Context Example
```json
{
    "PANOS": {
        "InstallStatus": {
            "Summary": [
                {
                    "hostid": "1111111111111",
                    "started": true
                },
                {
                    "hostid": "192.168.1.145",
                    "started": true
                }
            ]
        }
    }
}
```

#### Human Readable Output

>### PAN-OS Software Install request Status
>|hostid|started|
>|---|---|
>| 1111111111111 | true |
>| 192.168.1.145 | true |

### pan-os-hygiene-check-log-forwarding
***
Checks that at least one log forwarding profile is configured according to best practices.


#### Base Command

`pan-os-hygiene-check-log-forwarding`
#### Input

| **Argument Name** | **Description** | **Required** |
| --- | --- | --- |
| device_filter_string | String by which to filter so that only the given device is checked. | Optional | 


#### Context Output

| **Path** | **Type** | **Description** |
| --- | --- | --- |
| PANOS.ConfigurationHygiene.Summary.description | String | The description of the hygiene check. | 
| PANOS.ConfigurationHygiene.Summary.issue_code | String | The shorthand code for this hygiene check. | 
| PANOS.ConfigurationHygiene.Summary.result | String | Whether the check passed or failed. | 
| PANOS.ConfigurationHygiene.Summary.issue_count | Number | Total number of matching issues. | 
| PANOS.ConfigurationHygiene.Result.hostid | String | Host ID. | 
| PANOS.ConfigurationHygiene.Result.container_name | String | The parent container \(DG, Template, VSYS\) this object belongs to. | 
| PANOS.ConfigurationHygiene.Result.issue_code | String | The shorthand code for the issue. | 
| PANOS.ConfigurationHygiene.Result.description | String | Human readable description of the issue. | 
| PANOS.ConfigurationHygiene.Result.name | String | The affected object name. | 

#### Command example
```!pan-os-hygiene-check-log-forwarding```
#### Context Example
```json
{
    "PANOS": {
        "ConfigurationHygiene": {
            "Result": [
                {
                    "container_name": "LAB",
                    "description": "Log forwarding profile missing log type 'threat'.",
                    "hostid": "192.168.1.145",
                    "issue_code": "BP-V-2",
                    "name": "test_fwd_profile-1"
                },
                {
                    "container_name": "LAB",
                    "description": "Log forwarding profile missing log type 'threat'.",
                    "hostid": "192.168.1.145",
                    "issue_code": "BP-V-2",
                    "name": "test_fwd_profile-1-1"
                },
                {
                    "container_name": "shared",
                    "description": "Log forwarding profile missing log type 'threat'.",
                    "hostid": "192.168.1.145",
                    "issue_code": "BP-V-2",
                    "name": "test_fwd_profile"
                }
            ],
            "Summary": [
                {
                    "description": "Fails if there are no valid log forwarding profiles configured.",
                    "issue_code": "BP-V-1",
                    "issue_count": 0,
                    "result": "\u2714\ufe0f"
                },
                {
                    "description": "Fails if the configured log forwarding profile has no match list.",
                    "issue_code": "BP-V-2",
                    "issue_count": 3,
                    "result": "\u274c"
                },
                {
                    "description": "Fails if enhanced application logging is not configured.",
                    "issue_code": "BP-V-3",
                    "issue_count": 0,
                    "result": "\u2714\ufe0f"
                }
            ]
        }
    }
}
```

#### Human Readable Output

>### PAN-OS Configuration Hygiene Check
>|description|issue_code|issue_count|result|
>|---|---|---|---|
>| Fails if there are no valid log forwarding profiles configured. | BP-V-1 | 0 | ✔️ |
>| Fails if the configured log forwarding profile has no match list. | BP-V-2 | 3 | ❌ |
>| Fails if enhanced application logging is not configured. | BP-V-3 | 0 | ✔️ |


### pan-os-hygiene-check-vulnerability-profiles
***
Checks the configured vulnerability profiles to ensure at least one meets best practices.


#### Base Command

`pan-os-hygiene-check-vulnerability-profiles`
#### Input

| **Argument Name** | **Description** | **Required** |
| --- | --- | --- |
| device_filter_string | String by which to filter so that only the given device is checked. | Optional | 
| minimum_block_severities | Comma-separated list of severities that must be in drop/reset/block-ip mode. Default is critical,high. | Optional | 
| minimum_alert_severities | Comma-separated list of severities that must be in alert/default or higher mode. Default is medium,low. | Optional | 


#### Context Output

| **Path** | **Type** | **Description** |
| --- | --- | --- |
| PANOS.ConfigurationHygiene.Summary.description | String | The description of the hygiene check. | 
| PANOS.ConfigurationHygiene.Summary.issue_code | String | The shorthand code for this hygiene check. | 
| PANOS.ConfigurationHygiene.Summary.result | String | Whether the check passed or failed. | 
| PANOS.ConfigurationHygiene.Summary.issue_count | Number | Total number of matching issues. | 
| PANOS.ConfigurationHygiene.Result.hostid | String | Host ID. | 
| PANOS.ConfigurationHygiene.Result.container_name | String | The parent container \(DG, Template, VSYS\) this object belongs to. | 
| PANOS.ConfigurationHygiene.Result.issue_code | String | The shorthand code for the issue. | 
| PANOS.ConfigurationHygiene.Result.description | String | Human readable description of the issue. | 
| PANOS.ConfigurationHygiene.Result.name | String | The affected object name. | 

#### Command example
```!pan-os-hygiene-check-vulnerability-profiles```
#### Context Example
```json
{
    "PANOS": {
        "ConfigurationHygiene": {
            "Summary": [
                {
                    "description": "Fails if no vulnerability profile is configured for visibility.",
                    "issue_code": "BP-V-4",
                    "issue_count": 0,
                    "result": "\u2714\ufe0f"
                }
            ]
        }
    }
}
```

#### Human Readable Output

>### PAN-OS Configuration Hygiene Check
>|description|issue_code|issue_count|result|
>|---|---|---|---|
>| Fails if no vulnerability profile is configured for visibility. | BP-V-4 | 0 | ✔️ |


### pan-os-hygiene-check-spyware-profiles
***
Checks the configured Anti-spyware profiles to ensure at least one meets best practices.


#### Base Command

`pan-os-hygiene-check-spyware-profiles`
#### Input

| **Argument Name** | **Description** | **Required** |
| --- | --- | --- |
| device_filter_string | String to filter to only check given devices. | Optional | 
| minimum_block_severities | csv list of severities that must be in drop/reset/block-ip mode. Default is critical,high. | Optional | 
| minimum_alert_severities | csv list of severities that must be in alert/default or higher mode. Default is medium,low. | Optional | 


#### Context Output

| **Path** | **Type** | **Description** |
| --- | --- | --- |
| PANOS.ConfigurationHygiene.Summary.description | String | The description of the check | 
| PANOS.ConfigurationHygiene.Summary.issue_code | String | The shorthand code for this hygiene check | 
| PANOS.ConfigurationHygiene.Summary.result | String | Whether the check passed or failed | 
| PANOS.ConfigurationHygiene.Summary.issue_count | String | Total number of matching issues | 
| PANOS.ConfigurationHygiene.Result.hostid | String | Host ID. | 
| PANOS.ConfigurationHygiene.Result.container_name | String | What parent container \(DG, Template, VSYS\) this object belongs to. | 
| PANOS.ConfigurationHygiene.Result.issue_code | String | The shorthand code for the issue | 
| PANOS.ConfigurationHygiene.Result.description | String | Human readable description of issue | 
| PANOS.ConfigurationHygiene.Result.name | String | The affected object name | 

#### Command example
```!pan-os-hygiene-check-spyware-profiles```
#### Context Example
```json
{
    "PANOS": {
        "ConfigurationHygiene": {
            "Summary": [
                {
                    "description": "Fails if no spyware profile is configured for visibility.",
                    "issue_code": "BP-V-5",
                    "issue_count": 0,
                    "result": "\u2714\ufe0f"
                }
            ]
        }
    }
}
```

#### Human Readable Output

>### PAN-OS Configuration Hygiene Check
>|description|issue_code|issue_count|result|
>|---|---|---|---|
>| Fails if no spyware profile is configured for visibility. | BP-V-5 | 0 | ✔️ |


### pan-os-hygiene-check-url-filtering-profiles
***
Checks the configured URL Filtering profiles to ensure at least one meets best practices.


#### Base Command

`pan-os-hygiene-check-url-filtering-profiles`
#### Input

| **Argument Name** | **Description** | **Required** |
| --- | --- | --- |
| device_filter_string | String to filter to only check given device. | Optional | 


#### Context Output

| **Path** | **Type** | **Description** |
| --- | --- | --- |
| PANOS.ConfigurationHygiene.Summary.description | String | The description of the check | 
| PANOS.ConfigurationHygiene.Summary.issue_code | String | The shorthand code for this hygiene check | 
| PANOS.ConfigurationHygiene.Summary.result | String | Whether the check passed or failed | 
| PANOS.ConfigurationHygiene.Summary.issue_count | String | Total number of matching issues | 
| PANOS.ConfigurationHygiene.Result.hostid | String | Host ID. | 
| PANOS.ConfigurationHygiene.Result.container_name | String | What parent container \(DG, Template, VSYS\) this object belongs to. | 
| PANOS.ConfigurationHygiene.Result.issue_code | String | The shorthand code for the issue | 
| PANOS.ConfigurationHygiene.Result.description | String | Human readable description of issue | 
| PANOS.ConfigurationHygiene.Result.name | String | The affected object name | 

#### Command example
```!pan-os-hygiene-check-url-filtering-profiles```
#### Context Example
```json
{
    "PANOS": {
        "ConfigurationHygiene": {
            "Summary": [
                {
                    "description": "Fails if no spyware profile is configured for url-filtering",
                    "issue_code": "BP-V-6",
                    "issue_count": 0,
                    "result": "\u2714\ufe0f"
                }
            ]
        }
    }
}
```

#### Human Readable Output

>### PAN-OS Configuration Hygiene Check
>|description|issue_code|issue_count|result|
>|---|---|---|---|
>| Fails if no spyware profile is configured for url-filtering | BP-V-6 | 0 | ✔️ |


### pan-os-hygiene-conforming-url-filtering-profiles
***
Returns a list of existing PANOS URL filtering objects that conform to best practices.


#### Base Command

`pan-os-hygiene-conforming-url-filtering-profiles`
#### Input

| **Argument Name** | **Description** | **Required** |
| --- | --- | --- |
| device_filter_string | String to filter to only check given device. | Optional | 


#### Context Output

| **Path** | **Type** | **Description** |
| --- | --- | --- |
| PANOS.PanosObject.hostid | String | Host ID. | 
| PANOS.PanosObject.container_name | String | What parent container \(DG, Template, VSYS\) this object belongs to. | 
| PANOS.PanosObject.name | String | The PAN-OS object name | 
| PANOS.PanosObject.object_type | String | The PAN-OS-Python object type | 

#### Command example
```!pan-os-hygiene-conforming-url-filtering-profiles```
#### Context Example
```json
{
    "PANOS": {
        "PanosObject": [
            {
                "container_name": "shared",
                "hostid": "192.168.1.145",
                "name": "Outbound-URL",
                "object_type": "URLFilteringProfile"
            },
            {
                "container_name": "shared",
                "hostid": "192.168.1.145",
                "name": "Exception-URL",
                "object_type": "URLFilteringProfile"
            }
        ]
    }
}
```

#### Human Readable Output

>### PAN-OS Objects
>|container_name|hostid|name|object_type|
>|---|---|---|---|
>| shared | 192.168.1.145 | Outbound-URL | URLFilteringProfile |
>| shared | 192.168.1.145 | Exception-URL | URLFilteringProfile |


### pan-os-hygiene-conforming-spyware-profiles
***
Returns all Anti-spyware profiles that conform to best practices.


#### Base Command

`pan-os-hygiene-conforming-spyware-profiles`
#### Input

| **Argument Name** | **Description** | **Required** |
| --- | --- | --- |
| device_filter_string | String to filter to only check given device. | Optional | 
| minimum_block_severities | csv list of severities that must be in drop/reset/block-ip mode. Default is critical,high. | Optional | 
| minimum_alert_severities | csv list of severities that must be in alert/default or higher mode. Default is medium,low. | Optional | 


#### Context Output

| **Path** | **Type** | **Description** |
| --- | --- | --- |
| PANOS.PanosObject.hostid | String | Host ID. | 
| PANOS.PanosObject.container_name | String | What parent container \(DG, Template, VSYS\) this object belongs to. | 
| PANOS.PanosObject.name | String | The PAN-OS object name | 
| PANOS.PanosObject.object_type | String | The PAN-OS-Python object type | 

#### Command example
```!pan-os-hygiene-conforming-spyware-profiles```
#### Context Example
```json
{
    "PANOS": {
        "PanosObject": [
            {
                "container_name": "shared",
                "hostid": "192.168.1.145",
                "name": "Outbound-AS",
                "object_type": "AntiSpywareProfile"
            },
            {
                "container_name": "shared",
                "hostid": "192.168.1.145",
                "name": "Inbound-AS",
                "object_type": "AntiSpywareProfile"
            },
            {
                "container_name": "shared",
                "hostid": "192.168.1.145",
                "name": "Internal-AS",
                "object_type": "AntiSpywareProfile"
            }
        ]
    }
}
```

#### Human Readable Output

>### PAN-OS Objects
>|container_name|hostid|name|object_type|
>|---|---|---|---|
>| shared | 192.168.1.145 | Outbound-AS | AntiSpywareProfile |
>| shared | 192.168.1.145 | Inbound-AS | AntiSpywareProfile |
>| shared | 192.168.1.145 | Internal-AS | AntiSpywareProfile |


### pan-os-hygiene-conforming-vulnerability-profiles
***
Returns all Vulnerability profiles that conform to best practices.


#### Base Command

`pan-os-hygiene-conforming-vulnerability-profiles`
#### Input

| **Argument Name** | **Description** | **Required** |
| --- | --- | --- |
| device_filter_string | String to filter to only check given device. | Optional | 
| minimum_block_severities | csv list of severities that must be in drop/reset/block-ip mode. Default is critical,high. | Optional | 
| minimum_alert_severities | csv list of severities that must be in alert/default or higher mode. Default is medium,low. | Optional | 


#### Context Output

| **Path** | **Type** | **Description** |
| --- | --- | --- |
| PANOS.PanosObject.hostid | String | Host ID. | 
| PANOS.PanosObject.container_name | String | What parent container \(DG, Template, VSYS\) this object belongs to. | 
| PANOS.PanosObject.name | String | The PAN-OS object name | 
| PANOS.PanosObject.object_type | String | The PAN-OS-Python object type | 

#### Command example
```!pan-os-hygiene-conforming-vulnerability-profiles```
#### Context Example
```json
{
    "PANOS": {
        "PanosObject": [
            {
                "container_name": "shared",
                "hostid": "192.168.1.145",
                "name": "Outbound-VP",
                "object_type": "VulnerabilityProfile"
            },
            {
                "container_name": "shared",
                "hostid": "192.168.1.145",
                "name": "Inbound-VP",
                "object_type": "VulnerabilityProfile"
            },
            {
                "container_name": "shared",
                "hostid": "192.168.1.145",
                "name": "Internal-VP",
                "object_type": "VulnerabilityProfile"
            }
        ]
    }
}
```

#### Human Readable Output

>### PAN-OS Objects
>|container_name|hostid|name|object_type|
>|---|---|---|---|
>| shared | 192.168.1.145 | Outbound-VP | VulnerabilityProfile |
>| shared | 192.168.1.145 | Inbound-VP | VulnerabilityProfile |
>| shared | 192.168.1.145 | Internal-VP | VulnerabilityProfile |


### pan-os-hygiene-check-security-zones
***
Check configured security zones have correct settings.


#### Base Command

`pan-os-hygiene-check-security-zones`
#### Input

| **Argument Name** | **Description** | **Required** |
| --- | --- | --- |
| device_filter_string | String to filter to only check given device. | Optional | 


#### Context Output

| **Path** | **Type** | **Description** |
| --- | --- | --- |
| PANOS.ConfigurationHygiene.Summary.description | String | The description of the check | 
| PANOS.ConfigurationHygiene.Summary.issue_code | String | The shorthand code for this hygiene check | 
| PANOS.ConfigurationHygiene.Summary.result | String | Whether the check passed or failed | 
| PANOS.ConfigurationHygiene.Summary.issue_count | String | Total number of matching issues | 
| PANOS.ConfigurationHygiene.Result.hostid | String | Host ID. | 
| PANOS.ConfigurationHygiene.Result.container_name | String | What parent container \(DG, Template, VSYS\) this object belongs to. | 
| PANOS.ConfigurationHygiene.Result.issue_code | String | The shorthand code for the issue | 
| PANOS.ConfigurationHygiene.Result.description | String | Human readable description of issue | 
| PANOS.ConfigurationHygiene.Result.name | String | The affected object name | 

#### Command example
```!pan-os-hygiene-check-security-zones```
#### Context Example
```json
{
    "PANOS": {
        "ConfigurationHygiene": {
            "Result": [
                {
                    "container_name": "LAB",
                    "description": "Security zone has no log forwarding setting.",
                    "hostid": "192.168.1.145",
                    "issue_code": "BP-V-7",
                    "name": "TEST_ZONE"
                }
            ],
            "Summary": [
                {
                    "description": "Fails when a security zone has no log forwarding setting.",
                    "issue_code": "BP-V-7",
                    "issue_count": 1,
                    "result": "\u274c"
                }
            ]
        }
    }
}
```

#### Human Readable Output

>### PAN-OS Configuration Hygiene Check
>|description|issue_code|issue_count|result|
>|---|---|---|---|
>| Fails when a security zone has no log forwarding setting. | BP-V-7 | 1 | ❌ |


### pan-os-hygiene-check-security-rules
***
Check security rules are configured correctly.


#### Base Command

`pan-os-hygiene-check-security-rules`
#### Input

| **Argument Name** | **Description** | **Required** |
| --- | --- | --- |
| device_filter_string | String to filter to only check given device. | Optional | 


#### Context Output

| **Path** | **Type** | **Description** |
| --- | --- | --- |
| PANOS.ConfigurationHygiene.Summary.description | String | The description of the check | 
| PANOS.ConfigurationHygiene.Summary.issue_code | String | The shorthand code for this hygiene check | 
| PANOS.ConfigurationHygiene.Summary.result | String | Whether the check passed or failed | 
| PANOS.ConfigurationHygiene.Summary.issue_count | String | Total number of matching issues | 
| PANOS.ConfigurationHygiene.Result.hostid | String | Host ID. | 
| PANOS.ConfigurationHygiene.Result.container_name | String | What parent container \(DG, Template, VSYS\) this object belongs to. | 
| PANOS.ConfigurationHygiene.Result.issue_code | String | The shorthand code for the issue | 
| PANOS.ConfigurationHygiene.Result.description | String | Human readable description of issue | 
| PANOS.ConfigurationHygiene.Result.name | String | The affected object name | 

#### Command example
```!pan-os-hygiene-check-security-rules```
#### Context Example
```json
{
    "PANOS": {
        "ConfigurationHygiene": {
            "Result": [
                {
                    "container_name": "shared",
                    "description": "Security rule is not configured to log at session end.",
                    "hostid": "192.168.1.145",
                    "issue_code": "BP-V-8",
                    "name": "Test-webapp-rule"
                },
                {
                    "container_name": "shared",
                    "description": "Security rule has no log forwarding profile.",
                    "hostid": "192.168.1.145",
                    "issue_code": "BP-V-9",
                    "name": "Test-webapp-rule"
                },
                {
                    "container_name": "shared",
                    "description": "Security rule has no profile group or configured threat profiles.",
                    "hostid": "192.168.1.145",
                    "issue_code": "BP-V-10",
                    "name": "Test-webapp-rule"
                }
            ],
            "Summary": [
                {
                    "description": "Fails when a security rule is not configured to log at session end.",
                    "issue_code": "BP-V-8",
                    "issue_count": 1,
                    "result": "\u274c"
                },
                {
                    "description": "Fails when a security rule has no log forwarding profile configured.",
                    "issue_code": "BP-V-9",
                    "issue_count": 1,
                    "result": "\u274c"
                },
                {
                    "description": "Fails when a security rule has no configured profiles or profile groups.",
                    "issue_code": "BP-V-10",
                    "issue_count": 1,
                    "result": "\u274c"
                }
            ]
        }
    }
}
```

#### Human Readable Output

>### PAN-OS Configuration Hygiene Check
>|description|issue_code|issue_count|result|
>|---|---|---|---|
>| Fails when a security rule is not configured to log at session end. | BP-V-8 | 1 | ❌ |
>| Fails when a security rule has no log forwarding profile configured. | BP-V-9 | 1 | ❌ |
>| Fails when a security rule has no configured profiles or profile groups. | BP-V-10 | 1 | ❌ |


### pan-os-hygiene-fix-log-forwarding
***
Fix log forwarding issues identified by pan-os-hygiene-check-log-forwarding.


#### Base Command

`pan-os-hygiene-fix-log-forwarding`
#### Input

| **Argument Name** | **Description** | **Required** |
| --- | --- | --- |
| issue | Dictionary of Hygiene issue, from a hygiene check command. Can be a list. | Required | 


#### Context Output

| **Path** | **Type** | **Description** |
| --- | --- | --- |
| PANOS.ConfigurationHygieneFix.hostid | String | Host ID | 
| PANOS.ConfigurationHygieneFix.container_name | String | What parent container \(DG, Template, VSYS\) this object belongs to. | 
| PANOS.ConfigurationHygieneFix.issue_code | String | The shorthand code for the issue | 
| PANOS.ConfigurationHygieneFix.description | String | Human readable description of issue | 
| PANOS.ConfigurationHygieneFix.name | String | The affected object name | 

#### Command example
```!pan-os-hygiene-fix-log-forwarding issue=${PANOS.ConfigurationHygiene.Result}```
#### Context Example
```json
{
  "PANOS": {
    "ConfigurationHygieneFix": [
      {
        "container_name": "LAB",
        "description": "Enabled Enhanced Application Logging.",
        "hostid": "192.168.1.145",
        "issue_code": "BP-V-2",
        "name": "test_fwd_profile-1"
      }
    ]
  }
}
```

### pan-os-hygiene-fix-security-zone-log-settings
***
Fixes security zones that are configured without a valid log forwarding profile.


#### Base Command

`pan-os-hygiene-fix-security-zone-log-settings`
#### Input

| **Argument Name** | **Description** | **Required** |
| --- | --- | --- |
| issue | Dictionary of Hygiene issue, from a hygiene check command. Can be a list. | Required | 
| log_forwarding_profile_name | Name of log forwarding profile to set. | Required | 


#### Context Output

| **Path** | **Type** | **Description** |
| --- | --- | --- |
| PANOS.ConfigurationHygieneFix.hostid | String | Host ID | 
| PANOS.ConfigurationHygieneFix.container_name | String | What parent container \(DG, Template, VSYS\) this object belongs to. | 
| PANOS.ConfigurationHygieneFix.issue_code | String | The shorthand code for the issue | 
| PANOS.ConfigurationHygieneFix.description | String | Human readable description of issue | 
| PANOS.ConfigurationHygieneFix.name | String | The affected object name | 

#### Command example
```!pan-os-hygiene-fix-security-zone-log-settings issue=${PANOS.ConfigurationHygiene.Result} log_forwarding_profile_name="test-fwd-profile"```
#### Context Example
```json
{
  "PANOS": {
    "ConfigurationHygieneFix": [
      {
        "container_name": "LAB",
        "description": "Set log forwarding profile test-fwd-profile",
        "hostid": "192.168.1.145",
        "issue_code": "BP-V-7",
        "name": "TEST_ZONE"
      }
    ]
  }
}
```

### pan-os-hygiene-fix-security-rule-log-settings
***
Fixed security rules that have incorrect log settings by adding a log forwarding profile and setting


#### Base Command

`pan-os-hygiene-fix-security-rule-log-settings`
#### Input

| **Argument Name** | **Description** | **Required** |
| --- | --- | --- |
| issue | Dictionary of Hygiene issue, from a hygiene check command. Can be list. | Required | 
| log_forwarding_profile_name | Name of log forwarding profile to use as log setting. | Required | 


#### Context Output

| **Path** | **Type** | **Description** |
| --- | --- | --- |
| PANOS.ConfigurationHygieneFix.hostid | String | Host ID | 
| PANOS.ConfigurationHygieneFix.container_name | String | What parent container \(DG, Template, VSYS\) this object belongs to. | 
| PANOS.ConfigurationHygieneFix.issue_code | String | The shorthand code for the issue | 
| PANOS.ConfigurationHygieneFix.description | String | Human readable description of issue | 
| PANOS.ConfigurationHygieneFix.name | String | The affected object name | 

#### Command example
```!pan-os-hygiene-fix-security-rule-log-settings issue=${PANOS.ConfigurationHygiene.Result.[0]} log_forwarding_profile_name="test-fwd-profile""```
#### Context Example
```json
{
  "PANOS": {
    "ConfigurationHygieneFix": [
      {
        "container_name": "shared",
        "description": "Set log forwarding profile to test-fwd-profile-3 andenabled log at session end.",
        "hostid": "192.168.1.145",
        "issue_code": "BP-V-8",
        "name": "Test-webapp-rule"
      }
    ]
  }
}
```

### pan-os-hygiene-fix-security-rule-profile-settings
***
Fixed security rules that have incorrect log settings by adding a log forwarding profile and setting


#### Base Command

`pan-os-hygiene-fix-security-rule-profile-settings`
#### Input

| **Argument Name** | **Description** | **Required** |
| --- | --- | --- |
| issue | Dictionary of Hygiene issue, from a hygiene check command. | Required | 
| security_profile_group_name | Name of Security profile group to use as log setting. | Required | 


#### Context Output

| **Path** | **Type** | **Description** |
| --- | --- | --- |
| PANOS.ConfigurationHygieneFix.hostid | String | Host ID | 
| PANOS.ConfigurationHygieneFix.container_name | String | What parent container \(DG, Template, VSYS\) this object belongs to. | 
| PANOS.ConfigurationHygieneFix.issue_code | String | The shorthand code for the issue | 
| PANOS.ConfigurationHygieneFix.description | String | Human readable description of issue | 
| PANOS.ConfigurationHygieneFix.name | String | The affected object name | 

#### Command example
```!pan-os-hygiene-fix-security-rule-log-settings issue=${PANOS.ConfigurationHygiene.Result.[0]} log_forwarding_profile_name="test-fwd-profile""```
#### Context Example
```json
{
  "PANOS": {
    "ConfigurationHygieneFix": [
      {
        "container_name": "shared",
        "description": "Set security profile group Alert-Only",
        "hostid": "192.168.1.145",
        "issue_code": "BP-V-10",
        "name": "Test-webapp-rule"
      }
    ]
  }    
}
```

### pan-os-config-get-object
***
Searches and returns a reference for the given object type and name. If no name is provided, all objects of the given type will be returned.


#### Base Command

`pan-os-config-get-object`
#### Input

| **Argument Name** | **Description** | **Required** |
| --- | --- | --- |
| object_type | The type of object to search; see https://pandevice.readthedocs.io/en/latest/module-objects.html. Possible values are: AddressObject, AddressGroup, ServiceGroup, ServiceObject, ApplicationObject, ApplicationGroup, LogForwardingProfile, SecurityProfileGroup. | Required | 
| device_filter_string | If provided, only objects from the given device are returned. | Optional | 
| object_name | The name of the object reference to return if looking for a specific object. Supports regex if "use_regex" is set. | Optional | 
| parent | The parent vsys or device group to search. If not provided, all will be returned. | Optional | 
| use_regex | Enables regex matching on object name. | Optional | 


#### Context Output

| **Path** | **Type** | **Description** |
| --- | --- | --- |
| PANOS.PanosObject.hostid | String | Host ID. | 
| PANOS.PanosObject.container_name | String | The parent container \(DG, Template, VSYS\) this object belongs to. | 
| PANOS.PanosObject.name | String | The PAN-OS object name. | 
| PANOS.PanosObject.object_type | String | The PAN-OS python object type. | 

#### Command example
```!pan-os-config-get-object object_type="AddressObject"```
#### Context Example
```json
{
    "PANOS": {
        "PanosObject": [
            {
                "container_name": "shared",
                "hostid": "192.168.1.145",
                "name": "Sinkhole-IPv4",
                "object_type": "AddressObject"
            },
            {
                "container_name": "shared",
                "hostid": "192.168.1.145",
                "name": "Sinkhole-IPv6",
                "object_type": "AddressObject"
            },
            {
                "container_name": "shared",
                "hostid": "192.168.1.145",
                "name": "test-shared",
                "object_type": "AddressObject"
            }
        ]
    }
}
```

#### Human Readable Output

>### PAN-OS Objects
>|container_name|hostid|name|object_type|
>|---|---|---|---|
>| shared | 192.168.1.145 | Sinkhole-IPv4 | AddressObject |
>| shared | 192.168.1.145 | Sinkhole-IPv6 | AddressObject |
>| shared | 192.168.1.145 | test-shared | AddressObject |


### pan-os-platform-get-device-state
***
Get the device state from the provided device. Note: This will attempt to connect directly to the provided target to get the device state. If the IP address as reported in 'show system info' is unreachable, this command will fail.


#### Base Command

`pan-os-platform-get-device-state`
#### Input

| **Argument Name** | **Description** | **Required** |
| --- | --- | --- |
| target | String by which to filter to only show specific hostnames or serial numbers. | Required | 


#### Context Output

| **Path** | **Type** | **Description** |
| --- | --- | --- |
| InfoFile.Name | String | Filename | 
| InfoFile.EntryID | String | Entry ID | 
| InfoFile.Size | String | Size of file | 
| InfoFile.Type | String | Type of file | 
| InfoFile.Info | String | Basic information of file | 
### pan-os-push-to-template
***
Pushes the given PAN-OS template to the given devices or all devices that belong to the template.


#### Base Command

`pan-os-push-to-template`
#### Input

| **Argument Name** | **Description** | **Required** |
| --- | --- | --- |
| template | The template to push. | Optional | 
| validate-only | Whether to validate the policy. Possible values are: true, false. Default is false. | Optional | 
| description | The push description. | Optional | 
| serial_number | The serial number for a virtual system commit. If provided, the commit will be a virtual system commit. | Optional | 


#### Context Output

| **Path** | **Type** | **Description** |
| --- | --- | --- |
| Panorama.Push.Template | String | The device group in which the policies were pushed. | 
| Panorama.Push.JobID | Number | The job ID of the policies that were pushed. | 
| Panorama.Push.Status | String | The push status. | 
| Panorama.Push.Warnings | String | The push warnings. | 
| Panorama.Push.Errors | String | The push errors. | 

#### Command example
```!pan-os-push-to-template template=LAB```
#### Context Example
```json
{
    "Panorama": {
        "Push": {
            "JobID": "564",
            "Status": "Pending",
            "Template": "LAB"
        }
    }
}
```

#### Human Readable Output

>### Push to Template:
>|JobID|Status|
>|---|---|
>| 564 | Pending |


### pan-os-push-to-template-stack
***
Pushes the given PAN-OS template-stack to the given devices or all devices that belong to the template stack.


#### Base Command

`pan-os-push-to-template-stack`
#### Input

| **Argument Name** | **Description** | **Required** |
| --- | --- | --- |
| template-stack | The template-stack to push. | Required | 
| validate-only | Whether to validate the policy. Possible values are: true, false. Default is false. | Optional | 
| description | The push description. | Optional | 
| serial_number | The serial number for a virtual system commit. If provided, the commit will be a virtual system commit. | Optional | 


#### Context Output

| **Path** | **Type** | **Description** |
| --- | --- | --- |
| Panorama.Push.TemplateStack | String | The device group in which the policies were pushed. | 
| Panorama.Push.JobID | Number | The job ID of the policies that were pushed. | 
| Panorama.Push.Status | String | The push status. | 
| Panorama.Push.Warnings | String | The push warnings. | 
| Panorama.Push.Errors | String | The push errors. | 

#### Command example
```!pan-os-push-to-template-stack template-stack=LAB-STACK```
#### Context Example
```json
{
    "Panorama": {
        "Push": {
            "JobID": "565",
            "Status": "Pending",
            "TemplateStack": "LAB-STACK"
        }
    }
}
```

#### Human Readable Output

>### Push to Template:
>|JobID|Status|
>|---|---|
>| 565 | Pending |


### pan-os-get-running-config
***
Pull the running config file


#### Base Command

`pan-os-get-running-config`
#### Input

| **Argument Name** | **Description** | **Required** |
| --- | --- | --- |
| target | The target device. | Optional | 


#### Context Output

There is no context output for this command.
#### Command example
```!pan-os-get-running-config target=00000000000```
#### Context Example
```json
{
    "File": {
        "EntryID": "3678@268ee30b-69fa-4496-8ab8-51cdeb19c452",
        "Info": "text/plain",
        "MD5": "da7faf4c6440d87a3e50ef93536ed81a",
        "Name": "running_config",
        "SHA1": "7910271adc8b3e9de28b804442a11a5160d4adda",
        "SHA256": "a4da4cbee7f3e411fbf76f2595d7dfcffce85bd6b3c000dac7a17e58747d1a2b",
        "SHA512": "e90d995061b5771f068c07e727ece3b57eeabdac424dabe8f420848e482e2ad18411c030bd4b455f589d8cdae9a1dae942bfef1ebd038104dd975e168cfb7d19",
        "SSDeep": "3072:KGH5vDQ4MEa4fM0EYRCmgQKQZyVlxgW0ITUj4MO2jCKH2:ZLMGyQKQZaw2",
        "Size": 1284823,
        "Type": "ASCII text, with very long lines"
    }    
}
```


### pan-os-get-merged-config
***
Pull the merged config file


#### Base Command

`pan-os-get-merged-config`
#### Input

| **Argument Name** | **Description** | **Required** |
| --- | --- | --- |
| target | The serial number of the device. | Optional | 


#### Context Output

There is no context output for this command.
#### Command example
```!pan-os-get-merged-config target=0000000000```
#### Context Example
```json
{
    "File": {
        "EntryID": "3682@268ee30b-69fa-4496-8ab8-51cdeb19c452",
        "Info": "text/plain",
        "MD5": "3204cc188e4b4a6616b449441d4d1ad4",
        "Name": "merged_config",
        "SHA1": "0b058a2ae4b595f80599ef0aeffda640ff386e95",
        "SHA256": "7178b16cb30880c93345ff80810af4e1428573a28d1ee354d5c79b03372cc027",
        "SHA512": "edf5b851eab40588e4e338071de3c18cc8d198d811ea0759670c0aa4c8028fa3b7870b9554c4b7d85f8429641d7cd6f6217a6b37500e24ad9c60b6cf39b39f3b",
        "SSDeep": "3072:OGH5vDQ4MEa4fM0EYRCmgQKQZyVlxDW0ITUj4MO2jCKH2:tLMGyQKQZtw2",
        "Size": 1322335,
        "Type": "ASCII text, with very long lines"
    }
}
```

### pan-os-list-templates
***
Returns a list of available templates. (Used only in Panorama instances).


#### Base Command

`pan-os-list-templates`
#### Input

| **Argument Name** | **Description** | **Required** |
| --- | --- | --- |
| template_name | The name of the template to retrieve. If not provided then all available templates will be brought. | Optional | 
| limit | The maximum number of templates to retrieve. This value will be used by default if page argument was not provided. Default is 50. | Optional | 
| page_size | The page size of the templates to return. Default is 50. | Optional | 
| page | The page at which to start listing templates. This must be a positive number. | Optional | 


#### Context Output

| **Path** | **Type** | **Description** |
| --- | --- | --- |
| Panorama.Template.Name | String | The name of the template. | 
| Panorama.Template.Description | String | The description of the template. | 
| Panorama.Template.Variable.Name | String | The variable name of the template. | 
| Panorama.Template.Variable.Type | String | The type of the template. | 
| Panorama.Template.Variable.Value | String | The value of the variable of the template. | 
| Panorama.Template.Variable.Description | String | The description of the variable of the template. | 

#### Command example
```!pan-os-list-templates limit=20```
#### Context Example
```json
{
    "Panorama": {
        "Template": [
            {
                "Description": null,
                "Name": "test-1",
                "Variable": []
            },
            {
                "Description": "test description",
                "Name": "test-2",
                "Variable": [
                    {
                        "Description": "variable-1-test",
                        "Name": "$variable-1",
                        "Type": "ip-netmask",
                        "Value": "1.1.1.1"
                    },
                    {
                        "Description": null,
                        "Name": "$variable-2",
                        "Type": "fqdn",
                        "Value": "google.com"
                    }
                ]
            }
        ]
    }
}
```

#### Human Readable Output

>### Templates:
>|Description|Name|Variable|
>|---|---|---|
>|  | test-1 |  |
>| test description | test-2 | $variable-1,<br/>$variable-2 |

### pan-os-list-nat-rules
***
Returns a list of NAT rules of either a Panorama/firewall instance.


#### Base Command

`pan-os-list-nat-rules`
#### Input

| **Argument Name** | **Description** | **Required** |
| --- | --- | --- |
| name | The name of the NAT rule to retrieve. If not mentioned, will bring all the NAT rules. | Optional | 
| device-group | The device group in which the NAT rules are part of. | Optional | 
| pre_post | The pre-rule or post-rule (Panorama instances only). Possible values are: pre-rulebase, post-rulebase. | Optional | 
| show_uncommitted | Whether to show the un-committed rules or not. Possible values are: true, false. Default is false. | Optional | 
| disabled | Whether to retrieve the disabled rules. If not mentioned, will retrieve all the NAT rules. Possible values are: yes, no. | Optional | 
| nat_type | The type of the NAT rules to retrieve. If not mentioned, will retrieve all the NAT rules. Possible values are: ipv4, nat64, nptv6. | Optional | 
| tags | A comma-separated list of tags of the NAT rules to retrieve. If not mentioned, will retrieve all the NAT rules. | Optional | 
| query | Free query to retrieve NAT rule. If not mentioned, will retrieve all the NAT rules. | Optional | 
| limit | The maximum number of rules to retrieve. Will be used by default if page argument was not provided. Default is 50. | Optional | 
| page_size | The page size of the NAT rules to return. Default is 50. | Optional | 
| page | The page at which to start listing NAT rules. Must be a positive number. | Optional | 


#### Context Output

| **Path** | **Type** | **Description** |
| --- | --- | --- |
| Panorama.NAT.Name | String | The name of the rule. | 
| Panorama.NAT.Location | String | The device group that the rule is part of. | 
| Panorama.NAT.Tags | String | The tags in which the rule is part of. | 
| Panorama.NAT.SourceZone | String | The source zone of the rule. | 
| Panorama.NAT.DestinationZone | String | The destination zone of the rule. | 
| Panorama.NAT.SourceAddress | String | The source address of the rule. | 
| Panorama.NAT.DestinationAddress | String | The destination address of the rule. | 
| Panorama.NAT.DestinationInterface | String | The destination interface of the rule. | 
| Panorama.NAT.Service | String | The service in which the rule has. | 
| Panorama.NAT.Description | String | The description of the rule. | 
| Panorama.NAT.SourceTranslation | Unknown | The source translation of the rule. | 
| Panorama.NAT.DestinationTranslation | Unknown | The destination translation of the rule. | 
| Panorama.NAT.DynamicDestinationTranslation | Unknown | The dynamic destination translation of the rule. | 
| Panorama.NAT.Disabled | String | Whether the rule is disabled. | 

#### Command example
```!pan-os-list-nat-rules pre_post=pre-rulebase show_uncommitted=true```
#### Context Example
```json
{
    "Panorama": {
        "NAT": [
            {
                "Description": "Test",
                "DestinationAddress": "Test_Bla_Bla",
                "DestinationInterface": "any",
                "DestinationTranslation": {
                    "TranslatedAddress": "1.1.1.1/24",
                    "TranslatedPort": "1234"
                },
                "DestinationZone": "Admin",
                "Disabled": "yes",
                "DynamicDestinationTranslation": null,
                "Name": "Test",
                "Service": "Test_group",
                "SourceAddress": "bad-url.com",
                "SourceTranslation": {
                    "StaticIp": {
                        "TranslatedAddress": "1.2.3.4"
                    }
                },
                "SourceZone": "any",
                "Tags": null
            },
            {
                "Description": "Desc",
                "DestinationAddress": "Test_Bla_Bla",
                "DestinationInterface": "any",
                "DestinationTranslation": null,
                "DestinationZone": "Admin",
                "Disabled": "yes",
                "DynamicDestinationTranslation": {
                    "DistributionMethod": "ip-hash",
                    "TranslatedAddress": "bad-url.com"
                },
                "Name": "Test",
                "Service": "XSOAR_Test",
                "SourceAddress": "bad-url.com",
                "SourceTranslation": null,
                "SourceZone": [
                    "Admin",
                    "Bla"
                ],
                "Tags": [
                    "test",
                    "tag"
                ]
            }
        ]
    }
}
```

#### Human Readable Output

>### Nat Policy Rules:
>|Name|Tags|Source Zone|Destination Zone|Source Address|Disabled|Destination Address|Destination Interface|Service|Description|
>|---|---|---|---|---|---|---|---|---|---|
>| Test |  | any | Admin | bad-url.com | yes | Test_Bla_Bla | any | Test_group | Test |
>| Test | test,<br/>tag | Admin,<br/>multicast | Admin | bad-url.com | yes | Test_Bla_Bla | any | XSOAR_Test | Desc |



### pan-os-create-nat-rule
***
Creates a new NAT rule in a Panorama/firewall instance.


#### Base Command

`pan-os-create-nat-rule`
#### Input

| **Argument Name** | **Description** | **Required** |
| --- | --- | --- |
| rulename | The name of the NAT rule to create. | Required | 
| description | The description that the new NAT rule should have. | Optional | 
| device-group | The device-group in which the new rule should be created (Panorama instances only). | Optional | 
| pre_post | The pre-rule or post-rule (Panorama instances only). Possible values are: pre-rulebase, post-rulebase. | Optional | 
| nat_type | The NAT type in which the rule will be created. Possible values are: ipv4, nat64, nptv6. Default is ipv4. | Optional | 
| source_zone | A comma-separated list of source zones. Default is any. | Optional | 
| destination_zone | A comma-separated list of destination zones. | Optional | 
| destination_interface | The page at which to start listing nat-rules, must be a positive number. Default is any. | Optional | 
| service | The service in which the rule will be created with. Default is any. | Optional | 
| source_address | A comma-separated list of address object names, address group object names, or EDL object names. Default is any. | Optional | 
| destination_address | A comma-separated list of address object names, address group object names, or EDL object names. Default is any. | Optional | 
| source_translation_type | The source translation type in which the rule will be created. Possible values are: static-ip, dynamic-ip, dynamic-ip-and-port, none. Default is none. | Optional | 
| source_translated_address_type | The source translation address type in which the rule will be created. Possible values are: translated-address, interface-address. Default is translated-address. | Optional | 
| source_translated_address | A comma-separated list of source translation addresses. If source_translation_type == static_ip, must be a single value. | Optional | 
| source_translated_interface | The source translation interface. | Optional | 
| destination_translation_type | The destination translation type. Possible values are: static_ip, dynamic_ip, none. Default is none. | Optional | 
| destination_translated_address | A comma-separated list of destination translated addresses. | Optional | 
| destination_translated_port | The destination translated port. | Optional | 
| destination_translation_distribution_method | The destination translation distribution method. Possible values are: round-robin, source-ip-hash, ip-modulo, ip-hash, least-sessions. | Optional | 
| negate_destination | Whether to use negate destination. Possible values are: yes, no. | Optional | 
| destination_dns_rewrite_direction | The DNS rewrite direction. Possible values are: forward, reverse. | Optional | 


#### Context Output

There is no context output for this command.
#### Command example
```!pan-os-create-nat-rule rulename=test pre_post="pre-rulebase" source_translated_address_type="interface-address" source_translated_interface=a2 source_translation_type="dynamic-ip-and-port" destination_translation_type=dynamic_ip destination_translated_address=1.1.1.1```
#### Human Readable Output

>Nat rule test was created successfully.
### pan-os-delete-nat-rule
***
Deletes a NAT rule.

#### Base Command

`pan-os-delete-nat-rule`
#### Input

| **Argument Name** | **Description** | **Required** |
| --- | --- | --- |
| rulename | The name of the NAT rule to delete. Can be retrieved from the pan-os-list-nat-rules command. | Optional | 
| device-group | The device-group from which the NAT rule should be deleted. Only for a Panorama instance. | Optional | 
| pre_post | The pre-rule or post-rule (Panorama instances only). Possible values are: pre-rulebase, post-rulebase. | Optional | 


#### Context Output

There is no context output for this command.
#### Command example
```!pan-os-delete-nat-rule rulename=test pre_post="pre-rulebase"```
#### Human Readable Output

>Nat rule test was deleted successfully.
### pan-os-edit-nat-rule
***
Edits a NAT rule.

#### Base Command

`pan-os-edit-nat-rule`
#### Input

| **Argument Name** | **Description** | **Required** |
| --- | --- |--------------|
| rulename | The name of the NAT rule to edit. Can be retrieved from the pan-os-list-nat-rules command. | Required     | 
| device-group | The device-group that the NAT rule is part of. (Panorama instances only). | Optional     | 
| pre_post | The pre rule or post rule (Panorama instances only). Possible values are: pre-rulebase, post-rulebase. | Optional     | 
| behavior | The operation to perform on the rule. Possible values are: replace, add, remove. Default is replace. | Optional     | 
| element_to_change | The element to change. Possible values are: tags, service, nat_type, description, source_zone, destination_zone, source_address, destination_address, destination_interface, negate_destination, source_translation_dynamic_ip_and_port, source_translation_interface, source_translation_dynamic_ip, source_translation_static_ip, destination_translation_port, destination_translation_ip, destination_translation_dynamic_port, destination_translation_dynamic_ip, destination_translation_dynamic_distribution_method, disabled. | Required     | 
| element_value | The value of the element to change. Can be a list for certain elements. | Required     | 


#### Context Output

There is no context output for this command.
#### Command example
```!pan-os-edit-nat-rule rulename=test element_to_change=source_translation_static_ip behavior=replace pre_post="pre-rulebase" element_value=3.3.3.3```
#### Human Readable Output

>Nat rule test was edited successfully.
### pan-os-list-virtual-routers
***
Returns a list of virtual routers of either Panorama/firewall instance.


#### Base Command

`pan-os-list-virtual-routers`
#### Input

| **Argument Name** | **Description** | **Required** |
| --- | --- | --- |
| virtual_router | The name of the virtual router to retrieve. If not mentioned, will bring all the virtual routers. | Optional | 
| template | The template that the virtual router is part of. Use only for Panorama instances. | Optional | 
| show_uncommitted | Whether to show the un-committed virtual routers or not. can be true or false. Default is false. | Optional | 
| limit | The maximum number of virtual routers to retrieve. Will be used by default if the page argument was not provided. Default is 50. | Optional | 
| page_size | The size of nat-rules to return. Default is 50. | Optional | 
| page | The page at which to start listing virtual-routers. Must be a positive number. | Optional | 


#### Context Output

| **Path** | **Type** | **Description** |
| --- | --- | --- |
| Panorama.VirtualRouter.Name | String | The name of the virtual router. | 
| Panorama.VirtualRouter.Interface | Unknown | The interface\(s\) that the virtual router uses. | 
| Panorama.VirtualRouter.RIP | Unknown | Information about the RIP of the virtual router. | 
| Panorama.VirtualRouter.OSPF | Unknown | Information about the OSPF of the virtual router. | 
| Panorama.VirtualRouter.OSPFv3 | Unknown | Information about the OSPFv3 of the virtual router. | 
| Panorama.VirtualRouter.BGP | Unknown | Information about the BGP of the virtual router. | 
| Panorama.VirtualRouter.RedistributionProfile | Unknown | The redistribution profile\(s\) that the virtual router uses. | 
| Panorama.VirtualRouter.Multicast | Unknown | Information about the multicast of the virtual router. | 
| Panorama.VirtualRouter.StaticRoute | Unknown | The static routes\(s\) that the virtual router uses. | 

#### Command example
```!pan-os-list-virtual-routers show_uncommitted=true```
#### Context Example
```json
{
    "Panorama": {
        "VirtualRouter": [
            {
                "BGP": {
                    "enable": "no",
                    "routing-options": {
                        "graceful-restart": {
                            "enable": "yes"
                        }
                    }
                },
                "Interface": null,
                "Multicast": {},
                "Name": "virtual-router-1",
                "OSPF": {
                    "enable": "no"
                },
                "OSPFv3": {
                    "enable": "no"
                },
                "RIP": {
                    "enable": "no"
                },
                "RedistributionProfile": {},
                "StaticRoute": {
                    "ip": {
                        "static-route": {
                            "entry": [
                                {
                                    "@name": "static_route_ip",
                                    "bfd": {
                                        "profile": "None"
                                    },
                                    "destination": "1.1.1.1",
                                    "metric": "14",
                                    "nexthop": {
                                        "ip-address": "1.1.1.1"
                                    },
                                    "path-monitor": {
                                        "enable": "no",
                                        "failure-condition": "any",
                                        "hold-time": "2"
                                    },
                                    "route-table": {
                                        "unicast": null
                                    }
                                },
                                {
                                    "@name": "static_route_ip2",
                                    "bfd": {
                                        "profile": "None"
                                    },
                                    "destination": "1.1.1.1",
                                    "metric": "188",
                                    "nexthop": {
                                        "ip-address": "1.1.1.1"
                                    },
                                    "path-monitor": {
                                        "enable": "no",
                                        "failure-condition": "any",
                                        "hold-time": "2"
                                    },
                                    "route-table": {
                                        "unicast": null
                                    }
                                },
                                {
                                    "@name": "static_route_ip3",
                                    "destination": "1.1.1.1/32",
                                    "nexthop": {
                                        "ip-address": "1.1.1.1"
                                    }
                                }
                            ]
                        }
                    }
                }
            },
            {
                "BGP": {
                    "enable": "no",
                    "routing-options": {
                        "graceful-restart": {
                            "enable": "yes"
                        }
                    }
                },
                "Interface": "loopback",
                "Multicast": {
                    "enable": "no",
                    "rp": {
                        "local-rp": {
                            "candidate-rp": {
                                "interface": "loopback"
                            }
                        }
                    }
                },
                "Name": "virtual-router-2",
                "OSPF": {
                    "enable": "no"
                },
                "OSPFv3": {
                    "enable": "no"
                },
                "RIP": {
                    "auth-profile": {
                        "entry": {
                            "@name": "213"
                        }
                    },
                    "enable": "no",
                    "export-rules": {
                        "entry": {
                            "@name": "test1"
                        }
                    },
                    "interface": {
                        "entry": {
                            "@name": "loopback",
                            "bfd": {
                                "profile": "Inherit-vr-global-setting"
                            },
                            "default-route": {
                                "disable": {}
                            },
                            "enable": "yes",
                            "mode": "normal"
                        }
                    }
                },
                "RedistributionProfile": {
                    "entry": [
                        {
                            "@name": "test1",
                            "action": {
                                "no-redist": {}
                            },
                            "priority": "1"
                        },
                        {
                            "@name": "test-2",
                            "action": {
                                "no-redist": {}
                            },
                            "priority": "123"
                        }
                    ]
                },
                "StaticRoute": {
                    "ip": {
                        "static-route": {
                            "entry": {
                                "@name": "test",
                                "bfd": {
                                    "profile": "None"
                                },
                                "destination": "1.1.1.1",
                                "metric": "10",
                                "nexthop": {
                                    "ip-address": "2.2.2.2"
                                },
                                "path-monitor": {
                                    "enable": "no",
                                    "failure-condition": "any",
                                    "hold-time": "2"
                                },
                                "route-table": {
                                    "unicast": {}
                                }
                            }
                        }
                    }
                }
            }
        ]
    }
}
```

#### Human Readable Output

>### Virtual Routers:
>|BGP|Interface|Multicast| Name             |OSPF|OSPFv3|RIP|RedistributionProfile|StaticRoute|
>|---|---|------------------|---|---|---|---|---|---|
>| no |  |  | virtual-router-1 | no | no | no |  | static_route_ip,<br/>static_route_ip2,<br/>static_route_ip3 |
>| no | loopback | no | virtual-router-2 | no | no | no | test1,<br/>test-2 | test |

### pan-os-list-redistribution-profiles
***
Returns a list of redistribution-profiles of a specific virtual-router of either a Panorama/firewall instance.


#### Base Command

`pan-os-list-redistribution-profiles`
#### Input

| **Argument Name** | **Description** | **Required** |
| --- | --- | --- |
| name | Redistribution profile name. | Optional | 
| virtual_router | The name of the virtual router that has the redistribution profiles retrieve. Can be retrieved from pan-os-list-virtual-routers. | Required | 
| template | The template that the redistribution profiles and virtual-router are part of. Use only for Panorama instances. | Optional | 
| limit | The maximum number of redistribution-profiles to retrieve. Default is 50. | Optional | 


#### Context Output

There is no context output for this command.
#### Command example
```!pan-os-list-redistribution-profiles virtual_router=test```
#### Context Example
```json
{
    "Panorama": {
        "RedistributionProfile": [
            {
                "Action": "redist",
                "BGP": {
                    "Community": [
                        "local-as",
                        "no-export"
                    ],
                    "ExtendedCommunity": "0x4164ACFCE33404EA"
                },
                "FilterDestination": "1.1.1.1",
                "FilterInterface": "loopback",
                "FilterNextHop": "2.2.2.2",
                "FilterType": [
                    "bgp",
                    "connect",
                    "ospf",
                    "rip",
                    "static"
                ],
                "Name": "test1",
                "OSPF": {
                    "Area": [
                        "1.1.1.1",
                        "2.2.2.2"
                    ],
                    "PathType": [
                        "ext-1",
                        "ext-2",
                        "inter-area",
                        "intra-area"
                    ],
                    "Tag": "1"
                },
                "Priority": "1"
            },
            {
                "Action": "no-redist",
                "BGP": null,
                "FilterDestination": null,
                "FilterInterface": null,
                "FilterNextHop": null,
                "FilterType": null,
                "Name": "test-2",
                "OSPF": null,
                "Priority": "123"
            }
        ]
    }
}
```

#### Human Readable Output

>### Redistribution profiles for virtual router test-guy
>|Name|Priority|Action|Filter Type|Filter Destination|Filter Next Hop|BGP|OSPF|
>|---|---|---|---|---|---|---|---|
>| test1 | 1 | redist | bgp,<br/>connect,<br/>ospf,<br/>rip,<br/>static | 1.1.1.1 | 2.2.2.2 | Community: local-as,<br/>no-export<br/>ExtendedCommunity: 0x4164ACFCE33404EA | PathType: ext-1,<br/>ext-2,<br/>inter-area,<br/>intra-area<br/>Area: 1.1.1.1,<br/>2.2.2.2<br/>Tag: 1 |
>| test-2 | 123 | no-redist |  |  |  |  |  |

### pan-os-create-redistribution-profile
***
Creates a new redistribution-profile under a virtual-router for a Panorama/firewall instance.


#### Base Command

`pan-os-create-redistribution-profile`
#### Input

| **Argument Name** | **Description** | **Required** |
| --- | --- | --- |
| name | The name of the of the redistribution profile to create. | Required | 
| virtual_router | The virtual router that the redistribution profile will be created on. | Required | 
| template | The template that the virtual-router is in. Use only for Panorama instances. | Optional | 
| filter_source_type | Comma-separated list of the filter source types. Possible values are: bgp, ospf, rip, static. | Optional | 
| destination | A comma-separated list of destination to filter by. | Optional | 
| nexthop | A comma-separated list of next-hops to filter by. | Optional | 
| interface | A comma-separated list of interfaces to filter by. | Optional | 
| priority | The priority of the profile. (1-255). | Required | 
| action | The action of the profile. Possible values are: redist, no-redist. | Optional | 
| filter_ospf_area | A comma-separated list of areas for the OSPF. | Optional | 
| filter_ospf_tag | A comma-separated list of tags for the OSPF. | Optional | 
| filter_ospf_path_type | A comma-separated list of path types for the OSPF. Possible values are: ext-1, ext-2, inter-area, intra-area. | Optional | 
| filter_bgp_community | A comma-separated list of community filters for the BGP. 32-bit value in decimal or hex or in AS:VAL format where AS and VAL are each in 0 - 65535 range. (Max 10 values). | Optional | 
| filter_bgp_extended_community | A comma-separated list of community filters for the BGP. 64-bit value in hex, or in TYPE:AS:VAL, TYPE:IP:VAL format. TYPE is 16-bit, the other two are 16-bit and 32-bit each. (Max 5 values). | Optional | 


#### Context Output

There is no context output for this command.
#### Command example
```!pan-os-create-redistribution-profile name=test virtual_router=virtual-router-1 priority=12 action=redist filter_bgp_extended_community=0x4164ACFCE33404EA filter_source_type=bgp,ospf filter_bgp_community=13,89 filter_ospf_path_type="ext-1" interface=loopback filter_ospf_tag=1.1.1.1,2.2.2.2 filter_ospf_area=1.1.1.1,2.2.2.2 nexthop=1.1.1.1```
#### Human Readable Output

>Redistribution profile test was created successfully.
### pan-os-edit-redistribution-profile
***
Edits a redistribution-profile in a virtual-router.


#### Base Command

`pan-os-edit-redistribution-profile`
#### Input

| **Argument Name** | **Description** | **Required** |
| --- | --- | --- |
| name | The name of the redistribution-profile to edit. | Required | 
| virtual_router | The name of the virtual-router that the redistribution-profile is part of. | Required | 
| template |  The template that the virtual-router is in. Only for Panorama instances. | Optional | 
| element_to_change | The element to change. Possible values are: filter_type, filter_destination, filter_nexthop, filter_interface, priority, action, filter_ospf_area, filter_ospf_tag, filter_ospf_path_type, filter_bgp_community, filter_bgp_extended_community. | Required | 
| element_value | The value of the element to change. Can be a list for all the elements except priority and action. | Required | 
| behavior | The operation to perform on the profile. Possible values are: replace, add, remove. Default is replace. | Optional | 


#### Context Output

There is no context output for this command.
#### Command example
```!pan-os-edit-redistribution-profile virtual_router=virtual-router-name name=test element_to_change=filter_type element_value=bgp,ospf```
#### Human Readable Output

>Redistribution profile test was edited successfully.

### pan-os-delete-redistribution-profile
***
Deletes a redistribution-profile from a virtual-router.


#### Base Command

`pan-os-delete-redistribution-profile`
#### Input

| **Argument Name** | **Description** | **Required** |
| --- | --- | --- |
| name | The name of the redistribution-profile to delete. | Required | 
| virtual_router | The name of the virtual-router that the redistribution-profile is part of. | Required | 
| template | The template that the virtual-router is in. Only for panorama instances. | Optional | 


#### Context Output

There is no context output for this command.
#### Command example
```!pan-os-delete-redistribution-profile virtual_router=test1 name=test```
#### Human Readable Output

>Redistribution profile test was deleted successfully.
### pan-os-list-pbf-rules
***
Returns a list of pbf-rules of either a Panorama/firewall instance.


#### Base Command

`pan-os-list-pbf-rules`
#### Input

| **Argument Name** | **Description** | **Required** |
| --- | --- | --- |
| rulename | The name of the pbf-rule to retrieve. If not mentioned, will bring all the pbf rules. | Optional | 
| device-group | The device-group that the pbf-rules are part of. | Optional | 
| pre_post | The pre-rule or post-rule (Panorama instances only). Possible values are: pre-rulebase, post-rulebase. | Optional | 
| show_uncommitted | Whether to show the un-committed rules or not. Possible values are: true, false. Default is false. | Optional | 
| disabled | Whether to retrieve the disabled rules. If not mentioned, will retrieve all the PBF rules. Possible values are: yes, no. | Optional | 
| action | The action of the PBF rules to retrieve. If not mentioned, will retrieve all the PBF rules. Possible values are: discard, forward, no-pbf. | Optional | 
| tags | A comma-separated list of tags of the PBF rules to retrieve. If not mentioned, will retrieve all the PBF rules. | Optional | 
| query | Free query to retrieve PBF rule. If not mentioned, will retrieve all the PBF rules. | Optional | 
| limit | The maximum number of rules to retrieve. Will be used by default if page argument was not provided. Default is 50. | Optional | 
| page_size | The size of pbf-rules to return. Default is 50. | Optional | 
| page | The page at which to start listing pbf-rules. Must be a positive number. | Optional | 


#### Context Output

| **Path** | **Type** | **Description** |
| --- | --- | --- |
| Panorama.PBF.Name | String | The name of the PBF rule. | 
| Panorama.PBF.Description | String | The description of the PBF rule. | 
| Panorama.PBF.Tags | Unknown | The tags of the PBF rule. | 
| Panorama.PBF.SourceZone | Unknown | The source-zones of the PBF rule. | 
| Panorama.PBF.SourceInterface | Unknown | The source-interfaces of the PBF rule. | 
| Panorama.PBF.SourceAddress | Unknown | The source-addresses of the PBF rule. | 
| Panorama.PBF.SourceUser | Unknown | The source-users of the PBF rule. | 
| Panorama.PBF.DestinationAddress | Unknown | The destination-addresses of the PBF rule. | 
| Panorama.PBF.EnforceSymmetricReturn | Unknown | The enforce-symmetric-return of the PBF rule. | 
| Panorama.PBF.Target | Unknown | The target of the PBF rule. | 
| Panorama.PBF.Application | Unknown | The applications of the PBF rule. | 
| Panorama.PBF.Service | Unknown | The services of the PBF rule. | 
| Panorama.PBF.Disabled | String | Whether the rule is disabled. | 

#### Command example
```!pan-os-list-pbf-rules pre_post="pre-rulebase" show_uncommitted=true debug-mode=true```
#### Context Example
```json
{
    "Panorama": {
        "PBF": [
            {
                "Action": {
                    "forward": {
                        "egress-interface": "Test"
                    }
                },
                "Application": "acronis-snapdeploy",
                "Description": "Test policy based forwarding rule with a twist",
                "DestinationAddress": "bad-url.com",
                "Disabled": "no",
                "EnforceSymmetricReturn": {
                    "enabled": "no"
                },
                "Name": "Test_PBF",
                "Service": "service-https",
                "SourceAddress": "any",
                "SourceInterface": null,
                "SourceUser": "any",
                "SourceZone": "Test_Zone",
                "Tags": "test",
                "Target": {
                    "negate": "no"
                }
            },
            {
                "Action": {
                    "forward": {
                        "egress-interface": "ethernet1/1"
                    }
                },
                "Application": "any",
                "Description": "TEst2",
                "DestinationAddress": "any",
                "Disabled": "no",
                "EnforceSymmetricReturn": {
                    "enabled": "yes",
                    "nexthop-address-list": {
                        "entry": [
                            {
                                "@name": "1.1.1.1"
                            },
                            {
                                "@name": "2.2.2.2"
                            }
                        ]
                    }
                },
                "Name": "Test_PBF4",
                "Service": "any",
                "SourceAddress": "any",
                "SourceInterface": null,
                "SourceUser": "any",
                "SourceZone": "internal",
                "Tags": null,
                "Target": null
            }
        ]
    }
}
```

#### Human Readable Output

>### Policy Based Forwarding Rules:
>|Action|Description|Destination Address|Disabled|Name|Source Address|Source User|Source Zone|Tags|
>|---|---|---|---|---|---|---|---|---|
>| forward | Test policy based forwarding rule with a twist | bad-url.com | no | Test_PBF | any | any | Test_Zone | test |
>| forward | TEst2 | any | no | Test_PBF4 | any | any | internal |  |

### pan-os-create-pbf-rule
***
Creates a new policy-based-forwarding (PBF) rule in a Panorama/firewall instance.


#### Base Command

`pan-os-create-pbf-rule`
#### Input

| **Argument Name** | **Description** | **Required** |
| --- | --- | --- |
| rulename | The name of the PBF-rule to create. | Required | 
| description | The description that the new PBF-rule should have. | Optional | 
| device-group | The device-group in which the new rule should be created. Only for Panorama instance. | Optional | 
| pre_post | The pre rule or post rule (Panorama instances only). Possible values are: pre-rulebase, post-rulebase. | Optional | 
| tags | The tags that the rule will be created with. | Optional | 
| source_zone | A comma-separated list of source zones. Default is any. | Optional | 
| source_address | A comma-separated list of source addresses. Default is any. | Optional | 
| source_user | A comma-separated list of source users. Default is any. | Optional | 
| service | The service in which the rule will be created with. Default is any. | Optional | 
| destination_address | A comma-separated list of destination addresses. Default is any. | Optional | 
| application | A comma-separated list of applications. Default is any. | Optional | 
| action | The action that the rule will be created with. Possible values are: forward, discard, no-pbf. | Required | 
| egress_interface | The egress interface the rule will be created with. Must be provided if action == forward. | Optional | 
| nexthop | The next-hop. Relevant only when action = forward. Possible values are: ip-address, fqdn, none. Default is none. | Optional | 
| nexthop_value | The next-hop value when action = forward. Could be an IP address or FQDN. Required when nexthop is not none. | Optional | 
| enforce_symmetric_return | Whether to enforce symmetric return. Possible values are: yes, no. Default is no. | Optional | 
| negate_source | Whether to negate the source. Possible values are: yes, no. Default is no. | Optional | 
| negate_destination | Whether to negate the destination. Possible values are: yes, no. Default is no. | Optional | 
| nexthop_address_list | The nexthop addresses list for the symmetric return. | Optional | 


#### Context Output

There is no context output for this command.
#### Command example
```!pan-os-create-pbf-rule rulename=test4 pre_post="pre-rulebase" enforce_symmetric_return=yes nexthop_address_list=1.1.1.1,2.2.2.2 action=forward description="this is just a description" egress_interface=a2 nexthop="ip-address" nexthop_value=1.1.1.1 negate_source=yes source_zone=1.1.1.1,2.2.2.2 destination_address=1.1.1.1,2.2.2.2 service=dns,service-https```
#### Human Readable Output

>PBF rule test4 was created successfully.
### pan-os-edit-pbf-rule
***
Edits a redistribution-profile in a virtual-router.


#### Base Command

`pan-os-edit-pbf-rule`
#### Input

| **Argument Name** | **Description** | **Required** |
| --- | --- | --- |
| rulename | The name of the PBF rule to edit. Can be retrieved from the pan-os-list-pbf-rules command. | Required | 
| device-group | The device-group that the PBF rule is in. | Optional | 
| pre_post | The pre-rule or post-rule (Panorama instances only). Possible values are: pre-rulebase, post-rulebase. | Optional | 
| element_to_change | The element to change. Possible values are: source_zone, source_address, source_user, service, destination_address, application, negate_source, negate_destination, nexthop_address_list, enforce_symmetric_return, action_forward_egress_interface, action_forward_nexthop_ip, action_forward_nexthop_fqdn, action_forward_discard, action_forward_no_pbf, disabled. | Required | 
| element_value | The value of the element to change. Can be a list for some of the elements. When element_to_change == 'action_forward_egress_interface', the action of the rule will be changed to 'forward' automatically. | Required | 


#### Context Output

There is no context output for this command.
#### Command example
```!pan-os-edit-pbf-rule rulename=test4 element_to_change=nexthop_address_list element_value="1.1.1.1,2.2.2.2" pre_post="pre-rulebase"```
#### Human Readable Output

>PBF test4 was edited successfully.
### pan-os-delete-pbf-rule
***
Deletes a PBF rule.


#### Base Command

`pan-os-delete-pbf-rule`
#### Input

| **Argument Name** | **Description** | **Required** |
| --- | --- | --- |
| rulename | The name of the pbf-rule to delete. Can be retrieved from the pan-os-list-pbf-rules command. | Required | 
| device-group | The device-group from which the pbf-rule should be deleted. Only for a Panorama instance. | Optional | 
| pre_post | The pre-rule or post-rule (Panorama instances only). Possible values are: pre-rulebase, post-rulebase. | Optional | 


#### Context Output

There is no context output for this command.
#### Command example
```!pan-os-delete-pbf-rule rulename=test4 pre_post="pre-rulebase"```
#### Human Readable Output

>PBF rule test4 was deleted successfully.
### pan-os-list-application-groups
***
Returns a list of application-groups of either a Panorama/firewall instance.


#### Base Command

`pan-os-list-application-groups`
#### Input

| **Argument Name** | **Description** | **Required** |
| --- | --- | --- |
| name | The name of the application-group to retrieve. If not mentioned, will bring all the application-groups. | Optional | 
| device-group | The device-group that the nat-rules are part of. | Optional | 
| show_uncommitted | Whether to show the un-committed application-groups or not. Possible values are: true, false. Default is false. | Optional | 
| limit | The maximum number of application-groups to retrieve. Will be used by default if page argument was not provided. Default is 50. | Optional | 
| page_size | The page size of the application-groups to return. Default is 50. | Optional | 
| page | The page at which to start listing application-groups. Must be a positive number. | Optional | 


#### Context Output

| **Path** | **Type** | **Description** |
| --- | --- | --- |
| Panorama.ApplicationGroup.Name | String | The name of the application-group object. | 
| Panorama.ApplicationGroup.Applications | Unknown | The list of the applications that the application-group has. | 
| Panorama.ApplicationGroup.Members | Number | The number of the application that are part of the application-group | 

#### Command example
```!pan-os-list-application-groups show_uncommitted=true```
#### Context Example
```json
{
    "Panorama": {
        "ApplicationGroup": [
            {
                "Applications": [
                    "1c-enterprise"
                ],
                "Members": 1,
                "Name": "test"
            },
            {
                "Applications": [
                    "2ch-base",
                    "4shared"
                ],
                "Members": 2,
                "Name": "test-2"
            },
            {
                "Applications": [
                    "1c-enterprise",
                    "4shared"
                ],
                "Members": 2,
                "Name": "test-3"
            }
        ]
    }
}
```

#### Human Readable Output

>### Application groups:
>|Applications|Members|Name|
>|---|---|---|
>| 1c-enterprise | 1 | test |
>| 2ch-base,<br/>4shared | 2 | test-2 |
>| 1c-enterprise,<br/>4shared | 2 | test-3 |


### pan-os-create-application-group
***
Creates a new application group rule in a Panorama/firewall instance.


#### Base Command

`pan-os-create-application-group`
#### Input

| **Argument Name** | **Description** | **Required** |
| --- | --- | --- |
| name | The name for the application-group to be created with. | Required | 
| applications | Comma-separated list of applications. Can be retrieved using the command pan-os-list-applications. | Required | 
| device-group | The device-group in which the application-group should be created. Only for Panorama instance. | Optional | 


#### Context Output

| **Path** | **Type** | **Description** |
| --- | --- | --- |
| Panorama.ApplicationGroup.Name | String | The name of the application-group object. | 
| Panorama.ApplicationGroup.Applications | Unknown | The list of the applications that the application-group has. | 
| Panorama.ApplicationGroup.Members | Number | The number of the applications that are part of the application-group. | 

#### Command example
```!pan-os-create-application-group name=test-3 applications=1c-enterprise,4shared```
#### Context Example
```json
{
    "Panorama": {
        "ApplicationGroup": {
            "Applications": [
                "1c-enterprise",
                "4shared"
            ],
            "Members": 2,
            "Name": "test-3"
        }
    }
}
```

#### Human Readable Output

>application-group test-3 was created successfully.
### pan-os-edit-application-group
***
Edits an application-group.


#### Base Command

`pan-os-edit-application-group`
#### Input

| **Argument Name** | **Description** | **Required** |
| --- | --- | --- |
| name | The name for the application-group to be edit. Can be retrieved from the pan-os-list-application-groups command. | Required | 
| applications | Comma-separated list of applications. Can be retrieved using the command pan-os-list-applications. | Required | 
| device-group | The device-group in which the application-group should be created. Only for a Panorama instance. | Optional | 
| action | The action to perform on the application-group. Possible values are: add, remove. Default is add. | Required | 


#### Context Output

| **Path** | **Type** | **Description** |
| --- | --- | --- |
| Panorama.ApplicationGroup.Name | String | The name of the application-group object. | 
| Panorama.ApplicationGroup.Applications | Unknown | The list of the applications that the application-group has. | 
| Panorama.ApplicationGroup.Members | Number | The number of the applications that are part of the application-group | 

#### Command example
```!pan-os-edit-application-group name=test-3 action=remove applications=4shared```
#### Context Example
```json
{
    "Panorama": {
        "ApplicationGroup": {
            "Applications": [
                "1c-enterprise"
            ],
            "Members": 1,
            "Name": "test-3"
        }
    }
}
```

#### Human Readable Output

>application-group test-3 was edited successfully.
### pan-os-delete-application-group
***
Deletes an application-group


#### Base Command

`pan-os-delete-application-group`
#### Input

| **Argument Name** | **Description** | **Required** |
| --- | --- | --- |
| name | The name of the application-group to delete. Can be retrieved from the pan-os-list-application-groups command. | Required | 
| device-group | The device-group in which the application-group is part of. Only for a Panorama instance. | Optional | 


#### Context Output

There is no context output for this command.
#### Command example
```!pan-os-delete-application-group name=test-3```
#### Human Readable Output

>application-group test-3 was deleted successfully.<|MERGE_RESOLUTION|>--- conflicted
+++ resolved
@@ -3050,10 +3050,7 @@
 
 ***
 Returns a list of predefined Security Rules.
-<<<<<<< HEAD
-=======
 **Note**: When passing a query, all other arguments are overridden. Make sure the query includes all necessary filters.
->>>>>>> fb04493b
 
 #### Base Command
 
@@ -3061,19 +3058,6 @@
 
 #### Input
 
-<<<<<<< HEAD
-| **Argument Name** | **Description** | **Required** |
-| --- | --- | --- |
-| pre_post | The rules location. Mandatory for Panorama instances. Possible values are: pre-rulebase, post-rulebase. | Optional | 
-| device-group | The device group for which to return addresses (Panorama instances). | Optional | 
-| tag | The tag to filter the rules. | Optional | 
-| tags | A comma-separated list of tags by which to filter the rules. | Optional | 
-| target | Serial number of the firewall on which to run the command. Use only for a Panorama instance. | Optional | 
-| rulename | The name of the rule to retrieve. If not mentioned, will retrieve all the rules. | Optional | 
-| disabled | Whether to retrieve the disabled rules or not. If not mentioned, will retrieve all the rules. Possible values are: yes, no. | Optional | 
-| action | The action of the rules to retrieve. If not mentioned, will retrieve all the rules. Possible values are: allow, deny, drop. | Optional | 
-| query | Free query to retrieve rules. If not mentioned, will retrieve all the rules. | Optional | 
-=======
 | **Argument Name** | **Description**                                                                                                                        | **Required** |
 | --- |----------------------------------------------------------------------------------------------------------------------------------------| --- |
 | pre_post | The rules location. Mandatory for Panorama instances. Possible values are: pre-rulebase, post-rulebase.                                | Optional | 
@@ -3084,7 +3068,6 @@
 | disabled | Whether to retrieve the disabled rules or not. If not mentioned, will retrieve all the rules. Possible values are: yes, no.            | Optional | 
 | action | The action of the rules to retrieve. If not mentioned, will retrieve all the rules. Possible values are: allow, deny, drop.            | Optional | 
 | query | Free query to retrieve rules. If not mentioned, will retrieve all the rules. When passing a query, all other arguments are overridden. | Optional | 
->>>>>>> fb04493b
 
 #### Context Output
 
