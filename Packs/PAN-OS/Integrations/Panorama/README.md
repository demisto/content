--- conflicted
+++ resolved
@@ -710,34 +710,6 @@
 #### Human Readable Output
 
 >Address was created successfully.
-
-
-### pan-os-edit-address
-***
-Edits an address object.
-
-
-#### Base Command
-
-`pan-os-edit-address`
-#### Input
-
-| **Argument Name** | **Description** | **Required** |
-| --- | --- | --- |
-| name | The name of the address to edit. | Required | 
-| device-group | The device-group in which the address is in. | Optional | 
-| element_to_change | The element to change. Possible values are: fqdn, ip_netmask, ip_range, ip_wildcard, description, tag. | Required | 
-| element_value | the value of the element that needs to be changed. Can be a list when element_to_change == 'tag' only. | Required | 
-
-
-#### Context Output
-
-There is no context output for this command.
-#### Command example
-```!pan-os-edit-address name=test4 element_to_change=ip_range element_value="10.0.0.1-10.0.0.4"```
-#### Human Readable Output
-
->Address test4 was edited successfully.
 
 ### pan-os-delete-address
 ***
@@ -7464,56 +7436,31 @@
 }
 ```
 
-<<<<<<< HEAD
-### pan-os-list-application-groups
-***
-Returns a list of application-groups of either Panorama/firewall instance.
-=======
 ### pan-os-list-nat-rules
 ***
 Returns a list of nat-rules of either Panorama/firewall instance.
->>>>>>> 41c3b437
-
-
-#### Base Command
-
-<<<<<<< HEAD
-`pan-os-list-application-groups`
-=======
+
+
+#### Base Command
+
 `pan-os-list-nat-rules`
->>>>>>> 41c3b437
 #### Input
 
 | **Argument Name** | **Description** | **Required** |
 | --- | --- | --- |
 | name | The name of the nat-rule to retrieve, if not mentioned will bring all the nat rules. | Optional | 
 | device-group | The device-group in which the nat-rules are part of. | Optional | 
-<<<<<<< HEAD
-| show_uncommitted | Whether to show the un-committed application-groups or not. can be true or false. Possible values are: true, false. Default is false. | Optional | 
-| limit | The maximum number of application-groups to retrieve, will be used by default if page argument was not provided. Default is 50. | Optional | 
-| page_size | The page size of the application-groups to return. Default is 50. | Optional | 
-| page | The page at which to start listing application-groups, must be a positive number. | Optional | 
-=======
 | pre_post | The pre rule or post rule (Panorama instances only). Possible values are: pre-rulebase, post-rulebase. | Optional | 
 | show_uncommitted | Whether to show the un-committed rules or not. can be true or false. Default is false. | Optional | 
 | limit | The maximum number of rules to retrieve, will be used by default if page argument was not provided. Default is 50. | Optional | 
 | page_size | The size of nat-rules to return. Default is 50. | Optional | 
 | page | The page at which to start listing nat-rules, must be a positive number. | Optional | 
->>>>>>> 41c3b437
-
-
-#### Context Output
-
-| **Path** | **Type** | **Description** |
-| --- | --- | --- |
-<<<<<<< HEAD
-| Panorama.ApplicationGroup.Name | String | The name of the application-group object. | 
-| Panorama.ApplicationGroup.Applications | Unknown | The list of the applications that the application-group has. | 
-| Panorama.ApplicationGroup.Members | Number | The number of the application that are part of the application-group | 
-
-#### Command example
-```!pan-os-list-application-groups show_uncommitted=true```
-=======
+
+
+#### Context Output
+
+| **Path** | **Type** | **Description** |
+| --- | --- | --- |
 | Panorama.Nat.Name | String | The name of the rule. | 
 | Panorama.Nat.Location | String | The device group that the rule is part of. | 
 | Panorama.Nat.Tags | String | The tags in which the rule is part of. | 
@@ -7530,36 +7477,10 @@
 
 #### Command example
 ```!pan-os-list-nat-rules pre_post=pre-rulebase show_uncommitted=true```
->>>>>>> 41c3b437
 #### Context Example
 ```json
 {
     "Panorama": {
-<<<<<<< HEAD
-        "ApplicationGroup": [
-            {
-                "Applications": [
-                    "1c-enterprise"
-                ],
-                "Members": 1,
-                "Name": "test"
-            },
-            {
-                "Applications": [
-                    "2ch-base",
-                    "4shared"
-                ],
-                "Members": 2,
-                "Name": "test-2"
-            },
-            {
-                "Applications": [
-                    "1c-enterprise",
-                    "4shared"
-                ],
-                "Members": 2,
-                "Name": "test-3"
-=======
         "Nat": [
             {
                 "Description": "a test rule",
@@ -7603,7 +7524,6 @@
                 },
                 "SourceZone": "3.3.3.3",
                 "Tags": null
->>>>>>> 41c3b437
             }
         ]
     }
@@ -7612,19 +7532,6 @@
 
 #### Human Readable Output
 
-<<<<<<< HEAD
->### Application groups:
->|Applications|Members|Name|
->|---|---|---|
->| 1c-enterprise | 1 | test |
->| 2ch-base,<br/>4shared | 2 | test-2 |
->| 1c-enterprise,<br/>4shared | 2 | test-3 |
-
-
-### pan-os-create-application-group
-***
-Creates a new application group rule in panorama/firewall instance. If trying to create an existing group, it will override its configuration.
-=======
 >### Nat Policy Rules:
 >| Name   |Tags|Source Zone|Destination Zone|Source Address|Destination Address|Destination Interface|Service|Description|
 --------|---|---|---|---|---|---|---|---|---|
@@ -7731,46 +7638,27 @@
 ### pan-os-list-virtual-routers
 ***
 Returns a list of virtual routers of either Panorama/firewall instance.
->>>>>>> 41c3b437
-
-
-#### Base Command
-
-<<<<<<< HEAD
-`pan-os-create-application-group`
-=======
+
+
+#### Base Command
+
 `pan-os-list-virtual-routers`
->>>>>>> 41c3b437
-#### Input
-
-| **Argument Name** | **Description** | **Required** |
-| --- | --- | --- |
-<<<<<<< HEAD
-| name | The name for the application-group to be created with. | Required | 
-| applications | Comma-separated list of applications. Can be retrieved using the command pan-os-list-applications. | Required | 
-| device-group | The device-group in which the application-group should be created. Only for Panorama instance. | Optional | 
-=======
+#### Input
+
+| **Argument Name** | **Description** | **Required** |
+| --- | --- | --- |
 | virtual_router | The name of the virtual router to retrieve, if not mentioned will bring all the virtual routers. | Optional | 
 | template | The template in which the virtual router are part of. Use only for panorama instances. | Optional | 
 | show_uncommitted | Whether to show the un-committed virtual routers or not. can be true or false. Default is false. | Optional | 
 | limit | The maximum number of virtual routers to retrieve, will be used by default if page argument was not provided. Default is 50. | Optional | 
 | page_size | The size of nat-rules to return. Default is 50. | Optional | 
 | page | The page at which to start listing virtual-routers, must be a positive number. | Optional | 
->>>>>>> 41c3b437
-
-
-#### Context Output
-
-| **Path** | **Type** | **Description** |
-| --- | --- | --- |
-<<<<<<< HEAD
-| Panorama.ApplicationGroup.Name | String | The name of the application-group object. | 
-| Panorama.ApplicationGroup.Applications | Unknown | The list of the applications that the application-group has. | 
-| Panorama.ApplicationGroup.Members | Number | The number of the application that are part of the application-group | 
-
-#### Command example
-```!pan-os-create-application-group name=test-3 applications=1c-enterprise,4shared```
-=======
+
+
+#### Context Output
+
+| **Path** | **Type** | **Description** |
+| --- | --- | --- |
 | Panorama.VirtualRouter.Name | String | The name of the virtual Router | 
 | Panorama.VirtualRouter.Interface | Unknown | The interface\(s\) that the virtual router uses. | 
 | Panorama.VirtualRouter.RIP | Unknown | Information about the RIP of the virtual router. | 
@@ -7783,21 +7671,10 @@
 
 #### Command example
 ```!pan-os-list-virtual-routers show_uncommitted=true```
->>>>>>> 41c3b437
 #### Context Example
 ```json
 {
     "Panorama": {
-<<<<<<< HEAD
-        "ApplicationGroup": {
-            "Applications": [
-                "1c-enterprise",
-                "4shared"
-            ],
-            "Members": 2,
-            "Name": "test-3"
-        }
-=======
         "VirtualRouter": [
             {
                 "BGP": {
@@ -8060,19 +7937,12 @@
                 "Priority": "123"
             }
         ]
->>>>>>> 41c3b437
     }
 }
 ```
 
 #### Human Readable Output
 
-<<<<<<< HEAD
->application-group test-3 was created successfully.
-### pan-os-edit-application-group
-***
-Edits an application-group
-=======
 >### Redistribution profiles for virtual router test-guy
 >|Name|Priority|Action|Filter Type|Filter Destination|Filter Next Hop|BGP|OSPF|
 >|---|---|---|---|---|---|---|---|
@@ -8172,26 +8042,15 @@
 ### pan-os-list-pbf-rules
 ***
 Returns a list of pbf-rules of either Panorama/firewall instance.
->>>>>>> 41c3b437
-
-
-#### Base Command
-
-<<<<<<< HEAD
-`pan-os-edit-application-group`
-=======
+
+
+#### Base Command
+
 `pan-os-list-pbf-rules`
->>>>>>> 41c3b437
-#### Input
-
-| **Argument Name** | **Description** | **Required** |
-| --- | --- | --- |
-<<<<<<< HEAD
-| name | The name for the application-group to be created with. | Required | 
-| applications | Comma-separated list of applications. Can be retrieved using the command pan-os-list-applications. | Required | 
-| device-group | The device-group in which the application-group should be created. Only for Panorama instance. | Optional | 
-| action | The action to perform on the application-group. Possible values are: add, remove. Default is add. | Required | 
-=======
+#### Input
+
+| **Argument Name** | **Description** | **Required** |
+| --- | --- | --- |
 | rulename | The name of the pbf-rule to retrieve, if not mentioned will bring all the pbf rules. | Optional | 
 | device-group | The device-group in which the pbf-rules are part of. | Optional | 
 | pre_post | The pre rule or post rule (Panorama instances only). Possible values are: pre-rulebase, post-rulebase. | Optional | 
@@ -8199,21 +8058,12 @@
 | limit | The maximum number of rules to retrieve, will be used by default if page argument was not provided. Default is 50. | Optional | 
 | page_size | The size of pbf-rules to return. Default is 50. | Optional | 
 | page | The page at which to start listing pbf-rules, must be a positive number. | Optional | 
->>>>>>> 41c3b437
-
-
-#### Context Output
-
-| **Path** | **Type** | **Description** |
-| --- | --- | --- |
-<<<<<<< HEAD
-| Panorama.ApplicationGroup.Name | String | The name of the application-group object. | 
-| Panorama.ApplicationGroup.Applications | Unknown | The list of the applications that the application-group has. | 
-| Panorama.ApplicationGroup.Members | Number | The number of the applications that are part of the application-group | 
-
-#### Command example
-```!pan-os-edit-application-group name=test-3 action=remove applications=4shared```
-=======
+
+
+#### Context Output
+
+| **Path** | **Type** | **Description** |
+| --- | --- | --- |
 | Panorama.PBF.Name | String | The name of the PBF rule. | 
 | Panorama.PBF.Description | String | The description of the PBF rule. | 
 | Panorama.PBF.Tags | Unknown | The tags of the PBF rule. | 
@@ -8229,19 +8079,10 @@
 
 #### Command example
 ```!pan-os-list-pbf-rules pre_post="pre-rulebase" show_uncommitted=true rulename=test```
->>>>>>> 41c3b437
 #### Context Example
 ```json
 {
     "Panorama": {
-<<<<<<< HEAD
-        "ApplicationGroup": {
-            "Applications": [
-                "1c-enterprise"
-            ],
-            "Members": 1,
-            "Name": "test-3"
-=======
         "PBF": {
             "Action": {
                 "forward": {
@@ -8280,7 +8121,6 @@
             "Target": {
                 "negate": "no"
             }
->>>>>>> 41c3b437
         }
     }
 }
@@ -8288,12 +8128,6 @@
 
 #### Human Readable Output
 
-<<<<<<< HEAD
->application-group test-3 was edited successfully.
-### pan-os-delete-application-group
-***
-Deletes an application-group
-=======
 >### Policy Based Forwarding Rules:
 >|Action|Description|Destination Address|Name|Source Address|Source User|Source Zone|Tags|
 >|---|---|---|---|---|---|---|---|
@@ -8370,42 +8204,214 @@
 ### pan-os-delete-pbf-rule
 ***
 Deletes a PBF rule.
->>>>>>> 41c3b437
-
-
-#### Base Command
-
-<<<<<<< HEAD
-`pan-os-delete-application-group`
-=======
+
+
+#### Base Command
+
 `pan-os-delete-pbf-rule`
->>>>>>> 41c3b437
-#### Input
-
-| **Argument Name** | **Description** | **Required** |
-| --- | --- | --- |
-<<<<<<< HEAD
-| name | The name of the application-group to delete. | Required | 
-| device-group | The device-group in which the application-group is part of. Only for Panorama instance. | Optional | 
-=======
+#### Input
+
+| **Argument Name** | **Description** | **Required** |
+| --- | --- | --- |
 | rulename | The name of the pbf-rule to delete. | Required | 
 | device-group | The device-group in which the pbf-rule should be deleted from. Only for Panorama instance. | Optional | 
 | pre_post | The pre rule or post rule (Panorama instances only). Possible values are: pre-rulebase, post-rulebase. | Optional | 
->>>>>>> 41c3b437
 
 
 #### Context Output
 
 There is no context output for this command.
 #### Command example
-<<<<<<< HEAD
+```!pan-os-delete-pbf-rule rulename=test4 pre_post="pre-rulebase"```
+#### Human Readable Output
+
+>PBF rule test4 was deleted successfully.
+### pan-os-list-application-groups
+***
+Returns a list of application-groups of either Panorama/firewall instance.
+
+
+#### Base Command
+
+`pan-os-list-application-groups`
+#### Input
+
+| **Argument Name** | **Description** | **Required** |
+| --- | --- | --- |
+| name | The name of the nat-rule to retrieve, if not mentioned will bring all the nat rules. | Optional | 
+| device-group | The device-group in which the nat-rules are part of. | Optional | 
+| show_uncommitted | Whether to show the un-committed application-groups or not. can be true or false. Possible values are: true, false. Default is false. | Optional | 
+| limit | The maximum number of application-groups to retrieve, will be used by default if page argument was not provided. Default is 50. | Optional | 
+| page_size | The page size of the application-groups to return. Default is 50. | Optional | 
+| page | The page at which to start listing application-groups, must be a positive number. | Optional | 
+
+
+#### Context Output
+
+| **Path** | **Type** | **Description** |
+| --- | --- | --- |
+| Panorama.ApplicationGroup.Name | String | The name of the application-group object. | 
+| Panorama.ApplicationGroup.Applications | Unknown | The list of the applications that the application-group has. | 
+| Panorama.ApplicationGroup.Members | Number | The number of the application that are part of the application-group | 
+
+#### Command example
+```!pan-os-list-application-groups show_uncommitted=true```
+#### Context Example
+```json
+{
+    "Panorama": {
+        "ApplicationGroup": [
+            {
+                "Applications": [
+                    "1c-enterprise"
+                ],
+                "Members": 1,
+                "Name": "test"
+            },
+            {
+                "Applications": [
+                    "2ch-base",
+                    "4shared"
+                ],
+                "Members": 2,
+                "Name": "test-2"
+            },
+            {
+                "Applications": [
+                    "1c-enterprise",
+                    "4shared"
+                ],
+                "Members": 2,
+                "Name": "test-3"
+            }
+        ]
+    }
+}
+```
+
+#### Human Readable Output
+
+>### Application groups:
+>|Applications|Members|Name|
+>|---|---|---|
+>| 1c-enterprise | 1 | test |
+>| 2ch-base,<br/>4shared | 2 | test-2 |
+>| 1c-enterprise,<br/>4shared | 2 | test-3 |
+
+
+### pan-os-create-application-group
+***
+Creates a new application group rule in panorama/firewall instance. If trying to create an existing group, it will override its configuration.
+
+
+#### Base Command
+
+`pan-os-create-application-group`
+#### Input
+
+| **Argument Name** | **Description** | **Required** |
+| --- | --- | --- |
+| name | The name for the application-group to be created with. | Required | 
+| applications | Comma-separated list of applications. Can be retrieved using the command pan-os-list-applications. | Required | 
+| device-group | The device-group in which the application-group should be created. Only for Panorama instance. | Optional | 
+
+
+#### Context Output
+
+| **Path** | **Type** | **Description** |
+| --- | --- | --- |
+| Panorama.ApplicationGroup.Name | String | The name of the application-group object. | 
+| Panorama.ApplicationGroup.Applications | Unknown | The list of the applications that the application-group has. | 
+| Panorama.ApplicationGroup.Members | Number | The number of the application that are part of the application-group | 
+
+#### Command example
+```!pan-os-create-application-group name=test-3 applications=1c-enterprise,4shared```
+#### Context Example
+```json
+{
+    "Panorama": {
+        "ApplicationGroup": {
+            "Applications": [
+                "1c-enterprise",
+                "4shared"
+            ],
+            "Members": 2,
+            "Name": "test-3"
+        }
+    }
+}
+```
+
+#### Human Readable Output
+
+>application-group test-3 was created successfully.
+### pan-os-edit-application-group
+***
+Edits an application-group
+
+
+#### Base Command
+
+`pan-os-edit-application-group`
+#### Input
+
+| **Argument Name** | **Description** | **Required** |
+| --- | --- | --- |
+| name | The name for the application-group to be created with. | Required | 
+| applications | Comma-separated list of applications. Can be retrieved using the command pan-os-list-applications. | Required | 
+| device-group | The device-group in which the application-group should be created. Only for Panorama instance. | Optional | 
+| action | The action to perform on the application-group. Possible values are: add, remove. Default is add. | Required | 
+
+
+#### Context Output
+
+| **Path** | **Type** | **Description** |
+| --- | --- | --- |
+| Panorama.ApplicationGroup.Name | String | The name of the application-group object. | 
+| Panorama.ApplicationGroup.Applications | Unknown | The list of the applications that the application-group has. | 
+| Panorama.ApplicationGroup.Members | Number | The number of the applications that are part of the application-group | 
+
+#### Command example
+```!pan-os-edit-application-group name=test-3 action=remove applications=4shared```
+#### Context Example
+```json
+{
+    "Panorama": {
+        "ApplicationGroup": {
+            "Applications": [
+                "1c-enterprise"
+            ],
+            "Members": 1,
+            "Name": "test-3"
+        }
+    }
+}
+```
+
+#### Human Readable Output
+
+>application-group test-3 was edited successfully.
+### pan-os-delete-application-group
+***
+Deletes an application-group
+
+
+#### Base Command
+
+`pan-os-delete-application-group`
+#### Input
+
+| **Argument Name** | **Description** | **Required** |
+| --- | --- | --- |
+| name | The name of the application-group to delete. | Required | 
+| device-group | The device-group in which the application-group is part of. Only for Panorama instance. | Optional | 
+
+
+#### Context Output
+
+There is no context output for this command.
+#### Command example
 ```!pan-os-delete-application-group name=test-3```
 #### Human Readable Output
 
->application-group test-3 was deleted successfully.
-=======
-```!pan-os-delete-pbf-rule rulename=test4 pre_post="pre-rulebase"```
-#### Human Readable Output
-
->PBF rule test4 was deleted successfully.
->>>>>>> 41c3b437
+>application-group test-3 was deleted successfully.