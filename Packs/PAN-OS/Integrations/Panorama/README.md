--- conflicted
+++ resolved
@@ -10169,7 +10169,6 @@
 
 | **Path** | **Type** | **Description** |
 | --- | --- | --- |
-<<<<<<< HEAD
 | Panorama.GP.Install.JobID | String | The job ID of the installation. | 
 | Panorama.GP.Install.Status | String | The installation status. | 
 | Panorama.GP.Install.Details | String | The install job details. | 
@@ -10257,9 +10256,4 @@
 | PANOS.RuleHitCount.rule_creation_timestamp | Date | Timestamp when the rule was created. | 
 | PANOS.RuleHitCount.rule_modification_timestamp | Date | Timestamp when the rule was most recently modified. | 
 | PANOS.RuleHitCount.rulebase | String | The rulebase of the rule \(security, nat, etc\). | 
-| PANOS.RuleHitCount.vsys | String | The name of the firewall VSYS. | 
-=======
-| Panorama.GP.Install.JobID | String | The job ID of the installation. |
-| Panorama.GP.Install.Status | String | The installation status. |
-| Panorama.GP.Install.Details | String | The install job details. |
->>>>>>> 750780c0
+| PANOS.RuleHitCount.vsys | String | The name of the firewall VSYS. | 