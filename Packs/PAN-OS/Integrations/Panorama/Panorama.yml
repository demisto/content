category: Network Security
commonfields:
  id: Panorama
  version: -1
configuration:
- display: Server URL (e.g., https://192.168.0.1)
  name: server
  required: true
  type: 0
- displaypassword: API Key
  name: credentials
  required: false
  type: 9
  hiddenusername: true
- defaultvalue: '443'
  display: Port (e.g 443)
  name: port
  required: false
  type: 0
- additionalinfo: Located in the Panorama UI. Go to Panorama, Device Groups and select
    the desired Device Group
  display: Device group - Panorama instances only (write shared for Shared location)
  name: device_group
  required: false
  type: 0
- additionalinfo: Located in the Firewall URL; by default of PAN-OS it is vsys1
  display: Vsys - Firewall instances only
  name: vsys
  required: false
  type: 0
- display: Template - Panorama instances only
  name: template
  required: false
  type: 0
- additionalinfo: If selected, when running the !url command, the command will execute
    using pan-os with PAN_DB (with applied filters). The URL filtering categories
    determine DBot score (malicious, suspicious, benign).
  display: Use URL Filtering for auto enrichment
  name: use_url_filtering
  required: false
  type: 8
- display: URL Filtering Additional suspicious categories. CSV list of categories
    that will be considered suspicious.
  name: additional_suspicious
  required: false
  type: 12
- display: URL Filtering Additional malicious categories. CSV list of categories that
    will be considered malicious.
  name: additional_malicious
  required: false
  type: 12
- display: Trust any certificate (not secure)
  name: insecure
  required: false
  type: 8
- display: Use system proxy settings
  name: proxy
  required: false
  type: 8
- display: API Key (Deprecated)
  name: key
  required: false
  type: 4
  hidden: true
  additionalinfo: Use the "API Key (Recommended)" parameter instead.
description: Manage Palo Alto Networks Firewall and Panorama. For more information
  see Panorama documentation.
display: Palo Alto Networks PAN-OS
name: Panorama
script:
  commands:
  - arguments:
    - auto: PREDEFINED
      description: Action to be taken, such as show, get, set, edit, delete, rename,
        clone, move, override, multi-move, multi-clone, or complete.
      name: action
      predefined:
      - set
      - edit
      - delete
      - rename
      - clone
      - move
      - override
      - muti-move
      - multi-clone
      - complete
      - show
      - get
    - description: Category parameter. For example, when exporting a configuration
        file, use "category=configuration".
      name: category
    - description: Specifies the xml structure that defines the command. Used for
        operation commands.
      name: cmd
    - description: Run a command. For example, command =<show><arp><entry name='all'/></arp></show>
      name: command
    - description: Specifies a destination.
      name: dst
    - description: Used to define a new value for an object.
      name: element
    - description: End time (used when cloning an object).
      name: to
    - description: Start time (used when cloning an object).
      name: from
    - description: Sets a key value.
      name: key
    - description: Retrieves log types. For example, log-type=threat for threat logs.
      name: log-type
    - description: Specifies the type of a move operation (for example, where=after,
        where=before, where=top, where=bottom).
      name: where
    - description: Time period. For example, period=last-24-hrs
      name: period
    - description: xpath location. For example, xpath=/config/predefined/application/entry[@name='hotmail']
      name: xpath
    - description: PCAP ID included in the threat log.
      name: pcap-id
    - description: Specifies the device serial number.
      name: serialno
    - description: Chooses the report type, such as dynamic, predefined or custom.
      name: reporttype
    - description: Report name.
      name: reportname
    - defaultValue: keygen,config,commit,op,report,log,import,export,user-id,version
      description: Request type (e.g. export, import, log, config).
      name: type
    - description: The time that the PCAP was received on the firewall. Used for threat
        PCAPs.
      name: search-time
    - description: Target number of the firewall. Use only on a Panorama instance.
      name: target
    - description: Job ID.
      name: job-id
    - description: Query string.
      name: query
    - description: The name of the virtual system to be configured. If no vsys is
        mentioned, this command will not use the vsys parameter.
      name: vsys
    description: Run any command supported in the API.
    deprecated: true
    name: panorama
  - arguments:
    - description: The firewall managed by Panorama from which to retrieve the predefined
        threats.
      name: target
    description: Gets the predefined threats list from a Firewall or Panorama and
      stores it as a JSON file in the context.
    deprecated: true
    name: panorama-get-predefined-threats-list
    outputs:
    - contextPath: File.Size
      description: File size.
      type: number
    - contextPath: File.Name
      description: File name.
      type: string
    - contextPath: File.Type
      description: File type.
      type: string
    - contextPath: File.Info
      description: File information.
      type: string
    - contextPath: File.Extension
      description: File extension.
      type: string
    - contextPath: File.EntryID
      description: File entry ID.
      type: string
    - contextPath: File.MD5
      description: MD5 hash of the file.
      type: string
    - contextPath: File.SHA1
      description: SHA1 hash of the file.
      type: string
    - contextPath: File.SHA256
      description: SHA256 hash of the file.
      type: string
    - contextPath: File.SHA512
      description: SHA512 hash of the file.
      type: string
    - contextPath: File.SSDeep
      description: SSDeep hash of the file.
      type: string
  - arguments:
    - description: Commit description.
      name: description
    - description: To commit admin-level changes on a firewall, include the administrator
        name in the request.
      name: admin_name
    - auto: PREDEFINED
      description: Force Commit.
      name: force_commit
      predefined:
      - 'true'
      - 'false'
    - auto: PREDEFINED
      description: Partial commit while excluding device and network configuration.
      name: exclude_device_network_configuration
      predefined:
      - 'true'
      - 'false'
    - auto: PREDEFINED
      description: Partial commit while excluding shared objects.
      name: exclude_shared_objects
      predefined:
      - 'true'
      - 'false'
    description: Commits a configuration to the Palo Alto firewall or Panorama, but
      does not validate if the commit was successful. Committing to Panorama does
      not push the configuration to the firewalls. To push the configuration, run
      the panorama-push-to-device-group command.
    deprecated: true
    name: panorama-commit
    outputs:
    - contextPath: Panorama.Commit.JobID
      description: Job ID to commit.
      type: number
    - contextPath: Panorama.Commit.Status
      description: Commit status.
      type: string
  - arguments:
    - default: true
      description: The device group to which to push (Panorama instances).
      name: device-group
    - auto: PREDEFINED
      defaultValue: 'false'
      description: Pre policy validation.
      name: validate-only
      predefined:
      - 'true'
      - 'false'
    - auto: PREDEFINED
      defaultValue: 'true'
      description: Whether to include template changes.
      name: include-template
      predefined:
      - 'true'
      - 'false'
    - description: Push description.
      name: description
    - description: The serial number for a virtual system commit. If provided, the
        commit will be a virtual system commit.
      name: serial_number
    description: Pushes rules from PAN-OS to the configured device group. In order
      to push the configuration to Prisma Access managed tenants (single or multi
      tenancy), use the device group argument with the device group which is associated
      with the tenant ID.
    deprecated: true
    name: panorama-push-to-device-group
    outputs:
    - contextPath: Panorama.Push.DeviceGroup
      description: Device group in which the policies were pushed.
      type: String
    - contextPath: Panorama.Push.JobID
      description: Job ID of the polices that were pushed.
      type: Number
    - contextPath: Panorama.Push.Status
      description: Push status.
      type: String
    - contextPath: Panorama.Push.Warnings
      description: Push warnings.
      type: String
    - contextPath: Panorama.Push.Errors
      description: Push erros.
      type: String
  - arguments:
    - description: The device group for which to return addresses (Panorama instances).
      name: device-group
    - description: Tag for which to filter the list of addresses.
      name: tag
    description: Returns a list of addresses.
    deprecated: true
    name: panorama-list-addresses
    outputs:
    - contextPath: Panorama.Addresses.Name
      description: Address name.
      type: string
    - contextPath: Panorama.Addresses.Description
      description: Address description.
      type: string
    - contextPath: Panorama.Addresses.FQDN
      description: Address FQDN.
      type: string
    - contextPath: Panorama.Addresses.IP_Netmask
      description: Address IP Netmask.
      type: string
    - contextPath: Panorama.Addresses.IP_Range
      description: Address IP range.
      type: string
    - contextPath: Panorama.Addresses.DeviceGroup
      description: Address device group.
      type: String
    - contextPath: Panorama.Addresses.Tags
      description: Address tags.
      type: String
  - arguments:
    - description: Address name.
      name: name
      required: true
    - description: The device group for which to return addresses (Panorama instances).
      name: device-group
    description: Returns address details for the supplied address name.
    deprecated: true
    name: panorama-get-address
    outputs:
    - contextPath: Panorama.Addresses.Name
      description: Address name.
      type: string
    - contextPath: Panorama.Addresses.Description
      description: Address description.
      type: string
    - contextPath: Panorama.Addresses.FQDN
      description: Address FQDN.
      type: string
    - contextPath: Panorama.Addresses.IP_Netmask
      description: Address IP Netmask.
      type: string
    - contextPath: Panorama.Addresses.IP_Range
      description: Address IP range.
      type: string
    - contextPath: Panorama.Addresses.DeviceGroup
      description: Device group for the address (Panorama instances).
      type: String
    - contextPath: Panorama.Addresses.Tags
      description: Address tags.
      type: String
  - arguments:
    - description: New address name.
      name: name
      required: true
    - description: New address description.
      name: description
    - description: FQDN of the new address.
      name: fqdn
    - description: IP Netmask of the new address. For example, 10.10.10.10/24
      name: ip_netmask
    - description: IP range of the new address IP. For example, 10.10.10.0-10.10.10.255
      name: ip_range
    - description: The device group for which to return addresses (Panorama instances).
      name: device-group
    - description: The tag for the new address.
      isArray: true
      name: tag
    description: Creates an address object.
    deprecated: true
    name: panorama-create-address
    outputs:
    - contextPath: Panorama.Addresses.Name
      description: Address name.
      type: string
    - contextPath: Panorama.Addresses.Description
      description: Address description.
      type: string
    - contextPath: Panorama.Addresses.FQDN
      description: Address FQDN.
      type: string
    - contextPath: Panorama.Addresses.IP_Netmask
      description: Address IP Netmask.
      type: string
    - contextPath: Panorama.Addresses.IP_Range
      description: Address IP range.
      type: string
    - contextPath: Panorama.Addresses.DeviceGroup
      description: Device group for the address (Panorama instances).
      type: String
    - contextPath: Panorama.Addresses.Tag
      description: Address tag.
      type: String
  - arguments:
    - description: Name of the address to delete.
      name: name
      required: true
    - description: The device group for which to return addresses (Panorama instances).
      name: device-group
    description: Delete an address object
    deprecated: true
    name: panorama-delete-address
    outputs:
    - contextPath: Panorama.Addresses.Name
      description: Address name that was deleted.
      type: string
    - contextPath: Panorama.Addresses.DeviceGroup
      description: Device group for the address (Panorama instances).
      type: String
  - arguments:
    - description: The device group for which to return addresses (Panorama instances).
      name: device-group
    - description: Tag for which to filter the Address groups.
      name: tag
    description: Returns a list of address groups.
    deprecated: true
    name: panorama-list-address-groups
    outputs:
    - contextPath: Panorama.AddressGroups.Name
      description: Address group name.
      type: string
    - contextPath: Panorama.AddressGroups.Type
      description: Address group type.
      type: string
    - contextPath: Panorama.AddressGroups.Match
      description: Dynamic Address group match.
      type: string
    - contextPath: Panorama.AddressGroups.Description
      description: Address group description.
      type: string
    - contextPath: Panorama.AddressGroups.Addresses
      description: Static Address group addresses.
      type: String
    - contextPath: Panorama.AddressGroups.DeviceGroup
      description: Device group for the address group (Panorama instances).
      type: String
    - contextPath: Panorama.AddressGroups.Tag
      description: Address group tag.
      type: String
  - arguments:
    - description: Address group name.
      name: name
      required: true
    - description: The device group for which to return addresses (Panorama instances).
      name: device-group
    description: Get details for the specified address group
    deprecated: true
    name: panorama-get-address-group
    outputs:
    - contextPath: Panorama.AddressGroups.Name
      description: Address group name.
      type: string
    - contextPath: Panorama.AddressGroups.Type
      description: Address group type.
      type: string
    - contextPath: Panorama.AddressGroups.Match
      description: Dynamic Address group match.
      type: string
    - contextPath: Panorama.AddressGroups.Description
      description: Address group description.
      type: string
    - contextPath: Panorama.AddressGroups.Addresses
      description: Static Address group addresses.
      type: string
    - contextPath: Panorama.AddressGroups.DeviceGroup
      description: Device group for the address group (Panorama instances).
      type: String
    - contextPath: Panorama.AddressGroups.Tags
      description: Address group tags.
      type: String
  - arguments:
    - description: Address group name.
      name: name
      required: true
    - auto: PREDEFINED
      description: Address group type.
      name: type
      predefined:
      - dynamic
      - static
      required: true
    - description: 'Dynamic Address group match. e.g: "1.1.1.1 or 2.2.2.2"'
      name: match
    - description: Static address group list of addresses.
      isArray: true
      name: addresses
    - description: Address group description.
      name: description
    - description: The device group for which to return addresses (Panorama instances).
      name: device-group
    - description: The tags for the Address group.
      isArray: true
      name: tags
    description: Creates a static or dynamic address group.
    deprecated: true
    name: panorama-create-address-group
    outputs:
    - contextPath: Panorama.AddressGroups.Name
      description: Address group name.
      type: string
    - contextPath: Panorama.AddressGroups.Type
      description: Address group type.
      type: string
    - contextPath: Panorama.AddressGroups.Match
      description: Dynamic Address group match.
      type: string
    - contextPath: Panorama.AddressGroups.Addresses
      description: Static Address group list of addresses.
      type: string
    - contextPath: Panorama.AddressGroups.Description
      description: Address group description.
      type: string
    - contextPath: Panorama.AddressGroups.DeviceGroup
      description: Device group for the address group (Panorama instances).
      type: String
    - contextPath: Panorama.AddressGroups.Tag
      description: Address group tags.
      type: String
  - arguments:
    - auto: PREDEFINED
      description: 'Type of session rejection. Possible values are: "drop", "alert",
        "block-ip", "reset-both", "reset-client", and "reset-server". Default is "drop".'
      name: drop_mode
      predefined:
      - drop
      - alert
      - block-ip
      - reset-both
      - reset-client
      - reset-server
    - description: Name of vulnerability profile.
      name: vulnerability_profile
      required: true
    - description: Numerical threat ID.
      name: threat_id
      required: true
    description: Sets a vulnerability signature to block mode.
    deprecated: true
    name: panorama-block-vulnerability
    outputs:
    - contextPath: Panorama.Vulnerability.ID
      description: ID of vulnerability that has been blocked/overridden.
      type: string
    - contextPath: Panorama.Vulnerability.NewAction
      description: New action for the vulnerability.
      type: string
  - arguments:
    - description: Name of address group to delete.
      name: name
      required: true
    - description: The device group for which to return addresses (Panorama instances).
      name: device-group
    description: Deletes an address group.
    deprecated: true
    name: panorama-delete-address-group
    outputs:
    - contextPath: Panorama.AddressGroups.Name
      description: Name of address group that was deleted.
      type: string
    - contextPath: Panorama.AddressGroups.DeviceGroup
      description: Device group for the address group (Panorama instances).
      type: String
  - arguments:
    - description: Name of the address group to edit.
      name: name
      required: true
    - auto: PREDEFINED
      description: Address group type.
      name: type
      predefined:
      - static
      - dynamic
      required: true
    - description: Address group new match. For example, '1.1.1.1 and 2.2.2.2'.
      name: match
    - description: Element to add to the list of the static address group. Only existing
        Address objects can be added.
      name: element_to_add
    - description: Element to remove from the list of the static address group. Only
        existing Address objects can be removed.
      name: element_to_remove
    - description: Address group new description.
      name: description
    - description: The tag of the Address group to edit.
      isArray: true
      name: tags
    description: Edits a static or dynamic address group.
    deprecated: true
    name: panorama-edit-address-group
    outputs:
    - contextPath: Panorama.AddressGroups.Name
      description: Address group name.
      type: string
    - contextPath: Panorama.AddressGroups.Type
      description: Address group type.
      type: string
    - contextPath: Panorama.AddressGroups.Filter
      description: Dynamic Address group match.
      type: string
    - contextPath: Panorama.AddressGroups.Description
      description: Address group description.
      type: string
    - contextPath: Panorama.AddressGroups.Addresses
      description: Static Address group addresses.
      type: string
    - contextPath: Panorama.AddressGroups.DeviceGroup
      description: Device group for the address group (Panorama instances).
      type: String
    - contextPath: Panorama.AddressGroups.Tags
      description: Address group tags.
      type: String
  - arguments:
    - description: The device group for which to return addresses (Panorama instances).
      name: device-group
    - description: Tag for which to filter the Services.
      name: tag
    description: Returns a list of addresses.
    deprecated: true
    name: panorama-list-services
    outputs:
    - contextPath: Panorama.Services.Name
      description: Service name.
      type: string
    - contextPath: Panorama.Services.Protocol
      description: Service protocol.
      type: string
    - contextPath: Panorama.Services.Description
      description: Service description.
      type: string
    - contextPath: Panorama.Services.DestinationPort
      description: Service destination port.
      type: string
    - contextPath: Panorama.Services.SourcePort
      description: Service source port.
      type: string
    - contextPath: Panorama.Services.DeviceGroup
      description: Device group in which the service was configured (Panorama instances).
      type: string
    - contextPath: Panorama.Services.Tags
      description: Service tags.
      type: String
  - arguments:
    - description: Service name.
      name: name
      required: true
    - description: The device group for which to return addresses (Panorama instances).
      name: device-group
    description: Returns service details for the supplied service name.
    deprecated: true
    name: panorama-get-service
    outputs:
    - contextPath: Panorama.Services.Name
      description: Service name.
      type: string
    - contextPath: Panorama.Services.Protocol
      description: Service protocol.
      type: string
    - contextPath: Panorama.Services.Description
      description: Service description.
      type: string
    - contextPath: Panorama.Services.DestinationPort
      description: Service destination port.
      type: string
    - contextPath: Panorama.Services.SourcePort
      description: Service source port.
      type: string
    - contextPath: Panorama.Services.DeviceGroup
      description: Device group for the service (Panorama instances).
      type: string
    - contextPath: Panorama.Service.Tags
      description: Service tags.
      type: String
  - arguments:
    - description: Name for the new service.
      name: name
      required: true
    - auto: PREDEFINED
      description: Protocol for the new service.
      name: protocol
      predefined:
      - tcp
      - udp
      - sctp
      required: true
    - description: Destination port  for the new service.
      name: destination_port
      required: true
    - description: Source port  for the new service.
      name: source_port
    - description: Description for the new service.
      name: description
    - description: The device group for which to return addresses (Panorama instances).
      name: device-group
    - description: Tags for the new service.
      isArray: true
      name: tags
    description: Creates a service.
    deprecated: true
    name: panorama-create-service
    outputs:
    - contextPath: Panorama.Services.Name
      description: Service name.
      type: string
    - contextPath: Panorama.Services.Protocol
      description: Service protocol.
      type: string
    - contextPath: Panorama.Services.Descritpion
      description: Service description.
      type: string
    - contextPath: Panorama.Services.DestinationPort
      description: Service destination port.
      type: string
    - contextPath: Panorama.Services.SourcePort
      description: Service source port.
      type: string
    - contextPath: Panorama.Services.DeviceGroup
      description: Device group for the service (Panorama instances).
      type: string
    - contextPath: Panorama.Services.Tags
      description: Service tags.
      type: String
  - arguments:
    - description: Name of the service to delete.
      name: name
      required: true
    - description: The device group for which to return addresses (Panorama instances).
      name: device-group
    description: Deletes a service.
    deprecated: true
    name: panorama-delete-service
    outputs:
    - contextPath: Panorama.Services.Name
      description: Name of the deleted service.
      type: string
    - contextPath: Panorama.Services.DeviceGroup
      description: Device group for the service (Panorama instances).
      type: string
  - arguments:
    - description: The device group for which to return addresses (Panorama instances).
      name: device-group
    - description: Tags for which to filter the Service groups.
      isArray: true
      name: tag
    description: Returns a list of service groups.
    deprecated: true
    name: panorama-list-service-groups
    outputs:
    - contextPath: Panorama.ServiceGroups.Name
      description: Service group name.
      type: string
    - contextPath: Panorama.ServiceGroups.Services
      description: Service group related services.
      type: string
    - contextPath: Panorama.ServiceGroups.DeviceGroup
      description: Device group for the service group (Panorama instances).
      type: string
    - contextPath: Panorama.ServiceGroups.Tags
      description: Service group tags.
      type: String
  - arguments:
    - description: Service group name.
      name: name
      required: true
    - description: The device group for which to return addresses (Panorama instances).
      name: device-group
    description: Returns details for the specified service group.
    deprecated: true
    name: panorama-get-service-group
    outputs:
    - contextPath: Panorama.ServiceGroups.Name
      description: Service group name.
      type: string
    - contextPath: Panorama.ServiceGroups.Services
      description: Service group related services.
      type: string
    - contextPath: Panorama.ServiceGroups.DeviceGroup
      description: Device group for the service group (Panorama instances).
      type: string
    - contextPath: Panorama.ServiceGroups.Tags
      description: Service group tags.
      type: String
  - arguments:
    - description: Service group name.
      name: name
      required: true
    - description: Service group related services.
      isArray: true
      name: services
      required: true
    - description: The device group for which to return addresses (Panorama instances).
      name: device-group
    - description: Tags for which to filter Service groups.
      isArray: true
      name: tags
    description: Creates a service group.
    deprecated: true
    name: panorama-create-service-group
    outputs:
    - contextPath: Panorama.ServiceGroups.Name
      description: Service group name.
      type: string
    - contextPath: Panorama.ServiceGroups.Services
      description: Service group related services.
      type: string
    - contextPath: Panorama.ServiceGroups.DeviceGroup
      description: Device group for the service group (Panorama instances).
      type: string
    - contextPath: Panorama.ServiceGroups.Tags
      description: Service group tags.
      type: String
  - arguments:
    - description: Name of the service group to delete.
      name: name
      required: true
    - description: The device group for which to return addresses (Panorama instances).
      name: device-group
    description: Deletes a service group.
    deprecated: true
    name: panorama-delete-service-group
    outputs:
    - contextPath: Panorama.ServiceGroups.Name
      description: Name of the deleted service group.
      type: string
    - contextPath: Panorama.ServiceGroups.DeviceGroup
      description: Device group for the service group (Panorama instances).
      type: string
  - arguments:
    - description: Name of the service group to edit.
      name: name
      required: true
    - description: Services to add to the service group. Only existing Services objects
        can be added.
      isArray: true
      name: services_to_add
    - description: Services to remove from the service group. Only existing Services
        objects can be removed.
      name: services_to_remove
    - description: Tag of the Service group to edit.
      isArray: true
      name: tags
    description: Edit a service group.
    name: panorama-edit-service-group
    outputs:
    - contextPath: Panorama.ServiceGroups.Name
      description: Service group name.
      type: string
    - contextPath: Panorama.ServiceGroups.Services
      description: Service group related services.
      type: string
    - contextPath: Panorama.ServiceGroups.DeviceGroup
      description: Device group for the service group (Panorama instances).
      type: string
    - contextPath: Panorama.ServiceGroups.Tags
      description: Service group tags.
      type: String
  - arguments:
    - description: Custom URL category name.
      name: name
      required: true
    - description: The device group for which to return addresses for the custom URL
        category (Panorama instances).
      name: device-group
    description: Returns information for a custom URL category.
    deprecated: true
    name: panorama-get-custom-url-category
    outputs:
    - contextPath: Panorama.CustomURLCategory.Name
      description: The category name of the custom URL.
      type: String
    - contextPath: Panorama.CustomURLCategory.Description
      description: The category description of the custom URL.
      type: String
    - contextPath: Panorama.CustomURLCategory.Sites
      description: The list of sites of the custom URL category.
      type: String
    - contextPath: Panorama.CustomURLCategory.DeviceGroup
      description: The device group for the custom URL Category (Panorama instances).
      type: String
    - contextPath: Panorama.CustomURLCategory.Categories
      description: The list of categories of the custom URL category.
      type: String
    - contextPath: Panorama.CustomURLCategory.Type
      description: The category type of the custom URL.
      type: String
  - arguments:
    - description: The name of the custom URL category to create.
      name: name
      required: true
    - description: Description of the custom URL category to create.
      name: description
    - description: List of sites for the custom URL category.
      isArray: true
      name: sites
    - description: The device group for which to return addresses for the custom URL
        category (Panorama instances).
      name: device-group
    - auto: PREDEFINED
      description: The category type of the URL. Relevant from PAN-OS v9.x.
      name: type
      predefined:
      - URL List
      - Category Match
    - description: The list of categories. Relevant from PAN-OS v9.x.
      isArray: true
      name: categories
    description: Creates a custom URL category.
    deprecated: true
    name: panorama-create-custom-url-category
    outputs:
    - contextPath: Panorama.CustomURLCategory.Name
      description: Custom URL category name.
      type: String
    - contextPath: Panorama.CustomURLCategory.Description
      description: Custom URL category description.
      type: String
    - contextPath: Panorama.CustomURLCategory.Sites
      description: Custom URL category list of sites.
      type: String
    - contextPath: Panorama.CustomURLCategory.DeviceGroup
      description: Device group for the Custom URL Category (Panorama instances).
      type: String
    - contextPath: Panorama.CustomURLCategory.Sites
      description: Custom URL category list of categories.
      type: String
    - contextPath: Panorama.CustomURLCategory.Type
      description: Custom URL category type.
      type: String
  - arguments:
    - description: Name of the custom URL category to delete.
      name: name
    - description: The device group for which to return addresses (Panorama instances).
      name: device-group
    description: Deletes a custom URL category.
    deprecated: true
    name: panorama-delete-custom-url-category
    outputs:
    - contextPath: Panorama.CustomURLCategory.Name
      description: Name of the custom URL category to delete.
      type: string
    - contextPath: Panorama.CustomURLCategory.DeviceGroup
      description: Device group for the Custom URL Category (Panorama instances).
      type: string
  - arguments:
    - description: Name of the custom URL category to add or remove sites.
      name: name
      required: true
    - description: A comma separated list of sites to add to the custom URL category.
      isArray: true
      name: sites
    - auto: PREDEFINED
      description: Adds or removes sites or categories. Can be "add",or "remove".
      isArray: true
      name: action
      predefined:
      - add
      - remove
      required: true
    - description: A comma separated list of categories to add to the custom URL category.
      isArray: true
      name: categories
    description: Adds or removes sites to and from a custom URL category.
    deprecated: true
    name: panorama-edit-custom-url-category
    outputs:
    - contextPath: Panorama.CustomURLCategory.Name
      description: Custom URL category name.
      type: string
    - contextPath: Panorama.CustomURLCategory.Description
      description: Custom URL category description.
      type: string
    - contextPath: Panorama.CustomURLCategory.Sites
      description: Custom URL category list of sites.
      type: string
    - contextPath: Panorama.CustomURLCategory.DeviceGroup
      description: Device group for the Custom URL Category (Panorama instances).
      type: string
  - arguments:
    - default: true
      description: URL to check.
      isArray: true
      name: url
    description: Gets a URL category from URL filtering. This command is only available
      on Firewall devices.
    name: panorama-get-url-category
    outputs:
    - contextPath: Panorama.URLFilter.URL
      description: URL.
      type: string
    - contextPath: Panorama.URLFilter.Category
      description: URL category.
      type: string
    - contextPath: DBotScore.Vendor
      description: The vendor used to calculate the score.
      type: String
    - contextPath: DBotScore.Score
      description: The actual score.
      type: Number
    - contextPath: DBotScore.Type
      description: The indicator type.
      type: String
    - contextPath: DBotScore.Indicator
      description: The indicator that was tested.
      type: String
    - contextPath: URL.Data
      description: The URL address.
      type: String
    - contextPath: URL.Category
      description: The URL category.
      type: String
  - arguments:
    - description: The URL to check.
      isArray: true
      name: url
      required: true
    description: Returns a URL category from URL filtering. This command is only available
      on Firewall devices.
    deprecated: true
    name: panorama-get-url-category-from-cloud
    outputs:
    - contextPath: Panorama.URLFilter.URL
      description: The URL.
      type: string
    - contextPath: Panorama.URLFilter.Category
      description: The URL category.
      type: string
  - arguments:
    - description: The URL to check.
      isArray: true
      name: url
      required: true
    description: Returns a URL category from URL filtering. This command is only available
      on Firewall devices.
    deprecated: true
    name: panorama-get-url-category-from-host
    outputs:
    - contextPath: Panorama.URLFilter.URL
      description: The URL.
      type: string
    - contextPath: Panorama.URLFilter.Category
      description: The URL category.
      type: string
  - arguments:
    - description: URL Filter name.
      name: name
      required: true
    - description: The device group for which to return addresses for the URL Filter
        (Panorama instances).
      name: device-group
    description: Returns information for a URL filtering rule.
    deprecated: true
    name: panorama-get-url-filter
    outputs:
    - contextPath: Panorama.URLFilter.Name
      description: URL Filter name.
      type: string
    - contextPath: Panorama.URLFilter.Category.Name
      description: URL Filter category name.
      type: string
    - contextPath: Panorama.URLFilter.Category.Action
      description: Action for the URL category.
      type: string
    - contextPath: Panorama.URLFilter.OverrideBlockList
      description: URL Filter override block list.
      type: string
    - contextPath: Panorama.URLFilter.OverrideAllowList
      description: URL Filter override allow list.
      type: string
    - contextPath: Panorama.URLFilter.Description
      description: URL Filter description.
      type: string
    - contextPath: Panorama.URLFilter.DeviceGroup
      description: Device group for the URL Filter (Panorama instances).
      type: string
  - arguments:
    - description: Name of the URL filter to create.
      name: name
      required: true
    - description: URL categories.
      isArray: true
      name: url_category
      required: true
    - auto: PREDEFINED
      description: Action for the URL categories. Can be "allow", "block", "alert",
        "continue", or "override".
      name: action
      predefined:
      - allow
      - block
      - alert
      - continue
      - override
      required: true
    - description: CSV list of URLs to exclude from the allow list.
      isArray: true
      name: override_allow_list
    - description: CSV list of URLs to exclude from the blocked list.
      isArray: true
      name: override_block_list
    - description: URL Filter description.
      name: description
    - description: The device group for which to return addresses for the URL Filter
        (Panorama instances).
      name: device-group
    description: Creates a URL filtering rule.
    deprecated: true
    name: panorama-create-url-filter
    outputs:
    - contextPath: Panorama.URLFilter.Name
      description: URL Filter name.
      type: string
    - contextPath: Panorama.URLFilter.Category.Name
      description: URL Filter category name.
      type: string
    - contextPath: Panorama.URLFilter.Category.Action
      description: Action for the URL category.
      type: string
    - contextPath: Panorama.URLFilter.OverrideBlockList
      description: URL Filter override allow list.
      type: string
    - contextPath: Panorama.URLFilter.OverrideBlockList
      description: URL Filter override blocked list.
      type: string
    - contextPath: Panorama.URLFilter.Description
      description: URL Filter description.
      type: string
    - contextPath: Panorama.URLFilter.DeviceGroup
      description: Device group for the URL Filter (Panorama instances).
      type: string
  - arguments:
    - description: Name of the URL filter to edit.
      name: name
      required: true
    - auto: PREDEFINED
      description: Element to change.
      name: element_to_change
      predefined:
      - override_allow_list
      - override_block_list
      - allow_categories
      - block_categories
      - description
      required: true
    - description: Element value. Limited to one value.
      name: element_value
      required: true
    - auto: PREDEFINED
      defaultValue: add
      description: Add or remove an element from the Allow List or Block List fields.
        Default is to 'add' the element_value to the list.
      name: add_remove_element
      predefined:
      - add
      - remove
    description: Edit a URL filtering rule.
    deprecated: true
    name: panorama-edit-url-filter
    outputs:
    - contextPath: Panorama.URLFilter.Name
      description: URL Filter name.
      type: string
    - contextPath: Panorama.URLFilter.Description
      description: URL Filter description.
      type: string
    - contextPath: Panorama.URLFilter.Category.Name
      description: URL Filter category.
      type: string
    - contextPath: Panorama.URLFilter.Action
      description: Action for the URL category.
      type: string
    - contextPath: Panorama.URLFilter.OverrideAllowList
      description: Allow Overrides for the URL category.
      type: string
    - contextPath: Panorama.URLFilter.OverrideBlockList
      description: Block Overrides for the URL category.
      type: string
    - contextPath: Panorama.URLFilter.DeviceGroup
      description: Device group for the URL Filter (Panorama instances).
      type: string
  - arguments:
    - description: Name of the URL filter rule to delete.
      name: name
      required: true
    - description: The device group for which to return addresses for the URL filter
        (Panorama instances)
      name: device-group
    description: Deletes a URL filtering rule.
    name: panorama-delete-url-filter
    deprecated: true
    outputs:
    - contextPath: Panorama.URLFilter.Name
      description: URL filter rule name.
      type: string
    - contextPath: Panorama.URLFilter.DeviceGroup
      description: Device group for the URL Filter (Panorama instances).
      type: string
  - arguments:
    - description: The device group for which to return addresses for the EDL (Panorama
        instances).
      name: device-group
    description: Returns a list of external dynamic lists.
    deprecated: true
    name: panorama-list-edls
    outputs:
    - contextPath: Panorama.EDL.Name
      description: Name of the EDL.
      type: string
    - contextPath: Panorama.EDL.Type
      description: The type of EDL.
      type: string
    - contextPath: Panorama.EDL.URL
      description: URL in which the EDL is stored.
      type: string
    - contextPath: Panorama.EDL.Description
      description: Description of the EDL.
      type: string
    - contextPath: Panorama.EDL.CertificateProfile
      description: EDL certificate profile.
      type: string
    - contextPath: Panorama.EDL.Recurring
      description: Time interval that the EDL was pulled and updated.
      type: string
    - contextPath: Panorama.EDL.DeviceGroup
      description: Device group for the EDL (Panorama instances).
      type: string
  - arguments:
    - description: Name of the EDL.
      name: name
      required: true
    - description: The device group for which to return addresses for the EDL (Panorama
        instances).
      name: device-group
    description: Returns information for an external dynamic list
    deprecated: true
    name: panorama-get-edl
    outputs:
    - contextPath: Panorama.EDL.Name
      description: Name of the EDL.
      type: string
    - contextPath: Panorama.EDL.Type
      description: The type of EDL.
      type: string
    - contextPath: Panorama.EDL.URL
      description: URL in which the EDL is stored.
      type: string
    - contextPath: Panorama.EDL.Description
      description: Description of the EDL.
      type: string
    - contextPath: Panorama.EDL.CertificateProfile
      description: EDL certificate profile.
      type: string
    - contextPath: Panorama.EDL.Recurring
      description: Time interval that the EDL was pulled and updated.
      type: string
    - contextPath: Panorama.EDL.DeviceGroup
      description: Device group for the EDL (Panorama instances).
      type: string
  - arguments:
    - description: Name of the EDL.
      name: name
      required: true
    - description: URL from which to pull the EDL.
      name: url
      required: true
    - auto: PREDEFINED
      description: The type of EDL.
      name: type
      predefined:
      - ip
      - url
      - domain
      required: true
    - auto: PREDEFINED
      description: Time interval for pulling and updating the EDL.
      name: recurring
      predefined:
      - five-minute
      - hourly
      required: true
    - description: Certificate Profile name for the URL that was previously uploaded.
        to PAN OS.
      name: certificate_profile
    - description: Description of the EDL.
      name: description
    - description: The device group for which to return addresses for the EDL (Panorama
        instances).
      name: device-group
    description: Creates an external dynamic list.
    deprecated: true
    name: panorama-create-edl
    outputs:
    - contextPath: Panorama.EDL.Name
      description: Name of theEDL.
      type: string
    - contextPath: Panorama.EDL.Type
      description: Type of the EDL.
      type: string
    - contextPath: Panorama.EDL.URL
      description: URL in which the EDL is stored.
      type: string
    - contextPath: Panorama.EDL.Description
      description: Description of the EDL.
      type: string
    - contextPath: Panorama.EDL.CertificateProfile
      description: EDL certificate profile.
      type: string
    - contextPath: Panorama.EDL.Recurring
      description: Time interval that the EDL was pulled and updated.
      type: string
    - contextPath: Panorama.EDL.DeviceGroup
      description: Device group for the EDL (Panorama instances).
      type: string
  - arguments:
    - description: Name of the external dynamic list to edit.
      name: name
      required: true
    - auto: PREDEFINED
      description: The element to change (“url”, “recurring”, “certificate_profile”,
        “description”).
      name: element_to_change
      predefined:
      - url
      - recurring
      - certificate_profile
      - description
      required: true
    - description: The element value.
      name: element_value
      required: true
    description: Modifies an element of an external dynamic list.
    deprecated: true
    name: panorama-edit-edl
    outputs:
    - contextPath: Panorama.EDL.Name
      description: Name of the EDL.
      type: string
    - contextPath: Panorama.EDL.URL
      description: URL where the EDL is stored.
      type: string
    - contextPath: Panorama.EDL.Description
      description: Description of the EDL.
      type: string
    - contextPath: Panorama.EDL.CertificateProfile
      description: EDL certificate profile.
      type: string
    - contextPath: Panorama.EDL.Recurring
      description: Time interval that the EDL was pulled and updated.
      type: string
    - contextPath: Panorama.EDL.DeviceGroup
      description: Device group for the EDL (Panorama instances).
      type: string
  - arguments:
    - description: Name of the EDL to delete.
      name: name
      required: true
    - description: The device group for which to return addresses for the EDL (Panorama
        instances).
      name: device-group
    description: Deletes an external dynamic list.
    deprecated: true
    name: panorama-delete-edl
    outputs:
    - contextPath: Panorama.EDL.Name
      description: Name of the EDL that was deleted.
      type: string
    - contextPath: Panorama.EDL.DeviceGroup
      description: Device group for the EDL (Panorama instances).
      type: string
  - arguments:
    - description: Name of the EDL
      name: name
      required: true
    - description: The device group for which to return addresses for the EDL (Panorama
        instances).
      name: device-group
    - auto: PREDEFINED
      description: The type of the EDL. Required when refreshing an EDL object which
        is configured on Panorama.
      name: edl_type
      predefined:
      - ip
      - url
      - domain
    - description: The location of the EDL. Required when refreshing an EDL object
        which is configured on Panorama.
      name: location
    - description: The Vsys of the EDL. Required when refreshing an EDL object which
        is configured on Panorama.
      name: vsys
    description: Refreshes the specified external dynamic list.
    deprecated: true
    name: panorama-refresh-edl
  - arguments:
    - description: Name of the rule to create.
      name: rulename
    - description: Description of the rule to create.
      name: description
    - auto: PREDEFINED
      description: Action for the rule. Can be "allow", "deny", or "drop".
      name: action
      predefined:
      - allow
      - deny
      - drop
      required: true
    - description: A comma-separated list of address object names, address group object
        names, or EDL object names.
      isArray: true
      name: source
    - description: A comma-separated list of address object names, address group object
        names, or EDL object names.
      isArray: true
      name: destination
    - description: A comma-separated list of source zones.
      isArray: true
      name: source_zone
    - description: A comma-separated list of destination zones.
      isArray: true
      name: destination_zone
    - auto: PREDEFINED
      description: Whether to negate the source (address, address group). Can be "Yes"
        or "No".
      name: negate_source
      predefined:
      - Yes
      - No
    - auto: PREDEFINED
      description: Whether to negate the destination (address, address group). Can
        be "Yes" or "No".
      name: negate_destination
      predefined:
      - Yes
      - No
    - description: A comma-separated list of service object names for the rule.
      isArray: true
      name: service
    - auto: PREDEFINED
      defaultValue: No
      description: Whether to disable the rule. Can be "Yes" or "No" (default is "No").
      name: disable
      predefined:
      - Yes
      - No
    - defaultValue: any
      description: A comma-separated list of application object names for the rule.
        to create.
      isArray: true
      name: application
    - defaultValue: any
      description: Source user for the rule to create.
      name: source_user
    - auto: PREDEFINED
      description: Pre rule or Post rule (Panorama instances).
      name: pre_post
      predefined:
      - pre-rulebase
      - post-rulebase
    - description: Specifies a target firewall for the rule (Panorama instances).
      name: target
    - description: Log forwarding profile.
      name: log_forwarding
    - description: The device group for which to return addresses for the rule (Panorama
        instances).
      name: device-group
    - description: Rule tags to create.
      isArray: true
      name: tags
    - description: A comma-separated list of URL categories.
      name: category
    - description: A profile setting group.
      name: profile_setting
    - auto: PREDEFINED
      defaultValue: bottom
      description: Where to move the rule. Can be "before", "after", "top", or "bottom".
        If you specify "top" or "bottom", you need to supply the "dst" argument.
      name: where
      predefined:
      - before
      - after
      - top
      - bottom
    - description: Destination rule relative to the rule that you are moving. This
        field is only relevant if you specify "top" or "bottom" in the "where" argument.
      name: dst
    description: Creates a policy rule.
    execution: true
    name: panorama-create-rule
    deprecated: true
    outputs:
    - contextPath: Panorama.SecurityRule.Name
      description: Rule name.
      type: string
    - contextPath: Panorama.SecurityRule.Description
      description: Rule description.
      type: string
    - contextPath: Panorama.SecurityRule.Action
      description: Action for the rule.
      type: string
    - contextPath: Panorama.SecurityRule.Source
      description: Source address.
      type: string
    - contextPath: Panorama.SecurityRule.Destination
      description: Destination address.
      type: string
    - contextPath: Panorama.SecurityRule.NegateSource
      description: Whether the source is negated (address, address group).
      type: boolean
    - contextPath: Panorama.SecurityRule.NegateDestination
      description: Whether the destination negated (address, address group).
      type: boolean
    - contextPath: Panorama.SecurityRule.Service
      description: Service for the rule.
      type: string
    - contextPath: Panorama.SecurityRule.Disabled
      description: Whether the rule is disabled.
      type: string
    - contextPath: Panorama.SecurityRule.Application
      description: Application for the rule.
      type: string
    - contextPath: Panorama.SecurityRule.Target
      description: Target firewall (Panorama instances).
      type: string
    - contextPath: Panorama.SecurityRule.LogForwarding
      description: Log forwarding profile (Panorama instances).
      type: string
    - contextPath: Panorama.SecurityRule.DeviceGroup
      description: Device group for the rule (Panorama instances).
      type: string
    - contextPath: Panorama.SecurityRules.Tags
      description: Rule tags.
      type: String
    - contextPath: Panorama.SecurityRules.ProfileSetting
      description: Profile setting group.
      type: String
  - arguments:
    - description: Name of the custom block policy rule to create.
      name: rulename
    - auto: PREDEFINED
      description: Object type to block in the policy rule. Can be "ip", "address-group",
        "edl", or "custom-url-category".
      name: object_type
      predefined:
      - ip
      - address-group
      - application
      - url-category
      - edl
      required: true
    - description: A comma-separated list of object values for the object_type argument.
      isArray: true
      name: object_value
      required: true
    - auto: PREDEFINED
      defaultValue: both
      description: Direction to block. Can be "to", "from", or "both". Default is
        "both". This argument is not applicable to the "custom-url-category" object_type.
      name: direction
      predefined:
      - to
      - from
      - both
    - auto: PREDEFINED
      description: Pre rule or Post rule (Panorama instances).
      name: pre_post
      predefined:
      - pre-rulebase
      - post-rulebase
    - description: Specifies a target firewall for the rule (Panorama instances).
      name: target
    - description: Log forwarding profile.
      name: log_forwarding
    - description: The device group for which to return addresses for the rule (Panorama
        instances).
      name: device-group
    - description: Tags for which to use for the custom block policy rule.
      isArray: true
      name: tags
    - auto: PREDEFINED
      defaultValue: bottom
      description: Where to move the rule. Can be "before", "after", "top", or "bottom".
        If you specify "top" or "bottom", you need to supply the "dst" argument.
      name: where
      predefined:
      - before
      - after
      - top
      - bottom
    - description: Destination rule relative to the rule that you are moving. This
        field is only relevant if you specify "top" or "bottom" in the "where" argument.
      name: dst
    description: Creates a custom block policy rule.
    execution: true
    deprecated: true
    name: panorama-custom-block-rule
    outputs:
    - contextPath: Panorama.SecurityRule.Name
      description: Rule name.
      type: string
    - contextPath: Panorama.SecurityRule.Object
      description: Blocked object.
      type: string
    - contextPath: Panorama.SecurityRule.Direction
      description: Direction blocked.
      type: string
    - contextPath: Panorama.SecurityRule.Target
      description: Target firewall (Panorama instances)
      type: string
    - contextPath: Panorama.SecurityRule.LogForwarding
      description: Log forwarding profile (Panorama instances).
      type: string
    - contextPath: Panorama.SecurityRule.DeviceGroup
      description: Device group for the rule (Panorama instances).
      type: string
    - contextPath: Panorama.SecurityRule.Tags
      description: Rule tags.
      type: String
    - contextPath: Panorama.SecurityRules.ProfileSetting
      description: Profile setting group.
      type: String
  - arguments:
    - description: Name of the rule to move.
      name: rulename
      required: true
    - auto: PREDEFINED
      description: Where to move the rule. Can be "before", "after", "top", or "bottom".
        If you specify "top" or "bottom", you need to supply the "dst" argument.
      name: where
      predefined:
      - before
      - after
      - top
      - bottom
      required: true
    - description: Destination rule relative to the rule that you are moving. This
        field is only relevant if you specify "top" or "bottom" in the "where" argument.
      name: dst
    - auto: PREDEFINED
      description: Rule location. Mandatory for Panorama instances.
      name: pre_post
      predefined:
      - pre-rulebase
      - post-rulebase
    - description: The device group for which to return addresses for the rule (Panorama
        instances).
      name: device-group
    description: Changes the location of a policy rule.
    execution: true
    deprecated: true
    name: panorama-move-rule
    outputs:
    - contextPath: Panorama.SecurityRule.Name
      description: Rule name.
      type: string
    - contextPath: Panorama.SecurityRule.DeviceGroup
      description: Device group for the rule (Panorama instances).
      type: string
  - arguments:
    - description: Name of the rule to edit.
      name: rulename
      required: true
    - auto: PREDEFINED
      description: Parameter in the security rule to change. Can be 'source', 'destination',
        'application', 'action', 'category', 'description', 'disabled', 'target',
        'log-forwarding', 'tag', 'source-user', 'service' or 'profile-setting'.
      name: element_to_change
      predefined:
      - source
      - destination
      - application
      - action
      - category
      - description
      - disabled
      - target
      - log-forwarding
      - tag
      - profile-setting
      - source-user
      - service
      required: true
    - description: The new value for the parameter.
      name: element_value
      required: true
    - auto: PREDEFINED
      description: Pre-rule or post-rule (Panorama instances).
      name: pre_post
      predefined:
      - pre-rulebase
      - post-rulebase
    - auto: PREDEFINED
      defaultValue: replace
      description: Whether to replace, add, or remove the element_value from the current
        rule object value.
      name: behaviour
      predefined:
      - replace
      - add
      - remove
    description: Edits a policy rule.
    execution: true
    deprecated: true
    name: panorama-edit-rule
    outputs:
    - contextPath: Panorama.SecurityRule.Name
      description: Rule name.
      type: string
    - contextPath: Panorama.SecurityRule.Description
      description: Rule description.
      type: string
    - contextPath: Panorama.SecurityRule.Action
      description: Action for the rule.
      type: string
    - contextPath: Panorama.SecurityRule.Source
      description: Source address.
      type: string
    - contextPath: Panorama.SecurityRule.Destination
      description: Destination address.
      type: string
    - contextPath: Panorama.SecurityRule.NegateSource
      description: Whether the source is negated (address, address group).
      type: boolean
    - contextPath: Panorama.SecurityRule.NegateDestination
      description: Whether the destination is negated (address, address group).
      type: boolean
    - contextPath: Panorama.SecurityRule.Service
      description: Service for the rule.
      type: string
    - contextPath: Panorama.SecurityRule.Disabled
      description: Whether the rule is disabled.
      type: string
    - contextPath: Panorama.SecurityRule.Application
      description: Application for the rule.
      type: string
    - contextPath: Panorama.SecurityRule.Target
      description: Target firewall (Panorama instances).
      type: string
    - contextPath: Panorama.SecurityRule.DeviceGroup
      description: Device group for the rule (Panorama instances).
      type: string
    - contextPath: Panorama.SecurityRule.Tags
      description: Tags for the rule.
      type: String
  - arguments:
    - description: Name of the rule to delete.
      name: rulename
      required: true
    - auto: PREDEFINED
      description: Pre rule or Post rule (Panorama instances).
      name: pre_post
      predefined:
      - pre-rulebase
      - post-rulebase
    - description: The device group for which to return addresses for the rule (Panorama
        instances).
      name: device-group
    description: Deletes a policy rule.
    execution: true
    deprecated: true
    name: panorama-delete-rule
    outputs:
    - contextPath: Panorama.SecurityRule.Name
      description: Rule name.
      type: string
    - contextPath: Panorama.SecurityRule.DeviceGroup
      description: Device group for the rule (Panorama instances).
      type: string
  - arguments:
    - auto: PREDEFINED
      defaultValue: 'false'
      description: Whether to list predefined applications or not.
      name: predefined
      predefined:
      - 'true'
      - 'false'
    description: Returns a list of applications.
    deprecated: true
    name: panorama-list-applications
    outputs:
    - contextPath: Panorama.Applications.Name
      description: Application name.
      type: string
    - contextPath: Panorama.Applications.Id
      description: Application ID.
      type: number
    - contextPath: Panorama.Applications.Category
      description: Application category.
      type: string
    - contextPath: Panorama.Applications.SubCategory
      description: Application sub-category.
      type: string
    - contextPath: Panorama.Applications.Technology
      description: Application technology.
      type: string
    - contextPath: Panorama.Applications.Risk
      description: Application risk (1 to 5).
      type: number
    - contextPath: Panorama.Applications.Description
      description: Application description.
      type: string
  - arguments:
    - description: Job ID to check.
      name: job_id
      required: true
    description: Returns commit status for a configuration.
    deprecated: true
    name: panorama-commit-status
    outputs:
    - contextPath: Panorama.Commit.JobID
      description: Job ID of the configuration to be committed.
      type: number
    - contextPath: Panorama.Commit.Status
      description: Commit status.
      type: string
    - contextPath: Panorama.Commit.Details
      description: Job ID details.
      type: string
    - contextPath: Panorama.Commit.Warnings
      description: Job ID warnings
      type: String
  - arguments:
    - description: Job ID to check.
      name: job_id
      required: true
    description: Returns the push status for a configuration.
    deprecated: true
    name: panorama-push-status
    outputs:
    - contextPath: Panorama.Push.DeviceGroup
      description: Device group to which the policies were pushed.
      type: string
    - contextPath: Panorama.Push.JobID
      description: Job ID of the configuration to be pushed.
      type: number
    - contextPath: Panorama.Push.Status
      description: Push status.
      type: string
    - contextPath: Panorama.Push.Details
      description: Job ID details.
      type: string
    - contextPath: Panorama.Push.Warnings
      description: Job ID warnings
      type: String
  - arguments:
    - auto: PREDEFINED
      description: Type of Packet Capture.
      name: pcapType
      predefined:
      - application-pcap
      - filter-pcap
      - threat-pcap
      - dlp-pcap
      required: true
    - description: The serial number of the firewall to download the PCAP from.
      name: serialNumber
    - description: The
      name: from
    - description: The new name for the PCAP file after downloading. If this argument
        is not specified, the file name is the PCAP file name set in the firewall.
      name: localName
    - description: Serial number for the request. For further information, see the
        Panorama XML API Documentation.
      name: serialNo
    - description: 'The Search time for the request. For example: "2019/12/26 00:00:00",
        "2020/01/10". For more information, see the Panorama XML API documentation.'
      name: searchTime
    - description: The ID of the PCAP for the request. For further information, see
        the Panorama XML API Documentation.
      name: pcapID
    - description: Password for Panorama, needed for the 'dlp-pcap' PCAP type only.
      name: password
    - description: The Device Name on which the PCAP is stored. For further information,
        see the Panorama XML API Documentation.
      name: deviceName
    - description: The Session ID of the PCAP. For further information, see the Panorama
        XML API Documentation.
      name: sessionID
    description: Returns information for a Panorama PCAP file. The recommended maximum
      file size is 5 MB. If the limit is exceeded, you might need to SSH the firewall
      and run the scp export command to export the PCAP file. For more information,
      see the Palo Alto Networks documentation.
    deprecated: true
    name: panorama-get-pcap
    outputs:
    - contextPath: File.Size
      description: File size.
      type: number
    - contextPath: File.Name
      description: File name.
      type: string
    - contextPath: File.Type
      description: File type.
      type: string
    - contextPath: File.Info
      description: File info.
      type: string
    - contextPath: File.Extension
      description: File extension.
      type: string
    - contextPath: File.EntryID
      description: FIle entryID.
      type: string
    - contextPath: File.MD5
      description: MD5 hash of the file.
      type: string
    - contextPath: File.SHA1
      description: SHA1 hash of the file.
      type: string
    - contextPath: File.SHA256
      description: SHA256 hash of the file.
      type: string
    - contextPath: File.SHA512
      description: SHA512 hash of the file.
      type: string
    - contextPath: File.SSDeep
      description: SSDeep hash of the file.
      type: string
  - arguments:
    - auto: PREDEFINED
      description: Type of Packet Capture.
      name: pcapType
      predefined:
      - application-pcap
      - filter-pcap
      - dlp-pcap
      required: true
    - description: The serial number of the firewall to download the PCAP from.
      name: serialNumber
    - description: Password for Panorama. Relevant for the 'dlp-pcap' PCAP type.
      name: password
    description: Returns a list of all PCAP files by PCAP type. Not available for
      threat PCAPs.
    deprecated: true
    name: panorama-list-pcaps
  - arguments:
    - description: Tag for which to register IP addresses.
      name: tag
      required: true
    - description: IP addresses to register.
      isArray: true
      name: IPs
      required: true
    - auto: PREDEFINED
      defaultValue: 'true'
      description: Whether the IP addresses remain registered to the tag after the
        device reboots ('true':persistent, 'false':non-persistent). Default is 'true'.
      name: persistent
      predefined:
      - 'true'
      - 'false'
    - description: Timeout value to automatically unregister the IPs. Only applicable
        to PAN-OS 9.x and higher. Can not be used with persistent as true.
      name: timeout
    description: Registers IP addresses to a tag.
    deprecated: true
    name: panorama-register-ip-tag
    outputs:
    - contextPath: Panorama.DynamicTags.Tag
      description: Name of the tag.
      type: string
    - contextPath: Panorama.DynamicTags.IPs
      description: Registered IP addresses.
      type: string
  - arguments:
    - description: Tag for which to unregister IP addresses.
      name: tag
      required: true
    - description: IP addresses to unregister.
      isArray: true
      name: IPs
      required: true
    description: Unregisters IP addresses from a tag.
    deprecated: true
    name: panorama-unregister-ip-tag
  - arguments:
    - description: Tag for which to register users.
      name: tag
      required: true
    - description: A comma-separated list of users to register.
      isArray: true
      name: Users
      required: true
    description: Registers users to a tag. This command is only available for PAN-OS
      version 9.x and above.
    deprecated: true
    name: panorama-register-user-tag
    outputs:
    - contextPath: Panorama.DynamicTags.Tag
      description: Name of the tag.
      type: string
    - contextPath: Panorama.DynamicTags.Users
      description: List of registered users.
      type: string
  - arguments:
    - description: Tag from which to unregister users.
      name: tag
      required: true
    - description: A comma-separated list of users to unregister.
      isArray: true
      name: Users
      required: true
    description: Unregisters users from a tag. This command is only available for
      PAN-OS version 9.x and above.
    deprecated: true
    name: panorama-unregister-user-tag
  - arguments:
    - description: Specifies the match criteria for the logs. This is similar to the
        query provided in the web interface under the Monitor tab, when viewing the
        logs.
      name: query
    - defaultValue: '100'
      description: The number of logs to retrieve. The default is 100. Maximum is
        5000.
      name: number_of_logs
    - auto: PREDEFINED
      defaultValue: backward
      description: |-
        Whether logs are shown oldest first (forward) or newest
        first (backward). Default is backward.
      name: direction
      predefined:
      - backward
      - forward
    - description: Source address for the query.
      name: source
    - description: Destination address for the query.
      name: destination
    - description: Date and time after which logs were received in the format YYYY/MM/DD
        HH:MM:SS.
      name: receive_time
    - description: Application for the query.
      name: application
    - description: Destination port for the query.
      name: to_port
    - description: Action for the query.
      name: action
    description: Deprecated. Use the pan-os-query-logs command instead.
    deprecated: true
    name: panorama-query-traffic-logs
    outputs:
    - contextPath: Panorama.TrafficLogs.JobID
      description: Job ID of the traffic logs query.
      type: Number
    - contextPath: Panorama.TrafficLogs.Status
      description: Status of the traffic logs query.
      type: String
  - arguments:
    - description: Job ID of the query.
      name: job_id
      required: true
    description: Deprecated. Use the pan-os-check-logs-status command instead.
    deprecated: true
    name: panorama-check-traffic-logs-status
    outputs:
    - contextPath: Panorama.TrafficLogs.JobID
      description: Job ID of the traffic logs query.
      type: Number
    - contextPath: Panorama.TrafficLogs.Status
      description: Status of the traffic logs query.
      type: String
  - arguments:
    - description: Job ID of the query.
      name: job_id
      required: true
    description: Deprecated. Use the pan-os-get-logs command instead.
    deprecated: true
    name: panorama-get-traffic-logs
    outputs:
    - contextPath: Panorama.TrafficLogs.JobID
      description: Job ID of the traffic logs query.
      type: Number
    - contextPath: Panorama.TrafficLogs.Status
      description: Status of the traffic logs query.
      type: String
    - contextPath: Panorama.TrafficLogs.Logs.Action
      description: Action of the traffic log.
      type: String
    - contextPath: Panorama.TrafficLogs.Logs.ActionSource
      description: Action source of the traffic log.
      type: String
    - contextPath: Panorama.TrafficLogs.Logs.Application
      description: Application of the traffic log.
      type: String
    - contextPath: Panorama.TrafficLogs.Logs.Category
      description: Category of the traffic log.
      type: String
    - contextPath: Panorama.TrafficLogs.Logs.DeviceName
      description: Device name of the traffic log.
      type: String
    - contextPath: Panorama.TrafficLogs.Logs.Destination
      description: Destination of the traffic log.
      type: String
    - contextPath: Panorama.TrafficLogs.Logs.DestinationPort
      description: Destination port of the traffic log.
      type: String
    - contextPath: Panorama.TrafficLogs.Logs.FromZone
      description: The from zone of the traffic log.
      type: String
    - contextPath: Panorama.TrafficLogs.Logs.Protocol
      description: Protocol of the traffic log.
      type: String
    - contextPath: Panorama.TrafficLogs.Logs.ReceiveTime
      description: Receive time of the traffic log.
      type: String
    - contextPath: Panorama.TrafficLogs.Logs.Rule
      description: Rule of the traffic log.
      type: String
    - contextPath: Panorama.TrafficLogs.Logs.SessionEndReason
      description: Session end reason of the traffic log.
      type: String
    - contextPath: Panorama.TrafficLogs.Logs.Source
      description: Source of the traffic log.
      type: String
    - contextPath: Panorama.TrafficLogs.Logs.SourcePort
      description: Source port of the traffic log.
      type: String
    - contextPath: Panorama.TrafficLogs.Logs.StartTime
      description: Start time of the traffic log.
      type: String
    - contextPath: Panorama.TrafficLogs.Logs.ToZone
      description: The to zone of the traffic log.
      type: String
    - contextPath: Panorama.TrafficLogs.Logs.Bytes
      description: Total log bytes.
      type: String
    - contextPath: Panorama.TrafficLogs.Logs.BytesReceived
      description: Log bytes received.
      type: String
    - contextPath: Panorama.TrafficLogs.Logs.BytesSent
      description: Log bytes sent.
      type: String
  - arguments:
    - auto: PREDEFINED
      description: Rules location. Can be 'pre-rulebase' or 'post-rulebase'. Mandatory
        for Panorama instances.
      name: pre_post
      predefined:
      - pre-rulebase
      - post-rulebase
    - description: The device group for which to return addresses (Panorama instances).
      name: device-group
    - description: Tag for which to filter the rules.
      name: tag
    description: Returns a list of predefined Security Rules.
    deprecated: true
    name: panorama-list-rules
    outputs:
    - contextPath: Panorama.SecurityRule.Name
      description: Rule name.
      type: String
    - contextPath: Panorama.SecurityRule.Action
      description: Action for the rule.
      type: String
    - contextPath: Panorama.SecurityRule.Location
      description: Rule location.
      type: String
    - contextPath: Panorama.SecurityRule.Category
      description: Rule category.
      type: String
    - contextPath: Panorama.SecurityRule.Application
      description: Application for the rule.
      type: String
    - contextPath: Panorama.SecurityRule.Destination
      description: Destination address.
      type: String
    - contextPath: Panorama.SecurityRule.From
      description: Rule from.
      type: String
    - contextPath: Panorama.SecurityRule.Service
      description: Service for the rule.
      type: String
    - contextPath: Panorama.SecurityRule.To
      description: Rule to.
      type: String
    - contextPath: Panorama.SecurityRule.Source
      description: Source address.
      type: String
    - contextPath: Panorama.SecurityRule.DeviceGroup
      description: Device group for the rule (Panorama instances).
      type: string
    - contextPath: Panorama.SecurityRules.Tags
      description: Rule tags.
      type: String
  - arguments:
    - auto: PREDEFINED
      description: The log type. Can be "threat", "traffic", "wildfire", "url", or
        "data".
      name: log-type
      predefined:
      - threat
      - traffic
      - wildfire
      - url
      - data
      required: true
    - description: The query string by which to match criteria for the logs. This
        is similar to the query provided in the web interface under the Monitor tab
        when viewing the logs.
      name: query
    - description: |-
        The time that the log was generated from the timestamp and prior to it.
        e.g "2019/08/11 01:10:44".
      name: time-generated
    - description: Source address.
      isArray: true
      name: addr-src
    - description: Destination address.
      isArray: true
      name: addr-dst
    - description: Source or destination IP address.
      isArray: true
      name: ip
    - description: Source zone.
      isArray: true
      name: zone-src
    - description: Destination Source.
      isArray: true
      name: zone-dst
    - description: Rule action.
      isArray: true
      name: action
    - description: Destination port.
      isArray: true
      name: port-dst
    - description: Rule name, e.g "Allow all outbound".
      isArray: true
      name: rule
    - description: URL, e.g "safebrowsing.googleapis.com".
      isArray: true
      name: url
    - description: File hash (for WildFire logs only).
      isArray: true
      name: filedigest
    - defaultValue: '100'
      description: Maximum number of logs to retrieve. If empty, the default is 100.
        The maximum is 5,000.
      name: number_of_logs
    description: Query logs in Panorama.
    deprecated: true
    name: panorama-query-logs
    outputs:
    - contextPath: Panorama.Monitor.JobID
      description: Job ID of the logs query.
      type: String
    - contextPath: Panorama.Monitor.Status
      description: Status of the logs query.
      type: String
    - contextPath: Panorama.Monitor.Message
      description: Message of the logs query.
      type: String
  - arguments:
    - description: Job ID of the query.
      isArray: true
      name: job_id
      required: true
    description: Checks the status of a logs query.
    deprecated: true
    name: panorama-check-logs-status
    outputs:
    - contextPath: Panorama.Monitor.JobID
      description: Job ID of the logs query.
      type: String
    - contextPath: Panorama.Monitor.Status
      description: Status of the logs query.
      type: String
  - arguments:
    - description: Job ID of the query.
      isArray: true
      name: job_id
      required: true
    - defaultValue: 'true'
      description: Whether to auto-enrich the War Room entry. If "true", entry is
        not auto-enriched. If "false", entry is auto-extracted. Default is "true".
      name: ignore_auto_extract
    description: Retrieves the data of a logs query.
    name: panorama-get-logs
    outputs:
    - contextPath: Panorama.Monitor.Logs.Action
      description: Action taken for the session. Can be "alert", "allow", "deny",
        "drop", "drop-all-packets", "reset-client", "reset-server", "reset-both",
        or "block-url".
      type: String
    - contextPath: Panorama.Monitor.Logs.Application
      description: Application associated with the session.
      type: String
    - contextPath: Panorama.Monitor.Logs.Category
      description: The URL category of the URL subtype. For WildFire subtype, it is
        the verdict on the file, and can be either "malicious", "phishing", "grayware"’,
        or "benign". For other subtypes, the value is "any".
      type: String
    - contextPath: Panorama.Monitor.Logs.DeviceName
      description: The hostname of the firewall on which the session was logged.
      type: String
    - contextPath: Panorama.Monitor.Logs.DestinationAddress
      description: Original session destination IP address.
      type: String
    - contextPath: Panorama.Monitor.Logs.DestinationUser
      description: Username of the user to which the session was destined.
      type: String
    - contextPath: Panorama.Monitor.Logs.DestinationCountry
      description: Destination country or internal region for private addresses. Maximum
        length is 32 bytes.
      type: String
    - contextPath: Panorama.Monitor.Logs.DestinationPort
      description: Destination port utilized by the session.
      type: String
    - contextPath: Panorama.Monitor.Logs.FileDigest
      description: Only for the WildFire subtype, all other types do not use this
        field. The filedigest string shows the binary hash of the file sent to be
        analyzed by the WildFire service.
      type: String
    - contextPath: Panorama.Monitor.Logs.FileName
      description: |-
        File name or file type when the subtype is file.
        File name when the subtype is virus.
        File name when the subtype is wildfire-virus.
        File name when the subtype is wildfire.
      type: String
    - contextPath: Panorama.Monitor.Logs.FileType
      description: |-
        Only for the WildFire subtype, all other types do not use this field.
        Specifies the type of file that the firewall forwarded for WildFire analysis.
      type: String
    - contextPath: Panorama.Monitor.Logs.FromZone
      description: The zone from which the session was sourced.
      type: String
    - contextPath: Panorama.Monitor.Logs.URLOrFilename
      description: |-
        The actual URL when the subtype is url.
        File name or file type when the subtype is file.
        File name when the subtype is virus.
        File name when the subtype is wildfire-virus.
        File name when the subtype is wildfire.
        URL or file name when the subtype is vulnerability (if applicable).
      type: String
    - contextPath: Panorama.Monitor.Logs.NATDestinationIP
      description: If destination NAT performed, the post-NAT destination IP address.
      type: String
    - contextPath: Panorama.Monitor.Logs.NATDestinationPort
      description: Post-NAT destination port.
      type: String
    - contextPath: Panorama.Monitor.Logs.NATSourceIP
      description: If source NAT performed, the post-NAT source IP address.
      type: String
    - contextPath: Panorama.Monitor.Logs.NATSourcePort
      description: Post-NAT source port.
      type: String
    - contextPath: Panorama.Monitor.Logs.PCAPid
      description: |-
        The packet capture (pcap) ID is a 64 bit unsigned integral denoting
        an ID to correlate threat pcap files with extended pcaps taken as a part of
        that flow. All threat logs will contain either a pcap_id of 0 (no associated
        pcap), or an ID referencing the extended pcap file.
      type: String
    - contextPath: Panorama.Monitor.Logs.IPProtocol
      description: IP protocol associated with the session.
      type: String
    - contextPath: Panorama.Monitor.Logs.Recipient
      description: |-
        Only for the WildFire subtype, all other types do not use this field.
        Specifies the name of the receiver of an email that WildFire determined to be malicious when analyzing an email link forwarded by the firewall.
      type: String
    - contextPath: Panorama.Monitor.Logs.Rule
      description: Name of the rule that the session matched.
      type: String
    - contextPath: Panorama.Monitor.Logs.RuleID
      description: ID of the rule that the session matched.
      type: String
    - contextPath: Panorama.Monitor.Logs.ReceiveTime
      description: Time the log was received at the management plane.
      type: String
    - contextPath: Panorama.Monitor.Logs.Sender
      description: |-
        Only for the WildFire subtype; all other types do not use this field.
        Specifies the name of the sender of an email that WildFire determined to be malicious when analyzing an email link forwarded by the firewall.
      type: String
    - contextPath: Panorama.Monitor.Logs.SessionID
      description: An internal numerical identifier applied to each session.
      type: String
    - contextPath: Panorama.Monitor.Logs.DeviceSN
      description: The serial number of the firewall on which the session was logged.
      type: String
    - contextPath: Panorama.Monitor.Logs.Severity
      description: |-
        Severity associated with the threat. Can be "informational", "low",
        "medium", "high", or "critical".
      type: String
    - contextPath: Panorama.Monitor.Logs.SourceAddress
      description: Original session source IP address.
      type: String
    - contextPath: Panorama.Monitor.Logs.SourceCountry
      description: |-
        Source country or internal region for private addresses. Maximum
        length is 32 bytes.
      type: String
    - contextPath: Panorama.Monitor.Logs.SourceUser
      description: Username of the user who initiated the session.
      type: String
    - contextPath: Panorama.Monitor.Logs.SourcePort
      description: Source port utilized by the session.
      type: String
    - contextPath: Panorama.Monitor.Logs.ThreatCategory
      description: |-
        Describes threat categories used to classify different types of
        threat signatures.
      type: String
    - contextPath: Panorama.Monitor.Logs.Name
      description: |-
        Palo Alto Networks identifier for the threat. It is a description
        string followed by a 64-bit numerical identifier
      type: String
    - contextPath: Panorama.Monitor.Logs.ID
      description: Palo Alto Networks ID for the threat.
      type: String
    - contextPath: Panorama.Monitor.Logs.ToZone
      description: The zone to which the session was destined.
      type: String
    - contextPath: Panorama.Monitor.Logs.TimeGenerated
      description: Time that the log was generated on the dataplane.
      type: String
    - contextPath: Panorama.Monitor.Logs.URLCategoryList
      description: |-
        A list of the URL filtering categories that the firewall used to
        enforce the policy.
      type: String
    - contextPath: Panorama.Monitor.Logs.Bytes
      description: Total log bytes.
      type: String
    - contextPath: Panorama.Monitor.Logs.BytesReceived
      description: Log bytes received.
      type: String
    - contextPath: Panorama.Monitor.Logs.BytesSent
      description: Log bytes sent.
      type: String
    - contextPath: Panorama.Monitor.Logs.Vsys
      description: Vsys on the firewall that generated the log.
      type: String
  - arguments:
    - description: The application name.
      name: application
    - description: The category name.
      name: category
    - description: The destination IP address.
      name: destination
      required: true
    - description: The destination port.
      name: destination-port
    - description: The from zone.
      name: from
    - description: The to zone.
      name: to
    - description: The IP protocol value.
      name: protocol
      required: true
    - description: The source IP address.
      name: source
      required: true
    - description: The source user.
      name: source-user
    - description: Target number of the firewall. Use only on a Panorama instance.
      name: target
      isArray: true
    - description: Target vsys of the firewall. Use only on a Panorama instance.
      name: vsys
      isArray: true
    description: Checks whether a session matches a specified security policy. This
      command is only available on Firewall instances.
    deprecated: true
    name: panorama-security-policy-match
    outputs:
    - contextPath: Panorama.SecurityPolicyMatch.Query
      description: Query for the session to test.
      type: String
    - contextPath: Panorama.SecurityPolicyMatch.Rules.Name
      description: The matching rule name.
      type: String
    - contextPath: Panorama.SecurityPolicyMatch.Rules.Action
      description: The matching rule action.
      type: String
    - contextPath: Panorama.SecurityPolicyMatch.Rules.Category
      description: The matching rule category.
      type: String
    - contextPath: Panorama.SecurityPolicyMatch.Rules.Destination
      description: The matching rule destination.
      type: String
    - contextPath: Panorama.SecurityPolicyMatch.Rules.From
      description: The matching rule from zone.
      type: String
    - contextPath: Panorama.SecurityPolicyMatch.Rules.Source
      description: The matching rule source.
      type: String
    - contextPath: Panorama.SecurityPolicyMatch.Rules.To
      description: The matching rule to zone.
      type: String
    - contextPath: Panorama.SecurityPolicyMatch.QueryFields.Application
      description: The application name.
      type: String
    - contextPath: Panorama.SecurityPolicyMatch.QueryFields.Category
      description: The category name.
      type: String
    - contextPath: Panorama.SecurityPolicyMatch.QueryFields.Destination
      description: The destination IP address.
      type: String
    - contextPath: Panorama.SecurityPolicyMatch.QueryFields.DestinationPort
      description: The destination port.
      type: Number
    - contextPath: Panorama.SecurityPolicyMatch.QueryFields.From
      description: The query fields from zone.
      type: String
    - contextPath: Panorama.SecurityPolicyMatch.QueryFields.To
      description: The query fields to zone.
      type: String
    - contextPath: Panorama.SecurityPolicyMatch.QueryFields.Protocol
      description: The IP protocol value.
      type: String
    - contextPath: Panorama.SecurityPolicyMatch.QueryFields.Source
      description: The destination IP address.
      type: String
    - contextPath: Panorama.SecurityPolicyMatch.QueryFields.SourceUser
      description: The source user.
      type: String
  - arguments:
    - description: The name of the virtual router for which to list the static routes.
      name: virtual_router
      required: true
    - description: The template to use to run the command. Overrides the template
        parameter (Panorama instances).
      name: template
    - auto: PREDEFINED
      defaultValue: 'false'
      description: Whether to show an uncommitted configuration. Default is "false".
      name: show_uncommitted
      predefined:
      - 'true'
      - 'false'
    description: Lists the static routes of a virtual router.
    deprecated: true
    name: panorama-list-static-routes
    outputs:
    - contextPath: Panorama.StaticRoutes.Name
      description: The name of the static route.
      type: String
    - contextPath: Panorama.StaticRoutes.BFDProfile
      description: The BFD profile of the static route.
      type: String
    - contextPath: Panorama.StaticRoutes.Destination
      description: The destination of the static route.
      type: String
    - contextPath: Panorama.StaticRoutes.Metric
      description: The metric (port) of the static route.
      type: Number
    - contextPath: Panorama.StaticRoutes.NextHop
      description: The next hop of the static route. Can be an IP address, FQDN, or
        a virtual router.
      type: String
    - contextPath: Panorama.StaticRoutes.RouteTable
      description: The route table of a static route.
      type: String
    - contextPath: Panorama.StaticRoutes.VirtualRouter
      description: The virtual router to which the static router belongs.
      type: String
    - contextPath: Panorama.StaticRoutes.Template
      description: The template in which the static route is defined (Panorama instances
        only).
      type: String
    - contextPath: Panorama.StaticRoutes.Uncommitted
      description: Whether the static route is committed.
      type: Boolean
  - arguments:
    - description: Name of the virtual router for which to display the static route.
      name: virtual_router
      required: true
    - description: Name of the static route to display.
      name: static_route
      required: true
    - description: The template to use to run the command. Overrides the template
        parameter (Panorama instances).
      name: template
    description: Returns the specified static route of a virtual router.
    deprecated: true
    name: panorama-get-static-route
    outputs:
    - contextPath: Panorama.StaticRoutes.Name
      description: The name of the static route.
      type: String
    - contextPath: Panorama.StaticRoutes.BFDProfile
      description: The BFD profile of the static route.
      type: String
    - contextPath: Panorama.StaticRoutes.Destination
      description: The destination of the static route.
      type: String
    - contextPath: Panorama.StaticRoutes.Metric
      description: The metric (port) of the static route.
      type: Number
    - contextPath: Panorama.StaticRoutes.NextHop
      description: The next hop of the static route. Can be an IP address, FQDN, or
        a virtual router.
      type: String
    - contextPath: Panorama.StaticRoutes.RouteTable
      description: The route table of the static route.
      type: String
    - contextPath: Panorama.StaticRoutes.VirtualRouter
      description: The virtual router to which the static router belongs.
      type: String
    - contextPath: Panorama.StaticRoutes.Template
      description: The template in which the static route is defined (Panorama instances
        only).
      type: String
  - arguments:
    - description: Virtual router to which the routes will be added.
      name: virtual_router
      required: true
    - description: The name of the static route to add. The argument is limited to
        a maximum of 31 characters, is case-sensitive, and supports letters, numbers,
        spaces, hyphens, and underscores.
      name: static_route
      required: true
    - description: 'The IP address and network mask in Classless Inter-domain Routing
        (CIDR) notation: ip_address/mask. For example, 192.168.0.1/24 for IPv4 or
        2001:db8::/32 for IPv6).'
      name: destination
      required: true
    - auto: PREDEFINED
      description: 'The type for the next hop. Can be: "ip-address", "next-vr", "fqdn",
        or "discard".'
      name: nexthop_type
      predefined:
      - ip-address
      - next-vr
      - fqdn
      - discard
      required: true
    - description: The next hop value.
      name: nexthop_value
      required: true
    - description: The metric port for the static route (1-65535).
      name: metric
    - description: The interface name in which to add the static route.
      name: interface
    - description: The template to use to run the command. Overrides the template
        parameter (Panorama instances).
      name: template
    description: Adds a static route.
    deprecated: true
    name: panorama-add-static-route
    outputs:
    - contextPath: Panorama.StaticRoutes.Name
      description: The name of the static route.
      type: String
    - contextPath: Panorama.StaticRoutes.BFDProfile
      description: The BFD profile of the static route.
      type: String
    - contextPath: Panorama.StaticRoutes.Destination
      description: The destination of the static route.
      type: String
    - contextPath: Panorama.StaticRoutes.Metric
      description: The metric (port) of the static route.
      type: Number
    - contextPath: Panorama.StaticRoutes.NextHop
      description: The next hop of the static route. Can be an IP address, FQDN, or
        a virtual router.
      type: String
    - contextPath: Panorama.StaticRoutes.RouteTable
      description: The route table of the static route.
      type: String
    - contextPath: Panorama.StaticRoutes.VirtualRouter
      description: The virtual router to which the static router belongs.
      type: String
    - contextPath: Panorama.StaticRoutes.Template
      description: The template in which the static route is defined (Panorama instances
        only).
      type: String
  - arguments:
    - description: The name of the static route to delete.
      name: route_name
      required: true
    - description: The virtual router from which the routes will be deleted.
      name: virtual_router
      required: true
    - description: The template to use to run the command. Overrides the template
        parameter (Panorama instances).
      name: template
    description: Deletes a static route.
    deprecated: true
    name: panorama-delete-static-route
    outputs:
    - contextPath: Panorama.StaticRoutes.Name
      description: The name of the static route to delete.
      type: String
    - contextPath: Panorama.StaticRoutes.BFDProfile
      description: The BFD profile of the static route.
      type: String
    - contextPath: Panorama.StaticRoutes.Destination
      description: The destination of the static route.
      type: String
    - contextPath: Panorama.StaticRoutes.Metric
      description: The metric (port) of the static route.
      type: Number
    - contextPath: Panorama.StaticRoutes.NextHop
      description: The next hop of the static route. Can be an IP address, FQDN, or
        a virtual router.
      type: String
    - contextPath: Panorama.StaticRoutes.RouteTable
      description: The route table of the static route.
      type: String
    - contextPath: Panorama.StaticRoutes.VirtualRouter
      description: The virtual router to which the static router belongs.
      type: String
    - contextPath: Panorama.StaticRoutes.Template
      description: The template in which the static route is defined (Panorama instances
        only).
      type: String
    - contextPath: Panorama.StaticRoutes.Deleted
      description: Whether the static route was deleted.
      type: Boolean
  - arguments:
    - description: Serial number of the target device.
      name: target
    description: Show firewall device software version.
    deprecated: true
    name: panorama-show-device-version
    outputs:
    - contextPath: Panorama.Device.Info.Devicename
      description: Device name of the PAN-OS.
      type: String
    - contextPath: Panorama.Device.Info.Model
      description: Model of the PAN-OS.
      type: String
    - contextPath: Panorama.Device.Info.Serial
      description: Serial number of the PAN-OS.
      type: String
    - contextPath: Panorama.Device.Info.Version
      description: Version of the PAN-OS.
      type: String
  - arguments:
    - description: The device to which to download the content update.
      name: target
    description: Downloads the latest content update.
    deprecated: true
    name: panorama-download-latest-content-update
    outputs:
    - contextPath: Panorama.Content.Download.JobID
      description: Job ID of the content download.
      type: String
    - contextPath: Panorama.Content.Download.Status
      description: Content download status.
      type: String
  - arguments:
    - description: The device to which the content update is downloading.
      name: target
    - description: Job ID to check.
      name: job_id
      required: true
    description: Checks the download status of a content update.
    deprecated: true
    name: panorama-content-update-download-status
    outputs:
    - contextPath: Panorama.Content.Download.JobID
      description: Job ID to monitor.
      type: String
    - contextPath: Panorama.Content.Download.Status
      description: Download status.
      type: String
    - contextPath: Panorama.Content.Download.Details
      description: Job ID details.
      type: String
  - arguments:
    - description: The device on which to install the content update.
      name: target
    description: Installs the latest content update.
    deprecated: true
    name: panorama-install-latest-content-update
    outputs:
    - contextPath: Panorama.Content.Install.JobID
      description: Job ID of the installation.
      type: String
    - contextPath: Content.Install.Status
      description: Installation status.
      type: String
  - arguments:
    - description: The device on which to check the installation status of the content
        update.
      name: target
    - description: Job ID of the content installation.
      name: job_id
      required: true
    description: Gets the installation status of the content update.
    deprecated: true
    name: panorama-content-update-install-status
    outputs:
    - contextPath: Panorama.Content.Install.JobID
      description: Job ID of the content installation.
      type: String
    - contextPath: Panorama.Content.Install.Status
      description: Content installation status.
      type: String
    - contextPath: Panorama.Content.Install.Details
      description: Content installation status details.
      type: String
  - arguments:
    - description: The target device from which to get the PAN-OS software version.
      name: target
    description: Checks the PAN-OS software version from the repository.
    deprecated: true
    name: panorama-check-latest-panos-software
  - arguments:
    - description: The target device from which to download the PAN-OS software version.
      name: target
    - description: The target version number to install.
      name: target_version
      required: true
    description: Downloads the target PAN-OS software version to install on the target
      device.
    deprecated: true
    name: panorama-download-panos-version
    outputs:
    - contextPath: Panorama.PANOS.Download.JobID
      description: Job ID of the PAN-OS download.
      type: number
    - contextPath: Panorama.PANOS.Download.Status
      description: Status of the PAN-OS download.
      type: String
  - arguments:
    - description: The target device from which to get the download status.
      name: target
    - description: Job ID to check.
      name: job_id
      required: true
    description: Gets the download status of the target PAN-OS software.
    name: panorama-download-panos-status
    deprecated: true
    outputs:
    - contextPath: Panorama.PANOS.Download.JobID
      description: Job ID of the PAN-OS download.
      type: string
    - contextPath: Panorama.PANOS.Download.Status
      description: PAN-OS download status.
      type: String
    - contextPath: Panorama.PANOS.Download.Details
      description: PAN-OS download details.
      type: String
  - arguments:
    - description: The target device on which to install the target PAN-OS software
        version.
      name: target
    - description: Target PAN-OS version to install.
      name: target_version
      required: true
    description: Installs the target PAN-OS version on the specified target device.
    deprecated: true
    name: panorama-install-panos-version
    outputs:
    - contextPath: Panorama.PANOS.Install.JobID
      description: Job ID of the PAN-OS installation.
      type: string
    - contextPath: Panorama.PANOS.Install.Status
      description: Status of the PAN-OS installation.
      type: String
  - arguments:
    - description: The target device from which to get the installation status.
      name: target
    - description: Job ID to check.
      name: job_id
      required: true
    description: Gets the installation status of the PAN-OS software.
    deprecated: true
    name: panorama-install-panos-status
    outputs:
    - contextPath: Panorama.PANOS.Install.JobID
      description: Job ID of the PAN-OS installation.
      type: number
    - contextPath: Panorama.PANOS.Install.Status
      description: Status of the PAN-OS installation.
      type: String
    - contextPath: Panorama.PANOS.Install.Details
      description: PAN-OS installation details.
      type: String
  - arguments:
    - description: The target device on which to reboot the firewall.
      name: target
    description: Reboots the Firewall device.
    deprecated: true
    name: panorama-device-reboot
  - arguments:
    - description: The IP address from which to return information.
      name: ip_address
      required: true
    description: Gets location information for an IP address.
    deprecated: true
    name: panorama-show-location-ip
    outputs:
    - contextPath: Panorama.Location.IP.country_code
      description: The IP address location country code.
      type: String
    - contextPath: Panorama.Location.IP.country_name
      description: The IP address location country name.
      type: String
    - contextPath: Panorama.Location.IP.ip_address
      description: The IP address.
      type: String
    - contextPath: Panorama.Location.IP.Status
      description: Whether the IP address was found.
      type: String
  - arguments: []
    description: Gets information about available PAN-OS licenses and their statuses.
    deprecated: true
    name: panorama-get-licenses
    outputs:
    - contextPath: Panorama.License.Authcode
      description: The authentication code of the license.
      type: String
    - contextPath: Panorama.License.Base-license-name
      description: The base license name.
      type: String
    - contextPath: Panorama.License.Description
      description: The description of the license.
      type: String
    - contextPath: Panorama.License.Expired
      description: Whether the license has expired.
      type: String
    - contextPath: Panorama.License.Expires
      description: When the license will expire.
      type: String
    - contextPath: Panorama.License.Feature
      description: The feature of the license.
      type: String
    - contextPath: Panorama.License.Issued
      description: When the license was issued.
      type: String
    - contextPath: Panorama.License.Serial
      description: The serial number of the license.
      type: String
  - arguments:
    - auto: PREDEFINED
      description: The security profile for which to get information. Can be "data-filtering",
        "file-blocking", "spyware", "url-filtering", "virus", "vulnerability", or
        "wildfire-analysis".
      name: security_profile
      predefined:
      - data-filtering
      - file-blocking
      - spyware
      - url-filtering
      - virus
      - vulnerability
      - wildfire-analysis
    description: Gets information for the specified security profile.
    deprecated: true
    name: panorama-get-security-profiles
    outputs:
    - contextPath: Panorama.Spyware.Name
      description: The profile name.
      type: String
    - contextPath: Panorama.Spyware.Rules.Action
      description: The rule action.
      type: String
    - contextPath: Panorama.Spyware.Rules.Category
      description: The category for which to apply the rule.
      type: String
    - contextPath: Panorama.Spyware.Rules.Name
      description: The rule name.
      type: String
    - contextPath: Panorama.Spyware.Rules.Packet-capture
      description: Whether packet capture is enabled.
      type: String
    - contextPath: Panorama.Spyware.Rules.Severity
      description: The rule severity.
      type: String
    - contextPath: Panorama.Spyware.Rules.Threat-name
      description: The threat name for which to apply the rule.
      type: String
    - contextPath: Panorama.URLFilter.Name
      description: The profile name.
      type: String
    - contextPath: Panorama.URLFilter.Rules.Category.Action
      description: The rule action to apply to the category.
      type: String
    - contextPath: Panorama.URLFilter.Rules.Category.Name
      description: The category name.
      type: String
    - contextPath: Panorama.WildFire.Name
      description: The WildFire profile name.
      type: String
    - contextPath: Panorama.WildFire.Rules.Analysis
      description: The rule analysis.
      type: String
    - contextPath: Panorama.WildFire.Rules.Application
      description: The application for which to apply the rule.
      type: String
    - contextPath: Panorama.WildFire.Rules.File-type
      description: The file type for which to apply the rule.
      type: String
    - contextPath: Panorama.WildFire.Rules.Name
      description: The rule name.
      type: String
    - contextPath: Panorama.Vulnerability.Name
      description: The vulnerability profile name.
      type: String
    - contextPath: Panorama.Vulnerability.Rules.Vendor-id
      description: The vendor ID for which to apply the rule.
      type: String
    - contextPath: Panorama.Vulnerability.Rules.Packet-capture
      description: Whether packet capture is enabled.
      type: String
    - contextPath: Panorama.Vulnerability.Rules.Host
      description: The rule host.
      type: String
    - contextPath: Panorama.Vulnerability.Rules.Name
      description: The rule name.
      type: String
    - contextPath: Panorama.Vulnerability.Rules.Category
      description: The category for which to apply the rule.
      type: String
    - contextPath: Panorama.Vulnerability.Rules.CVE
      description: The CVE for which to apply the rule.
      type: String
    - contextPath: Panorama.Vulnerability.Rules.Action
      description: The rule action.
      type: String
    - contextPath: Panorama.Vulnerability.Rules.Severity
      description: The rule severity.
      type: String
    - contextPath: Panorama.Vulnerability.Rules.Threat-name
      description: The threat for which to apply the rule.
      type: String
    - contextPath: Panorama.Antivirus.Name
      description: The Antivirus profile name.
      type: String
    - contextPath: Panorama.Antivirus.Rules.Action
      description: The rule action.
      type: String
    - contextPath: Panorama.Antivirus.Rules.Name
      description: The rule name.
      type: String
    - contextPath: Panorama.Antivirus.Rules.WildFire-action
      description: The WildFire action.
      type: String
    - contextPath: Panorama.FileBlocking.Name
      description: The file blocking profile name.
      type: String
    - contextPath: Panorama.FileBlocking.Rules.Action
      description: The rule action.
      type: String
    - contextPath: Panorama.FileBlocking.Rules.Application
      description: The application for which to apply the rule.
      type: String
    - contextPath: Panorama.FileBlocking.Rules.File-type
      description: The file type to apply the rule.
      type: String
    - contextPath: Panorama.FileBlocking.Rules.Name
      description: The rule name.
      type: String
    - contextPath: Panorama.DataFiltering.Name
      description: The data filtering profile name.
      type: String
    - contextPath: Panorama.DataFiltering.Rules.Alert-threshold
      description: The alert threshold.
      type: String
    - contextPath: Panorama.DataFiltering.Rules.Application
      description: The application to apply the rule.
      type: String
    - contextPath: Panorama.DataFiltering.Rules.Block-threshold
      description: The block threshold.
      type: String
    - contextPath: Panorama.DataFiltering.Rules.Data-object
      description: The data object.
      type: String
    - contextPath: Panorama.DataFiltering.Rules.Direction
      description: The rule direction.
      type: String
    - contextPath: Panorama.DataFiltering.Rules.File-type
      description: The file type for which to apply the rule.
      type: String
    - contextPath: Panorama.DataFiltering.Rules.Log-severity
      description: The log severity.
      type: String
    - contextPath: Panorama.DataFiltering.Rules.Name
      description: The rule name.
      type: String
  - arguments:
    - auto: PREDEFINED
      description: Security profile type. Can be 'data-filtering', 'file-blocking',
        'spyware', 'url-filtering', 'virus, 'vulnerability', or wildfire-analysis.'
      name: profile_type
      predefined:
      - data-filtering
      - file-blocking
      - spyware
      - url-filtering
      - virus
      - vulnerability
      - wildfire-analysis
      required: true
    - description: The rule name to apply.
      name: rule_name
      required: true
    - description: The profile name to apply to the rule.
      name: profile_name
      required: true
    - auto: PREDEFINED
      description: The location of the rules. Can be 'pre-rulebase' or 'post-rulebase'.
        Mandatory for Panorama instances.
      name: pre_post
      predefined:
      - pre-rulebase
      - post-rulebase
    description: Apply a security profile to specific rules or rules with a specific
      tag.
    deprecated: true
    name: panorama-apply-security-profile
  - arguments:
    - auto: PREDEFINED
      description: The location of the rules. Can be 'pre-rulebase' or 'post-rulebase'.
        Mandatory for Panorama instances.
      name: pre_post
      predefined:
      - pre-rulebase
      - post-rulebase
    description: Get SSL decryption rules.
    deprecated: true
    name: panorama-get-ssl-decryption-rules
    outputs:
    - contextPath: Panorama.SSLRule.From
      description: The SSL rule from the source.
      type: String
    - contextPath: Panorama.SSLRule.Name
      description: The name of the SSL rule.
      type: String
    - contextPath: Panorama.SSLRule.Destination
      description: The destination of the SSL rule.
      type: String
    - contextPath: Panorama.SSLRule.Target
      description: The target of the SSL rule.
      type: String
    - contextPath: Panorama.SSLRule.Service
      description: The SSL rule service.
      type: String
    - contextPath: Panorama.SSLRule.Action
      description: The SSL rule action.
      type: String
    - contextPath: Panorama.SSLRule.Type
      description: The SSL rule type.
      type: String
    - contextPath: Panorama.SSLRule.Source
      description: The source of the SSL rule.
      type: String
    - contextPath: Panorama.SSLRule.To
      description: The SSL rule to destination.
      type: String
    - contextPath: Panorama.SSLRule.UUID
      description: The SSL rule UUID.
      type: String
    - contextPath: Panorama.SSLRule.Description
      description: The SSL rule description.
      type: String
    - contextPath: Panorama.SSLRule.Source-user
      description: The SSL rule source user.
      type: String
    - contextPath: Panorama.SSLRule.Category
      description: The SSL rule category.
      type: String
  - arguments:
    - description: The template name.
      name: template
      required: true
    description: Retrieves the Wildfire configuration.
    deprecated: true
    name: panorama-get-wildfire-configuration
    outputs:
    - contextPath: Panorama.WildFire.Name
      description: The file type.
      type: String
    - contextPath: Panorama.WildFire.Size-limit
      description: The file size limit.
      type: String
    - contextPath: Panorama.WildFire.recurring
      description: The schedule that is recurring.
      type: String
  - arguments:
    - description: The url-filtering profile name. Get the name by running the get-security-profiles
        command.
      name: profile_name
      required: true
    description: Set default categories to block in the URL filtering profile.
    deprecated: true
    name: panorama-url-filtering-block-default-categories
  - arguments: []
    description: Get anti-spyware best practices.
    deprecated: true
    name: panorama-get-anti-spyware-best-practice
    outputs:
    - contextPath: Panorama.Spyware.BotentDomain.Name
      description: The botnet domain name.
      type: String
    - contextPath: Panorama.Spyware.BotentDomain.Action
      description: The botnet domain action.
      type: String
    - contextPath: Panorama.Spyware.BotentDomain.Packet-capture
      description: Whether packet capture is enabled.
      type: String
    - contextPath: Panorama.Spyware.BotentDomain.Sinkhole.ipv4-address
      description: The botnet domain IPv4 address.
      type: String
    - contextPath: Panorama.Spyware.BotentDomain.Sinkhole.ipv6-address
      description: The Botnet domain IPv6 address.
      type: String
    - contextPath: Panorama.Spyware.Rule.Category
      description: The rule category.
      type: String
    - contextPath: Panorama.Spyware.Rule.Action
      description: The rule action.
      type: String
    - contextPath: Panorama.Spyware.Rule.Name
      description: The rule name.
      type: String
    - contextPath: Panorama.Spyware.Rule.Severity
      description: The rule severity.
      type: String
    - contextPath: Panorama.Spyware.Rule.Threat-name
      description: The rule threat name.
      type: String
    - contextPath: Panorama.Spyware.BotentDomain.Max_version
      description: The botnet domain max version.
      type: String
  - arguments: []
    description: Get file-blocking best practices.
    deprecated: true
    name: panorama-get-file-blocking-best-practice
    outputs:
    - contextPath: Panorama.FileBlocking.Rule.Action
      description: The rule action.
      type: String
    - contextPath: Panorama.FileBlocking.Rule.Application
      description: The rule application.
      type: String
    - contextPath: Panorama.FileBlocking.Rule.File-type
      description: The rule file type.
      type: String
    - contextPath: Panorama.FileBlocking.Rule.Name
      description: The rule name.
      type: String
  - arguments: []
    description: Get anti-virus best practices.
    deprecated: true
    name: panorama-get-antivirus-best-practice
    outputs:
    - contextPath: Panorama.Antivirus.Decoder.Action
      description: The rule action.
      type: String
    - contextPath: Panorama.Antivirus.Decoder.Name
      description: The rule name.
      type: String
    - contextPath: Panorama.Antivirus.Decoder.WildFire-action
      description: The WildFire action.
      type: String
  - arguments: []
    description: Get vulnerability-protection best practices.
    deprecated: true
    name: panorama-get-vulnerability-protection-best-practice
    outputs:
    - contextPath: Panorama.Vulnerability.Rule.Action
      description: The rule action.
      type: String
    - contextPath: Panorama.Vulnerability.Rule.CVE
      description: The rule CVE.
      type: String
    - contextPath: Panorama.Vulnerability.Rule.Category
      description: The rule category.
      type: String
    - contextPath: Panorama.Vulnerability.Rule.Host
      description: The rule host.
      type: String
    - contextPath: Panorama.Vulnerability.Rule.Name
      description: The rule name.
      type: String
    - contextPath: Panorama.Vulnerability.Rule.Severity
      description: The rule severity.
      type: String
    - contextPath: Panorama.Vulnerability.Rule.Threat-name
      description: The threat name.
      type: String
    - contextPath: Panorama.Vulnerability.Rule.Vendor-id
      description: The vendor ID.
      type: String
  - arguments: []
    description: View WildFire best practices.
    deprecated: true
    name: panorama-get-wildfire-best-practice
    outputs:
    - contextPath: Panorama.WildFire.Analysis
      description: The WildFire analysis.
      type: String
    - contextPath: Panorama.WildFire.Application
      description: The WildFire application.
      type: String
    - contextPath: Panorama.WildFire.File.File-size
      description: The recommended file size.
      type: String
    - contextPath: Panorama.WildFire.File.Name
      description: The file name.
      type: String
    - contextPath: Panorama.WildFire.File-type
      description: The WildFire profile file type.
      type: String
    - contextPath: Panorama.WildFire.Name
      description: The WildFire profile name.
      type: String
    - contextPath: Panorama.WildFire.SSLDecrypt
      description: The SSL decrypt content.
      type: String
    - contextPath: Panorama.WildFire.Schedule.Action
      description: The WildFire schedule action.
      type: String
    - contextPath: Panorama.WildFire.Schedule.Recurring
      description: The WildFire schedule recurring.
      type: String
  - arguments: []
    description: View URL filtering best practices.
    deprecated: true
    name: panorama-get-url-filtering-best-practice
    outputs:
    - contextPath: Panorama.URLFilter.Category.Action
      description: The action to perform on the category.
      type: String
    - contextPath: Panorama.URLFilter.Category.Name
      description: The category name.
      type: String
    - contextPath: Panorama.URLFilter.DeviceGroup
      description: The device group name.
      type: String
    - contextPath: Panorama.URLFilter.Name
      description: The Profile name.
      type: String
    - contextPath: Panorama.URLFilter.Header.log-container-page-only
      description: The log container page only.
      type: String
    - contextPath: Panorama.URLFilter.Header.log-http-hdr-referer
      description: The log HTTP header referer.
      type: String
    - contextPath: Panorama.URLFilter.Header.log-http-hdr-user
      description: The log HTTP header user.
      type: String
    - contextPath: Panorama.URLFilter.Header.log-http-hdr-xff
      description: The log HTTP header xff.
      type: String
  - arguments:
    - description: The template name.
      name: template
      required: true
    description: Enforces wildfire best practices to upload files to the maximum size,
      forwards all file types, and updates the schedule.
    deprecated: true
    name: panorama-enforce-wildfire-best-practice
  - arguments:
    - description: The name of the profile to create.
      name: profile_name
      required: true
    description: Creates an antivirus best practice profile.
    deprecated: true
    name: panorama-create-antivirus-best-practice-profile
  - arguments:
    - description: The profile name to create.
      name: profile_name
      required: true
    description: Creates an Anti-Spyware best practice profile.
    deprecated: true
    name: panorama-create-anti-spyware-best-practice-profile
  - arguments:
    - description: The profile name.
      name: profile_name
      required: true
    description: Creates a vulnerability protection best practice profile.
    deprecated: true
    name: panorama-create-vulnerability-best-practice-profile
  - arguments:
    - description: The profile name.
      name: profile_name
      required: true
    description: Creates a URL filtering best practice profile.
    deprecated: true
    name: panorama-create-url-filtering-best-practice-profile
  - arguments:
    - description: The name of the profile.
      name: profile_name
      required: true
    description: Creates a file blocking best practice profile.
    deprecated: true
    name: panorama-create-file-blocking-best-practice-profile
  - arguments:
    - description: The name of the profile.
      name: profile_name
      required: true
    description: Creates a WildFire analysis best practice profile.
    deprecated: true
    name: panorama-create-wildfire-best-practice-profile
  - arguments:
    - description: The template to use when running the command. Overrides the template
        parameter (Panorama instances). If not given, will use the integration parameter.
      name: template
    - description: The template stack to use when running the command.
      name: template_stack
    - description: "The name of the virtual system to be configured. Will use the\
        \ configured VSYS parameter if exists. If given a value, will override the\
        \ VSYS parameter. If neither the VSYS parameter and this argument are entered,\
        \ will default to 'vsys1'. "
      name: vsys
    description: Shows the user ID interface configuration.
    deprecated: true
    name: panorama-show-user-id-interfaces-config
    outputs:
    - contextPath: Panorama.UserInterfaces.Name
      description: The name of the user interface.
      type: String
    - contextPath: Panorama.UserInterfaces.Zone
      description: The zone to which the interface is connected
      type: String
    - contextPath: Panorama.UserInterfaces.EnableUserIdentification
      description: Whether user identification is enabled.
      type: String
  - arguments:
    - description: The template to use when running the command. Overrides the template
        parameter (Panorama instances). If not given, will use the integration parameter.
      name: template
    - description: The template stack to use when running the command.
      name: template_stack
    - description: "The name of the virtual system to be configured. Will use the\
        \ configured VSYS parameter if exists. If given a value, will override the\
        \ VSYS parameter. If neither the VSYS parameter and this argument are entered,\
        \ will default to 'vsys1'. "
      name: vsys
    description: Shows the zones configuration.
    deprecated: true
    name: panorama-show-zones-config
    outputs:
    - contextPath: Panorama.Zone.Name
      description: The name of the zone.
      type: String
    - contextPath: Panorama.Zone.Network
      description: The network to which the zone connected
      type: String
    - contextPath: Panorama.Zone.EnableUserIdentification
      description: Whether user identification is enabled.
      type: String
    - contextPath: Panorama.Zone.ZoneProtectionProfile
      description: The zone protection profile.
      type: String
    - contextPath: Panorama.Zone.LogSetting
      description: The log setting for the zone
      type: String
  - arguments:
    - description: The template to use when running the command. Overrides the template
        parameter (Panorama instances). If not given, will use the integration parameter.
      name: template
    - description: The template stack to use when running the command.
      name: template_stack
    - description: "The name of the virtual system to be configured. Will use the\
        \ configured VSYS parameter if exists. If given a value, will override the\
        \ VSYS parameter. If neither the VSYS parameter and this argument are entered,\
        \ will default to 'vsys1'. "
      name: vsys
    description: Retrieves list of user-ID agents configured in the system.
    deprecated: true
    name: panorama-list-configured-user-id-agents
    outputs:
    - contextPath: Panorama.UserIDAgents.Name
      description: The user-ID Agent name.
      type: String
    - contextPath: Panorama.UserIDAgents.Host
      description: The user-ID Agent host.
      type: String
    - contextPath: Panorama.UserIDAgents.Port
      description: The user-ID Agent port.
      type: Number
    - contextPath: Panorama.UserIDAgents.LdapProxy
      description: Whether LDAP proxy is used in the user-ID agent.
      type: String
    - contextPath: Panorama.UserIDAgents.NtlmAuth
      description: Whether NLTM authentication is used in the user-ID agent.
      type: String
    - contextPath: Panorama.UserIDAgents.EnableHipCollection
      description: Whether HIP collection is enabled in the user-ID agent.
      type: String
    - contextPath: Panorama.UserIDAgents.IpUserMapping
      description: Whether IP user mapping is enabled in the user-ID agent.
      type: String
    - contextPath: Panorama.UserIDAgents.SerialNumber
      description: The serial number associated with the user-ID agent.
      type: Unknown
    - contextPath: Panorama.UserIDAgents.CollectorName
      description: The user-ID agent collector name.
      type: String
    - contextPath: Panorama.UserIDAgents.Secret
      description: The user-ID agent secret.
      type: String
    - contextPath: Panorama.UserIDAgents.Disabled
      description: Whether the user-ID agent is disbaled.
      type: String
  - arguments:
    - description: Entry ID of the file to upload.
      name: entryID
      required: true
    - auto: PREDEFINED
      description: The category of the content.
      name: category
      predefined:
      - wildfire
      - anti-virus
      - content
      required: true
    description: Uploads a content file to Panorama.
    deprecated: true
    name: panorama-upload-content-update-file
    outputs:
    - contextPath: Panorama.Content.Upload.Status
      description: Content upload status.
      type: string
    - contextPath: Panorama.Content.Upload.Message
      description: Content upload message.
      type: string
  - arguments:
    - description: Update file name to be installed on PAN-OS.
      name: version_name
      required: true
    - auto: PREDEFINED
      description: The category of the content.
      name: category
      predefined:
      - wildfire
      - anti-virus
      - content
      required: true
    - auto: PREDEFINED
      defaultValue: no
      description: Skips file validity check with PAN-OS update server. Use this option
        for air-gapped networks and only if you trust the content file.
      name: skip_validity_check
      predefined:
      - yes
      - no
      required: true
    description: Installs specific content update file.
    deprecated: true
    name: panorama-install-file-content-update
    outputs:
    - contextPath: Panorama.Content.Install.JobID
      description: JobID of the installation.
      type: string
    - contextPath: Panorama.Content.Install.Status
      description: Installation status.
      type: string
  - arguments:
    - auto: PREDEFINED
      description: Action to be taken, such as show, get, set, edit, delete, rename,
        clone, move, override, multi-move, multi-clone, or complete.
      name: action
      predefined:
      - set
      - edit
      - delete
      - rename
      - clone
      - move
      - override
      - muti-move
      - multi-clone
      - complete
      - show
      - get
    - description: Category parameter. For example, when exporting a configuration
        file, use "category=configuration".
      name: category
    - description: Specifies the xml structure that defines the command. Used for
        operation commands.
      name: cmd
    - description: Run a command. For example, command =<show><arp><entry name='all'/></arp></show>
      name: command
    - description: Specifies a destination.
      name: dst
    - description: Used to define a new value for an object.
      name: element
    - description: End time (used when cloning an object).
      name: to
    - description: Start time (used when cloning an object).
      name: from
    - description: Sets a key value.
      name: key
    - description: Retrieves log types. For example, log-type=threat for threat logs.
      name: log-type
    - description: Specifies the type of a move operation (for example, where=after,
        where=before, where=top, where=bottom).
      name: where
    - description: Time period. For example, period=last-24-hrs
      name: period
    - description: xpath location. For example, xpath=/config/predefined/application/entry[@name='hotmail']
      name: xpath
    - description: PCAP ID included in the threat log.
      name: pcap-id
    - description: Specifies the device serial number.
      name: serialno
    - description: Chooses the report type, such as dynamic, predefined or custom.
      name: reporttype
    - description: Report name.
      name: reportname
    - defaultValue: keygen,config,commit,op,report,log,import,export,user-id,version
      description: Request type (e.g. export, import, log, config).
      name: type
    - description: The time that the PCAP was received on the firewall. Used for threat
        PCAPs.
      name: search-time
    - description: Target number of the firewall. Use only on a Panorama instance.
      name: target
    - description: Job ID.
      name: job-id
    - description: Query string.
      name: query
    - description: The name of the virtual system to be configured. If no vsys is
        mentioned, this command will not use the vsys parameter.
      name: vsys
    description: Run any command supported in the API.
    name: pan-os
  - arguments:
    - description: The firewall managed by Panorama from which to retrieve the predefined
        threats.
      name: target
    description: Gets the predefined threats list from a Firewall or Panorama and
      stores it as a JSON file in the context.
    name: pan-os-get-predefined-threats-list
    outputs:
    - contextPath: File.Size
      description: File size.
      type: number
    - contextPath: File.Name
      description: File name.
      type: string
    - contextPath: File.Type
      description: File type.
      type: string
    - contextPath: File.Info
      description: File information.
      type: string
    - contextPath: File.Extension
      description: File extension.
      type: string
    - contextPath: File.EntryID
      description: File entry ID.
      type: string
    - contextPath: File.MD5
      description: MD5 hash of the file.
      type: string
    - contextPath: File.SHA1
      description: SHA1 hash of the file.
      type: string
    - contextPath: File.SHA256
      description: SHA256 hash of the file.
      type: string
    - contextPath: File.SHA512
      description: SHA512 hash of the file.
      type: string
    - contextPath: File.SSDeep
      description: SSDeep hash of the file.
      type: string
  - arguments:
    - description: Commit description.
      name: description
    - description: To commit admin-level changes on a firewall, include the administrator
        name in the request.
      name: admin_name
    - auto: PREDEFINED
      description: Force Commit.
      name: force_commit
      predefined:
      - 'true'
      - 'false'
    - auto: PREDEFINED
      description: Partial commit while excluding device and network configuration.
      name: exclude_device_network_configuration
      predefined:
      - 'true'
      - 'false'
    - auto: PREDEFINED
      description: Partial commit while excluding shared objects.
      name: exclude_shared_objects
      predefined:
      - 'true'
      - 'false'
    description: Commits a configuration to the Palo Alto firewall or Panorama, but
      does not validate if the commit was successful. Committing to Panorama does
      not push the configuration to the firewalls. To push the configuration, run
      the panorama-push-to-device-group command.
    name: pan-os-commit
    outputs:
    - contextPath: Panorama.Commit.JobID
      description: Job ID to commit.
      type: number
    - contextPath: Panorama.Commit.Status
      description: Commit status.
      type: string
  - arguments:
    - default: true
      description: The device group to which to push (Panorama instances).
      name: device-group
    - auto: PREDEFINED
      defaultValue: 'false'
      description: Pre policy validation.
      name: validate-only
      predefined:
      - 'true'
      - 'false'
    - auto: PREDEFINED
      defaultValue: 'true'
      description: Whether to include template changes.
      name: include-template
      predefined:
      - 'true'
      - 'false'
    - description: Push description.
      name: description
    - description: The serial number for a virtual system commit. If provided, the
        commit will be a virtual system commit.
      name: serial_number
    description: Pushes rules from PAN-OS to the configured device group. In order
      to push the configuration to Prisma Access managed tenants (single or multi
      tenancy), use the device group argument with the device group which is associated
      with the tenant ID.
    name: pan-os-push-to-device-group
    outputs:
    - contextPath: Panorama.Push.DeviceGroup
      description: Device group in which the policies were pushed.
      type: String
    - contextPath: Panorama.Push.JobID
      description: Job ID of the polices that were pushed.
      type: Number
    - contextPath: Panorama.Push.Status
      description: Push status.
      type: String
    - contextPath: Panorama.Push.Warnings
      description: Push warnings.
      type: String
    - contextPath: Panorama.Push.Errors
      description: Push erros.
      type: String
  - arguments:
    - description: The device group for which to return addresses (Panorama instances).
      name: device-group
    - description: Tag for which to filter the list of addresses.
      name: tag
    description: Returns a list of addresses.
    name: pan-os-list-addresses
    outputs:
    - contextPath: Panorama.Addresses.Name
      description: Address name.
      type: string
    - contextPath: Panorama.Addresses.Description
      description: Address description.
      type: string
    - contextPath: Panorama.Addresses.FQDN
      description: Address FQDN.
      type: string
    - contextPath: Panorama.Addresses.IP_Netmask
      description: Address IP Netmask.
      type: string
    - contextPath: Panorama.Addresses.IP_Range
      description: Address IP range.
      type: string
    - contextPath: Panorama.Addresses.DeviceGroup
      description: Address device group.
      type: String
    - contextPath: Panorama.Addresses.Tags
      description: Address tags.
      type: String
  - arguments:
    - description: Address name.
      name: name
      required: true
    - description: The device group for which to return addresses (Panorama instances).
      name: device-group
    description: Returns address details for the supplied address name.
    name: pan-os-get-address
    outputs:
    - contextPath: Panorama.Addresses.Name
      description: Address name.
      type: string
    - contextPath: Panorama.Addresses.Description
      description: Address description.
      type: string
    - contextPath: Panorama.Addresses.FQDN
      description: Address FQDN.
      type: string
    - contextPath: Panorama.Addresses.IP_Netmask
      description: Address IP Netmask.
      type: string
    - contextPath: Panorama.Addresses.IP_Range
      description: Address IP range.
      type: string
    - contextPath: Panorama.Addresses.DeviceGroup
      description: Device group for the address (Panorama instances).
      type: String
    - contextPath: Panorama.Addresses.Tags
      description: Address tags.
      type: String
  - arguments:
    - description: New address name.
      name: name
      required: true
    - description: New address description.
      name: description
    - description: FQDN of the new address.
      name: fqdn
    - description: IP Netmask of the new address. For example, 10.10.10.10/24
      name: ip_netmask
    - description: IP range of the new address IP. For example, 10.10.10.0-10.10.10.255
      name: ip_range
    - description: The device group for which to return addresses (Panorama instances).
      name: device-group
    - description: The tag for the new address.
      isArray: true
      name: tag
    description: Creates an address object.
    name: pan-os-create-address
    outputs:
    - contextPath: Panorama.Addresses.Name
      description: Address name.
      type: string
    - contextPath: Panorama.Addresses.Description
      description: Address description.
      type: string
    - contextPath: Panorama.Addresses.FQDN
      description: Address FQDN.
      type: string
    - contextPath: Panorama.Addresses.IP_Netmask
      description: Address IP Netmask.
      type: string
    - contextPath: Panorama.Addresses.IP_Range
      description: Address IP range.
      type: string
    - contextPath: Panorama.Addresses.DeviceGroup
      description: Device group for the address (Panorama instances).
      type: String
    - contextPath: Panorama.Addresses.Tag
      description: Address tag.
      type: String
  - arguments:
    - description: Name of the address to delete.
      name: name
      required: true
    - description: The device group for which to return addresses (Panorama instances).
      name: device-group
    description: Delete an address object
    name: pan-os-delete-address
    outputs:
    - contextPath: Panorama.Addresses.Name
      description: Address name that was deleted.
      type: string
    - contextPath: Panorama.Addresses.DeviceGroup
      description: Device group for the address (Panorama instances).
      type: String
  - arguments:
    - description: The device group for which to return addresses (Panorama instances).
      name: device-group
    - description: Tag for which to filter the Address groups.
      name: tag
    description: Returns a list of address groups.
    name: pan-os-list-address-groups
    outputs:
    - contextPath: Panorama.AddressGroups.Name
      description: Address group name.
      type: string
    - contextPath: Panorama.AddressGroups.Type
      description: Address group type.
      type: string
    - contextPath: Panorama.AddressGroups.Match
      description: Dynamic Address group match.
      type: string
    - contextPath: Panorama.AddressGroups.Description
      description: Address group description.
      type: string
    - contextPath: Panorama.AddressGroups.Addresses
      description: Static Address group addresses.
      type: String
    - contextPath: Panorama.AddressGroups.DeviceGroup
      description: Device group for the address group (Panorama instances).
      type: String
    - contextPath: Panorama.AddressGroups.Tag
      description: Address group tag.
      type: String
  - arguments:
    - description: Address group name.
      name: name
      required: true
    - description: The device group for which to return addresses (Panorama instances).
      name: device-group
    description: Get details for the specified address group
    name: pan-os-get-address-group
    outputs:
    - contextPath: Panorama.AddressGroups.Name
      description: Address group name.
      type: string
    - contextPath: Panorama.AddressGroups.Type
      description: Address group type.
      type: string
    - contextPath: Panorama.AddressGroups.Match
      description: Dynamic Address group match.
      type: string
    - contextPath: Panorama.AddressGroups.Description
      description: Address group description.
      type: string
    - contextPath: Panorama.AddressGroups.Addresses
      description: Static Address group addresses.
      type: string
    - contextPath: Panorama.AddressGroups.DeviceGroup
      description: Device group for the address group (Panorama instances).
      type: String
    - contextPath: Panorama.AddressGroups.Tags
      description: Address group tags.
      type: String
  - arguments:
    - description: Address group name.
      name: name
      required: true
    - auto: PREDEFINED
      description: Address group type.
      name: type
      predefined:
      - dynamic
      - static
      required: true
    - description: 'Dynamic Address group match. e.g: "1.1.1.1 or 2.2.2.2"'
      name: match
    - description: Static address group list of addresses.
      isArray: true
      name: addresses
    - description: Address group description.
      name: description
    - description: The device group for which to return addresses (Panorama instances).
      name: device-group
    - description: The tags for the Address group.
      isArray: true
      name: tags
    description: Creates a static or dynamic address group.
    name: pan-os-create-address-group
    outputs:
    - contextPath: Panorama.AddressGroups.Name
      description: Address group name.
      type: string
    - contextPath: Panorama.AddressGroups.Type
      description: Address group type.
      type: string
    - contextPath: Panorama.AddressGroups.Match
      description: Dynamic Address group match.
      type: string
    - contextPath: Panorama.AddressGroups.Addresses
      description: Static Address group list of addresses.
      type: string
    - contextPath: Panorama.AddressGroups.Description
      description: Address group description.
      type: string
    - contextPath: Panorama.AddressGroups.DeviceGroup
      description: Device group for the address group (Panorama instances).
      type: String
    - contextPath: Panorama.AddressGroups.Tag
      description: Address group tags.
      type: String
  - arguments:
    - auto: PREDEFINED
      description: 'Type of session rejection. Possible values are: "drop", "alert",
        "block-ip", "reset-both", "reset-client", and "reset-server". Default is "drop".'
      name: drop_mode
      predefined:
      - drop
      - alert
      - block-ip
      - reset-both
      - reset-client
      - reset-server
    - description: Name of vulnerability profile.
      name: vulnerability_profile
      required: true
    - description: Numerical threat ID.
      name: threat_id
      required: true
    description: Sets a vulnerability signature to block mode.
    name: pan-os-block-vulnerability
    outputs:
    - contextPath: Panorama.Vulnerability.ID
      description: ID of vulnerability that has been blocked/overridden.
      type: string
    - contextPath: Panorama.Vulnerability.NewAction
      description: New action for the vulnerability.
      type: string
  - arguments:
    - description: Name of address group to delete.
      name: name
      required: true
    - description: The device group for which to return addresses (Panorama instances).
      name: device-group
    description: Deletes an address group.
    name: pan-os-delete-address-group
    outputs:
    - contextPath: Panorama.AddressGroups.Name
      description: Name of address group that was deleted.
      type: string
    - contextPath: Panorama.AddressGroups.DeviceGroup
      description: Device group for the address group (Panorama instances).
      type: String
  - arguments:
    - description: Name of the address group to edit.
      name: name
      required: true
    - auto: PREDEFINED
      description: Address group type.
      name: type
      predefined:
      - static
      - dynamic
      required: true
    - description: Address group new match. For example, '1.1.1.1 and 2.2.2.2'.
      name: match
    - description: Element to add to the list of the static address group. Only existing
        Address objects can be added.
      name: element_to_add
    - description: Element to remove from the list of the static address group. Only
        existing Address objects can be removed.
      name: element_to_remove
    - description: Address group new description.
      name: description
    - description: The tag of the Address group to edit.
      isArray: true
      name: tags
    description: Edits a static or dynamic address group.
    name: pan-os-edit-address-group
    outputs:
    - contextPath: Panorama.AddressGroups.Name
      description: Address group name.
      type: string
    - contextPath: Panorama.AddressGroups.Type
      description: Address group type.
      type: string
    - contextPath: Panorama.AddressGroups.Filter
      description: Dynamic Address group match.
      type: string
    - contextPath: Panorama.AddressGroups.Description
      description: Address group description.
      type: string
    - contextPath: Panorama.AddressGroups.Addresses
      description: Static Address group addresses.
      type: string
    - contextPath: Panorama.AddressGroups.DeviceGroup
      description: Device group for the address group (Panorama instances).
      type: String
    - contextPath: Panorama.AddressGroups.Tags
      description: Address group tags.
      type: String
  - arguments:
    - description: The device group for which to return addresses (Panorama instances).
      name: device-group
    - description: Tag for which to filter the Services.
      name: tag
    description: Returns a list of addresses.
    name: pan-os-list-services
    outputs:
    - contextPath: Panorama.Services.Name
      description: Service name.
      type: string
    - contextPath: Panorama.Services.Protocol
      description: Service protocol.
      type: string
    - contextPath: Panorama.Services.Description
      description: Service description.
      type: string
    - contextPath: Panorama.Services.DestinationPort
      description: Service destination port.
      type: string
    - contextPath: Panorama.Services.SourcePort
      description: Service source port.
      type: string
    - contextPath: Panorama.Services.DeviceGroup
      description: Device group in which the service was configured (Panorama instances).
      type: string
    - contextPath: Panorama.Services.Tags
      description: Service tags.
      type: String
  - arguments:
    - description: Service name.
      name: name
      required: true
    - description: The device group for which to return addresses (Panorama instances).
      name: device-group
    description: Returns service details for the supplied service name.
    name: pan-os-get-service
    outputs:
    - contextPath: Panorama.Services.Name
      description: Service name.
      type: string
    - contextPath: Panorama.Services.Protocol
      description: Service protocol.
      type: string
    - contextPath: Panorama.Services.Description
      description: Service description.
      type: string
    - contextPath: Panorama.Services.DestinationPort
      description: Service destination port.
      type: string
    - contextPath: Panorama.Services.SourcePort
      description: Service source port.
      type: string
    - contextPath: Panorama.Services.DeviceGroup
      description: Device group for the service (Panorama instances).
      type: string
    - contextPath: Panorama.Service.Tags
      description: Service tags.
      type: String
  - arguments:
    - description: Name for the new service.
      name: name
      required: true
    - auto: PREDEFINED
      description: Protocol for the new service.
      name: protocol
      predefined:
      - tcp
      - udp
      - sctp
      required: true
    - description: Destination port  for the new service.
      name: destination_port
      required: true
    - description: Source port  for the new service.
      name: source_port
    - description: Description for the new service.
      name: description
    - description: The device group for which to return addresses (Panorama instances).
      name: device-group
    - description: Tags for the new service.
      isArray: true
      name: tags
    description: Creates a service.
    name: pan-os-create-service
    outputs:
    - contextPath: Panorama.Services.Name
      description: Service name.
      type: string
    - contextPath: Panorama.Services.Protocol
      description: Service protocol.
      type: string
    - contextPath: Panorama.Services.Descritpion
      description: Service description.
      type: string
    - contextPath: Panorama.Services.DestinationPort
      description: Service destination port.
      type: string
    - contextPath: Panorama.Services.SourcePort
      description: Service source port.
      type: string
    - contextPath: Panorama.Services.DeviceGroup
      description: Device group for the service (Panorama instances).
      type: string
    - contextPath: Panorama.Services.Tags
      description: Service tags.
      type: String
  - arguments:
    - description: Name of the service to delete.
      name: name
      required: true
    - description: The device group for which to return addresses (Panorama instances).
      name: device-group
    description: Deletes a service.
    name: pan-os-delete-service
    outputs:
    - contextPath: Panorama.Services.Name
      description: Name of the deleted service.
      type: string
    - contextPath: Panorama.Services.DeviceGroup
      description: Device group for the service (Panorama instances).
      type: string
  - arguments:
    - description: The device group for which to return addresses (Panorama instances).
      name: device-group
    - description: Tags for which to filter the Service groups.
      isArray: true
      name: tag
    description: Returns a list of service groups.
    name: pan-os-list-service-groups
    outputs:
    - contextPath: Panorama.ServiceGroups.Name
      description: Service group name.
      type: string
    - contextPath: Panorama.ServiceGroups.Services
      description: Service group related services.
      type: string
    - contextPath: Panorama.ServiceGroups.DeviceGroup
      description: Device group for the service group (Panorama instances).
      type: string
    - contextPath: Panorama.ServiceGroups.Tags
      description: Service group tags.
      type: String
  - arguments:
    - description: Service group name.
      name: name
      required: true
    - description: The device group for which to return addresses (Panorama instances).
      name: device-group
    description: Returns details for the specified service group.
    name: pan-os-get-service-group
    outputs:
    - contextPath: Panorama.ServiceGroups.Name
      description: Service group name.
      type: string
    - contextPath: Panorama.ServiceGroups.Services
      description: Service group related services.
      type: string
    - contextPath: Panorama.ServiceGroups.DeviceGroup
      description: Device group for the service group (Panorama instances).
      type: string
    - contextPath: Panorama.ServiceGroups.Tags
      description: Service group tags.
      type: String
  - arguments:
    - description: Service group name.
      name: name
      required: true
    - description: Service group related services.
      isArray: true
      name: services
      required: true
    - description: The device group for which to return addresses (Panorama instances).
      name: device-group
    - description: Tags for which to filter Service groups.
      isArray: true
      name: tags
    description: Creates a service group.
    name: pan-os-create-service-group
    outputs:
    - contextPath: Panorama.ServiceGroups.Name
      description: Service group name.
      type: string
    - contextPath: Panorama.ServiceGroups.Services
      description: Service group related services.
      type: string
    - contextPath: Panorama.ServiceGroups.DeviceGroup
      description: Device group for the service group (Panorama instances).
      type: string
    - contextPath: Panorama.ServiceGroups.Tags
      description: Service group tags.
      type: String
  - arguments:
    - description: Name of the service group to delete.
      name: name
      required: true
    - description: The device group for which to return addresses (Panorama instances).
      name: device-group
    description: Deletes a service group.
    name: pan-os-delete-service-group
    outputs:
    - contextPath: Panorama.ServiceGroups.Name
      description: Name of the deleted service group.
      type: string
    - contextPath: Panorama.ServiceGroups.DeviceGroup
      description: Device group for the service group (Panorama instances).
      type: string
  - arguments:
    - description: Name of the service group to edit.
      name: name
      required: true
    - description: Services to add to the service group. Only existing Services objects
        can be added.
      isArray: true
      name: services_to_add
    - description: Services to remove from the service group. Only existing Services
        objects can be removed.
      name: services_to_remove
    - description: Tag of the Service group to edit.
      isArray: true
      name: tags
    description: Edit a service group.
    name: pan-os-edit-service-group
    outputs:
    - contextPath: Panorama.ServiceGroups.Name
      description: Service group name.
      type: string
    - contextPath: Panorama.ServiceGroups.Services
      description: Service group related services.
      type: string
    - contextPath: Panorama.ServiceGroups.DeviceGroup
      description: Device group for the service group (Panorama instances).
      type: string
    - contextPath: Panorama.ServiceGroups.Tags
      description: Service group tags.
      type: String
  - arguments:
    - description: Custom URL category name.
      name: name
      required: true
    - description: The device group for which to return addresses for the custom URL
        category (Panorama instances).
      name: device-group
    description: Returns information for a custom URL category.
    name: pan-os-get-custom-url-category
    outputs:
    - contextPath: Panorama.CustomURLCategory.Name
      description: The category name of the custom URL.
      type: String
    - contextPath: Panorama.CustomURLCategory.Description
      description: The category description of the custom URL.
      type: String
    - contextPath: Panorama.CustomURLCategory.Sites
      description: The list of sites of the custom URL category.
      type: String
    - contextPath: Panorama.CustomURLCategory.DeviceGroup
      description: The device group for the custom URL Category (Panorama instances).
      type: String
    - contextPath: Panorama.CustomURLCategory.Categories
      description: The list of categories of the custom URL category.
      type: String
    - contextPath: Panorama.CustomURLCategory.Type
      description: The category type of the custom URL.
      type: String
  - arguments:
    - description: The name of the custom URL category to create.
      name: name
      required: true
    - description: Description of the custom URL category to create.
      name: description
    - description: List of sites for the custom URL category.
      isArray: true
      name: sites
    - description: The device group for which to return addresses for the custom URL
        category (Panorama instances).
      name: device-group
    - auto: PREDEFINED
      description: The category type of the URL. Relevant from PAN-OS v9.x.
      name: type
      predefined:
      - URL List
      - Category Match
    - description: The list of categories. Relevant from PAN-OS v9.x.
      isArray: true
      name: categories
    description: Creates a custom URL category.
    name: pan-os-create-custom-url-category
    outputs:
    - contextPath: Panorama.CustomURLCategory.Name
      description: Custom URL category name.
      type: String
    - contextPath: Panorama.CustomURLCategory.Description
      description: Custom URL category description.
      type: String
    - contextPath: Panorama.CustomURLCategory.Sites
      description: Custom URL category list of sites.
      type: String
    - contextPath: Panorama.CustomURLCategory.DeviceGroup
      description: Device group for the Custom URL Category (Panorama instances).
      type: String
    - contextPath: Panorama.CustomURLCategory.Sites
      description: Custom URL category list of categories.
      type: String
    - contextPath: Panorama.CustomURLCategory.Type
      description: Custom URL category type.
      type: String
  - arguments:
    - description: Name of the custom URL category to delete.
      name: name
    - description: The device group for which to return addresses (Panorama instances).
      name: device-group
    description: Deletes a custom URL category.
    name: pan-os-delete-custom-url-category
    outputs:
    - contextPath: Panorama.CustomURLCategory.Name
      description: Name of the custom URL category to delete.
      type: string
    - contextPath: Panorama.CustomURLCategory.DeviceGroup
      description: Device group for the Custom URL Category (Panorama instances).
      type: string
  - arguments:
    - description: Name of the custom URL category to add or remove sites.
      name: name
      required: true
    - description: A comma separated list of sites to add to the custom URL category.
      isArray: true
      name: sites
    - auto: PREDEFINED
      description: Adds or removes sites or categories. Can be "add",or "remove".
      isArray: true
      name: action
      predefined:
      - add
      - remove
      required: true
    - description: A comma separated list of categories to add to the custom URL category.
      isArray: true
      name: categories
    description: Adds or removes sites to and from a custom URL category.
    name: pan-os-edit-custom-url-category
    outputs:
    - contextPath: Panorama.CustomURLCategory.Name
      description: Custom URL category name.
      type: string
    - contextPath: Panorama.CustomURLCategory.Description
      description: Custom URL category description.
      type: string
    - contextPath: Panorama.CustomURLCategory.Sites
      description: Custom URL category list of sites.
      type: string
    - contextPath: Panorama.CustomURLCategory.DeviceGroup
      description: Device group for the Custom URL Category (Panorama instances).
      type: string
  - arguments:
    - default: true
      description: URL to check.
      isArray: true
      name: url
      required: true
    description: Gets a URL category from URL filtering.
    execution: false
    name: url
    outputs:
    - contextPath: Panorama.URLFilter.URL
      description: The URL.
      type: string
    - contextPath: Panorama.URLFilter.Category
      description: The URL category.
      type: string
    - contextPath: DBotScore.Vendor
      description: The vendor used to calculate the score.
      type: String
    - contextPath: DBotScore.Score
      description: The actual score.
      type: Number
    - contextPath: DBotScore.Type
      description: The indicator type.
      type: String
    - contextPath: DBotScore.Indicator
      description: The indicator that was tested.
      type: String
    - contextPath: URL.Data
      description: The URL address.
      type: String
    - contextPath: URL.Category
      description: The URL category.
      type: String
  - arguments:
    - default: true
      description: URL to check.
      isArray: true
      name: url
    description: Gets a URL category from URL filtering. This command is only available
      on Firewall devices.
    name: pan-os-get-url-category
    outputs:
    - contextPath: Panorama.URLFilter.URL
      description: URL.
      type: string
    - contextPath: Panorama.URLFilter.Category
      description: URL category.
      type: string
    - contextPath: DBotScore.Vendor
      description: The vendor used to calculate the score.
      type: String
    - contextPath: DBotScore.Score
      description: The actual score.
      type: Number
    - contextPath: DBotScore.Type
      description: The indicator type.
      type: String
    - contextPath: DBotScore.Indicator
      description: The indicator that was tested.
      type: String
    - contextPath: URL.Data
      description: The URL address.
      type: String
    - contextPath: URL.Category
      description: The URL category.
      type: String
  - arguments:
    - description: The URL to check.
      isArray: true
      name: url
      required: true
    description: Returns a URL category from URL filtering. This command is only available
      on Firewall devices.
    name: pan-os-get-url-category-from-cloud
    outputs:
    - contextPath: Panorama.URLFilter.URL
      description: The URL.
      type: string
    - contextPath: Panorama.URLFilter.Category
      description: The URL category.
      type: string
  - arguments:
    - description: The URL to check.
      isArray: true
      name: url
      required: true
    description: Returns a URL category from URL filtering. This command is only available
      on Firewall devices.
    name: pan-os-get-url-category-from-host
    outputs:
    - contextPath: Panorama.URLFilter.URL
      description: The URL.
      type: string
    - contextPath: Panorama.URLFilter.Category
      description: The URL category.
      type: string
  - arguments:
    - description: URL Filter name.
      name: name
      required: true
    - description: The device group for which to return addresses for the URL Filter
        (Panorama instances).
      name: device-group
    description: Returns information for a URL filtering rule.
    name: pan-os-get-url-filter
    outputs:
    - contextPath: Panorama.URLFilter.Name
      description: URL Filter name.
      type: string
    - contextPath: Panorama.URLFilter.Category.Name
      description: URL Filter category name.
      type: string
    - contextPath: Panorama.URLFilter.Category.Action
      description: Action for the URL category.
      type: string
    - contextPath: Panorama.URLFilter.OverrideBlockList
      description: URL Filter override block list.
      type: string
    - contextPath: Panorama.URLFilter.OverrideAllowList
      description: URL Filter override allow list.
      type: string
    - contextPath: Panorama.URLFilter.Description
      description: URL Filter description.
      type: string
    - contextPath: Panorama.URLFilter.DeviceGroup
      description: Device group for the URL Filter (Panorama instances).
      type: string
  - arguments:
    - description: Name of the URL filter to create.
      name: name
      required: true
    - description: URL categories.
      isArray: true
      name: url_category
      required: true
    - auto: PREDEFINED
      description: Action for the URL categories. Can be "allow", "block", "alert",
        "continue", or "override".
      name: action
      predefined:
      - allow
      - block
      - alert
      - continue
      - override
      required: true
    - description: CSV list of URLs to exclude from the allow list.
      isArray: true
      name: override_allow_list
    - description: CSV list of URLs to exclude from the blocked list.
      isArray: true
      name: override_block_list
    - description: URL Filter description.
      name: description
    - description: The device group for which to return addresses for the URL Filter
        (Panorama instances).
      name: device-group
    description: Creates a URL filtering rule.
    name: pan-os-create-url-filter
    outputs:
    - contextPath: Panorama.URLFilter.Name
      description: URL Filter name.
      type: string
    - contextPath: Panorama.URLFilter.Category.Name
      description: URL Filter category name.
      type: string
    - contextPath: Panorama.URLFilter.Category.Action
      description: Action for the URL category.
      type: string
    - contextPath: Panorama.URLFilter.OverrideBlockList
      description: URL Filter override allow list.
      type: string
    - contextPath: Panorama.URLFilter.OverrideBlockList
      description: URL Filter override blocked list.
      type: string
    - contextPath: Panorama.URLFilter.Description
      description: URL Filter description.
      type: string
    - contextPath: Panorama.URLFilter.DeviceGroup
      description: Device group for the URL Filter (Panorama instances).
      type: string
  - arguments:
    - description: Name of the URL filter to edit.
      name: name
      required: true
    - auto: PREDEFINED
      description: Element to change.
      name: element_to_change
      predefined:
      - override_allow_list
      - override_block_list
      - allow_categories
      - block_categories
      - description
      required: true
    - description: Element value. Limited to one value.
      name: element_value
      required: true
    - auto: PREDEFINED
      defaultValue: add
      description: Add or remove an element from the Allow List or Block List fields.
        Default is to 'add' the element_value to the list.
      name: add_remove_element
      predefined:
      - add
      - remove
    description: Edit a URL filtering rule.
    name: pan-os-edit-url-filter
    outputs:
    - contextPath: Panorama.URLFilter.Name
      description: URL Filter name.
      type: string
    - contextPath: Panorama.URLFilter.Description
      description: URL Filter description.
      type: string
    - contextPath: Panorama.URLFilter.Category.Name
      description: URL Filter category.
      type: string
    - contextPath: Panorama.URLFilter.Action
      description: Action for the URL category.
      type: string
    - contextPath: Panorama.URLFilter.OverrideAllowList
      description: Allow Overrides for the URL category.
      type: string
    - contextPath: Panorama.URLFilter.OverrideBlockList
      description: Block Overrides for the URL category.
      type: string
    - contextPath: Panorama.URLFilter.DeviceGroup
      description: Device group for the URL Filter (Panorama instances).
      type: string
  - arguments:
    - description: Name of the URL filter rule to delete.
      name: name
      required: true
    - description: The device group for which to return addresses for the URL filter
        (Panorama instances)
      name: device-group
    description: Deletes a URL filtering rule.
    name: pan-os-delete-url-filter
    outputs:
    - contextPath: Panorama.URLFilter.Name
      description: URL filter rule name.
      type: string
    - contextPath: Panorama.URLFilter.DeviceGroup
      description: Device group for the URL Filter (Panorama instances).
      type: string
  - arguments:
    - description: The device group for which to return addresses for the EDL (Panorama
        instances).
      name: device-group
    description: Returns a list of external dynamic lists.
    name: pan-os-list-edls
    outputs:
    - contextPath: Panorama.EDL.Name
      description: Name of the EDL.
      type: string
    - contextPath: Panorama.EDL.Type
      description: The type of EDL.
      type: string
    - contextPath: Panorama.EDL.URL
      description: URL in which the EDL is stored.
      type: string
    - contextPath: Panorama.EDL.Description
      description: Description of the EDL.
      type: string
    - contextPath: Panorama.EDL.CertificateProfile
      description: EDL certificate profile.
      type: string
    - contextPath: Panorama.EDL.Recurring
      description: Time interval that the EDL was pulled and updated.
      type: string
    - contextPath: Panorama.EDL.DeviceGroup
      description: Device group for the EDL (Panorama instances).
      type: string
  - arguments:
    - description: Name of the EDL.
      name: name
      required: true
    - description: The device group for which to return addresses for the EDL (Panorama
        instances).
      name: device-group
    description: Returns information for an external dynamic list
    name: pan-os-get-edl
    outputs:
    - contextPath: Panorama.EDL.Name
      description: Name of the EDL.
      type: string
    - contextPath: Panorama.EDL.Type
      description: The type of EDL.
      type: string
    - contextPath: Panorama.EDL.URL
      description: URL in which the EDL is stored.
      type: string
    - contextPath: Panorama.EDL.Description
      description: Description of the EDL.
      type: string
    - contextPath: Panorama.EDL.CertificateProfile
      description: EDL certificate profile.
      type: string
    - contextPath: Panorama.EDL.Recurring
      description: Time interval that the EDL was pulled and updated.
      type: string
    - contextPath: Panorama.EDL.DeviceGroup
      description: Device group for the EDL (Panorama instances).
      type: string
  - arguments:
    - description: Name of the EDL.
      name: name
      required: true
    - description: URL from which to pull the EDL.
      name: url
      required: true
    - auto: PREDEFINED
      description: The type of EDL.
      name: type
      predefined:
      - ip
      - url
      - domain
      required: true
    - auto: PREDEFINED
      description: Time interval for pulling and updating the EDL.
      name: recurring
      predefined:
      - five-minute
      - hourly
      required: true
    - description: Certificate Profile name for the URL that was previously uploaded.
        to PAN OS.
      name: certificate_profile
    - description: Description of the EDL.
      name: description
    - description: The device group for which to return addresses for the EDL (Panorama
        instances).
      name: device-group
    description: Creates an external dynamic list.
    name: pan-os-create-edl
    outputs:
    - contextPath: Panorama.EDL.Name
      description: Name of theEDL.
      type: string
    - contextPath: Panorama.EDL.Type
      description: Type of the EDL.
      type: string
    - contextPath: Panorama.EDL.URL
      description: URL in which the EDL is stored.
      type: string
    - contextPath: Panorama.EDL.Description
      description: Description of the EDL.
      type: string
    - contextPath: Panorama.EDL.CertificateProfile
      description: EDL certificate profile.
      type: string
    - contextPath: Panorama.EDL.Recurring
      description: Time interval that the EDL was pulled and updated.
      type: string
    - contextPath: Panorama.EDL.DeviceGroup
      description: Device group for the EDL (Panorama instances).
      type: string
  - arguments:
    - description: Name of the external dynamic list to edit.
      name: name
      required: true
    - auto: PREDEFINED
      description: The element to change (“url”, “recurring”, “certificate_profile”,
        “description”).
      name: element_to_change
      predefined:
      - url
      - recurring
      - certificate_profile
      - description
      required: true
    - description: The element value.
      name: element_value
      required: true
    description: Modifies an element of an external dynamic list.
    name: pan-os-edit-edl
    outputs:
    - contextPath: Panorama.EDL.Name
      description: Name of the EDL.
      type: string
    - contextPath: Panorama.EDL.URL
      description: URL where the EDL is stored.
      type: string
    - contextPath: Panorama.EDL.Description
      description: Description of the EDL.
      type: string
    - contextPath: Panorama.EDL.CertificateProfile
      description: EDL certificate profile.
      type: string
    - contextPath: Panorama.EDL.Recurring
      description: Time interval that the EDL was pulled and updated.
      type: string
    - contextPath: Panorama.EDL.DeviceGroup
      description: Device group for the EDL (Panorama instances).
      type: string
  - arguments:
    - description: Name of the EDL to delete.
      name: name
      required: true
    - description: The device group for which to return addresses for the EDL (Panorama
        instances).
      name: device-group
    description: Deletes an external dynamic list.
    name: pan-os-delete-edl
    outputs:
    - contextPath: Panorama.EDL.Name
      description: Name of the EDL that was deleted.
      type: string
    - contextPath: Panorama.EDL.DeviceGroup
      description: Device group for the EDL (Panorama instances).
      type: string
  - arguments:
    - description: Name of the EDL
      name: name
      required: true
    - description: The device group for which to return addresses for the EDL (Panorama
        instances).
      name: device-group
    - auto: PREDEFINED
      description: The type of the EDL. Required when refreshing an EDL object which
        is configured on Panorama.
      name: edl_type
      predefined:
      - ip
      - url
      - domain
    - description: The location of the EDL. Required when refreshing an EDL object
        which is configured on Panorama.
      name: location
    - description: The Vsys of the EDL. Required when refreshing an EDL object which
        is configured on Panorama.
      name: vsys
    description: Refreshes the specified external dynamic list.
    name: pan-os-refresh-edl
  - arguments:
    - description: Name of the rule to create.
      name: rulename
    - description: Description of the rule to create.
      name: description
    - auto: PREDEFINED
      description: Action for the rule. Can be "allow", "deny", or "drop".
      name: action
      predefined:
      - allow
      - deny
      - drop
      required: true
    - description: A comma-separated list of address object names, address group object
        names, or EDL object names.
      isArray: true
      name: source
    - description: A comma-separated list of address object names, address group object
        names, or EDL object names.
      isArray: true
      name: destination
    - description: A comma-separated list of source zones.
      isArray: true
      name: source_zone
    - description: A comma-separated list of destination zones.
      isArray: true
      name: destination_zone
    - auto: PREDEFINED
      description: Whether to negate the source (address, address group). Can be "Yes"
        or "No".
      name: negate_source
      predefined:
      - Yes
      - No
    - auto: PREDEFINED
      description: Whether to negate the destination (address, address group). Can
        be "Yes" or "No".
      name: negate_destination
      predefined:
      - Yes
      - No
    - description: A comma-separated list of service object names for the rule.
      isArray: true
      name: service
    - auto: PREDEFINED
      defaultValue: No
      description: Whether to disable the rule. Can be "Yes" or "No" (default is "No").
      name: disable
      predefined:
      - Yes
      - No
    - defaultValue: any
      description: A comma-separated list of application object names for the rule.
        to create.
      isArray: true
      name: application
    - defaultValue: any
      description: Source user for the rule to create.
      name: source_user
    - auto: PREDEFINED
      description: Pre rule or Post rule (Panorama instances).
      name: pre_post
      predefined:
      - pre-rulebase
      - post-rulebase
    - description: Specifies a target firewall for the rule (Panorama instances).
      name: target
    - description: Log forwarding profile.
      name: log_forwarding
    - description: The device group for which to return addresses for the rule (Panorama
        instances).
      name: device-group
    - description: Rule tags to create.
      isArray: true
      name: tags
    - description: A comma-separated list of URL categories.
      name: category
    - description: A profile setting group.
      name: profile_setting
    - auto: PREDEFINED
      defaultValue: bottom
      description: Where to move the rule. Can be "before", "after", "top", or "bottom".
        If you specify "top" or "bottom", you need to supply the "dst" argument.
      name: where
      predefined:
      - before
      - after
      - top
      - bottom
    - description: Destination rule relative to the rule that you are moving. This
        field is only relevant if you specify "top" or "bottom" in the "where" argument.
      name: dst
    description: Creates a policy rule.
    execution: true
    name: pan-os-create-rule
    outputs:
    - contextPath: Panorama.SecurityRule.Name
      description: Rule name.
      type: string
    - contextPath: Panorama.SecurityRule.Description
      description: Rule description.
      type: string
    - contextPath: Panorama.SecurityRule.Action
      description: Action for the rule.
      type: string
    - contextPath: Panorama.SecurityRule.Source
      description: Source address.
      type: string
    - contextPath: Panorama.SecurityRule.Destination
      description: Destination address.
      type: string
    - contextPath: Panorama.SecurityRule.NegateSource
      description: Whether the source is negated (address, address group).
      type: boolean
    - contextPath: Panorama.SecurityRule.NegateDestination
      description: Whether the destination negated (address, address group).
      type: boolean
    - contextPath: Panorama.SecurityRule.Service
      description: Service for the rule.
      type: string
    - contextPath: Panorama.SecurityRule.Disabled
      description: Whether the rule is disabled.
      type: string
    - contextPath: Panorama.SecurityRule.Application
      description: Application for the rule.
      type: string
    - contextPath: Panorama.SecurityRule.Target
      description: Target firewall (Panorama instances).
      type: string
    - contextPath: Panorama.SecurityRule.LogForwarding
      description: Log forwarding profile (Panorama instances).
      type: string
    - contextPath: Panorama.SecurityRule.DeviceGroup
      description: Device group for the rule (Panorama instances).
      type: string
    - contextPath: Panorama.SecurityRules.Tags
      description: Rule tags.
      type: String
    - contextPath: Panorama.SecurityRules.ProfileSetting
      description: Profile setting group.
      type: String
  - arguments:
    - description: Name of the custom block policy rule to create.
      name: rulename
    - auto: PREDEFINED
      description: Object type to block in the policy rule. Can be "ip", "address-group",
        "edl", or "custom-url-category".
      name: object_type
      predefined:
      - ip
      - address-group
      - application
      - url-category
      - edl
      required: true
    - description: A comma-separated list of object values for the object_type argument.
      isArray: true
      name: object_value
      required: true
    - auto: PREDEFINED
      defaultValue: both
      description: Direction to block. Can be "to", "from", or "both". Default is
        "both". This argument is not applicable to the "custom-url-category" object_type.
      name: direction
      predefined:
      - to
      - from
      - both
    - auto: PREDEFINED
      description: Pre rule or Post rule (Panorama instances).
      name: pre_post
      predefined:
      - pre-rulebase
      - post-rulebase
    - description: Specifies a target firewall for the rule (Panorama instances).
      name: target
    - description: Log forwarding profile.
      name: log_forwarding
    - description: The device group for which to return addresses for the rule (Panorama
        instances).
      name: device-group
    - description: Tags for which to use for the custom block policy rule.
      isArray: true
      name: tags
    - auto: PREDEFINED
      defaultValue: bottom
      description: Where to move the rule. Can be "before", "after", "top", or "bottom".
        If you specify "top" or "bottom", you need to supply the "dst" argument.
      name: where
      predefined:
      - before
      - after
      - top
      - bottom
    - description: Destination rule relative to the rule that you are moving. This
        field is only relevant if you specify "top" or "bottom" in the "where" argument.
      name: dst
    description: Creates a custom block policy rule.
    execution: true
    name: pan-os-custom-block-rule
    outputs:
    - contextPath: Panorama.SecurityRule.Name
      description: Rule name.
      type: string
    - contextPath: Panorama.SecurityRule.Object
      description: Blocked object.
      type: string
    - contextPath: Panorama.SecurityRule.Direction
      description: Direction blocked.
      type: string
    - contextPath: Panorama.SecurityRule.Target
      description: Target firewall (Panorama instances)
      type: string
    - contextPath: Panorama.SecurityRule.LogForwarding
      description: Log forwarding profile (Panorama instances).
      type: string
    - contextPath: Panorama.SecurityRule.DeviceGroup
      description: Device group for the rule (Panorama instances).
      type: string
    - contextPath: Panorama.SecurityRule.Tags
      description: Rule tags.
      type: String
    - contextPath: Panorama.SecurityRules.ProfileSetting
      description: Profile setting group.
      type: String
  - arguments:
    - description: Name of the rule to move.
      name: rulename
      required: true
    - auto: PREDEFINED
      description: Where to move the rule. Can be "before", "after", "top", or "bottom".
        If you specify "top" or "bottom", you need to supply the "dst" argument.
      name: where
      predefined:
      - before
      - after
      - top
      - bottom
      required: true
    - description: Destination rule relative to the rule that you are moving. This
        field is only relevant if you specify "top" or "bottom" in the "where" argument.
      name: dst
    - auto: PREDEFINED
      description: Rule location. Mandatory for Panorama instances.
      name: pre_post
      predefined:
      - pre-rulebase
      - post-rulebase
    - description: The device group for which to return addresses for the rule (Panorama
        instances).
      name: device-group
    description: Changes the location of a policy rule.
    execution: true
    name: pan-os-move-rule
    outputs:
    - contextPath: Panorama.SecurityRule.Name
      description: Rule name.
      type: string
    - contextPath: Panorama.SecurityRule.DeviceGroup
      description: Device group for the rule (Panorama instances).
      type: string
  - arguments:
    - description: Name of the rule to edit.
      name: rulename
      required: true
    - auto: PREDEFINED
      description: Parameter in the security rule to change. Can be 'source', 'destination',
        'application', 'action', 'category', 'description', 'disabled', 'target',
        'log-forwarding', 'tag', 'source-user', 'service' or 'profile-setting'.
      name: element_to_change
      predefined:
      - source
      - destination
      - application
      - action
      - category
      - description
      - disabled
      - target
      - log-forwarding
      - tag
      - profile-setting
      - source-user
      - service
      required: true
    - description: The new value for the parameter.
      name: element_value
      required: true
    - auto: PREDEFINED
      description: Pre-rule or post-rule (Panorama instances).
      name: pre_post
      predefined:
      - pre-rulebase
      - post-rulebase
    - auto: PREDEFINED
      defaultValue: replace
      description: Whether to replace, add, or remove the element_value from the current
        rule object value.
      name: behaviour
      predefined:
      - replace
      - add
      - remove
    description: Edits a policy rule.
    execution: true
    name: pan-os-edit-rule
    outputs:
    - contextPath: Panorama.SecurityRule.Name
      description: Rule name.
      type: string
    - contextPath: Panorama.SecurityRule.Description
      description: Rule description.
      type: string
    - contextPath: Panorama.SecurityRule.Action
      description: Action for the rule.
      type: string
    - contextPath: Panorama.SecurityRule.Source
      description: Source address.
      type: string
    - contextPath: Panorama.SecurityRule.Destination
      description: Destination address.
      type: string
    - contextPath: Panorama.SecurityRule.NegateSource
      description: Whether the source is negated (address, address group).
      type: boolean
    - contextPath: Panorama.SecurityRule.NegateDestination
      description: Whether the destination is negated (address, address group).
      type: boolean
    - contextPath: Panorama.SecurityRule.Service
      description: Service for the rule.
      type: string
    - contextPath: Panorama.SecurityRule.Disabled
      description: Whether the rule is disabled.
      type: string
    - contextPath: Panorama.SecurityRule.Application
      description: Application for the rule.
      type: string
    - contextPath: Panorama.SecurityRule.Target
      description: Target firewall (Panorama instances).
      type: string
    - contextPath: Panorama.SecurityRule.DeviceGroup
      description: Device group for the rule (Panorama instances).
      type: string
    - contextPath: Panorama.SecurityRule.Tags
      description: Tags for the rule.
      type: String
  - arguments:
    - description: Name of the rule to delete.
      name: rulename
      required: true
    - auto: PREDEFINED
      description: Pre rule or Post rule (Panorama instances).
      name: pre_post
      predefined:
      - pre-rulebase
      - post-rulebase
    - description: The device group for which to return addresses for the rule (Panorama
        instances).
      name: device-group
    description: Deletes a policy rule.
    execution: true
    name: pan-os-delete-rule
    outputs:
    - contextPath: Panorama.SecurityRule.Name
      description: Rule name.
      type: string
    - contextPath: Panorama.SecurityRule.DeviceGroup
      description: Device group for the rule (Panorama instances).
      type: string
  - arguments:
    - auto: PREDEFINED
      defaultValue: 'false'
      description: Whether to list predefined applications or not.
      name: predefined
      predefined:
      - 'true'
      - 'false'
    description: Returns a list of applications.
    name: pan-os-list-applications
    outputs:
    - contextPath: Panorama.Applications.Name
      description: Application name.
      type: string
    - contextPath: Panorama.Applications.Id
      description: Application ID.
      type: number
    - contextPath: Panorama.Applications.Category
      description: Application category.
      type: string
    - contextPath: Panorama.Applications.SubCategory
      description: Application sub-category.
      type: string
    - contextPath: Panorama.Applications.Technology
      description: Application technology.
      type: string
    - contextPath: Panorama.Applications.Risk
      description: Application risk (1 to 5).
      type: number
    - contextPath: Panorama.Applications.Description
      description: Application description.
      type: string
  - arguments:
    - description: Job ID to check.
      name: job_id
      required: true
    description: Returns commit status for a configuration.
    name: pan-os-commit-status
    outputs:
    - contextPath: Panorama.Commit.JobID
      description: Job ID of the configuration to be committed.
      type: number
    - contextPath: Panorama.Commit.Status
      description: Commit status.
      type: string
    - contextPath: Panorama.Commit.Details
      description: Job ID details.
      type: string
    - contextPath: Panorama.Commit.Warnings
      description: Job ID warnings
      type: String
  - arguments:
    - description: Job ID to check.
      name: job_id
      required: true
    description: Returns the push status for a configuration.
    name: pan-os-push-status
    outputs:
    - contextPath: Panorama.Push.DeviceGroup
      description: Device group to which the policies were pushed.
      type: string
    - contextPath: Panorama.Push.JobID
      description: Job ID of the configuration to be pushed.
      type: number
    - contextPath: Panorama.Push.Status
      description: Push status.
      type: string
    - contextPath: Panorama.Push.Details
      description: Job ID details.
      type: string
    - contextPath: Panorama.Push.Warnings
      description: Job ID warnings
      type: String
  - arguments:
    - auto: PREDEFINED
      description: Type of Packet Capture.
      name: pcapType
      predefined:
      - application-pcap
      - filter-pcap
      - threat-pcap
      - dlp-pcap
      required: true
    - description: The serial number of the firewall to download the PCAP from.
      name: serialNumber
    - description: The
      name: from
    - description: The new name for the PCAP file after downloading. If this argument
        is not specified, the file name is the PCAP file name set in the firewall.
      name: localName
    - description: Serial number for the request. For further information, see the
        Panorama XML API Documentation.
      name: serialNo
    - description: 'The Search time for the request. For example: "2019/12/26 00:00:00",
        "2020/01/10". For more information, see the Panorama XML API documentation.'
      name: searchTime
    - description: The ID of the PCAP for the request. For further information, see
        the Panorama XML API Documentation.
      name: pcapID
    - description: Password for Panorama, needed for the 'dlp-pcap' PCAP type only.
      name: password
    - description: The Device Name on which the PCAP is stored. For further information,
        see the Panorama XML API Documentation.
      name: deviceName
    - description: The Session ID of the PCAP. For further information, see the Panorama
        XML API Documentation.
      name: sessionID
    description: Returns information for a Panorama PCAP file. The recommended maximum
      file size is 5 MB. If the limit is exceeded, you might need to SSH the firewall
      and run the scp export command to export the PCAP file. For more information,
      see the Palo Alto Networks documentation.
    name: pan-os-get-pcap
    outputs:
    - contextPath: File.Size
      description: File size.
      type: number
    - contextPath: File.Name
      description: File name.
      type: string
    - contextPath: File.Type
      description: File type.
      type: string
    - contextPath: File.Info
      description: File info.
      type: string
    - contextPath: File.Extension
      description: File extension.
      type: string
    - contextPath: File.EntryID
      description: FIle entryID.
      type: string
    - contextPath: File.MD5
      description: MD5 hash of the file.
      type: string
    - contextPath: File.SHA1
      description: SHA1 hash of the file.
      type: string
    - contextPath: File.SHA256
      description: SHA256 hash of the file.
      type: string
    - contextPath: File.SHA512
      description: SHA512 hash of the file.
      type: string
    - contextPath: File.SSDeep
      description: SSDeep hash of the file.
      type: string
  - arguments:
    - auto: PREDEFINED
      description: Type of Packet Capture.
      name: pcapType
      predefined:
      - application-pcap
      - filter-pcap
      - dlp-pcap
      required: true
    - description: The serial number of the firewall to download the PCAP from.
      name: serialNumber
    - description: Password for Panorama. Relevant for the 'dlp-pcap' PCAP type.
      name: password
    description: Returns a list of all PCAP files by PCAP type. Not available for
      threat PCAPs.
    name: pan-os-list-pcaps
  - arguments:
    - description: Tag for which to register IP addresses.
      name: tag
      required: true
    - description: IP addresses to register.
      isArray: true
      name: IPs
      required: true
    - auto: PREDEFINED
      defaultValue: 'true'
      description: Whether the IP addresses remain registered to the tag after the
        device reboots ('true':persistent, 'false':non-persistent). Default is 'true'.
      name: persistent
      predefined:
      - 'true'
      - 'false'
    - description: Timeout value to automatically unregister the IPs. Only applicable
        to PAN-OS 9.x and higher. Can not be used with persistent as true.
      name: timeout
    description: Registers IP addresses to a tag.
    name: pan-os-register-ip-tag
    outputs:
    - contextPath: Panorama.DynamicTags.Tag
      description: Name of the tag.
      type: string
    - contextPath: Panorama.DynamicTags.IPs
      description: Registered IP addresses.
      type: string
  - arguments:
    - description: Tag for which to unregister IP addresses.
      name: tag
      required: true
    - description: IP addresses to unregister.
      isArray: true
      name: IPs
      required: true
    description: Unregisters IP addresses from a tag.
    name: pan-os-unregister-ip-tag
  - arguments:
    - description: Tag for which to register users.
      name: tag
      required: true
    - description: A comma-separated list of users to register.
      isArray: true
      name: Users
      required: true
    - description: Timeout value to automatically unregister the users (in seconds). Only applicable to PAN-OS 9.x and higher.
      name: timeout
      required: false
    description: Registers users to a tag. This command is only available for PAN-OS
      version 9.x and above.
    name: pan-os-register-user-tag
    outputs:
    - contextPath: Panorama.DynamicTags.Tag
      description: Name of the tag.
      type: string
    - contextPath: Panorama.DynamicTags.Users
      description: List of registered users.
      type: string
  - arguments:
    - description: Tag from which to unregister users.
      name: tag
      required: true
    - description: A comma-separated list of users to unregister.
      isArray: true
      name: Users
      required: true
    description: Unregisters users from a tag. This command is only available for
      PAN-OS version 9.x and above.
    name: pan-os-unregister-user-tag
  - arguments:
    - description: Specifies the match criteria for the logs. This is similar to the
        query provided in the web interface under the Monitor tab, when viewing the
        logs.
      name: query
    - defaultValue: '100'
      description: The number of logs to retrieve. The default is 100. Maximum is
        5000.
      name: number_of_logs
    - auto: PREDEFINED
      defaultValue: backward
      description: |-
        Whether logs are shown oldest first (forward) or newest
        first (backward). Default is backward.
      name: direction
      predefined:
      - backward
      - forward
    - description: Source address for the query.
      name: source
    - description: Destination address for the query.
      name: destination
    - description: Date and time after which logs were received in the format YYYY/MM/DD
        HH:MM:SS.
      name: receive_time
    - description: Application for the query.
      name: application
    - description: Destination port for the query.
      name: to_port
    - description: Action for the query.
      name: action
    deprecated: true
    description: Deprecated. Use the pan-os-query-logs command instead.
    name: pan-os-query-traffic-logs
    outputs:
    - contextPath: Panorama.TrafficLogs.JobID
      description: Job ID of the traffic logs query.
      type: Number
    - contextPath: Panorama.TrafficLogs.Status
      description: Status of the traffic logs query.
      type: String
  - arguments:
    - description: Job ID of the query.
      name: job_id
      required: true
    deprecated: true
    description: Deprecated. Use the pan-os-check-logs-status command instead.
    name: pan-os-check-traffic-logs-status
    outputs:
    - contextPath: Panorama.TrafficLogs.JobID
      description: Job ID of the traffic logs query.
      type: Number
    - contextPath: Panorama.TrafficLogs.Status
      description: Status of the traffic logs query.
      type: String
  - arguments:
    - description: Job ID of the query.
      name: job_id
      required: true
    deprecated: true
    description: Deprecated. Use the pan-os-get-logs command instead.
    name: pan-os-get-traffic-logs
    outputs:
    - contextPath: Panorama.TrafficLogs.JobID
      description: Job ID of the traffic logs query.
      type: Number
    - contextPath: Panorama.TrafficLogs.Status
      description: Status of the traffic logs query.
      type: String
    - contextPath: Panorama.TrafficLogs.Logs.Action
      description: Action of the traffic log.
      type: String
    - contextPath: Panorama.TrafficLogs.Logs.ActionSource
      description: Action source of the traffic log.
      type: String
    - contextPath: Panorama.TrafficLogs.Logs.Application
      description: Application of the traffic log.
      type: String
    - contextPath: Panorama.TrafficLogs.Logs.Category
      description: Category of the traffic log.
      type: String
    - contextPath: Panorama.TrafficLogs.Logs.DeviceName
      description: Device name of the traffic log.
      type: String
    - contextPath: Panorama.TrafficLogs.Logs.Destination
      description: Destination of the traffic log.
      type: String
    - contextPath: Panorama.TrafficLogs.Logs.DestinationPort
      description: Destination port of the traffic log.
      type: String
    - contextPath: Panorama.TrafficLogs.Logs.FromZone
      description: The from zone of the traffic log.
      type: String
    - contextPath: Panorama.TrafficLogs.Logs.Protocol
      description: Protocol of the traffic log.
      type: String
    - contextPath: Panorama.TrafficLogs.Logs.ReceiveTime
      description: Receive time of the traffic log.
      type: String
    - contextPath: Panorama.TrafficLogs.Logs.Rule
      description: Rule of the traffic log.
      type: String
    - contextPath: Panorama.TrafficLogs.Logs.SessionEndReason
      description: Session end reason of the traffic log.
      type: String
    - contextPath: Panorama.TrafficLogs.Logs.Source
      description: Source of the traffic log.
      type: String
    - contextPath: Panorama.TrafficLogs.Logs.SourcePort
      description: Source port of the traffic log.
      type: String
    - contextPath: Panorama.TrafficLogs.Logs.StartTime
      description: Start time of the traffic log.
      type: String
    - contextPath: Panorama.TrafficLogs.Logs.ToZone
      description: The to zone of the traffic log.
      type: String
    - contextPath: Panorama.TrafficLogs.Logs.Bytes
      description: Total log bytes.
      type: String
    - contextPath: Panorama.TrafficLogs.Logs.BytesReceived
      description: Log bytes received.
      type: String
    - contextPath: Panorama.TrafficLogs.Logs.BytesSent
      description: Log bytes sent.
      type: String
  - arguments:
    - auto: PREDEFINED
      description: Rules location. Can be 'pre-rulebase' or 'post-rulebase'. Mandatory
        for Panorama instances.
      name: pre_post
      predefined:
      - pre-rulebase
      - post-rulebase
    - description: The device group for which to return addresses (Panorama instances).
      name: device-group
    - description: Tag for which to filter the rules.
      name: tag
    description: Returns a list of predefined Security Rules.
    name: pan-os-list-rules
    outputs:
    - contextPath: Panorama.SecurityRule.Name
      description: Rule name.
      type: String
    - contextPath: Panorama.SecurityRule.Action
      description: Action for the rule.
      type: String
    - contextPath: Panorama.SecurityRule.Location
      description: Rule location.
      type: String
    - contextPath: Panorama.SecurityRule.Category
      description: Rule category.
      type: String
    - contextPath: Panorama.SecurityRule.Application
      description: Application for the rule.
      type: String
    - contextPath: Panorama.SecurityRule.Destination
      description: Destination address.
      type: String
    - contextPath: Panorama.SecurityRule.From
      description: Rule from.
      type: String
    - contextPath: Panorama.SecurityRule.Service
      description: Service for the rule.
      type: String
    - contextPath: Panorama.SecurityRule.To
      description: Rule to.
      type: String
    - contextPath: Panorama.SecurityRule.Source
      description: Source address.
      type: String
    - contextPath: Panorama.SecurityRule.DeviceGroup
      description: Device group for the rule (Panorama instances).
      type: string
    - contextPath: Panorama.SecurityRules.Tags
      description: Rule tags.
      type: String
  - arguments:
    - auto: PREDEFINED
      description: The log type. Can be "threat", "traffic", "wildfire", "url", or
        "data".
      name: log-type
      predefined:
      - threat
      - traffic
      - wildfire
      - url
      - data
      required: true
    - description: The query string by which to match criteria for the logs. This
        is similar to the query provided in the web interface under the Monitor tab
        when viewing the logs.
      name: query
    - description: |-
        The time that the log was generated from the timestamp and prior to it.
        e.g "2019/08/11 01:10:44".
      name: time-generated
    - description: Source address.
      isArray: true
      name: addr-src
    - description: Destination address.
      isArray: true
      name: addr-dst
    - description: Source or destination IP address.
      isArray: true
      name: ip
    - description: Source zone.
      isArray: true
      name: zone-src
    - description: Destination Source.
      isArray: true
      name: zone-dst
    - description: Rule action.
      isArray: true
      name: action
    - description: Destination port.
      isArray: true
      name: port-dst
    - description: Rule name, e.g "Allow all outbound".
      isArray: true
      name: rule
    - description: URL, e.g "safebrowsing.googleapis.com".
      isArray: true
      name: url
    - description: File hash (for WildFire logs only).
      isArray: true
      name: filedigest
    - defaultValue: '100'
      description: Maximum number of logs to retrieve. If empty, the default is 100.
        The maximum is 5,000.
      name: number_of_logs
    description: Query logs in Panorama.
    name: pan-os-query-logs
    outputs:
    - contextPath: Panorama.Monitor.JobID
      description: Job ID of the logs query.
      type: String
    - contextPath: Panorama.Monitor.Status
      description: Status of the logs query.
      type: String
    - contextPath: Panorama.Monitor.Message
      description: Message of the logs query.
      type: String
  - arguments:
    - description: Job ID of the query.
      isArray: true
      name: job_id
      required: true
    description: Checks the status of a logs query.
    name: pan-os-check-logs-status
    outputs:
    - contextPath: Panorama.Monitor.JobID
      description: Job ID of the logs query.
      type: String
    - contextPath: Panorama.Monitor.Status
      description: Status of the logs query.
      type: String
  - arguments:
    - description: Job ID of the query.
      isArray: true
      name: job_id
      required: true
    - defaultValue: 'true'
      description: Whether to auto-enrich the War Room entry. If "true", entry is
        not auto-enriched. If "false", entry is auto-extracted. Default is "true".
      name: ignore_auto_extract
    description: Retrieves the data of a logs query.
    name: pan-os-get-logs
    outputs:
    - contextPath: Panorama.Monitor.Logs.Action
      description: Action taken for the session. Can be "alert", "allow", "deny",
        "drop", "drop-all-packets", "reset-client", "reset-server", "reset-both",
        or "block-url".
      type: String
    - contextPath: Panorama.Monitor.Logs.Application
      description: Application associated with the session.
      type: String
    - contextPath: Panorama.Monitor.Logs.Category
      description: The URL category of the URL subtype. For WildFire subtype, it is
        the verdict on the file, and can be either "malicious", "phishing", "grayware"’,
        or "benign". For other subtypes, the value is "any".
      type: String
    - contextPath: Panorama.Monitor.Logs.DeviceName
      description: The hostname of the firewall on which the session was logged.
      type: String
    - contextPath: Panorama.Monitor.Logs.DestinationAddress
      description: Original session destination IP address.
      type: String
    - contextPath: Panorama.Monitor.Logs.DestinationUser
      description: Username of the user to which the session was destined.
      type: String
    - contextPath: Panorama.Monitor.Logs.DestinationCountry
      description: Destination country or internal region for private addresses. Maximum
        length is 32 bytes.
      type: String
    - contextPath: Panorama.Monitor.Logs.DestinationPort
      description: Destination port utilized by the session.
      type: String
    - contextPath: Panorama.Monitor.Logs.FileDigest
      description: Only for the WildFire subtype, all other types do not use this
        field. The filedigest string shows the binary hash of the file sent to be
        analyzed by the WildFire service.
      type: String
    - contextPath: Panorama.Monitor.Logs.FileName
      description: |-
        File name or file type when the subtype is file.
        File name when the subtype is virus.
        File name when the subtype is wildfire-virus.
        File name when the subtype is wildfire.
      type: String
    - contextPath: Panorama.Monitor.Logs.FileType
      description: |-
        Only for the WildFire subtype, all other types do not use this field.
        Specifies the type of file that the firewall forwarded for WildFire analysis.
      type: String
    - contextPath: Panorama.Monitor.Logs.FromZone
      description: The zone from which the session was sourced.
      type: String
    - contextPath: Panorama.Monitor.Logs.URLOrFilename
      description: |-
        The actual URL when the subtype is url.
        File name or file type when the subtype is file.
        File name when the subtype is virus.
        File name when the subtype is wildfire-virus.
        File name when the subtype is wildfire.
        URL or file name when the subtype is vulnerability (if applicable).
      type: String
    - contextPath: Panorama.Monitor.Logs.NATDestinationIP
      description: If destination NAT performed, the post-NAT destination IP address.
      type: String
    - contextPath: Panorama.Monitor.Logs.NATDestinationPort
      description: Post-NAT destination port.
      type: String
    - contextPath: Panorama.Monitor.Logs.NATSourceIP
      description: If source NAT performed, the post-NAT source IP address.
      type: String
    - contextPath: Panorama.Monitor.Logs.NATSourcePort
      description: Post-NAT source port.
      type: String
    - contextPath: Panorama.Monitor.Logs.PCAPid
      description: |-
        The packet capture (pcap) ID is a 64 bit unsigned integral denoting
        an ID to correlate threat pcap files with extended pcaps taken as a part of
        that flow. All threat logs will contain either a pcap_id of 0 (no associated
        pcap), or an ID referencing the extended pcap file.
      type: String
    - contextPath: Panorama.Monitor.Logs.IPProtocol
      description: IP protocol associated with the session.
      type: String
    - contextPath: Panorama.Monitor.Logs.Recipient
      description: |-
        Only for the WildFire subtype, all other types do not use this field.
        Specifies the name of the receiver of an email that WildFire determined to be malicious when analyzing an email link forwarded by the firewall.
      type: String
    - contextPath: Panorama.Monitor.Logs.Rule
      description: Name of the rule that the session matched.
      type: String
    - contextPath: Panorama.Monitor.Logs.RuleID
      description: ID of the rule that the session matched.
      type: String
    - contextPath: Panorama.Monitor.Logs.ReceiveTime
      description: Time the log was received at the management plane.
      type: String
    - contextPath: Panorama.Monitor.Logs.Sender
      description: |-
        Only for the WildFire subtype; all other types do not use this field.
        Specifies the name of the sender of an email that WildFire determined to be malicious when analyzing an email link forwarded by the firewall.
      type: String
    - contextPath: Panorama.Monitor.Logs.SessionID
      description: An internal numerical identifier applied to each session.
      type: String
    - contextPath: Panorama.Monitor.Logs.DeviceSN
      description: The serial number of the firewall on which the session was logged.
      type: String
    - contextPath: Panorama.Monitor.Logs.Severity
      description: |-
        Severity associated with the threat. Can be "informational", "low",
        "medium", "high", or "critical".
      type: String
    - contextPath: Panorama.Monitor.Logs.SourceAddress
      description: Original session source IP address.
      type: String
    - contextPath: Panorama.Monitor.Logs.SourceCountry
      description: |-
        Source country or internal region for private addresses. Maximum
        length is 32 bytes.
      type: String
    - contextPath: Panorama.Monitor.Logs.SourceUser
      description: Username of the user who initiated the session.
      type: String
    - contextPath: Panorama.Monitor.Logs.SourcePort
      description: Source port utilized by the session.
      type: String
    - contextPath: Panorama.Monitor.Logs.ThreatCategory
      description: |-
        Describes threat categories used to classify different types of
        threat signatures.
      type: String
    - contextPath: Panorama.Monitor.Logs.Name
      description: |-
        Palo Alto Networks identifier for the threat. It is a description
        string followed by a 64-bit numerical identifier
      type: String
    - contextPath: Panorama.Monitor.Logs.ID
      description: Palo Alto Networks ID for the threat.
      type: String
    - contextPath: Panorama.Monitor.Logs.ToZone
      description: The zone to which the session was destined.
      type: String
    - contextPath: Panorama.Monitor.Logs.TimeGenerated
      description: Time that the log was generated on the dataplane.
      type: String
    - contextPath: Panorama.Monitor.Logs.URLCategoryList
      description: |-
        A list of the URL filtering categories that the firewall used to
        enforce the policy.
      type: String
    - contextPath: Panorama.Monitor.Logs.Bytes
      description: Total log bytes.
      type: String
    - contextPath: Panorama.Monitor.Logs.BytesReceived
      description: Log bytes received.
      type: String
    - contextPath: Panorama.Monitor.Logs.BytesSent
      description: Log bytes sent.
      type: String
    - contextPath: Panorama.Monitor.Logs.Vsys
      description: Vsys on the firewall that generated the log.
      type: String
  - arguments:
    - description: The application name.
      name: application
    - description: The category name.
      name: category
    - description: The destination IP address.
      name: destination
      required: true
    - description: The destination port.
      name: destination-port
    - description: The from zone.
      name: from
    - description: The to zone.
      name: to
    - description: The IP protocol value.
      name: protocol
      required: true
    - description: The source IP address.
      name: source
      required: true
    - description: The source user.
      name: source-user
    - description: Target number of the firewall. Use only on a Panorama instance.
      name: target
      isArray: true
    - description: Target vsys of the firewall. Use only on a Panorama instance.
      name: vsys
      isArray: true
    description: Checks whether a session matches a specified security policy. This
      command is only available on Firewall instances.
    name: pan-os-security-policy-match
    outputs:
    - contextPath: Panorama.SecurityPolicyMatch.Query
      description: Query for the session to test.
      type: String
    - contextPath: Panorama.SecurityPolicyMatch.Rules.Name
      description: The matching rule name.
      type: String
    - contextPath: Panorama.SecurityPolicyMatch.Rules.Action
      description: The matching rule action.
      type: String
    - contextPath: Panorama.SecurityPolicyMatch.Rules.Category
      description: The matching rule category.
      type: String
    - contextPath: Panorama.SecurityPolicyMatch.Rules.Destination
      description: The matching rule destination.
      type: String
    - contextPath: Panorama.SecurityPolicyMatch.Rules.From
      description: The matching rule from zone.
      type: String
    - contextPath: Panorama.SecurityPolicyMatch.Rules.Source
      description: The matching rule source.
      type: String
    - contextPath: Panorama.SecurityPolicyMatch.Rules.To
      description: The matching rule to zone.
      type: String
    - contextPath: Panorama.SecurityPolicyMatch.QueryFields.Application
      description: The application name.
      type: String
    - contextPath: Panorama.SecurityPolicyMatch.QueryFields.Category
      description: The category name.
      type: String
    - contextPath: Panorama.SecurityPolicyMatch.QueryFields.Destination
      description: The destination IP address.
      type: String
    - contextPath: Panorama.SecurityPolicyMatch.QueryFields.DestinationPort
      description: The destination port.
      type: Number
    - contextPath: Panorama.SecurityPolicyMatch.QueryFields.From
      description: The query fields from zone.
      type: String
    - contextPath: Panorama.SecurityPolicyMatch.QueryFields.To
      description: The query fields to zone.
      type: String
    - contextPath: Panorama.SecurityPolicyMatch.QueryFields.Protocol
      description: The IP protocol value.
      type: String
    - contextPath: Panorama.SecurityPolicyMatch.QueryFields.Source
      description: The destination IP address.
      type: String
    - contextPath: Panorama.SecurityPolicyMatch.QueryFields.SourceUser
      description: The source user.
      type: String
  - arguments:
    - description: The name of the virtual router for which to list the static routes.
      name: virtual_router
      required: true
    - description: The template to use to run the command. Overrides the template
        parameter (Panorama instances).
      name: template
    - auto: PREDEFINED
      defaultValue: 'false'
      description: Whether to show an uncommitted configuration. Default is "false".
      name: show_uncommitted
      predefined:
      - 'true'
      - 'false'
    description: Lists the static routes of a virtual router.
    name: pan-os-list-static-routes
    outputs:
    - contextPath: Panorama.StaticRoutes.Name
      description: The name of the static route.
      type: String
    - contextPath: Panorama.StaticRoutes.BFDProfile
      description: The BFD profile of the static route.
      type: String
    - contextPath: Panorama.StaticRoutes.Destination
      description: The destination of the static route.
      type: String
    - contextPath: Panorama.StaticRoutes.Metric
      description: The metric (port) of the static route.
      type: Number
    - contextPath: Panorama.StaticRoutes.NextHop
      description: The next hop of the static route. Can be an IP address, FQDN, or
        a virtual router.
      type: String
    - contextPath: Panorama.StaticRoutes.RouteTable
      description: The route table of a static route.
      type: String
    - contextPath: Panorama.StaticRoutes.VirtualRouter
      description: The virtual router to which the static router belongs.
      type: String
    - contextPath: Panorama.StaticRoutes.Template
      description: The template in which the static route is defined (Panorama instances
        only).
      type: String
    - contextPath: Panorama.StaticRoutes.Uncommitted
      description: Whether the static route is committed.
      type: Boolean
  - arguments:
    - description: Name of the virtual router for which to display the static route.
      name: virtual_router
      required: true
    - description: Name of the static route to display.
      name: static_route
      required: true
    - description: The template to use to run the command. Overrides the template
        parameter (Panorama instances).
      name: template
    description: Returns the specified static route of a virtual router.
    name: pan-os-get-static-route
    outputs:
    - contextPath: Panorama.StaticRoutes.Name
      description: The name of the static route.
      type: String
    - contextPath: Panorama.StaticRoutes.BFDProfile
      description: The BFD profile of the static route.
      type: String
    - contextPath: Panorama.StaticRoutes.Destination
      description: The destination of the static route.
      type: String
    - contextPath: Panorama.StaticRoutes.Metric
      description: The metric (port) of the static route.
      type: Number
    - contextPath: Panorama.StaticRoutes.NextHop
      description: The next hop of the static route. Can be an IP address, FQDN, or
        a virtual router.
      type: String
    - contextPath: Panorama.StaticRoutes.RouteTable
      description: The route table of the static route.
      type: String
    - contextPath: Panorama.StaticRoutes.VirtualRouter
      description: The virtual router to which the static router belongs.
      type: String
    - contextPath: Panorama.StaticRoutes.Template
      description: The template in which the static route is defined (Panorama instances
        only).
      type: String
  - arguments:
    - description: Virtual router to which the routes will be added.
      name: virtual_router
      required: true
    - description: The name of the static route to add. The argument is limited to
        a maximum of 31 characters, is case-sensitive, and supports letters, numbers,
        spaces, hyphens, and underscores.
      name: static_route
      required: true
    - description: 'The IP address and network mask in Classless Inter-domain Routing
        (CIDR) notation: ip_address/mask. For example, 192.168.0.1/24 for IPv4 or
        2001:db8::/32 for IPv6).'
      name: destination
      required: true
    - auto: PREDEFINED
      description: 'The type for the next hop. Can be: "ip-address", "next-vr", "fqdn",
        or "discard".'
      name: nexthop_type
      predefined:
      - ip-address
      - next-vr
      - fqdn
      - discard
      required: true
    - description: The next hop value.
      name: nexthop_value
      required: true
    - description: The metric port for the static route (1-65535).
      name: metric
    - description: The interface name in which to add the static route.
      name: interface
    - description: The template to use to run the command. Overrides the template
        parameter (Panorama instances).
      name: template
    description: Adds a static route.
    name: pan-os-add-static-route
    outputs:
    - contextPath: Panorama.StaticRoutes.Name
      description: The name of the static route.
      type: String
    - contextPath: Panorama.StaticRoutes.BFDProfile
      description: The BFD profile of the static route.
      type: String
    - contextPath: Panorama.StaticRoutes.Destination
      description: The destination of the static route.
      type: String
    - contextPath: Panorama.StaticRoutes.Metric
      description: The metric (port) of the static route.
      type: Number
    - contextPath: Panorama.StaticRoutes.NextHop
      description: The next hop of the static route. Can be an IP address, FQDN, or
        a virtual router.
      type: String
    - contextPath: Panorama.StaticRoutes.RouteTable
      description: The route table of the static route.
      type: String
    - contextPath: Panorama.StaticRoutes.VirtualRouter
      description: The virtual router to which the static router belongs.
      type: String
    - contextPath: Panorama.StaticRoutes.Template
      description: The template in which the static route is defined (Panorama instances
        only).
      type: String
  - arguments:
    - description: The name of the static route to delete.
      name: route_name
      required: true
    - description: The virtual router from which the routes will be deleted.
      name: virtual_router
      required: true
    - description: The template to use to run the command. Overrides the template
        parameter (Panorama instances).
      name: template
    description: Deletes a static route.
    name: pan-os-delete-static-route
    outputs:
    - contextPath: Panorama.StaticRoutes.Name
      description: The name of the static route to delete.
      type: String
    - contextPath: Panorama.StaticRoutes.BFDProfile
      description: The BFD profile of the static route.
      type: String
    - contextPath: Panorama.StaticRoutes.Destination
      description: The destination of the static route.
      type: String
    - contextPath: Panorama.StaticRoutes.Metric
      description: The metric (port) of the static route.
      type: Number
    - contextPath: Panorama.StaticRoutes.NextHop
      description: The next hop of the static route. Can be an IP address, FQDN, or
        a virtual router.
      type: String
    - contextPath: Panorama.StaticRoutes.RouteTable
      description: The route table of the static route.
      type: String
    - contextPath: Panorama.StaticRoutes.VirtualRouter
      description: The virtual router to which the static router belongs.
      type: String
    - contextPath: Panorama.StaticRoutes.Template
      description: The template in which the static route is defined (Panorama instances
        only).
      type: String
    - contextPath: Panorama.StaticRoutes.Deleted
      description: Whether the static route was deleted.
      type: Boolean
  - arguments:
    - description: Serial number of the target device.
      name: target
    description: Show firewall device software version.
    name: pan-os-show-device-version
    outputs:
    - contextPath: Panorama.Device.Info.Devicename
      description: Device name of the PAN-OS.
      type: String
    - contextPath: Panorama.Device.Info.Model
      description: Model of the PAN-OS.
      type: String
    - contextPath: Panorama.Device.Info.Serial
      description: Serial number of the PAN-OS.
      type: String
    - contextPath: Panorama.Device.Info.Version
      description: Version of the PAN-OS.
      type: String
  - arguments:
    - description: The device to which to download the content update.
      name: target
    description: Downloads the latest content update.
    name: pan-os-download-latest-content-update
    outputs:
    - contextPath: Panorama.Content.Download.JobID
      description: Job ID of the content download.
      type: String
    - contextPath: Panorama.Content.Download.Status
      description: Content download status.
      type: String
  - arguments:
    - description: The device to which the content update is downloading.
      name: target
    - description: Job ID to check.
      name: job_id
      required: true
    description: Checks the download status of a content update.
    name: pan-os-content-update-download-status
    outputs:
    - contextPath: Panorama.Content.Download.JobID
      description: Job ID to monitor.
      type: String
    - contextPath: Panorama.Content.Download.Status
      description: Download status.
      type: String
    - contextPath: Panorama.Content.Download.Details
      description: Job ID details.
      type: String
  - arguments:
    - description: The device on which to install the content update.
      name: target
    description: Installs the latest content update.
    name: pan-os-install-latest-content-update
    outputs:
    - contextPath: Panorama.Content.Install.JobID
      description: Job ID of the installation.
      type: String
    - contextPath: Content.Install.Status
      description: Installation status.
      type: String
  - arguments:
    - description: The device on which to check the installation status of the content
        update.
      name: target
    - description: Job ID of the content installation.
      name: job_id
      required: true
    description: Gets the installation status of the content update.
    name: pan-os-content-update-install-status
    outputs:
    - contextPath: Panorama.Content.Install.JobID
      description: Job ID of the content installation.
      type: String
    - contextPath: Panorama.Content.Install.Status
      description: Content installation status.
      type: String
    - contextPath: Panorama.Content.Install.Details
      description: Content installation status details.
      type: String
  - arguments:
    - description: The target device from which to get the PAN-OS software version.
      name: target
    description: Checks the PAN-OS software version from the repository.
    name: pan-os-check-latest-panos-software
  - arguments:
    - description: The target device from which to download the PAN-OS software version.
      name: target
    - description: The target version number to install.
      name: target_version
      required: true
    description: Downloads the target PAN-OS software version to install on the target
      device.
    name: pan-os-download-panos-version
    outputs:
    - contextPath: Panorama.PANOS.Download.JobID
      description: Job ID of the PAN-OS download.
      type: number
    - contextPath: Panorama.PANOS.Download.Status
      description: Status of the PAN-OS download.
      type: String
  - arguments:
    - description: The target device from which to get the download status.
      name: target
    - description: Job ID to check.
      name: job_id
      required: true
    description: Gets the download status of the target PAN-OS software.
    name: pan-os-download-panos-status
    outputs:
    - contextPath: Panorama.PANOS.Download.JobID
      description: Job ID of the PAN-OS download.
      type: string
    - contextPath: Panorama.PANOS.Download.Status
      description: PAN-OS download status.
      type: String
    - contextPath: Panorama.PANOS.Download.Details
      description: PAN-OS download details.
      type: String
  - arguments:
    - description: The target device on which to install the target PAN-OS software
        version.
      name: target
    - description: Target PAN-OS version to install.
      name: target_version
      required: true
    description: Installs the target PAN-OS version on the specified target device.
    name: pan-os-install-panos-version
    outputs:
    - contextPath: Panorama.PANOS.Install.JobID
      description: Job ID of the PAN-OS installation.
      type: string
    - contextPath: Panorama.PANOS.Install.Status
      description: Status of the PAN-OS installation.
      type: String
  - arguments:
    - description: The target device from which to get the installation status.
      name: target
    - description: Job ID to check.
      name: job_id
      required: true
    description: Gets the installation status of the PAN-OS software.
    name: pan-os-install-panos-status
    outputs:
    - contextPath: Panorama.PANOS.Install.JobID
      description: Job ID of the PAN-OS installation.
      type: number
    - contextPath: Panorama.PANOS.Install.Status
      description: Status of the PAN-OS installation.
      type: String
    - contextPath: Panorama.PANOS.Install.Details
      description: PAN-OS installation details.
      type: String
  - arguments:
    - description: The target device on which to reboot the firewall.
      name: target
    description: Reboots the Firewall device.
    name: pan-os-device-reboot
  - arguments:
    - description: The IP address from which to return information.
      name: ip_address
      required: true
    description: Gets location information for an IP address.
    name: pan-os-show-location-ip
    outputs:
    - contextPath: Panorama.Location.IP.country_code
      description: The IP address location country code.
      type: String
    - contextPath: Panorama.Location.IP.country_name
      description: The IP address location country name.
      type: String
    - contextPath: Panorama.Location.IP.ip_address
      description: The IP address.
      type: String
    - contextPath: Panorama.Location.IP.Status
      description: Whether the IP address was found.
      type: String
  - arguments: []
    description: Gets information about available PAN-OS licenses and their statuses.
    name: pan-os-get-licenses
    outputs:
    - contextPath: Panorama.License.Authcode
      description: The authentication code of the license.
      type: String
    - contextPath: Panorama.License.Base-license-name
      description: The base license name.
      type: String
    - contextPath: Panorama.License.Description
      description: The description of the license.
      type: String
    - contextPath: Panorama.License.Expired
      description: Whether the license has expired.
      type: String
    - contextPath: Panorama.License.Expires
      description: When the license will expire.
      type: String
    - contextPath: Panorama.License.Feature
      description: The feature of the license.
      type: String
    - contextPath: Panorama.License.Issued
      description: When the license was issued.
      type: String
    - contextPath: Panorama.License.Serial
      description: The serial number of the license.
      type: String
  - arguments:
    - auto: PREDEFINED
      description: The security profile for which to get information. Can be "data-filtering",
        "file-blocking", "spyware", "url-filtering", "virus", "vulnerability", or
        "wildfire-analysis".
      name: security_profile
      predefined:
      - data-filtering
      - file-blocking
      - spyware
      - url-filtering
      - virus
      - vulnerability
      - wildfire-analysis
    description: Gets information for the specified security profile.
    name: pan-os-get-security-profiles
    outputs:
    - contextPath: Panorama.Spyware.Name
      description: The profile name.
      type: String
    - contextPath: Panorama.Spyware.Rules.Action
      description: The rule action.
      type: String
    - contextPath: Panorama.Spyware.Rules.Category
      description: The category for which to apply the rule.
      type: String
    - contextPath: Panorama.Spyware.Rules.Name
      description: The rule name.
      type: String
    - contextPath: Panorama.Spyware.Rules.Packet-capture
      description: Whether packet capture is enabled.
      type: String
    - contextPath: Panorama.Spyware.Rules.Severity
      description: The rule severity.
      type: String
    - contextPath: Panorama.Spyware.Rules.Threat-name
      description: The threat name for which to apply the rule.
      type: String
    - contextPath: Panorama.URLFilter.Name
      description: The profile name.
      type: String
    - contextPath: Panorama.URLFilter.Rules.Category.Action
      description: The rule action to apply to the category.
      type: String
    - contextPath: Panorama.URLFilter.Rules.Category.Name
      description: The category name.
      type: String
    - contextPath: Panorama.WildFire.Name
      description: The WildFire profile name.
      type: String
    - contextPath: Panorama.WildFire.Rules.Analysis
      description: The rule analysis.
      type: String
    - contextPath: Panorama.WildFire.Rules.Application
      description: The application for which to apply the rule.
      type: String
    - contextPath: Panorama.WildFire.Rules.File-type
      description: The file type for which to apply the rule.
      type: String
    - contextPath: Panorama.WildFire.Rules.Name
      description: The rule name.
      type: String
    - contextPath: Panorama.Vulnerability.Name
      description: The vulnerability profile name.
      type: String
    - contextPath: Panorama.Vulnerability.Rules.Vendor-id
      description: The vendor ID for which to apply the rule.
      type: String
    - contextPath: Panorama.Vulnerability.Rules.Packet-capture
      description: Whether packet capture is enabled.
      type: String
    - contextPath: Panorama.Vulnerability.Rules.Host
      description: The rule host.
      type: String
    - contextPath: Panorama.Vulnerability.Rules.Name
      description: The rule name.
      type: String
    - contextPath: Panorama.Vulnerability.Rules.Category
      description: The category for which to apply the rule.
      type: String
    - contextPath: Panorama.Vulnerability.Rules.CVE
      description: The CVE for which to apply the rule.
      type: String
    - contextPath: Panorama.Vulnerability.Rules.Action
      description: The rule action.
      type: String
    - contextPath: Panorama.Vulnerability.Rules.Severity
      description: The rule severity.
      type: String
    - contextPath: Panorama.Vulnerability.Rules.Threat-name
      description: The threat for which to apply the rule.
      type: String
    - contextPath: Panorama.Antivirus.Name
      description: The Antivirus profile name.
      type: String
    - contextPath: Panorama.Antivirus.Rules.Action
      description: The rule action.
      type: String
    - contextPath: Panorama.Antivirus.Rules.Name
      description: The rule name.
      type: String
    - contextPath: Panorama.Antivirus.Rules.WildFire-action
      description: The WildFire action.
      type: String
    - contextPath: Panorama.FileBlocking.Name
      description: The file blocking profile name.
      type: String
    - contextPath: Panorama.FileBlocking.Rules.Action
      description: The rule action.
      type: String
    - contextPath: Panorama.FileBlocking.Rules.Application
      description: The application for which to apply the rule.
      type: String
    - contextPath: Panorama.FileBlocking.Rules.File-type
      description: The file type to apply the rule.
      type: String
    - contextPath: Panorama.FileBlocking.Rules.Name
      description: The rule name.
      type: String
    - contextPath: Panorama.DataFiltering.Name
      description: The data filtering profile name.
      type: String
    - contextPath: Panorama.DataFiltering.Rules.Alert-threshold
      description: The alert threshold.
      type: String
    - contextPath: Panorama.DataFiltering.Rules.Application
      description: The application to apply the rule.
      type: String
    - contextPath: Panorama.DataFiltering.Rules.Block-threshold
      description: The block threshold.
      type: String
    - contextPath: Panorama.DataFiltering.Rules.Data-object
      description: The data object.
      type: String
    - contextPath: Panorama.DataFiltering.Rules.Direction
      description: The rule direction.
      type: String
    - contextPath: Panorama.DataFiltering.Rules.File-type
      description: The file type for which to apply the rule.
      type: String
    - contextPath: Panorama.DataFiltering.Rules.Log-severity
      description: The log severity.
      type: String
    - contextPath: Panorama.DataFiltering.Rules.Name
      description: The rule name.
      type: String
  - arguments:
    - auto: PREDEFINED
      description: Security profile type. Can be 'data-filtering', 'file-blocking',
        'spyware', 'url-filtering', 'virus, 'vulnerability', or wildfire-analysis.'
      name: profile_type
      predefined:
      - data-filtering
      - file-blocking
      - spyware
      - url-filtering
      - virus
      - vulnerability
      - wildfire-analysis
      required: true
    - description: The rule name to apply.
      name: rule_name
      required: true
    - description: The profile name to apply to the rule.
      name: profile_name
      required: true
    - auto: PREDEFINED
      description: The location of the rules. Can be 'pre-rulebase' or 'post-rulebase'.
        Mandatory for Panorama instances.
      name: pre_post
      predefined:
      - pre-rulebase
      - post-rulebase
    description: Apply a security profile to specific rules or rules with a specific
      tag.
    name: pan-os-apply-security-profile
  - arguments:
    - auto: PREDEFINED
      description: The location of the rules. Can be 'pre-rulebase' or 'post-rulebase'.
        Mandatory for Panorama instances.
      name: pre_post
      predefined:
      - pre-rulebase
      - post-rulebase
    description: Get SSL decryption rules.
    name: pan-os-get-ssl-decryption-rules
    outputs:
    - contextPath: Panorama.SSLRule.From
      description: The SSL rule from the source.
      type: String
    - contextPath: Panorama.SSLRule.Name
      description: The name of the SSL rule.
      type: String
    - contextPath: Panorama.SSLRule.Destination
      description: The destination of the SSL rule.
      type: String
    - contextPath: Panorama.SSLRule.Target
      description: The target of the SSL rule.
      type: String
    - contextPath: Panorama.SSLRule.Service
      description: The SSL rule service.
      type: String
    - contextPath: Panorama.SSLRule.Action
      description: The SSL rule action.
      type: String
    - contextPath: Panorama.SSLRule.Type
      description: The SSL rule type.
      type: String
    - contextPath: Panorama.SSLRule.Source
      description: The source of the SSL rule.
      type: String
    - contextPath: Panorama.SSLRule.To
      description: The SSL rule to destination.
      type: String
    - contextPath: Panorama.SSLRule.UUID
      description: The SSL rule UUID.
      type: String
    - contextPath: Panorama.SSLRule.Description
      description: The SSL rule description.
      type: String
    - contextPath: Panorama.SSLRule.Source-user
      description: The SSL rule source user.
      type: String
    - contextPath: Panorama.SSLRule.Category
      description: The SSL rule category.
      type: String
  - arguments:
    - description: The template name.
      name: template
      required: true
    description: Retrieves the Wildfire configuration.
    name: pan-os-get-wildfire-configuration
    outputs:
    - contextPath: Panorama.WildFire.Name
      description: The file type.
      type: String
    - contextPath: Panorama.WildFire.Size-limit
      description: The file size limit.
      type: String
    - contextPath: Panorama.WildFire.recurring
      description: The schedule that is recurring.
      type: String
  - arguments:
    - description: The url-filtering profile name. Get the name by running the get-security-profiles
        command.
      name: profile_name
      required: true
    description: Set default categories to block in the URL filtering profile.
    name: pan-os-url-filtering-block-default-categories
  - arguments: []
    description: Get anti-spyware best practices.
    name: pan-os-get-anti-spyware-best-practice
    outputs:
    - contextPath: Panorama.Spyware.BotentDomain.Name
      description: The botnet domain name.
      type: String
    - contextPath: Panorama.Spyware.BotentDomain.Action
      description: The botnet domain action.
      type: String
    - contextPath: Panorama.Spyware.BotentDomain.Packet-capture
      description: Whether packet capture is enabled.
      type: String
    - contextPath: Panorama.Spyware.BotentDomain.Sinkhole.ipv4-address
      description: The botnet domain IPv4 address.
      type: String
    - contextPath: Panorama.Spyware.BotentDomain.Sinkhole.ipv6-address
      description: The Botnet domain IPv6 address.
      type: String
    - contextPath: Panorama.Spyware.Rule.Category
      description: The rule category.
      type: String
    - contextPath: Panorama.Spyware.Rule.Action
      description: The rule action.
      type: String
    - contextPath: Panorama.Spyware.Rule.Name
      description: The rule name.
      type: String
    - contextPath: Panorama.Spyware.Rule.Severity
      description: The rule severity.
      type: String
    - contextPath: Panorama.Spyware.Rule.Threat-name
      description: The rule threat name.
      type: String
    - contextPath: Panorama.Spyware.BotentDomain.Max_version
      description: The botnet domain max version.
      type: String
  - arguments: []
    description: Get file-blocking best practices.
    name: pan-os-get-file-blocking-best-practice
    outputs:
    - contextPath: Panorama.FileBlocking.Rule.Action
      description: The rule action.
      type: String
    - contextPath: Panorama.FileBlocking.Rule.Application
      description: The rule application.
      type: String
    - contextPath: Panorama.FileBlocking.Rule.File-type
      description: The rule file type.
      type: String
    - contextPath: Panorama.FileBlocking.Rule.Name
      description: The rule name.
      type: String
  - arguments: []
    description: Get anti-virus best practices.
    name: pan-os-get-antivirus-best-practice
    outputs:
    - contextPath: Panorama.Antivirus.Decoder.Action
      description: The rule action.
      type: String
    - contextPath: Panorama.Antivirus.Decoder.Name
      description: The rule name.
      type: String
    - contextPath: Panorama.Antivirus.Decoder.WildFire-action
      description: The WildFire action.
      type: String
  - arguments: []
    description: Get vulnerability-protection best practices.
    name: pan-os-get-vulnerability-protection-best-practice
    outputs:
    - contextPath: Panorama.Vulnerability.Rule.Action
      description: The rule action.
      type: String
    - contextPath: Panorama.Vulnerability.Rule.CVE
      description: The rule CVE.
      type: String
    - contextPath: Panorama.Vulnerability.Rule.Category
      description: The rule category.
      type: String
    - contextPath: Panorama.Vulnerability.Rule.Host
      description: The rule host.
      type: String
    - contextPath: Panorama.Vulnerability.Rule.Name
      description: The rule name.
      type: String
    - contextPath: Panorama.Vulnerability.Rule.Severity
      description: The rule severity.
      type: String
    - contextPath: Panorama.Vulnerability.Rule.Threat-name
      description: The threat name.
      type: String
    - contextPath: Panorama.Vulnerability.Rule.Vendor-id
      description: The vendor ID.
      type: String
  - arguments: []
    description: View WildFire best practices.
    name: pan-os-get-wildfire-best-practice
    outputs:
    - contextPath: Panorama.WildFire.Analysis
      description: The WildFire analysis.
      type: String
    - contextPath: Panorama.WildFire.Application
      description: The WildFire application.
      type: String
    - contextPath: Panorama.WildFire.File.File-size
      description: The recommended file size.
      type: String
    - contextPath: Panorama.WildFire.File.Name
      description: The file name.
      type: String
    - contextPath: Panorama.WildFire.File-type
      description: The WildFire profile file type.
      type: String
    - contextPath: Panorama.WildFire.Name
      description: The WildFire profile name.
      type: String
    - contextPath: Panorama.WildFire.SSLDecrypt
      description: The SSL decrypt content.
      type: String
    - contextPath: Panorama.WildFire.Schedule.Action
      description: The WildFire schedule action.
      type: String
    - contextPath: Panorama.WildFire.Schedule.Recurring
      description: The WildFire schedule recurring.
      type: String
  - arguments: []
    description: View URL filtering best practices.
    name: pan-os-get-url-filtering-best-practice
    outputs:
    - contextPath: Panorama.URLFilter.Category.Action
      description: The action to perform on the category.
      type: String
    - contextPath: Panorama.URLFilter.Category.Name
      description: The category name.
      type: String
    - contextPath: Panorama.URLFilter.DeviceGroup
      description: The device group name.
      type: String
    - contextPath: Panorama.URLFilter.Name
      description: The Profile name.
      type: String
    - contextPath: Panorama.URLFilter.Header.log-container-page-only
      description: The log container page only.
      type: String
    - contextPath: Panorama.URLFilter.Header.log-http-hdr-referer
      description: The log HTTP header referer.
      type: String
    - contextPath: Panorama.URLFilter.Header.log-http-hdr-user
      description: The log HTTP header user.
      type: String
    - contextPath: Panorama.URLFilter.Header.log-http-hdr-xff
      description: The log HTTP header xff.
      type: String
  - arguments:
    - description: The template name.
      name: template
      required: true
    description: Enforces wildfire best practices to upload files to the maximum size,
      forwards all file types, and updates the schedule.
    name: pan-os-enforce-wildfire-best-practice
  - arguments:
    - description: The name of the profile to create.
      name: profile_name
      required: true
    description: Creates an antivirus best practice profile.
    name: pan-os-create-antivirus-best-practice-profile
  - arguments:
    - description: The profile name to create.
      name: profile_name
      required: true
    description: Creates an Anti-Spyware best practice profile.
    name: pan-os-create-anti-spyware-best-practice-profile
  - arguments:
    - description: The profile name.
      name: profile_name
      required: true
    description: Creates a vulnerability protection best practice profile.
    name: pan-os-create-vulnerability-best-practice-profile
  - arguments:
    - description: The profile name.
      name: profile_name
      required: true
    description: Creates a URL filtering best practice profile.
    name: pan-os-create-url-filtering-best-practice-profile
  - arguments:
    - description: The name of the profile.
      name: profile_name
      required: true
    description: Creates a file blocking best practice profile.
    name: pan-os-create-file-blocking-best-practice-profile
  - arguments:
    - description: The name of the profile.
      name: profile_name
      required: true
    description: Creates a WildFire analysis best practice profile.
    name: pan-os-create-wildfire-best-practice-profile
  - arguments:
    - description: The template to use when running the command. Overrides the template
        parameter (Panorama instances). If not given, will use the integration parameter.
      name: template
    - description: The template stack to use when running the command.
      name: template_stack
    - description: "The name of the virtual system to be configured. Will use the\
        \ configured VSYS parameter if exists. If given a value, will override the\
        \ VSYS parameter. If neither the VSYS parameter and this argument are entered,\
        \ will default to 'vsys1'. "
      name: vsys
    description: Shows the user ID interface configuration.
    name: pan-os-show-user-id-interfaces-config
    outputs:
    - contextPath: Panorama.UserInterfaces.Name
      description: The name of the user interface.
      type: String
    - contextPath: Panorama.UserInterfaces.Zone
      description: The zone to which the interface is connected
      type: String
    - contextPath: Panorama.UserInterfaces.EnableUserIdentification
      description: Whether user identification is enabled.
      type: String
  - arguments:
    - description: The template to use when running the command. Overrides the template
        parameter (Panorama instances). If not given, will use the integration parameter.
      name: template
    - description: The template stack to use when running the command.
      name: template_stack
    - description: "The name of the virtual system to be configured. Will use the\
        \ configured VSYS parameter if exists. If given a value, will override the\
        \ VSYS parameter. If neither the VSYS parameter and this argument are entered,\
        \ will default to 'vsys1'. "
      name: vsys
    description: Shows the zones configuration.
    name: pan-os-show-zones-config
    outputs:
    - contextPath: Panorama.Zone.Name
      description: The name of the zone.
      type: String
    - contextPath: Panorama.Zone.Network
      description: The network to which the zone connected
      type: String
    - contextPath: Panorama.Zone.EnableUserIdentification
      description: Whether user identification is enabled.
      type: String
    - contextPath: Panorama.Zone.ZoneProtectionProfile
      description: The zone protection profile.
      type: String
    - contextPath: Panorama.Zone.LogSetting
      description: The log setting for the zone
      type: String
  - arguments:
    - description: The template to use when running the command. Overrides the template
        parameter (Panorama instances). If not given, will use the integration parameter.
      name: template
    - description: The template stack to use when running the command.
      name: template_stack
    - description: "The name of the virtual system to be configured. Will use the\
        \ configured VSYS parameter if exists. If given a value, will override the\
        \ VSYS parameter. If neither the VSYS parameter and this argument are entered,\
        \ will default to 'vsys1'. "
      name: vsys
    description: Retrieves list of user-ID agents configured in the system.
    name: pan-os-list-configured-user-id-agents
    outputs:
    - contextPath: Panorama.UserIDAgents.Name
      description: The user-ID Agent name.
      type: String
    - contextPath: Panorama.UserIDAgents.Host
      description: The user-ID Agent host.
      type: String
    - contextPath: Panorama.UserIDAgents.Port
      description: The user-ID Agent port.
      type: Number
    - contextPath: Panorama.UserIDAgents.LdapProxy
      description: Whether LDAP proxy is used in the user-ID agent.
      type: String
    - contextPath: Panorama.UserIDAgents.NtlmAuth
      description: Whether NLTM authentication is used in the user-ID agent.
      type: String
    - contextPath: Panorama.UserIDAgents.EnableHipCollection
      description: Whether HIP collection is enabled in the user-ID agent.
      type: String
    - contextPath: Panorama.UserIDAgents.IpUserMapping
      description: Whether IP user mapping is enabled in the user-ID agent.
      type: String
    - contextPath: Panorama.UserIDAgents.SerialNumber
      description: The serial number associated with the user-ID agent.
      type: Unknown
    - contextPath: Panorama.UserIDAgents.CollectorName
      description: The user-ID agent collector name.
      type: String
    - contextPath: Panorama.UserIDAgents.Secret
      description: The user-ID agent secret.
      type: String
    - contextPath: Panorama.UserIDAgents.Disabled
      description: Whether the user-ID agent is disbaled.
      type: String
  - arguments:
    - description: Entry ID of the file to upload.
      name: entryID
      required: true
    - auto: PREDEFINED
      description: The category of the content.
      name: category
      predefined:
      - wildfire
      - anti-virus
      - content
      required: true
    description: Uploads a content file to Panorama.
    name: pan-os-upload-content-update-file
    outputs:
    - contextPath: Panorama.Content.Upload.Status
      description: Content upload status.
      type: string
    - contextPath: Panorama.Content.Upload.Message
      description: Content upload message.
      type: string
  - arguments:
    - description: Update file name to be installed on PAN-OS.
      name: version_name
      required: true
    - auto: PREDEFINED
      description: The category of the content.
      name: category
      predefined:
      - wildfire
      - anti-virus
      - content
      required: true
    - auto: PREDEFINED
      defaultValue: no
      description: Skips file validity check with PAN-OS update server. Use this option
        for air-gapped networks and only if you trust the content file.
      name: skip_validity_check
      predefined:
      - yes
      - no
      required: true
    description: Installs specific content update file.
    name: pan-os-install-file-content-update
    outputs:
    - contextPath: Panorama.Content.Install.JobID
      description: JobID of the installation.
      type: string
    - contextPath: Panorama.Content.Install.Status
      description: Installation status.
      type: string
<<<<<<< HEAD
  - arguments:
      - default: false
        description: String by which to filter the results to only show specific hostnames or serial numbers.
        isArray: false
        name: device_filter_string
        required: false
        secret: false
    deprecated: false
    description: Gets all ARP tables from all firewalls in the topology.
    name: pan-os-platform-get-arp-tables
    outputs:
      - contextPath: PANOS.ShowArp.Summary.hostid
        description: ID of the PAN-OS host.
        type: String
      - contextPath: PANOS.ShowArp.Summary.max
        description: Maximum number of supported ARP entries.
        type: String
      - contextPath: PANOS.ShowArp.Summary.total
        description: Total number of current ARP entries.
        type: String
      - contextPath: PANOS.ShowArp.Summary.timeout
        description: ARP entry timeout.
        type: String
      - contextPath: PANOS.ShowArp.Summary.dp
        description: Firewall dataplane associated with the entry.
        type: String
      - contextPath: PANOS.ShowArp.Result.hostid
        description: ID of the PAN-OS host.
        type: String
      - contextPath: PANOS.ShowArp.Result.interface
        description: Network interface learned ARP entry.
        type: String
      - contextPath: PANOS.ShowArp.Result.ip
        description: Layer 3 address.
        type: String
      - contextPath: PANOS.ShowArp.Result.mac
        description: Layer 2 address.
        type: String
      - contextPath: PANOS.ShowArp.Result.port
        description: Network interface matching entry.
        type: String
      - contextPath: PANOS.ShowArp.Result.status
        description: ARP entry status.
        type: String
      - contextPath: PANOS.ShowArp.Result.ttl
        description: Time to live.
        type: String
  - arguments:
      - default: false
        description: String by which to filter the results to only show specific hostnames or serial numbers.
        isArray: false
        name: device_filter_string
        required: false
        secret: false
    deprecated: false
    description: Pulls all route summary information from the topology.
    name: pan-os-platform-get-route-summary
    outputs:
      - contextPath: PANOS.ShowRouteSummary.Summary.hostid
        description: ID of the PAN-OS host.
        type: Number
      - contextPath: PANOS.ShowRouteSummary.Summary.total
        description: Total number of routes.
        type: Number
      - contextPath: PANOS.ShowRouteSummary.Summary.limit
        description: Maximum number of routes for the platform.
        type: Number
      - contextPath: PANOS.ShowRouteSummary.Summary.active
        description: Active routes in the routing table.
        type: Number
  - arguments:
      - default: false
        description: String by which to filter the results to only show specific hostnames or serial numbers.
        isArray: false
        name: device_filter_string
        required: false
        secret: false
    deprecated: false
    description: Pulls all route summary information from the topology.
    name: pan-os-platform-get-routes
    outputs:
      - contextPath: PANOS.ShowRoute.Summary.hostid
        description: ID of the PAN-OS host.
        type: String
      - contextPath: PANOS.ShowRoute.Summary.interface
        description: Next hop interface.
        type: String
      - contextPath: PANOS.ShowRoute.Summary.route_count
        description: Total number of routes seen on the virtual router interface.
        type: Number
      - contextPath: PANOS.ShowRoute.Result.hostid
        description: ID of the PAN-OS host.
        type: String
      - contextPath: PANOS.ShowRoute.Result.virtual_router
        description: Virtual router this route belongs to.
        type: String
      - contextPath: PANOS.ShowRoute.Result.destination
        description: Network destination of the route.
        type: String
      - contextPath: PANOS.ShowRoute.Result.nexthop
        description: Next hop to the destination.
        type: String
      - contextPath: PANOS.ShowRoute.Result.metric
        description: Route metric.
        type: String
      - contextPath: PANOS.ShowRoute.Result.flags
        description: Route flags.
        type: String
      - contextPath: PANOS.ShowRoute.Result.age
        description: Age of the route.
        type: Number
      - contextPath: PANOS.ShowRoute.Result.interface
        description: Next hop interface.
        type: String
      - contextPath: PANOS.ShowRoute.Result.route_table
        description: The route table this route belongs to.
        type: String
  - arguments:
      - default: false
        description: String by which to filter the results to only show specific hostnames or serial numbers.
        isArray: false
        name: device_filter_string
        required: false
        secret: false
    deprecated: false
    description: Gets information from all PAN-OS systems in the topology.
    name: pan-os-platform-get-system-info
    outputs:
      - contextPath: PANOS.ShowSystemInfo.Summary.hostid
        description: ID of the PAN-OS host.
        type: String
      - contextPath: PANOS.ShowSystemInfo.Summary.ip_address
        description: Management IP address.
        type: String
      - contextPath: PANOS.ShowSystemInfo.Summary.sw_version
        description: System software version.
        type: String
      - contextPath: PANOS.ShowSystemInfo.Summary.family
        description: Platform family.
        type: String
      - contextPath: PANOS.ShowSystemInfo.Summary.model
        description: Platform model.
        type: String
      - contextPath: PANOS.ShowSystemInfo.Summary.uptime
        description: Total system uptime.
        type: String
      - contextPath: PANOS.ShowSystemInfo.Summary.hostname
        description: System hostname.
        type: String
      - contextPath: PANOS.ShowSystemInfo.Result.hostid
        description: ID of the PAN-OS host.
        type: String
      - contextPath: PANOS.ShowSystemInfo.Result.ip_address
        description: Management IP address.
        type: String
      - contextPath: PANOS.ShowSystemInfo.Result.netmask
        description: Management netmask.
        type: String
      - contextPath: PANOS.ShowSystemInfo.Result.mac_address
        description: Management MAC address.
        type: String
      - contextPath: PANOS.ShowSystemInfo.Result.uptime
        description: Total system uptime.
        type: String
      - contextPath: PANOS.ShowSystemInfo.Result.family
        description: Platform family.
        type: String
      - contextPath: PANOS.ShowSystemInfo.Result.model
        description: Platform model.
        type: String
      - contextPath: PANOS.ShowSystemInfo.Result.sw_version
        description: System software version.
        type: String
      - contextPath: PANOS.ShowSystemInfo.Result.operational_mode
        description: Current operational mode.
        type: String
      - contextPath: PANOS.ShowSystemInfo.Result.ipv6_address
        description: Management IPv6 address.
        type: String
      - contextPath: PANOS.ShowSystemInfo.Result.default_gateway
        description: Management default gateway.
        type: String
      - contextPath: PANOS.ShowSystemInfo.Result.public_ip_address
        description: Firewall public IP address.
        type: String
      - contextPath: PANOS.ShowSystemInfo.Result.hostname
        description: Device hostname.
        type: String
      - contextPath: PANOS.ShowSystemInfo.Result.av_version
        description: System anti-virus version.
        type: String
      - contextPath: PANOS.ShowSystemInfo.Result.av_release_date
        description: Release date of the antivirus content.
        type: String
      - contextPath: PANOS.ShowSystemInfo.Result.app_version
        description: App content version.
        type: String
      - contextPath: PANOS.ShowSystemInfo.Result.app_release_date
        description: Release date of the application content.
        type: String
      - contextPath: PANOS.ShowSystemInfo.Result.threat_version
        description: Threat content version.
        type: String
      - contextPath: PANOS.ShowSystemInfo.Result.threat_release_date
        description: Release date of the threat content.
        type: String
      - contextPath: PANOS.ShowSystemInfo.Result.wildfire_version
        description: Wildfire content version.
        type: String
      - contextPath: PANOS.ShowSystemInfo.Result.wildfire_release_date
        description: Wildfire release date.
        type: String
      - contextPath: PANOS.ShowSystemInfo.Result.url_filtering_version
        description: URL filtering content version.
        type: String
  - arguments:
      - default: false
        description: String by which to filter the results to only show specific hostnames or serial numbers.
        isArray: false
        name: device_filter_string
        required: false
        secret: false
    deprecated: false
    description: Gets the operational information of the device groups in the topology.
    name: pan-os-platform-get-device-groups
    outputs:
      - contextPath: PANOS.DeviceGroupOp.hostid
        description: ID of the PAN-OS host.
        type: String
      - contextPath: PANOS.DeviceGroupOp.serial
        description: Serial number of the firewall.
        type: String
      - contextPath: PANOS.DeviceGroupOp.connected
        description: Whether the firewall is currently connected.
        type: String
      - contextPath: PANOS.DeviceGroupOp.hostname
        description: Firewall hostname.
        type: String
      - contextPath: PANOS.DeviceGroupOp.last_commit_all_state_sp
        description: State of the last commit.
        type: String
      - contextPath: PANOS.DeviceGroupOp.name
        description: Device group name.
        type: String
  - arguments:
      - default: false
        description: String by which to filter the results to only show specific hostnames or serial numbers.
        isArray: false
        name: device_filter_string
        required: false
        secret: false
    deprecated: false
    description: Gets the operational information of the template stacks in the topology.
    name: pan-os-platform-get-template-stacks
    outputs:
      - contextPath: PANOS.TemplateStackOp.hostid
        description: ID of the PAN-OS host.
        type: String
      - contextPath: PANOS.TemplateStackOp.serial
        description: Serial number of the firewall.
        type: String
      - contextPath: PANOS.TemplateStackOp.connected
        description: Whether the firewall is currently connected.
        type: String
      - contextPath: PANOS.TemplateStackOp.hostname
        description: Firewall hostname.
        type: String
      - contextPath: PANOS.TemplateStackOp.last_commit_all_state_tpl
        description: State of the last commit.
        type: String
      - contextPath: PANOS.TemplateStackOp.name
        description: Template stack name.
        type: String
  dockerimage: demisto/pan-os-python:1.0.0.27504
  feed: false
  isfetch: false
  longRunning: false
  longRunningPort: false
=======
  dockerimage: demisto/python3:3.10.1.27636
>>>>>>> 7c5527a9
  runonce: false
  script: ''
  subtype: python3
  type: python
fromversion: 5.0.0
tests:
- palo_alto_firewall_test_pb
- palo_alto_panorama_test_pb
- PAN-OS-firewall-topology-test-pb
- PAN-OS-panorama-topology-test-pb<|MERGE_RESOLUTION|>--- conflicted
+++ resolved
@@ -6916,7 +6916,6 @@
     - contextPath: Panorama.Content.Install.Status
       description: Installation status.
       type: string
-<<<<<<< HEAD
   - arguments:
       - default: false
         description: String by which to filter the results to only show specific hostnames or serial numbers.
@@ -7195,9 +7194,6 @@
   isfetch: false
   longRunning: false
   longRunningPort: false
-=======
-  dockerimage: demisto/python3:3.10.1.27636
->>>>>>> 7c5527a9
   runonce: false
   script: ''
   subtype: python3
