category: Network Security
sectionorder:
- Connect
- Collect
commonfields:
  id: Panorama
  version: -1
configuration:
- display: Server URL (e.g., https://192.168.0.1)
  name: server
  required: true
  type: 0
  section: Connect
- displaypassword: API Key
  name: credentials
  type: 9
  hiddenusername: true
  section: Connect
  required: false
- defaultvalue: '443'
  display: Port (e.g 443)
  name: port
  type: 0
  section: Connect
  advanced: true
  required: false
- additionalinfo: Located in the Panorama UI. Go to Panorama, Device Groups and select the desired Device Group
  display: Device group - Panorama instances only (write shared for Shared location)
  name: device_group
  type: 0
  section: Connect
  advanced: true
  required: false
- additionalinfo: Located in the Firewall URL; by default of PAN-OS it is vsys1
  display: Vsys - Firewall instances only
  name: vsys
  type: 0
  section: Connect
  required: false
- display: Template - Panorama instances only
  name: template
  type: 0
  section: Connect
  advanced: true
  required: false
- additionalinfo: If selected, when running the !url command, the command will execute using pan-os with PAN_DB (with applied filters). The URL filtering categories determine DBot score (malicious, suspicious, benign).
  display: Use URL Filtering for auto enrichment
  name: use_url_filtering
  type: 8
  section: Collect
  advanced: true
  required: false
- display: URL Filtering Additional suspicious categories. CSV list of categories that will be considered suspicious.
  name: additional_suspicious
  type: 12
  section: Collect
  advanced: true
  required: false
- display: URL Filtering Additional malicious categories. CSV list of categories that will be considered malicious.
  name: additional_malicious
  type: 12
  section: Collect
  advanced: true
  required: false
- display: Trust any certificate (not secure)
  name: insecure
  type: 8
  section: Connect
  advanced: true
  required: false
- display: Use system proxy settings
  name: proxy
  type: 8
  section: Connect
  advanced: true
  required: false
- display: API Key (Deprecated)
  name: key
  type: 4
  hidden: true
  additionalinfo: Use the "API Key (Recommended)" parameter instead.
  section: Connect
  advanced: true
  required: false
- additionalinfo: Reliability of the source providing the intelligence data.
  defaultvalue: B - Usually reliable
  display: Source Reliability
  name: integrationReliability
  options:
  - A+ - 3rd party enrichment
  - A - Completely reliable
  - B - Usually reliable
  - C - Fairly reliable
  - D - Not usually reliable
  - E - Unreliable
  - F - Reliability cannot be judged
  type: 15
  section: Collect
  advanced: true
  required: false
- defaultvalue: indicatorType
  name: feedExpirationPolicy
  display: ''
  options:
  - never
  - interval
  - indicatorType
  - suddenDeath
  type: 17
  section: Collect
  advanced: true
  required: false
- defaultvalue: '20160'
  name: feedExpirationInterval
  display: ''
  type: 1
  section: Collect
  advanced: true
  required: false
- display: Fetch incidents
  name: isFetch
  type: 8
  section: Collect
  required: false
- defaultvalue: 24 hours
  display: First fetch timestamp (<number> <time unit>, e.g., 12 hours, 7 days)
  name: first_fetch
  type: 0
  section: Collect
  required: false
- defaultvalue: "100"
  display: Max incidents per fetch (for each selected Log Type Query)
  additionalinfo: The maximum number of incidents to fetch per Log Type Query. To ensure optimal efficiency, it is strongly advised to keep the limit as low as possible. The maximum is 5,000.
  name: max_fetch
  type: 0
  section: Collect
  required: false
- display: Log Type
  name: log_types
  type: 16
  additionalinfo: "Select which log types to fetch.\nSelecting 'All' will use all the log type queries in the fetch.\nTo choose a specific set of queries, select their log types from the dropdown (make sure the 'All' option is unselected)."
  options:
  - Traffic
  - Threat
  - Url
  - Data
  - Correlation
  - System
  - Wildfire
  - Decryption
  - All
  section: Connect
  advanced: true
  required: false
- display: Log type max number of job pulling attempts
  name: fetch_job_polling_max_num_attempts
  additionalinfo: "The maximum number of attempts to try and pull results for each log type from a job that was created by its query. Each attempt takes around 1 second. Increasing this value is useful in case there are many logs to pull from a given log type.\nNote: When increasing this number, in case fetching more than 4 logs types together, it is recommended to split different log types for different integration instances"
  type: 0
  defaultvalue: '10'
  advanced: true
  section: Collect
  required: false
- display: Traffic Log Type Query
  name: traffic_query
  additionalinfo: "Traffic Log Type query example: (addr.src in {source}) and (addr.dst in {destination}) and (action eq {action}).\nIn case of multiple devices, for the sake of speed it is recommended to narrow the query to a specific device. \nFor example:(device_name eq dummy_device)"
  type: 12
  section: Collect
  advanced: true
  required: false
- display: Threat Log Type Query
  name: threat_query
  additionalinfo: "Threat Log Type query example: (severity geq high).\nIn case of multiple devices, for the sake of speed it is recommended to narrow the query to a specific device. \nFor example:(device_name eq dummy_device)"
  type: 12
  section: Collect
  advanced: true
  required: false
- display: URL Log Type Query
  name: url_query
  additionalinfo: "URL Log Type query example: ((action eq block-override) or (action eq block-url)) and (severity geq high).\nIn case of multiple devices, for the sake of speed it is recommended to narrow the query to a specific device. \nFor example:(device_name eq dummy_device)"
  type: 12
  section: Collect
  advanced: true
  required: false
- display: Data Log Type Query
  name: data_query
  additionalinfo: "Data Log Type query example: ((action eq alert) or (action eq wildfire-upload-success) or (action eq forward)) and (severity geq high).\nIn case of multiple devices, for the sake of speed it is recommended to narrow the query to a specific device. \nFor example:(device_name eq dummy_device)"
  type: 12
  section: Collect
  advanced: true
  required: false
- display: Correlation Log Type Query
  name: correlation_query
  additionalinfo: "Correlation Log Type query example: (hostid eq {host_id}) and (match_time in {last_x_time}) and (objectname eq {object_name}) and (severity geq '{severity}'') and (src in {source_address}).\nIn case of multiple devices, for the sake of speed it is recommended to narrow the query to a specific device. \nFor example:(device_name eq dummy_device)"
  type: 12
  section: Collect
  advanced: true
  required: false
- display: System Log Type Query
  name: system_query
  additionalinfo: "System Log Type query example: (subtype eq {sub_type}) and (severity geq {severity}). \nIn case of multiple devices, for the sake of speed it is recommended to narrow the query to a specific device. \nFor example:(device_name eq dummy_device)"
  type: 12
  section: Collect
  advanced: true
  required: false
- display: Wildfire Submission Log Type Query
  name: wildfire_query
  additionalinfo: "Wildfire Submission Log Type query example: ((action eq wildfire-upload-fail) or (action eq wildfire-upload-skip) or (action eq sinkhole)). \nIn case of multiple devices, for the sake of speed it is recommended to narrow the query to a specific device. \nFor example:(device_name eq dummy_device)"
  type: 12
  section: Collect
  advanced: true
  required: false
- display: Decryption Log Type Query
  name: decryption_query
  additionalinfo: "Decryption Log Type query example: (app eq {application}) and (policy_name geq {policy_name}) and ((src in {source}) or (dst in {destination})). \nIn case of multiple devices, for the sake of speed it is recommended to narrow the query to a specific device. \nFor example:(device_name eq dummy_device)"
  type: 12
  section: Collect
  advanced: true
  required: false
- display: Incident type
  name: incidentType
  type: 13
  section: Connect
  required: false
- defaultvalue: '1'
  display: Incidents Fetch Interval
  name: incidentFetchInterval
  required: false
  section: Collect
  type: 19
description: Manage Palo Alto Networks Firewall and Panorama. Use this pack to manage Prisma Access through Panorama. For more information, see the Panorama documentation.
display: Palo Alto Networks PAN-OS
name: Panorama
script:
  commands:
  - arguments:
    - auto: PREDEFINED
      description: Action to be taken, such as show, get, set, edit, delete, rename, clone, move, override, multi-move, multi-clone, or complete.
      name: action
      predefined:
      - set
      - edit
      - delete
      - rename
      - clone
      - move
      - override
      - muti-move
      - multi-clone
      - complete
      - show
      - get
    - description: The category parameter. For example, when exporting a configuration file, use "category=configuration".
      name: category
    - description: The XML structure that defines the command. Used for operation commands.
      name: cmd
    - description: The command to run. For example, command =<show><arp><entry name='all'/></arp></show>.
      name: command
    - description: The specified destination.
      name: dst
    - description: The new value defined for an object.
      name: element
    - description: The end time (used when cloning an object).
      name: to
    - description: The start time (used when cloning an object).
      name: from
    - description: The key value to set.
      name: key
    - description: The log type to retrieve. For example, log-type=threat for threat logs.
      name: log-type
    - description: The type of move operation (for example, where=after, where=before, where=top, where=bottom).
      name: where
    - description: The time period. For example, period=last-24-hrs.
      name: period
    - description: The xpath location. For example, xpath=/config/predefined/application/entry[@name='hotmail'].
      name: xpath
    - description: The PCAP ID included in the threat log.
      name: pcap-id
    - description: The device serial number.
      name: serialno
    - description: The report type, for example dynamic, predefined, or custom.
      name: reporttype
    - description: The report name.
      name: reportname
    - defaultValue: keygen,config,commit,op,report,log,import,export,user-id,version
      description: The request type, for example export, import, log, config.
      name: type
    - description: The time the PCAP was received on the firewall. Used for threat PCAPs.
      name: search-time
    - description: The target number of the firewall. Used only on a Panorama instance.
      name: target
    - description: The job ID.
      name: job-id
    - description: The query string.
      name: query
    - description: The name of the virtual system to be configured. If no vsys is mentioned, this command will not use the vsys parameter.
      name: vsys
    description: Runs any command supported in the API.
    deprecated: true
    name: panorama
  - arguments:
    - description: The firewall managed by Panorama from which to retrieve the predefined threats.
      name: target
    description: Gets the predefined threats list from a firewall or Panorama and stores it as a JSON file in the context.
    deprecated: true
    name: panorama-get-predefined-threats-list
    outputs:
    - contextPath: File.Size
      description: The file size.
      type: number
    - contextPath: File.Name
      description: The file name.
      type: string
    - contextPath: File.Type
      description: The file type.
      type: string
    - contextPath: File.Info
      description: The file information.
      type: string
    - contextPath: File.Extension
      description: The file extension.
      type: string
    - contextPath: File.EntryID
      description: The file entry ID.
      type: string
    - contextPath: File.MD5
      description: The MD5 hash of the file.
      type: string
    - contextPath: File.SHA1
      description: The SHA1 hash of the file.
      type: string
    - contextPath: File.SHA256
      description: The SHA256 hash of the file.
      type: string
    - contextPath: File.SHA512
      description: The SHA512 hash of the file.
      type: string
    - contextPath: File.SSDeep
      description: The SSDeep hash of the file.
      type: string
  - arguments:
    - description: The commit description.
      name: description
    - description: The administrator name. To commit admin-level changes on a firewall, include the administrator name in the request.
      name: admin_name
    - auto: PREDEFINED
      description: Forces a commit.
      name: force_commit
      predefined:
      - 'true'
      - 'false'
    - auto: PREDEFINED
      description: Performs a partial commit while excluding device and network configuration.
      name: exclude_device_network_configuration
      predefined:
      - 'true'
      - 'false'
    - auto: PREDEFINED
      description: Performs a partial commit while excluding shared objects.
      name: exclude_shared_objects
      predefined:
      - 'true'
      - 'false'
    description: Commits a configuration to the Palo Alto firewall or Panorama, but does not validate if the commit was successful. Committing to Panorama does not push the configuration to the firewalls. To push the configuration, run the panorama-push-to-device-group command.
    deprecated: true
    name: panorama-commit
    outputs:
    - contextPath: Panorama.Commit.JobID
      description: The job ID to commit.
      type: number
    - contextPath: Panorama.Commit.Status
      description: The commit status.
      type: string
  - arguments:
    - default: true
      description: The device group to which to push (Panorama instances).
      name: device-group
    - auto: PREDEFINED
      defaultValue: 'false'
      description: Pre policy validation.
      name: validate-only
      predefined:
      - 'true'
      - 'false'
    - auto: PREDEFINED
      defaultValue: 'true'
      description: Whether to include template changes.
      name: include-template
      predefined:
      - 'true'
      - 'false'
    - description: The push description.
      name: description
    - description: The serial number for a virtual system commit. If provided, the commit will be a virtual system commit.
      name: serial_number
    description: Pushes rules from PAN-OS to the configured device group. In order to push the configuration to Prisma Access managed tenants (single or multi- tenancy), use the device group argument with the device group associated with the tenant ID.
    deprecated: true
    name: panorama-push-to-device-group
    outputs:
    - contextPath: Panorama.Push.DeviceGroup
      description: The device group in which the policies were pushed.
      type: String
    - contextPath: Panorama.Push.JobID
      description: The job ID of the policies that were pushed.
      type: Number
    - contextPath: Panorama.Push.Status
      description: The push status.
      type: String
    - contextPath: Panorama.Push.Warnings
      description: The push warnings.
      type: String
    - contextPath: Panorama.Push.Errors
      description: The push errors.
      type: String
  - arguments:
    - default: true
      description: The template to push.
      name: template
    - auto: PREDEFINED
      defaultValue: 'false'
      description: Whether to validate the policy.
      name: validate-only
      predefined:
      - 'true'
      - 'false'
    - description: The push description.
      name: description
    - description: The serial number for a virtual system commit. If provided, the commit will be a virtual system commit.
      name: serial_number
    description: Pushes the given PAN-OS template to the given devices or all devices that belong to the template.
    name: pan-os-push-to-template
    outputs:
    - contextPath: Panorama.Push.Template
      description: The device group in which the policies were pushed.
      type: String
    - contextPath: Panorama.Push.JobID
      description: The job ID of the policies that were pushed.
      type: Number
    - contextPath: Panorama.Push.Status
      description: The push status.
      type: String
    - contextPath: Panorama.Push.Warnings
      description: The push warnings.
      type: String
    - contextPath: Panorama.Push.Errors
      description: The push errors.
      type: String
  - arguments:
    - description: The template-stack to push.
      name: template-stack
      required: true
    - auto: PREDEFINED
      defaultValue: 'false'
      description: Whether to validate the policy.
      name: validate-only
      predefined:
      - 'true'
      - 'false'
    - description: The push description.
      name: description
    - description: The serial number for a virtual system commit. If provided, the commit will be a virtual system commit.
      name: serial_number
    description: Pushes the given PAN-OS template-stack to the given devices or all devices that belong to the template stack.
    name: pan-os-push-to-template-stack
    outputs:
    - contextPath: Panorama.Push.TemplateStack
      description: The device group in which the policies were pushed.
      type: String
    - contextPath: Panorama.Push.JobID
      description: The job ID of the policies that were pushed.
      type: Number
    - contextPath: Panorama.Push.Status
      description: The push status.
      type: String
    - contextPath: Panorama.Push.Warnings
      description: The push warnings.
      type: String
    - contextPath: Panorama.Push.Errors
      description: The push errors.
      type: String
  - arguments:
    - description: The device group for which to return addresses (Panorama instances).
      name: device-group
    - description: The tag for which to filter the list of addresses.
      name: tag
    description: Returns a list of addresses.
    deprecated: true
    name: panorama-list-addresses
    outputs:
    - contextPath: Panorama.Addresses.Name
      description: The address name.
      type: string
    - contextPath: Panorama.Addresses.Description
      description: The address description.
      type: string
    - contextPath: Panorama.Addresses.FQDN
      description: The address FQDN.
      type: string
    - contextPath: Panorama.Addresses.IP_Netmask
      description: The address IP Netmask.
      type: string
    - contextPath: Panorama.Addresses.IP_Range
      description: The address IP range.
      type: string
    - contextPath: Panorama.Addresses.DeviceGroup
      description: The address device group.
      type: String
    - contextPath: Panorama.Addresses.Tags
      description: The address tags.
      type: String
  - arguments:
    - description: The address name.
      name: name
      required: true
    - description: The device group for which to return addresses (Panorama instances).
      name: device-group
    description: Returns address details for the supplied address name.
    deprecated: true
    name: panorama-get-address
    outputs:
    - contextPath: Panorama.Addresses.Name
      description: The address name.
      type: string
    - contextPath: Panorama.Addresses.Description
      description: The address description.
      type: string
    - contextPath: Panorama.Addresses.FQDN
      description: The address FQDN.
      type: string
    - contextPath: Panorama.Addresses.IP_Netmask
      description: The address IP netmask.
      type: string
    - contextPath: Panorama.Addresses.IP_Range
      description: The address IP range.
      type: string
    - contextPath: Panorama.Addresses.DeviceGroup
      description: The device group for the address (Panorama instances).
      type: String
    - contextPath: Panorama.Addresses.Tags
      description: The address tags.
      type: String
  - arguments:
    - description: The new address name.
      name: name
      required: true
    - description: The new address description.
      name: description
    - description: The FQDN of the new address.
      name: fqdn
    - description: The IP Netmask of the new address. For example, 10.10.10.10/24.
      name: ip_netmask
    - description: The IP range of the new address IP. For example, 10.10.10.0-10.10.10.255.
      name: ip_range
    - description: The device group for which to return addresses (Panorama instances).
      name: device-group
    - description: The tag for the new address.
      isArray: true
      name: tag
    - auto: PREDEFINED
      description: Whether to create the tag if it does not exist.
      defaultValue: 'false'
      name: create_tag
      predefined:
      - 'true'
      - 'false'
    description: Creates an address object.
    deprecated: true
    name: panorama-create-address
    outputs:
    - contextPath: Panorama.Addresses.Name
      description: The address name.
      type: string
    - contextPath: Panorama.Addresses.Description
      description: The address description.
      type: string
    - contextPath: Panorama.Addresses.FQDN
      description: The address FQDN.
      type: string
    - contextPath: Panorama.Addresses.IP_Netmask
      description: The address IP netmask.
      type: string
    - contextPath: Panorama.Addresses.IP_Range
      description: The address IP range.
      type: string
    - contextPath: Panorama.Addresses.DeviceGroup
      description: The device group for the address (Panorama instances).
      type: String
    - contextPath: Panorama.Addresses.Tags
      description: The address tags.
      type: String
  - arguments:
    - description: The name of the address to delete.
      name: name
      required: true
    - description: The device group for which to return addresses (Panorama instances).
      name: device-group
    description: Deletes an address object.
    deprecated: true
    name: panorama-delete-address
    outputs:
    - contextPath: Panorama.Addresses.Name
      description: The address name that was deleted.
      type: string
    - contextPath: Panorama.Addresses.DeviceGroup
      description: The device group for the address (Panorama instances).
      type: String
  - arguments:
    - description: The device group for which to return addresses (Panorama instances).
      name: device-group
    - description: The tag for which to filter the address groups.
      name: tag
    description: Returns a list of address groups.
    deprecated: true
    name: panorama-list-address-groups
    outputs:
    - contextPath: Panorama.AddressGroups.Name
      description: The address group name.
      type: string
    - contextPath: Panorama.AddressGroups.Type
      description: The address group type.
      type: string
    - contextPath: Panorama.AddressGroups.Match
      description: The dynamic address group match.
      type: string
    - contextPath: Panorama.AddressGroups.Description
      description: The address group description.
      type: string
    - contextPath: Panorama.AddressGroups.Addresses
      description: The static address group addresses.
      type: String
    - contextPath: Panorama.AddressGroups.DeviceGroup
      description: The device group for the address group (Panorama instances).
      type: String
    - contextPath: Panorama.AddressGroups.Tags
      description: The address group tags.
      type: String
  - arguments:
    - description: The address group name.
      name: name
      required: true
    - description: The device group for which to return addresses (Panorama instances).
      name: device-group
    description: Gets details for the specified address group.
    deprecated: true
    name: panorama-get-address-group
    outputs:
    - contextPath: Panorama.AddressGroups.Name
      description: The address group name.
      type: string
    - contextPath: Panorama.AddressGroups.Type
      description: The address group type.
      type: string
    - contextPath: Panorama.AddressGroups.Match
      description: The dynamic address group match.
      type: string
    - contextPath: Panorama.AddressGroups.Description
      description: The address group description.
      type: string
    - contextPath: Panorama.AddressGroups.Addresses
      description: The static address group addresses.
      type: string
    - contextPath: Panorama.AddressGroups.DeviceGroup
      description: The device group for the address group (Panorama instances).
      type: String
    - contextPath: Panorama.AddressGroups.Tags
      description: The address group tags.
      type: String
  - arguments:
    - description: The address group name.
      name: name
      required: true
    - auto: PREDEFINED
      description: The address group type.
      name: type
      predefined:
      - dynamic
      - static
      required: true
    - description: The dynamic address group match. For example "1.1.1.1 or 2.2.2.2".
      name: match
    - description: The static address group list of addresses.
      isArray: true
      name: addresses
    - description: The address group description.
      name: description
    - description: The device group for which to return addresses (Panorama instances).
      name: device-group
    - description: The tags for the address group.
      isArray: true
      name: tags
    description: Creates a static or dynamic address group.
    deprecated: true
    name: panorama-create-address-group
    outputs:
    - contextPath: Panorama.AddressGroups.Name
      description: The address group name.
      type: string
    - contextPath: Panorama.AddressGroups.Type
      description: The address group type.
      type: string
    - contextPath: Panorama.AddressGroups.Match
      description: The dynamic address group match.
      type: string
    - contextPath: Panorama.AddressGroups.Addresses
      description: The static address group list of addresses.
      type: string
    - contextPath: Panorama.AddressGroups.Description
      description: The address group description.
      type: string
    - contextPath: Panorama.AddressGroups.DeviceGroup
      description: The device group for the address group (Panorama instances).
      type: String
    - contextPath: Panorama.AddressGroups.Tags
      description: The address group tags.
      type: String
  - arguments:
    - auto: PREDEFINED
      description: 'The session rejection type. Possible values are: "drop", "alert", "block-ip", "reset-both", "reset-client", and "reset-server". Default is "drop".'
      name: drop_mode
      predefined:
      - drop
      - alert
      - block-ip
      - reset-both
      - reset-client
      - reset-server
    - description: The name of the vulnerability profile.
      name: vulnerability_profile
      required: true
    - description: The numerical threat ID.
      name: threat_id
      required: true
    description: Sets a vulnerability signature to block mode.
    deprecated: true
    name: panorama-block-vulnerability
    outputs:
    - contextPath: Panorama.Vulnerability.ID
      description: The ID of the vulnerability that was blocked/overridden.
      type: string
    - contextPath: Panorama.Vulnerability.NewAction
      description: The new action for the vulnerability.
      type: string
  - arguments:
    - description: The name of the address group to delete.
      name: name
      required: true
    - description: The device group for which to return addresses (Panorama instances).
      name: device-group
    description: Deletes an address group.
    deprecated: true
    name: panorama-delete-address-group
    outputs:
    - contextPath: Panorama.AddressGroups.Name
      description: The name of the address group that was deleted.
      type: string
    - contextPath: Panorama.AddressGroups.DeviceGroup
      description: The device group for the address group (Panorama instances).
      type: String
  - arguments:
    - description: The name of the address group to edit.
      name: name
      required: true
    - auto: PREDEFINED
      description: The address group type.
      name: type
      predefined:
      - static
      - dynamic
      required: true
    - description: The address group new match. For example, '1.1.1.1 and 2.2.2.2'.
      name: match
    - description: The element to add to the list of the static address group. Only existing address objects can be added.
      name: element_to_add
    - description: The element to remove from the list of the static address group. Only existing address objects can be removed.
      name: element_to_remove
    - description: The address group new description.
      name: description
    - description: The tag of the address group to edit.
      isArray: true
      name: tags
    description: Edits a static or dynamic address group.
    deprecated: true
    name: panorama-edit-address-group
    outputs:
    - contextPath: Panorama.AddressGroups.Name
      description: The address group name.
      type: string
    - contextPath: Panorama.AddressGroups.Type
      description: The address group type.
      type: string
    - contextPath: Panorama.AddressGroups.Filter
      description: The dynamic address group match.
      type: string
    - contextPath: Panorama.AddressGroups.Description
      description: The address group description.
      type: string
    - contextPath: Panorama.AddressGroups.Addresses
      description: The static address group addresses.
      type: string
    - contextPath: Panorama.AddressGroups.DeviceGroup
      description: The device group for the address group (Panorama instances).
      type: String
    - contextPath: Panorama.AddressGroups.Tags
      description: The address group tags.
      type: String
  - arguments:
    - description: The device group for which to return addresses (Panorama instances).
      name: device-group
    - description: The tag for which to filter the services.
      name: tag
    description: Returns a list of addresses.
    deprecated: true
    name: panorama-list-services
    outputs:
    - contextPath: Panorama.Services.Name
      description: The service name.
      type: string
    - contextPath: Panorama.Services.Protocol
      description: The service protocol.
      type: string
    - contextPath: Panorama.Services.Description
      description: The service description.
      type: string
    - contextPath: Panorama.Services.DestinationPort
      description: The service destination port.
      type: string
    - contextPath: Panorama.Services.SourcePort
      description: The service source port.
      type: string
    - contextPath: Panorama.Services.DeviceGroup
      description: The device group in which the service was configured (Panorama instances).
      type: string
    - contextPath: Panorama.Services.Tags
      description: The service tags.
      type: String
  - arguments:
    - description: The service name.
      name: name
      required: true
    - description: The device group for which to return addresses (Panorama instances).
      name: device-group
    description: Returns service details for the supplied service name.
    deprecated: true
    name: panorama-get-service
    outputs:
    - contextPath: Panorama.Services.Name
      description: The service name.
      type: string
    - contextPath: Panorama.Services.Protocol
      description: The service protocol.
      type: string
    - contextPath: Panorama.Services.Description
      description: The service description.
      type: string
    - contextPath: Panorama.Services.DestinationPort
      description: The service destination port.
      type: string
    - contextPath: Panorama.Services.SourcePort
      description: The service source port.
      type: string
    - contextPath: Panorama.Services.DeviceGroup
      description: The device group for the service (Panorama instances).
      type: string
    - contextPath: Panorama.Service.Tags
      description: The service tags.
      type: String
  - arguments:
    - description: The name for the new service.
      name: name
      required: true
    - auto: PREDEFINED
      description: The protocol for the new service.
      name: protocol
      predefined:
      - tcp
      - udp
      - sctp
      required: true
    - description: The destination port for the new service.
      name: destination_port
      required: true
    - description: The source port for the new service.
      name: source_port
    - description: The description for the new service.
      name: description
    - description: The device group for which to return addresses (Panorama instances).
      name: device-group
    - description: The tags for the new service.
      isArray: true
      name: tags
    description: >
      Creates a service.
      Note: overrides the service if it already exists.
    deprecated: true
    name: panorama-create-service
    outputs:
    - contextPath: Panorama.Services.Name
      description: The service name.
      type: string
    - contextPath: Panorama.Services.Protocol
      description: The service protocol.
      type: string
    - contextPath: Panorama.Services.Descritpion
      description: The service description.
      type: string
    - contextPath: Panorama.Services.DestinationPort
      description: The service destination port.
      type: string
    - contextPath: Panorama.Services.SourcePort
      description: The service source port.
      type: string
    - contextPath: Panorama.Services.DeviceGroup
      description: The device group for the service (Panorama instances).
      type: string
    - contextPath: Panorama.Services.Tags
      description: The service tags.
      type: String
  - arguments:
    - description: The name of the service to delete.
      name: name
      required: true
    - description: The device group for which to return addresses (Panorama instances).
      name: device-group
    description: Deletes a service.
    deprecated: true
    name: panorama-delete-service
    outputs:
    - contextPath: Panorama.Services.Name
      description: The name of the deleted service.
      type: string
    - contextPath: Panorama.Services.DeviceGroup
      description: The device group for the service (Panorama instances).
      type: string
  - arguments:
    - description: The device group for which to return addresses (Panorama instances).
      name: device-group
    - description: The tags for which to filter the service groups.
      isArray: true
      name: tag
    description: Returns a list of service groups.
    deprecated: true
    name: panorama-list-service-groups
    outputs:
    - contextPath: Panorama.ServiceGroups.Name
      description: The service group name.
      type: string
    - contextPath: Panorama.ServiceGroups.Services
      description: The service group related services.
      type: string
    - contextPath: Panorama.ServiceGroups.DeviceGroup
      description: The device group for the service group (Panorama instances).
      type: string
    - contextPath: Panorama.ServiceGroups.Tags
      description: The service group tags.
      type: String
  - arguments:
    - description: The service group name.
      name: name
      required: true
    - description: The device group for which to return addresses (Panorama instances).
      name: device-group
    description: Returns details for the specified service group.
    deprecated: true
    name: panorama-get-service-group
    outputs:
    - contextPath: Panorama.ServiceGroups.Name
      description: The service group name.
      type: string
    - contextPath: Panorama.ServiceGroups.Services
      description: The service group related services.
      type: string
    - contextPath: Panorama.ServiceGroups.DeviceGroup
      description: The device group for the service group (Panorama instances).
      type: string
    - contextPath: Panorama.ServiceGroups.Tags
      description: The service group tags.
      type: String
  - arguments:
    - description: The service group name.
      name: name
      required: true
    - description: The service group related services.
      isArray: true
      name: services
      required: true
    - description: The device group for which to return addresses (Panorama instances).
      name: device-group
    - description: The tags for which to filter service groups.
      isArray: true
      name: tags
    description: Creates a service group.
    deprecated: true
    name: panorama-create-service-group
    outputs:
    - contextPath: Panorama.ServiceGroups.Name
      description: The service group name.
      type: string
    - contextPath: Panorama.ServiceGroups.Services
      description: The service group related services.
      type: string
    - contextPath: Panorama.ServiceGroups.DeviceGroup
      description: The device group for the service group (Panorama instances).
      type: string
    - contextPath: Panorama.ServiceGroups.Tags
      description: The service group tags.
      type: String
  - arguments:
    - description: The name of the service group to delete.
      name: name
      required: true
    - description: The device group for which to return addresses (Panorama instances).
      name: device-group
    description: Deletes a service group.
    deprecated: true
    name: panorama-delete-service-group
    outputs:
    - contextPath: Panorama.ServiceGroups.Name
      description: The name of the deleted service group.
      type: string
    - contextPath: Panorama.ServiceGroups.DeviceGroup
      description: The device group for the service group (Panorama instances).
      type: string
  - arguments:
    - description: The name of the service group to edit.
      name: name
      required: true
    - description: The services to add to the service group. Only existing service objects can be added.
      isArray: true
      name: services_to_add
    - description: The services to remove from the service group. Only existing service objects can be removed.
      name: services_to_remove
    - description: The tag of the service group to edit.
      isArray: true
      name: tags
    description: Edits a service group.
    name: panorama-edit-service-group
    outputs:
    - contextPath: Panorama.ServiceGroups.Name
      description: The service group name.
      type: string
    - contextPath: Panorama.ServiceGroups.Services
      description: The service group related services.
      type: string
    - contextPath: Panorama.ServiceGroups.DeviceGroup
      description: The device group for the service group (Panorama instances).
      type: string
    - contextPath: Panorama.ServiceGroups.Tags
      description: The service group tags.
      type: String
  - arguments:
    - description: Custom URL category name.
      name: name
      required: true
    - description: The device group for which to return addresses for the custom URL category (Panorama instances).
      name: device-group
    description: Returns information for a custom URL category.
    deprecated: true
    name: panorama-get-custom-url-category
    outputs:
    - contextPath: Panorama.CustomURLCategory.Name
      description: The category name of the custom URL.
      type: String
    - contextPath: Panorama.CustomURLCategory.Description
      description: The category description of the custom URL.
      type: String
    - contextPath: Panorama.CustomURLCategory.Sites
      description: The list of sites of the custom URL category.
      type: String
    - contextPath: Panorama.CustomURLCategory.DeviceGroup
      description: The device group for the custom URL category (Panorama instances).
      type: String
    - contextPath: Panorama.CustomURLCategory.Categories
      description: The list of categories of the custom URL category.
      type: String
    - contextPath: Panorama.CustomURLCategory.Type
      description: The category type of the custom URL.
      type: String
  - arguments:
    - description: The name of the custom URL category to create.
      name: name
      required: true
    - description: The description of the custom URL category to create.
      name: description
    - description: The list of sites for the custom URL category.
      isArray: true
      name: sites
    - description: The device group for which to return addresses for the custom URL category (Panorama instances).
      name: device-group
    - auto: PREDEFINED
      description: The category type of the URL. Relevant from PAN-OS v9.x.
      name: type
      predefined:
      - URL List
      - Category Match
    - description: The list of categories. Relevant from PAN-OS v9.x.
      isArray: true
      name: categories
    description: Creates a custom URL category.
    deprecated: true
    name: panorama-create-custom-url-category
    outputs:
    - contextPath: Panorama.CustomURLCategory.Name
      description: The custom URL category name.
      type: String
    - contextPath: Panorama.CustomURLCategory.Description
      description: The custom URL category description.
      type: String
    - contextPath: Panorama.CustomURLCategory.Sites
      description: The custom URL category list of sites.
      type: String
    - contextPath: Panorama.CustomURLCategory.DeviceGroup
      description: The device group for the custom URL category (Panorama instances).
      type: String
    - contextPath: Panorama.CustomURLCategory.Sites
      description: The custom URL category list of categories.
      type: String
    - contextPath: Panorama.CustomURLCategory.Type
      description: The custom URL category type.
      type: String
  - arguments:
    - description: The name of the custom URL category to delete.
      name: name
    - description: The device group for which to return addresses (Panorama instances).
      name: device-group
    description: Deletes a custom URL category.
    deprecated: true
    name: panorama-delete-custom-url-category
    outputs:
    - contextPath: Panorama.CustomURLCategory.Name
      description: The name of the custom URL category to delete.
      type: string
    - contextPath: Panorama.CustomURLCategory.DeviceGroup
      description: The device group for the custom URL category (Panorama instances).
      type: string
  - arguments:
    - description: The name of the custom URL category to add or remove sites.
      name: name
      required: true
    - description: A comma-separated list of sites to add to the custom URL category.
      isArray: true
      name: sites
    - auto: PREDEFINED
      description: Adds or removes sites or categories.
      isArray: true
      name: action
      predefined:
      - add
      - remove
      required: true
    - description: A comma-separated list of categories to add to the custom URL category.
      isArray: true
      name: categories
    description: Adds or removes sites to and from a custom URL category.
    deprecated: true
    name: panorama-edit-custom-url-category
    outputs:
    - contextPath: Panorama.CustomURLCategory.Name
      description: The custom URL category name.
      type: string
    - contextPath: Panorama.CustomURLCategory.Description
      description: The custom URL category description.
      type: string
    - contextPath: Panorama.CustomURLCategory.Sites
      description: The custom URL category list of sites.
      type: string
    - contextPath: Panorama.CustomURLCategory.DeviceGroup
      description: The device group for the custom URL category (Panorama instances).
      type: string
  - arguments:
    - default: true
      description: The URL to check.
      isArray: true
      name: url
    description: Gets a URL category from URL filtering. This command is only available on firewall devices.
    name: panorama-get-url-category
    outputs:
    - contextPath: Panorama.URLFilter.URL
      description: The URL.
      type: string
    - contextPath: Panorama.URLFilter.Category
      description: The URL category.
      type: string
    - contextPath: DBotScore.Vendor
      description: The vendor used to calculate the score.
      type: String
    - contextPath: DBotScore.Score
      description: The actual score.
      type: Number
    - contextPath: DBotScore.Type
      description: The indicator type.
      type: String
    - contextPath: DBotScore.Indicator
      description: The indicator that was tested.
      type: String
    - contextPath: URL.Data
      description: The URL address.
      type: String
    - contextPath: URL.Category
      description: The URL category.
      type: String
  - arguments:
    - description: The URL to check.
      isArray: true
      name: url
      required: true
    description: Returns a URL category from URL filtering. This command is only available on firewall devices.
    deprecated: true
    name: panorama-get-url-category-from-cloud
    outputs:
    - contextPath: Panorama.URLFilter.URL
      description: The URL.
      type: string
    - contextPath: Panorama.URLFilter.Category
      description: The URL category.
      type: string
  - arguments:
    - description: The URL to check.
      isArray: true
      name: url
      required: true
    description: Returns a URL category from URL filtering. This command is only available on firewall devices.
    deprecated: true
    name: panorama-get-url-category-from-host
    outputs:
    - contextPath: Panorama.URLFilter.URL
      description: The URL.
      type: string
    - contextPath: Panorama.URLFilter.Category
      description: The URL category.
      type: string
  - arguments:
    - description: URL filter name.
      name: name
      required: true
    - description: The device group for which to return addresses for the URL filter (Panorama instances).
      name: device-group
    description: Returns information for a URL filtering rule.
    deprecated: true
    name: panorama-get-url-filter
    outputs:
    - contextPath: Panorama.URLFilter.Name
      description: The URL Filter name.
      type: string
    - contextPath: Panorama.URLFilter.Category.Name
      description: The URL filter category name.
      type: string
    - contextPath: Panorama.URLFilter.Category.Action
      description: The action for the URL category.
      type: string
    - contextPath: Panorama.URLFilter.OverrideBlockList
      description: The URL filter override block list.
      type: string
    - contextPath: Panorama.URLFilter.OverrideAllowList
      description: The URL filter override allow list.
      type: string
    - contextPath: Panorama.URLFilter.Description
      description: The URL filter description.
      type: string
    - contextPath: Panorama.URLFilter.DeviceGroup
      description: The device group for the URL filter (Panorama instances).
      type: string
  - arguments:
    - description: The name of the URL filter to create.
      name: name
      required: true
    - description: The URL categories.
      isArray: true
      name: url_category
      required: true
    - auto: PREDEFINED
      description: The action for the URL categories.
      name: action
      predefined:
      - allow
      - block
      - alert
      - continue
      - override
      required: true
    - description: The CSV list of URLs to exclude from the allow list.
      isArray: true
      name: override_allow_list
    - description: The CSV list of URLs to exclude from the blocked list.
      isArray: true
      name: override_block_list
    - description: The URL filter description.
      name: description
    - description: The device group for which to return addresses for the URL filter (Panorama instances).
      name: device-group
    description: Creates a URL filtering rule.
    deprecated: true
    name: panorama-create-url-filter
    outputs:
    - contextPath: Panorama.URLFilter.Name
      description: The URL filter name.
      type: string
    - contextPath: Panorama.URLFilter.Category.Name
      description: The URL filter category name.
      type: string
    - contextPath: Panorama.URLFilter.Category.Action
      description: The action for the URL category.
      type: string
    - contextPath: Panorama.URLFilter.OverrideBlockList
      description: The URL filter override allow list.
      type: string
    - contextPath: Panorama.URLFilter.OverrideBlockList
      description: The URL filter override blocked list.
      type: string
    - contextPath: Panorama.URLFilter.Description
      description: The URL filter description.
      type: string
    - contextPath: Panorama.URLFilter.DeviceGroup
      description: The device group for the URL filter (Panorama instances).
      type: string
  - arguments:
    - description: The name of the URL filter to edit.
      name: name
      required: true
    - auto: PREDEFINED
      description: The element to change.
      name: element_to_change
      predefined:
      - override_allow_list
      - override_block_list
      - allow_categories
      - block_categories
      - description
      required: true
    - description: The element value. Limited to one value.
      name: element_value
      required: true
    - auto: PREDEFINED
      defaultValue: add
      description: Adds or removes an element from the Allow List or Block List fields.
      name: add_remove_element
      predefined:
      - add
      - remove
    description: Edits a URL filtering rule.
    deprecated: true
    name: panorama-edit-url-filter
    outputs:
    - contextPath: Panorama.URLFilter.Name
      description: The URL filter name.
      type: string
    - contextPath: Panorama.URLFilter.Description
      description: The URL filter description.
      type: string
    - contextPath: Panorama.URLFilter.Category.Name
      description: The URL filter category.
      type: string
    - contextPath: Panorama.URLFilter.Action
      description: The action for the URL category.
      type: string
    - contextPath: Panorama.URLFilter.OverrideAllowList
      description: The list of allow overrides for the URL category.
      type: string
    - contextPath: Panorama.URLFilter.OverrideBlockList
      description: The list of block overrides for the URL category.
      type: string
    - contextPath: Panorama.URLFilter.DeviceGroup
      description: The device group for the URL filter (Panorama instances).
      type: string
  - arguments:
    - description: The name of the URL filter rule to delete.
      name: name
      required: true
    - description: The device group for which to return addresses for the URL filter (Panorama instances).
      name: device-group
    description: Deletes a URL filtering rule.
    name: panorama-delete-url-filter
    deprecated: true
    outputs:
    - contextPath: Panorama.URLFilter.Name
      description: The URL filter rule name.
      type: string
    - contextPath: Panorama.URLFilter.DeviceGroup
      description: The device group for the URL filter (Panorama instances).
      type: string
  - arguments:
    - description: The device group for which to return addresses for the EDL (Panorama instances).
      name: device-group
    description: Returns a list of external dynamic lists.
    deprecated: true
    name: panorama-list-edls
    outputs:
    - contextPath: Panorama.EDL.Name
      description: The name of the EDL.
      type: string
    - contextPath: Panorama.EDL.Type
      description: The EDL type.
      type: string
    - contextPath: Panorama.EDL.URL
      description: The URL in which the EDL is stored.
      type: string
    - contextPath: Panorama.EDL.Description
      description: The EDL description.
      type: string
    - contextPath: Panorama.EDL.CertificateProfile
      description: The EDL certificate profile.
      type: string
    - contextPath: Panorama.EDL.Recurring
      description: The time interval the EDL was pulled and updated.
      type: string
    - contextPath: Panorama.EDL.DeviceGroup
      description: The device group for the EDL (Panorama instances).
      type: string
  - arguments:
    - description: The name of the EDL.
      name: name
      required: true
    - description: The device group for which to return addresses for the EDL (Panorama instances).
      name: device-group
    description: Returns information for an external dynamic list.
    deprecated: true
    name: panorama-get-edl
    outputs:
    - contextPath: Panorama.EDL.Name
      description: The name of the EDL.
      type: string
    - contextPath: Panorama.EDL.Type
      description: The EDL type.
      type: string
    - contextPath: Panorama.EDL.URL
      description: The URL in which the EDL is stored.
      type: string
    - contextPath: Panorama.EDL.Description
      description: The EDL description.
      type: string
    - contextPath: Panorama.EDL.CertificateProfile
      description: The EDL certificate profile.
      type: string
    - contextPath: Panorama.EDL.Recurring
      description: the time interval the EDL was pulled and updated.
      type: string
    - contextPath: Panorama.EDL.DeviceGroup
      description: The device group for the EDL (Panorama instances).
      type: string
  - arguments:
    - description: The name of the EDL.
      name: name
      required: true
    - description: The URL from which to pull the EDL.
      name: url
      required: true
    - auto: PREDEFINED
      description: The EDL type.
      name: type
      predefined:
      - ip
      - url
      - domain
      required: true
    - auto: PREDEFINED
      description: The time interval for pulling and updating the EDL.
      name: recurring
      predefined:
      - five-minute
      - hourly
      required: true
    - description: The certificate profile name for the URL that was previously uploaded. to PAN OS.
      name: certificate_profile
    - description: The EDL description.
      name: description
    - description: The device group for which to return addresses for the EDL (Panorama instances).
      name: device-group
    description: Creates an external dynamic list.
    deprecated: true
    name: panorama-create-edl
    outputs:
    - contextPath: Panorama.EDL.Name
      description: The name of the EDL.
      type: string
    - contextPath: Panorama.EDL.Type
      description: The EDL type.
      type: string
    - contextPath: Panorama.EDL.URL
      description: The URL in which the EDL is stored.
      type: string
    - contextPath: Panorama.EDL.Description
      description: The EDL description.
      type: string
    - contextPath: Panorama.EDL.CertificateProfile
      description: The EDL certificate profile.
      type: string
    - contextPath: Panorama.EDL.Recurring
      description: The time interval that the EDL was pulled and updated.
      type: string
    - contextPath: Panorama.EDL.DeviceGroup
      description: The device group for the EDL (Panorama instances).
      type: string
  - arguments:
    - description: The name of the external dynamic list to edit.
      name: name
      required: true
    - auto: PREDEFINED
      description: The element to change (“url”, “recurring”, “certificate_profile”, “description”).
      name: element_to_change
      predefined:
      - url
      - recurring
      - certificate_profile
      - description
      required: true
    - description: The element value.
      name: element_value
      required: true
    description: Modifies an element of an external dynamic list.
    deprecated: true
    name: panorama-edit-edl
    outputs:
    - contextPath: Panorama.EDL.Name
      description: The name of the EDL.
      type: string
    - contextPath: Panorama.EDL.URL
      description: The URL where the EDL is stored.
      type: string
    - contextPath: Panorama.EDL.Description
      description: The EDL description.
      type: string
    - contextPath: Panorama.EDL.CertificateProfile
      description: The EDL certificate profile.
      type: string
    - contextPath: Panorama.EDL.Recurring
      description: The time interval that the EDL was pulled and updated.
      type: string
    - contextPath: Panorama.EDL.DeviceGroup
      description: The device group for the EDL (Panorama instances).
      type: string
  - arguments:
    - description: The name of the EDL to delete.
      name: name
      required: true
    - description: The device group for which to return addresses for the EDL (Panorama instances).
      name: device-group
    description: Deletes an external dynamic list.
    deprecated: true
    name: panorama-delete-edl
    outputs:
    - contextPath: Panorama.EDL.Name
      description: The name of the EDL that was deleted.
      type: string
    - contextPath: Panorama.EDL.DeviceGroup
      description: The device group for the EDL (Panorama instances).
      type: string
  - arguments:
    - description: The name of the EDL.
      name: name
      required: true
    - description: The device group for which to return addresses for the EDL (Panorama instances).
      name: device-group
    - auto: PREDEFINED
      description: The EDL type. Required when refreshing an EDL object which is configured on Panorama.
      name: edl_type
      predefined:
      - ip
      - url
      - domain
    - description: The location of the EDL. Required when refreshing an EDL object which is configured on Panorama.
      name: location
    - description: The Vsys of the EDL. Required when refreshing an EDL object which is configured on Panorama.
      name: vsys
    description: Refreshes the specified external dynamic list.
    deprecated: true
    name: panorama-refresh-edl
  - arguments:
    - description: The name of the rule to create.
      name: rulename
    - description: The description of the rule to create.
      name: description
    - auto: PREDEFINED
      description: The action for the rule.
      name: action
      predefined:
      - allow
      - deny
      - drop
      required: true
    - description: A comma-separated list of address object names, address group object names, or EDL object names.
      isArray: true
      name: source
    - description: A comma-separated list of address object names, address group object names, or EDL object names.
      isArray: true
      name: destination
    - description: A comma-separated list of source zones.
      isArray: true
      name: source_zone
    - description: A comma-separated list of destination zones.
      isArray: true
      name: destination_zone
    - auto: PREDEFINED
      description: Whether to negate the source (address, address group).
      name: negate_source
      predefined:
      - Yes
      - No
    - auto: PREDEFINED
      description: Whether to negate the destination (address, address group).
      name: negate_destination
      predefined:
      - Yes
      - No
    - description: A comma-separated list of service object names for the rule.
      isArray: true
      name: service
    - auto: PREDEFINED
      defaultValue: No
      description: Whether to disable the rule.
      name: disable
      predefined:
      - Yes
      - No
    - defaultValue: any
      description: A comma-separated list of application object names for the rule to create.
      isArray: true
      name: application
    - description: A comma-separated list of source users for the rule to create.
      name: source_user
      isArray: true
    - auto: PREDEFINED
      description: The pre-rule or post-rule (Panorama instances).
      name: pre_post
      predefined:
      - pre-rulebase
      - post-rulebase
    - description: Specifies a target firewall for the rule (Panorama instances).
      name: target
    - description: The log forwarding profile.
      name: log_forwarding
    - description: The device group for which to return addresses for the rule (Panorama instances).
      name: device-group
    - description: The rule tags to create.
      isArray: true
      name: tags
    - description: A comma-separated list of URL categories.
      name: category
    - description: A profile setting group.
      name: profile_setting
    - auto: PREDEFINED
      defaultValue: bottom
      description: Where to move the rule. If you specify "before" or "after", you need to supply the "dst" argument.
      name: where
      predefined:
      - before
      - after
      - top
      - bottom
    - description: The destination rule relative to the rule that you are moving. This field is only relevant if you specify "before" or "after" in the "where" argument.
      name: dst
    description: Creates a policy rule.
    execution: true
    name: panorama-create-rule
    deprecated: true
    outputs:
    - contextPath: Panorama.SecurityRule.Name
      description: The rule name.
      type: string
    - contextPath: Panorama.SecurityRule.Description
      description: The rule description.
      type: string
    - contextPath: Panorama.SecurityRule.Action
      description: The action for the rule.
      type: string
    - contextPath: Panorama.SecurityRule.Source
      description: The source address.
      type: string
    - contextPath: Panorama.SecurityRule.Destination
      description: The destination address.
      type: string
    - contextPath: Panorama.SecurityRule.NegateSource
      description: Whether the source is negated (address, address group).
      type: boolean
    - contextPath: Panorama.SecurityRule.NegateDestination
      description: Whether the destination negated (address, address group).
      type: boolean
    - contextPath: Panorama.SecurityRule.Service
      description: The service for the rule.
      type: string
    - contextPath: Panorama.SecurityRule.Disabled
      description: Whether the rule is disabled.
      type: string
    - contextPath: Panorama.SecurityRule.Application
      description: The application for the rule.
      type: string
    - contextPath: Panorama.SecurityRule.Target
      description: The target firewall (Panorama instances).
      type: string
    - contextPath: Panorama.SecurityRule.LogForwarding
      description: The log forwarding profile (Panorama instances).
      type: string
    - contextPath: Panorama.SecurityRule.DeviceGroup
      description: The device group for the rule (Panorama instances).
      type: string
    - contextPath: Panorama.SecurityRules.Tags
      description: The rule tags.
      type: String
    - contextPath: Panorama.SecurityRules.ProfileSetting
      description: The profile setting group.
      type: String
  - arguments:
    - description: The name of the custom block policy rule to create.
      name: rulename
    - auto: PREDEFINED
      description: The object type to block in the policy rule.
      name: object_type
      predefined:
      - ip
      - address-group
      - application
      - url-category
      - edl
      required: true
    - description: A comma-separated list of object values for the object_type argument.
      isArray: true
      name: object_value
      required: true
    - auto: PREDEFINED
      defaultValue: both
      description: The direction to block. This argument is not applicable to the "custom-url-category" object_type.
      name: direction
      predefined:
      - to
      - from
      - both
    - auto: PREDEFINED
      description: The pre-rule or post-rule (Panorama instances).
      name: pre_post
      predefined:
      - pre-rulebase
      - post-rulebase
    - description: Specifies a target firewall for the rule (Panorama instances).
      name: target
    - description: The log forwarding profile.
      name: log_forwarding
    - description: The device group for which to return addresses for the rule (Panorama instances).
      name: device-group
    - description: Tags to use for the custom block policy rule.
      isArray: true
      name: tags
    - auto: PREDEFINED
      defaultValue: bottom
      description: Where to move the rule. If you specify "before" or "after", you need to supply the "dst" argument.
      name: where
      predefined:
      - before
      - after
      - top
      - bottom
    - description: The destination rule relative to the rule that you are moving. This field is only relevant if you specify "before" or "after" in the "where" argument.
      name: dst
    description: Creates a custom block policy rule.
    execution: true
    deprecated: true
    name: panorama-custom-block-rule
    outputs:
    - contextPath: Panorama.SecurityRule.Name
      description: The rule name.
      type: string
    - contextPath: Panorama.SecurityRule.Object
      description: The blocked object.
      type: string
    - contextPath: Panorama.SecurityRule.Direction
      description: The blocked direction.
      type: string
    - contextPath: Panorama.SecurityRule.Target
      description: The target firewall (Panorama instances).
      type: string
    - contextPath: Panorama.SecurityRule.LogForwarding
      description: The log forwarding profile (Panorama instances).
      type: string
    - contextPath: Panorama.SecurityRule.DeviceGroup
      description: The device group for the rule (Panorama instances).
      type: string
    - contextPath: Panorama.SecurityRule.Tags
      description: The rule tags.
      type: String
    - contextPath: Panorama.SecurityRules.ProfileSetting
      description: The profile setting group.
      type: String
  - arguments:
    - description: The name of the rule to move.
      name: rulename
      required: true
    - auto: PREDEFINED
      description: Where to move the rule. If you specify "before" or "after", you need to supply the "dst" argument.
      name: where
      predefined:
      - before
      - after
      - top
      - bottom
      required: true
    - description: The destination rule relative to the rule that you are moving. This field is only relevant if you specify "before" or "after" in the "where" argument.
      name: dst
    - auto: PREDEFINED
      description: The rule location. Mandatory for Panorama instances.
      name: pre_post
      predefined:
      - pre-rulebase
      - post-rulebase
    - description: The device group for which to return addresses for the rule (Panorama instances).
      name: device-group
    description: Changes the location of a policy rule.
    execution: true
    deprecated: true
    name: panorama-move-rule
    outputs:
    - contextPath: Panorama.SecurityRule.Name
      description: The rule name.
      type: string
    - contextPath: Panorama.SecurityRule.DeviceGroup
      description: The device group for the rule (Panorama instances).
      type: string
  - arguments:
    - description: The name of the rule to edit.
      name: rulename
      required: true
    - auto: PREDEFINED
      description: The parameter in the security rule to change.
      name: element_to_change
      predefined:
      - source
      - destination
      - application
      - action
      - category
      - description
      - disabled
      - target
      - log-forwarding
      - tag
      - profile-setting
      - source-user
      - service
      required: true
    - description: The new value for the parameter.
      name: element_value
      required: true
    - auto: PREDEFINED
      description: The pre-rule or post-rule (Panorama instances).
      name: pre_post
      predefined:
      - pre-rulebase
      - post-rulebase
    - auto: PREDEFINED
      defaultValue: replace
      description: Whether to replace, add, or remove the element_value from the current rule object value.
      name: behaviour
      predefined:
      - replace
      - add
      - remove
    description: Edits a policy rule.
    execution: true
    deprecated: true
    name: panorama-edit-rule
    outputs:
    - contextPath: Panorama.SecurityRule.Name
      description: The rule name.
      type: string
    - contextPath: Panorama.SecurityRule.Description
      description: The rule description.
      type: string
    - contextPath: Panorama.SecurityRule.Action
      description: The action for the rule.
      type: string
    - contextPath: Panorama.SecurityRule.Source
      description: The source address.
      type: string
    - contextPath: Panorama.SecurityRule.Destination
      description: The destination address.
      type: string
    - contextPath: Panorama.SecurityRule.NegateSource
      description: Whether the source is negated (address, address group).
      type: boolean
    - contextPath: Panorama.SecurityRule.NegateDestination
      description: Whether the destination is negated (address, address group).
      type: boolean
    - contextPath: Panorama.SecurityRule.Service
      description: The service for the rule.
      type: string
    - contextPath: Panorama.SecurityRule.Disabled
      description: Whether the rule is disabled.
      type: string
    - contextPath: Panorama.SecurityRule.Application
      description: The application for the rule.
      type: string
    - contextPath: Panorama.SecurityRule.Target
      description: The target firewall (Panorama instances).
      type: string
    - contextPath: Panorama.SecurityRule.DeviceGroup
      description: The device group for the rule (Panorama instances).
      type: string
    - contextPath: Panorama.SecurityRule.Tags
      description: The tags for the rule.
      type: String
  - arguments:
    - description: The name of the rule to delete.
      name: rulename
      required: true
    - auto: PREDEFINED
      description: The pre-rule or post-rule (Panorama instances).
      name: pre_post
      predefined:
      - pre-rulebase
      - post-rulebase
    - description: The device group for which to return addresses for the rule (Panorama instances).
      name: device-group
    description: Deletes a policy rule.
    execution: true
    deprecated: true
    name: panorama-delete-rule
    outputs:
    - contextPath: Panorama.SecurityRule.Name
      description: The rule name.
      type: string
    - contextPath: Panorama.SecurityRule.DeviceGroup
      description: The device group for the rule (Panorama instances).
      type: string
  - arguments:
    - auto: PREDEFINED
      defaultValue: 'false'
      description: Whether to list predefined applications or not.
      name: predefined
      predefined:
      - 'true'
      - 'false'
    description: Returns a list of applications.
    deprecated: true
    name: panorama-list-applications
    outputs:
    - contextPath: Panorama.Applications.Name
      description: The application name.
      type: string
    - contextPath: Panorama.Applications.Id
      description: The application ID.
      type: number
    - contextPath: Panorama.Applications.Category
      description: The application category.
      type: string
    - contextPath: Panorama.Applications.SubCategory
      description: The application sub-category.
      type: string
    - contextPath: Panorama.Applications.Technology
      description: The application technology.
      type: string
    - contextPath: Panorama.Applications.Risk
      description: The application risk (1 to 5).
      type: number
    - contextPath: Panorama.Applications.Description
      description: The application description.
      type: string
  - arguments:
    - description: The job ID to check.
      name: job_id
      required: true
    description: Returns commit status for a configuration.
    deprecated: true
    name: panorama-commit-status
    outputs:
    - contextPath: Panorama.Commit.JobID
      description: The job ID of the configuration to be committed.
      type: number
    - contextPath: Panorama.Commit.Status
      description: The commit status.
      type: string
    - contextPath: Panorama.Commit.Details
      description: The job ID details.
      type: string
    - contextPath: Panorama.Commit.Warnings
      description: The job ID warnings.
      type: String
  - arguments:
    - description: The job ID to check.
      name: job_id
      required: true
    description: Returns the push status for a configuration.
    deprecated: true
    name: panorama-push-status
    outputs:
    - contextPath: Panorama.Push.DeviceGroup
      description: The device group to which the policies were pushed.
      type: string
    - contextPath: Panorama.Push.JobID
      description: The job ID of the configuration to be pushed.
      type: number
    - contextPath: Panorama.Push.Status
      description: The push status.
      type: string
    - contextPath: Panorama.Push.Details
      description: The job ID details.
      type: string
    - contextPath: Panorama.Push.Warnings
      description: The job ID warnings.
      type: String
  - arguments:
    - auto: PREDEFINED
      description: The type of Packet Capture.
      name: pcapType
      predefined:
      - application-pcap
      - filter-pcap
      - threat-pcap
      - dlp-pcap
      required: true
    - description: The serial number of the firewall to download the PCAP from.
      name: serialNumber
    - description: The.
      name: from
    - description: The new name for the PCAP file after downloading. If this argument is not specified, the file name is the PCAP file name set in the firewall.
      name: localName
    - description: The serial number for the request. See the Panorama XML API documentation.
      name: serialNo
    - description: 'The search time for the request. For example: "2019/12/26 00:00:00", "2020/01/10". See the Panorama XML API documentation.'
      name: searchTime
    - description: The ID of the PCAP for the request. See the Panorama XML API documentation.
      name: pcapID
    - description: The password for Panorama, needed for the 'dlp-pcap' PCAP type only.
      name: password
    - description: The device name on which the PCAP is stored. See the Panorama XML API documentation.
      name: deviceName
    - description: The session ID of the PCAP. See the Panorama XML API documentation.
      name: sessionID
    description: Returns information for a Panorama PCAP file. The recommended maximum file size is 5 MB. If the limit is exceeded, you may need to SSH the firewall and run the scp export command to export the PCAP file. See the Palo Alto Networks documentation.
    deprecated: true
    name: panorama-get-pcap
    outputs:
    - contextPath: File.Size
      description: The file size.
      type: number
    - contextPath: File.Name
      description: The file name.
      type: string
    - contextPath: File.Type
      description: The file type.
      type: string
    - contextPath: File.Info
      description: The file info.
      type: string
    - contextPath: File.Extension
      description: The file extension.
      type: string
    - contextPath: File.EntryID
      description: The file entryID.
      type: string
    - contextPath: File.MD5
      description: The MD5 hash of the file.
      type: string
    - contextPath: File.SHA1
      description: The SHA1 hash of the file.
      type: string
    - contextPath: File.SHA256
      description: The SHA256 hash of the file.
      type: string
    - contextPath: File.SHA512
      description: The SHA512 hash of the file.
      type: string
    - contextPath: File.SSDeep
      description: The SSDeep hash of the file.
      type: string
  - arguments:
    - auto: PREDEFINED
      description: The type of Packet Capture.
      name: pcapType
      predefined:
      - application-pcap
      - filter-pcap
      - dlp-pcap
      required: true
    - description: The serial number of the firewall to download the PCAP from.
      name: serialNumber
    - description: The password for Panorama. Relevant for the 'dlp-pcap' PCAP type.
      name: password
    description: Returns a list of all PCAP files by PCAP type. Not available for threat PCAPs.
    deprecated: true
    name: panorama-list-pcaps
  - arguments:
    - description: The tag for which to register IP addresses.
      name: tag
      required: true
    - description: The IP addresses to register.
      isArray: true
      name: IPs
      required: true
    - auto: PREDEFINED
      defaultValue: 'true'
      description: Whether the IP addresses remain registered to the tag after the device reboots ('true':persistent, 'false':non-persistent).
      name: persistent
      predefined:
      - 'true'
      - 'false'
    - description: The timeout value to automatically unregister the IPs. Only applicable for PAN-OS 9.x and higher. Cannot be used with persistent set to true.
      name: timeout
    description: Registers IP addresses to a tag.
    deprecated: true
    name: panorama-register-ip-tag
    outputs:
    - contextPath: Panorama.DynamicTags.Tag
      description: The name of the tag.
      type: string
    - contextPath: Panorama.DynamicTags.IPs
      description: The registered IP addresses.
      type: string
  - arguments:
    - description: The tag for which to unregister IP addresses.
      name: tag
      required: true
    - description: The IP addresses to unregister.
      isArray: true
      name: IPs
      required: true
    description: Unregisters IP addresses from a tag.
    deprecated: true
    name: panorama-unregister-ip-tag
  - arguments:
    - description: The tag for which to register users.
      name: tag
      required: true
    - description: A comma-separated list of users to register.
      isArray: true
      name: Users
      required: true
    description: Registers users to a tag. This command is only available for PAN-OS version 9.x and higher.
    deprecated: true
    name: panorama-register-user-tag
    outputs:
    - contextPath: Panorama.DynamicTags.Tag
      description: The name of the tag.
      type: string
    - contextPath: Panorama.DynamicTags.Users
      description: The list of registered users.
      type: string
  - arguments:
    - description: The tag from which to unregister users.
      name: tag
      required: true
    - description: A comma-separated list of users to unregister.
      isArray: true
      name: Users
      required: true
    description: Unregisters users from a tag. This command is only available for PAN-OS version 9.x and higher.
    deprecated: true
    name: panorama-unregister-user-tag
  - arguments:
    - description: Specifies the match criteria for the logs. This is similar to the query provided in the web interface under the Monitor tab, when viewing the logs.
      name: query
    - defaultValue: '100'
      description: The number of logs to retrieve. The maximum is 5000.
      name: number_of_logs
    - auto: PREDEFINED
      defaultValue: backward
      description: |-
        Whether logs are shown oldest first (forward) or newest
        first (backward).
      name: direction
      predefined:
      - backward
      - forward
    - description: The source address for the query.
      name: source
    - description: The destination address for the query.
      name: destination
    - description: The date and time after which logs were received in the format YYYY/MM/DD HH:MM:SS.
      name: receive_time
    - description: The application for the query.
      name: application
    - description: The destination port for the query.
      name: to_port
    - description: The action for the query.
      name: action
    description: Deprecated. Use the pan-os-query-logs command instead.
    deprecated: true
    name: panorama-query-traffic-logs
    outputs:
    - contextPath: Panorama.TrafficLogs.JobID
      description: The job ID of the traffic logs query.
      type: Number
    - contextPath: Panorama.TrafficLogs.Status
      description: The status of the traffic logs query.
      type: String
  - arguments:
    - description: The job ID of the query.
      name: job_id
      required: true
    description: Deprecated. Use the pan-os-check-logs-status command instead.
    deprecated: true
    name: panorama-check-traffic-logs-status
    outputs:
    - contextPath: Panorama.TrafficLogs.JobID
      description: The job ID of the traffic logs query.
      type: Number
    - contextPath: Panorama.TrafficLogs.Status
      description: The status of the traffic logs query.
      type: String
  - arguments:
    - description: The job ID of the query.
      name: job_id
      required: true
    description: Deprecated. Use the pan-os-get-logs command instead.
    deprecated: true
    name: panorama-get-traffic-logs
    outputs:
    - contextPath: Panorama.TrafficLogs.JobID
      description: The job ID of the traffic logs query.
      type: Number
    - contextPath: Panorama.TrafficLogs.Status
      description: The status of the traffic logs query.
      type: String
    - contextPath: Panorama.TrafficLogs.Logs.Action
      description: The action of the traffic log.
      type: String
    - contextPath: Panorama.TrafficLogs.Logs.ActionSource
      description: The action source of the traffic log.
      type: String
    - contextPath: Panorama.TrafficLogs.Logs.Application
      description: The application of the traffic log.
      type: String
    - contextPath: Panorama.TrafficLogs.Logs.Category
      description: The category of the traffic log.
      type: String
    - contextPath: Panorama.TrafficLogs.Logs.DeviceName
      description: The device name of the traffic log.
      type: String
    - contextPath: Panorama.TrafficLogs.Logs.Destination
      description: The destination of the traffic log.
      type: String
    - contextPath: Panorama.TrafficLogs.Logs.DestinationPort
      description: The destination port of the traffic log.
      type: String
    - contextPath: Panorama.TrafficLogs.Logs.FromZone
      description: The from zone of the traffic log.
      type: String
    - contextPath: Panorama.TrafficLogs.Logs.Protocol
      description: The protocol of the traffic log.
      type: String
    - contextPath: Panorama.TrafficLogs.Logs.ReceiveTime
      description: The receive time of the traffic log.
      type: String
    - contextPath: Panorama.TrafficLogs.Logs.Rule
      description: The rule of the traffic log.
      type: String
    - contextPath: Panorama.TrafficLogs.Logs.SessionEndReason
      description: The session end reason of the traffic log.
      type: String
    - contextPath: Panorama.TrafficLogs.Logs.Source
      description: The source of the traffic log.
      type: String
    - contextPath: Panorama.TrafficLogs.Logs.SourcePort
      description: The source port of the traffic log.
      type: String
    - contextPath: Panorama.TrafficLogs.Logs.StartTime
      description: The start time of the traffic log.
      type: String
    - contextPath: Panorama.TrafficLogs.Logs.ToZone
      description: The to zone of the traffic log.
      type: String
    - contextPath: Panorama.TrafficLogs.Logs.Bytes
      description: The total log bytes.
      type: String
    - contextPath: Panorama.TrafficLogs.Logs.BytesReceived
      description: The log bytes received.
      type: String
    - contextPath: Panorama.TrafficLogs.Logs.BytesSent
      description: The log bytes sent.
      type: String
  - arguments:
    - auto: PREDEFINED
      description: The rules location. Mandatory for Panorama instances.
      name: pre_post
      predefined:
      - pre-rulebase
      - post-rulebase
    - description: The device group for which to return addresses (Panorama instances).
      name: device-group
    - description: The tag to filter the rules.
      name: tag
    description: Returns a list of predefined security rules.
    deprecated: true
    name: panorama-list-rules
    outputs:
    - contextPath: Panorama.SecurityRule.Location
      description: The location of the security rule.
      type: String
    - contextPath: Panorama.SecurityRule.NegateDestination
      description: Indicates whether the destination is negated in the security rule.
      type: String
    - contextPath: Panorama.SecurityRule.Disabled
      description: Indicates whether the security rule is disabled.
      type: String
    - contextPath: Panorama.SecurityRule.ICMPUnreachable
      description: Specifies the behavior for ICMP unreachable messages.
      type: String
    - contextPath: Panorama.SecurityRule.Description
      description: The description of the security rule.
      type: String
    - contextPath: Panorama.SecurityRule.GroupTag
      description: The group tag of the security rule.
      type: String
    - contextPath: Panorama.SecurityRule.LogForwardingProfile
      description: The log forwarding profile applied to the security rule.
      type: String
    - contextPath: Panorama.SecurityRule.NegateSource
      description: Indicates whether the source is negated in the security rule.
      type: String
    - contextPath: Panorama.SecurityRule.SecurityProfileGroup
      description: The security profile group assigned to the security rule.
      type: String
    - contextPath: Panorama.SecurityRule.SecurityProfile.url-filtering
      description: The security profile setting for url-filtering in the security rule.
      type: String
    - contextPath: Panorama.SecurityRule.SecurityProfile.data-filtering
      description: The security profile setting for data-filtering in the security rule.
      type: String
    - contextPath: Panorama.SecurityRule.SecurityProfile.file-blocking
      description: The security profile setting for file-blocking in the security rule.
      type: String
    - contextPath: Panorama.SecurityRule.SecurityProfile.virus
      description: The security profile setting for viruses in the security rule.
      type: String
    - contextPath: Panorama.SecurityRule.SecurityProfile.spyware
      description: The security profile setting for spyware in the security rule.
      type: String
    - contextPath: Panorama.SecurityRule.SecurityProfile.vulnerability
      description: The security profile setting for vulnerability in the security rule.
      type: String
    - contextPath: Panorama.SecurityRule.SecurityProfile.wildfire-analysis
      description: The security profile setting for wildfire-analysis in the security rule.
      type: String
    - contextPath: Panorama.SecurityRule.Target.devices
      description: The devices targeted by the security rule.
      type: String
    - contextPath: Panorama.SecurityRule.Target.negate
      description: Indicates whether the target is negated in the security rule.
      type: String
    - contextPath: Panorama.SecurityRule.Name
      description: The name of the security rule.
      type: String
    - contextPath: Panorama.SecurityRule.From
      description: The source zone of the security rule.
      type: String
    - contextPath: Panorama.SecurityRule.DestinationDevice
      description: The destination device of the security rule.
      type: String
    - contextPath: Panorama.SecurityRule.Action
      description: The action taken by the security rule.
      type: String
    - contextPath: Panorama.SecurityRule.SourceDevice
      description: The source device of the security rule.
      type: String
    - contextPath: Panorama.SecurityRule.Tags
      description: The tags associated with the security rule.
      type: String
    - contextPath: Panorama.SecurityRule.SourceUser
      description: The source user of the security rule.
      type: String
    - contextPath: Panorama.SecurityRule.Application
      description: The application used in the security rule.
      type: String
    - contextPath: Panorama.SecurityRule.Service
      description: The service used in the security rule.
      type: String
    - contextPath: Panorama.SecurityRule.To
      description: The destination zone of the security rule.
      type: String
    - contextPath: Panorama.SecurityRule.Source
      description: The source address of the security rule.
      type: String
    - contextPath: Panorama.SecurityRule.CustomUrlCategory
      description: The custom URL category targeted by the security rule.
      type: String
    - contextPath: Panorama.SecurityRule.Destination
      description: The destination address of the security rule.
      type: String
    - contextPath: Panorama.SecurityRule.Options.LogAtSessionStart
      description: Indicates whether the session start is logged.
      type: String
    - contextPath: Panorama.SecurityRule.Options.LogForwarding
      description: Indicates whether log forwarding is enabled for the security rule.
      type: String
    - contextPath: Panorama.SecurityRule.Options.Schedule
      description: The schedule applied to the security rule.
      type: String
    - contextPath: Panorama.SecurityRule.Options.QoSMarking
      description: The QoS marking applied to the security rule.
      type: String
    - contextPath: Panorama.SecurityRule.Options.DisableServerResponseInspection
      description: Specifies whether to disable server response inspection for the security rule.
      type: String
    - contextPath: Panorama.SecurityRule.DeviceGroup
      description: The device group of the security rule (Panorama instances only).
      type: String
    - contextPath: Panorama.SecurityRule.Type
      description: Represents the type of the security rule (e.g., pre-rule, post-rule, intra-zone, inter-zone).
      type: String
  - arguments:
    - auto: PREDEFINED
      description: The log type.
      name: log-type
      predefined:
      - threat
      - traffic
      - wildfire
      - url
      - data
      required: true
    - description: The query string by which to match criteria for the logs. This is similar to the query provided in the web interface under the Monitor tab when viewing the logs.
      name: query
    - description: |-
        The time the log was generated from the timestamp and prior to it.
        For example "2019/08/11 01:10:44", will get logs before the specified date.
      name: time-generated
    - description: The source address.
      isArray: true
      name: addr-src
    - description: The destination address.
      isArray: true
      name: addr-dst
    - description: The source or destination IP address.
      isArray: true
      name: ip
    - description: The source zone.
      isArray: true
      name: zone-src
    - description: The destination source.
      isArray: true
      name: zone-dst
    - description: The rule action.
      isArray: true
      name: action
    - description: The destination port.
      isArray: true
      name: port-dst
    - description: The rule name, for example "Allow all outbound".
      isArray: true
      name: rule
    - description: The URL, for example "safebrowsing.googleapis.com".
      isArray: true
      name: url
    - description: The file hash (for WildFire logs only).
      isArray: true
      name: filedigest
    - defaultValue: '100'
      description: The maximum number of logs to retrieve. The maximum is 5000.
      name: number_of_logs
    description: Queries logs in Panorama.
    deprecated: true
    name: panorama-query-logs
    outputs:
    - contextPath: Panorama.Monitor.JobID
      description: The job ID of the logs query.
      type: String
    - contextPath: Panorama.Monitor.Status
      description: The status of the logs query.
      type: String
    - contextPath: Panorama.Monitor.Message
      description: The message of the logs query.
      type: String
  - arguments:
    - description: The job ID of the query.
      isArray: true
      name: job_id
      required: true
    description: Checks the status of a log query.
    deprecated: true
    name: panorama-check-logs-status
    outputs:
    - contextPath: Panorama.Monitor.JobID
      description: The job ID of the logs query.
      type: String
    - contextPath: Panorama.Monitor.Status
      description: The status of the log query.
      type: String
  - arguments:
    - description: The job ID of the query.
      isArray: true
      name: job_id
      required: true
    - defaultValue: 'true'
      description: Whether to auto-enrich the War Room entry. If "true", entry is not auto-enriched. If "false", entry is auto-extracted.
      name: ignore_auto_extract
    description: Retrieves the data of a logs query.
    name: panorama-get-logs
    outputs:
    - contextPath: Panorama.Monitor.Logs.Action
      description: The action taken for the session. Can be "alert", "allow", "deny", "drop", "drop-all-packets", "reset-client", "reset-server", "reset-both", or "block-url".
      type: String
    - contextPath: Panorama.Monitor.Logs.Application
      description: The application associated with the session.
      type: String
    - contextPath: Panorama.Monitor.Logs.Category
      description: The URL category of the URL subtype. For WildFire subtype, it is the verdict on the file, and can be either "malicious", "phishing", "grayware", or "benign". For other subtypes, the value is "any".
      type: String
    - contextPath: Panorama.Monitor.Logs.DeviceName
      description: The hostname of the firewall on which the session was logged.
      type: String
    - contextPath: Panorama.Monitor.Logs.DestinationAddress
      description: The original session destination IP address.
      type: String
    - contextPath: Panorama.Monitor.Logs.DestinationUser
      description: The username of the user to which the session was destined.
      type: String
    - contextPath: Panorama.Monitor.Logs.DestinationCountry
      description: The destination country or internal region for private addresses. Maximum length is 32 bytes.
      type: String
    - contextPath: Panorama.Monitor.Logs.DestinationPort
      description: The destination port utilized by the session.
      type: String
    - contextPath: Panorama.Monitor.Logs.FileDigest
      description: Only for the WildFire subtype, all other types do not use this field. The filedigest string shows the binary hash of the file sent to be analyzed by the WildFire service.
      type: String
    - contextPath: Panorama.Monitor.Logs.FileName
      description: |-
        File name or file type when the subtype is file.
        File name when the subtype is virus.
        File name when the subtype is wildfire-virus.
        File name when the subtype is wildfire.
      type: String
    - contextPath: Panorama.Monitor.Logs.FileType
      description: |-
        Only for the WildFire subtype, all other types do not use this field.
        Specifies the type of file that the firewall forwarded for WildFire analysis.
      type: String
    - contextPath: Panorama.Monitor.Logs.FromZone
      description: The zone from which the session was sourced.
      type: String
    - contextPath: Panorama.Monitor.Logs.URLOrFilename
      description: |-
        The actual URL when the subtype is url.
        File name or file type when the subtype is file.
        File name when the subtype is virus.
        File name when the subtype is wildfire-virus.
        File name when the subtype is wildfire.
        URL or file name when the subtype is vulnerability (if applicable).
      type: String
    - contextPath: Panorama.Monitor.Logs.NATDestinationIP
      description: The post-NAT destination IP address if destination NAT was performed.
      type: String
    - contextPath: Panorama.Monitor.Logs.NATDestinationPort
      description: The post-NAT destination port.
      type: String
    - contextPath: Panorama.Monitor.Logs.NATSourceIP
      description: The post-NAT source IP address if source NAT was performed.
      type: String
    - contextPath: Panorama.Monitor.Logs.NATSourcePort
      description: The post-NAT source port.
      type: String
    - contextPath: Panorama.Monitor.Logs.PCAPid
      description: |-
        The packet capture (pcap) ID is a 64 bit unsigned integral denoting
        an ID to correlate threat pcap files with extended pcaps taken as a part of
        that flow. All threat logs will contain either a pcap_id of 0 (no associated
        pcap), or an ID referencing the extended pcap file.
      type: String
    - contextPath: Panorama.Monitor.Logs.IPProtocol
      description: The IP protocol associated with the session.
      type: String
    - contextPath: Panorama.Monitor.Logs.Recipient
      description: |-
        Only for the WildFire subtype, all other types do not use this field.
        Specifies the name of the receiver of an email that WildFire determined to be malicious when analyzing an email link forwarded by the firewall.
      type: String
    - contextPath: Panorama.Monitor.Logs.Rule
      description: The name of the rule that the session matched.
      type: String
    - contextPath: Panorama.Monitor.Logs.RuleID
      description: The ID of the rule that the session matched.
      type: String
    - contextPath: Panorama.Monitor.Logs.ReceiveTime
      description: The time the log was received at the management plane.
      type: String
    - contextPath: Panorama.Monitor.Logs.Sender
      description: |-
        Only for the WildFire subtype; all other types do not use this field.
        Specifies the name of the sender of an email that WildFire determined to be malicious when analyzing an email link forwarded by the firewall.
      type: String
    - contextPath: Panorama.Monitor.Logs.SessionID
      description: An internal numerical identifier applied to each session.
      type: String
    - contextPath: Panorama.Monitor.Logs.DeviceSN
      description: The serial number of the firewall on which the session was logged.
      type: String
    - contextPath: Panorama.Monitor.Logs.Severity
      description: |-
        The severity associated with the threat. Can be "informational", "low",
        "medium", "high", or "critical".
      type: String
    - contextPath: Panorama.Monitor.Logs.SourceAddress
      description: The original session source IP address.
      type: String
    - contextPath: Panorama.Monitor.Logs.SourceCountry
      description: |-
        The source country or internal region for private addresses. Maximum
        length is 32 bytes.
      type: String
    - contextPath: Panorama.Monitor.Logs.SourceUser
      description: The username of the user who initiated the session.
      type: String
    - contextPath: Panorama.Monitor.Logs.SourcePort
      description: The source port utilized by the session.
      type: String
    - contextPath: Panorama.Monitor.Logs.ThreatCategory
      description: |-
        The threat categories used to classify different types of
        threat signatures.
      type: String
    - contextPath: Panorama.Monitor.Logs.Name
      description: |-
        The Palo Alto Networks identifier for the threat. A description
        string followed by a 64-bit numerical identifier.
      type: String
    - contextPath: Panorama.Monitor.Logs.ID
      description: The Palo Alto Networks ID for the threat.
      type: String
    - contextPath: Panorama.Monitor.Logs.ToZone
      description: The zone to which the session was destined.
      type: String
    - contextPath: Panorama.Monitor.Logs.TimeGenerated
      description: The time the log was generated on the data plane.
      type: String
    - contextPath: Panorama.Monitor.Logs.URLCategoryList
      description: |-
        A list of the URL filtering categories that the firewall used to
        enforce the policy.
      type: String
    - contextPath: Panorama.Monitor.Logs.Bytes
      description: The total log bytes.
      type: String
    - contextPath: Panorama.Monitor.Logs.BytesReceived
      description: The log bytes received.
      type: String
    - contextPath: Panorama.Monitor.Logs.BytesSent
      description: The log bytes sent.
      type: String
    - contextPath: Panorama.Monitor.Logs.Vsys
      description: The vsys on the firewall that generated the log.
      type: String
  - arguments:
    - description: The application name.
      name: application
    - description: The category name.
      name: category
    - description: The destination IP address.
      name: destination
      required: true
    - description: The destination port.
      name: destination-port
    - description: The from zone.
      name: from
    - description: The to zone.
      name: to
    - description: The IP protocol value.
      name: protocol
      required: true
    - description: The source IP address.
      name: source
      required: true
    - description: The source user.
      name: source-user
    - description: The target number of the firewall. Used only on a Panorama instance.
      name: target
      isArray: true
    - description: The target vsys of the firewall. Used only on a Panorama instance.
      name: vsys
      isArray: true
    description: Checks whether a session matches a specified security policy. This command is only available on firewall instances.
    deprecated: true
    name: panorama-security-policy-match
    outputs:
    - contextPath: Panorama.SecurityPolicyMatch.Query
      description: The query for the session to test.
      type: String
    - contextPath: Panorama.SecurityPolicyMatch.Rules.Name
      description: The matching rule name.
      type: String
    - contextPath: Panorama.SecurityPolicyMatch.Rules.Action
      description: The matching rule action.
      type: String
    - contextPath: Panorama.SecurityPolicyMatch.Rules.Category
      description: The matching rule category.
      type: String
    - contextPath: Panorama.SecurityPolicyMatch.Rules.Destination
      description: The matching rule destination.
      type: String
    - contextPath: Panorama.SecurityPolicyMatch.Rules.From
      description: The matching rule from zone.
      type: String
    - contextPath: Panorama.SecurityPolicyMatch.Rules.Source
      description: The matching rule source.
      type: String
    - contextPath: Panorama.SecurityPolicyMatch.Rules.To
      description: The matching rule to zone.
      type: String
    - contextPath: Panorama.SecurityPolicyMatch.QueryFields.Application
      description: The application name.
      type: String
    - contextPath: Panorama.SecurityPolicyMatch.QueryFields.Category
      description: The category name.
      type: String
    - contextPath: Panorama.SecurityPolicyMatch.QueryFields.Destination
      description: The destination IP address.
      type: String
    - contextPath: Panorama.SecurityPolicyMatch.QueryFields.DestinationPort
      description: The destination port.
      type: Number
    - contextPath: Panorama.SecurityPolicyMatch.QueryFields.From
      description: The query fields from zone.
      type: String
    - contextPath: Panorama.SecurityPolicyMatch.QueryFields.To
      description: The query fields to zone.
      type: String
    - contextPath: Panorama.SecurityPolicyMatch.QueryFields.Protocol
      description: The IP protocol value.
      type: String
    - contextPath: Panorama.SecurityPolicyMatch.QueryFields.Source
      description: The destination IP address.
      type: String
    - contextPath: Panorama.SecurityPolicyMatch.QueryFields.SourceUser
      description: The source user.
      type: String
  - arguments:
    - description: The name of the virtual router for which to list the static routes.
      name: virtual_router
      required: true
    - description: The template to use to run the command. Overrides the template parameter (Panorama instances).
      name: template
    - auto: PREDEFINED
      defaultValue: 'false'
      description: Whether to show an uncommitted configuration.
      name: show_uncommitted
      predefined:
      - 'true'
      - 'false'
    description: Lists the static routes of a virtual router.
    deprecated: true
    name: panorama-list-static-routes
    outputs:
    - contextPath: Panorama.StaticRoutes.Name
      description: The name of the static route.
      type: String
    - contextPath: Panorama.StaticRoutes.BFDProfile
      description: The BFD profile of the static route.
      type: String
    - contextPath: Panorama.StaticRoutes.Destination
      description: The destination of the static route.
      type: String
    - contextPath: Panorama.StaticRoutes.Metric
      description: The metric (port) of the static route.
      type: Number
    - contextPath: Panorama.StaticRoutes.NextHop
      description: The next hop of the static route. Can be an IP address, FQDN, or a virtual router.
      type: String
    - contextPath: Panorama.StaticRoutes.RouteTable
      description: The route table of a static route.
      type: String
    - contextPath: Panorama.StaticRoutes.VirtualRouter
      description: The virtual router to which the static router belongs.
      type: String
    - contextPath: Panorama.StaticRoutes.Template
      description: The template in which the static route is defined (Panorama instances only).
      type: String
    - contextPath: Panorama.StaticRoutes.Uncommitted
      description: Whether the static route is committed.
      type: Boolean
  - arguments:
    - description: The name of the virtual router for which to display the static route.
      name: virtual_router
      required: true
    - description: The name of the static route to display.
      name: static_route
      required: true
    - description: The template to use to run the command. Overrides the template parameter (Panorama instances).
      name: template
    description: Returns the specified static route of a virtual router.
    deprecated: true
    name: panorama-get-static-route
    outputs:
    - contextPath: Panorama.StaticRoutes.Name
      description: The name of the static route.
      type: String
    - contextPath: Panorama.StaticRoutes.BFDProfile
      description: The BFD profile of the static route.
      type: String
    - contextPath: Panorama.StaticRoutes.Destination
      description: The destination of the static route.
      type: String
    - contextPath: Panorama.StaticRoutes.Metric
      description: The metric (port) of the static route.
      type: Number
    - contextPath: Panorama.StaticRoutes.NextHop
      description: The next hop of the static route. Can be an IP address, FQDN, or a virtual router.
      type: String
    - contextPath: Panorama.StaticRoutes.RouteTable
      description: The route table of the static route.
      type: String
    - contextPath: Panorama.StaticRoutes.VirtualRouter
      description: The virtual router to which the static router belongs.
      type: String
    - contextPath: Panorama.StaticRoutes.Template
      description: The template in which the static route is defined (Panorama instances only).
      type: String
  - arguments:
    - description: The virtual router to which the routes will be added.
      name: virtual_router
      required: true
    - description: The name of the static route to add. The argument is limited to a maximum of 31 characters, is case-sensitive, and supports letters, numbers, spaces, hyphens, and underscores.
      name: static_route
      required: true
    - description: 'The IP address and network mask in Classless Inter-domain Routing (CIDR) notation: ip_address/mask. For example, 192.168.0.1/24 for IPv4 or 2001:db8::/32 for IPv6).'
      name: destination
      required: true
    - auto: PREDEFINED
      description: The type for the next hop.
      name: nexthop_type
      predefined:
      - ip-address
      - next-vr
      - fqdn
      - discard
      required: true
    - description: The next hop value.
      name: nexthop_value
      required: true
    - description: The metric port for the static route (1-65535).
      name: metric
    - description: The interface name in which to add the static route.
      name: interface
    - description: The template to use to run the command. Overrides the template parameter (Panorama instances).
      name: template
    description: Adds a static route.
    deprecated: true
    name: panorama-add-static-route
    outputs:
    - contextPath: Panorama.StaticRoutes.Name
      description: The name of the static route.
      type: String
    - contextPath: Panorama.StaticRoutes.BFDProfile
      description: The BFD profile of the static route.
      type: String
    - contextPath: Panorama.StaticRoutes.Destination
      description: The destination of the static route.
      type: String
    - contextPath: Panorama.StaticRoutes.Metric
      description: The metric (port) of the static route.
      type: Number
    - contextPath: Panorama.StaticRoutes.NextHop
      description: The next hop of the static route. Can be an IP address, FQDN, or a virtual router.
      type: String
    - contextPath: Panorama.StaticRoutes.RouteTable
      description: The route table of the static route.
      type: String
    - contextPath: Panorama.StaticRoutes.VirtualRouter
      description: The virtual router to which the static router belongs.
      type: String
    - contextPath: Panorama.StaticRoutes.Template
      description: The template in which the static route is defined (Panorama instances only).
      type: String
  - arguments:
    - description: The name of the static route to delete.
      name: route_name
      required: true
    - description: The virtual router from which the routes will be deleted.
      name: virtual_router
      required: true
    - description: The template to use to run the command. Overrides the template parameter (Panorama instances).
      name: template
    description: Deletes a static route.
    deprecated: true
    name: panorama-delete-static-route
    outputs:
    - contextPath: Panorama.StaticRoutes.Name
      description: The name of the static route to delete.
      type: String
    - contextPath: Panorama.StaticRoutes.BFDProfile
      description: The BFD profile of the static route.
      type: String
    - contextPath: Panorama.StaticRoutes.Destination
      description: The destination of the static route.
      type: String
    - contextPath: Panorama.StaticRoutes.Metric
      description: The metric (port) of the static route.
      type: Number
    - contextPath: Panorama.StaticRoutes.NextHop
      description: The next hop of the static route. Can be an IP address, FQDN, or a virtual router.
      type: String
    - contextPath: Panorama.StaticRoutes.RouteTable
      description: The route table of the static route.
      type: String
    - contextPath: Panorama.StaticRoutes.VirtualRouter
      description: The virtual router to which the static router belongs.
      type: String
    - contextPath: Panorama.StaticRoutes.Template
      description: The template in which the static route is defined (Panorama instances only).
      type: String
    - contextPath: Panorama.StaticRoutes.Deleted
      description: Whether the static route was deleted.
      type: Boolean
  - arguments:
    - description: The serial number of the target device.
      name: target
    description: Shows the firewall device software version.
    deprecated: true
    name: panorama-show-device-version
    outputs:
    - contextPath: Panorama.Device.Info.Devicename
      description: The device name of the PAN-OS.
      type: String
    - contextPath: Panorama.Device.Info.Model
      description: The model of the PAN-OS.
      type: String
    - contextPath: Panorama.Device.Info.Serial
      description: The serial number of the PAN-OS.
      type: String
    - contextPath: Panorama.Device.Info.Version
      description: The version of the PAN-OS.
      type: String
  - arguments:
    - description: The device to which to download the content update.
      name: target
    description: Downloads the latest content update.
    deprecated: true
    name: panorama-download-latest-content-update
    outputs:
    - contextPath: Panorama.Content.Download.JobID
      description: The job ID of the content download.
      type: String
    - contextPath: Panorama.Content.Download.Status
      description: The content download status.
      type: String
  - arguments:
    - description: The device to which the content update is downloading.
      name: target
    - description: The job ID to check.
      name: job_id
      required: true
    description: Checks the download status of a content update.
    deprecated: true
    name: panorama-content-update-download-status
    outputs:
    - contextPath: Panorama.Content.Download.JobID
      description: The job ID to monitor.
      type: String
    - contextPath: Panorama.Content.Download.Status
      description: The download status.
      type: String
    - contextPath: Panorama.Content.Download.Details
      description: The job ID details.
      type: String
  - arguments:
    - description: The device on which to install the content update.
      name: target
    description: Installs the latest content update.
    deprecated: true
    name: panorama-install-latest-content-update
    outputs:
    - contextPath: Panorama.Content.Install.JobID
      description: The job ID of the installation.
      type: String
    - contextPath: Content.Install.Status
      description: The installation status.
      type: String
  - arguments:
    - description: The device on which to check the installation status of the content update.
      name: target
    - description: The job ID of the content installation.
      name: job_id
      required: true
    description: Gets the installation status of the content update.
    deprecated: true
    name: panorama-content-update-install-status
    outputs:
    - contextPath: Panorama.Content.Install.JobID
      description: The job ID of the content installation.
      type: String
    - contextPath: Panorama.Content.Install.Status
      description: The content installation status.
      type: String
    - contextPath: Panorama.Content.Install.Details
      description: The content installation status details.
      type: String
  - arguments:
    - description: The target device from which to get the PAN-OS software version.
      name: target
    description: Checks the PAN-OS software version from the repository.
    deprecated: true
    name: panorama-check-latest-panos-software
  - arguments:
    - description: The target device from which to download the PAN-OS software version.
      name: target
    - description: The target version number to install.
      name: target_version
      required: true
    description: Downloads the target PAN-OS software version to install on the target device.
    deprecated: true
    name: panorama-download-panos-version
    outputs:
    - contextPath: Panorama.PANOS.Download.JobID
      description: The job ID of the PAN-OS download.
      type: number
    - contextPath: Panorama.PANOS.Download.Status
      description: The status of the PAN-OS download.
      type: String
  - arguments:
    - description: The target device from which to get the download status.
      name: target
    - description: The job ID to check.
      name: job_id
      required: true
    description: Gets the download status of the target PAN-OS software.
    name: panorama-download-panos-status
    deprecated: true
    outputs:
    - contextPath: Panorama.PANOS.Download.JobID
      description: The job ID of the PAN-OS download.
      type: string
    - contextPath: Panorama.PANOS.Download.Status
      description: The PAN-OS download status.
      type: String
    - contextPath: Panorama.PANOS.Download.Details
      description: The PAN-OS download details.
      type: String
  - arguments:
    - description: The target device on which to install the target PAN-OS software version.
      name: target
    - description: The target PAN-OS version to install.
      name: target_version
      required: true
    description: Installs the target PAN-OS version on the specified target device.
    deprecated: true
    name: panorama-install-panos-version
    outputs:
    - contextPath: Panorama.PANOS.Install.JobID
      description: The job ID of the PAN-OS installation.
      type: string
    - contextPath: Panorama.PANOS.Install.Status
      description: The status of the PAN-OS installation.
      type: String
  - arguments:
    - description: The target device from which to get the installation status.
      name: target
    - description: The job ID to check.
      name: job_id
      required: true
    description: Gets the installation status of the PAN-OS software.
    deprecated: true
    name: panorama-install-panos-status
    outputs:
    - contextPath: Panorama.PANOS.Install.JobID
      description: The job ID of the PAN-OS installation.
      type: number
    - contextPath: Panorama.PANOS.Install.Status
      description: The status of the PAN-OS installation.
      type: String
    - contextPath: Panorama.PANOS.Install.Details
      description: The PAN-OS installation details.
      type: String
  - arguments:
    - description: The target device on which to reboot the firewall.
      name: target
    description: Reboots the firewall device.
    deprecated: true
    name: panorama-device-reboot
  - arguments:
    - description: The IP address from which to return information.
      name: ip_address
      required: true
    description: Gets location information for an IP address.
    deprecated: true
    name: panorama-show-location-ip
    outputs:
    - contextPath: Panorama.Location.IP.country_code
      description: The IP address location country code.
      type: String
    - contextPath: Panorama.Location.IP.country_name
      description: The IP address location country name.
      type: String
    - contextPath: Panorama.Location.IP.ip_address
      description: The IP address.
      type: String
    - contextPath: Panorama.Location.IP.Status
      description: Whether the IP address was found.
      type: String
  - arguments: []
    description: Gets information about available PAN-OS licenses and their statuses.
    deprecated: true
    name: panorama-get-licenses
    outputs:
    - contextPath: Panorama.License.Authcode
      description: The authentication code of the license.
      type: String
    - contextPath: Panorama.License.Base-license-name
      description: The base license name.
      type: String
    - contextPath: Panorama.License.Description
      description: The description of the license.
      type: String
    - contextPath: Panorama.License.Expired
      description: Whether the license has expired.
      type: String
    - contextPath: Panorama.License.Expires
      description: When the license will expire.
      type: String
    - contextPath: Panorama.License.Feature
      description: The feature of the license.
      type: String
    - contextPath: Panorama.License.Issued
      description: When the license was issued.
      type: String
    - contextPath: Panorama.License.Serial
      description: The serial number of the license.
      type: String
  - arguments:
    - auto: PREDEFINED
      description: The security profile for which to get information.
      name: security_profile
      predefined:
      - data-filtering
      - file-blocking
      - spyware
      - url-filtering
      - virus
      - vulnerability
      - wildfire-analysis
    description: Gets information for the specified security profile.
    deprecated: true
    name: panorama-get-security-profiles
    outputs:
    - contextPath: Panorama.Spyware.Name
      description: The profile name.
      type: String
    - contextPath: Panorama.Spyware.Rules.Action
      description: The rule action.
      type: String
    - contextPath: Panorama.Spyware.Rules.Category
      description: The category for which to apply the rule.
      type: String
    - contextPath: Panorama.Spyware.Rules.Name
      description: The rule name.
      type: String
    - contextPath: Panorama.Spyware.Rules.Packet-capture
      description: Whether packet capture is enabled.
      type: String
    - contextPath: Panorama.Spyware.Rules.Severity
      description: The rule severity.
      type: String
    - contextPath: Panorama.Spyware.Rules.Threat-name
      description: The threat name to apply for the rule.
      type: String
    - contextPath: Panorama.URLFilter.Name
      description: The profile name.
      type: String
    - contextPath: Panorama.URLFilter.Rules.Category.Action
      description: The rule action to apply to the category.
      type: String
    - contextPath: Panorama.URLFilter.Rules.Category.Name
      description: The category name.
      type: String
    - contextPath: Panorama.WildFire.Name
      description: The WildFire profile name.
      type: String
    - contextPath: Panorama.WildFire.Rules.Analysis
      description: The rule analysis.
      type: String
    - contextPath: Panorama.WildFire.Rules.Application
      description: The application to apply for the rule.
      type: String
    - contextPath: Panorama.WildFire.Rules.File-type
      description: The file type to apply for the rule.
      type: String
    - contextPath: Panorama.WildFire.Rules.Name
      description: The rule name.
      type: String
    - contextPath: Panorama.Vulnerability.Name
      description: The vulnerability profile name.
      type: String
    - contextPath: Panorama.Vulnerability.Rules.Vendor-id
      description: The vendor ID to apply for the rule.
      type: String
    - contextPath: Panorama.Vulnerability.Rules.Packet-capture
      description: Whether packet capture is enabled.
      type: String
    - contextPath: Panorama.Vulnerability.Rules.Host
      description: The rule host.
      type: String
    - contextPath: Panorama.Vulnerability.Rules.Name
      description: The rule name.
      type: String
    - contextPath: Panorama.Vulnerability.Rules.Category
      description: The category to apply for the rule.
      type: String
    - contextPath: Panorama.Vulnerability.Rules.CVE
      description: The CVE to apply for the rule.
      type: String
    - contextPath: Panorama.Vulnerability.Rules.Action
      description: The rule action.
      type: String
    - contextPath: Panorama.Vulnerability.Rules.Severity
      description: The rule severity.
      type: String
    - contextPath: Panorama.Vulnerability.Rules.Threat-name
      description: The threat to apply for the rule.
      type: String
    - contextPath: Panorama.Antivirus.Name
      description: The antivirus profile name.
      type: String
    - contextPath: Panorama.Antivirus.Rules.Action
      description: The rule action.
      type: String
    - contextPath: Panorama.Antivirus.Rules.Name
      description: The rule name.
      type: String
    - contextPath: Panorama.Antivirus.Rules.WildFire-action
      description: The WildFire action.
      type: String
    - contextPath: Panorama.FileBlocking.Name
      description: The file blocking profile name.
      type: String
    - contextPath: Panorama.FileBlocking.Rules.Action
      description: The rule action.
      type: String
    - contextPath: Panorama.FileBlocking.Rules.Application
      description: The application to apply for the rule.
      type: String
    - contextPath: Panorama.FileBlocking.Rules.File-type
      description: The file type to apply for the rule.
      type: String
    - contextPath: Panorama.FileBlocking.Rules.Name
      description: The rule name.
      type: String
    - contextPath: Panorama.DataFiltering.Name
      description: The data filtering profile name.
      type: String
    - contextPath: Panorama.DataFiltering.Rules.Alert-threshold
      description: The alert threshold.
      type: String
    - contextPath: Panorama.DataFiltering.Rules.Application
      description: The application to apply for the rule.
      type: String
    - contextPath: Panorama.DataFiltering.Rules.Block-threshold
      description: The block threshold.
      type: String
    - contextPath: Panorama.DataFiltering.Rules.Data-object
      description: The data object.
      type: String
    - contextPath: Panorama.DataFiltering.Rules.Direction
      description: The rule direction.
      type: String
    - contextPath: Panorama.DataFiltering.Rules.File-type
      description: The file type to apply for the rule.
      type: String
    - contextPath: Panorama.DataFiltering.Rules.Log-severity
      description: The log severity.
      type: String
    - contextPath: Panorama.DataFiltering.Rules.Name
      description: The rule name.
      type: String
  - arguments:
    - auto: PREDEFINED
      description: Security profile type.
      name: profile_type
      predefined:
      - data-filtering
      - file-blocking
      - spyware
      - url-filtering
      - virus
      - vulnerability
      - wildfire-analysis
      required: true
    - description: The rule name to apply.
      name: rule_name
      required: true
    - description: The profile name to apply to the rule.
      name: profile_name
      required: true
    - auto: PREDEFINED
      description: The location of the rules. Mandatory for Panorama instances.
      name: pre_post
      predefined:
      - pre-rulebase
      - post-rulebase
    description: Applies a security profile to specific rules or rules with a specific tag.
    deprecated: true
    name: panorama-apply-security-profile
  - arguments:
    - auto: PREDEFINED
      description: The location of the rules. Mandatory for Panorama instances.
      name: pre_post
      predefined:
      - pre-rulebase
      - post-rulebase
    description: Get SSL decryption rules.
    deprecated: true
    name: panorama-get-ssl-decryption-rules
    outputs:
    - contextPath: Panorama.SSLRule.From
      description: The SSL rule from the source.
      type: String
    - contextPath: Panorama.SSLRule.Name
      description: The name of the SSL rule.
      type: String
    - contextPath: Panorama.SSLRule.Destination
      description: The destination of the SSL rule.
      type: String
    - contextPath: Panorama.SSLRule.Target
      description: The target of the SSL rule.
      type: String
    - contextPath: Panorama.SSLRule.Service
      description: The SSL rule service.
      type: String
    - contextPath: Panorama.SSLRule.Action
      description: The SSL rule action.
      type: String
    - contextPath: Panorama.SSLRule.Type
      description: The SSL rule type.
      type: String
    - contextPath: Panorama.SSLRule.Source
      description: The source of the SSL rule.
      type: String
    - contextPath: Panorama.SSLRule.To
      description: The SSL rule to destination.
      type: String
    - contextPath: Panorama.SSLRule.UUID
      description: The SSL rule UUID.
      type: String
    - contextPath: Panorama.SSLRule.Description
      description: The SSL rule description.
      type: String
    - contextPath: Panorama.SSLRule.Source-user
      description: The SSL rule source user.
      type: String
    - contextPath: Panorama.SSLRule.Category
      description: The SSL rule category.
      type: String
  - arguments:
    - description: The template name.
      name: template
      required: true
    description: Retrieves the Wildfire configuration.
    deprecated: true
    name: panorama-get-wildfire-configuration
    outputs:
    - contextPath: Panorama.WildFire.Name
      description: The file name.
      type: String
    - contextPath: Panorama.WildFire.Size-limit
      description: The file size limit.
      type: String
    - contextPath: Panorama.WildFire.recurring
      description: The schedule that is recurring.
      type: String
  - arguments:
    - description: The URL filtering profile name. Get the name by running the get-security-profiles command.
      name: profile_name
      required: true
    description: Sets default categories to block in the URL filtering profile.
    deprecated: true
    name: panorama-url-filtering-block-default-categories
  - arguments: []
    description: Gets anti-spyware best practices.
    deprecated: true
    name: panorama-get-anti-spyware-best-practice
    outputs:
    - contextPath: Panorama.Spyware.BotentDomain.Name
      description: The botnet domain name.
      type: String
    - contextPath: Panorama.Spyware.BotentDomain.Action
      description: The botnet domain action.
      type: String
    - contextPath: Panorama.Spyware.BotentDomain.Packet-capture
      description: Whether packet capture is enabled.
      type: String
    - contextPath: Panorama.Spyware.BotentDomain.Sinkhole.ipv4-address
      description: The botnet domain IPv4 address.
      type: String
    - contextPath: Panorama.Spyware.BotentDomain.Sinkhole.ipv6-address
      description: The Botnet domain IPv6 address.
      type: String
    - contextPath: Panorama.Spyware.Rule.Category
      description: The rule category.
      type: String
    - contextPath: Panorama.Spyware.Rule.Action
      description: The rule action.
      type: String
    - contextPath: Panorama.Spyware.Rule.Name
      description: The rule name.
      type: String
    - contextPath: Panorama.Spyware.Rule.Severity
      description: The rule severity.
      type: String
    - contextPath: Panorama.Spyware.Rule.Threat-name
      description: The rule threat name.
      type: String
    - contextPath: Panorama.Spyware.BotentDomain.Max_version
      description: The botnet domain max version.
      type: String
  - arguments: []
    description: Gets file-blocking best practices.
    deprecated: true
    name: panorama-get-file-blocking-best-practice
    outputs:
    - contextPath: Panorama.FileBlocking.Rule.Action
      description: The rule action.
      type: String
    - contextPath: Panorama.FileBlocking.Rule.Application
      description: The rule application.
      type: String
    - contextPath: Panorama.FileBlocking.Rule.File-type
      description: The rule file type.
      type: String
    - contextPath: Panorama.FileBlocking.Rule.Name
      description: The rule name.
      type: String
  - arguments: []
    description: Get anti-virus best practices.
    deprecated: true
    name: panorama-get-antivirus-best-practice
    outputs:
    - contextPath: Panorama.Antivirus.Decoder.Action
      description: The rule action.
      type: String
    - contextPath: Panorama.Antivirus.Decoder.Name
      description: The rule name.
      type: String
    - contextPath: Panorama.Antivirus.Decoder.WildFire-action
      description: The WildFire action.
      type: String
  - arguments: []
    description: Gets vulnerability-protection best practices.
    deprecated: true
    name: panorama-get-vulnerability-protection-best-practice
    outputs:
    - contextPath: Panorama.Vulnerability.Rule.Action
      description: The rule action.
      type: String
    - contextPath: Panorama.Vulnerability.Rule.CVE
      description: The rule CVE.
      type: String
    - contextPath: Panorama.Vulnerability.Rule.Category
      description: The rule category.
      type: String
    - contextPath: Panorama.Vulnerability.Rule.Host
      description: The rule host.
      type: String
    - contextPath: Panorama.Vulnerability.Rule.Name
      description: The rule name.
      type: String
    - contextPath: Panorama.Vulnerability.Rule.Severity
      description: The rule severity.
      type: String
    - contextPath: Panorama.Vulnerability.Rule.Threat-name
      description: The threat name.
      type: String
    - contextPath: Panorama.Vulnerability.Rule.Vendor-id
      description: The vendor ID.
      type: String
  - arguments: []
    description: Views WildFire best practices.
    deprecated: true
    name: panorama-get-wildfire-best-practice
    outputs:
    - contextPath: Panorama.WildFire.Analysis
      description: The WildFire analysis.
      type: String
    - contextPath: Panorama.WildFire.Application
      description: The WildFire application.
      type: String
    - contextPath: Panorama.WildFire.File.File-size
      description: The recommended file size.
      type: String
    - contextPath: Panorama.WildFire.File.Name
      description: The file name.
      type: String
    - contextPath: Panorama.WildFire.File-type
      description: The WildFire profile file type.
      type: String
    - contextPath: Panorama.WildFire.Name
      description: The WildFire profile name.
      type: String
    - contextPath: Panorama.WildFire.SSLDecrypt
      description: The SSL decrypt content.
      type: String
    - contextPath: Panorama.WildFire.Schedule.Action
      description: The WildFire schedule action.
      type: String
    - contextPath: Panorama.WildFire.Schedule.Recurring
      description: The WildFire schedule recurring.
      type: String
  - arguments: []
    description: Views URL filtering best practices.
    deprecated: true
    name: panorama-get-url-filtering-best-practice
    outputs:
    - contextPath: Panorama.URLFilter.Category.Action
      description: The action to perform on the category.
      type: String
    - contextPath: Panorama.URLFilter.Category.Name
      description: The category name.
      type: String
    - contextPath: Panorama.URLFilter.DeviceGroup
      description: The device group name.
      type: String
    - contextPath: Panorama.URLFilter.Name
      description: The profile name.
      type: String
    - contextPath: Panorama.URLFilter.Header.log-container-page-only
      description: The log container page only.
      type: String
    - contextPath: Panorama.URLFilter.Header.log-http-hdr-referer
      description: The log HTTP header referrer.
      type: String
    - contextPath: Panorama.URLFilter.Header.log-http-hdr-user
      description: The log HTTP header user.
      type: String
    - contextPath: Panorama.URLFilter.Header.log-http-hdr-xff
      description: The log HTTP header xff.
      type: String
  - arguments:
    - description: The template name.
      name: template
      required: true
    description: Enforces wildfire best practices to upload files to the maximum size, forwards all file types, and updates the schedule.
    deprecated: true
    name: panorama-enforce-wildfire-best-practice
  - arguments:
    - description: The name of the profile to create.
      name: profile_name
      required: true
    description: Creates an antivirus best practice profile.
    deprecated: true
    name: panorama-create-antivirus-best-practice-profile
  - arguments:
    - description: The profile name to create.
      name: profile_name
      required: true
    description: Creates an anti-spyware best practice profile.
    deprecated: true
    name: panorama-create-anti-spyware-best-practice-profile
  - arguments:
    - description: The profile name.
      name: profile_name
      required: true
    description: Creates a vulnerability protection best practice profile.
    deprecated: true
    name: panorama-create-vulnerability-best-practice-profile
  - arguments:
    - description: The profile name.
      name: profile_name
      required: true
    description: Creates a URL filtering best practice profile.
    deprecated: true
    name: panorama-create-url-filtering-best-practice-profile
  - arguments:
    - description: The name of the profile.
      name: profile_name
      required: true
    description: Creates a file blocking best practice profile.
    deprecated: true
    name: panorama-create-file-blocking-best-practice-profile
  - arguments:
    - description: The name of the profile.
      name: profile_name
      required: true
    description: Creates a WildFire analysis best practice profile.
    deprecated: true
    name: panorama-create-wildfire-best-practice-profile
  - arguments:
    - description: The template to use when running the command. Overrides the template parameter (Panorama instances). If not given, will use the integration parameter.
      name: template
    - description: The template stack to use when running the command.
      name: template_stack
    - description: "The name of the virtual system to be configured. Will use the configured VSYS parameter if exists. If given a value, will override the VSYS parameter. If neither the VSYS parameter and this argument are entered, will default to 'vsys1'. "
      name: vsys
    description: Shows the user ID interface configuration.
    deprecated: true
    name: panorama-show-user-id-interfaces-config
    outputs:
    - contextPath: Panorama.UserInterfaces.Name
      description: The name of the user interface.
      type: String
    - contextPath: Panorama.UserInterfaces.Zone
      description: The zone to which the interface is connected.
      type: String
    - contextPath: Panorama.UserInterfaces.EnableUserIdentification
      description: Whether user identification is enabled.
      type: String
  - arguments:
    - description: The template to use when running the command. Overrides the template parameter (Panorama instances). If not given, will use the integration parameter.
      name: template
    - description: The template stack to use when running the command.
      name: template_stack
    - description: "The name of the virtual system to be configured. Will use the configured VSYS parameter if exists. If given a value, will override the VSYS parameter. If neither the VSYS parameter and this argument are entered, will default to 'vsys1'. "
      name: vsys
    description: Shows the zones configuration.
    deprecated: true
    name: panorama-show-zones-config
    outputs:
    - contextPath: Panorama.Zone.Name
      description: The name of the zone.
      type: String
    - contextPath: Panorama.Zone.Network
      description: The network to which the zone is connected.
      type: String
    - contextPath: Panorama.Zone.EnableUserIdentification
      description: Whether user identification is enabled.
      type: String
    - contextPath: Panorama.Zone.ZoneProtectionProfile
      description: The zone protection profile.
      type: String
    - contextPath: Panorama.Zone.LogSetting
      description: The log setting for the zone.
      type: String
  - arguments:
    - description: The template to use when running the command. Overrides the template parameter (Panorama instances). If not given, will use the integration parameter.
      name: template
    - description: The template stack to use when running the command.
      name: template_stack
    - description: "The name of the virtual system to be configured. Will use the configured VSYS parameter if exists. If given a value, will override the VSYS parameter. If neither the VSYS parameter and this argument are entered, will default to 'vsys1'. "
      name: vsys
    description: Retrieves list of user ID agents configured in the system.
    deprecated: true
    name: panorama-list-configured-user-id-agents
    outputs:
    - contextPath: Panorama.UserIDAgents.Name
      description: The user ID agent name.
      type: String
    - contextPath: Panorama.UserIDAgents.Host
      description: The user ID agent host.
      type: String
    - contextPath: Panorama.UserIDAgents.Port
      description: The user ID agent port.
      type: Number
    - contextPath: Panorama.UserIDAgents.LdapProxy
      description: Whether LDAP proxy is used in the user ID agent.
      type: String
    - contextPath: Panorama.UserIDAgents.NtlmAuth
      description: Whether NLTM authentication is used in the user ID agent.
      type: String
    - contextPath: Panorama.UserIDAgents.EnableHipCollection
      description: Whether HIP collection is enabled in the user ID agent.
      type: String
    - contextPath: Panorama.UserIDAgents.IpUserMapping
      description: Whether IP user mapping is enabled in the user ID agent.
      type: String
    - contextPath: Panorama.UserIDAgents.SerialNumber
      description: The serial number associated with the user ID agent.
      type: Unknown
    - contextPath: Panorama.UserIDAgents.CollectorName
      description: The user ID agent collector name.
      type: String
    - contextPath: Panorama.UserIDAgents.Secret
      description: The user ID agent secret.
      type: String
    - contextPath: Panorama.UserIDAgents.Disabled
      description: Whether the user ID agent is disabled.
      type: String
  - arguments:
    - description: The entry ID of the file to upload.
      name: entryID
      required: true
    - auto: PREDEFINED
      description: The category of the content.
      name: category
      predefined:
      - wildfire
      - anti-virus
      - content
      required: true
    description: Uploads a content file to Panorama.
    deprecated: true
    name: panorama-upload-content-update-file
    outputs:
    - contextPath: Panorama.Content.Upload.Status
      description: The content upload status.
      type: string
    - contextPath: Panorama.Content.Upload.Message
      description: The content upload message.
      type: string
  - arguments:
    - description: The update file name to be installed on PAN-OS.
      name: version_name
      required: true
    - auto: PREDEFINED
      description: The category of the content.
      name: category
      predefined:
      - wildfire
      - anti-virus
      - content
      required: true
    - auto: PREDEFINED
      defaultValue: no
      description: Skips the file validity check with the PAN-OS update server. Use this option for air-gapped networks and only if you trust the content file.
      name: skip_validity_check
      predefined:
      - yes
      - no
      required: true
    description: Installs a specific content update file.
    deprecated: true
    name: panorama-install-file-content-update
    outputs:
    - contextPath: Panorama.Content.Install.JobID
      description: The job ID of the installation.
      type: string
    - contextPath: Panorama.Content.Install.Status
      description: The installation status.
      type: string
  - arguments:
    - auto: PREDEFINED
      description: Action to be taken, such as show, get, set, edit, delete, rename, clone, move, override, multi-move, multi-clone, or complete. Documentation - https://docs.paloaltonetworks.com/pan-os/9-1/pan-os-panorama-api/pan-os-xml-api-request-types/configuration-api.
      name: action
      predefined:
      - set
      - edit
      - delete
      - rename
      - clone
      - move
      - override
      - muti-move
      - multi-clone
      - complete
      - show
      - get
    - description: The category parameter. For example, when exporting a configuration file, use "category=configuration".
      name: category
    - description: Specifies the XML structure that defines the command. Used for operation commands (op type command). Can be retrieved from the PAN-OS web UI debugger or enabling debugging via the CLI using `debug cli on`.
      name: cmd
    - description: The command to run. For example, command =<show><arp><entry name='all'/></arp></show>.
      name: command
    - description: The specified destination.
      name: dst
    - description: Used to define a new value for an object. Should be an XML object, for example, <static><member>test</member></static>.
      name: element
    - description: The end time (used only when cloning an object).
      name: to
    - description: The start time (used only when cloning an object).
      name: from
    - description: The key value to set.
      name: key
    - description: The log type to retrieve. For example, log-type=threat for threat logs.
      name: log-type
    - description: The type of move operation (for example, where=after, where=before, where=top, where=bottom).
      name: where
    - description: The time period, for example period=last-24-hrs.
      name: period
    - description: xpath location. xpath defines the location of the object. For example, xpath=/config/predefined/application/entry[@name='hotmail']. Documentation - https://docs.paloaltonetworks.com/pan-os/9-1/pan-os-panorama-api/about-the-pan-os-xml-api/structure-of-a-pan-os-xml-api-request/xml-and-xpath.
      name: xpath
    - description: The PCAP ID included in the threat log.
      name: pcap-id
    - description: The device serial number.
      name: serialno
    - description: The report type, for example dynamic, predefined, or custom.
      name: reporttype
    - description: The report name.
      name: reportname
    - defaultValue: 'config'
      description: The request type, for example export, import, log, config.
      name: type
      predefined:
      - 'keygen'
      - 'config'
      - 'commit'
      - 'op'
      - 'report'
      - 'log'
      - 'import'
      - 'export'
      - 'user-id'
      - 'version'
      auto: PREDEFINED
    - description: The time the PCAP was received on the firewall. Used for threat PCAPs.
      name: search-time
    - description: Serial number of the firewall on which to run the command. Use only for a Panorama instance. This argument will work only with op type commands.
      name: target
    - description: The job ID.
      name: job-id
    - description: The query string.
      name: query
    - description: The name of the virtual system to be configured. If no vsys is mentioned, this command will not use the vsys parameter.
      name: vsys
    - description: The device group in which to run the command.
      name: device-group
    - description: Return raw XML.
      name: is_xml
      auto: PREDEFINED
      predefined:
      - "false"
      - "true"
      defaultValue: "false"
    description: Runs any command supported in the API.
    name: pan-os
  - arguments:
    - description: The firewall managed by Panorama from which to retrieve the predefined threats.
      name: target
    description: Gets the predefined threats list from a Firewall or Panorama and stores it as a JSON file in the context.
    name: pan-os-get-predefined-threats-list
    outputs:
    - contextPath: File.Size
      description: The file size.
      type: number
    - contextPath: File.Name
      description: The file name.
      type: string
    - contextPath: File.Type
      description: The file type.
      type: string
    - contextPath: File.Info
      description: The file information.
      type: string
    - contextPath: File.Extension
      description: The file extension.
      type: string
    - contextPath: File.EntryID
      description: The file entry ID.
      type: string
    - contextPath: File.MD5
      description: The MD5 hash of the file.
      type: string
    - contextPath: File.SHA1
      description: The SHA1 hash of the file.
      type: string
    - contextPath: File.SHA256
      description: The SHA256 hash of the file.
      type: string
    - contextPath: File.SHA512
      description: The SHA512 hash of the file.
      type: string
    - contextPath: File.SSDeep
      description: The SSDeep hash of the file.
      type: string
  - arguments:
    - description: The commit description.
      name: description
    - description: The administrator name. To commit admin-level changes on a firewall, include the administrator name in the request.
      name: admin_name
    - auto: PREDEFINED
      description: Forces a commit.
      name: force_commit
      predefined:
      - 'true'
      - 'false'
    - auto: PREDEFINED
      description: Performs a partial commit while excluding device and network configuration.
      name: exclude_device_network_configuration
      predefined:
      - 'true'
      - 'false'
    - auto: PREDEFINED
      description: Performs a partial commit while excluding shared objects.
      name: exclude_shared_objects
      predefined:
      - 'true'
      - 'false'
    - auto: PREDEFINED
      description: Whether to use polling.
      defaultValue: 'false'
      name: polling
      predefined:
      - 'true'
      - 'false'
    - description: commit job ID to use in polling commands. (automatically filled by polling).
      name: commit_job_id
      deprecated: true
    - description: The timeout (in seconds) when polling.
      name: timeout
      defaultValue: '120'
    - description: The interval (in seconds) when polling.
      name: interval_in_seconds
      defaultValue: '10'
    - description: whether to hide the polling result (automatically filled by polling).
      name: hide_polling_output
      deprecated: true
    description: Commits a configuration to the Palo Alto firewall or Panorama, validates if a commit was successful if using polling="true" otherwise does not validate if the commit was successful. Committing to Panorama does not push the configuration to the firewalls. To push the configuration, run the panorama-push-to-device-group command.
    name: pan-os-commit
    polling: true
    outputs:
    - contextPath: Panorama.Commit.JobID
      description: The job ID to commit.
      type: Number
    - contextPath: Panorama.Commit.Status
      description: The commit status.
      type: String
    - contextPath: Panorama.Commit.Description
      description: The commit description from the the command input.
      type: String
  - arguments:
    - default: true
      description: The device group to which to push (Panorama instances).
      name: device-group
    - auto: PREDEFINED
      defaultValue: 'false'
      description: Pre policy validation.
      name: validate-only
      predefined:
      - 'true'
      - 'false'
    - auto: PREDEFINED
      defaultValue: 'true'
      description: Whether to include template changes.
      name: include-template
      predefined:
      - 'true'
      - 'false'
    - description: The push description.
      name: description
    - description: The serial number for a virtual system commit. If provided, the commit will be a virtual system commit.
      name: serial_number
    - auto: PREDEFINED
      description: Whether to use polling.
      defaultValue: 'false'
      name: polling
      predefined:
      - 'true'
      - 'false'
    - description: push job ID to use in polling commands. (automatically filled by polling).
      name: push_job_id
      deprecated: true
    - description: The timeout (in seconds) when polling.
      name: timeout
      defaultValue: '120'
    - description: The interval (in seconds) when polling.
      name: interval_in_seconds
      defaultValue: '10'
    - description: whether to hide the polling result (automatically filled by polling).
      name: hide_polling_output
      deprecated: true
    description: Pushes rules from PAN-OS to the configured device group. In order to push the configuration to Prisma Access managed tenants (single or multi tenancy), use the device group argument with the device group which is associated with the tenant ID. Validates if a push has been successful if polling="true".
    name: pan-os-push-to-device-group
    polling: true
    outputs:
    - contextPath: Panorama.Push.DeviceGroup
      description: The device group in which the policies were pushed.
      type: String
    - contextPath: Panorama.Push.JobID
      description: The job ID of the policies that were pushed.
      type: Number
    - contextPath: Panorama.Push.Status
      description: The push status.
      type: String
    - contextPath: Panorama.Push.Warnings
      description: The push warnings.
      type: String
    - contextPath: Panorama.Push.Errors
      description: The push errors.
      type: String
    - contextPath: Panorama.Push.Details
      description: The job ID details.
      type: String
  - arguments:
    - description: The device group for which to return addresses (Panorama instances).
      name: device-group
    - description: The tag to filter the list of addresses.
      name: tag
    description: Returns a list of addresses.
    name: pan-os-list-addresses
    outputs:
    - contextPath: Panorama.Addresses.Name
      description: The address name.
      type: string
    - contextPath: Panorama.Addresses.Description
      description: The address description.
      type: string
    - contextPath: Panorama.Addresses.FQDN
      description: The address FQDN.
      type: string
    - contextPath: Panorama.Addresses.IP_Netmask
      description: The address IP netmask.
      type: string
    - contextPath: Panorama.Addresses.IP_Range
      description: The address IP range.
      type: string
    - contextPath: Panorama.Addresses.DeviceGroup
      description: The address device group.
      type: String
    - contextPath: Panorama.Addresses.Tags
      description: The address tags.
      type: String
  - arguments:
    - description: The address name.
      name: name
      required: true
    - description: The device group for which to return addresses (Panorama instances).
      name: device-group
    description: Returns address details for the supplied address name.
    name: pan-os-get-address
    outputs:
    - contextPath: Panorama.Addresses.Name
      description: The address name.
      type: string
    - contextPath: Panorama.Addresses.Description
      description: The address description.
      type: string
    - contextPath: Panorama.Addresses.FQDN
      description: The address FQDN.
      type: string
    - contextPath: Panorama.Addresses.IP_Netmask
      description: The address IP netmask.
      type: string
    - contextPath: Panorama.Addresses.IP_Range
      description: The address IP range.
      type: string
    - contextPath: Panorama.Addresses.DeviceGroup
      description: The device group for the address (Panorama instances).
      type: String
    - contextPath: Panorama.Addresses.Tags
      description: The address tags.
      type: String
  - arguments:
    - description: The new address name.
      name: name
      required: true
    - description: The new address description.
      name: description
    - description: The FQDN of the new address.
      name: fqdn
    - description: The IP netmask of the new address. For example, 10.10.10.10/24.
      name: ip_netmask
    - description: The IP range of the new address IP. For example, 10.10.10.0-10.10.10.255.
      name: ip_range
    - description: The IP wildcard of the new address. For example, 10.20.1.0/0.0.248.255.
      name: ip_wildcard
    - description: The device group for which to return addresses (Panorama instances).
      name: device-group
    - description: The tag for the new address.
      isArray: true
      name: tag
    description: Creates an address object.
    name: pan-os-create-address
    outputs:
    - contextPath: Panorama.Addresses.Name
      description: The address name.
      type: string
    - contextPath: Panorama.Addresses.Description
      description: The address description.
      type: string
    - contextPath: Panorama.Addresses.FQDN
      description: The address FQDN.
      type: string
    - contextPath: Panorama.Addresses.IP_Netmask
      description: The address IP Netmask.
      type: string
    - contextPath: Panorama.Addresses.IP_Range
      description: The address IP range.
      type: string
    - contextPath: Panorama.Addresses.DeviceGroup
      description: The device group for the address (Panorama instances).
      type: String
    - contextPath: Panorama.Addresses.Tags
      description: The address tags.
      type: String
  - arguments:
    - description: The name of the address to edit.
      name: name
      required: true
    - description: The device-group in which the address is in.
      name: device-group
    - auto: PREDEFINED
      description: The element to change.
      name: element_to_change
      required: true
      predefined:
      - fqdn
      - ip_netmask
      - ip_range
      - ip_wildcard
      - description
      - tag
    - description: The value of the element that needs to be changed. Can be a list when element_to_change == 'tag' only.
      isArray: true
      name: element_value
      required: true
    description: Edits an address object.
    name: pan-os-edit-address
  - arguments:
    - description: The name of the address to delete.
      name: name
      required: true
    - description: The device group for which to return addresses (Panorama instances).
      name: device-group
    description: Deletes an address object.
    name: pan-os-delete-address
    outputs:
    - contextPath: Panorama.Addresses.Name
      description: The address name that was deleted.
      type: string
    - contextPath: Panorama.Addresses.DeviceGroup
      description: The device group for the address (Panorama instances).
      type: String
  - arguments:
    - description: The device group for which to return addresses (Panorama instances).
      name: device-group
    - description: The tag for which to filter the address groups.
      name: tag
    description: Returns a list of address groups.
    name: pan-os-list-address-groups
    outputs:
    - contextPath: Panorama.AddressGroups.Name
      description: The address group name.
      type: string
    - contextPath: Panorama.AddressGroups.Type
      description: The address group type.
      type: string
    - contextPath: Panorama.AddressGroups.Match
      description: The dynamic Address group match.
      type: string
    - contextPath: Panorama.AddressGroups.Description
      description: The address group description.
      type: string
    - contextPath: Panorama.AddressGroups.Addresses
      description: The static address group addresses.
      type: String
    - contextPath: Panorama.AddressGroups.DeviceGroup
      description: The device group for the address group (Panorama instances).
      type: String
    - contextPath: Panorama.AddressGroups.Tags
      description: The address group tags.
      type: String
  - arguments:
    - description: The address group name.
      name: name
      required: true
    - description: The device group for which to return addresses (Panorama instances).
      name: device-group
    description: Gets details for the specified address group.
    name: pan-os-get-address-group
    outputs:
    - contextPath: Panorama.AddressGroups.Name
      description: The address group name.
      type: string
    - contextPath: Panorama.AddressGroups.Type
      description: The address group type.
      type: string
    - contextPath: Panorama.AddressGroups.Match
      description: The dynamic address group match.
      type: string
    - contextPath: Panorama.AddressGroups.Description
      description: The address group description.
      type: string
    - contextPath: Panorama.AddressGroups.Addresses
      description: The static address group addresses.
      type: string
    - contextPath: Panorama.AddressGroups.DeviceGroup
      description: The device group for the address group (Panorama instances).
      type: String
    - contextPath: Panorama.AddressGroups.Tags
      description: The address group tags.
      type: String
  - arguments:
    - description: The address group name.
      name: name
      required: true
    - auto: PREDEFINED
      description: The address group type.
      name: type
      predefined:
      - dynamic
      - static
      required: true
    - description: The dynamic address group match. For example "1.1.1.1 or 2.2.2.2".
      name: match
    - description: The static address group list of addresses.
      isArray: true
      name: addresses
    - description: The address group description.
      name: description
    - description: The device group for which to return addresses (Panorama instances).
      name: device-group
    - description: The tags for the address group.
      isArray: true
      name: tags
    description: Creates a static or dynamic address group.
    name: pan-os-create-address-group
    outputs:
    - contextPath: Panorama.AddressGroups.Name
      description: The address group name.
      type: string
    - contextPath: Panorama.AddressGroups.Type
      description: The address group type.
      type: string
    - contextPath: Panorama.AddressGroups.Match
      description: The dynamic address group match.
      type: string
    - contextPath: Panorama.AddressGroups.Addresses
      description: The static address group list of addresses.
      type: string
    - contextPath: Panorama.AddressGroups.Description
      description: The address group description.
      type: string
    - contextPath: Panorama.AddressGroups.DeviceGroup
      description: The device group for the address group (Panorama instances).
      type: String
    - contextPath: Panorama.AddressGroups.Tags
      description: The address group tags.
      type: String
  - arguments:
    - auto: PREDEFINED
      description: 'The type of session rejection. Possible values are: "drop", "alert", "block-ip", "reset-both", "reset-client", and "reset-server". Default is "drop".'
      name: drop_mode
      predefined:
      - drop
      - alert
      - block-ip
      - reset-both
      - reset-client
      - reset-server
    - description: The name of the vulnerability profile.
      name: vulnerability_profile
      required: true
    - description: The numerical threat ID.
      name: threat_id
      required: true
    description: Sets a vulnerability signature to block mode.
    name: pan-os-block-vulnerability
    outputs:
    - contextPath: Panorama.Vulnerability.ID
      description: The ID of the vulnerability that was blocked/overridden.
      type: string
    - contextPath: Panorama.Vulnerability.NewAction
      description: The new action for the vulnerability.
      type: string
  - arguments:
    - description: The name of the address group to delete.
      name: name
      required: true
    - description: The device group for which to return addresses (Panorama instances).
      name: device-group
    description: Deletes an address group.
    name: pan-os-delete-address-group
    outputs:
    - contextPath: Panorama.AddressGroups.Name
      description: The name of the address group that was deleted.
      type: string
    - contextPath: Panorama.AddressGroups.DeviceGroup
      description: The device group for the address group (Panorama instances).
      type: String
  - arguments:
    - description: The name of the address group to edit.
      name: name
      required: true
    - auto: PREDEFINED
      description: The address group type.
      name: type
      predefined:
      - static
      - dynamic
      required: true
    - description: The address group new match. For example, '1.1.1.1 and 2.2.2.2'.
      name: match
    - description: The element to add to the list of the static address group. Only existing address objects can be added.
      name: element_to_add
    - description: The element to remove from the list of the static address group. Only existing address objects can be removed.
      name: element_to_remove
    - description: The address group new description.
      name: description
    - description: The tag of the address group to edit.
      isArray: true
      name: tags
    - description: The device group in which the address group belongs to.
      name: device-group
    description: Edits a static or dynamic address group.
    name: pan-os-edit-address-group
    outputs:
    - contextPath: Panorama.AddressGroups.Name
      description: The address group name.
      type: string
    - contextPath: Panorama.AddressGroups.Type
      description: The address group type.
      type: string
    - contextPath: Panorama.AddressGroups.Filter
      description: The dynamic Address group match.
      type: string
    - contextPath: Panorama.AddressGroups.Description
      description: The address group description.
      type: string
    - contextPath: Panorama.AddressGroups.Addresses
      description: The static address group addresses.
      type: string
    - contextPath: Panorama.AddressGroups.DeviceGroup
      description: The device group for the address group (Panorama instances).
      type: String
    - contextPath: Panorama.AddressGroups.Tags
      description: The address group tags.
      type: String
  - arguments:
    - description: The device group for which to return addresses (Panorama instances).
      name: device-group
    - description: The tag to filter the services.
      name: tag
    description: Returns a list of addresses.
    name: pan-os-list-services
    outputs:
    - contextPath: Panorama.Services.Name
      description: The service name.
      type: string
    - contextPath: Panorama.Services.Protocol
      description: The service protocol.
      type: string
    - contextPath: Panorama.Services.Description
      description: The service description.
      type: string
    - contextPath: Panorama.Services.DestinationPort
      description: The service destination port.
      type: string
    - contextPath: Panorama.Services.SourcePort
      description: The service source port.
      type: string
    - contextPath: Panorama.Services.DeviceGroup
      description: The device group in which the service was configured (Panorama instances).
      type: string
    - contextPath: Panorama.Services.Tags
      description: The service tags.
      type: String
  - arguments:
    - description: The service name.
      name: name
      required: true
    - description: The device group for which to return addresses (Panorama instances).
      name: device-group
    description: Returns service details for the supplied service name.
    name: pan-os-get-service
    outputs:
    - contextPath: Panorama.Services.Name
      description: The service name.
      type: string
    - contextPath: Panorama.Services.Protocol
      description: The service protocol.
      type: string
    - contextPath: Panorama.Services.Description
      description: The service description.
      type: string
    - contextPath: Panorama.Services.DestinationPort
      description: The service destination port.
      type: string
    - contextPath: Panorama.Services.SourcePort
      description: The service source port.
      type: string
    - contextPath: Panorama.Services.DeviceGroup
      description: The device group for the service (Panorama instances).
      type: string
    - contextPath: Panorama.Service.Tags
      description: The service tags.
      type: String
  - arguments:
    - description: The name for the new service.
      name: name
      required: true
    - auto: PREDEFINED
      description: The protocol for the new service.
      name: protocol
      predefined:
      - tcp
      - udp
      - sctp
      required: true
    - description: The destination port  for the new service.
      name: destination_port
      required: true
    - description: The source port for the new service.
      name: source_port
    - description: The description for the new service.
      name: description
    - description: The device group for which to return addresses (Panorama instances).
      name: device-group
    - description: The tags for the new service.
      isArray: true
      name: tags
    description: Creates a service.
    name: pan-os-create-service
    outputs:
    - contextPath: Panorama.Services.Name
      description: The service name.
      type: string
    - contextPath: Panorama.Services.Protocol
      description: The service protocol.
      type: string
    - contextPath: Panorama.Services.Descritpion
      description: The service description.
      type: string
    - contextPath: Panorama.Services.DestinationPort
      description: The service destination port.
      type: string
    - contextPath: Panorama.Services.SourcePort
      description: The service source port.
      type: string
    - contextPath: Panorama.Services.DeviceGroup
      description: The device group for the service (Panorama instances).
      type: string
    - contextPath: Panorama.Services.Tags
      description: The service tags.
      type: String
  - arguments:
    - description: The name of the service to delete.
      name: name
      required: true
    - description: The device group for which to return addresses (Panorama instances).
      name: device-group
    description: Deletes a service.
    name: pan-os-delete-service
    outputs:
    - contextPath: Panorama.Services.Name
      description: The name of the deleted service.
      type: string
    - contextPath: Panorama.Services.DeviceGroup
      description: The device group for the service (Panorama instances).
      type: string
  - arguments:
    - description: The device group for which to return addresses (Panorama instances).
      name: device-group
    - description: The tags for which to filter the Service groups.
      isArray: true
      name: tag
    description: Returns a list of service groups.
    name: pan-os-list-service-groups
    outputs:
    - contextPath: Panorama.ServiceGroups.Name
      description: The service group name.
      type: string
    - contextPath: Panorama.ServiceGroups.Services
      description: The service group related services.
      type: string
    - contextPath: Panorama.ServiceGroups.DeviceGroup
      description: The device group for the service group (Panorama instances).
      type: string
    - contextPath: Panorama.ServiceGroups.Tags
      description: The service group tags.
      type: String
  - arguments:
    - description: The service group name.
      name: name
      required: true
    - description: The device group for which to return addresses (Panorama instances).
      name: device-group
    description: Returns details for the specified service group.
    name: pan-os-get-service-group
    outputs:
    - contextPath: Panorama.ServiceGroups.Name
      description: The service group name.
      type: string
    - contextPath: Panorama.ServiceGroups.Services
      description: The service group related services.
      type: string
    - contextPath: Panorama.ServiceGroups.DeviceGroup
      description: The device group for the service group (Panorama instances).
      type: string
    - contextPath: Panorama.ServiceGroups.Tags
      description: The service group tags.
      type: String
  - arguments:
    - description: The service group name.
      name: name
      required: true
    - description: The service group related services.
      isArray: true
      name: services
      required: true
    - description: The device group for which to return addresses (Panorama instances).
      name: device-group
    - description: The tags to filter service groups.
      isArray: true
      name: tags
    description: Creates a service group.
    name: pan-os-create-service-group
    outputs:
    - contextPath: Panorama.ServiceGroups.Name
      description: The service group name.
      type: string
    - contextPath: Panorama.ServiceGroups.Services
      description: The service group related services.
      type: string
    - contextPath: Panorama.ServiceGroups.DeviceGroup
      description: The device group for the service group (Panorama instances).
      type: string
    - contextPath: Panorama.ServiceGroups.Tags
      description: The service group tags.
      type: String
  - arguments:
    - description: The name of the service group to delete.
      name: name
      required: true
    - description: The device group for which to return addresses (Panorama instances).
      name: device-group
    description: Deletes a service group.
    name: pan-os-delete-service-group
    outputs:
    - contextPath: Panorama.ServiceGroups.Name
      description: The name of the deleted service group.
      type: string
    - contextPath: Panorama.ServiceGroups.DeviceGroup
      description: The device group for the service group (Panorama instances).
      type: string
  - arguments:
    - description: The name of the service group to edit.
      name: name
      required: true
    - description: The services to add to the service group. Only existing service objects can be added.
      isArray: true
      name: services_to_add
    - description: The services to remove from the service group. Only existing Service objects can be removed.
      name: services_to_remove
    - description: The tag of the service group to edit.
      isArray: true
      name: tags
    - description: The device group in which the service group belongs to.
      name: device-group
    description: Edits a service group.
    name: pan-os-edit-service-group
    outputs:
    - contextPath: Panorama.ServiceGroups.Name
      description: The service group name.
      type: string
    - contextPath: Panorama.ServiceGroups.Services
      description: The service group related services.
      type: string
    - contextPath: Panorama.ServiceGroups.DeviceGroup
      description: The device group for the service group (Panorama instances).
      type: string
    - contextPath: Panorama.ServiceGroups.Tags
      description: The service group tags.
      type: String
  - arguments:
    - description: The custom URL category name.
      name: name
      required: true
    - description: The device group for which to return addresses for the custom URL category (Panorama instances).
      name: device-group
    description: Returns information for a custom URL category.
    name: pan-os-get-custom-url-category
    outputs:
    - contextPath: Panorama.CustomURLCategory.Name
      description: The category name of the custom URL.
      type: String
    - contextPath: Panorama.CustomURLCategory.Description
      description: The category description of the custom URL.
      type: String
    - contextPath: Panorama.CustomURLCategory.Sites
      description: The list of sites of the custom URL category.
      type: String
    - contextPath: Panorama.CustomURLCategory.DeviceGroup
      description: The device group for the custom URL Category (Panorama instances).
      type: String
    - contextPath: Panorama.CustomURLCategory.Categories
      description: The list of categories of the custom URL category.
      type: String
    - contextPath: Panorama.CustomURLCategory.Type
      description: The category type of the custom URL.
      type: String
  - arguments:
    - description: The name of the custom URL category to create.
      name: name
      required: true
    - description: The description of the custom URL category to create.
      name: description
    - description: The list of sites for the custom URL category.
      isArray: true
      name: sites
    - description: The device group for which to return addresses for the custom URL category (Panorama instances).
      name: device-group
    - auto: PREDEFINED
      description: The category type of the URL. Relevant from PAN-OS v9.x.
      name: type
      predefined:
      - URL List
      - Category Match
    - description: The list of categories. Relevant from PAN-OS v9.x.
      isArray: true
      name: categories
    description: Creates a custom URL category.
    name: pan-os-create-custom-url-category
    outputs:
    - contextPath: Panorama.CustomURLCategory.Name
      description: The custom URL category name.
      type: String
    - contextPath: Panorama.CustomURLCategory.Description
      description: The custom URL category description.
      type: String
    - contextPath: Panorama.CustomURLCategory.Sites
      description: The custom URL category list of sites.
      type: String
    - contextPath: Panorama.CustomURLCategory.DeviceGroup
      description: The device group for the custom URL category (Panorama instances).
      type: String
    - contextPath: Panorama.CustomURLCategory.Sites
      description: The custom URL category list of categories.
      type: String
    - contextPath: Panorama.CustomURLCategory.Type
      description: The custom URL category type.
      type: String
  - arguments:
    - description: The name of the custom URL category to delete.
      name: name
    - description: The device group for which to return addresses (Panorama instances).
      name: device-group
    description: Deletes a custom URL category.
    name: pan-os-delete-custom-url-category
    outputs:
    - contextPath: Panorama.CustomURLCategory.Name
      description: The name of the custom URL category to delete.
      type: string
    - contextPath: Panorama.CustomURLCategory.DeviceGroup
      description: The device group for the Custom URL Category (Panorama instances).
      type: string
  - arguments:
    - description: The name of the custom URL category to add or remove sites.
      name: name
      required: true
    - description: A comma-separated list of sites to add to the custom URL category.
      isArray: true
      name: sites
    - auto: PREDEFINED
      description: Adds or removes sites or categories.
      isArray: true
      name: action
      predefined:
      - add
      - remove
      required: true
    - description: A comma-separated list of categories to add to the custom URL category.
      isArray: true
      name: categories
    - description: The device group in which the URL category belongs to.
      name: device-group
    description: Adds or removes sites to and from a custom URL category.
    name: pan-os-edit-custom-url-category
    outputs:
    - contextPath: Panorama.CustomURLCategory.Name
      description: The custom URL category name.
      type: string
    - contextPath: Panorama.CustomURLCategory.Description
      description: The custom URL category description.
      type: string
    - contextPath: Panorama.CustomURLCategory.Sites
      description: The custom URL category list of sites.
      type: string
    - contextPath: Panorama.CustomURLCategory.DeviceGroup
      description: The device group for the Custom URL Category (Panorama instances).
      type: string
  - arguments:
    - default: true
      description: The URL to check.
      isArray: true
      name: url
      required: true
    description: Gets a URL category from URL filtering.
    name: url
    outputs:
    - contextPath: Panorama.URLFilter.URL
      description: The URL.
      type: string
    - contextPath: Panorama.URLFilter.Category
      description: The URL category.
      type: string
    - contextPath: DBotScore.Vendor
      description: The vendor used to calculate the score.
      type: String
    - contextPath: DBotScore.Score
      description: The actual score.
      type: Number
    - contextPath: DBotScore.Type
      description: The indicator type.
      type: String
    - contextPath: DBotScore.Indicator
      description: The indicator that was tested.
      type: String
    - contextPath: URL.Data
      description: The URL address.
      type: String
    - contextPath: URL.Category
      description: The URL category.
      type: String
  - arguments:
    - default: true
      description: The URL to check.
      isArray: true
      name: url
    - description: Serial number of the firewall on which to run the command. Use only for a Panorama instance.
      name: target
    description: Gets a URL category from URL filtering. This command is only available on firewall devices.
    name: pan-os-get-url-category
    outputs:
    - contextPath: Panorama.URLFilter.URL
      description: The URL.
      type: string
    - contextPath: Panorama.URLFilter.Category
      description: The URL category.
      type: string
    - contextPath: DBotScore.Vendor
      description: The vendor used to calculate the score.
      type: String
    - contextPath: DBotScore.Score
      description: The actual score.
      type: Number
    - contextPath: DBotScore.Type
      description: The indicator type.
      type: String
    - contextPath: DBotScore.Indicator
      description: The indicator that was tested.
      type: String
    - contextPath: URL.Data
      description: The URL address.
      type: String
    - contextPath: URL.Category
      description: The URL category.
      type: String
  - arguments:
    - description: The URL to check.
      isArray: true
      name: url
      required: true
    description: Returns a URL category from URL filtering. This command is only available on firewall devices.
    name: pan-os-get-url-category-from-cloud
    outputs:
    - contextPath: Panorama.URLFilter.URL
      description: The URL.
      type: string
    - contextPath: Panorama.URLFilter.Category
      description: The URL category.
      type: string
  - arguments:
    - description: The URL to check.
      isArray: true
      name: url
      required: true
    description: Returns a URL category from URL filtering. This command is only available on firewall devices.
    name: pan-os-get-url-category-from-host
    outputs:
    - contextPath: Panorama.URLFilter.URL
      description: The URL.
      type: string
    - contextPath: Panorama.URLFilter.Category
      description: The URL category.
      type: string
  - arguments:
    - description: URL filter name.
      name: name
      required: true
    - description: The device group for which to return addresses for the URL filter (Panorama instances).
      name: device-group
    description: Returns information for a URL filtering rule.
    name: pan-os-get-url-filter
    outputs:
    - contextPath: Panorama.URLFilter.Name
      description: The URL filter name.
      type: string
    - contextPath: Panorama.URLFilter.Category.Name
      description: The URL filter category name.
      type: string
    - contextPath: Panorama.URLFilter.Category.Action
      description: The action for the URL category.
      type: string
    - contextPath: Panorama.URLFilter.OverrideBlockList
      description: The URL filter override block list.
      type: string
    - contextPath: Panorama.URLFilter.OverrideAllowList
      description: The URL filter override allow list.
      type: string
    - contextPath: Panorama.URLFilter.Description
      description: The URL filter description.
      type: string
    - contextPath: Panorama.URLFilter.DeviceGroup
      description: The device group for the URL filter (Panorama instances).
      type: string
  - arguments:
    - description: The name of the URL filter to create.
      name: name
      required: true
    - description: The URL category.
      isArray: true
      name: url_category
      required: true
    - auto: PREDEFINED
      description: The action for the URL category.
      name: action
      predefined:
      - allow
      - block
      - alert
      - continue
      - override
      required: true
    - description: The CSV list of URLs to exclude from the allow list.
      isArray: true
      name: override_allow_list
    - description: The CSV list of URLs to exclude from the blocked list.
      isArray: true
      name: override_block_list
    - description: The URL filter description.
      name: description
    - description: The device group for which to return addresses for the URL filter (Panorama instances).
      name: device-group
    description: Creates a URL filtering rule.
    name: pan-os-create-url-filter
    outputs:
    - contextPath: Panorama.URLFilter.Name
      description: The URL filter name.
      type: string
    - contextPath: Panorama.URLFilter.Category.Name
      description: The URL filter category name.
      type: string
    - contextPath: Panorama.URLFilter.Category.Action
      description: The action for the URL category.
      type: string
    - contextPath: Panorama.URLFilter.OverrideBlockList
      description: The URL filter override allow list.
      type: string
    - contextPath: Panorama.URLFilter.OverrideBlockList
      description: The URL filter override blocked list.
      type: string
    - contextPath: Panorama.URLFilter.Description
      description: The URL filter description.
      type: string
    - contextPath: Panorama.URLFilter.DeviceGroup
      description: The device group for the URL filter (Panorama instances).
      type: string
  - arguments:
    - description: The name of the URL filter to edit.
      name: name
      required: true
    - auto: PREDEFINED
      description: The element to change.
      name: element_to_change
      predefined:
      - override_allow_list
      - override_block_list
      - allow_categories
      - block_categories
      - description
      required: true
    - description: The element value. Limited to one value.
      name: element_value
      required: true
    - auto: PREDEFINED
      defaultValue: add
      description: Adds or remove an element from the Allow List or Block List fields.
      name: add_remove_element
      predefined:
      - add
      - remove
    - description: The device group in which the URL-filter belongs to.
      name: device-group
    description: Edits a URL filtering rule.
    name: pan-os-edit-url-filter
    outputs:
    - contextPath: Panorama.URLFilter.Name
      description: The URL filter name.
      type: string
    - contextPath: Panorama.URLFilter.Description
      description: The URL filter description.
      type: string
    - contextPath: Panorama.URLFilter.Category.Name
      description: The URL filter category.
      type: string
    - contextPath: Panorama.URLFilter.Action
      description: The action for the URL category.
      type: string
    - contextPath: Panorama.URLFilter.OverrideAllowList
      description: The allow list overrides for the URL category.
      type: string
    - contextPath: Panorama.URLFilter.OverrideBlockList
      description: The block list overrides for the URL category.
      type: string
    - contextPath: Panorama.URLFilter.DeviceGroup
      description: The device group for the URL filter (Panorama instances).
      type: string
  - arguments:
    - description: The name of the URL filter rule to delete.
      name: name
      required: true
    - description: The device group for which to return addresses for the URL filter (Panorama instances).
      name: device-group
    description: Deletes a URL filtering rule.
    name: pan-os-delete-url-filter
    outputs:
    - contextPath: Panorama.URLFilter.Name
      description: The URL filter rule name.
      type: string
    - contextPath: Panorama.URLFilter.DeviceGroup
      description: The device group for the URL filter (Panorama instances).
      type: string
  - arguments:
    - description: The device group for which to return addresses for the EDL (Panorama instances).
      name: device-group
    description: Returns a list of external dynamic lists.
    name: pan-os-list-edls
    outputs:
    - contextPath: Panorama.EDL.Name
      description: The name of the EDL.
      type: string
    - contextPath: Panorama.EDL.Type
      description: The type of EDL.
      type: string
    - contextPath: Panorama.EDL.URL
      description: The URL in which the EDL is stored.
      type: string
    - contextPath: Panorama.EDL.Description
      description: The description of the EDL.
      type: string
    - contextPath: Panorama.EDL.CertificateProfile
      description: The EDL certificate profile.
      type: string
    - contextPath: Panorama.EDL.Recurring
      description: The time interval the EDL was pulled and updated.
      type: string
    - contextPath: Panorama.EDL.DeviceGroup
      description: The device group for the EDL (Panorama instances).
      type: string
  - arguments:
    - description: The name of the EDL.
      name: name
      required: true
    - description: The device group for which to return addresses for the EDL (Panorama instances).
      name: device-group
    description: Returns information for an external dynamic list.
    name: pan-os-get-edl
    outputs:
    - contextPath: Panorama.EDL.Name
      description: The name of the EDL.
      type: string
    - contextPath: Panorama.EDL.Type
      description: The type of EDL.
      type: string
    - contextPath: Panorama.EDL.URL
      description: The URL in which the EDL is stored.
      type: string
    - contextPath: Panorama.EDL.Description
      description: The description of the EDL.
      type: string
    - contextPath: Panorama.EDL.CertificateProfile
      description: The EDL certificate profile.
      type: string
    - contextPath: Panorama.EDL.Recurring
      description: The time interval the EDL was pulled and updated.
      type: string
    - contextPath: Panorama.EDL.DeviceGroup
      description: The device group for the EDL (Panorama instances).
      type: string
  - arguments:
    - description: The name of the EDL.
      name: name
      required: true
    - description: The URL from which to pull the EDL.
      name: url
      required: true
    - auto: PREDEFINED
      description: The type of EDL.
      name: type
      predefined:
      - ip
      - url
      - domain
      required: true
    - auto: PREDEFINED
      description: The time interval for pulling and updating the EDL.
      name: recurring
      predefined:
      - five-minute
      - hourly
      required: true
    - description: The certificate profile name for the URL that was previously uploaded. to PAN OS.
      name: certificate_profile
    - description: The description of the EDL.
      name: description
    - description: The device group for which to return addresses for the EDL (Panorama instances).
      name: device-group
    description: Creates an external dynamic list.
    name: pan-os-create-edl
    outputs:
    - contextPath: Panorama.EDL.Name
      description: The name of the EDL.
      type: string
    - contextPath: Panorama.EDL.Type
      description: The type of the EDL.
      type: string
    - contextPath: Panorama.EDL.URL
      description: The URL in which the EDL is stored.
      type: string
    - contextPath: Panorama.EDL.Description
      description: The description of the EDL.
      type: string
    - contextPath: Panorama.EDL.CertificateProfile
      description: The EDL certificate profile.
      type: string
    - contextPath: Panorama.EDL.Recurring
      description: The time interval the EDL was pulled and updated.
      type: string
    - contextPath: Panorama.EDL.DeviceGroup
      description: The device group for the EDL (Panorama instances).
      type: string
  - arguments:
    - description: The name of the external dynamic list to edit.
      name: name
      required: true
    - auto: PREDEFINED
      description: The element to change (“url”, “recurring”, “certificate_profile”, “description”).
      name: element_to_change
      predefined:
      - url
      - recurring
      - certificate_profile
      - description
      required: true
    - description: The element value.
      name: element_value
      required: true
    - description: The device group in which the EDL belongs to.
      name: device-group
    description: Modifies an element of an external dynamic list.
    name: pan-os-edit-edl
    outputs:
    - contextPath: Panorama.EDL.Name
      description: The name of the EDL.
      type: string
    - contextPath: Panorama.EDL.URL
      description: The URL where the EDL is stored.
      type: string
    - contextPath: Panorama.EDL.Description
      description: The description of the EDL.
      type: string
    - contextPath: Panorama.EDL.CertificateProfile
      description: The EDL certificate profile.
      type: string
    - contextPath: Panorama.EDL.Recurring
      description: The time interval the EDL was pulled and updated.
      type: string
    - contextPath: Panorama.EDL.DeviceGroup
      description: The device group for the EDL (Panorama instances).
      type: string
  - arguments:
    - description: The name of the EDL to delete.
      name: name
      required: true
    - description: The device group for which to return addresses for the EDL (Panorama instances).
      name: device-group
    description: Deletes an external dynamic list.
    name: pan-os-delete-edl
    outputs:
    - contextPath: Panorama.EDL.Name
      description: The name of the EDL that was deleted.
      type: string
    - contextPath: Panorama.EDL.DeviceGroup
      description: The device group for the EDL (Panorama instances).
      type: string
  - arguments:
    - description: The serial number of the device.
      name: target
    - defaultValue: 'running_config'
      description: Name of the file to save the configuration to.
      name: filename
    description: Pull the running config file.
    name: pan-os-get-running-config
  - arguments:
    - description: The serial number of the device.
      name: target
    description: Pull the merged config file.
    name: pan-os-get-merged-config
  - arguments:
    - description: The name of the EDL.
      name: name
      required: true
    - description: The device group for which to return addresses for the EDL (Panorama instances).
      name: device-group
    - description: The type of the EDL. Required when refreshing an EDL object which is configured on Panorama.
      name: edl_type
      auto: PREDEFINED
      predefined:
      - ip
      - url
      - domain
    - description: The location of the EDL. Required when refreshing an EDL object which is configured on Panorama.
      name: location
    - description: The VSYS of the EDL. Required when refreshing an EDL object which is configured on Panorama.
      name: vsys
    description: Refreshes the specified external dynamic list.
    name: pan-os-refresh-edl
  - arguments:
    - description: The name of the rule to create.
      name: rulename
    - description: The description of the rule to create.
      name: description
    - description: The action for the rule.
      name: action
      auto: PREDEFINED
      predefined:
      - allow
      - deny
      - drop
      required: true
    - description: A comma-separated list of address object names, address group object names, or EDL object names.
      name: source
      isArray: true
    - description: A comma-separated list of address object names, address group object names, or EDL object names.
      name: destination
      isArray: true
    - description: A comma-separated list of source zones.
      isArray: true
      name: source_zone
    - description: A comma-separated list of destination zones.
      isArray: true
      name: destination_zone
    - auto: PREDEFINED
      description: Whether to negate the source (address, address group).
      name: negate_source
      predefined:
      - Yes
      - No
    - auto: PREDEFINED
      description: Whether to negate the destination (address, address group).
      name: negate_destination
      predefined:
      - Yes
      - No
    - description: A comma-separated list of service object names for the rule.
      isArray: true
      name: service
    - auto: PREDEFINED
      defaultValue: No
      description: Whether to disable the rule.
      name: disable
      predefined:
      - Yes
      - No
    - defaultValue: any
      description: A comma-separated list of application object names for the rule to create.
      isArray: true
      name: application
    - description: A comma-separated list of source users for the rule to create.
      name: source_user
      isArray: true
    - auto: PREDEFINED
      description: The pre-rule or post-rule (Panorama instances).
      name: pre_post
      predefined:
      - pre-rulebase
      - post-rulebase
    - description: The target firewall for the rule (Panorama instances).
      name: target
    - description: The log forwarding profile.
      name: log_forwarding
    - description: The device group for which to return addresses for the rule (Panorama instances).
      name: device-group
    - description: The rule tags to create.
      isArray: true
      name: tags
    - description: A comma-separated list of URL categories.
      name: category
    - description: A profile setting group.
      name: profile_setting
    - auto: PREDEFINED
      defaultValue: bottom
      description: Where to move the rule. If you specify "before" or "after", you need to supply the "dst" argument.
      name: where
      predefined:
      - before
      - after
      - top
      - bottom
    - description: The destination rule relative to the rule that you are moving. This field is only relevant if you specify "before" or "after" in the "where" argument.
      name: dst
    - description: An audit comment for the rule.
      name: audit_comment
    description: Creates a policy rule.
    execution: true
    name: pan-os-create-rule
    outputs:
    - contextPath: Panorama.SecurityRule.Name
      description: The rule name.
      type: string
    - contextPath: Panorama.SecurityRule.Description
      description: The rule description.
      type: string
    - contextPath: Panorama.SecurityRule.Action
      description: The action for the rule.
      type: string
    - contextPath: Panorama.SecurityRule.Source
      description: The source address.
      type: string
    - contextPath: Panorama.SecurityRule.Destination
      description: The destination address.
      type: string
    - contextPath: Panorama.SecurityRule.NegateSource
      description: Whether the source is negated (address, address group).
      type: boolean
    - contextPath: Panorama.SecurityRule.NegateDestination
      description: Whether the destination negated (address, address group).
      type: boolean
    - contextPath: Panorama.SecurityRule.Service
      description: The service for the rule.
      type: string
    - contextPath: Panorama.SecurityRule.Disabled
      description: Whether the rule is disabled.
      type: string
    - contextPath: Panorama.SecurityRule.Application
      description: The application for the rule.
      type: string
    - contextPath: Panorama.SecurityRule.Target
      description: The target firewall (Panorama instances).
      type: string
    - contextPath: Panorama.SecurityRule.LogForwarding
      description: The log forwarding profile (Panorama instances).
      type: string
    - contextPath: Panorama.SecurityRule.DeviceGroup
      description: The device group for the rule (Panorama instances).
      type: string
    - contextPath: Panorama.SecurityRules.Tags
      description: The rule tags.
      type: String
    - contextPath: Panorama.SecurityRules.ProfileSetting
      description: The profile setting group.
      type: String
  - arguments:
    - description: The name of the custom block policy rule to create.
      name: rulename
    - auto: PREDEFINED
      description: The object type to block in the policy rule.
      name: object_type
      predefined:
      - ip
      - address-group
      - application
      - url-category
      - edl
      required: true
    - description: A comma-separated list of object values for the object_type argument.
      name: object_value
      required: true
      isArray: true
    - auto: PREDEFINED
      description: The direction to block. This argument is not applicable for the "custom-url-category" object_type.
      name: direction
      predefined:
      - to
      - from
      - both
      defaultValue: both
    - auto: PREDEFINED
      description: The pre-rule or post-rule (Panorama instances).
      name: pre_post
      predefined:
      - pre-rulebase
      - post-rulebase
    - description: Specifies a target firewall for the rule (Panorama instances).
      name: target
    - description: The log forwarding profile.
      name: log_forwarding
    - description: The device group for which to return addresses for the rule (Panorama instances).
      name: device-group
    - description: The tags to use for the custom block policy rule.
      isArray: true
      name: tags
    - auto: PREDEFINED
      defaultValue: bottom
      description: Where to move the rule. If you specify "before" or "after", you need to supply the "dst" argument.
      name: where
      predefined:
      - before
      - after
      - top
      - bottom
    - description: The destination rule relative to the rule that you are moving. This field is only relevant if you specify "before" or "after" in the "where" argument.
      name: dst
    description: Creates a custom block policy rule.
    execution: true
    name: pan-os-custom-block-rule
    outputs:
    - contextPath: Panorama.SecurityRule.Name
      description: The rule name.
      type: string
    - contextPath: Panorama.SecurityRule.Object
      description: The blocked object.
      type: string
    - contextPath: Panorama.SecurityRule.Direction
      description: The direction blocked.
      type: string
    - contextPath: Panorama.SecurityRule.Target
      description: The target firewall (Panorama instances).
      type: string
    - contextPath: Panorama.SecurityRule.LogForwarding
      description: The log forwarding profile (Panorama instances).
      type: string
    - contextPath: Panorama.SecurityRule.DeviceGroup
      description: The device group for the rule (Panorama instances).
      type: string
    - contextPath: Panorama.SecurityRule.Tags
      description: The rule tags.
      type: String
    - contextPath: Panorama.SecurityRules.ProfileSetting
      description: The profile setting group.
      type: String
  - arguments:
    - description: The name of the rule to move.
      name: rulename
      required: true
    - auto: PREDEFINED
      description: Where to move the rule. If you specify "before" or "after", you need to supply the "dst" argument.
      name: where
      predefined:
      - before
      - after
      - top
      - bottom
      required: true
    - description: The destination rule relative to the rule that you are moving. This field is only relevant if you specify "before" or "after" in the "where" argument.
      name: dst
    - auto: PREDEFINED
      description: The rule location. Mandatory for Panorama instances.
      name: pre_post
      predefined:
      - pre-rulebase
      - post-rulebase
    - description: The device group for which to return addresses for the rule (Panorama instances).
      name: device-group
    description: Changes the location of a policy rule.
    execution: true
    name: pan-os-move-rule
    outputs:
    - contextPath: Panorama.SecurityRule.Name
      description: The rule name.
      type: string
    - contextPath: Panorama.SecurityRule.DeviceGroup
      description: The device group for the rule (Panorama instances).
      type: string
  - arguments:
    - description: The name of the rule to edit.
      name: rulename
      required: true
    - auto: PREDEFINED
      description: The parameter in the security rule to change.
      name: element_to_change
      predefined:
      - source
      - destination
      - application
      - action
      - category
      - description
      - disabled
      - target
      - log-forwarding
      - tag
      - profile-setting
      - source-user
      - service
      - audit-comment
      required: true
    - description: The new value for the parameter.
      name: element_value
      required: true
    - auto: PREDEFINED
      description: The pre-rule or post-rule (Panorama instances).
      name: pre_post
      predefined:
      - pre-rulebase
      - post-rulebase
    - auto: PREDEFINED
      defaultValue: replace
      description: Whether to replace, add, or remove the element_value from the current rule object value.
      name: behaviour
      predefined:
      - replace
      - add
      - remove
    - description: The device group in which the rule belongs to.
      name: device-group
    description: Edits a policy rule.
    name: pan-os-edit-rule
    outputs:
    - contextPath: Panorama.SecurityRule.Name
      description: The rule name.
      type: string
    - contextPath: Panorama.SecurityRule.Description
      description: The rule description.
      type: string
    - contextPath: Panorama.SecurityRule.Action
      description: The action for the rule.
      type: string
    - contextPath: Panorama.SecurityRule.Source
      description: The source address.
      type: string
    - contextPath: Panorama.SecurityRule.Destination
      description: The destination address.
      type: string
    - contextPath: Panorama.SecurityRule.NegateSource
      description: Whether the source is negated (address, address group).
      type: boolean
    - contextPath: Panorama.SecurityRule.NegateDestination
      description: Whether the destination is negated (address, address group).
      type: boolean
    - contextPath: Panorama.SecurityRule.Service
      description: The service for the rule.
      type: string
    - contextPath: Panorama.SecurityRule.Disabled
      description: Whether the rule is disabled.
      type: string
    - contextPath: Panorama.SecurityRule.Application
      description: The application for the rule.
      type: string
    - contextPath: Panorama.SecurityRule.Target
      description: The target firewall (Panorama instances).
      type: string
    - contextPath: Panorama.SecurityRule.DeviceGroup
      description: The device group for the rule (Panorama instances).
      type: string
    - contextPath: Panorama.SecurityRule.Tags
      description: The tags for the rule.
      type: String
    execution: true
  - arguments:
    - description: The name of the rule to delete.
      name: rulename
      required: true
    - auto: PREDEFINED
      description: The pre-rule or post-rule (Panorama instances).
      name: pre_post
      predefined:
      - pre-rulebase
      - post-rulebase
    - description: The device group for which to return addresses for the rule (Panorama instances).
      name: device-group
    description: Deletes a policy rule.
    name: pan-os-delete-rule
    outputs:
    - contextPath: Panorama.SecurityRule.Name
      description: The rule name.
      type: string
    - contextPath: Panorama.SecurityRule.DeviceGroup
      description: The device group for the rule (Panorama instances).
      type: string
    execution: true
  - arguments:
    - description: Whether to list predefined applications.
      name: predefined
      auto: PREDEFINED
      defaultValue: 'false'
      predefined:
      - 'true'
      - 'false'
    - description: The device group for which to return applications.
      name: device-group
    - description: When specified, the results returned in the list are limited to applications whose names match the specified string.
      name: name_match
    - description: When specified, the results returned in the list are limited to applications whose names contain the specified string.
      name: name_contain
    - description: The application risk (1 to 5).
      auto: PREDEFINED
      name: risk
      predefined:
      - '1'
      - '2'
      - '3'
      - '4'
      - '5'
    - description: The application category.
      auto: PREDEFINED
      name: category
      predefined:
      - 'collaboration'
      - 'business-systems'
      - 'networking'
      - 'media'
    - description: The application sub-category.
      name: sub_category
    - description: The application technology.
      auto: PREDEFINED
      name: technology
      predefined:
      - 'browser-based'
      - 'client-server'
      - 'network-protocol'
      - 'peer-to-peer'
    - description: "A comma-separated list of characteristics. Possible values are: 'virus-ident', 'evasive-behavior', 'file-type-ident', 'consume-big-bandwidth', 'used-by-malware', 'able-to-transfer-file', 'has-known-vulnerability', 'tunnel-other-application', 'prone-to-misuse', 'pervasive-use', 'file-forward', 'is-saas'."
      name: characteristics
    - defaultValue: '50'
      description: The maximum number of rules to retrieve. Will be used by default if page argument was not provided.
      name: limit
    - defaultValue: '50'
      description: The page size of the applications to return.
      name: page_size
    - description: The page at which to start listing applications. Must be a positive number.
      name: page
    description: Returns a list of applications.
    name: pan-os-list-applications
    outputs:
    - contextPath: Panorama.Applications.Characteristics
      description: The application characteristics.
      type: string
    - contextPath: Panorama.Applications.Name
      description: The application name.
      type: string
    - contextPath: Panorama.Applications.Id
      description: The application ID.
      type: number
    - contextPath: Panorama.Applications.Category
      description: The application category.
      type: string
    - contextPath: Panorama.Applications.SubCategory
      description: The application sub-category.
      type: string
    - contextPath: Panorama.Applications.Technology
      description: The application technology.
      type: string
    - contextPath: Panorama.Applications.Risk
      description: The application risk (1 to 5).
      type: number
    - contextPath: Panorama.Applications.Description
      description: The application description.
      type: string
  - arguments:
    - description: The job ID to check.
      name: job_id
      required: true
    description: Returns commit status for a configuration.
    name: pan-os-commit-status
    outputs:
    - contextPath: Panorama.Commit.JobID
      description: The job ID of the configuration to be committed.
      type: number
    - contextPath: Panorama.Commit.Status
      description: The commit status.
      type: string
    - contextPath: Panorama.Commit.Details
      description: The job ID details.
      type: string
    - contextPath: Panorama.Commit.Warnings
      description: The job ID warnings.
      type: String
  - arguments:
    - description: The job ID to check.
      name: job_id
      required: true
    description: Returns the push status for a configuration.
    name: pan-os-push-status
    outputs:
    - contextPath: Panorama.Push.DeviceGroup
      description: The device group to which the policies were pushed.
      type: string
    - contextPath: Panorama.Push.JobID
      description: The job ID of the configuration to be pushed.
      type: number
    - contextPath: Panorama.Push.Status
      description: The push status.
      type: string
    - contextPath: Panorama.Push.Details
      description: The job ID details.
      type: string
    - contextPath: Panorama.Push.Warnings
      description: The job ID warnings.
      type: String
  - arguments:
    - description: The type of packet capture.
      name: pcapType
      required: true
      auto: PREDEFINED
      predefined:
      - application-pcap
      - filter-pcap
      - threat-pcap
      - dlp-pcap
    - description: The serial number of the firewall to download the PCAP from, relevant only for Panorama instances.
      name: serialNumber
    - description: The file name for the PCAP type ('dlp-pcap', 'filter-pcap', or 'application-pcap'). Required for 'filter-pcap'.
      name: from
    - description: The new name for the PCAP file after downloading. If this argument is not specified, the file name is the PCAP file name set in the firewall.
      name: localName
    - description: The serial number for the request. See the Panorama XML API documentation.
      name: serialNo
    - description: 'The Search time for the request. For example: "2019/12/26 00:00:00", "2020/01/10". See the Panorama XML API documentation. Required for "threat-pcap".'
      name: searchTime
    - description: The ID of the PCAP for the request. See the Panorama XML API documentation. Required for 'threat-pcap'.
      name: pcapID
    - description: The password for Panorama, needed for the 'dlp-pcap' PCAP type only.
      name: password
    - description: The device name on which the PCAP is stored. See the Panorama XML API documentation. Required for 'threat-pcap' when using a Panorama instance.
      name: deviceName
    - description: The Session ID of the PCAP. See the Panorama XML API documentation. Required for 'threat-pcap' when using Panorama instance.
      name: sessionID
    description: Returns a PCAP file. The recommended maximum file size is 5 MB. If the limit is exceeded, you may need to connect to the firewall and run the scp export command in order to export the PCAP file. See the Palo Alto Networks documentation.
    name: pan-os-get-pcap
    outputs:
    - contextPath: File.Size
      description: The file size.
      type: number
    - contextPath: File.Name
      description: The file name.
      type: string
    - contextPath: File.Type
      description: The file type.
      type: string
    - contextPath: File.Info
      description: The file info.
      type: string
    - contextPath: File.Extension
      description: The file extension.
      type: string
    - contextPath: File.EntryID
      description: The file entryID.
      type: string
    - contextPath: File.MD5
      description: The MD5 hash of the file.
      type: string
    - contextPath: File.SHA1
      description: The SHA1 hash of the file.
      type: string
    - contextPath: File.SHA256
      description: The SHA256 hash of the file.
      type: string
    - contextPath: File.SHA512
      description: The SHA512 hash of the file.
      type: string
    - contextPath: File.SSDeep
      description: The SSDeep hash of the file.
      type: string
  - arguments:
    - description: The type of packet capture.
      name: pcapType
      required: true
      auto: PREDEFINED
      predefined:
      - application-pcap
      - filter-pcap
      - dlp-pcap
    - description: The serial number of the firewall to download the PCAP from.
      name: serialNumber
    - description: The password for Panorama. Relevant for the 'dlp-pcap' PCAP type.
      name: password
    description: Returns a list of all PCAP files by PCAP type. Not available for threat PCAPs.
    name: pan-os-list-pcaps
  - arguments:
    - description: The tag for which to register IP addresses.
      name: tag
      required: true
    - description: The IP addresses to register.
      isArray: true
      name: IPs
      required: true
    - description: Whether the IP addresses remain registered to the tag after the device reboots ('true':persistent, 'false':non-persistent).
      name: persistent
      auto: PREDEFINED
      defaultValue: 'true'
      predefined:
      - 'true'
      - 'false'
    - description: The timeout value to automatically unregister the IPs. Only applicable for PAN-OS 9.x and higher. Can not be used with persistent set to true.
      name: timeout
    description: Registers IP addresses to a tag.
    name: pan-os-register-ip-tag
    outputs:
    - contextPath: Panorama.DynamicTags.Tag
      description: Name of the tag.
      type: string
    - contextPath: Panorama.DynamicTags.IPs
      description: Registered IP addresses.
      type: string
  - arguments:
    - description: Tag for which to unregister IP addresses.
      name: tag
      required: true
    - description: IP addresses to unregister.
      isArray: true
      name: IPs
      required: true
    description: Unregisters IP addresses from a tag.
    name: pan-os-unregister-ip-tag
  - arguments:
    - description: Tag for which to register users.
      name: tag
      required: true
    - description: A comma-separated list of users to register.
      name: Users
      isArray: true
      required: true
    - description: |-
        Timeout value to automatically unregister the users (in seconds). Only applicable to PAN-OS 9.x and higher.
      name: timeout
    description: Registers users to a tag. This command is only available for PAN-OS version 9.x and above.
    name: pan-os-register-user-tag
    outputs:
    - contextPath: Panorama.DynamicTags.Tag
      description: The name of the tag.
      type: string
    - contextPath: Panorama.DynamicTags.Users
      description: The list of registered users.
      type: string
  - arguments:
    - description: The tag from which to unregister users.
      name: tag
      required: true
    - description: A comma-separated list of users to unregister.
      isArray: true
      name: Users
      required: true
    description: Unregisters users from a tag. This command is only available for PAN-OS version 9.x and higher.
    name: pan-os-unregister-user-tag
  - arguments:
    - description: Specifies the match criteria for the logs. This is similar to the query provided in the web interface under the Monitor tab, when viewing the logs.
      name: query
    - defaultValue: '100'
      description: The number of logs to retrieve. Maximum is 5000.
      name: number_of_logs
    - auto: PREDEFINED
      defaultValue: backward
      description: |-
        Whether logs are shown oldest first (forward) or newest
        first (backward).
      name: direction
      predefined:
      - backward
      - forward
    - description: The source address for the query.
      name: source
    - description: The destination address for the query.
      name: destination
    - description: The date and time after which logs were received (in the format YYYY/MM/DD HH:MM:SS).
      name: receive_time
    - description: The application for the query.
      name: application
    - description: The destination port for the query.
      name: to_port
    - description: The action for the query.
      name: action
    deprecated: true
    description: Deprecated. Use the pan-os-query-logs command instead.
    name: pan-os-query-traffic-logs
    outputs:
    - contextPath: Panorama.TrafficLogs.JobID
      description: The job ID of the traffic logs query.
      type: Number
    - contextPath: Panorama.TrafficLogs.Status
      description: The status of the traffic logs query.
      type: String
  - arguments:
    - description: The job ID of the query.
      name: job_id
      required: true
    description: Deprecated. Use the pan-os-check-logs-status command instead.
    name: pan-os-check-traffic-logs-status
    outputs:
    - contextPath: Panorama.TrafficLogs.JobID
      description: The job ID of the traffic logs query.
      type: Number
    - contextPath: Panorama.TrafficLogs.Status
      description: The status of the traffic logs query.
      type: String
    deprecated: true
  - arguments:
    - description: The job ID of the query.
      name: job_id
      required: true
    description: Deprecated. Use the pan-os-get-logs command instead.
    name: pan-os-get-traffic-logs
    outputs:
    - contextPath: Panorama.TrafficLogs.JobID
      description: The job ID of the traffic logs query.
      type: Number
    - contextPath: Panorama.TrafficLogs.Status
      description: The status of the traffic logs query.
      type: String
    - contextPath: Panorama.TrafficLogs.Logs.Action
      description: The action of the traffic log.
      type: String
    - contextPath: Panorama.TrafficLogs.Logs.ActionSource
      description: The action source of the traffic log.
      type: String
    - contextPath: Panorama.TrafficLogs.Logs.Application
      description: The application of the traffic log.
      type: String
    - contextPath: Panorama.TrafficLogs.Logs.Category
      description: The category of the traffic log.
      type: String
    - contextPath: Panorama.TrafficLogs.Logs.DeviceName
      description: The device name of the traffic log.
      type: String
    - contextPath: Panorama.TrafficLogs.Logs.Destination
      description: The destination of the traffic log.
      type: String
    - contextPath: Panorama.TrafficLogs.Logs.DestinationPort
      description: The destination port of the traffic log.
      type: String
    - contextPath: Panorama.TrafficLogs.Logs.FromZone
      description: The from zone of the traffic log.
      type: String
    - contextPath: Panorama.TrafficLogs.Logs.Protocol
      description: The protocol of the traffic log.
      type: String
    - contextPath: Panorama.TrafficLogs.Logs.ReceiveTime
      description: The receive time of the traffic log.
      type: String
    - contextPath: Panorama.TrafficLogs.Logs.Rule
      description: The rule of the traffic log.
      type: String
    - contextPath: Panorama.TrafficLogs.Logs.SessionEndReason
      description: The session end reason of the traffic log.
      type: String
    - contextPath: Panorama.TrafficLogs.Logs.Source
      description: The source of the traffic log.
      type: String
    - contextPath: Panorama.TrafficLogs.Logs.SourcePort
      description: The source port of the traffic log.
      type: String
    - contextPath: Panorama.TrafficLogs.Logs.StartTime
      description: The start time of the traffic log.
      type: String
    - contextPath: Panorama.TrafficLogs.Logs.ToZone
      description: The to zone of the traffic log.
      type: String
    - contextPath: Panorama.TrafficLogs.Logs.Bytes
      description: The total log bytes.
      type: String
    - contextPath: Panorama.TrafficLogs.Logs.BytesReceived
      description: The log bytes received.
      type: String
    - contextPath: Panorama.TrafficLogs.Logs.BytesSent
      description: The log bytes sent.
      type: String
    deprecated: true
  - arguments:
    - description: The rules location. Mandatory for Panorama instances.
      name: pre_post
      auto: PREDEFINED
      predefined:
      - pre-rulebase
      - post-rulebase
    - description: The device group for which to return addresses (Panorama instances).
      name: device-group
    - description: The tag to filter the rules.
      name: tag
      deprecated: true
    - description: A comma-separated list of tags by which to filter the rules.
      name: tags
      isArray: true
    - description: Serial number of the firewall on which to run the command. Use only for a Panorama instance.
      name: target
    - description: The name of the rule to retrieve. If not mentioned, will retrieve all the rules.
      name: rulename
    - auto: PREDEFINED
      description: Whether to retrieve the disabled rules or not. If not mentioned, will retrieve all the rules.
      name: disabled
      predefined:
      - yes
      - no
    - auto: PREDEFINED
      description: The action of the rules to retrieve. If not mentioned, will retrieve all the rules.
      name: action
      predefined:
      - allow
      - deny
      - drop
    - description: Free query to retrieve rules. If not mentioned, will retrieve all the rules. When passing a query, all other arguments are overridden.
      name: query
    description: Returns a list of predefined Security Rules. (When passing a query, all other arguments are overridden. Make sure the query includes all the filters you want).
    name: pan-os-list-rules
    outputs:
    - contextPath: Panorama.SecurityRule.Location
      description: The location of the security rule.
      type: String
    - contextPath: Panorama.SecurityRule.NegateDestination
      description: Indicates whether the destination is negated in the security rule.
      type: String
    - contextPath: Panorama.SecurityRule.Disabled
      description: Indicates whether the security rule is disabled.
      type: String
    - contextPath: Panorama.SecurityRule.ICMPUnreachable
      description: Specifies the behavior for ICMP unreachable messages.
      type: String
    - contextPath: Panorama.SecurityRule.Description
      description: The description of the security rule.
      type: String
    - contextPath: Panorama.SecurityRule.GroupTag
      description: The group tag of the security rule.
      type: String
    - contextPath: Panorama.SecurityRule.LogForwardingProfile
      description: The log forwarding profile applied to the security rule.
      type: String
    - contextPath: Panorama.SecurityRule.NegateSource
      description: Indicates whether the source is negated in the security rule.
      type: String
    - contextPath: Panorama.SecurityRule.SecurityProfileGroup
      description: The security profile group assigned to the security rule.
      type: String
    - contextPath: Panorama.SecurityRule.SecurityProfile
      description: The security profile settings applied to the security rule.
      type: Unknown
    - contextPath: Panorama.SecurityRule.Target.devices
      description: The devices targeted by the security rule.
      type: String
    - contextPath: Panorama.SecurityRule.Target.negate
      description: Indicates whether the target is negated in the security rule.
      type: String
    - contextPath: Panorama.SecurityRule.Name
      description: The name of the security rule.
      type: String
    - contextPath: Panorama.SecurityRule.From
      description: The source zone of the security rule.
      type: String
    - contextPath: Panorama.SecurityRule.DestinationDevice
      description: The destination device of the security rule.
      type: String
    - contextPath: Panorama.SecurityRule.Action
      description: The action taken by the security rule.
      type: String
    - contextPath: Panorama.SecurityRule.SourceDevice
      description: The source device of the security rule.
      type: String
    - contextPath: Panorama.SecurityRule.Tags
      description: The tags associated with the security rule.
      type: String
    - contextPath: Panorama.SecurityRule.SourceUser
      description: The source user of the security rule.
      type: String
    - contextPath: Panorama.SecurityRule.Application
      description: The application used in the security rule.
      type: String
    - contextPath: Panorama.SecurityRule.Service
      description: The service used in the security rule.
      type: String
    - contextPath: Panorama.SecurityRule.To
      description: The destination zone of the security rule.
      type: String
    - contextPath: Panorama.SecurityRule.Source
      description: The source address of the security rule.
      type: String
    - contextPath: Panorama.SecurityRule.CustomUrlCategory
      description: The custom URL category targeted by the security rule.
      type: String
    - contextPath: Panorama.SecurityRule.Destination
      description: The destination address of the security rule.
      type: String
    - contextPath: Panorama.SecurityRule.Options.LogAtSessionStart
      description: Indicates whether the session start is logged.
      type: String
    - contextPath: Panorama.SecurityRule.Options.LogForwarding
      description: Indicates whether log forwarding is enabled for the security rule.
      type: String
    - contextPath: Panorama.SecurityRule.Options.Schedule
      description: The schedule applied to the security rule.
      type: String
    - contextPath: Panorama.SecurityRule.Options.QoSMarking
      description: The QoS marking applied to the security rule.
      type: String
    - contextPath: Panorama.SecurityRule.Options.DisableServerResponseInspection
      description: Specifies whether to disable server response inspection for the security rule.
      type: String
    - contextPath: Panorama.SecurityRule.DeviceGroup
      description: The device group of the security rule (Panorama instances only).
      type: String
    - contextPath: Panorama.SecurityRule.Type
      description: Represents the type of the security rule (e.g., pre-rule, post-rule, intra-zone, inter-zone).
      type: String
  - arguments:
    - description: The log type.
      name: log-type
      required: true
      auto: PREDEFINED
      predefined:
      - threat
      - traffic
      - wildfire
      - url
      - data
      - corr
      - system
      - decryption
    - description: The query string by which to match criteria for the logs. This is similar to the query provided in the web interface under the Monitor tab when viewing the logs.
      name: query
    - description: |-
        The time the log was generated from the timestamp and prior to it.
        For example "2019/08/11 01:10:44, will get logs before the specified date.".
      name: time-generated
    - description: |-
        The time the log was generated from the timestamp and prior to it.
        For example "2019/08/11 01:10:44", will get logs after the specified date.
      name: time-generated-after
    - description: The source address.
      isArray: true
      name: addr-src
    - description: The destination address.
      isArray: true
      name: addr-dst
    - description: The source or destination IP address.
      isArray: true
      name: ip
    - description: The source zone.
      isArray: true
      name: zone-src
    - description: The destination source.
      isArray: true
      name: zone-dst
    - description: The rule action.
      isArray: true
      name: action
    - description: The destination port.
      isArray: true
      name: port-dst
    - description: The rule name, for example "Allow all outbound".
      isArray: true
      name: rule
    - description: The URL, for example "safebrowsing.googleapis.com".
      isArray: true
      name: url
    - description: The file hash (for WildFire logs only).
      isArray: true
      name: filedigest
    - defaultValue: '100'
      description: The maximum number of logs to retrieve. If empty, the default is 100. The maximum is 5,000.
      name: number_of_logs
    - auto: PREDEFINED
      description: Whether to use polling.
      defaultValue: 'false'
      name: polling
      predefined:
      - 'true'
      - 'false'
    - description: Job ID to use in polling commands. (automatically filled by polling).
      name: query_log_job_id
      deprecated: true
    - description: The timeout (in seconds) when polling.
      name: timeout
      defaultValue: '120'
    - description: The interval (in seconds) when polling.
      name: interval_in_seconds
      defaultValue: '10'
    - description: whether to hide the polling result (automatically filled by polling).
      name: hide_polling_output
      deprecated: true
    - description: Whether to show only `after-change-preview`, and `before-change-preview`, or get full data for it.  The full data are under the fields `after-change-detail`, and `before-change-detail`.
      name: show-detail
      predefined:
      - yes
      - no
      auto: PREDEFINED
      defaultValue: no
    description: The query logs in Panorama.
    name: pan-os-query-logs
    outputs:
    - contextPath: Panorama.Monitor.JobID
      description: The job ID of the logs query.
      type: String
    - contextPath: Panorama.Monitor.Status
      description: The status of the logs query.
      type: String
    - contextPath: Panorama.Monitor.Message
      description: The message of the logs query.
      type: String
    - contextPath: Panorama.Monitor.Logs.Action
      description: The action taken for the session. Can be "alert", "allow", "deny", "drop", "drop-all-packets", "reset-client", "reset-server", "reset-both", or "block-url".
      type: String
    - contextPath: Panorama.Monitor.Logs.Application
      description: The application associated with the session.
      type: String
    - contextPath: Panorama.Monitor.Logs.Category
      description: The URL category of the URL subtype. For WildFire subtype, it is the verdict on the file, and can be either "malicious", "phishing", "grayware", or "benign". For other subtypes, the value is "any".
      type: String
    - contextPath: Panorama.Monitor.Logs.DeviceName
      description: The hostname of the firewall on which the session was logged.
      type: String
    - contextPath: Panorama.Monitor.Logs.DestinationAddress
      description: The original session destination IP address.
      type: String
    - contextPath: Panorama.Monitor.Logs.DestinationUser
      description: The username of the user to which the session was destined.
      type: String
    - contextPath: Panorama.Monitor.Logs.DestinationCountry
      description: The destination country or internal region for private addresses. Maximum length is 32 bytes.
      type: String
    - contextPath: Panorama.Monitor.Logs.DestinationPort
      description: The destination port utilized by the session.
      type: String
    - contextPath: Panorama.Monitor.Logs.FileDigest
      description: Only for the WildFire subtype, all other types do not use this field. The filedigest string shows the binary hash of the file sent to be analyzed by the WildFire service.
      type: String
    - contextPath: Panorama.Monitor.Logs.FileName
      description: |-
        File name or file type when the subtype is file.
        File name when the subtype is virus.
        File name when the subtype is wildfire-virus.
        File name when the subtype is wildfire.
      type: String
    - contextPath: Panorama.Monitor.Logs.FileType
      description: |-
        Only for the WildFire subtype, all other types do not use this field.
        Specifies the type of file that the firewall forwarded for WildFire analysis.
      type: String
    - contextPath: Panorama.Monitor.Logs.FromZone
      description: The zone from which the session was sourced.
      type: String
    - contextPath: Panorama.Monitor.Logs.URLOrFilename
      description: |-
        The actual URL when the subtype is url.
        The file name or file type when the subtype is file.
        The file name when the subtype is virus.
        The file name when the subtype is wildfire-virus.
        The file name when the subtype is wildfire.
        The URL or file name when the subtype is vulnerability (if applicable).
      type: String
    - contextPath: Panorama.Monitor.Logs.NATDestinationIP
      description: The post-NAT destination IP address if destination NAT was performed.
      type: String
    - contextPath: Panorama.Monitor.Logs.NATDestinationPort
      description: The post-NAT destination port.
      type: String
    - contextPath: Panorama.Monitor.Logs.NATSourceIP
      description: The post-NAT source IP address if source NAT was performed.
      type: String
    - contextPath: Panorama.Monitor.Logs.NATSourcePort
      description: The post-NAT source port.
      type: String
    - contextPath: Panorama.Monitor.Logs.PCAPid
      description: |-
        The packet capture (pcap) ID is a 64 bit unsigned integral denoting
        an ID to correlate threat pcap files with extended pcaps taken as a part of
        that flow. All threat logs will contain either a pcap_id of 0 (no associated
        pcap), or an ID referencing the extended pcap file.
      type: String
    - contextPath: Panorama.Monitor.Logs.IPProtocol
      description: The IP protocol associated with the session.
      type: String
    - contextPath: Panorama.Monitor.Logs.Recipient
      description: |-
        Only for the WildFire subtype, all other types do not use this field.
        Specifies the name of the receiver of an email that WildFire determined to be malicious when analyzing an email link forwarded by the firewall.
      type: String
    - contextPath: Panorama.Monitor.Logs.Rule
      description: The name of the rule that the session matched.
      type: String
    - contextPath: Panorama.Monitor.Logs.RuleID
      description: The ID of the rule that the session matched.
      type: String
    - contextPath: Panorama.Monitor.Logs.ReceiveTime
      description: The time the log was received at the management plane.
      type: String
    - contextPath: Panorama.Monitor.Logs.Sender
      description: |-
        Only for the WildFire subtype; all other types do not use this field.
        Specifies the name of the sender of an email that WildFire determined to be malicious when analyzing an email link forwarded by the firewall.
      type: String
    - contextPath: Panorama.Monitor.Logs.SessionID
      description: An internal numerical identifier applied to each session.
      type: String
    - contextPath: Panorama.Monitor.Logs.DeviceSN
      description: The serial number of the firewall on which the session was logged.
      type: String
    - contextPath: Panorama.Monitor.Logs.Severity
      description: |-
        The severity associated with the threat. Can be "informational", "low",
        "medium", "high", or "critical".
      type: String
    - contextPath: Panorama.Monitor.Logs.SourceAddress
      description: The original session source IP address.
      type: String
    - contextPath: Panorama.Monitor.Logs.SourceCountry
      description: |-
        The source country or internal region for private addresses. Maximum
        length is 32 bytes.
      type: String
    - contextPath: Panorama.Monitor.Logs.SourceUser
      description: The username of the user who initiated the session.
      type: String
    - contextPath: Panorama.Monitor.Logs.SourcePort
      description: The source port utilized by the session.
      type: String
    - contextPath: Panorama.Monitor.Logs.ThreatCategory
      description: |-
        The threat categories used to classify different types of
        threat signatures.
      type: String
    - contextPath: Panorama.Monitor.Logs.Name
      description: |-
        The Palo Alto Networks identifier for the threat. A description
        string followed by a 64-bit numerical identifier.
      type: String
    - contextPath: Panorama.Monitor.Logs.ID
      description: The Palo Alto Networks ID for the threat.
      type: String
    - contextPath: Panorama.Monitor.Logs.ToZone
      description: The zone to which the session was destined.
      type: String
    - contextPath: Panorama.Monitor.Logs.TimeGenerated
      description: The time the log was generated on the data plane.
      type: String
    - contextPath: Panorama.Monitor.Logs.URLCategoryList
      description: |-
        A list of the URL filtering categories the firewall used to
        enforce the policy.
      type: String
    - contextPath: Panorama.Monitor.Logs.Bytes
      description: The total log bytes.
      type: String
    - contextPath: Panorama.Monitor.Logs.BytesReceived
      description: The log bytes received.
      type: String
    - contextPath: Panorama.Monitor.Logs.BytesSent
      description: The log bytes sent.
      type: String
    - contextPath: Panorama.Monitor.Logs.Vsys
      description: The VSYS on the firewall that generated the log.
      type: String
    polling: true
  - arguments:
    - description: The job ID of the query.
      name: job_id
      isArray: true
      required: true
    description: Checks the status of a logs query.
    name: pan-os-check-logs-status
    outputs:
    - contextPath: Panorama.Monitor.JobID
      description: The job ID of the logs query.
      type: String
    - contextPath: Panorama.Monitor.Status
      description: The status of the logs query.
      type: String
  - arguments:
    - description: The job ID of the query.
      name: job_id
      required: true
      isArray: true
    - description: Whether to auto-enrich the War Room entry. If "true", entry is not auto-enriched. If "false", entry is auto-extracted.
      name: ignore_auto_extract
      defaultValue: 'true'
    description: Retrieves the data of a logs query.
    name: pan-os-get-logs
    outputs:
    - contextPath: Panorama.Monitor.Logs.Action
      description: The action taken for the session. Can be "alert", "allow", "deny", "drop", "drop-all-packets", "reset-client", "reset-server", "reset-both", or "block-url".
      type: String
    - contextPath: Panorama.Monitor.Logs.Application
      description: The application associated with the session.
      type: String
    - contextPath: Panorama.Monitor.Logs.Category
      description: The URL category of the URL subtype. For WildFire subtype, it is the verdict on the file, and can be either "malicious", "phishing", "grayware", or "benign". For other subtypes, the value is "any".
      type: String
    - contextPath: Panorama.Monitor.Logs.DeviceName
      description: The hostname of the firewall on which the session was logged.
      type: String
    - contextPath: Panorama.Monitor.Logs.DestinationAddress
      description: The original session destination IP address.
      type: String
    - contextPath: Panorama.Monitor.Logs.DestinationUser
      description: The username of the user to which the session was destined.
      type: String
    - contextPath: Panorama.Monitor.Logs.DestinationCountry
      description: The destination country or internal region for private addresses. Maximum length is 32 bytes.
      type: String
    - contextPath: Panorama.Monitor.Logs.DestinationPort
      description: The destination port utilized by the session.
      type: String
    - contextPath: Panorama.Monitor.Logs.FileDigest
      description: Only for the WildFire subtype, all other types do not use this field. The filedigest string shows the binary hash of the file sent to be analyzed by the WildFire service.
      type: String
    - contextPath: Panorama.Monitor.Logs.FileName
      description: |-
        File name or file type when the subtype is file.
        File name when the subtype is virus.
        File name when the subtype is wildfire-virus.
        File name when the subtype is wildfire.
      type: String
    - contextPath: Panorama.Monitor.Logs.FileType
      description: |-
        Only for the WildFire subtype, all other types do not use this field.
        Specifies the type of file that the firewall forwarded for WildFire analysis.
      type: String
    - contextPath: Panorama.Monitor.Logs.FromZone
      description: The zone from which the session was sourced.
      type: String
    - contextPath: Panorama.Monitor.Logs.URLOrFilename
      description: |-
        The actual URL when the subtype is url.
        The file name or file type when the subtype is file.
        The file name when the subtype is virus.
        The file name when the subtype is wildfire-virus.
        The file name when the subtype is wildfire.
        The URL or file name when the subtype is vulnerability (if applicable).
      type: String
    - contextPath: Panorama.Monitor.Logs.NATDestinationIP
      description: The post-NAT destination IP address if destination NAT was performed.
      type: String
    - contextPath: Panorama.Monitor.Logs.NATDestinationPort
      description: The post-NAT destination port.
      type: String
    - contextPath: Panorama.Monitor.Logs.NATSourceIP
      description: The post-NAT source IP address if source NAT was performed.
      type: String
    - contextPath: Panorama.Monitor.Logs.NATSourcePort
      description: The post-NAT source port.
      type: String
    - contextPath: Panorama.Monitor.Logs.PCAPid
      description: |-
        The packet capture (pcap) ID is a 64 bit unsigned integral denoting
        an ID to correlate threat pcap files with extended pcaps taken as a part of
        that flow. All threat logs will contain either a pcap_id of 0 (no associated
        pcap), or an ID referencing the extended pcap file.
      type: String
    - contextPath: Panorama.Monitor.Logs.IPProtocol
      description: The IP protocol associated with the session.
      type: String
    - contextPath: Panorama.Monitor.Logs.Recipient
      description: |-
        Only for the WildFire subtype, all other types do not use this field.
        Specifies the name of the receiver of an email that WildFire determined to be malicious when analyzing an email link forwarded by the firewall.
      type: String
    - contextPath: Panorama.Monitor.Logs.Rule
      description: The name of the rule that the session matched.
      type: String
    - contextPath: Panorama.Monitor.Logs.RuleID
      description: The ID of the rule that the session matched.
      type: String
    - contextPath: Panorama.Monitor.Logs.ReceiveTime
      description: The time the log was received at the management plane.
      type: String
    - contextPath: Panorama.Monitor.Logs.Sender
      description: |-
        Only for the WildFire subtype; all other types do not use this field.
        Specifies the name of the sender of an email that WildFire determined to be malicious when analyzing an email link forwarded by the firewall.
      type: String
    - contextPath: Panorama.Monitor.Logs.SessionID
      description: An internal numerical identifier applied to each session.
      type: String
    - contextPath: Panorama.Monitor.Logs.DeviceSN
      description: The serial number of the firewall on which the session was logged.
      type: String
    - contextPath: Panorama.Monitor.Logs.Severity
      description: |-
        The severity associated with the threat. Can be "informational", "low",
        "medium", "high", or "critical".
      type: String
    - contextPath: Panorama.Monitor.Logs.SourceAddress
      description: The original session source IP address.
      type: String
    - contextPath: Panorama.Monitor.Logs.SourceCountry
      description: |-
        The source country or internal region for private addresses. Maximum
        length is 32 bytes.
      type: String
    - contextPath: Panorama.Monitor.Logs.SourceUser
      description: The username of the user who initiated the session.
      type: String
    - contextPath: Panorama.Monitor.Logs.SourcePort
      description: The source port utilized by the session.
      type: String
    - contextPath: Panorama.Monitor.Logs.ThreatCategory
      description: |-
        The threat categories used to classify different types of
        threat signatures.
      type: String
    - contextPath: Panorama.Monitor.Logs.Name
      description: |-
        The Palo Alto Networks identifier for the threat. A description
        string followed by a 64-bit numerical identifier.
      type: String
    - contextPath: Panorama.Monitor.Logs.ID
      description: The Palo Alto Networks ID for the threat.
      type: String
    - contextPath: Panorama.Monitor.Logs.ToZone
      description: The zone to which the session was destined.
      type: String
    - contextPath: Panorama.Monitor.Logs.TimeGenerated
      description: The time the log was generated on the data plane.
      type: String
    - contextPath: Panorama.Monitor.Logs.URLCategoryList
      description: |-
        A list of the URL filtering categories the firewall used to
        enforce the policy.
      type: String
    - contextPath: Panorama.Monitor.Logs.Bytes
      description: The total log bytes.
      type: String
    - contextPath: Panorama.Monitor.Logs.BytesReceived
      description: The log bytes received.
      type: String
    - contextPath: Panorama.Monitor.Logs.BytesSent
      description: The log bytes sent.
      type: String
    - contextPath: Panorama.Monitor.Logs.Vsys
      description: The VSYS on the firewall that generated the log.
      type: String
  - arguments:
    - description: The application name.
      name: application
    - description: The category name.
      name: category
    - description: The destination IP address.
      name: destination
      required: true
    - description: The destination port.
      name: destination-port
    - description: The from zone.
      name: from
    - description: The to zone.
      name: to
    - description: The IP protocol value.
      name: protocol
      required: true
    - description: The source IP address.
      name: source
      required: true
    - description: The source user.
      name: source-user
    - description: The target number of the firewall. Used only on a Panorama instance.
      name: target
      isArray: true
    - description: The target VSYS of the firewall. Used only on a Panorama instance.
      name: vsys
      isArray: true
    description: Checks whether a session matches a specified security policy. This command is only available on firewall instances.
    name: pan-os-security-policy-match
    outputs:
    - contextPath: Panorama.SecurityPolicyMatch.Query
      description: The query for the session to test.
      type: String
    - contextPath: Panorama.SecurityPolicyMatch.Rules.Name
      description: The matching rule name.
      type: String
    - contextPath: Panorama.SecurityPolicyMatch.Rules.Action
      description: The matching rule action.
      type: String
    - contextPath: Panorama.SecurityPolicyMatch.Rules.Category
      description: The matching rule category.
      type: String
    - contextPath: Panorama.SecurityPolicyMatch.Rules.Destination
      description: The matching rule destination.
      type: String
    - contextPath: Panorama.SecurityPolicyMatch.Rules.From
      description: The matching rule from zone.
      type: String
    - contextPath: Panorama.SecurityPolicyMatch.Rules.Source
      description: The matching rule source.
      type: String
    - contextPath: Panorama.SecurityPolicyMatch.Rules.To
      description: The matching rule to zone.
      type: String
    - contextPath: Panorama.SecurityPolicyMatch.QueryFields.Application
      description: The application name.
      type: String
    - contextPath: Panorama.SecurityPolicyMatch.QueryFields.Category
      description: The category name.
      type: String
    - contextPath: Panorama.SecurityPolicyMatch.QueryFields.Destination
      description: The destination IP address.
      type: String
    - contextPath: Panorama.SecurityPolicyMatch.QueryFields.DestinationPort
      description: The destination port.
      type: Number
    - contextPath: Panorama.SecurityPolicyMatch.QueryFields.From
      description: The query fields from zone.
      type: String
    - contextPath: Panorama.SecurityPolicyMatch.QueryFields.To
      description: The query fields to zone.
      type: String
    - contextPath: Panorama.SecurityPolicyMatch.QueryFields.Protocol
      description: The IP protocol value.
      type: String
    - contextPath: Panorama.SecurityPolicyMatch.QueryFields.Source
      description: The destination IP address.
      type: String
    - contextPath: Panorama.SecurityPolicyMatch.QueryFields.SourceUser
      description: The source user.
      type: String
  - arguments:
    - description: The name of the virtual router for which to list the static routes.
      name: virtual_router
      required: true
    - description: The template to use to run the command. Overrides the template parameter (Panorama instances).
      name: template
    - description: Whether to show an uncommitted configuration. Default is "false".
      name: show_uncommitted
      auto: PREDEFINED
      defaultValue: 'false'
      predefined:
      - 'true'
      - 'false'
    description: Lists the static routes of a virtual router.
    name: pan-os-list-static-routes
    outputs:
    - contextPath: Panorama.StaticRoutes.Name
      description: The name of the static route.
      type: String
    - contextPath: Panorama.StaticRoutes.BFDProfile
      description: The BFD profile of the static route.
      type: String
    - contextPath: Panorama.StaticRoutes.Destination
      description: The destination of the static route.
      type: String
    - contextPath: Panorama.StaticRoutes.Metric
      description: The metric (port) of the static route.
      type: Number
    - contextPath: Panorama.StaticRoutes.NextHop
      description: The next hop of the static route. Can be an IP address, FQDN, or a virtual router.
      type: String
    - contextPath: Panorama.StaticRoutes.RouteTable
      description: The route table of a static route.
      type: String
    - contextPath: Panorama.StaticRoutes.VirtualRouter
      description: The virtual router to which the static router belongs.
      type: String
    - contextPath: Panorama.StaticRoutes.Template
      description: The template in which the static route is defined (Panorama instances only).
      type: String
    - contextPath: Panorama.StaticRoutes.Uncommitted
      description: Whether the static route is committed.
      type: Boolean
  - arguments:
    - description: The name of the virtual router to display the static route.
      name: virtual_router
      required: true
    - description: The name of the static route to display.
      name: static_route
      required: true
    - description: The template to use to run the command. Overrides the template parameter (Panorama instances).
      name: template
    description: Returns the specified static route of a virtual router.
    name: pan-os-get-static-route
    outputs:
    - contextPath: Panorama.StaticRoutes.Name
      description: The name of the static route.
      type: String
    - contextPath: Panorama.StaticRoutes.BFDProfile
      description: The BFD profile of the static route.
      type: String
    - contextPath: Panorama.StaticRoutes.Destination
      description: The destination of the static route.
      type: String
    - contextPath: Panorama.StaticRoutes.Metric
      description: The metric (port) of the static route.
      type: Number
    - contextPath: Panorama.StaticRoutes.NextHop
      description: The next hop of the static route. Can be an IP address, FQDN, or a virtual router.
      type: String
    - contextPath: Panorama.StaticRoutes.RouteTable
      description: The route table of the static route.
      type: String
    - contextPath: Panorama.StaticRoutes.VirtualRouter
      description: The virtual router to which the static router belongs.
      type: String
    - contextPath: Panorama.StaticRoutes.Template
      description: The template in which the static route is defined (Panorama instances only).
      type: String
  - arguments:
    - description: Virtual router to which the routes will be added.
      name: virtual_router
      required: true
    - description: The name of the static route to add. The argument is limited to a maximum of 31 characters, is case-sensitive, and supports letters, numbers, spaces, hyphens, and underscores.
      name: static_route
      required: true
    - description: 'The IP address and network mask in Classless Inter-domain Routing (CIDR) notation: ip_address/mask. For example, 192.168.0.1/24 for IPv4 or 2001:db8::/32 for IPv6).'
      name: destination
      required: true
    - auto: PREDEFINED
      description: The type for the next hop.
      name: nexthop_type
      predefined:
      - ip-address
      - next-vr
      - fqdn
      - discard
      required: true
    - description: The next hop value.
      name: nexthop_value
      required: true
    - description: The metric port for the static route (1-65535).
      name: metric
    - description: The interface name in which to add the static route.
      name: interface
    - description: The template to use to run the command. Overrides the template parameter (Panorama instances).
      name: template
    description: Adds a static route.
    name: pan-os-add-static-route
    outputs:
    - contextPath: Panorama.StaticRoutes.Name
      description: The name of the static route.
      type: String
    - contextPath: Panorama.StaticRoutes.BFDProfile
      description: The BFD profile of the static route.
      type: String
    - contextPath: Panorama.StaticRoutes.Destination
      description: The destination of the static route.
      type: String
    - contextPath: Panorama.StaticRoutes.Metric
      description: The metric (port) of the static route.
      type: Number
    - contextPath: Panorama.StaticRoutes.NextHop
      description: The next hop of the static route. Can be an IP address, FQDN, or a virtual router.
      type: String
    - contextPath: Panorama.StaticRoutes.RouteTable
      description: The route table of the static route.
      type: String
    - contextPath: Panorama.StaticRoutes.VirtualRouter
      description: The virtual router to which the static router belongs.
      type: String
    - contextPath: Panorama.StaticRoutes.Template
      description: The template in which the static route is defined (Panorama instances only).
      type: String
  - arguments:
    - description: The name of the static route to delete.
      name: route_name
      required: true
    - description: The virtual router from which the routes will be deleted.
      name: virtual_router
      required: true
    - description: The template to use to run the command. Overrides the template parameter (Panorama instances).
      name: template
    description: Deletes a static route.
    name: pan-os-delete-static-route
    outputs:
    - contextPath: Panorama.StaticRoutes.Name
      description: The name of the static route to delete.
      type: String
    - contextPath: Panorama.StaticRoutes.BFDProfile
      description: The BFD profile of the static route.
      type: String
    - contextPath: Panorama.StaticRoutes.Destination
      description: The destination of the static route.
      type: String
    - contextPath: Panorama.StaticRoutes.Metric
      description: The metric (port) of the static route.
      type: Number
    - contextPath: Panorama.StaticRoutes.NextHop
      description: The next hop of the static route. Can be an IP address, FQDN, or a virtual router.
      type: String
    - contextPath: Panorama.StaticRoutes.RouteTable
      description: The route table of the static route.
      type: String
    - contextPath: Panorama.StaticRoutes.VirtualRouter
      description: The virtual router to which the static router belongs.
      type: String
    - contextPath: Panorama.StaticRoutes.Template
      description: The template in which the static route is defined (Panorama instances only).
      type: String
    - contextPath: Panorama.StaticRoutes.Deleted
      description: Whether the static route was deleted.
      type: Boolean
  - arguments:
    - description: Serial number of the firewall on which to run the command. Use only for a Panorama instance.
      name: target
    description: Show firewall device software version.
    name: pan-os-show-device-version
    outputs:
    - contextPath: Panorama.Device.Info.Devicename
      description: The device name of the PAN-OS.
      type: String
    - contextPath: Panorama.Device.Info.Model
      description: The model of the PAN-OS.
      type: String
    - contextPath: Panorama.Device.Info.Serial
      description: The serial number of the PAN-OS.
      type: String
    - contextPath: Panorama.Device.Info.Version
      description: The version of the PAN-OS.
      type: String
  - arguments:
    - description: Serial number of the firewall on which to run the command. Use only for a Panorama instance.
      name: target
    description: Downloads the latest content update.
    name: pan-os-download-latest-content-update
    outputs:
    - contextPath: Panorama.Content.Download.JobID
      description: The job ID of the content download.
      type: String
    - contextPath: Panorama.Content.Download.Status
      description: The content download status.
      type: String
  - arguments:
    - description: Serial number of the firewall on which to run the command. Use only for a Panorama instance.
      name: target
    - description: The job ID to check.
      name: job_id
      required: true
    description: Checks the download status of a content update.
    name: pan-os-content-update-download-status
    outputs:
    - contextPath: Panorama.Content.Download.JobID
      description: The job ID to monitor.
      type: String
    - contextPath: Panorama.Content.Download.Status
      description: The download status.
      type: String
    - contextPath: Panorama.Content.Download.Details
      description: The job ID details.
      type: String
  - arguments:
    - description: Serial number of the firewall on which to run the command. Use only for a Panorama instance.
      name: target
    description: Installs the latest content update.
    name: pan-os-install-latest-content-update
    outputs:
    - contextPath: Panorama.Content.Install.JobID
      description: The job ID of the installation.
      type: String
    - contextPath: Content.Install.Status
      description: The installation status.
      type: String
  - arguments:
    - description: Serial number of the firewall on which to run the command. Use only for a Panorama instance.
      name: target
    - description: The job ID of the content installation.
      name: job_id
      required: true
    description: Gets the installation status of the content update.
    name: pan-os-content-update-install-status
    outputs:
    - contextPath: Panorama.Content.Install.JobID
      description: The job ID of the content installation.
      type: String
    - contextPath: Panorama.Content.Install.Status
      description: The content installation status.
      type: String
    - contextPath: Panorama.Content.Install.Details
      description: The content installation status details.
      type: String
  - arguments:
    - description: Serial number of the firewall on which to run the command. Use only for a Panorama instance.
      name: target
    description: Checks the PAN-OS software version from the repository.
    name: pan-os-check-latest-panos-software
    outputs:
    - contextPath: Panorama.LatestVersions
      description: Latest software versions.
  - arguments:
    - description: Serial number of the firewall on which to run the command. Use only for a Panorama instance.
      name: target
    - description: The target version number to install.
      name: target_version
      required: true
    description: Downloads the target PAN-OS software version to install on the target device.
    name: pan-os-download-panos-version
    outputs:
    - contextPath: Panorama.PANOS.Download.JobID
      description: The job ID of the PAN-OS download.
      type: number
    - contextPath: Panorama.PANOS.Download.Status
      description: The status of the PAN-OS download.
      type: String
  - arguments:
    - description: Serial number of the firewall on which to run the command. Use only for a Panorama instance.
      name: target
    - description: The job ID to check.
      name: job_id
      required: true
    description: Gets the download status of the target PAN-OS software.
    name: pan-os-download-panos-status
    outputs:
    - contextPath: Panorama.PANOS.Download.JobID
      description: The job ID of the PAN-OS download.
      type: string
    - contextPath: Panorama.PANOS.Download.Status
      description: The PAN-OS download status.
      type: String
    - contextPath: Panorama.PANOS.Download.Details
      description: The PAN-OS download details.
      type: String
  - arguments:
    - description: Serial number of the firewall on which to run the command. Use only for a Panorama instance.
      name: target
    - description: The target PAN-OS version to install.
      name: target_version
      required: true
    description: Installs the target PAN-OS version on the specified target device.
    name: pan-os-install-panos-version
    outputs:
    - contextPath: Panorama.PANOS.Install.JobID
      description: The job ID of the PAN-OS installation.
      type: string
    - contextPath: Panorama.PANOS.Install.Status
      description: The status of the PAN-OS installation.
      type: String
  - arguments:
    - description: Serial number of the firewall on which to run the command. Use only for a Panorama instance.
      name: target
    - description: The job ID to check.
      name: job_id
      required: true
    description: Gets the installation status of the PAN-OS software.
    name: pan-os-install-panos-status
    outputs:
    - contextPath: Panorama.PANOS.Install.JobID
      description: The job ID of the PAN-OS installation.
      type: number
    - contextPath: Panorama.PANOS.Install.Status
      description: The status of the PAN-OS installation.
      type: String
    - contextPath: Panorama.PANOS.Install.Details
      description: The PAN-OS installation details.
      type: String
  - arguments:
    - description: Serial number of the firewall on which to run the command. Use only for a Panorama instance.
      name: target
    description: Reboots the firewall device.
    name: pan-os-device-reboot
  - arguments:
    - description: The IP address from which to return information.
      name: ip_address
      required: true
    description: Gets location information for an IP address.
    name: pan-os-show-location-ip
    outputs:
    - contextPath: Panorama.Location.IP.country_code
      description: The IP address location country code.
      type: String
    - contextPath: Panorama.Location.IP.country_name
      description: The IP address location country name.
      type: String
    - contextPath: Panorama.Location.IP.ip_address
      description: The IP address.
      type: String
    - contextPath: Panorama.Location.IP.Status
      description: Whether the IP address was found.
      type: String
  - arguments: []
    description: Gets information about available PAN-OS licenses and their statuses.
    name: pan-os-get-licenses
    outputs:
    - contextPath: Panorama.License.Authcode
      description: The authentication code of the license.
      type: String
    - contextPath: Panorama.License.Base-license-name
      description: The base license name.
      type: String
    - contextPath: Panorama.License.Description
      description: The description of the license.
      type: String
    - contextPath: Panorama.License.Expired
      description: Whether the license has expired.
      type: String
    - contextPath: Panorama.License.Expires
      description: When the license will expire.
      type: String
    - contextPath: Panorama.License.Feature
      description: The feature of the license.
      type: String
    - contextPath: Panorama.License.Issued
      description: When the license was issued.
      type: String
    - contextPath: Panorama.License.Serial
      description: The serial number of the license.
      type: String
  - arguments:
    - auto: PREDEFINED
      description: The security profile for which to get information.
      name: security_profile
      predefined:
      - data-filtering
      - file-blocking
      - spyware
      - url-filtering
      - virus
      - vulnerability
      - wildfire-analysis
    - description: The device group for which to return security profiles.
      name: device-group
    description: Gets information for the specified security profile.
    name: pan-os-get-security-profiles
    outputs:
    - contextPath: Panorama.Spyware.Name
      description: The profile name.
      type: String
    - contextPath: Panorama.Spyware.Rules.Action
      description: The rule action.
      type: String
    - contextPath: Panorama.Spyware.Rules.Category
      description: The category for which to apply the rule.
      type: String
    - contextPath: Panorama.Spyware.Rules.Name
      description: The rule name.
      type: String
    - contextPath: Panorama.Spyware.Rules.Packet-capture
      description: Whether packet capture is enabled.
      type: String
    - contextPath: Panorama.Spyware.Rules.Severity
      description: The rule severity.
      type: String
    - contextPath: Panorama.Spyware.Rules.Threat-name
      description: The threat name to apply for the rule.
      type: String
    - contextPath: Panorama.URLFilter.Name
      description: The profile name.
      type: String
    - contextPath: Panorama.URLFilter.Rules.Category.Action
      description: The rule action to apply to the category.
      type: String
    - contextPath: Panorama.URLFilter.Rules.Category.Name
      description: The category name.
      type: String
    - contextPath: Panorama.WildFire.Name
      description: The WildFire profile name.
      type: String
    - contextPath: Panorama.WildFire.Rules.Analysis
      description: The rule analysis.
      type: String
    - contextPath: Panorama.WildFire.Rules.Application
      description: The application to apply for the rule.
      type: String
    - contextPath: Panorama.WildFire.Rules.File-type
      description: The file type to apply for the rule.
      type: String
    - contextPath: Panorama.WildFire.Rules.Name
      description: The rule name.
      type: String
    - contextPath: Panorama.Vulnerability.Name
      description: The vulnerability profile name.
      type: String
    - contextPath: Panorama.Vulnerability.Rules.Vendor-id
      description: The vendor ID to apply for the rule.
      type: String
    - contextPath: Panorama.Vulnerability.Rules.Packet-capture
      description: Whether packet capture is enabled.
      type: String
    - contextPath: Panorama.Vulnerability.Rules.Host
      description: The rule host.
      type: String
    - contextPath: Panorama.Vulnerability.Rules.Name
      description: The rule name.
      type: String
    - contextPath: Panorama.Vulnerability.Rules.Category
      description: The category to apply for the rule.
      type: String
    - contextPath: Panorama.Vulnerability.Rules.CVE
      description: The CVE to apply for the rule.
      type: String
    - contextPath: Panorama.Vulnerability.Rules.Action
      description: The rule action.
      type: String
    - contextPath: Panorama.Vulnerability.Rules.Severity
      description: The rule severity.
      type: String
    - contextPath: Panorama.Vulnerability.Rules.Threat-name
      description: The threat to apply for the rule.
      type: String
    - contextPath: Panorama.Antivirus.Name
      description: The antivirus profile name.
      type: String
    - contextPath: Panorama.Antivirus.Rules.Action
      description: The rule action.
      type: String
    - contextPath: Panorama.Antivirus.Rules.Name
      description: The rule name.
      type: String
    - contextPath: Panorama.Antivirus.Rules.WildFire-action
      description: The WildFire action.
      type: String
    - contextPath: Panorama.FileBlocking.Name
      description: The file blocking profile name.
      type: String
    - contextPath: Panorama.FileBlocking.Rules.Action
      description: The rule action.
      type: String
    - contextPath: Panorama.FileBlocking.Rules.Application
      description: The application to apply for the rule.
      type: String
    - contextPath: Panorama.FileBlocking.Rules.File-type
      description: The file type to apply for the rule.
      type: String
    - contextPath: Panorama.FileBlocking.Rules.Name
      description: The rule name.
      type: String
    - contextPath: Panorama.DataFiltering.Name
      description: The data filtering profile name.
      type: String
    - contextPath: Panorama.DataFiltering.Rules.Alert-threshold
      description: The alert threshold.
      type: String
    - contextPath: Panorama.DataFiltering.Rules.Application
      description: The application to apply for the rule.
      type: String
    - contextPath: Panorama.DataFiltering.Rules.Block-threshold
      description: The block threshold.
      type: String
    - contextPath: Panorama.DataFiltering.Rules.Data-object
      description: The data object.
      type: String
    - contextPath: Panorama.DataFiltering.Rules.Direction
      description: The rule direction.
      type: String
    - contextPath: Panorama.DataFiltering.Rules.File-type
      description: The file type to apply for the rule.
      type: String
    - contextPath: Panorama.DataFiltering.Rules.Log-severity
      description: The log severity.
      type: String
    - contextPath: Panorama.DataFiltering.Rules.Name
      description: The rule name.
      type: String
  - arguments:
    - description: The security profile type.
      name: profile_type
      required: true
      auto: PREDEFINED
      predefined:
      - data-filtering
      - file-blocking
      - spyware
      - url-filtering
      - virus
      - vulnerability
      - wildfire-analysis
    - description: The rule name to apply.
      name: rule_name
      required: true
    - description: The profile name to apply to the rule.
      name: profile_name
      required: true
    - auto: PREDEFINED
      description: The location of the rules. Mandatory for Panorama instances.
      name: pre_post
      predefined:
      - pre-rulebase
      - post-rulebase
    - description: The device group for which to apply security profiles.
      name: device-group
    description: Applies a security profile to specific rules or rules with a specific tag.
    name: pan-os-apply-security-profile
  - arguments:
    - description: The security profile type.
      name: profile_type
      required: true
      auto: PREDEFINED
      predefined:
      - data-filtering
      - file-blocking
      - spyware
      - url-filtering
      - virus
      - vulnerability
      - wildfire-analysis
    - description: The rule name to apply.
      name: rule_name
      required: true
    - auto: PREDEFINED
      description: The location of the rules. Mandatory for Panorama instances.
      name: pre_post
      predefined:
      - pre-rulebase
      - post-rulebase
    - description: The device group for which to apply security profiles.
      name: device-group
    description: Removes a security profile to specific rules or rules with a specific tag.
    name: pan-os-remove-security-profile
  - arguments:
    - description: The location of the rules. Mandatory for Panorama instances.
      name: pre_post
      auto: PREDEFINED
      predefined:
      - pre-rulebase
      - post-rulebase
    description: Gets SSL decryption rules.
    name: pan-os-get-ssl-decryption-rules
    outputs:
    - contextPath: Panorama.SSLRule.From
      description: The SSL rule from the source.
      type: String
    - contextPath: Panorama.SSLRule.Name
      description: The name of the SSL rule.
      type: String
    - contextPath: Panorama.SSLRule.Destination
      description: The destination of the SSL rule.
      type: String
    - contextPath: Panorama.SSLRule.Target
      description: The target of the SSL rule.
      type: String
    - contextPath: Panorama.SSLRule.Service
      description: The SSL rule service.
      type: String
    - contextPath: Panorama.SSLRule.Action
      description: The SSL rule action.
      type: String
    - contextPath: Panorama.SSLRule.Type
      description: The SSL rule type.
      type: String
    - contextPath: Panorama.SSLRule.Source
      description: The source of the SSL rule.
      type: String
    - contextPath: Panorama.SSLRule.To
      description: The SSL rule to destination.
      type: String
    - contextPath: Panorama.SSLRule.UUID
      description: The SSL rule UUID.
      type: String
    - contextPath: Panorama.SSLRule.Description
      description: The SSL rule description.
      type: String
    - contextPath: Panorama.SSLRule.Source-user
      description: The SSL rule source user.
      type: String
    - contextPath: Panorama.SSLRule.Category
      description: The SSL rule category.
      type: String
  - arguments:
    - description: The template name.
      name: template
      required: true
    description: Retrieves the Wildfire configuration.
    name: pan-os-get-wildfire-configuration
    outputs:
    - contextPath: Panorama.WildFire.Name
      description: The file type.
      type: String
    - contextPath: Panorama.WildFire.Size-limit
      description: The file size limit.
      type: String
    - contextPath: Panorama.WildFire.recurring
      description: The schedule that is recurring.
      type: String
  - arguments:
    - name: profile_name
      description: The URL filtering profile name. Gets the name by running the get-security-profiles command.
      required: true
    name: pan-os-url-filtering-block-default-categories
    description: Sets default categories to block in the URL filtering profile.
  - arguments: []
    description: Get anti-spyware best practices.
    name: pan-os-get-anti-spyware-best-practice
    outputs:
    - contextPath: Panorama.Spyware.BotentDomain.Name
      description: The botnet domain name.
      type: String
    - contextPath: Panorama.Spyware.BotentDomain.Action
      description: The botnet domain action.
      type: String
    - contextPath: Panorama.Spyware.BotentDomain.Packet-capture
      description: Whether packet capture is enabled.
      type: String
    - contextPath: Panorama.Spyware.BotentDomain.Sinkhole.ipv4-address
      description: The botnet domain IPv4 address.
      type: String
    - contextPath: Panorama.Spyware.BotentDomain.Sinkhole.ipv6-address
      description: The Botnet domain IPv6 address.
      type: String
    - contextPath: Panorama.Spyware.Rule.Category
      description: The rule category.
      type: String
    - contextPath: Panorama.Spyware.Rule.Action
      description: The rule action.
      type: String
    - contextPath: Panorama.Spyware.Rule.Name
      description: The rule name.
      type: String
    - contextPath: Panorama.Spyware.Rule.Severity
      description: The rule severity.
      type: String
    - contextPath: Panorama.Spyware.Rule.Threat-name
      description: The rule threat name.
      type: String
    - contextPath: Panorama.Spyware.BotentDomain.Max_version
      description: The botnet domain max version.
      type: String
  - arguments:
    - name: anti_spyware_profile_name
      description: The name of the anti spyware profile. If the profile exists, the command will operate on it, otherwise, if a new name is given, a new anti-spyware profile will be created.
      required: true
    - name: dns_signature_source
      description: The EDL name to link to the profile.
      required: true
    - name: ipv4_sinkhole_address
      description: The IPv4 sinkhole address. Only relevant when the action arguemnt is set to 'sinkhole'.
    - name: ipv6_sinkhole_address
      description: The IPv6 sinkhole address. Only relevant when the action arguemnt is set to 'sinkhole'.
    - auto: PREDEFINED
      description: The action on the DNS queries.
      name: action
      predefined:
      - alert
      - allow
      - block
      - sinkhole
      required: true
    - auto: PREDEFINED
      description: Allows capturing packets on match. Select "single-packet" to capture the first packet of the session or "extended-capture" to set between 1-50 packets. Packet capture can be very CPU intensive and can degrade firewall performance. Only use this feature when necessary and make sure you turn it off after you collect the required packets.
      name: packet_capture
      predefined:
      - disable
      - single-packet
      - extended-capture
      defaultValue: disable
    description: Enables assigning EDL to the anti-spyware profile under "DNS Signature Policies".
    name: pan-os-apply-dns-signature-policy
  - arguments: []
    description: Gets file-blocking best practices.
    name: pan-os-get-file-blocking-best-practice
    outputs:
    - contextPath: Panorama.FileBlocking.Rule.Action
      description: The rule action.
      type: String
    - contextPath: Panorama.FileBlocking.Rule.Application
      description: The rule application.
      type: String
    - contextPath: Panorama.FileBlocking.Rule.File-type
      description: The rule file type.
      type: String
    - contextPath: Panorama.FileBlocking.Rule.Name
      description: The rule name.
      type: String
  - arguments: []
    description: Gets anti-virus best practices.
    name: pan-os-get-antivirus-best-practice
    outputs:
    - contextPath: Panorama.Antivirus.Decoder.Action
      description: The rule action.
      type: String
    - contextPath: Panorama.Antivirus.Decoder.Name
      description: The rule name.
      type: String
    - contextPath: Panorama.Antivirus.Decoder.WildFire-action
      description: The WildFire action.
      type: String
  - arguments: []
    description: Gets vulnerability-protection best practices.
    name: pan-os-get-vulnerability-protection-best-practice
    outputs:
    - contextPath: Panorama.Vulnerability.Rule.Action
      description: The rule action.
      type: String
    - contextPath: Panorama.Vulnerability.Rule.CVE
      description: The rule CVE.
      type: String
    - contextPath: Panorama.Vulnerability.Rule.Category
      description: The rule category.
      type: String
    - contextPath: Panorama.Vulnerability.Rule.Host
      description: The rule host.
      type: String
    - contextPath: Panorama.Vulnerability.Rule.Name
      description: The rule name.
      type: String
    - contextPath: Panorama.Vulnerability.Rule.Severity
      description: The rule severity.
      type: String
    - contextPath: Panorama.Vulnerability.Rule.Threat-name
      description: The threat name.
      type: String
    - contextPath: Panorama.Vulnerability.Rule.Vendor-id
      description: The vendor ID.
      type: String
  - arguments: []
    description: Views WildFire best practices.
    name: pan-os-get-wildfire-best-practice
    outputs:
    - contextPath: Panorama.WildFire.Analysis
      description: The WildFire analysis.
      type: String
    - contextPath: Panorama.WildFire.Application
      description: The WildFire application.
      type: String
    - contextPath: Panorama.WildFire.File.File-size
      description: The recommended file size.
      type: String
    - contextPath: Panorama.WildFire.File.Name
      description: The file name.
      type: String
    - contextPath: Panorama.WildFire.File-type
      description: The WildFire profile file type.
      type: String
    - contextPath: Panorama.WildFire.Name
      description: The WildFire profile name.
      type: String
    - contextPath: Panorama.WildFire.SSLDecrypt
      description: The SSL decrypt content.
      type: String
    - contextPath: Panorama.WildFire.Schedule.Action
      description: The WildFire schedule action.
      type: String
    - contextPath: Panorama.WildFire.Schedule.Recurring
      description: The WildFire schedule recurring.
      type: String
  - arguments: []
    description: Views URL filtering best practices.
    name: pan-os-get-url-filtering-best-practice
    outputs:
    - contextPath: Panorama.URLFilter.Category.Action
      description: The action to perform on the category.
      type: String
    - contextPath: Panorama.URLFilter.Category.Name
      description: The category name.
      type: String
    - contextPath: Panorama.URLFilter.DeviceGroup
      description: The device group name.
      type: String
    - contextPath: Panorama.URLFilter.Name
      description: The profile name.
      type: String
    - contextPath: Panorama.URLFilter.Header.log-container-page-only
      description: The log container page only.
      type: String
    - contextPath: Panorama.URLFilter.Header.log-http-hdr-referer
      description: The log HTTP header referrer.
      type: String
    - contextPath: Panorama.URLFilter.Header.log-http-hdr-user
      description: The log HTTP header user.
      type: String
    - contextPath: Panorama.URLFilter.Header.log-http-hdr-xff
      description: The log HTTP header xff.
      type: String
  - arguments:
    - description: The template name.
      name: template
      required: true
    description: Enforces Wildfire best practices to upload files to the maximum size, forwards all file types, and updates the schedule.
    name: pan-os-enforce-wildfire-best-practice
  - arguments:
    - description: The name of the profile to create.
      name: profile_name
      required: true
    description: Creates an antivirus best practice profile.
    name: pan-os-create-antivirus-best-practice-profile
  - arguments:
    - description: The profile name to create.
      name: profile_name
      required: true
    description: Creates an Anti-Spyware best practice profile.
    name: pan-os-create-anti-spyware-best-practice-profile
  - arguments:
    - description: The profile name.
      name: profile_name
      required: true
    description: Creates a vulnerability protection best practice profile.
    name: pan-os-create-vulnerability-best-practice-profile
  - arguments:
    - description: The profile name.
      name: profile_name
      required: true
    description: Creates a URL filtering best practice profile.
    name: pan-os-create-url-filtering-best-practice-profile
  - arguments:
    - description: The name of the profile.
      name: profile_name
      required: true
    description: Creates a file blocking best practice profile.
    name: pan-os-create-file-blocking-best-practice-profile
  - arguments:
    - description: The name of the profile.
      name: profile_name
      required: true
    description: Creates a WildFire analysis best practice profile.
    name: pan-os-create-wildfire-best-practice-profile
  - arguments:
    - description: The template to use when running the command. Overrides the template parameter (Panorama instances). If not given, will use the integration parameter.
      name: template
    - description: The template stack to use when running the command.
      name: template_stack
    - description: "The name of the virtual system to be configured. Will use the configured VSYS parameter if exists. If given a value, will override the VSYS parameter. If neither the VSYS parameter and this argument are entered, will default to 'vsys1'. "
      name: vsys
    description: Shows the user ID interface configuration.
    name: pan-os-show-user-id-interfaces-config
    outputs:
    - contextPath: Panorama.UserInterfaces.Name
      description: The name of the user interface.
      type: String
    - contextPath: Panorama.UserInterfaces.Zone
      description: The zone to which the interface is connected.
      type: String
    - contextPath: Panorama.UserInterfaces.EnableUserIdentification
      description: Whether user identification is enabled.
      type: String
  - arguments:
    - description: The template to use when running the command. Overrides the template parameter (Panorama instances). If not given, will use the integration parameter.
      name: template
    - description: The template stack to use when running the command.
      name: template_stack
    - description: "The name of the virtual system to be configured. Will use the configured VSYS parameter if it exists. If given a value, will override the VSYS parameter. If neither the VSYS parameter and this argument are entered, will default to 'vsys1'. "
      name: vsys
    description: Shows the zones configuration.
    name: pan-os-show-zones-config
    outputs:
    - contextPath: Panorama.Zone.Name
      description: The name of the zone.
      type: String
    - contextPath: Panorama.Zone.Network
      description: The network to which the zone is connected.
      type: String
    - contextPath: Panorama.Zone.EnableUserIdentification
      description: Whether user identification is enabled.
      type: String
    - contextPath: Panorama.Zone.ZoneProtectionProfile
      description: The zone protection profile.
      type: String
    - contextPath: Panorama.Zone.LogSetting
      description: The log setting for the zone.
      type: String
  - arguments:
    - description: The template to use when running the command. Overrides the template parameter (Panorama instances). If not given, will use the integration parameter.
      name: template
    - description: The template stack to use when running the command.
      name: template_stack
    - description: "The name of the virtual system to be configured. Will use the configured VSYS parameter if it exists. If given a value, will override the VSYS parameter. If neither the VSYS parameter and this argument are entered, will default to 'vsys1'. "
      name: vsys
    description: Retrieves a list of user-ID agents configured in the system.
    name: pan-os-list-configured-user-id-agents
    outputs:
    - contextPath: Panorama.UserIDAgents.Name
      description: The user ID agent name.
      type: String
    - contextPath: Panorama.UserIDAgents.Host
      description: The user ID agent host.
      type: String
    - contextPath: Panorama.UserIDAgents.Port
      description: The user ID agent port.
      type: Number
    - contextPath: Panorama.UserIDAgents.LdapProxy
      description: Whether LDAP proxy is used in the user ID agent.
      type: String
    - contextPath: Panorama.UserIDAgents.NtlmAuth
      description: Whether NLTM authentication is used in the user ID agent.
      type: String
    - contextPath: Panorama.UserIDAgents.EnableHipCollection
      description: Whether HIP collection is enabled in the user ID agent.
      type: String
    - contextPath: Panorama.UserIDAgents.IpUserMapping
      description: Whether IP user mapping is enabled in the user ID agent.
      type: String
    - contextPath: Panorama.UserIDAgents.SerialNumber
      description: The serial number associated with the user ID agent.
      type: Unknown
    - contextPath: Panorama.UserIDAgents.CollectorName
      description: The user ID agent collector name.
      type: String
    - contextPath: Panorama.UserIDAgents.Secret
      description: The user ID agent secret.
      type: String
    - contextPath: Panorama.UserIDAgents.Disabled
      description: Whether the user ID agent is disbaled.
      type: String
  - arguments:
    - description: Entry ID of the file to upload.
      name: entryID
      required: true
    - description: The category of the content.
      name: category
      required: true
      auto: PREDEFINED
      predefined:
      - wildfire
      - anti-virus
      - content
    description: Uploads a content file to Panorama.
    name: pan-os-upload-content-update-file
    outputs:
    - contextPath: Panorama.Content.Upload.Status
      description: The content upload status.
      type: string
    - contextPath: Panorama.Content.Upload.Message
      description: The content upload message.
      type: string
  - arguments:
    - description: The update file name to be installed on PAN-OS.
      name: version_name
      required: true
    - description: The category of the content.
      name: category
      required: true
      auto: PREDEFINED
      predefined:
      - wildfire
      - anti-virus
      - content
    - auto: PREDEFINED
      defaultValue: no
      description: Skips the file validity check with the PAN-OS update server. Use this option for air-gapped networks and only if you trust the content file.
      name: skip_validity_check
      predefined:
      - yes
      - no
      required: true
    description: Installs a specific content update file.
    name: pan-os-install-file-content-update
    outputs:
    - contextPath: Panorama.Content.Install.JobID
      description: The job ID of the installation.
      type: string
    - contextPath: Panorama.Content.Install.Status
      description: The installation status.
      type: string
  - arguments:
    - description: The string by which to filter the results to only show specific hostnames or serial numbers.
      name: device_filter_string
    - description: The target number of the firewall. Used only on a Panorama instance.
      name: target
    description: Gets all ARP tables from all firewalls in the topology.
    name: pan-os-platform-get-arp-tables
    outputs:
    - contextPath: PANOS.ShowArp.Summary.hostid
      description: The ID of the PAN-OS host.
      type: String
    - contextPath: PANOS.ShowArp.Summary.max
      description: The maximum number of supported ARP entries.
      type: String
    - contextPath: PANOS.ShowArp.Summary.total
      description: The total number of current ARP entries.
      type: String
    - contextPath: PANOS.ShowArp.Summary.timeout
      description: The ARP entry timeout.
      type: String
    - contextPath: PANOS.ShowArp.Summary.dp
      description: The firewall dataplane associated with the entry.
      type: String
    - contextPath: PANOS.ShowArp.Result.hostid
      description: The ID of the PAN-OS host.
      type: String
    - contextPath: PANOS.ShowArp.Result.interface
      description: The network interface learned ARP entry.
      type: String
    - contextPath: PANOS.ShowArp.Result.ip
      description: The layer 3 address.
      type: String
    - contextPath: PANOS.ShowArp.Result.mac
      description: The layer 2 address.
      type: String
    - contextPath: PANOS.ShowArp.Result.port
      description: The network interface matching entry.
      type: String
    - contextPath: PANOS.ShowArp.Result.status
      description: The ARP entry status.
      type: String
    - contextPath: PANOS.ShowArp.Result.ttl
      description: The time to live.
      type: String
  - arguments:
    - description: The string by which to filter the results to only show specific hostnames or serial numbers.
      name: device_filter_string
    - description: The target number of the firewall. Used only on a Panorama instance.
      name: target
    description: Pulls all route summary information from the topology.
    name: pan-os-platform-get-route-summary
    outputs:
    - contextPath: PANOS.ShowRouteSummary.Summary.hostid
      description: The ID of the PAN-OS host.
      type: Number
    - contextPath: PANOS.ShowRouteSummary.Summary.total
      description: The total number of routes.
      type: Number
    - contextPath: PANOS.ShowRouteSummary.Summary.limit
      description: The maximum number of routes for the platform.
      type: Number
    - contextPath: PANOS.ShowRouteSummary.Summary.active
      description: The active routes in the routing table.
      type: Number
  - arguments:
    - description: The string by which to filter the results to only show specific hostnames or serial numbers.
      name: device_filter_string
    - description: The target number of the firewall. Used only on a Panorama instance.
      name: target
    description: Pulls all route summary information from the topology.
    name: pan-os-platform-get-routes
    outputs:
    - contextPath: PANOS.ShowRoute.Summary.hostid
      description: The ID of the PAN-OS host.
      type: String
    - contextPath: PANOS.ShowRoute.Summary.interface
      description: The next hop interface.
      type: String
    - contextPath: PANOS.ShowRoute.Summary.route_count
      description: The total number of routes seen on the virtual router interface.
      type: Number
    - contextPath: PANOS.ShowRoute.Result.hostid
      description: The ID of the PAN-OS host.
      type: String
    - contextPath: PANOS.ShowRoute.Result.virtual_router
      description: The virtual router this route belongs to.
      type: String
    - contextPath: PANOS.ShowRoute.Result.destination
      description: The network destination of the route.
      type: String
    - contextPath: PANOS.ShowRoute.Result.nexthop
      description: The next hop to the destination.
      type: String
    - contextPath: PANOS.ShowRoute.Result.metric
      description: The route metric.
      type: String
    - contextPath: PANOS.ShowRoute.Result.flags
      description: The route flags.
      type: String
    - contextPath: PANOS.ShowRoute.Result.age
      description: The age of the route.
      type: Number
    - contextPath: PANOS.ShowRoute.Result.interface
      description: The next hop interface.
      type: String
    - contextPath: PANOS.ShowRoute.Result.route_table
      description: The route table this route belongs to.
      type: String
  - arguments:
    - description: The string by which to filter the results to only show specific hostnames or serial numbers.
      name: device_filter_string
    - description: The target number of the firewall. Used only on a Panorama instance.
      name: target
    description: Gets information from all PAN-OS systems in the topology.
    name: pan-os-platform-get-system-info
    outputs:
    - contextPath: PANOS.ShowSystemInfo.Summary.hostid
      description: The ID of the PAN-OS host.
      type: String
    - contextPath: PANOS.ShowSystemInfo.Summary.ip_address
      description: The management IP address.
      type: String
    - contextPath: PANOS.ShowSystemInfo.Summary.sw_version
      description: The system software version.
      type: String
    - contextPath: PANOS.ShowSystemInfo.Summary.family
      description: The platform family.
      type: String
    - contextPath: PANOS.ShowSystemInfo.Summary.model
      description: The platform model.
      type: String
    - contextPath: PANOS.ShowSystemInfo.Summary.uptime
      description: The total system uptime.
      type: String
    - contextPath: PANOS.ShowSystemInfo.Summary.hostname
      description: The system hostname.
      type: String
    - contextPath: PANOS.ShowSystemInfo.Result.hostid
      description: The ID of the PAN-OS host.
      type: String
    - contextPath: PANOS.ShowSystemInfo.Result.ip_address
      description: The management IP address.
      type: String
    - contextPath: PANOS.ShowSystemInfo.Result.netmask
      description: The management netmask.
      type: String
    - contextPath: PANOS.ShowSystemInfo.Result.mac_address
      description: The management MAC address.
      type: String
    - contextPath: PANOS.ShowSystemInfo.Result.uptime
      description: The total system uptime.
      type: String
    - contextPath: PANOS.ShowSystemInfo.Result.family
      description: The platform family.
      type: String
    - contextPath: PANOS.ShowSystemInfo.Result.model
      description: The platform model.
      type: String
    - contextPath: PANOS.ShowSystemInfo.Result.sw_version
      description: The system software version.
      type: String
    - contextPath: PANOS.ShowSystemInfo.Result.operational_mode
      description: The xurrent operational mode.
      type: String
    - contextPath: PANOS.ShowSystemInfo.Result.ipv6_address
      description: The management IPv6 address.
      type: String
    - contextPath: PANOS.ShowSystemInfo.Result.default_gateway
      description: The management default gateway.
      type: String
    - contextPath: PANOS.ShowSystemInfo.Result.public_ip_address
      description: The firewall public IP address.
      type: String
    - contextPath: PANOS.ShowSystemInfo.Result.hostname
      description: The device hostname.
      type: String
    - contextPath: PANOS.ShowSystemInfo.Result.av_version
      description: The system anti-virus version.
      type: String
    - contextPath: PANOS.ShowSystemInfo.Result.av_release_date
      description: The release date of the antivirus content.
      type: String
    - contextPath: PANOS.ShowSystemInfo.Result.app_version
      description: The app content version.
      type: String
    - contextPath: PANOS.ShowSystemInfo.Result.app_release_date
      description: The release date of the application content.
      type: String
    - contextPath: PANOS.ShowSystemInfo.Result.threat_version
      description: The threat content version.
      type: String
    - contextPath: PANOS.ShowSystemInfo.Result.threat_release_date
      description: The release date of the threat content.
      type: String
    - contextPath: PANOS.ShowSystemInfo.Result.wildfire_version
      description: The Wildfire content version.
      type: String
    - contextPath: PANOS.ShowSystemInfo.Result.wildfire_release_date
      description: The Wildfire release date.
      type: String
    - contextPath: PANOS.ShowSystemInfo.Result.url_filtering_version
      description: The URL filtering content version.
      type: String
  - arguments:
    - description: The string by which to filter the results to only show specific hostnames or serial numbers.
      name: device_filter_string
    description: Gets the operational information of the device groups in the topology(only device groups with associated devices will be listed by this command).
    name: pan-os-platform-get-device-groups
    outputs:
    - contextPath: PANOS.DeviceGroupOp.hostid
      type: String
      description: The ID of the PAN-OS host.
    - contextPath: PANOS.DeviceGroupOp.serial
      description: The serial number of the firewall.
      type: String
    - contextPath: PANOS.DeviceGroupOp.connected
      description: Whether the firewall is currently connected.
      type: String
    - contextPath: PANOS.DeviceGroupOp.hostname
      description: The firewall hostname.
      type: String
    - contextPath: PANOS.DeviceGroupOp.last_commit_all_state_sp
      description: The state of the last commit.
      type: String
    - contextPath: PANOS.DeviceGroupOp.name
      type: String
      description: The device group name.
  - arguments:
    - description: The string by which to filter the results to only show specific hostnames or serial numbers.
      name: device_filter_string
    description: Gets the operational information of the template stacks in the topology.
    name: pan-os-platform-get-template-stacks
    outputs:
    - contextPath: PANOS.TemplateStackOp.hostid
      type: String
      description: The ID of the PAN-OS host.
    - contextPath: PANOS.TemplateStackOp.serial
      description: The serial number of the firewall.
      type: String
    - contextPath: PANOS.TemplateStackOp.connected
      description: Whether the firewall is currently connected.
      type: String
    - contextPath: PANOS.TemplateStackOp.hostname
      description: The firewall hostname.
      type: String
    - contextPath: PANOS.TemplateStackOp.last_commit_all_state_tpl
      type: String
      description: The state of the last commit.
    - contextPath: PANOS.TemplateStackOp.name
      description: The template stack name.
      type: String
  - arguments:
    - description: The string by which to filter the results to only show specific hostnames or serial numbers.
      name: device_filter_string
    - description: The target number of the firewall. Used only on a Panorama instance.
      name: target
    description: Gets global counter information from all the PAN-OS firewalls in the topology.
    name: pan-os-platform-get-global-counters
    outputs:
    - contextPath: PANOS.ShowCounters.Summary.hostid
      type: String
      description: The host ID.
    - contextPath: PANOS.ShowCounters.Summary.name
      description: The human readable counter name.
      type: String
    - contextPath: PANOS.ShowCounters.Summary.value
      description: The current counter value.
      type: Number
    - contextPath: PANOS.ShowCounters.Summary.rate
      description: The packets per second rate.
      type: Number
    - contextPath: PANOS.ShowCounters.Summary.desc
      description: The human readable counter description.
      type: String
    - contextPath: PANOS.ShowCounters.Result.hostid
      description: The host ID.
      type: String
    - contextPath: PANOS.ShowCounters.Result.category
      description: The counter category.
      type: String
    - contextPath: PANOS.ShowCounters.Result.name
      description: The human readable counter name.
      type: String
    - contextPath: PANOS.ShowCounters.Result.value
      description: The current counter value.
      type: Number
    - contextPath: PANOS.ShowCounters.Result.rate
      description: The packets per second rate.
      type: Number
    - contextPath: PANOS.ShowCounters.Result.aspect
      description: The PAN-OS aspect.
      type: String
    - contextPath: PANOS.ShowCounters.Result.desc
      description: The human readable counter description.
      type: String
    - contextPath: PANOS.ShowCounters.Result.id
      description: The counter ID.
      type: String
    - contextPath: PANOS.ShowCounters.Result.severity
      description: The counter severity.
      type: String
  - arguments:
    - description: The string by which to filter the results to only show specific hostnames or serial numbers.
      name: device_filter_string
    - description: The target number of the firewall. Used only on a Panorama instance.
      name: target
    description: Retrieves all BGP peer information from the PAN-OS firewalls in the topology.
    name: pan-os-platform-get-bgp-peers
    outputs:
    - contextPath: PANOS.ShowBGPPeers.Summary.hostid
      type: String
      description: The host ID.
    - contextPath: PANOS.ShowBGPPeers.Summary.peer
      description: The name of the Border Gateway Protocol (BGP) peer.
      type: String
    - contextPath: PANOS.ShowBGPPeers.Summary.status
      description: The peer connection status.
      type: String
    - contextPath: PANOS.ShowBGPPeers.Summary.incoming_accepted
      description: The total number of accepted routes from the peer.
      type: String
    - contextPath: PANOS.ShowBGPPeers.Result.hostid
      type: String
      description: The host ID.
    - contextPath: PANOS.ShowBGPPeers.Result.peer
      description: The name of the Border Gateway Protocol (BGP) peer.
      type: String
    - contextPath: PANOS.ShowBGPPeers.Result.vr
      description: The virtual router in which the peer resides.
      type: String
    - contextPath: PANOS.ShowBGPPeers.Result.remote_as
      description: The remote AS (Autonomous System) of the peer.
      type: String
    - contextPath: PANOS.ShowBGPPeers.Result.status
      description: The peer connection status.
      type: String
    - contextPath: PANOS.ShowBGPPeers.Result.peer_address
      description: The IP address and port of the peer.
      type: String
    - contextPath: PANOS.ShowBGPPeers.Result.local_address
      description: The local router address and port.
      type: String
    - contextPath: PANOS.ShowBGPPeers.Result.incoming_total
      description: The total incoming routes from the peer.
      type: String
    - contextPath: PANOS.ShowBGPPeers.Result.incoming_accepted
      description: The total accepted routes from the peer.
      type: String
    - contextPath: PANOS.ShowBGPPeers.Result.incoming_rejected
      description: The total rejected routes from peer.
      type: String
    - contextPath: PANOS.ShowBGPPeers.Result.policy_rejected
      description: The total routes rejected by the peer by policy.
      type: String
    - contextPath: PANOS.ShowBGPPeers.Result.outgoing_total
      description: The total routes advertised to the peer.
      type: String
    - contextPath: PANOS.ShowBGPPeers.Result.outgoing_advertised
      description: The number of advertised routes to the peer.
      type: String
  - arguments:
    - description: The string by which to filter the results to only show specific hostnames or serial numbers.
      name: device_filter_string
    - description: The target number of the firewall. Used only on a Panorama instance.
      name: target
    description: Checks the devices for software that is available to be installed.
    name: pan-os-platform-get-available-software
    outputs:
    - contextPath: PANOS.SoftwareVersions.Summary.hostid
      type: String
      description: The host ID.
    - contextPath: PANOS.SoftwareVersions.Summary.version
      description: The software version in Major.Minor.Maint format.
      type: String
    - contextPath: PANOS.SoftwareVersions.Summary.filename
      description: The software version filename.
      type: String
    - contextPath: PANOS.SoftwareVersions.Summary.size
      description: The size of the software in MB.
      type: String
    - contextPath: PANOS.SoftwareVersions.Summary.size_kb
      description: The size of the software in KB.
      type: String
    - contextPath: PANOS.SoftwareVersions.Summary.release_notes
      type: String
      description: The link to version release notes on PAN knowledge base.
    - contextPath: PANOS.SoftwareVersions.Summary.downloaded
      type: Boolean
      description: True if the software version is present on the system.
    - contextPath: PANOS.SoftwareVersions.Summary.current
      type: Boolean
      description: True if this is the currently installed software on the system.
    - contextPath: PANOS.SoftwareVersions.Summary.latest
      type: Boolean
      description: True if this is the most recently released software for this platform.
    - contextPath: PANOS.SoftwareVersions.Summary.uploaded
      type: Boolean
      description: True if the software version has been uploaded to the system.
  - arguments:
    - description: The string by which to filter the results to only show specific hostnames or serial numbers.
      name: device_filter_string
    - description: The target number of the firewall. Used only on a Panorama instance.
      name: target
    description: Gets the HA state and associated details from the given device and any other details.
    name: pan-os-platform-get-ha-state
    outputs:
    - contextPath: PANOS.HAState.hostid
      type: String
      description: The host ID.
    - contextPath: PANOS.HAState.active
      description: Whether this is the active firewall in a pair. "True" if standalone as well.
      type: Boolean
    - contextPath: PANOS.HAState.status
      description: The string HA status.
      type: String
    - contextPath: PANOS.HAState.peer
      description: The HA peer.
      type: String
  - arguments:
    - description: The string by which to filter the results to only show specific hostnames or serial numbers.
      name: device_filter_string
    - description: The filter to return jobs by status.
      name: status
    - description: The filter to return jobs by type.
      name: job_type
    - description: The filter to return jobs by ID.
      name: id
    - description: The target number of the firewall. Used only on a Panorama instance.
      name: target
    description: >-
      Gets all the jobs from the devices in the environment, or a single job when the ID is specified.
    name: pan-os-platform-get-jobs
    outputs:
    - contextPath: PANOS.JobStatus.hostid
      type: String
      description: The host ID.
    - contextPath: PANOS.JobStatus.id
      description: The ID of the job.
      type: String
    - contextPath: PANOS.JobStatus.type
      description: The job type.
      type: String
    - contextPath: PANOS.JobStatus.tfin
      description: The time the job finished.
      type: String
    - contextPath: PANOS.JobStatus.status
      description: The status of the job.
      type: String
    - contextPath: PANOS.JobStatus.result
      type: String
      description: The result of the job.
    - contextPath: PANOS.JobStatus.user
      type: String
      description: The user who initiated the job.
    - contextPath: PANOS.JobStatus.tenq
      type: String
      description: The time the job was queued into the system.
    - contextPath: PANOS.JobStatus.stoppable
      type: String
      description: Whether the job can be stopped after it started.
    - contextPath: PANOS.JobStatus.description
      type: String
      description: The job description.
    - contextPath: PANOS.JobStatus.positionInQ
      type: String
      description: The position of the job in the current job queue.
    - contextPath: PANOS.JobStatus.progress
      type: String
      description: The numerical progress of the job.
  - arguments:
    - description: The software version to upgrade to, for example, 9.1.2.
      name: version
      required: true
    - description: The string by which to filter the results to only install to specific devices or serial numbers.
      name: device_filter_string
    - defaultValue: 'false'
      description: If provided, runs the download synchronously. Make sure 'execution-timeout' is increased.
      name: sync
    - description: The target number of the firewall. Used only on a Panorama instance.
      name: target
    description: Downloads the provided software version onto the device.
    name: pan-os-platform-download-software
    outputs:
    - contextPath: PANOS.DownloadStatus.Summary.hostid
      type: String
      description: The host ID.
    - contextPath: PANOS.DownloadStatus.Summary.started
      description: Whether the download process started.
      type: String
  - arguments:
    - description: The serial number, or IP address for a Panorama instance, to reboot.
      name: target
      required: true
    description: >
      Reboots the given device by host ID. Warning: This command has no confirmation and the device
      will immediately reboot. This command can be disruptive.
    name: pan-os-platform-reboot
    outputs:
    - contextPath: PANOS.RestartStatus.Summary.hostid
      type: String
      description: The host ID.
    - contextPath: PANOS.RestartStatus.Summary.started
      description: Whether the download process started.
      type: String
    execution: true
  - arguments:
    - description: The serial number, or IP address for a Panorama instance, to reboot.
      name: target
      required: true
    description: Checks the status of the given device, checking whether it's up or down and if the operational mode is normal.
    name: pan-os-platform-get-system-status
    outputs:
    - contextPath: PANOS.SystemStatus.hostid
      description: The host ID.
      type: String
    - contextPath: PANOS.SystemStatus.up
      description: Whether the host device is up or still unavailable.
      type: String
  - arguments:
    - description: The serial number, or IP address for a Panorama instance, to reboot.
      name: target
      required: true
    - description: The new state.
      name: state
      required: true
      auto: PREDEFINED
      predefined:
      - functional
      - peer
      - suspend
    description: Checks the status of the given device, checking whether it's up or down and if the operational mode is normal.
    name: pan-os-platform-update-ha-state
    outputs:
    - contextPath: PANOS.HAStateUpdate.hostid
      description: The host ID.
      type: String
    - contextPath: PANOS.HAStateUpdate.state
      description: The new HA state.
      type: String
  - arguments:
    - description: The string by which to filter so that only the given device is checked.
      name: device_filter_string
    description: Checks that at least one log forwarding profile is configured according to best practices.
    name: pan-os-hygiene-check-log-forwarding
    outputs:
    - contextPath: PANOS.ConfigurationHygiene.Summary.description
      description: The description of the hygiene check.
      type: String
    - contextPath: PANOS.ConfigurationHygiene.Summary.issue_code
      description: The shorthand code for this hygiene check.
      type: String
    - contextPath: PANOS.ConfigurationHygiene.Summary.result
      description: Whether the check passed or failed.
      type: String
    - contextPath: PANOS.ConfigurationHygiene.Summary.issue_count
      description: The total number of matching issues.
      type: Number
    - contextPath: PANOS.ConfigurationHygiene.Result.hostid
      type: String
      description: The host ID.
    - contextPath: PANOS.ConfigurationHygiene.Result.container_name
      description: The parent container (DG, Template, VSYS) this object belongs to.
      type: String
    - contextPath: PANOS.ConfigurationHygiene.Result.issue_code
      description: The shorthand code for the issue.
      type: String
    - contextPath: PANOS.ConfigurationHygiene.Result.description
      description: The human readable description of the issue.
      type: String
    - contextPath: PANOS.ConfigurationHygiene.Result.name
      description: The affected object name.
      type: String
  - arguments:
    - description: The string by which to filter so that only the given device is checked.
      name: device_filter_string
    - defaultValue: critical,high
      description: A comma-separated list of severities that must be in drop/reset/block-ip mode.
      isArray: true
      name: minimum_block_severities
    - defaultValue: medium,low
      description: A comma-separated list of severities that must be in alert/default or higher mode.
      isArray: true
      name: minimum_alert_severities
    description: Checks the configured vulnerability profiles to ensure at least one meets best practices.
    name: pan-os-hygiene-check-vulnerability-profiles
    outputs:
    - contextPath: PANOS.ConfigurationHygiene.Summary.description
      description: The description of the hygiene check.
      type: String
    - contextPath: PANOS.ConfigurationHygiene.Summary.issue_code
      description: The shorthand code for this hygiene check.
      type: String
    - contextPath: PANOS.ConfigurationHygiene.Summary.result
      description: Whether the check passed or failed.
      type: String
    - contextPath: PANOS.ConfigurationHygiene.Summary.issue_count
      description: The total number of matching issues.
      type: Number
    - contextPath: PANOS.ConfigurationHygiene.Result.hostid
      type: String
      description: The host ID.
    - contextPath: PANOS.ConfigurationHygiene.Result.container_name
      description: The parent container (DG, Template, VSYS) this object belongs to.
      type: String
    - contextPath: PANOS.ConfigurationHygiene.Result.issue_code
      description: The shorthand code for the issue.
      type: String
    - contextPath: PANOS.ConfigurationHygiene.Result.description
      description: The human readable description of the issue.
      type: String
    - contextPath: PANOS.ConfigurationHygiene.Result.name
      description: The affected object name.
      type: String
  - arguments:
    - description: 'Software version to upgrade to, for example: 9.1.2.'
      name: version
      required: true
    - description: The string by which to filter to only install to specific devices or serial numbers.
      name: device_filter_string
    - defaultValue: 'false'
      description: If provided, runs the download synchronously. Make sure 'execution-timeout' is increased.
      name: sync
    - description: The target number of the firewall. Used only on a Panorama instance.
      name: target
    description: Installs the given software version onto the device. Downloads the software first with panorama-download-panos-version.
    name: pan-os-platform-install-software
    outputs:
    - contextPath: PANOS.InstallStatus.Summary.hostid
      description: The host ID.
      type: String
    - contextPath: PANOS.InstallStatus.Summary.started
      description: Whether the download process has started.
      type: String
  - arguments:
    - description: The string by which to filter to only check given devices.
      name: device_filter_string
    - defaultValue: critical,high
      description: A CSV list of severities that must be in drop/reset/block-ip mode.
      name: minimum_block_severities
    - defaultValue: medium,low
      description: A CSV list of severities that must be in alert/default or higher mode.
      name: minimum_alert_severities
    description: Checks the configured anti-spyware profiles to ensure at least one meets best practices.
    name: pan-os-hygiene-check-spyware-profiles
    outputs:
    - contextPath: PANOS.ConfigurationHygiene.Summary.description
      type: String
      description: The description of the check.
    - contextPath: PANOS.ConfigurationHygiene.Summary.issue_code
      description: The shorthand code for this hygiene check.
      type: String
    - contextPath: PANOS.ConfigurationHygiene.Summary.result
      description: Whether the check passed or failed.
      type: String
    - contextPath: PANOS.ConfigurationHygiene.Summary.issue_count
      description: The total number of matching issues.
      type: String
    - contextPath: PANOS.ConfigurationHygiene.Result.hostid
      type: String
      description: The host ID.
    - contextPath: PANOS.ConfigurationHygiene.Result.container_name
      description: What parent container (DG, Template, VSYS) this object belongs to.
      type: String
    - contextPath: PANOS.ConfigurationHygiene.Result.issue_code
      description: The shorthand code for the issue.
      type: String
    - contextPath: PANOS.ConfigurationHygiene.Result.description
      description: The human readable description of issue.
      type: String
    - contextPath: PANOS.ConfigurationHygiene.Result.name
      description: The affected object name.
      type: String
  - arguments:
    - description: The string to filter to only check a given device.
      name: device_filter_string
    description: Checks the configured URL filtering profiles to ensure at least one meets best practices.
    name: pan-os-hygiene-check-url-filtering-profiles
    outputs:
    - contextPath: PANOS.ConfigurationHygiene.Summary.description
      type: String
      description: The description of the check.
    - contextPath: PANOS.ConfigurationHygiene.Summary.issue_code
      description: The shorthand code for this hygiene check.
      type: String
    - contextPath: PANOS.ConfigurationHygiene.Summary.result
      description: Whether the check passed or failed.
      type: String
    - contextPath: PANOS.ConfigurationHygiene.Summary.issue_count
      description: The total number of matching issues.
      type: String
    - contextPath: PANOS.ConfigurationHygiene.Result.hostid
      type: String
      description: The host ID.
    - contextPath: PANOS.ConfigurationHygiene.Result.container_name
      description: What parent container (DG, Template, VSYS) this object belongs to.
      type: String
    - contextPath: PANOS.ConfigurationHygiene.Result.issue_code
      description: The shorthand code for the issue.
      type: String
    - contextPath: PANOS.ConfigurationHygiene.Result.description
      description: The human readable description of the issue.
      type: String
    - contextPath: PANOS.ConfigurationHygiene.Result.name
      description: The affected object name.
      type: String
  - arguments:
    - description: The string to filter to only check a given device.
      name: device_filter_string
    description: Returns a list of existing PANOS URL filtering objects that conform to best practices.
    name: pan-os-hygiene-conforming-url-filtering-profiles
    outputs:
    - contextPath: PANOS.PanosObject.hostid
      type: String
      description: The host ID.
    - contextPath: PANOS.PanosObject.container_name
      description: What parent container (DG, Template, VSYS) this object belongs to.
      type: String
    - contextPath: PANOS.PanosObject.name
      description: The PAN-OS object name.
      type: String
    - contextPath: PANOS.PanosObject.object_type
      description: The PAN-OS-Python object type.
      type: String
  - arguments:
    - description: The string to filter to only check a given device.
      name: device_filter_string
    - defaultValue: critical,high
      description: A CSV list of severities that must be in drop/reset/block-ip mode.
      name: minimum_block_severities
    - defaultValue: medium,low
      description: A CSV list of severities that must be in alert/default or higher mode.
      name: minimum_alert_severities
    description: Returns all anti-spyware profiles that conform to best practices.
    name: pan-os-hygiene-conforming-spyware-profiles
    outputs:
    - contextPath: PANOS.PanosObject.hostid
      description: The host ID.
      type: String
    - contextPath: PANOS.PanosObject.container_name
      description: What parent container (DG, Template, VSYS) this object belongs to.
      type: String
    - contextPath: PANOS.PanosObject.name
      description: The PAN-OS object name.
      type: String
    - contextPath: PANOS.PanosObject.object_type
      description: The PAN-OS-Python object type.
      type: String
  - arguments:
    - description: The string to filter to only check a given device.
      name: device_filter_string
    - defaultValue: critical,high
      description: A CSV list of severities that must be in drop/reset/block-ip mode.
      name: minimum_block_severities
    - defaultValue: medium,low
      description: A CSV list of severities that must be in alert/default or higher mode.
      name: minimum_alert_severities
    description: Returns all vulnerability profiles that conform to best practices.
    name: pan-os-hygiene-conforming-vulnerability-profiles
    outputs:
    - contextPath: PANOS.PanosObject.hostid
      description: The host ID.
      type: String
    - contextPath: PANOS.PanosObject.container_name
      description: What parent container (DG, Template, VSYS) this object belongs to.
      type: String
    - contextPath: PANOS.PanosObject.name
      description: The PAN-OS object name.
      type: String
    - contextPath: PANOS.PanosObject.object_type
      description: The PAN-OS-Python object type.
      type: String
  - arguments:
    - description: The string to filter to only check a given device.
      name: device_filter_string
    description: Checks that configured security zones have correct settings.
    name: pan-os-hygiene-check-security-zones
    outputs:
    - contextPath: PANOS.ConfigurationHygiene.Summary.description
      type: String
      description: The description of the check.
    - contextPath: PANOS.ConfigurationHygiene.Summary.issue_code
      description: The shorthand code for this hygiene check.
      type: String
    - contextPath: PANOS.ConfigurationHygiene.Summary.result
      description: Whether the check passed or failed.
      type: String
    - contextPath: PANOS.ConfigurationHygiene.Summary.issue_count
      description: The total number of matching issues.
      type: String
    - contextPath: PANOS.ConfigurationHygiene.Result.hostid
      description: The host ID.
      type: String
    - contextPath: PANOS.ConfigurationHygiene.Result.container_name
      description: What parent container (DG, Template, VSYS) this object belongs to.
      type: String
    - contextPath: PANOS.ConfigurationHygiene.Result.issue_code
      description: The shorthand code for the issue.
      type: String
    - contextPath: PANOS.ConfigurationHygiene.Result.description
      description: The human readable description of the issue.
      type: String
    - contextPath: PANOS.ConfigurationHygiene.Result.name
      description: The affected object name.
      type: String
  - arguments:
    - description: The string to filter to only check a given device.
      name: device_filter_string
    description: Checks that security rules are configured correctly.
    name: pan-os-hygiene-check-security-rules
    outputs:
    - contextPath: PANOS.ConfigurationHygiene.Summary.description
      type: String
      description: The description of the check.
    - contextPath: PANOS.ConfigurationHygiene.Summary.issue_code
      description: The shorthand code for this hygiene check.
      type: String
    - contextPath: PANOS.ConfigurationHygiene.Summary.result
      description: Whether the check passed or failed.
      type: String
    - contextPath: PANOS.ConfigurationHygiene.Summary.issue_count
      description: The total number of matching issues.
      type: String
    - contextPath: PANOS.ConfigurationHygiene.Result.hostid
      description: The host ID.
      type: String
    - contextPath: PANOS.ConfigurationHygiene.Result.container_name
      description: What parent container (DG, Template, VSYS) this object belongs to.
      type: String
    - contextPath: PANOS.ConfigurationHygiene.Result.issue_code
      description: The shorthand code for the issue.
      type: String
    - contextPath: PANOS.ConfigurationHygiene.Result.description
      description: The human readable description of issue.
      type: String
    - contextPath: PANOS.ConfigurationHygiene.Result.name
      description: The affected object name.
      type: String
  - arguments:
    - description: The Dictionary of Hygiene issue, from a hygiene check command. Can be a list.
      isArray: true
      name: issue
      required: true
    description: Fixes log forwarding issues identified by pan-os-hygiene-check-log-forwarding.
    name: pan-os-hygiene-fix-log-forwarding
    outputs:
    - contextPath: PANOS.ConfigurationHygieneFix.hostid
      type: String
      description: The host ID.
    - contextPath: PANOS.ConfigurationHygieneFix.container_name
      description: What parent container (DG, Template, VSYS) this object belongs to.
      type: String
    - contextPath: PANOS.ConfigurationHygieneFix.issue_code
      description: The shorthand code for the issue.
      type: String
    - contextPath: PANOS.ConfigurationHygieneFix.description
      description: The human readable description of the issue.
      type: String
    - contextPath: PANOS.ConfigurationHygieneFix.name
      description: The affected object name.
      type: String
  - arguments:
    - description: The Dictionary of Hygiene issue, from a hygiene check command. Can be a list.
      isArray: true
      name: issue
      required: true
    - description: The name of the log forwarding profile to set.
      name: log_forwarding_profile_name
      required: true
    description: Fixes security zones that are configured without a valid log forwarding profile.
    name: pan-os-hygiene-fix-security-zone-log-settings
    outputs:
    - contextPath: PANOS.ConfigurationHygieneFix.hostid
      type: String
      description: The host ID.
    - contextPath: PANOS.ConfigurationHygieneFix.container_name
      description: What parent container (DG, Template, VSYS) this object belongs to.
      type: String
    - contextPath: PANOS.ConfigurationHygieneFix.issue_code
      description: The shorthand code for the issue.
      type: String
    - contextPath: PANOS.ConfigurationHygieneFix.description
      description: The human readable description of the issue.
      type: String
    - contextPath: PANOS.ConfigurationHygieneFix.name
      description: The affected object name.
      type: String
  - arguments:
    - description: The Dictionary of Hygiene issue, from a hygiene check command. Can be a list.
      isArray: true
      name: issue
      required: true
    - description: The name of the log forwarding profile.
      name: log_forwarding_profile_name
      required: true
    description: Fixes security rules that have incorrect log settings by adding a log forwarding profile and setting.
    name: pan-os-hygiene-fix-security-rule-log-settings
    outputs:
    - contextPath: PANOS.ConfigurationHygieneFix.hostid
      description: The host ID.
      type: String
    - contextPath: PANOS.ConfigurationHygieneFix.container_name
      description: What parent container (DG, Template, VSYS) this object belongs to.
      type: String
    - contextPath: PANOS.ConfigurationHygieneFix.issue_code
      description: The shorthand code for the issue.
      type: String
    - contextPath: PANOS.ConfigurationHygieneFix.description
      description: The human readable description of the issue.
      type: String
    - contextPath: PANOS.ConfigurationHygieneFix.name
      description: The affected object name.
      type: String
  - arguments:
    - description: The Dictionary of Hygiene issue, from a hygiene check command. Can be a list.
      isArray: true
      name: issue
      required: true
    - description: The name of the security profile group to use as the log setting.
      name: security_profile_group_name
      required: true
    description: Fixes security rules that have incorrect log settings by adding a log forwarding profile and setting.
    name: pan-os-hygiene-fix-security-rule-profile-settings
    outputs:
    - contextPath: PANOS.ConfigurationHygieneFix.hostid
      description: The host ID.
      type: String
    - contextPath: PANOS.ConfigurationHygieneFix.container_name
      description: What parent container (DG, Template, VSYS) this object belongs to.
      type: String
    - contextPath: PANOS.ConfigurationHygieneFix.issue_code
      description: The shorthand code for the issue.
      type: String
    - contextPath: PANOS.ConfigurationHygieneFix.description
      description: The human readable description of the issue.
      type: String
    - contextPath: PANOS.ConfigurationHygieneFix.name
      description: The affected object name.
      type: String
  - arguments:
    - auto: PREDEFINED
      description: The type of object to search. See https://pandevice.readthedocs.io/en/latest/module-objects.html.
      name: object_type
      predefined:
      - AddressObject
      - AddressGroup
      - ServiceGroup
      - ServiceObject
      - ApplicationObject
      - ApplicationGroup
      - LogForwardingProfile
      - SecurityProfileGroup
      - SecurityRule
      - NatRule
      required: true
    - description: If provided, only objects from the given device are returned.
      name: device_filter_string
    - description: The name of the object reference to return if looking for a specific object. Supports regex if "use_regex" is set.
      name: object_name
    - description: The parent vsys or device group to search. If not provided, all will be returned.
      name: parent
    - description: Enables regex matching on an object name.
      name: use_regex
    description: Searches and returns a reference for the given object type and name. If no name is provided, all objects of the given type will be returned. Note this ONLY returns the object name and its location in the configuration hierachy, not the entire object.
    name: pan-os-config-get-object
    outputs:
    - contextPath: PANOS.PanosObject.hostid
      description: Host ID.
      type: String
    - contextPath: PANOS.PanosObject.container_name
      description: The parent container (DG, Template, VSYS) this object belongs to.
      type: String
    - contextPath: PANOS.PanosObject.name
      description: The PAN-OS object name.
      type: String
    - contextPath: PANOS.PanosObject.object_type
      description: The PAN-OS python object type.
      type: String
  - arguments:
    - description: Serial number of the device from which to fetch the device state.
      name: target
      required: true
    - description: Name of the file for the state file to be saved. Default will use the hostname as the filename.
      name: filename
    - description: The IP Address of a Panorama managed firewall. Default will use Panorama-supplied IP Address.
      name: ip_address
    description: Get the device state from the provided device. Note; This will attempt to connect directly to the provided target to get the device state. If the IP address as reported in "show system info" is unreachable, this command will fail.
    name: pan-os-platform-get-device-state
    outputs:
    - contextPath: InfoFile.Name
      description: Filename.
      type: String
    - contextPath: InfoFile.EntryID
      description: Entry ID.
      type: String
    - contextPath: InfoFile.Size
      description: Size of the file.
      type: String
    - contextPath: InfoFile.Type
      description: Type of the file.
      type: String
    - contextPath: InfoFile.Info
      description: Basic information of the file.
      type: String
  - arguments:
    - description: The name of the template to retrieve. If not provided then all available templates will be returned.
      name: template_name
    - defaultValue: '50'
      description: The maximum number of templates to retrieve. This value is used by default if page argument is not provided.
      name: limit
    - defaultValue: '50'
      description: The page size of the templates to return.
      name: page_size
    - description: The page at which to start listing templates. This must be a positive number.
      name: page
    description: Returns a list of available templates. (To be used only in Panorama instances).
    name: pan-os-list-templates
    outputs:
    - contextPath: Panorama.Template.Name
      description: The name of the template.
      type: String
    - contextPath: Panorama.Template.Description
      description: The description of the template.
      type: String
    - contextPath: Panorama.Template.Variable.Name
      description: The variable name of the template.
      type: String
    - contextPath: Panorama.Template.Variable.Type
      description: The type of template.
      type: String
    - contextPath: Panorama.Template.Variable.Value
      description: The value of the variable of the template.
      type: String
    - contextPath: Panorama.Template.Variable.Description
      description: The description of the variable of the template.
      type: String
  - arguments:
    - description: The name of the NAT rule to retrieve. If not mentioned, will bring all the NAT rules.
      name: name
    - description: The device group in which the NAT rules are part of.
      name: device-group
    - auto: PREDEFINED
      description: The pre-rule or post-rule (Panorama instances only).
      name: pre_post
      predefined:
      - pre-rulebase
      - post-rulebase
    - defaultValue: 'false'
      description: Whether to show the un-committed rules or not.
      name: show_uncommitted
      auto: PREDEFINED
      predefined:
      - 'true'
      - 'false'
    - description: Whether to retrieve the disabled rules. If not mentioned, will retrieve all the NAT rules.
      name: disabled
      auto: PREDEFINED
      predefined:
      - yes
      - no
    - description: The type of the NAT rules to retrieve. If not mentioned, will retrieve all the NAT rules.
      name: nat_type
      auto: PREDEFINED
      predefined:
      - ipv4
      - nat64
      - nptv6
    - description: A comma-separated list of tags of the NAT rules to retrieve. If not mentioned, will retrieve all the NAT rules.
      isArray: true
      name: tags
    - description: Free query to retrieve NAT rule. If not mentioned, will retrieve all the NAT rules.
      name: query
    - defaultValue: '50'
      description: The maximum number of rules to retrieve. Will be used by default if page argument was not provided.
      name: limit
    - defaultValue: '50'
      description: The page size of the NAT rules to return.
      name: page_size
    - description: The page at which to start listing NAT rules. Must be a positive number.
      name: page
    description: Returns a list of NAT rules of either a Panorama/firewall instance.
    name: pan-os-list-nat-rules
    outputs:
    - contextPath: Panorama.NAT.Name
      description: The name of the rule.
      type: String
    - contextPath: Panorama.NAT.Location
      description: The device group that the rule is part of.
      type: String
    - contextPath: Panorama.NAT.Tags
      description: The tags in which the rule is part of.
      type: String
    - contextPath: Panorama.NAT.SourceZone
      description: The source zone of the rule.
      type: String
    - contextPath: Panorama.NAT.DestinationZone
      description: The destination zone of the rule.
      type: String
    - contextPath: Panorama.NAT.SourceAddress
      description: The source address of the rule.
      type: String
    - contextPath: Panorama.NAT.DestinationAddress
      description: The destination address of the rule.
      type: String
    - contextPath: Panorama.NAT.DestinationInterface
      description: The destination interface of the rule.
      type: String
    - contextPath: Panorama.NAT.Service
      description: The service in which the rule has.
      type: String
    - contextPath: Panorama.NAT.Description
      description: The description of the rule.
      type: String
    - contextPath: Panorama.NAT.SourceTranslation
      description: The source translation of the rule.
      type: Unknown
    - contextPath: Panorama.NAT.DestinationTranslation
      description: The destination translation of the rule.
      type: Unknown
    - contextPath: Panorama.NAT.DynamicDestinationTranslation
      description: The dynamic destination translation of the rule.
      type: Unknown
    - contextPath: Panorama.NAT.Disabled
      description: Whether the rule is disabled.
      type: String
  - arguments:
    - description: The name of the NAT rule to create.
      name: rulename
      required: true
    - description: The description that the new NAT rule should have.
      name: description
    - description: The device-group in which the new rule should be created (Panorama instances only).
      name: device-group
    - auto: PREDEFINED
      description: The pre-rule or post-rule (Panorama instances only).
      name: pre_post
      predefined:
      - pre-rulebase
      - post-rulebase
    - defaultValue: 'ipv4'
      auto: PREDEFINED
      predefined:
      - ipv4
      - nat64
      - nptv6
      description: The NAT type in which the rule will be created.
      name: nat_type
    - description: A comma-separated list of source zones.
      isArray: true
      name: source_zone
      defaultValue: 'any'
    - description: The destination zone.
      name: destination_zone
    - description: The destination interface for the rule.
      name: destination_interface
      defaultValue: 'any'
    - description: The service in which the rule will be created with.
      name: service
      defaultValue: 'any'
    - description: A comma-separated list of address object names, address group object names, or EDL object names.
      isArray: true
      name: source_address
      defaultValue: 'any'
    - description: A comma-separated list of address object names, address group object names, or EDL object names.
      isArray: true
      name: destination_address
      defaultValue: 'any'
    - defaultValue: 'none'
      auto: PREDEFINED
      predefined:
      - static-ip
      - dynamic-ip
      - dynamic-ip-and-port
      - none
      description: The source translation type in which the rule will be created.
      name: source_translation_type
    - defaultValue: 'translated-address'
      auto: PREDEFINED
      predefined:
      - translated-address
      - interface-address
      description: The source translation address type in which the rule will be created.
      name: source_translated_address_type
    - description: A comma-separated list of source translation addresses. If source_translation_type == static_ip, must be a single value.
      isArray: true
      name: source_translated_address
    - description: The source translation interface.
      name: source_translated_interface
    - auto: PREDEFINED
      defaultValue: 'none'
      predefined:
      - static_ip
      - dynamic_ip
      - none
      description: The destination translation type.
      name: destination_translation_type
    - description: A comma-separated list of destination translated addresses.
      isArray: true
      name: destination_translated_address
    - description: The destination translated port.
      name: destination_translated_port
    - description: The destination translation distribution method.
      name: destination_translation_distribution_method
      auto: PREDEFINED
      predefined:
      - round-robin
      - source-ip-hash
      - ip-modulo
      - ip-hash
      - least-sessions
    - description: Whether to use negate destination.
      name: negate_destination
      auto: PREDEFINED
      predefined:
      - yes
      - no
    - description: The DNS rewrite direction.
      name: destination_dns_rewrite_direction
      auto: PREDEFINED
      predefined:
      - forward
      - reverse
    - description: An audit comment for the rule.
      name: audit_comment
    description: Creates a new NAT rule in a Panorama/firewall instance.
    name: pan-os-create-nat-rule
  - arguments:
    - description: The name of the NAT rule to delete. Can be retrieved from the pan-os-list-nat-rules command.
      name: rulename
      required: true
    - description: The device-group from which the NAT rule should be deleted. Only for a Panorama instance.
      name: device-group
    - auto: PREDEFINED
      description: The pre-rule or post-rule (Panorama instances only).
      name: pre_post
      predefined:
      - pre-rulebase
      - post-rulebase
    description: Deletes a NAT rule.
    name: pan-os-delete-nat-rule
  - arguments:
    - description: The name of the NAT rule to edit. Can be retrieved from the pan-os-list-nat-rules command.
      name: rulename
      required: true
    - description: The device-group that the NAT rule is part of. Only for a Panorama instance.
      name: device-group
    - auto: PREDEFINED
      description: The pre-rule or post-rule (Panorama instances only).
      name: pre_post
      predefined:
      - pre-rulebase
      - post-rulebase
    - auto: PREDEFINED
      description: The operation to perform on the rule.
      name: behavior
      predefined:
      - replace
      - add
      - remove
      defaultValue: 'replace'
    - auto: PREDEFINED
      description: The element to change.
      name: element_to_change
      required: true
      predefined:
      - tags
      - service
      - nat_type
      - description
      - source_zone
      - destination_zone
      - source_address
      - destination_address
      - destination_interface
      - negate_destination
      - source_translation_dynamic_ip_and_port
      - source_translation_interface
      - source_translation_dynamic_ip
      - source_translation_static_ip
      - destination_translation_port
      - destination_translation_ip
      - destination_translation_dynamic_port
      - destination_translation_dynamic_ip
      - destination_translation_dynamic_distribution_method
      - disabled
      - audit-comment
    - description: The value of the element to change. Can be a list for certain elements.
      isArray: true
      name: element_value
      required: true
    description: Edits a NAT rule.
    name: pan-os-edit-nat-rule
  - arguments:
    - description: The name of the virtual router to retrieve. If not mentioned, will bring all the virtual routers.
      name: virtual_router
    - description: The template that the virtual router is part of. Use only for Panorama instances.
      name: template
    - defaultValue: 'false'
      description: Whether to show the un-committed virtual routers or not.
      name: show_uncommitted
      auto: PREDEFINED
      predefined:
      - 'true'
      - 'false'
    - defaultValue: '50'
      description: The maximum number of virtual routers to retrieve. Will be used by default if the page argument was not provided.
      name: limit
    - defaultValue: '50'
      description: The size of virtual-routers to return.
      name: page_size
    - description: The page at which to start listing virtual-routers. Must be a positive number.
      name: page
    description: Returns a list of virtual routers of either a Panorama/firewall instance.
    name: pan-os-list-virtual-routers
    outputs:
    - contextPath: Panorama.VirtualRouter.Name
      description: The name of the virtual router.
      type: String
    - contextPath: Panorama.VirtualRouter.Interface
      description: The interface(s) that the virtual router uses.
      type: Unknown
    - contextPath: Panorama.VirtualRouter.RIP
      description: Information about the RIP of the virtual router.
      type: Unknown
    - contextPath: Panorama.VirtualRouter.OSPF
      description: Information about the OSPF of the virtual router.
      type: Unknown
    - contextPath: Panorama.VirtualRouter.OSPFv3
      description: Information about the OSPFv3 of the virtual router.
      type: Unknown
    - contextPath: Panorama.VirtualRouter.BGP
      description: Information about the BGP of the virtual router.
      type: Unknown
    - contextPath: Panorama.VirtualRouter.RedistributionProfile
      description: The redistribution profile(s) that the virtual router uses.
      type: Unknown
    - contextPath: Panorama.VirtualRouter.Multicast
      description: Information about the multicast of the virtual router.
      type: Unknown
    - contextPath: Panorama.VirtualRouter.StaticRoute
      description: The static routes(s) that the virtual router uses.
      type: Unknown
    - contextPath: Panorama.VirtualRouter.ECMP
      description: The ECMP defined for the virtual router.
      type: Unknown
  - arguments:
    - description: Redistribution profile name.
      name: name
    - description: The name of the virtual router that has the redistribution profiles retrieve. Can be retrieved from pan-os-list-virtual-routers.
      name: virtual_router
      required: true
    - description: The template that the redistribution profiles and virtual-router are part of. Use only for Panorama instances.
      name: template
    - defaultValue: '50'
      description: The maximum number of redistribution-profiles to retrieve.
      name: limit
    description: Returns a list of redistribution-profiles of a specific virtual-router of either a Panorama/firewall instance.
    name: pan-os-list-redistribution-profiles
    outputs:
    - contextPath: Panorama.RedistributionProfile.Name
      description: The name of the profile.
      type: String
    - contextPath: Panorama.RedistributionProfile.Priority
      description: The priority of the profile.
      type: String
    - contextPath: Panorama.RedistributionProfile.Action
      description: The action of the profile.
      type: String
    - contextPath: Panorama.RedistributionProfile.FilterInterface
      description: The filter interface(s).
      type: Unknown
    - contextPath: Panorama.RedistributionProfile.FilterType
      description: The filter type(s).
      type: Unknown
    - contextPath: Panorama.RedistributionProfile.FilterDestination
      description: The filter destination(s).
      type: Unknown
    - contextPath: Panorama.RedistributionProfile.FilterNextHop
      description: The filter next hop.
      type: Unknown
    - contextPath: Panorama.RedistributionProfile.BGP
      description: The BGP of the profile.
      type: Unknown
    - contextPath: Panorama.RedistributionProfile.OSPF
      description: The OSPF of the profile.
      type: Unknown
  - arguments:
    - description: The name of the redistribution profile to create.
      name: name
      required: true
    - description: The virtual router that the redistribution profile will be created on.
      name: virtual_router
      required: true
    - description: The template that the virtual-router is in. Use only for Panorama instances.
      name: template
    - auto: PREDEFINED
      description: Comma-separated list of the filter source types.
      isArray: true
      name: filter_source_type
      predefined:
      - bgp
      - ospf
      - rip
      - static
    - description: A comma-separated list of destination to filter by.
      isArray: true
      name: destination
    - description: A comma-separated list of next-hops to filter by.
      isArray: true
      name: nexthop
    - description: A comma-separated list of interfaces to filter by.
      isArray: true
      name: interface
    - description: The priority of the profile. (1-255).
      name: priority
      required: true
    - description: The action of the profile.
      name: action
      auto: PREDEFINED
      predefined:
      - redist
      - no-redist
    - description: A comma-separated list of areas for the OSPF.
      isArray: true
      name: filter_ospf_area
    - description: A comma-separated list of tags for the OSPF.
      isArray: true
      name: filter_ospf_tag
    - auto: PREDEFINED
      predefined:
      - ext-1
      - ext-2
      - inter-area
      - intra-area
      description: A comma-separated list of path types for the OSPF.
      isArray: true
      name: filter_ospf_path_type
    - description: A comma-separated list of community filters for the BGP. 32-bit value in decimal or hex or in AS:VAL format where AS and VAL are each in 0 - 65535 range. (Max 10 values).
      isArray: true
      name: filter_bgp_community
    - description: A comma-separated list of community filters for the BGP. 64-bit value in hex, or in TYPE:AS:VAL, TYPE:IP:VAL format. TYPE is 16-bit, the other two are 16-bit and 32-bit each. (Max 5 values).
      isArray: true
      name: filter_bgp_extended_community
    description: Creates a new redistribution-profile under a virtual-router for a Panorama/firewall instance.
    name: pan-os-create-redistribution-profile
  - arguments:
    - description: The name of the redistribution-profile to edit.
      name: name
      required: true
    - description: The name of the virtual-router that the redistribution-profile is part of.
      name: virtual_router
      required: true
    - description: The template that the virtual-router is in. Only for Panorama instances.
      name: template
    - auto: PREDEFINED
      description: The element to change.
      name: element_to_change
      required: true
      predefined:
      - filter_type
      - filter_destination
      - filter_nexthop
      - filter_interface
      - priority
      - action
      - filter_ospf_area
      - filter_ospf_tag
      - filter_ospf_path_type
      - filter_bgp_community
      - filter_bgp_extended_community
    - description: The value of the element to change. Can be a list for all the elements except priority and action.
      isArray: true
      name: element_value
      required: true
    - auto: PREDEFINED
      description: The operation to perform on the profile.
      name: behavior
      predefined:
      - replace
      - add
      - remove
      defaultValue: 'replace'
    description: Edits a redistribution-profile in a virtual-router.
    name: pan-os-edit-redistribution-profile
  - arguments:
    - description: The name of the redistribution-profile to delete.
      name: name
      required: true
    - description: The name of the virtual-router that the redistribution-profile is part of.
      name: virtual_router
      required: true
    - description: The template that the virtual-router is in. Only for panorama instances.
      name: template
    description: Deletes a redistribution-profile from a virtual-router.
    name: pan-os-delete-redistribution-profile
  - arguments:
    - description: The name of the pbf-rule to retrieve. If not mentioned, will bring all the pbf rules.
      name: rulename
    - description: The device-group that the pbf-rules are part of.
      name: device-group
    - auto: PREDEFINED
      description: The pre-rule or post-rule (Panorama instances only).
      name: pre_post
      predefined:
      - pre-rulebase
      - post-rulebase
    - defaultValue: 'false'
      description: Whether to show the un-committed rules or not.
      auto: PREDEFINED
      predefined:
      - 'true'
      - 'false'
      name: show_uncommitted
    - description: Whether to retrieve the disabled rules. If not mentioned, will retrieve all the PBF rules.
      name: disabled
      auto: PREDEFINED
      predefined:
      - yes
      - no
    - description: The action of the PBF rules to retrieve. If not mentioned, will retrieve all the PBF rules.
      name: action
      auto: PREDEFINED
      predefined:
      - discard
      - forward
      - no-pbf
    - description: A comma-separated list of tags of the PBF rules to retrieve. If not mentioned, will retrieve all the PBF rules.
      isArray: true
      name: tags
    - description: Free query to retrieve PBF rule. If not mentioned, will retrieve all the PBF rules.
      name: query
    - defaultValue: '50'
      description: The maximum number of rules to retrieve. Will be used by default if page argument was not provided.
      name: limit
    - defaultValue: '50'
      description: The size of pbf-rules to return.
      name: page_size
    - description: The page at which to start listing pbf-rules. Must be a positive number.
      name: page
    description: Returns a list of pbf-rules of either a Panorama/firewall instance.
    name: pan-os-list-pbf-rules
    outputs:
    - contextPath: Panorama.PBF.Name
      description: The name of the PBF rule.
      type: String
    - contextPath: Panorama.PBF.Description
      description: The description of the PBF rule.
      type: String
    - contextPath: Panorama.PBF.Tags
      description: The tags of the PBF rule.
      type: Unknown
    - contextPath: Panorama.PBF.SourceZone
      description: The source-zones of the PBF rule.
      type: Unknown
    - contextPath: Panorama.PBF.SourceInterface
      description: The source-interfaces of the PBF rule.
      type: Unknown
    - contextPath: Panorama.PBF.SourceAddress
      description: The source-addresses of the PBF rule.
      type: Unknown
    - contextPath: Panorama.PBF.SourceUser
      description: The source-users of the PBF rule.
      type: Unknown
    - contextPath: Panorama.PBF.DestinationAddress
      description: The destination-addresses of the PBF rule.
      type: Unknown
    - contextPath: Panorama.PBF.EnforceSymmetricReturn
      description: The enforce-symmetric-return of the PBF rule.
      type: Unknown
    - contextPath: Panorama.PBF.Target
      description: The target of the PBF rule.
      type: Unknown
    - contextPath: Panorama.PBF.Application
      description: The applications of the PBF rule.
      type: Unknown
    - contextPath: Panorama.PBF.Service
      description: The services of the PBF rule.
      type: Unknown
    - contextPath: Panorama.PBF.Disabled
      description: Whether the rule is disabled.
      type: String
  - arguments:
    - description: The name of the PBF-rule to create.
      name: rulename
      required: true
    - description: The description that the new PBF-rule should have.
      name: description
    - description: The device-group in which the new rule should be created. Only for a Panorama instance.
      name: device-group
    - auto: PREDEFINED
      description: The pre-rule or post-rule (Panorama instances only).
      name: pre_post
      predefined:
      - pre-rulebase
      - post-rulebase
    - description: A comma-separated list of tags.
      isArray: true
      name: tags
    - description: A comma-separated list of source zones.
      isArray: true
      name: source_zone
    - description: A comma-separated list of source addresses.
      isArray: true
      name: source_address
      defaultValue: 'any'
    - description: A comma-separated list of source users.
      name: source_user
      defaultValue: 'any'
    - description: A comma-separated list of services.
      isArray: true
      name: service
      defaultValue: 'any'
    - description: A comma-separated list of destination addresses.
      isArray: true
      name: destination_address
      defaultValue: 'any'
    - description: A comma-separated list of applications.
      isArray: true
      name: application
      defaultValue: 'any'
    - auto: PREDEFINED
      predefined:
      - forward
      - discard
      - no-pbf
      description: The action that the rule will be created with.
      name: action
      required: true
    - description: The egress interface the rule will be created with. Must be provided if action == forward.
      name: egress_interface
    - defaultValue: 'none'
      auto: PREDEFINED
      predefined:
      - ip-address
      - fqdn
      - none
      description: The next-hop. Relevant only when action = forward.
      name: nexthop
    - description: The next-hop value when action = forward. Could be an IP address or FQDN. Required when nexthop is not none.
      name: nexthop_value
    - description: Whether to enforce symmetric return.
      defaultValue: 'no'
      name: enforce_symmetric_return
      auto: PREDEFINED
      predefined:
      - yes
      - no
    - defaultValue: 'no'
      auto: PREDEFINED
      predefined:
      - yes
      - no
      description: Whether to negate the source.
      name: negate_source
    - description: Whether to negate the destination.
      name: negate_destination
      defaultValue: 'no'
      auto: PREDEFINED
      predefined:
      - yes
      - no
    - description: The nexthop addresses list for the symmetric return.
      isArray: true
      name: nexthop_address_list
    - description: An audit comment for the rule.
      name: audit_comment
    description: Creates a new policy-based-forwarding (PBF) rule in a Panorama/firewall instance.
    name: pan-os-create-pbf-rule
  - arguments:
    - description: The name of the PBF rule to edit. Can be retrieved from the pan-os-list-pbf-rules command.
      name: rulename
      required: true
    - description: The device-group that the PBF rule is in.
      name: device-group
    - auto: PREDEFINED
      description: The pre-rule or post-rule (Panorama instances only).
      name: pre_post
      predefined:
      - pre-rulebase
      - post-rulebase
    - auto: PREDEFINED
      description: The element to change.
      name: element_to_change
      required: true
      predefined:
      - source_zone
      - source_address
      - source_user
      - service
      - destination_address
      - application
      - negate_source
      - negate_destination
      - nexthop_address_list
      - enforce_symmetric_return
      - action_forward_egress_interface
      - action_forward_nexthop_ip
      - action_forward_nexthop_fqdn
      - action_forward_discard
      - action_forward_no_pbf
      - disabled
      - audit-comment
    - description: The value of the element to change. Can be a list for some of the elements. When element_to_change == 'action_forward_egress_interface', the action of the rule will be changed to 'forward' automatically.
      isArray: true
      name: element_value
      required: true
    - auto: PREDEFINED
      description: The operation to perform on the PBF rule.
      name: behavior
      predefined:
      - replace
      - add
      - remove
      defaultValue: 'replace'
    description: Edits a PBF rule.
    name: pan-os-edit-pbf-rule
  - arguments:
    - description: The name of the pbf-rule to delete. Can be retrieved from the pan-os-list-pbf-rules command.
      name: rulename
      required: true
    - description: The device-group from which the pbf-rule should be deleted. Only for a Panorama instance.
      name: device-group
    - auto: PREDEFINED
      description: The pre-rule or post-rule (Panorama instances only).
      name: pre_post
      predefined:
      - pre-rulebase
      - post-rulebase
    description: Deletes a PBF rule.
    name: pan-os-delete-pbf-rule
  - arguments:
    - description: The name of the application-group to retrieve. If not mentioned, will bring all the application-groups.
      name: name
    - description: The device-group that the nat-rules are part of.
      name: device-group
    - defaultValue: 'false'
      description: Whether to show the un-committed application-groups or not.
      name: show_uncommitted
      auto: PREDEFINED
      predefined:
      - 'true'
      - 'false'
    - defaultValue: '50'
      description: The maximum number of application-groups to retrieve. Will be used by default if page argument was not provided.
      name: limit
    - defaultValue: '50'
      description: The page size of the application-groups to return.
      name: page_size
    - description: The page at which to start listing application-groups. Must be a positive number.
      name: page
    description: Returns a list of application-groups of either a Panorama/firewall instance.
    name: pan-os-list-application-groups
    outputs:
    - contextPath: Panorama.ApplicationGroup.Name
      description: The name of the application-group object.
      type: String
    - contextPath: Panorama.ApplicationGroup.Applications
      description: The list of the applications that the application-group has.
      type: Unknown
    - contextPath: Panorama.ApplicationGroup.Members
      description: The number of the application that are part of the application-group.
      type: Number
  - arguments:
    - description: The name for the application-group to be created with.
      name: name
      required: true
    - description: Comma-separated list of applications. Can be retrieved using the command pan-os-list-applications.
      isArray: true
      name: applications
      required: true
    - description: The device-group in which the application-group should be created. Only for a Panorama instance.
      name: device-group
    description: Creates a new application group rule in a Panorama/firewall instance.
    name: pan-os-create-application-group
    outputs:
    - contextPath: Panorama.ApplicationGroup.Name
      description: The name of the application-group object.
      type: String
    - contextPath: Panorama.ApplicationGroup.Applications
      description: The list of the applications that the application-group has.
      type: Unknown
    - contextPath: Panorama.ApplicationGroup.Members
      description: The number of the applications that are part of the application-group.
      type: Number
  - arguments:
    - description: The name for the application-group to be edit. Can be retrieved from the pan-os-list-application-groups command.
      name: name
      required: true
    - description: Comma-separated list of applications. Can be retrieved using the command pan-os-list-applications.
      isArray: true
      name: applications
      required: true
    - description: The device-group in which the application-group should be created. Only for a Panorama instance.
      name: device-group
    - description: The action to perform on the application-group.
      name: action
      required: true
      auto: PREDEFINED
      predefined:
      - 'add'
      - 'remove'
      defaultValue: 'add'
    description: Edits an application-group.
    name: pan-os-edit-application-group
    outputs:
    - contextPath: Panorama.ApplicationGroup.Name
      description: The name of the application-group object.
      type: String
    - contextPath: Panorama.ApplicationGroup.Applications
      description: The list of the applications that the application-group has.
      type: Unknown
    - contextPath: Panorama.ApplicationGroup.Members
      description: The number of the applications that are part of the application-group.
      type: Number
  - arguments:
    - description: The name of the application-group to delete. Can be retrieved from the pan-os-list-application-groups command.
      name: name
      required: true
    - description: The device-group in which the application-group is part of. Only for a Panorama instance.
      name: device-group
    description: Deletes an application-group.
    name: pan-os-delete-application-group
  - arguments:
    - description: Whether to include shared tags in the list.
      name: include_shared_tags
      auto: PREDEFINED
      predefined:
      - 'Yes'
      - 'No'
      defaultValue: 'No'
    - description: The device group that the tags are part of.
      name: device-group
    description: Returns a list of tags from Panorama.
    name: pan-os-list-tag
    outputs:
    - contextPath: Panorama.Tag.name
      description: The name of the tag.
      type: String
    - contextPath: Panorama.Tag.color
      description: The color of the tag.
      type: String
    - contextPath: Panorama.Tag.comment
      description: The comment in the tag.
      type: String
    - contextPath: Panorama.Tag.disable-override
      description: Whether overriding the tag is disabled.
      type: String
    - contextPath: Panorama.Tag.location
      description: The tag's device group location.
      type: String
  - arguments:
    - description: The name for the new tag to be created.
      name: name
      required: true
    - description: The device group that the tag will be part of.
      name: device-group
    - description: Whether to disable overriding the tag (Panorama instances).
      name: disable_override
      auto: PREDEFINED
      predefined:
      - 'true'
      - 'false'
      defaultValue: 'false'
    - description: Whether the tag should be generated in a shared location.
      name: is_shared
      auto: PREDEFINED
      predefined:
      - 'true'
      - 'false'
      defaultValue: 'false'
    - description: The comment for the tag.
      name: comment
    description: Creates a new tag in Panorama.
    name: pan-os-create-tag
  - arguments:
    - description: The existing name for the tag to be edited.
      name: name
      required: true
    - description: The new name for the tag to be replaced with.
      name: new_name
    - description: The device group of the tag.
      name: device-group
    - description: Whether to disable overriding the tag (Panorama instances).
      name: disable_override
      auto: PREDEFINED
      predefined:
      - 'true'
      - 'false'
    - description: The comment for the tag.
      name: comment
    description: Edits a tag in Panorama.
    name: pan-os-edit-tag
  - arguments:
    - description: The name of the tag to delete.
      name: name
      required: true
    description: Deletes a tag from Panorama.
    name: pan-os-delete-tag
  - arguments: []
    name: pan-os-list-device-groups
    description: Returns all device groups from Panorama (use only in Panorama instances).
    outputs:
    - contextPath: Panorama.DeviceGroupNames
      description: The list of device groups.
      type: string
  - name: pan-os-export-tech-support-file
    arguments:
    - name: interval_in_seconds
      description: The polling interval (in seconds).
      defaultValue: "30"
    - name: timeout
      description: The polling timeout (in seconds).
      defaultValue: "1200"
    - name: job_id
      hidden: true
      description: The job ID to use when polling.
    description: Exports a tech support file (TSF).
    polling: true
  - arguments:
    - description: A given group name to return the data for.
      name: group_name
    - description: The device group that the security profile groups are part of.
      name: device-group
    description: Returns a list of security profile groups from Panorama.
    name: pan-os-list-security-profile-group
    outputs:
    - contextPath: Panorama.ProfileGroup.name
      description: The name of the group.
      type: String
    - contextPath: Panorama.ProfileGroup.location
      description: The security profile group's device group location.
      type: String
    - contextPath: Panorama.ProfileGroup.virus
      description: The antivirus profile.
      type: String
    - contextPath: Panorama.ProfileGroup.spyware
      description: The anti-spyware profile.
      type: String
    - contextPath: Panorama.ProfileGroup.vulnerability
      description: The vulnerability protection profile.
      type: String
    - contextPath: Panorama.ProfileGroup.url-filtering
      description: The URL filtering profile.
      type: String
    - contextPath: Panorama.ProfileGroup.file-blocking
      description: The file blocking profile.
      type: String
    - contextPath: Panorama.ProfileGroup.data-filtering
      description: The data filtering profile.
      type: String
    - contextPath: Panorama.ProfileGroup.wildfire-analysis
      description: The WildFire analysis profile.
      type: String
    - contextPath: Panorama.ProfileGroup.disable-override
      description: Whether overriding the security profile group is disabled.
      type: String
  - arguments:
    - description: The name of the security profile group.
      name: group_name
      required: true
    - description: The device group that the security profile group will be part of.
      name: device-group
    - description: The antivirus profile of the group. You can get the possible values for this argument by running the pan-os-get-security-profile command.
      name: antivirus_profile
    - description: The anti-spyware profile of the group. You can get the possible values for this argument by running the pan-os-get-security-profile command.
      name: anti_spyware_profile
    - description: The vulnerability protection profile of the group. You can get the possible values for this argument by running the pan-os-get-security-profile command.
      name: vulnerability_protection_profile
    - description: The URL filtering profile of the group. You can get the possible values for this argument by running the pan-os-get-security-profile command.
      name: URL_filtering_profile
    - description: The file blocking profile of the group. You can get the possible values for this argument by running the pan-os-get-security-profile command.
      name: file_blocking_profile
    - description: The data filtering profile of the group. You can get the possible values for this argument by running the pan-os-get-security-profile command.
      name: data_filtering_profile
    - description: The WildFire analysis profile of the group. You can get the possible values for this argument by running the pan-os-get-security-profile command.
      name: wildfire_analysis_profile
    description: Creates a new security profile group in Panorama.
    name: pan-os-create-security-profile-group
  - arguments:
    - description: The name of the security profile group to edit.
      name: group_name
      required: true
    - description: The profile to edit in the group.
      name: profile_to_change
      auto: PREDEFINED
      predefined:
      - 'Antivirus Profile'
      - 'Anti-Spyware Profile'
      - 'Vulnerability Protection Profile'
      - 'URL Filtering Profile'
      - 'File Blocking Profile'
      - 'Data Filtering  Profile'
      - 'WildFire Analysis Profile'
      required: true
    - description: The value to set in the profile. If you want the profile value to be empty, set the value to "None". You can get the possible values for this argument by running the pan-os-get-security-profile command.
      name: profile_value
      required: true
    - description: The device group that the security profile group is part of.
      name: device-group
    description: Edits the security profile group in Panorama.
    name: pan-os-edit-security-profile-group
  - arguments:
    - description: The name of the security profile group to delete.
      name: group_name
      required: true
    - description: The device group that the security profile group is part of.
      name: device-group
    description: Deletes a security profile group from Panorama.
    name: pan-os-delete-security-profile-group
  - arguments:
    - description: The rule name to apply.
      name: rule_name
      required: true
    - auto: PREDEFINED
      description: The rule type.
      name: rule_type
      required: true
      predefined:
      - Security Rule
      - NAT Rule
      - PBF Rule
    - auto: PREDEFINED
      description: The pre-rule or post-rule (Panorama instances only).
      name: pre_post
      predefined:
      - Pre
      - Post
    - description: The device group that the rule is part of.
      name: device-group
    description: Gets the audit comment of a rule.
    name: pan-os-get-audit-comment
    outputs:
    - contextPath: Panorama.AuditComment.comment
      description: The audit comment ot the rule.
      type: String
    - contextPath: Panorama.AuditComment.rule_name
      description: The rule name.
      type: String
    - contextPath: Panorama.AuditComment.rule_type
      description: The rule type.
      type: String
<<<<<<< HEAD

  - name: pan-os-add-profile-exception
    description: Add an exception to a Vulnerability Protection profile or Anti Spyware profile.
    arguments:
    - description: The profile name.
      name: profile_name
      required: true
    - description: "The requested threat name/CVE to add."
      name: threat_name
      required: true
    - description: "Can be: Vulnerability Protection or Anti Spyware."
      name: profile_type
      required: false
      auto: PREDEFINED
      predefined:
      - Vulnerability Protection Profile
      - Anti Spyware Profile
    - description: "Can be: Alert, Allow, Block IP, Drop, Reset Both, Reset Client or Reset Server."
      name: action
      auto: PREDEFINED
      required: false
      predefined:
      - Alert
      - Allow
      - Block IP
      - Drop
      - Reset Both
      - Reset Client
      - Reset Server
    - description: "Can be: Disable, Single Packet or Extended Capture."
      name: packet_capture
      required: false
      auto: PREDEFINED
      predefined: 
      - Disable
      - Single Packet
      - Extended Capture
    - description: TODO
      name: exempt_ip
      required: false
    - description: TODO
      name: device_group
      required: false
    - description: "Can be: Source or Source And Destination. If action = Block IP , this argument is mandatory."
      name: ip_track_by
      required: false
      auto: PREDEFINED
      predefined:
      - Source
      - Source And Destination
    - description: If action = Block IP , this argument is mandatory.
      name: ip_duration_sec
      required: false

  - name: pan-os-edit-profile-exception
    description: Edit an exception to a Vulnerability Protection profile or Anti Spyware profile.
    arguments:
    - description: The profile name.
      name: profile_name
      required: true
    - description: "The requested threat name/CVE to add."
      name: threat_name
      required: true
    - description: "Can be: Vulnerability Protection or Anti Spyware."
      name: profile_type
      required: false
      auto: PREDEFINED
      predefined:
      - Vulnerability Protection Profile
      - Anti Spyware Profile
    - description: "Can be: Alert, Allow, Block IP, Drop, Reset Both, Reset Client or Reset Server."
      name: action
      required: false
      auto: PREDEFINED
      predefined:
      - Alert
      - Allow
      - Block IP
      - Drop
      - Reset Both
      - Reset Client
      - Reset Server
    - description: "Can be: Disable, Single Packet or Extended Capture."
      name: packet_capture
      required: false
      auto: PREDEFINED
      predefined: 
      - Disable
      - Single Packet
      - Extended Capture
    - description: TODO
      name: exempt_ip
      required: false
    - description: TODO
      name: device_group
      required: false
    - description: "Can be: Source or Source And Destination. If action = Block IP , this argument is mandatory."
      name: ip_track_by
      required: false
      auto: PREDEFINED
      predefined:
      - Source
      - Source And Destination
    - description: If action = Block IP , this argument is mandatory.
      name: ip_duration_sec
      required: false

  - name: pan-os-delete-profile-exception
    description: Delete an exception to a Vulnerability Protection profile or Anti Spyware profile.
    arguments:
    - description: The profile name.
      name: profile_name
      required: true
    - description: "The requested threat name/CVE to add."
      name: threat_name
      required: true
    - description: "Can be: Vulnerability Protection or Anti Spyware."
      name: profile_type
      required: false
      auto: PREDEFINED
      predefined:
      - Vulnerability Protection Profile
      - Anti Spyware Profile

  - name: pan-os-list-profile-exception
    description: List the exceptions in a Vulnerability Protection profile or Anti Spyware profile.
    arguments:
    - description: The profile name.
      name: profile_name
      required: true
    - description: "Can be: Vulnerability Protection or Anti Spyware."
      name: profile_type
      required: false
      auto: PREDEFINED
      predefined:
      - Vulnerability Protection Profile
      - Anti Spyware Profile
    outputs:
    - contextPath: Panorama.ProfileException
      description: The Profile's exceptions list.
      type: String

  dockerimage: demisto/pan-os-python:1.0.0.105214
=======
  dockerimage: demisto/pan-os-python:1.0.0.107786
>>>>>>> dfbc41dc
  isfetch: true
  runonce: false
  script: ''
  subtype: python3
  type: python
fromversion: 5.0.0
tests:
- palo_alto_firewall_test_pb 
- palo_alto_panorama_test_pb
- PAN-OS-firewall-topology-test-pb
- PAN-OS-panorama-topology-test-pb
defaultmapperin: Panorama Mapper
defaultclassifier: Panorama Classifier<|MERGE_RESOLUTION|>--- conflicted
+++ resolved
@@ -9504,7 +9504,6 @@
     - contextPath: Panorama.AuditComment.rule_type
       description: The rule type.
       type: String
-<<<<<<< HEAD
 
   - name: pan-os-add-profile-exception
     description: Add an exception to a Vulnerability Protection profile or Anti Spyware profile.
@@ -9647,10 +9646,7 @@
       description: The Profile's exceptions list.
       type: String
 
-  dockerimage: demisto/pan-os-python:1.0.0.105214
-=======
   dockerimage: demisto/pan-os-python:1.0.0.107786
->>>>>>> dfbc41dc
   isfetch: true
   runonce: false
   script: ''
