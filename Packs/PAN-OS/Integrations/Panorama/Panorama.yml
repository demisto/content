--- conflicted
+++ resolved
@@ -9366,11 +9366,7 @@
       description: The job ID to use when polling.
     description: Exports a tech support file (TSF).
     polling: true
-<<<<<<< HEAD
-  dockerimage: demisto/pan-os-python:1.0.0.80157
-=======
   dockerimage: demisto/pan-os-python:1.0.0.83880
->>>>>>> 5cfcc708
   isfetch: true
   runonce: false
   script: ''
