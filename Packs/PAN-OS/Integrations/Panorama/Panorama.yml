category: Network Security
sectionorder:
- Connect
- Collect
commonfields:
  id: Panorama
  version: -1
configuration:
- display: Server URL (e.g., https://192.168.0.1)
  name: server
  required: true
  type: 0
  section: Connect
- displaypassword: API Key
  name: credentials
  type: 9
  hiddenusername: true
  section: Connect
  required: false
- defaultvalue: '443'
  display: Port (e.g 443)
  name: port
  type: 0
  section: Connect
  advanced: true
  required: false
- additionalinfo: Located in the Panorama UI. Go to Panorama, Device Groups and select the desired Device Group
  display: Device group - Panorama instances only (write shared for Shared location)
  name: device_group
  type: 0
  section: Connect
  advanced: true
  required: false
- additionalinfo: Located in the Firewall URL; by default of PAN-OS it is vsys1
  display: Vsys - Firewall instances only
  name: vsys
  type: 0
  section: Connect
  required: false
- display: Template - Panorama instances only
  name: template
  type: 0
  section: Connect
  advanced: true
  required: false
- additionalinfo: If selected, when running the !url command, the command will execute using pan-os with PAN_DB (with applied filters). The URL filtering categories determine DBot score (malicious, suspicious, benign).
  display: Use URL Filtering for auto enrichment
  name: use_url_filtering
  type: 8
  section: Collect
  advanced: true
  required: false
- display: URL Filtering Additional suspicious categories. CSV list of categories that will be considered suspicious.
  name: additional_suspicious
  type: 12
  section: Collect
  advanced: true
  required: false
- display: URL Filtering Additional malicious categories. CSV list of categories that will be considered malicious.
  name: additional_malicious
  type: 12
  section: Collect
  advanced: true
  required: false
- display: Trust any certificate (not secure)
  name: insecure
  type: 8
  section: Connect
  advanced: true
  required: false
- display: Use system proxy settings
  name: proxy
  type: 8
  section: Connect
  advanced: true
  required: false
- display: API Key (Deprecated)
  name: key
  type: 4
  hidden: true
  additionalinfo: Use the "API Key (Recommended)" parameter instead.
  section: Connect
  advanced: true
  required: false
- additionalinfo: Reliability of the source providing the intelligence data.
  defaultvalue: B - Usually reliable
  display: Source Reliability
  name: integrationReliability
  options:
  - A+ - 3rd party enrichment
  - A - Completely reliable
  - B - Usually reliable
  - C - Fairly reliable
  - D - Not usually reliable
  - E - Unreliable
  - F - Reliability cannot be judged
  type: 15
  section: Collect
  advanced: true
  required: false
- defaultvalue: indicatorType
  name: feedExpirationPolicy
  display: ''
  options:
  - never
  - interval
  - indicatorType
  - suddenDeath
  type: 17
  section: Collect
  advanced: true
  required: false
- defaultvalue: '20160'
  name: feedExpirationInterval
  display: ''
  type: 1
  section: Collect
  advanced: true
  required: false
- display: Fetch incidents
  name: isFetch
  type: 8
  section: Collect
  required: false
- defaultvalue: 24 hours
  display: First fetch timestamp (<number> <time unit>, e.g., 12 hours, 7 days)
  name: first_fetch
  type: 0
  section: Collect
  required: false
- defaultvalue: "100"
  display: Max incidents per fetch (for each selected Log Type Query)
  additionalinfo: The maximum number of incidents to fetch per Log Type Query. To ensure optimal efficiency, it is strongly advised to keep the limit as low as possible.
  name: max_fetch
  type: 0
  section: Collect
  required: false
- display: Log Type
  name: log_types
  type: 16
  additionalinfo: "Select which log types to fetch.\nSelecting 'All' will use all the log type queries in the fetch.\nTo choose a specific set of queries, select their log types from the dropdown (make sure the 'All' option is unselected)."
  options:
  - Traffic
  - Threat
  - Url
  - Data
  - Correlation
  - System
  - Wildfire
  - Decryption
  - All
  section: Connect
  advanced: true
  required: false
- display: Log type max number of job pulling attempts
  name: fetch_job_polling_max_num_attempts
  additionalinfo: "The maximum number of attempts to try and pull results for each log type from a job that was created by its query. Each attempt takes around 1 second. Increasing this value is useful in case there are many logs to pull from a given log type.\nNote: When increasing this number, in case fetching more than 4 logs types together, it is recommended to split different log types for different integration instances"
  type: 0
  defaultvalue: 10
  advanced: true
  section: Collect
- display: Traffic Log Type Query
  name: traffic_query
  additionalinfo: "Traffic Log Type query example: (addr.src in {source}) and (addr.dst in {destination}) and (action eq {action}).\nIn case of multiple devices, for the sake of speed it is recommended to narrow the query to a specific device. \nFor example:(device_name eq dummy_device)"
  type: 12
  section: Collect
  advanced: true
  required: false
- display: Threat Log Type Query
  name: threat_query
  additionalinfo: "Threat Log Type query example: (severity geq high).\nIn case of multiple devices, for the sake of speed it is recommended to narrow the query to a specific device. \nFor example:(device_name eq dummy_device)"
  type: 12
  section: Collect
  advanced: true
  required: false
- display: URL Log Type Query
  name: url_query
  additionalinfo: "URL Log Type query example: ((action eq block-override) or (action eq block-url)) and (severity geq high).\nIn case of multiple devices, for the sake of speed it is recommended to narrow the query to a specific device. \nFor example:(device_name eq dummy_device)"
  type: 12
  section: Collect
  advanced: true
  required: false
- display: Data Log Type Query
  name: data_query
  additionalinfo: "Data Log Type query example: ((action eq alert) or (action eq wildfire-upload-success) or (action eq forward)) and (severity geq high).\nIn case of multiple devices, for the sake of speed it is recommended to narrow the query to a specific device. \nFor example:(device_name eq dummy_device)"
  type: 12
  section: Collect
  advanced: true
  required: false
- display: Correlation Log Type Query
  name: correlation_query
  additionalinfo: "Correlation Log Type query example: (hostid eq {host_id}) and (match_time in {last_x_time}) and (objectname eq {object_name}) and (severity geq '{severity}'') and (src in {source_address}).\nIn case of multiple devices, for the sake of speed it is recommended to narrow the query to a specific device. \nFor example:(device_name eq dummy_device)"
  type: 12
  section: Collect
  advanced: true
  required: false
- display: System Log Type Query
  name: system_query
  additionalinfo: "System Log Type query example: (subtype eq {sub_type}) and (severity geq {severity}). \nIn case of multiple devices, for the sake of speed it is recommended to narrow the query to a specific device. \nFor example:(device_name eq dummy_device)"
  type: 12
  section: Collect
  advanced: true
  required: false
- display: Wildfire Submission Log Type Query
  name: wildfire_query
  additionalinfo: "Wildfire Submission Log Type query example: ((action eq wildfire-upload-fail) or (action eq wildfire-upload-skip) or (action eq sinkhole)). \nIn case of multiple devices, for the sake of speed it is recommended to narrow the query to a specific device. \nFor example:(device_name eq dummy_device)"
  type: 12
  section: Collect
  advanced: true
  required: false
- display: Decryption Log Type Query
  name: decryption_query
  additionalinfo: "Decryption Log Type query example: (app eq {application}) and (policy_name geq {policy_name}) and ((src in {source}) or (dst in {destination})). \nIn case of multiple devices, for the sake of speed it is recommended to narrow the query to a specific device. \nFor example:(device_name eq dummy_device)"
  type: 12
  section: Collect
  advanced: true
  required: false
- display: Incident type
  name: incidentType
  type: 13
  section: Connect
  required: false
description: Manage Palo Alto Networks Firewall and Panorama. Use this pack to manage Prisma Access through Panorama. For more information, see the Panorama documentation.
display: Palo Alto Networks PAN-OS
name: Panorama
script:
  commands:
  - arguments:
    - auto: PREDEFINED
      description: Action to be taken, such as show, get, set, edit, delete, rename, clone, move, override, multi-move, multi-clone, or complete.
      name: action
      predefined:
      - set
      - edit
      - delete
      - rename
      - clone
      - move
      - override
      - muti-move
      - multi-clone
      - complete
      - show
      - get
    - description: The category parameter. For example, when exporting a configuration file, use "category=configuration".
      name: category
    - description: The XML structure that defines the command. Used for operation commands.
      name: cmd
    - description: The command to run. For example, command =<show><arp><entry name='all'/></arp></show>.
      name: command
    - description: The specified destination.
      name: dst
    - description: The new value defined for an object.
      name: element
    - description: The end time (used when cloning an object).
      name: to
    - description: The start time (used when cloning an object).
      name: from
    - description: The key value to set.
      name: key
    - description: The log type to retrieve. For example, log-type=threat for threat logs.
      name: log-type
    - description: The type of move operation (for example, where=after, where=before, where=top, where=bottom).
      name: where
    - description: The time period. For example, period=last-24-hrs.
      name: period
    - description: The xpath location. For example, xpath=/config/predefined/application/entry[@name='hotmail'].
      name: xpath
    - description: The PCAP ID included in the threat log.
      name: pcap-id
    - description: The device serial number.
      name: serialno
    - description: The report type, for example dynamic, predefined, or custom.
      name: reporttype
    - description: The report name.
      name: reportname
    - defaultValue: keygen,config,commit,op,report,log,import,export,user-id,version
      description: The request type, for example export, import, log, config.
      name: type
    - description: The time the PCAP was received on the firewall. Used for threat PCAPs.
      name: search-time
    - description: The target number of the firewall. Used only on a Panorama instance.
      name: target
    - description: The job ID.
      name: job-id
    - description: The query string.
      name: query
    - description: The name of the virtual system to be configured. If no vsys is mentioned, this command will not use the vsys parameter.
      name: vsys
    description: Runs any command supported in the API.
    deprecated: true
    name: panorama
  - arguments:
    - description: The firewall managed by Panorama from which to retrieve the predefined threats.
      name: target
    description: Gets the predefined threats list from a firewall or Panorama and stores it as a JSON file in the context.
    deprecated: true
    name: panorama-get-predefined-threats-list
    outputs:
    - contextPath: File.Size
      description: The file size.
      type: number
    - contextPath: File.Name
      description: The file name.
      type: string
    - contextPath: File.Type
      description: The file type.
      type: string
    - contextPath: File.Info
      description: The file information.
      type: string
    - contextPath: File.Extension
      description: The file extension.
      type: string
    - contextPath: File.EntryID
      description: The file entry ID.
      type: string
    - contextPath: File.MD5
      description: The MD5 hash of the file.
      type: string
    - contextPath: File.SHA1
      description: The SHA1 hash of the file.
      type: string
    - contextPath: File.SHA256
      description: The SHA256 hash of the file.
      type: string
    - contextPath: File.SHA512
      description: The SHA512 hash of the file.
      type: string
    - contextPath: File.SSDeep
      description: The SSDeep hash of the file.
      type: string
  - arguments:
    - description: The commit description.
      name: description
    - description: The administrator name. To commit admin-level changes on a firewall, include the administrator name in the request.
      name: admin_name
    - auto: PREDEFINED
      description: Forces a commit.
      name: force_commit
      predefined:
      - 'true'
      - 'false'
    - auto: PREDEFINED
      description: Performs a partial commit while excluding device and network configuration.
      name: exclude_device_network_configuration
      predefined:
      - 'true'
      - 'false'
    - auto: PREDEFINED
      description: Performs a partial commit while excluding shared objects.
      name: exclude_shared_objects
      predefined:
      - 'true'
      - 'false'
    description: Commits a configuration to the Palo Alto firewall or Panorama, but does not validate if the commit was successful. Committing to Panorama does not push the configuration to the firewalls. To push the configuration, run the panorama-push-to-device-group command.
    deprecated: true
    name: panorama-commit
    outputs:
    - contextPath: Panorama.Commit.JobID
      description: The job ID to commit.
      type: number
    - contextPath: Panorama.Commit.Status
      description: The commit status.
      type: string
  - arguments:
    - default: true
      description: The device group to which to push (Panorama instances).
      name: device-group
    - auto: PREDEFINED
      defaultValue: 'false'
      description: Pre policy validation.
      name: validate-only
      predefined:
      - 'true'
      - 'false'
    - auto: PREDEFINED
      defaultValue: 'true'
      description: Whether to include template changes.
      name: include-template
      predefined:
      - 'true'
      - 'false'
    - description: The push description.
      name: description
    - description: The serial number for a virtual system commit. If provided, the commit will be a virtual system commit.
      name: serial_number
    description: Pushes rules from PAN-OS to the configured device group. In order to push the configuration to Prisma Access managed tenants (single or multi- tenancy), use the device group argument with the device group associated with the tenant ID.
    deprecated: true
    name: panorama-push-to-device-group
    outputs:
    - contextPath: Panorama.Push.DeviceGroup
      description: The device group in which the policies were pushed.
      type: String
    - contextPath: Panorama.Push.JobID
      description: The job ID of the policies that were pushed.
      type: Number
    - contextPath: Panorama.Push.Status
      description: The push status.
      type: String
    - contextPath: Panorama.Push.Warnings
      description: The push warnings.
      type: String
    - contextPath: Panorama.Push.Errors
      description: The push errors.
      type: String
  - arguments:
    - default: true
      description: The template to push.
      name: template
    - auto: PREDEFINED
      defaultValue: 'false'
      description: Whether to validate the policy.
      name: validate-only
      predefined:
      - 'true'
      - 'false'
    - description: The push description.
      name: description
    - description: The serial number for a virtual system commit. If provided, the commit will be a virtual system commit.
      name: serial_number
    description: Pushes the given PAN-OS template to the given devices or all devices that belong to the template.
    name: pan-os-push-to-template
    outputs:
    - contextPath: Panorama.Push.Template
      description: The device group in which the policies were pushed.
      type: String
    - contextPath: Panorama.Push.JobID
      description: The job ID of the policies that were pushed.
      type: Number
    - contextPath: Panorama.Push.Status
      description: The push status.
      type: String
    - contextPath: Panorama.Push.Warnings
      description: The push warnings.
      type: String
    - contextPath: Panorama.Push.Errors
      description: The push errors.
      type: String
  - arguments:
    - description: The template-stack to push.
      name: template-stack
      required: true
    - auto: PREDEFINED
      defaultValue: 'false'
      description: Whether to validate the policy.
      name: validate-only
      predefined:
      - 'true'
      - 'false'
    - description: The push description.
      name: description
    - description: The serial number for a virtual system commit. If provided, the commit will be a virtual system commit.
      name: serial_number
    description: Pushes the given PAN-OS template-stack to the given devices or all devices that belong to the template stack.
    name: pan-os-push-to-template-stack
    outputs:
    - contextPath: Panorama.Push.TemplateStack
      description: The device group in which the policies were pushed.
      type: String
    - contextPath: Panorama.Push.JobID
      description: The job ID of the policies that were pushed.
      type: Number
    - contextPath: Panorama.Push.Status
      description: The push status.
      type: String
    - contextPath: Panorama.Push.Warnings
      description: The push warnings.
      type: String
    - contextPath: Panorama.Push.Errors
      description: The push errors.
      type: String
  - arguments:
    - description: The device group for which to return addresses (Panorama instances).
      name: device-group
    - description: The tag for which to filter the list of addresses.
      name: tag
    description: Returns a list of addresses.
    deprecated: true
    name: panorama-list-addresses
    outputs:
    - contextPath: Panorama.Addresses.Name
      description: The address name.
      type: string
    - contextPath: Panorama.Addresses.Description
      description: The address description.
      type: string
    - contextPath: Panorama.Addresses.FQDN
      description: The address FQDN.
      type: string
    - contextPath: Panorama.Addresses.IP_Netmask
      description: The address IP Netmask.
      type: string
    - contextPath: Panorama.Addresses.IP_Range
      description: The address IP range.
      type: string
    - contextPath: Panorama.Addresses.DeviceGroup
      description: The address device group.
      type: String
    - contextPath: Panorama.Addresses.Tags
      description: The address tags.
      type: String
  - arguments:
    - description: The address name.
      name: name
      required: true
    - description: The device group for which to return addresses (Panorama instances).
      name: device-group
    description: Returns address details for the supplied address name.
    deprecated: true
    name: panorama-get-address
    outputs:
    - contextPath: Panorama.Addresses.Name
      description: The address name.
      type: string
    - contextPath: Panorama.Addresses.Description
      description: The address description.
      type: string
    - contextPath: Panorama.Addresses.FQDN
      description: The address FQDN.
      type: string
    - contextPath: Panorama.Addresses.IP_Netmask
      description: The address IP netmask.
      type: string
    - contextPath: Panorama.Addresses.IP_Range
      description: The address IP range.
      type: string
    - contextPath: Panorama.Addresses.DeviceGroup
      description: The device group for the address (Panorama instances).
      type: String
    - contextPath: Panorama.Addresses.Tags
      description: The address tags.
      type: String
  - arguments:
    - description: The new address name.
      name: name
      required: true
    - description: The new address description.
      name: description
    - description: The FQDN of the new address.
      name: fqdn
    - description: The IP Netmask of the new address. For example, 10.10.10.10/24.
      name: ip_netmask
    - description: The IP range of the new address IP. For example, 10.10.10.0-10.10.10.255.
      name: ip_range
    - description: The device group for which to return addresses (Panorama instances).
      name: device-group
    - description: The tag for the new address.
      isArray: true
      name: tag
    - auto: PREDEFINED
      description: Whether to create the tag if it does not exist.
      defaultValue: 'false'
      name: create_tag
      predefined:
      - 'true'
      - 'false'
    description: Creates an address object.
    deprecated: true
    name: panorama-create-address
    outputs:
    - contextPath: Panorama.Addresses.Name
      description: The address name.
      type: string
    - contextPath: Panorama.Addresses.Description
      description: The address description.
      type: string
    - contextPath: Panorama.Addresses.FQDN
      description: The address FQDN.
      type: string
    - contextPath: Panorama.Addresses.IP_Netmask
      description: The address IP netmask.
      type: string
    - contextPath: Panorama.Addresses.IP_Range
      description: The address IP range.
      type: string
    - contextPath: Panorama.Addresses.DeviceGroup
      description: The device group for the address (Panorama instances).
      type: String
    - contextPath: Panorama.Addresses.Tags
      description: The address tags.
      type: String
  - arguments:
    - description: The name of the address to delete.
      name: name
      required: true
    - description: The device group for which to return addresses (Panorama instances).
      name: device-group
    description: Deletes an address object.
    deprecated: true
    name: panorama-delete-address
    outputs:
    - contextPath: Panorama.Addresses.Name
      description: The address name that was deleted.
      type: string
    - contextPath: Panorama.Addresses.DeviceGroup
      description: The device group for the address (Panorama instances).
      type: String
  - arguments:
    - description: The device group for which to return addresses (Panorama instances).
      name: device-group
    - description: The tag for which to filter the address groups.
      name: tag
    description: Returns a list of address groups.
    deprecated: true
    name: panorama-list-address-groups
    outputs:
    - contextPath: Panorama.AddressGroups.Name
      description: The address group name.
      type: string
    - contextPath: Panorama.AddressGroups.Type
      description: The address group type.
      type: string
    - contextPath: Panorama.AddressGroups.Match
      description: The dynamic address group match.
      type: string
    - contextPath: Panorama.AddressGroups.Description
      description: The address group description.
      type: string
    - contextPath: Panorama.AddressGroups.Addresses
      description: The static address group addresses.
      type: String
    - contextPath: Panorama.AddressGroups.DeviceGroup
      description: The device group for the address group (Panorama instances).
      type: String
    - contextPath: Panorama.AddressGroups.Tags
      description: The address group tags.
      type: String
  - arguments:
    - description: The address group name.
      name: name
      required: true
    - description: The device group for which to return addresses (Panorama instances).
      name: device-group
    description: Gets details for the specified address group.
    deprecated: true
    name: panorama-get-address-group
    outputs:
    - contextPath: Panorama.AddressGroups.Name
      description: The address group name.
      type: string
    - contextPath: Panorama.AddressGroups.Type
      description: The address group type.
      type: string
    - contextPath: Panorama.AddressGroups.Match
      description: The dynamic address group match.
      type: string
    - contextPath: Panorama.AddressGroups.Description
      description: The address group description.
      type: string
    - contextPath: Panorama.AddressGroups.Addresses
      description: The static address group addresses.
      type: string
    - contextPath: Panorama.AddressGroups.DeviceGroup
      description: The device group for the address group (Panorama instances).
      type: String
    - contextPath: Panorama.AddressGroups.Tags
      description: The address group tags.
      type: String
  - arguments:
    - description: The address group name.
      name: name
      required: true
    - auto: PREDEFINED
      description: The address group type.
      name: type
      predefined:
      - dynamic
      - static
      required: true
    - description: The dynamic address group match. For example "1.1.1.1 or 2.2.2.2".
      name: match
    - description: The static address group list of addresses.
      isArray: true
      name: addresses
    - description: The address group description.
      name: description
    - description: The device group for which to return addresses (Panorama instances).
      name: device-group
    - description: The tags for the address group.
      isArray: true
      name: tags
    description: Creates a static or dynamic address group.
    deprecated: true
    name: panorama-create-address-group
    outputs:
    - contextPath: Panorama.AddressGroups.Name
      description: The address group name.
      type: string
    - contextPath: Panorama.AddressGroups.Type
      description: The address group type.
      type: string
    - contextPath: Panorama.AddressGroups.Match
      description: The dynamic address group match.
      type: string
    - contextPath: Panorama.AddressGroups.Addresses
      description: The static address group list of addresses.
      type: string
    - contextPath: Panorama.AddressGroups.Description
      description: The address group description.
      type: string
    - contextPath: Panorama.AddressGroups.DeviceGroup
      description: The device group for the address group (Panorama instances).
      type: String
    - contextPath: Panorama.AddressGroups.Tags
      description: The address group tags.
      type: String
  - arguments:
    - auto: PREDEFINED
      description: 'The session rejection type. Possible values are: "drop", "alert", "block-ip", "reset-both", "reset-client", and "reset-server". Default is "drop".'
      name: drop_mode
      predefined:
      - drop
      - alert
      - block-ip
      - reset-both
      - reset-client
      - reset-server
    - description: The name of the vulnerability profile.
      name: vulnerability_profile
      required: true
    - description: The numerical threat ID.
      name: threat_id
      required: true
    description: Sets a vulnerability signature to block mode.
    deprecated: true
    name: panorama-block-vulnerability
    outputs:
    - contextPath: Panorama.Vulnerability.ID
      description: The ID of the vulnerability that was blocked/overridden.
      type: string
    - contextPath: Panorama.Vulnerability.NewAction
      description: The new action for the vulnerability.
      type: string
  - arguments:
    - description: The name of the address group to delete.
      name: name
      required: true
    - description: The device group for which to return addresses (Panorama instances).
      name: device-group
    description: Deletes an address group.
    deprecated: true
    name: panorama-delete-address-group
    outputs:
    - contextPath: Panorama.AddressGroups.Name
      description: The name of the address group that was deleted.
      type: string
    - contextPath: Panorama.AddressGroups.DeviceGroup
      description: The device group for the address group (Panorama instances).
      type: String
  - arguments:
    - description: The name of the address group to edit.
      name: name
      required: true
    - auto: PREDEFINED
      description: The address group type.
      name: type
      predefined:
      - static
      - dynamic
      required: true
    - description: The address group new match. For example, '1.1.1.1 and 2.2.2.2'.
      name: match
    - description: The element to add to the list of the static address group. Only existing address objects can be added.
      name: element_to_add
    - description: The element to remove from the list of the static address group. Only existing address objects can be removed.
      name: element_to_remove
    - description: The address group new description.
      name: description
    - description: The tag of the address group to edit.
      isArray: true
      name: tags
    description: Edits a static or dynamic address group.
    deprecated: true
    name: panorama-edit-address-group
    outputs:
    - contextPath: Panorama.AddressGroups.Name
      description: The address group name.
      type: string
    - contextPath: Panorama.AddressGroups.Type
      description: The address group type.
      type: string
    - contextPath: Panorama.AddressGroups.Filter
      description: The dynamic address group match.
      type: string
    - contextPath: Panorama.AddressGroups.Description
      description: The address group description.
      type: string
    - contextPath: Panorama.AddressGroups.Addresses
      description: The static address group addresses.
      type: string
    - contextPath: Panorama.AddressGroups.DeviceGroup
      description: The device group for the address group (Panorama instances).
      type: String
    - contextPath: Panorama.AddressGroups.Tags
      description: The address group tags.
      type: String
  - arguments:
    - description: The device group for which to return addresses (Panorama instances).
      name: device-group
    - description: The tag for which to filter the services.
      name: tag
    description: Returns a list of addresses.
    deprecated: true
    name: panorama-list-services
    outputs:
    - contextPath: Panorama.Services.Name
      description: The service name.
      type: string
    - contextPath: Panorama.Services.Protocol
      description: The service protocol.
      type: string
    - contextPath: Panorama.Services.Description
      description: The service description.
      type: string
    - contextPath: Panorama.Services.DestinationPort
      description: The service destination port.
      type: string
    - contextPath: Panorama.Services.SourcePort
      description: The service source port.
      type: string
    - contextPath: Panorama.Services.DeviceGroup
      description: The device group in which the service was configured (Panorama instances).
      type: string
    - contextPath: Panorama.Services.Tags
      description: The service tags.
      type: String
  - arguments:
    - description: The service name.
      name: name
      required: true
    - description: The device group for which to return addresses (Panorama instances).
      name: device-group
    description: Returns service details for the supplied service name.
    deprecated: true
    name: panorama-get-service
    outputs:
    - contextPath: Panorama.Services.Name
      description: The service name.
      type: string
    - contextPath: Panorama.Services.Protocol
      description: The service protocol.
      type: string
    - contextPath: Panorama.Services.Description
      description: The service description.
      type: string
    - contextPath: Panorama.Services.DestinationPort
      description: The service destination port.
      type: string
    - contextPath: Panorama.Services.SourcePort
      description: The service source port.
      type: string
    - contextPath: Panorama.Services.DeviceGroup
      description: The device group for the service (Panorama instances).
      type: string
    - contextPath: Panorama.Service.Tags
      description: The service tags.
      type: String
  - arguments:
    - description: The name for the new service.
      name: name
      required: true
    - auto: PREDEFINED
      description: The protocol for the new service.
      name: protocol
      predefined:
      - tcp
      - udp
      - sctp
      required: true
    - description: The destination port for the new service.
      name: destination_port
      required: true
    - description: The source port for the new service.
      name: source_port
    - description: The description for the new service.
      name: description
    - description: The device group for which to return addresses (Panorama instances).
      name: device-group
    - description: The tags for the new service.
      isArray: true
      name: tags
    description: >
     Creates a service.
     Note: overrides the service if it already exists.
    deprecated: true
    name: panorama-create-service
    outputs:
    - contextPath: Panorama.Services.Name
      description: The service name.
      type: string
    - contextPath: Panorama.Services.Protocol
      description: The service protocol.
      type: string
    - contextPath: Panorama.Services.Descritpion
      description: The service description.
      type: string
    - contextPath: Panorama.Services.DestinationPort
      description: The service destination port.
      type: string
    - contextPath: Panorama.Services.SourcePort
      description: The service source port.
      type: string
    - contextPath: Panorama.Services.DeviceGroup
      description: The device group for the service (Panorama instances).
      type: string
    - contextPath: Panorama.Services.Tags
      description: The service tags.
      type: String
  - arguments:
    - description: The name of the service to delete.
      name: name
      required: true
    - description: The device group for which to return addresses (Panorama instances).
      name: device-group
    description: Deletes a service.
    deprecated: true
    name: panorama-delete-service
    outputs:
    - contextPath: Panorama.Services.Name
      description: The name of the deleted service.
      type: string
    - contextPath: Panorama.Services.DeviceGroup
      description: The device group for the service (Panorama instances).
      type: string
  - arguments:
    - description: The device group for which to return addresses (Panorama instances).
      name: device-group
    - description: The tags for which to filter the service groups.
      isArray: true
      name: tag
    description: Returns a list of service groups.
    deprecated: true
    name: panorama-list-service-groups
    outputs:
    - contextPath: Panorama.ServiceGroups.Name
      description: The service group name.
      type: string
    - contextPath: Panorama.ServiceGroups.Services
      description: The service group related services.
      type: string
    - contextPath: Panorama.ServiceGroups.DeviceGroup
      description: The device group for the service group (Panorama instances).
      type: string
    - contextPath: Panorama.ServiceGroups.Tags
      description: The service group tags.
      type: String
  - arguments:
    - description: The service group name.
      name: name
      required: true
    - description: The device group for which to return addresses (Panorama instances).
      name: device-group
    description: Returns details for the specified service group.
    deprecated: true
    name: panorama-get-service-group
    outputs:
    - contextPath: Panorama.ServiceGroups.Name
      description: The service group name.
      type: string
    - contextPath: Panorama.ServiceGroups.Services
      description: The service group related services.
      type: string
    - contextPath: Panorama.ServiceGroups.DeviceGroup
      description: The device group for the service group (Panorama instances).
      type: string
    - contextPath: Panorama.ServiceGroups.Tags
      description: The service group tags.
      type: String
  - arguments:
    - description: The service group name.
      name: name
      required: true
    - description: The service group related services.
      isArray: true
      name: services
      required: true
    - description: The device group for which to return addresses (Panorama instances).
      name: device-group
    - description: The tags for which to filter service groups.
      isArray: true
      name: tags
    description: Creates a service group.
    deprecated: true
    name: panorama-create-service-group
    outputs:
    - contextPath: Panorama.ServiceGroups.Name
      description: The service group name.
      type: string
    - contextPath: Panorama.ServiceGroups.Services
      description: The service group related services.
      type: string
    - contextPath: Panorama.ServiceGroups.DeviceGroup
      description: The device group for the service group (Panorama instances).
      type: string
    - contextPath: Panorama.ServiceGroups.Tags
      description: The service group tags.
      type: String
  - arguments:
    - description: The name of the service group to delete.
      name: name
      required: true
    - description: The device group for which to return addresses (Panorama instances).
      name: device-group
    description: Deletes a service group.
    deprecated: true
    name: panorama-delete-service-group
    outputs:
    - contextPath: Panorama.ServiceGroups.Name
      description: The name of the deleted service group.
      type: string
    - contextPath: Panorama.ServiceGroups.DeviceGroup
      description: The device group for the service group (Panorama instances).
      type: string
  - arguments:
    - description: The name of the service group to edit.
      name: name
      required: true
    - description: The services to add to the service group. Only existing service objects can be added.
      isArray: true
      name: services_to_add
    - description: The services to remove from the service group. Only existing service objects can be removed.
      name: services_to_remove
    - description: The tag of the service group to edit.
      isArray: true
      name: tags
    description: Edits a service group.
    name: panorama-edit-service-group
    outputs:
    - contextPath: Panorama.ServiceGroups.Name
      description: The service group name.
      type: string
    - contextPath: Panorama.ServiceGroups.Services
      description: The service group related services.
      type: string
    - contextPath: Panorama.ServiceGroups.DeviceGroup
      description: The device group for the service group (Panorama instances).
      type: string
    - contextPath: Panorama.ServiceGroups.Tags
      description: The service group tags.
      type: String
  - arguments:
    - description: Custom URL category name.
      name: name
      required: true
    - description: The device group for which to return addresses for the custom URL category (Panorama instances).
      name: device-group
    description: Returns information for a custom URL category.
    deprecated: true
    name: panorama-get-custom-url-category
    outputs:
    - contextPath: Panorama.CustomURLCategory.Name
      description: The category name of the custom URL.
      type: String
    - contextPath: Panorama.CustomURLCategory.Description
      description: The category description of the custom URL.
      type: String
    - contextPath: Panorama.CustomURLCategory.Sites
      description: The list of sites of the custom URL category.
      type: String
    - contextPath: Panorama.CustomURLCategory.DeviceGroup
      description: The device group for the custom URL category (Panorama instances).
      type: String
    - contextPath: Panorama.CustomURLCategory.Categories
      description: The list of categories of the custom URL category.
      type: String
    - contextPath: Panorama.CustomURLCategory.Type
      description: The category type of the custom URL.
      type: String
  - arguments:
    - description: The name of the custom URL category to create.
      name: name
      required: true
    - description: The description of the custom URL category to create.
      name: description
    - description: The list of sites for the custom URL category.
      isArray: true
      name: sites
    - description: The device group for which to return addresses for the custom URL category (Panorama instances).
      name: device-group
    - auto: PREDEFINED
      description: The category type of the URL. Relevant from PAN-OS v9.x.
      name: type
      predefined:
      - URL List
      - Category Match
    - description: The list of categories. Relevant from PAN-OS v9.x.
      isArray: true
      name: categories
    description: Creates a custom URL category.
    deprecated: true
    name: panorama-create-custom-url-category
    outputs:
    - contextPath: Panorama.CustomURLCategory.Name
      description: The custom URL category name.
      type: String
    - contextPath: Panorama.CustomURLCategory.Description
      description: The custom URL category description.
      type: String
    - contextPath: Panorama.CustomURLCategory.Sites
      description: The custom URL category list of sites.
      type: String
    - contextPath: Panorama.CustomURLCategory.DeviceGroup
      description: The device group for the custom URL category (Panorama instances).
      type: String
    - contextPath: Panorama.CustomURLCategory.Sites
      description: The custom URL category list of categories.
      type: String
    - contextPath: Panorama.CustomURLCategory.Type
      description: The custom URL category type.
      type: String
  - arguments:
    - description: The name of the custom URL category to delete.
      name: name
    - description: The device group for which to return addresses (Panorama instances).
      name: device-group
    description: Deletes a custom URL category.
    deprecated: true
    name: panorama-delete-custom-url-category
    outputs:
    - contextPath: Panorama.CustomURLCategory.Name
      description: The name of the custom URL category to delete.
      type: string
    - contextPath: Panorama.CustomURLCategory.DeviceGroup
      description: The device group for the custom URL category (Panorama instances).
      type: string
  - arguments:
    - description: The name of the custom URL category to add or remove sites.
      name: name
      required: true
    - description: A comma-separated list of sites to add to the custom URL category.
      isArray: true
      name: sites
    - auto: PREDEFINED
      description: Adds or removes sites or categories.
      isArray: true
      name: action
      predefined:
      - add
      - remove
      required: true
    - description: A comma-separated list of categories to add to the custom URL category.
      isArray: true
      name: categories
    description: Adds or removes sites to and from a custom URL category.
    deprecated: true
    name: panorama-edit-custom-url-category
    outputs:
    - contextPath: Panorama.CustomURLCategory.Name
      description: The custom URL category name.
      type: string
    - contextPath: Panorama.CustomURLCategory.Description
      description: The custom URL category description.
      type: string
    - contextPath: Panorama.CustomURLCategory.Sites
      description: The custom URL category list of sites.
      type: string
    - contextPath: Panorama.CustomURLCategory.DeviceGroup
      description: The device group for the custom URL category (Panorama instances).
      type: string
  - arguments:
    - default: true
      description: The URL to check.
      isArray: true
      name: url
    description: Gets a URL category from URL filtering. This command is only available on firewall devices.
    name: panorama-get-url-category
    outputs:
    - contextPath: Panorama.URLFilter.URL
      description: The URL.
      type: string
    - contextPath: Panorama.URLFilter.Category
      description: The URL category.
      type: string
    - contextPath: DBotScore.Vendor
      description: The vendor used to calculate the score.
      type: String
    - contextPath: DBotScore.Score
      description: The actual score.
      type: Number
    - contextPath: DBotScore.Type
      description: The indicator type.
      type: String
    - contextPath: DBotScore.Indicator
      description: The indicator that was tested.
      type: String
    - contextPath: URL.Data
      description: The URL address.
      type: String
    - contextPath: URL.Category
      description: The URL category.
      type: String
  - arguments:
    - description: The URL to check.
      isArray: true
      name: url
      required: true
    description: Returns a URL category from URL filtering. This command is only available on firewall devices.
    deprecated: true
    name: panorama-get-url-category-from-cloud
    outputs:
    - contextPath: Panorama.URLFilter.URL
      description: The URL.
      type: string
    - contextPath: Panorama.URLFilter.Category
      description: The URL category.
      type: string
  - arguments:
    - description: The URL to check.
      isArray: true
      name: url
      required: true
    description: Returns a URL category from URL filtering. This command is only available on firewall devices.
    deprecated: true
    name: panorama-get-url-category-from-host
    outputs:
    - contextPath: Panorama.URLFilter.URL
      description: The URL.
      type: string
    - contextPath: Panorama.URLFilter.Category
      description: The URL category.
      type: string
  - arguments:
    - description: URL filter name.
      name: name
      required: true
    - description: The device group for which to return addresses for the URL filter (Panorama instances).
      name: device-group
    description: Returns information for a URL filtering rule.
    deprecated: true
    name: panorama-get-url-filter
    outputs:
    - contextPath: Panorama.URLFilter.Name
      description: The URL Filter name.
      type: string
    - contextPath: Panorama.URLFilter.Category.Name
      description: The URL filter category name.
      type: string
    - contextPath: Panorama.URLFilter.Category.Action
      description: The action for the URL category.
      type: string
    - contextPath: Panorama.URLFilter.OverrideBlockList
      description: The URL filter override block list.
      type: string
    - contextPath: Panorama.URLFilter.OverrideAllowList
      description: The URL filter override allow list.
      type: string
    - contextPath: Panorama.URLFilter.Description
      description: The URL filter description.
      type: string
    - contextPath: Panorama.URLFilter.DeviceGroup
      description: The device group for the URL filter (Panorama instances).
      type: string
  - arguments:
    - description: The name of the URL filter to create.
      name: name
      required: true
    - description: The URL categories.
      isArray: true
      name: url_category
      required: true
    - auto: PREDEFINED
      description: The action for the URL categories.
      name: action
      predefined:
      - allow
      - block
      - alert
      - continue
      - override
      required: true
    - description: The CSV list of URLs to exclude from the allow list.
      isArray: true
      name: override_allow_list
    - description: The CSV list of URLs to exclude from the blocked list.
      isArray: true
      name: override_block_list
    - description: The URL filter description.
      name: description
    - description: The device group for which to return addresses for the URL filter (Panorama instances).
      name: device-group
    description: Creates a URL filtering rule.
    deprecated: true
    name: panorama-create-url-filter
    outputs:
    - contextPath: Panorama.URLFilter.Name
      description: The URL filter name.
      type: string
    - contextPath: Panorama.URLFilter.Category.Name
      description: The URL filter category name.
      type: string
    - contextPath: Panorama.URLFilter.Category.Action
      description: The action for the URL category.
      type: string
    - contextPath: Panorama.URLFilter.OverrideBlockList
      description: The URL filter override allow list.
      type: string
    - contextPath: Panorama.URLFilter.OverrideBlockList
      description: The URL filter override blocked list.
      type: string
    - contextPath: Panorama.URLFilter.Description
      description: The URL filter description.
      type: string
    - contextPath: Panorama.URLFilter.DeviceGroup
      description: The device group for the URL filter (Panorama instances).
      type: string
  - arguments:
    - description: The name of the URL filter to edit.
      name: name
      required: true
    - auto: PREDEFINED
      description: The element to change.
      name: element_to_change
      predefined:
      - override_allow_list
      - override_block_list
      - allow_categories
      - block_categories
      - description
      required: true
    - description: The element value. Limited to one value.
      name: element_value
      required: true
    - auto: PREDEFINED
      defaultValue: add
      description: Adds or removes an element from the Allow List or Block List fields.
      name: add_remove_element
      predefined:
      - add
      - remove
    description: Edits a URL filtering rule.
    deprecated: true
    name: panorama-edit-url-filter
    outputs:
    - contextPath: Panorama.URLFilter.Name
      description: The URL filter name.
      type: string
    - contextPath: Panorama.URLFilter.Description
      description: The URL filter description.
      type: string
    - contextPath: Panorama.URLFilter.Category.Name
      description: The URL filter category.
      type: string
    - contextPath: Panorama.URLFilter.Action
      description: The action for the URL category.
      type: string
    - contextPath: Panorama.URLFilter.OverrideAllowList
      description: The list of allow overrides for the URL category.
      type: string
    - contextPath: Panorama.URLFilter.OverrideBlockList
      description: The list of block overrides for the URL category.
      type: string
    - contextPath: Panorama.URLFilter.DeviceGroup
      description: The device group for the URL filter (Panorama instances).
      type: string
  - arguments:
    - description: The name of the URL filter rule to delete.
      name: name
      required: true
    - description: The device group for which to return addresses for the URL filter (Panorama instances).
      name: device-group
    description: Deletes a URL filtering rule.
    name: panorama-delete-url-filter
    deprecated: true
    outputs:
    - contextPath: Panorama.URLFilter.Name
      description: The URL filter rule name.
      type: string
    - contextPath: Panorama.URLFilter.DeviceGroup
      description: The device group for the URL filter (Panorama instances).
      type: string
  - arguments:
    - description: The device group for which to return addresses for the EDL (Panorama instances).
      name: device-group
    description: Returns a list of external dynamic lists.
    deprecated: true
    name: panorama-list-edls
    outputs:
    - contextPath: Panorama.EDL.Name
      description: The name of the EDL.
      type: string
    - contextPath: Panorama.EDL.Type
      description: The EDL type.
      type: string
    - contextPath: Panorama.EDL.URL
      description: The URL in which the EDL is stored.
      type: string
    - contextPath: Panorama.EDL.Description
      description: The EDL description.
      type: string
    - contextPath: Panorama.EDL.CertificateProfile
      description: The EDL certificate profile.
      type: string
    - contextPath: Panorama.EDL.Recurring
      description: The time interval the EDL was pulled and updated.
      type: string
    - contextPath: Panorama.EDL.DeviceGroup
      description: The device group for the EDL (Panorama instances).
      type: string
  - arguments:
    - description: The name of the EDL.
      name: name
      required: true
    - description: The device group for which to return addresses for the EDL (Panorama instances).
      name: device-group
    description: Returns information for an external dynamic list.
    deprecated: true
    name: panorama-get-edl
    outputs:
    - contextPath: Panorama.EDL.Name
      description: The name of the EDL.
      type: string
    - contextPath: Panorama.EDL.Type
      description: The EDL type.
      type: string
    - contextPath: Panorama.EDL.URL
      description: The URL in which the EDL is stored.
      type: string
    - contextPath: Panorama.EDL.Description
      description: The EDL description.
      type: string
    - contextPath: Panorama.EDL.CertificateProfile
      description: The EDL certificate profile.
      type: string
    - contextPath: Panorama.EDL.Recurring
      description: the time interval the EDL was pulled and updated.
      type: string
    - contextPath: Panorama.EDL.DeviceGroup
      description: The device group for the EDL (Panorama instances).
      type: string
  - arguments:
    - description: The name of the EDL.
      name: name
      required: true
    - description: The URL from which to pull the EDL.
      name: url
      required: true
    - auto: PREDEFINED
      description: The EDL type.
      name: type
      predefined:
      - ip
      - url
      - domain
      required: true
    - auto: PREDEFINED
      description: The time interval for pulling and updating the EDL.
      name: recurring
      predefined:
      - five-minute
      - hourly
      required: true
    - description: The certificate profile name for the URL that was previously uploaded. to PAN OS.
      name: certificate_profile
    - description: The EDL description.
      name: description
    - description: The device group for which to return addresses for the EDL (Panorama instances).
      name: device-group
    description: Creates an external dynamic list.
    deprecated: true
    name: panorama-create-edl
    outputs:
    - contextPath: Panorama.EDL.Name
      description: The name of the EDL.
      type: string
    - contextPath: Panorama.EDL.Type
      description: The EDL type.
      type: string
    - contextPath: Panorama.EDL.URL
      description: The URL in which the EDL is stored.
      type: string
    - contextPath: Panorama.EDL.Description
      description: The EDL description.
      type: string
    - contextPath: Panorama.EDL.CertificateProfile
      description: The EDL certificate profile.
      type: string
    - contextPath: Panorama.EDL.Recurring
      description: The time interval that the EDL was pulled and updated.
      type: string
    - contextPath: Panorama.EDL.DeviceGroup
      description: The device group for the EDL (Panorama instances).
      type: string
  - arguments:
    - description: The name of the external dynamic list to edit.
      name: name
      required: true
    - auto: PREDEFINED
      description: The element to change (“url”, “recurring”, “certificate_profile”, “description”).
      name: element_to_change
      predefined:
      - url
      - recurring
      - certificate_profile
      - description
      required: true
    - description: The element value.
      name: element_value
      required: true
    description: Modifies an element of an external dynamic list.
    deprecated: true
    name: panorama-edit-edl
    outputs:
    - contextPath: Panorama.EDL.Name
      description: The name of the EDL.
      type: string
    - contextPath: Panorama.EDL.URL
      description: The URL where the EDL is stored.
      type: string
    - contextPath: Panorama.EDL.Description
      description: The EDL description.
      type: string
    - contextPath: Panorama.EDL.CertificateProfile
      description: The EDL certificate profile.
      type: string
    - contextPath: Panorama.EDL.Recurring
      description: The time interval that the EDL was pulled and updated.
      type: string
    - contextPath: Panorama.EDL.DeviceGroup
      description: The device group for the EDL (Panorama instances).
      type: string
  - arguments:
    - description: The name of the EDL to delete.
      name: name
      required: true
    - description: The device group for which to return addresses for the EDL (Panorama instances).
      name: device-group
    description: Deletes an external dynamic list.
    deprecated: true
    name: panorama-delete-edl
    outputs:
    - contextPath: Panorama.EDL.Name
      description: The name of the EDL that was deleted.
      type: string
    - contextPath: Panorama.EDL.DeviceGroup
      description: The device group for the EDL (Panorama instances).
      type: string
  - arguments:
    - description: The name of the EDL.
      name: name
      required: true
    - description: The device group for which to return addresses for the EDL (Panorama instances).
      name: device-group
    - auto: PREDEFINED
      description: The EDL type. Required when refreshing an EDL object which is configured on Panorama.
      name: edl_type
      predefined:
      - ip
      - url
      - domain
    - description: The location of the EDL. Required when refreshing an EDL object which is configured on Panorama.
      name: location
    - description: The Vsys of the EDL. Required when refreshing an EDL object which is configured on Panorama.
      name: vsys
    description: Refreshes the specified external dynamic list.
    deprecated: true
    name: panorama-refresh-edl
  - arguments:
    - description: The name of the rule to create.
      name: rulename
    - description: The description of the rule to create.
      name: description
    - auto: PREDEFINED
      description: The action for the rule.
      name: action
      predefined:
      - allow
      - deny
      - drop
      required: true
    - description: A comma-separated list of address object names, address group object names, or EDL object names.
      isArray: true
      name: source
    - description: A comma-separated list of address object names, address group object names, or EDL object names.
      isArray: true
      name: destination
    - description: A comma-separated list of source zones.
      isArray: true
      name: source_zone
    - description: A comma-separated list of destination zones.
      isArray: true
      name: destination_zone
    - auto: PREDEFINED
      description: Whether to negate the source (address, address group).
      name: negate_source
      predefined:
      - Yes
      - No
    - auto: PREDEFINED
      description: Whether to negate the destination (address, address group).
      name: negate_destination
      predefined:
      - Yes
      - No
    - description: A comma-separated list of service object names for the rule.
      isArray: true
      name: service
    - auto: PREDEFINED
      defaultValue: No
      description: Whether to disable the rule.
      name: disable
      predefined:
      - Yes
      - No
    - defaultValue: any
      description: A comma-separated list of application object names for the rule to create.
      isArray: true
      name: application
    - description: A comma-separated list of source users for the rule to create.
      name: source_user
      isArray: true
    - auto: PREDEFINED
      description: The pre-rule or post-rule (Panorama instances).
      name: pre_post
      predefined:
      - pre-rulebase
      - post-rulebase
    - description: Specifies a target firewall for the rule (Panorama instances).
      name: target
    - description: The log forwarding profile.
      name: log_forwarding
    - description: The device group for which to return addresses for the rule (Panorama instances).
      name: device-group
    - description: The rule tags to create.
      isArray: true
      name: tags
    - description: A comma-separated list of URL categories.
      name: category
    - description: A profile setting group.
      name: profile_setting
    - auto: PREDEFINED
      defaultValue: bottom
      description: Where to move the rule. If you specify "before" or "after", you need to supply the "dst" argument.
      name: where
      predefined:
      - before
      - after
      - top
      - bottom
    - description: The destination rule relative to the rule that you are moving. This field is only relevant if you specify "before" or "after" in the "where" argument.
      name: dst
    description: Creates a policy rule.
    execution: true
    name: panorama-create-rule
    deprecated: true
    outputs:
    - contextPath: Panorama.SecurityRule.Name
      description: The rule name.
      type: string
    - contextPath: Panorama.SecurityRule.Description
      description: The rule description.
      type: string
    - contextPath: Panorama.SecurityRule.Action
      description: The action for the rule.
      type: string
    - contextPath: Panorama.SecurityRule.Source
      description: The source address.
      type: string
    - contextPath: Panorama.SecurityRule.Destination
      description: The destination address.
      type: string
    - contextPath: Panorama.SecurityRule.NegateSource
      description: Whether the source is negated (address, address group).
      type: boolean
    - contextPath: Panorama.SecurityRule.NegateDestination
      description: Whether the destination negated (address, address group).
      type: boolean
    - contextPath: Panorama.SecurityRule.Service
      description: The service for the rule.
      type: string
    - contextPath: Panorama.SecurityRule.Disabled
      description: Whether the rule is disabled.
      type: string
    - contextPath: Panorama.SecurityRule.Application
      description: The application for the rule.
      type: string
    - contextPath: Panorama.SecurityRule.Target
      description: The target firewall (Panorama instances).
      type: string
    - contextPath: Panorama.SecurityRule.LogForwarding
      description: The log forwarding profile (Panorama instances).
      type: string
    - contextPath: Panorama.SecurityRule.DeviceGroup
      description: The device group for the rule (Panorama instances).
      type: string
    - contextPath: Panorama.SecurityRules.Tags
      description: The rule tags.
      type: String
    - contextPath: Panorama.SecurityRules.ProfileSetting
      description: The profile setting group.
      type: String
  - arguments:
    - description: The name of the custom block policy rule to create.
      name: rulename
    - auto: PREDEFINED
      description: The object type to block in the policy rule.
      name: object_type
      predefined:
      - ip
      - address-group
      - application
      - url-category
      - edl
      required: true
    - description: A comma-separated list of object values for the object_type argument.
      isArray: true
      name: object_value
      required: true
    - auto: PREDEFINED
      defaultValue: both
      description: The direction to block. This argument is not applicable to the "custom-url-category" object_type.
      name: direction
      predefined:
      - to
      - from
      - both
    - auto: PREDEFINED
      description: The pre-rule or post-rule (Panorama instances).
      name: pre_post
      predefined:
      - pre-rulebase
      - post-rulebase
    - description: Specifies a target firewall for the rule (Panorama instances).
      name: target
    - description: The log forwarding profile.
      name: log_forwarding
    - description: The device group for which to return addresses for the rule (Panorama instances).
      name: device-group
    - description: Tags to use for the custom block policy rule.
      isArray: true
      name: tags
    - auto: PREDEFINED
      defaultValue: bottom
      description: Where to move the rule. If you specify "before" or "after", you need to supply the "dst" argument.
      name: where
      predefined:
      - before
      - after
      - top
      - bottom
    - description: The destination rule relative to the rule that you are moving. This field is only relevant if you specify "before" or "after" in the "where" argument.
      name: dst
    description: Creates a custom block policy rule.
    execution: true
    deprecated: true
    name: panorama-custom-block-rule
    outputs:
    - contextPath: Panorama.SecurityRule.Name
      description: The rule name.
      type: string
    - contextPath: Panorama.SecurityRule.Object
      description: The blocked object.
      type: string
    - contextPath: Panorama.SecurityRule.Direction
      description: The blocked direction.
      type: string
    - contextPath: Panorama.SecurityRule.Target
      description: The target firewall (Panorama instances).
      type: string
    - contextPath: Panorama.SecurityRule.LogForwarding
      description: The log forwarding profile (Panorama instances).
      type: string
    - contextPath: Panorama.SecurityRule.DeviceGroup
      description: The device group for the rule (Panorama instances).
      type: string
    - contextPath: Panorama.SecurityRule.Tags
      description: The rule tags.
      type: String
    - contextPath: Panorama.SecurityRules.ProfileSetting
      description: The profile setting group.
      type: String
  - arguments:
    - description: The name of the rule to move.
      name: rulename
      required: true
    - auto: PREDEFINED
      description: Where to move the rule. If you specify "before" or "after", you need to supply the "dst" argument.
      name: where
      predefined:
      - before
      - after
      - top
      - bottom
      required: true
    - description: The destination rule relative to the rule that you are moving. This field is only relevant if you specify "before" or "after" in the "where" argument.
      name: dst
    - auto: PREDEFINED
      description: The rule location. Mandatory for Panorama instances.
      name: pre_post
      predefined:
      - pre-rulebase
      - post-rulebase
    - description: The device group for which to return addresses for the rule (Panorama instances).
      name: device-group
    description: Changes the location of a policy rule.
    execution: true
    deprecated: true
    name: panorama-move-rule
    outputs:
    - contextPath: Panorama.SecurityRule.Name
      description: The rule name.
      type: string
    - contextPath: Panorama.SecurityRule.DeviceGroup
      description: The device group for the rule (Panorama instances).
      type: string
  - arguments:
    - description: The name of the rule to edit.
      name: rulename
      required: true
    - auto: PREDEFINED
      description: The parameter in the security rule to change.
      name: element_to_change
      predefined:
      - source
      - destination
      - application
      - action
      - category
      - description
      - disabled
      - target
      - log-forwarding
      - tag
      - profile-setting
      - source-user
      - service
      required: true
    - description: The new value for the parameter.
      name: element_value
      required: true
    - auto: PREDEFINED
      description: The pre-rule or post-rule (Panorama instances).
      name: pre_post
      predefined:
      - pre-rulebase
      - post-rulebase
    - auto: PREDEFINED
      defaultValue: replace
      description: Whether to replace, add, or remove the element_value from the current rule object value.
      name: behaviour
      predefined:
      - replace
      - add
      - remove
    description: Edits a policy rule.
    execution: true
    deprecated: true
    name: panorama-edit-rule
    outputs:
    - contextPath: Panorama.SecurityRule.Name
      description: The rule name.
      type: string
    - contextPath: Panorama.SecurityRule.Description
      description: The rule description.
      type: string
    - contextPath: Panorama.SecurityRule.Action
      description: The action for the rule.
      type: string
    - contextPath: Panorama.SecurityRule.Source
      description: The source address.
      type: string
    - contextPath: Panorama.SecurityRule.Destination
      description: The destination address.
      type: string
    - contextPath: Panorama.SecurityRule.NegateSource
      description: Whether the source is negated (address, address group).
      type: boolean
    - contextPath: Panorama.SecurityRule.NegateDestination
      description: Whether the destination is negated (address, address group).
      type: boolean
    - contextPath: Panorama.SecurityRule.Service
      description: The service for the rule.
      type: string
    - contextPath: Panorama.SecurityRule.Disabled
      description: Whether the rule is disabled.
      type: string
    - contextPath: Panorama.SecurityRule.Application
      description: The application for the rule.
      type: string
    - contextPath: Panorama.SecurityRule.Target
      description: The target firewall (Panorama instances).
      type: string
    - contextPath: Panorama.SecurityRule.DeviceGroup
      description: The device group for the rule (Panorama instances).
      type: string
    - contextPath: Panorama.SecurityRule.Tags
      description: The tags for the rule.
      type: String
  - arguments:
    - description: The name of the rule to delete.
      name: rulename
      required: true
    - auto: PREDEFINED
      description: The pre-rule or post-rule (Panorama instances).
      name: pre_post
      predefined:
      - pre-rulebase
      - post-rulebase
    - description: The device group for which to return addresses for the rule (Panorama instances).
      name: device-group
    description: Deletes a policy rule.
    execution: true
    deprecated: true
    name: panorama-delete-rule
    outputs:
    - contextPath: Panorama.SecurityRule.Name
      description: The rule name.
      type: string
    - contextPath: Panorama.SecurityRule.DeviceGroup
      description: The device group for the rule (Panorama instances).
      type: string
  - arguments:
    - auto: PREDEFINED
      defaultValue: 'false'
      description: Whether to list predefined applications or not.
      name: predefined
      predefined:
      - 'true'
      - 'false'
    description: Returns a list of applications.
    deprecated: true
    name: panorama-list-applications
    outputs:
    - contextPath: Panorama.Applications.Name
      description: The application name.
      type: string
    - contextPath: Panorama.Applications.Id
      description: The application ID.
      type: number
    - contextPath: Panorama.Applications.Category
      description: The application category.
      type: string
    - contextPath: Panorama.Applications.SubCategory
      description: The application sub-category.
      type: string
    - contextPath: Panorama.Applications.Technology
      description: The application technology.
      type: string
    - contextPath: Panorama.Applications.Risk
      description: The application risk (1 to 5).
      type: number
    - contextPath: Panorama.Applications.Description
      description: The application description.
      type: string
  - arguments:
    - description: The job ID to check.
      name: job_id
      required: true
    description: Returns commit status for a configuration.
    deprecated: true
    name: panorama-commit-status
    outputs:
    - contextPath: Panorama.Commit.JobID
      description: The job ID of the configuration to be committed.
      type: number
    - contextPath: Panorama.Commit.Status
      description: The commit status.
      type: string
    - contextPath: Panorama.Commit.Details
      description: The job ID details.
      type: string
    - contextPath: Panorama.Commit.Warnings
      description: The job ID warnings.
      type: String
  - arguments:
    - description: The job ID to check.
      name: job_id
      required: true
    description: Returns the push status for a configuration.
    deprecated: true
    name: panorama-push-status
    outputs:
    - contextPath: Panorama.Push.DeviceGroup
      description: The device group to which the policies were pushed.
      type: string
    - contextPath: Panorama.Push.JobID
      description: The job ID of the configuration to be pushed.
      type: number
    - contextPath: Panorama.Push.Status
      description: The push status.
      type: string
    - contextPath: Panorama.Push.Details
      description: The job ID details.
      type: string
    - contextPath: Panorama.Push.Warnings
      description: The job ID warnings.
      type: String
  - arguments:
    - auto: PREDEFINED
      description: The type of Packet Capture.
      name: pcapType
      predefined:
      - application-pcap
      - filter-pcap
      - threat-pcap
      - dlp-pcap
      required: true
    - description: The serial number of the firewall to download the PCAP from.
      name: serialNumber
    - description: The.
      name: from
    - description: The new name for the PCAP file after downloading. If this argument is not specified, the file name is the PCAP file name set in the firewall.
      name: localName
    - description: The serial number for the request. See the Panorama XML API documentation.
      name: serialNo
    - description: 'The search time for the request. For example: "2019/12/26 00:00:00", "2020/01/10". See the Panorama XML API documentation.'
      name: searchTime
    - description: The ID of the PCAP for the request. See the Panorama XML API documentation.
      name: pcapID
    - description: The password for Panorama, needed for the 'dlp-pcap' PCAP type only.
      name: password
    - description: The device name on which the PCAP is stored. See the Panorama XML API documentation.
      name: deviceName
    - description: The session ID of the PCAP. See the Panorama XML API documentation.
      name: sessionID
    description: Returns information for a Panorama PCAP file. The recommended maximum file size is 5 MB. If the limit is exceeded, you may need to SSH the firewall and run the scp export command to export the PCAP file. See the Palo Alto Networks documentation.
    deprecated: true
    name: panorama-get-pcap
    outputs:
    - contextPath: File.Size
      description: The file size.
      type: number
    - contextPath: File.Name
      description: The file name.
      type: string
    - contextPath: File.Type
      description: The file type.
      type: string
    - contextPath: File.Info
      description: The file info.
      type: string
    - contextPath: File.Extension
      description: The file extension.
      type: string
    - contextPath: File.EntryID
      description: The file entryID.
      type: string
    - contextPath: File.MD5
      description: The MD5 hash of the file.
      type: string
    - contextPath: File.SHA1
      description: The SHA1 hash of the file.
      type: string
    - contextPath: File.SHA256
      description: The SHA256 hash of the file.
      type: string
    - contextPath: File.SHA512
      description: The SHA512 hash of the file.
      type: string
    - contextPath: File.SSDeep
      description: The SSDeep hash of the file.
      type: string
  - arguments:
    - auto: PREDEFINED
      description: The type of Packet Capture.
      name: pcapType
      predefined:
      - application-pcap
      - filter-pcap
      - dlp-pcap
      required: true
    - description: The serial number of the firewall to download the PCAP from.
      name: serialNumber
    - description: The password for Panorama. Relevant for the 'dlp-pcap' PCAP type.
      name: password
    description: Returns a list of all PCAP files by PCAP type. Not available for threat PCAPs.
    deprecated: true
    name: panorama-list-pcaps
  - arguments:
    - description: The tag for which to register IP addresses.
      name: tag
      required: true
    - description: The IP addresses to register.
      isArray: true
      name: IPs
      required: true
    - auto: PREDEFINED
      defaultValue: 'true'
      description: Whether the IP addresses remain registered to the tag after the device reboots ('true':persistent, 'false':non-persistent).
      name: persistent
      predefined:
      - 'true'
      - 'false'
    - description: The timeout value to automatically unregister the IPs. Only applicable for PAN-OS 9.x and higher. Cannot be used with persistent set to true.
      name: timeout
    description: Registers IP addresses to a tag.
    deprecated: true
    name: panorama-register-ip-tag
    outputs:
    - contextPath: Panorama.DynamicTags.Tag
      description: The name of the tag.
      type: string
    - contextPath: Panorama.DynamicTags.IPs
      description: The registered IP addresses.
      type: string
  - arguments:
    - description: The tag for which to unregister IP addresses.
      name: tag
      required: true
    - description: The IP addresses to unregister.
      isArray: true
      name: IPs
      required: true
    description: Unregisters IP addresses from a tag.
    deprecated: true
    name: panorama-unregister-ip-tag
  - arguments:
    - description: The tag for which to register users.
      name: tag
      required: true
    - description: A comma-separated list of users to register.
      isArray: true
      name: Users
      required: true
    description: Registers users to a tag. This command is only available for PAN-OS version 9.x and higher.
    deprecated: true
    name: panorama-register-user-tag
    outputs:
    - contextPath: Panorama.DynamicTags.Tag
      description: The name of the tag.
      type: string
    - contextPath: Panorama.DynamicTags.Users
      description: The list of registered users.
      type: string
  - arguments:
    - description: The tag from which to unregister users.
      name: tag
      required: true
    - description: A comma-separated list of users to unregister.
      isArray: true
      name: Users
      required: true
    description: Unregisters users from a tag. This command is only available for PAN-OS version 9.x and higher.
    deprecated: true
    name: panorama-unregister-user-tag
  - arguments:
    - description: Specifies the match criteria for the logs. This is similar to the query provided in the web interface under the Monitor tab, when viewing the logs.
      name: query
    - defaultValue: '100'
      description: The number of logs to retrieve. The maximum is 5000.
      name: number_of_logs
    - auto: PREDEFINED
      defaultValue: backward
      description: |-
        Whether logs are shown oldest first (forward) or newest
        first (backward).
      name: direction
      predefined:
      - backward
      - forward
    - description: The source address for the query.
      name: source
    - description: The destination address for the query.
      name: destination
    - description: The date and time after which logs were received in the format YYYY/MM/DD HH:MM:SS.
      name: receive_time
    - description: The application for the query.
      name: application
    - description: The destination port for the query.
      name: to_port
    - description: The action for the query.
      name: action
    description: Deprecated. Use the pan-os-query-logs command instead.
    deprecated: true
    name: panorama-query-traffic-logs
    outputs:
    - contextPath: Panorama.TrafficLogs.JobID
      description: The job ID of the traffic logs query.
      type: Number
    - contextPath: Panorama.TrafficLogs.Status
      description: The status of the traffic logs query.
      type: String
  - arguments:
    - description: The job ID of the query.
      name: job_id
      required: true
    description: Deprecated. Use the pan-os-check-logs-status command instead.
    deprecated: true
    name: panorama-check-traffic-logs-status
    outputs:
    - contextPath: Panorama.TrafficLogs.JobID
      description: The job ID of the traffic logs query.
      type: Number
    - contextPath: Panorama.TrafficLogs.Status
      description: The status of the traffic logs query.
      type: String
  - arguments:
    - description: The job ID of the query.
      name: job_id
      required: true
    description: Deprecated. Use the pan-os-get-logs command instead.
    deprecated: true
    name: panorama-get-traffic-logs
    outputs:
    - contextPath: Panorama.TrafficLogs.JobID
      description: The job ID of the traffic logs query.
      type: Number
    - contextPath: Panorama.TrafficLogs.Status
      description: The status of the traffic logs query.
      type: String
    - contextPath: Panorama.TrafficLogs.Logs.Action
      description: The action of the traffic log.
      type: String
    - contextPath: Panorama.TrafficLogs.Logs.ActionSource
      description: The action source of the traffic log.
      type: String
    - contextPath: Panorama.TrafficLogs.Logs.Application
      description: The application of the traffic log.
      type: String
    - contextPath: Panorama.TrafficLogs.Logs.Category
      description: The category of the traffic log.
      type: String
    - contextPath: Panorama.TrafficLogs.Logs.DeviceName
      description: The device name of the traffic log.
      type: String
    - contextPath: Panorama.TrafficLogs.Logs.Destination
      description: The destination of the traffic log.
      type: String
    - contextPath: Panorama.TrafficLogs.Logs.DestinationPort
      description: The destination port of the traffic log.
      type: String
    - contextPath: Panorama.TrafficLogs.Logs.FromZone
      description: The from zone of the traffic log.
      type: String
    - contextPath: Panorama.TrafficLogs.Logs.Protocol
      description: The protocol of the traffic log.
      type: String
    - contextPath: Panorama.TrafficLogs.Logs.ReceiveTime
      description: The receive time of the traffic log.
      type: String
    - contextPath: Panorama.TrafficLogs.Logs.Rule
      description: The rule of the traffic log.
      type: String
    - contextPath: Panorama.TrafficLogs.Logs.SessionEndReason
      description: The session end reason of the traffic log.
      type: String
    - contextPath: Panorama.TrafficLogs.Logs.Source
      description: The source of the traffic log.
      type: String
    - contextPath: Panorama.TrafficLogs.Logs.SourcePort
      description: The source port of the traffic log.
      type: String
    - contextPath: Panorama.TrafficLogs.Logs.StartTime
      description: The start time of the traffic log.
      type: String
    - contextPath: Panorama.TrafficLogs.Logs.ToZone
      description: The to zone of the traffic log.
      type: String
    - contextPath: Panorama.TrafficLogs.Logs.Bytes
      description: The total log bytes.
      type: String
    - contextPath: Panorama.TrafficLogs.Logs.BytesReceived
      description: The log bytes received.
      type: String
    - contextPath: Panorama.TrafficLogs.Logs.BytesSent
      description: The log bytes sent.
      type: String
  - arguments:
    - auto: PREDEFINED
      description: The rules location. Mandatory for Panorama instances.
      name: pre_post
      predefined:
      - pre-rulebase
      - post-rulebase
    - description: The device group for which to return addresses (Panorama instances).
      name: device-group
    - description: The tag to filter the rules.
      name: tag
    description: Returns a list of predefined security rules.
    deprecated: true
    name: panorama-list-rules
    outputs:
    - contextPath: Panorama.SecurityRule.Location
      description: The location of the security rule.
      type: String
    - contextPath: Panorama.SecurityRule.NegateDestination
      description: Indicates whether the destination is negated in the security rule.
      type: String
    - contextPath: Panorama.SecurityRule.Disabled
      description: Indicates whether the security rule is disabled.
      type: String
    - contextPath: Panorama.SecurityRule.ICMPUnreachable
      description: Specifies the behavior for ICMP unreachable messages.
      type: String
    - contextPath: Panorama.SecurityRule.Description
      description: The description of the security rule.
      type: String
    - contextPath: Panorama.SecurityRule.GroupTag
      description: The group tag of the security rule.
      type: String
    - contextPath: Panorama.SecurityRule.LogForwardingProfile
      description: The log forwarding profile applied to the security rule.
      type: String
    - contextPath: Panorama.SecurityRule.NegateSource
      description: Indicates whether the source is negated in the security rule.
      type: String
    - contextPath: Panorama.SecurityRule.SecurityProfileGroup
      description: The security profile group assigned to the security rule.
      type: String
    - contextPath: Panorama.SecurityRule.SecurityProfile.url-filtering
      description: The security profile setting for url-filtering in the security rule.
      type: String
    - contextPath: Panorama.SecurityRule.SecurityProfile.data-filtering
      description: The security profile setting for data-filtering in the security rule.
      type: String
    - contextPath: Panorama.SecurityRule.SecurityProfile.file-blocking
      description: The security profile setting for file-blocking in the security rule.
      type: String
    - contextPath: Panorama.SecurityRule.SecurityProfile.virus
      description: The security profile setting for viruses in the security rule.
      type: String
    - contextPath: Panorama.SecurityRule.SecurityProfile.spyware
      description: The security profile setting for spyware in the security rule.
      type: String
    - contextPath: Panorama.SecurityRule.SecurityProfile.vulnerability
      description: The security profile setting for vulnerability in the security rule.
      type: String
    - contextPath: Panorama.SecurityRule.SecurityProfile.wildfire-analysis
      description: The security profile setting for wildfire-analysis in the security rule.
      type: String
    - contextPath: Panorama.SecurityRule.Target.devices
      description: The devices targeted by the security rule.
      type: String
    - contextPath: Panorama.SecurityRule.Target.negate
      description: Indicates whether the target is negated in the security rule.
      type: String
    - contextPath: Panorama.SecurityRule.Name
      description: The name of the security rule.
      type: String
    - contextPath: Panorama.SecurityRule.From
      description: The source zone of the security rule.
      type: String
    - contextPath: Panorama.SecurityRule.DestinationDevice
      description: The destination device of the security rule.
      type: String
    - contextPath: Panorama.SecurityRule.Action
      description: The action taken by the security rule.
      type: String
    - contextPath: Panorama.SecurityRule.SourceDevice
      description: The source device of the security rule.
      type: String
    - contextPath: Panorama.SecurityRule.Tags
      description: The tags associated with the security rule.
      type: String
    - contextPath: Panorama.SecurityRule.SourceUser
      description: The source user of the security rule.
      type: String
    - contextPath: Panorama.SecurityRule.Application
      description: The application used in the security rule.
      type: String
    - contextPath: Panorama.SecurityRule.Service
      description: The service used in the security rule.
      type: String
    - contextPath: Panorama.SecurityRule.To
      description: The destination zone of the security rule.
      type: String
    - contextPath: Panorama.SecurityRule.Source
      description: The source address of the security rule.
      type: String
    - contextPath: Panorama.SecurityRule.CustomUrlCategory
      description: The custom URL category targeted by the security rule.
      type: String
    - contextPath: Panorama.SecurityRule.Destination
      description: The destination address of the security rule.
      type: String
    - contextPath: Panorama.SecurityRule.Options.LogAtSessionStart
      description: Indicates whether the session start is logged.
      type: String
    - contextPath: Panorama.SecurityRule.Options.LogForwarding
      description: Indicates whether log forwarding is enabled for the security rule.
      type: String
    - contextPath: Panorama.SecurityRule.Options.Schedule
      description: The schedule applied to the security rule.
      type: String
    - contextPath: Panorama.SecurityRule.Options.QoSMarking
      description: The QoS marking applied to the security rule.
      type: String
    - contextPath: Panorama.SecurityRule.Options.DisableServerResponseInspection
      description: Specifies whether to disable server response inspection for the security rule.
      type: String
    - contextPath: Panorama.SecurityRule.DeviceGroup
      description: The device group of the security rule (Panorama instances only).
      type: String
    - contextPath: Panorama.SecurityRule.Type
      description: Represents the type of the security rule (e.g., pre-rule, post-rule, intra-zone, inter-zone).
      type: String
  - arguments:
    - auto: PREDEFINED
      description: The log type.
      name: log-type
      predefined:
      - threat
      - traffic
      - wildfire
      - url
      - data
      required: true
    - description: The query string by which to match criteria for the logs. This is similar to the query provided in the web interface under the Monitor tab when viewing the logs.
      name: query
    - description: |-
        The time the log was generated from the timestamp and prior to it.
        For example "2019/08/11 01:10:44", will get logs before the specified date.
      name: time-generated
    - description: The source address.
      isArray: true
      name: addr-src
    - description: The destination address.
      isArray: true
      name: addr-dst
    - description: The source or destination IP address.
      isArray: true
      name: ip
    - description: The source zone.
      isArray: true
      name: zone-src
    - description: The destination source.
      isArray: true
      name: zone-dst
    - description: The rule action.
      isArray: true
      name: action
    - description: The destination port.
      isArray: true
      name: port-dst
    - description: The rule name, for example "Allow all outbound".
      isArray: true
      name: rule
    - description: The URL, for example "safebrowsing.googleapis.com".
      isArray: true
      name: url
    - description: The file hash (for WildFire logs only).
      isArray: true
      name: filedigest
    - defaultValue: '100'
      description: The maximum number of logs to retrieve. The maximum is 5000.
      name: number_of_logs
    description: Queries logs in Panorama.
    deprecated: true
    name: panorama-query-logs
    outputs:
    - contextPath: Panorama.Monitor.JobID
      description: The job ID of the logs query.
      type: String
    - contextPath: Panorama.Monitor.Status
      description: The status of the logs query.
      type: String
    - contextPath: Panorama.Monitor.Message
      description: The message of the logs query.
      type: String
  - arguments:
    - description: The job ID of the query.
      isArray: true
      name: job_id
      required: true
    description: Checks the status of a log query.
    deprecated: true
    name: panorama-check-logs-status
    outputs:
    - contextPath: Panorama.Monitor.JobID
      description: The job ID of the logs query.
      type: String
    - contextPath: Panorama.Monitor.Status
      description: The status of the log query.
      type: String
  - arguments:
    - description: The job ID of the query.
      isArray: true
      name: job_id
      required: true
    - defaultValue: 'true'
      description: Whether to auto-enrich the War Room entry. If "true", entry is not auto-enriched. If "false", entry is auto-extracted.
      name: ignore_auto_extract
    description: Retrieves the data of a logs query.
    name: panorama-get-logs
    outputs:
    - contextPath: Panorama.Monitor.Logs.Action
      description: The action taken for the session. Can be "alert", "allow", "deny", "drop", "drop-all-packets", "reset-client", "reset-server", "reset-both", or "block-url".
      type: String
    - contextPath: Panorama.Monitor.Logs.Application
      description: The application associated with the session.
      type: String
    - contextPath: Panorama.Monitor.Logs.Category
      description: The URL category of the URL subtype. For WildFire subtype, it is the verdict on the file, and can be either "malicious", "phishing", "grayware", or "benign". For other subtypes, the value is "any".
      type: String
    - contextPath: Panorama.Monitor.Logs.DeviceName
      description: The hostname of the firewall on which the session was logged.
      type: String
    - contextPath: Panorama.Monitor.Logs.DestinationAddress
      description: The original session destination IP address.
      type: String
    - contextPath: Panorama.Monitor.Logs.DestinationUser
      description: The username of the user to which the session was destined.
      type: String
    - contextPath: Panorama.Monitor.Logs.DestinationCountry
      description: The destination country or internal region for private addresses. Maximum length is 32 bytes.
      type: String
    - contextPath: Panorama.Monitor.Logs.DestinationPort
      description: The destination port utilized by the session.
      type: String
    - contextPath: Panorama.Monitor.Logs.FileDigest
      description: Only for the WildFire subtype, all other types do not use this field. The filedigest string shows the binary hash of the file sent to be analyzed by the WildFire service.
      type: String
    - contextPath: Panorama.Monitor.Logs.FileName
      description: |-
        File name or file type when the subtype is file.
        File name when the subtype is virus.
        File name when the subtype is wildfire-virus.
        File name when the subtype is wildfire.
      type: String
    - contextPath: Panorama.Monitor.Logs.FileType
      description: |-
        Only for the WildFire subtype, all other types do not use this field.
        Specifies the type of file that the firewall forwarded for WildFire analysis.
      type: String
    - contextPath: Panorama.Monitor.Logs.FromZone
      description: The zone from which the session was sourced.
      type: String
    - contextPath: Panorama.Monitor.Logs.URLOrFilename
      description: |-
        The actual URL when the subtype is url.
        File name or file type when the subtype is file.
        File name when the subtype is virus.
        File name when the subtype is wildfire-virus.
        File name when the subtype is wildfire.
        URL or file name when the subtype is vulnerability (if applicable).
      type: String
    - contextPath: Panorama.Monitor.Logs.NATDestinationIP
      description: The post-NAT destination IP address if destination NAT was performed.
      type: String
    - contextPath: Panorama.Monitor.Logs.NATDestinationPort
      description: The post-NAT destination port.
      type: String
    - contextPath: Panorama.Monitor.Logs.NATSourceIP
      description: The post-NAT source IP address if source NAT was performed.
      type: String
    - contextPath: Panorama.Monitor.Logs.NATSourcePort
      description: The post-NAT source port.
      type: String
    - contextPath: Panorama.Monitor.Logs.PCAPid
      description: |-
        The packet capture (pcap) ID is a 64 bit unsigned integral denoting
        an ID to correlate threat pcap files with extended pcaps taken as a part of
        that flow. All threat logs will contain either a pcap_id of 0 (no associated
        pcap), or an ID referencing the extended pcap file.
      type: String
    - contextPath: Panorama.Monitor.Logs.IPProtocol
      description: The IP protocol associated with the session.
      type: String
    - contextPath: Panorama.Monitor.Logs.Recipient
      description: |-
        Only for the WildFire subtype, all other types do not use this field.
        Specifies the name of the receiver of an email that WildFire determined to be malicious when analyzing an email link forwarded by the firewall.
      type: String
    - contextPath: Panorama.Monitor.Logs.Rule
      description: The name of the rule that the session matched.
      type: String
    - contextPath: Panorama.Monitor.Logs.RuleID
      description: The ID of the rule that the session matched.
      type: String
    - contextPath: Panorama.Monitor.Logs.ReceiveTime
      description: The time the log was received at the management plane.
      type: String
    - contextPath: Panorama.Monitor.Logs.Sender
      description: |-
        Only for the WildFire subtype; all other types do not use this field.
        Specifies the name of the sender of an email that WildFire determined to be malicious when analyzing an email link forwarded by the firewall.
      type: String
    - contextPath: Panorama.Monitor.Logs.SessionID
      description: An internal numerical identifier applied to each session.
      type: String
    - contextPath: Panorama.Monitor.Logs.DeviceSN
      description: The serial number of the firewall on which the session was logged.
      type: String
    - contextPath: Panorama.Monitor.Logs.Severity
      description: |-
        The severity associated with the threat. Can be "informational", "low",
        "medium", "high", or "critical".
      type: String
    - contextPath: Panorama.Monitor.Logs.SourceAddress
      description: The original session source IP address.
      type: String
    - contextPath: Panorama.Monitor.Logs.SourceCountry
      description: |-
        The source country or internal region for private addresses. Maximum
        length is 32 bytes.
      type: String
    - contextPath: Panorama.Monitor.Logs.SourceUser
      description: The username of the user who initiated the session.
      type: String
    - contextPath: Panorama.Monitor.Logs.SourcePort
      description: The source port utilized by the session.
      type: String
    - contextPath: Panorama.Monitor.Logs.ThreatCategory
      description: |-
        The threat categories used to classify different types of
        threat signatures.
      type: String
    - contextPath: Panorama.Monitor.Logs.Name
      description: |-
        The Palo Alto Networks identifier for the threat. A description
        string followed by a 64-bit numerical identifier.
      type: String
    - contextPath: Panorama.Monitor.Logs.ID
      description: The Palo Alto Networks ID for the threat.
      type: String
    - contextPath: Panorama.Monitor.Logs.ToZone
      description: The zone to which the session was destined.
      type: String
    - contextPath: Panorama.Monitor.Logs.TimeGenerated
      description: The time the log was generated on the data plane.
      type: String
    - contextPath: Panorama.Monitor.Logs.URLCategoryList
      description: |-
        A list of the URL filtering categories that the firewall used to
        enforce the policy.
      type: String
    - contextPath: Panorama.Monitor.Logs.Bytes
      description: The total log bytes.
      type: String
    - contextPath: Panorama.Monitor.Logs.BytesReceived
      description: The log bytes received.
      type: String
    - contextPath: Panorama.Monitor.Logs.BytesSent
      description: The log bytes sent.
      type: String
    - contextPath: Panorama.Monitor.Logs.Vsys
      description: The vsys on the firewall that generated the log.
      type: String
  - arguments:
    - description: The application name.
      name: application
    - description: The category name.
      name: category
    - description: The destination IP address.
      name: destination
      required: true
    - description: The destination port.
      name: destination-port
    - description: The from zone.
      name: from
    - description: The to zone.
      name: to
    - description: The IP protocol value.
      name: protocol
      required: true
    - description: The source IP address.
      name: source
      required: true
    - description: The source user.
      name: source-user
    - description: The target number of the firewall. Used only on a Panorama instance.
      name: target
      isArray: true
    - description: The target vsys of the firewall. Used only on a Panorama instance.
      name: vsys
      isArray: true
    description: Checks whether a session matches a specified security policy. This command is only available on firewall instances.
    deprecated: true
    name: panorama-security-policy-match
    outputs:
    - contextPath: Panorama.SecurityPolicyMatch.Query
      description: The query for the session to test.
      type: String
    - contextPath: Panorama.SecurityPolicyMatch.Rules.Name
      description: The matching rule name.
      type: String
    - contextPath: Panorama.SecurityPolicyMatch.Rules.Action
      description: The matching rule action.
      type: String
    - contextPath: Panorama.SecurityPolicyMatch.Rules.Category
      description: The matching rule category.
      type: String
    - contextPath: Panorama.SecurityPolicyMatch.Rules.Destination
      description: The matching rule destination.
      type: String
    - contextPath: Panorama.SecurityPolicyMatch.Rules.From
      description: The matching rule from zone.
      type: String
    - contextPath: Panorama.SecurityPolicyMatch.Rules.Source
      description: The matching rule source.
      type: String
    - contextPath: Panorama.SecurityPolicyMatch.Rules.To
      description: The matching rule to zone.
      type: String
    - contextPath: Panorama.SecurityPolicyMatch.QueryFields.Application
      description: The application name.
      type: String
    - contextPath: Panorama.SecurityPolicyMatch.QueryFields.Category
      description: The category name.
      type: String
    - contextPath: Panorama.SecurityPolicyMatch.QueryFields.Destination
      description: The destination IP address.
      type: String
    - contextPath: Panorama.SecurityPolicyMatch.QueryFields.DestinationPort
      description: The destination port.
      type: Number
    - contextPath: Panorama.SecurityPolicyMatch.QueryFields.From
      description: The query fields from zone.
      type: String
    - contextPath: Panorama.SecurityPolicyMatch.QueryFields.To
      description: The query fields to zone.
      type: String
    - contextPath: Panorama.SecurityPolicyMatch.QueryFields.Protocol
      description: The IP protocol value.
      type: String
    - contextPath: Panorama.SecurityPolicyMatch.QueryFields.Source
      description: The destination IP address.
      type: String
    - contextPath: Panorama.SecurityPolicyMatch.QueryFields.SourceUser
      description: The source user.
      type: String
  - arguments:
    - description: The name of the virtual router for which to list the static routes.
      name: virtual_router
      required: true
    - description: The template to use to run the command. Overrides the template parameter (Panorama instances).
      name: template
    - auto: PREDEFINED
      defaultValue: 'false'
      description: Whether to show an uncommitted configuration.
      name: show_uncommitted
      predefined:
      - 'true'
      - 'false'
    description: Lists the static routes of a virtual router.
    deprecated: true
    name: panorama-list-static-routes
    outputs:
    - contextPath: Panorama.StaticRoutes.Name
      description: The name of the static route.
      type: String
    - contextPath: Panorama.StaticRoutes.BFDProfile
      description: The BFD profile of the static route.
      type: String
    - contextPath: Panorama.StaticRoutes.Destination
      description: The destination of the static route.
      type: String
    - contextPath: Panorama.StaticRoutes.Metric
      description: The metric (port) of the static route.
      type: Number
    - contextPath: Panorama.StaticRoutes.NextHop
      description: The next hop of the static route. Can be an IP address, FQDN, or a virtual router.
      type: String
    - contextPath: Panorama.StaticRoutes.RouteTable
      description: The route table of a static route.
      type: String
    - contextPath: Panorama.StaticRoutes.VirtualRouter
      description: The virtual router to which the static router belongs.
      type: String
    - contextPath: Panorama.StaticRoutes.Template
      description: The template in which the static route is defined (Panorama instances only).
      type: String
    - contextPath: Panorama.StaticRoutes.Uncommitted
      description: Whether the static route is committed.
      type: Boolean
  - arguments:
    - description: The name of the virtual router for which to display the static route.
      name: virtual_router
      required: true
    - description: The name of the static route to display.
      name: static_route
      required: true
    - description: The template to use to run the command. Overrides the template parameter (Panorama instances).
      name: template
    description: Returns the specified static route of a virtual router.
    deprecated: true
    name: panorama-get-static-route
    outputs:
    - contextPath: Panorama.StaticRoutes.Name
      description: The name of the static route.
      type: String
    - contextPath: Panorama.StaticRoutes.BFDProfile
      description: The BFD profile of the static route.
      type: String
    - contextPath: Panorama.StaticRoutes.Destination
      description: The destination of the static route.
      type: String
    - contextPath: Panorama.StaticRoutes.Metric
      description: The metric (port) of the static route.
      type: Number
    - contextPath: Panorama.StaticRoutes.NextHop
      description: The next hop of the static route. Can be an IP address, FQDN, or a virtual router.
      type: String
    - contextPath: Panorama.StaticRoutes.RouteTable
      description: The route table of the static route.
      type: String
    - contextPath: Panorama.StaticRoutes.VirtualRouter
      description: The virtual router to which the static router belongs.
      type: String
    - contextPath: Panorama.StaticRoutes.Template
      description: The template in which the static route is defined (Panorama instances only).
      type: String
  - arguments:
    - description: The virtual router to which the routes will be added.
      name: virtual_router
      required: true
    - description: The name of the static route to add. The argument is limited to a maximum of 31 characters, is case-sensitive, and supports letters, numbers, spaces, hyphens, and underscores.
      name: static_route
      required: true
    - description: 'The IP address and network mask in Classless Inter-domain Routing (CIDR) notation: ip_address/mask. For example, 192.168.0.1/24 for IPv4 or 2001:db8::/32 for IPv6).'
      name: destination
      required: true
    - auto: PREDEFINED
      description: The type for the next hop.
      name: nexthop_type
      predefined:
      - ip-address
      - next-vr
      - fqdn
      - discard
      required: true
    - description: The next hop value.
      name: nexthop_value
      required: true
    - description: The metric port for the static route (1-65535).
      name: metric
    - description: The interface name in which to add the static route.
      name: interface
    - description: The template to use to run the command. Overrides the template parameter (Panorama instances).
      name: template
    description: Adds a static route.
    deprecated: true
    name: panorama-add-static-route
    outputs:
    - contextPath: Panorama.StaticRoutes.Name
      description: The name of the static route.
      type: String
    - contextPath: Panorama.StaticRoutes.BFDProfile
      description: The BFD profile of the static route.
      type: String
    - contextPath: Panorama.StaticRoutes.Destination
      description: The destination of the static route.
      type: String
    - contextPath: Panorama.StaticRoutes.Metric
      description: The metric (port) of the static route.
      type: Number
    - contextPath: Panorama.StaticRoutes.NextHop
      description: The next hop of the static route. Can be an IP address, FQDN, or a virtual router.
      type: String
    - contextPath: Panorama.StaticRoutes.RouteTable
      description: The route table of the static route.
      type: String
    - contextPath: Panorama.StaticRoutes.VirtualRouter
      description: The virtual router to which the static router belongs.
      type: String
    - contextPath: Panorama.StaticRoutes.Template
      description: The template in which the static route is defined (Panorama instances only).
      type: String
  - arguments:
    - description: The name of the static route to delete.
      name: route_name
      required: true
    - description: The virtual router from which the routes will be deleted.
      name: virtual_router
      required: true
    - description: The template to use to run the command. Overrides the template parameter (Panorama instances).
      name: template
    description: Deletes a static route.
    deprecated: true
    name: panorama-delete-static-route
    outputs:
    - contextPath: Panorama.StaticRoutes.Name
      description: The name of the static route to delete.
      type: String
    - contextPath: Panorama.StaticRoutes.BFDProfile
      description: The BFD profile of the static route.
      type: String
    - contextPath: Panorama.StaticRoutes.Destination
      description: The destination of the static route.
      type: String
    - contextPath: Panorama.StaticRoutes.Metric
      description: The metric (port) of the static route.
      type: Number
    - contextPath: Panorama.StaticRoutes.NextHop
      description: The next hop of the static route. Can be an IP address, FQDN, or a virtual router.
      type: String
    - contextPath: Panorama.StaticRoutes.RouteTable
      description: The route table of the static route.
      type: String
    - contextPath: Panorama.StaticRoutes.VirtualRouter
      description: The virtual router to which the static router belongs.
      type: String
    - contextPath: Panorama.StaticRoutes.Template
      description: The template in which the static route is defined (Panorama instances only).
      type: String
    - contextPath: Panorama.StaticRoutes.Deleted
      description: Whether the static route was deleted.
      type: Boolean
  - arguments:
    - description: The serial number of the target device.
      name: target
    description: Shows the firewall device software version.
    deprecated: true
    name: panorama-show-device-version
    outputs:
    - contextPath: Panorama.Device.Info.Devicename
      description: The device name of the PAN-OS.
      type: String
    - contextPath: Panorama.Device.Info.Model
      description: The model of the PAN-OS.
      type: String
    - contextPath: Panorama.Device.Info.Serial
      description: The serial number of the PAN-OS.
      type: String
    - contextPath: Panorama.Device.Info.Version
      description: The version of the PAN-OS.
      type: String
  - arguments:
    - description: The device to which to download the content update.
      name: target
    description: Downloads the latest content update.
    deprecated: true
    name: panorama-download-latest-content-update
    outputs:
    - contextPath: Panorama.Content.Download.JobID
      description: The job ID of the content download.
      type: String
    - contextPath: Panorama.Content.Download.Status
      description: The content download status.
      type: String
  - arguments:
    - description: The device to which the content update is downloading.
      name: target
    - description: The job ID to check.
      name: job_id
      required: true
    description: Checks the download status of a content update.
    deprecated: true
    name: panorama-content-update-download-status
    outputs:
    - contextPath: Panorama.Content.Download.JobID
      description: The job ID to monitor.
      type: String
    - contextPath: Panorama.Content.Download.Status
      description: The download status.
      type: String
    - contextPath: Panorama.Content.Download.Details
      description: The job ID details.
      type: String
  - arguments:
    - description: The device on which to install the content update.
      name: target
    description: Installs the latest content update.
    deprecated: true
    name: panorama-install-latest-content-update
    outputs:
    - contextPath: Panorama.Content.Install.JobID
      description: The job ID of the installation.
      type: String
    - contextPath: Content.Install.Status
      description: The installation status.
      type: String
  - arguments:
    - description: The device on which to check the installation status of the content update.
      name: target
    - description: The job ID of the content installation.
      name: job_id
      required: true
    description: Gets the installation status of the content update.
    deprecated: true
    name: panorama-content-update-install-status
    outputs:
    - contextPath: Panorama.Content.Install.JobID
      description: The job ID of the content installation.
      type: String
    - contextPath: Panorama.Content.Install.Status
      description: The content installation status.
      type: String
    - contextPath: Panorama.Content.Install.Details
      description: The content installation status details.
      type: String
  - arguments:
    - description: The target device from which to get the PAN-OS software version.
      name: target
    description: Checks the PAN-OS software version from the repository.
    deprecated: true
    name: panorama-check-latest-panos-software
  - arguments:
    - description: The target device from which to download the PAN-OS software version.
      name: target
    - description: The target version number to install.
      name: target_version
      required: true
    description: Downloads the target PAN-OS software version to install on the target device.
    deprecated: true
    name: panorama-download-panos-version
    outputs:
    - contextPath: Panorama.PANOS.Download.JobID
      description: The job ID of the PAN-OS download.
      type: number
    - contextPath: Panorama.PANOS.Download.Status
      description: The status of the PAN-OS download.
      type: String
  - arguments:
    - description: The target device from which to get the download status.
      name: target
    - description: The job ID to check.
      name: job_id
      required: true
    description: Gets the download status of the target PAN-OS software.
    name: panorama-download-panos-status
    deprecated: true
    outputs:
    - contextPath: Panorama.PANOS.Download.JobID
      description: The job ID of the PAN-OS download.
      type: string
    - contextPath: Panorama.PANOS.Download.Status
      description: The PAN-OS download status.
      type: String
    - contextPath: Panorama.PANOS.Download.Details
      description: The PAN-OS download details.
      type: String
  - arguments:
    - description: The target device on which to install the target PAN-OS software version.
      name: target
    - description: The target PAN-OS version to install.
      name: target_version
      required: true
    description: Installs the target PAN-OS version on the specified target device.
    deprecated: true
    name: panorama-install-panos-version
    outputs:
    - contextPath: Panorama.PANOS.Install.JobID
      description: The job ID of the PAN-OS installation.
      type: string
    - contextPath: Panorama.PANOS.Install.Status
      description: The status of the PAN-OS installation.
      type: String
  - arguments:
    - description: The target device from which to get the installation status.
      name: target
    - description: The job ID to check.
      name: job_id
      required: true
    description: Gets the installation status of the PAN-OS software.
    deprecated: true
    name: panorama-install-panos-status
    outputs:
    - contextPath: Panorama.PANOS.Install.JobID
      description: The job ID of the PAN-OS installation.
      type: number
    - contextPath: Panorama.PANOS.Install.Status
      description: The status of the PAN-OS installation.
      type: String
    - contextPath: Panorama.PANOS.Install.Details
      description: The PAN-OS installation details.
      type: String
  - arguments:
    - description: The target device on which to reboot the firewall.
      name: target
    description: Reboots the firewall device.
    deprecated: true
    name: panorama-device-reboot
  - arguments:
    - description: The IP address from which to return information.
      name: ip_address
      required: true
    description: Gets location information for an IP address.
    deprecated: true
    name: panorama-show-location-ip
    outputs:
    - contextPath: Panorama.Location.IP.country_code
      description: The IP address location country code.
      type: String
    - contextPath: Panorama.Location.IP.country_name
      description: The IP address location country name.
      type: String
    - contextPath: Panorama.Location.IP.ip_address
      description: The IP address.
      type: String
    - contextPath: Panorama.Location.IP.Status
      description: Whether the IP address was found.
      type: String
  - arguments: []
    description: Gets information about available PAN-OS licenses and their statuses.
    deprecated: true
    name: panorama-get-licenses
    outputs:
    - contextPath: Panorama.License.Authcode
      description: The authentication code of the license.
      type: String
    - contextPath: Panorama.License.Base-license-name
      description: The base license name.
      type: String
    - contextPath: Panorama.License.Description
      description: The description of the license.
      type: String
    - contextPath: Panorama.License.Expired
      description: Whether the license has expired.
      type: String
    - contextPath: Panorama.License.Expires
      description: When the license will expire.
      type: String
    - contextPath: Panorama.License.Feature
      description: The feature of the license.
      type: String
    - contextPath: Panorama.License.Issued
      description: When the license was issued.
      type: String
    - contextPath: Panorama.License.Serial
      description: The serial number of the license.
      type: String
  - arguments:
    - auto: PREDEFINED
      description: The security profile for which to get information.
      name: security_profile
      predefined:
      - data-filtering
      - file-blocking
      - spyware
      - url-filtering
      - virus
      - vulnerability
      - wildfire-analysis
    description: Gets information for the specified security profile.
    deprecated: true
    name: panorama-get-security-profiles
    outputs:
    - contextPath: Panorama.Spyware.Name
      description: The profile name.
      type: String
    - contextPath: Panorama.Spyware.Rules.Action
      description: The rule action.
      type: String
    - contextPath: Panorama.Spyware.Rules.Category
      description: The category for which to apply the rule.
      type: String
    - contextPath: Panorama.Spyware.Rules.Name
      description: The rule name.
      type: String
    - contextPath: Panorama.Spyware.Rules.Packet-capture
      description: Whether packet capture is enabled.
      type: String
    - contextPath: Panorama.Spyware.Rules.Severity
      description: The rule severity.
      type: String
    - contextPath: Panorama.Spyware.Rules.Threat-name
      description: The threat name to apply for the rule.
      type: String
    - contextPath: Panorama.URLFilter.Name
      description: The profile name.
      type: String
    - contextPath: Panorama.URLFilter.Rules.Category.Action
      description: The rule action to apply to the category.
      type: String
    - contextPath: Panorama.URLFilter.Rules.Category.Name
      description: The category name.
      type: String
    - contextPath: Panorama.WildFire.Name
      description: The WildFire profile name.
      type: String
    - contextPath: Panorama.WildFire.Rules.Analysis
      description: The rule analysis.
      type: String
    - contextPath: Panorama.WildFire.Rules.Application
      description: The application to apply for the rule.
      type: String
    - contextPath: Panorama.WildFire.Rules.File-type
      description: The file type to apply for the rule.
      type: String
    - contextPath: Panorama.WildFire.Rules.Name
      description: The rule name.
      type: String
    - contextPath: Panorama.Vulnerability.Name
      description: The vulnerability profile name.
      type: String
    - contextPath: Panorama.Vulnerability.Rules.Vendor-id
      description: The vendor ID to apply for the rule.
      type: String
    - contextPath: Panorama.Vulnerability.Rules.Packet-capture
      description: Whether packet capture is enabled.
      type: String
    - contextPath: Panorama.Vulnerability.Rules.Host
      description: The rule host.
      type: String
    - contextPath: Panorama.Vulnerability.Rules.Name
      description: The rule name.
      type: String
    - contextPath: Panorama.Vulnerability.Rules.Category
      description: The category to apply for the rule.
      type: String
    - contextPath: Panorama.Vulnerability.Rules.CVE
      description: The CVE to apply for the rule.
      type: String
    - contextPath: Panorama.Vulnerability.Rules.Action
      description: The rule action.
      type: String
    - contextPath: Panorama.Vulnerability.Rules.Severity
      description: The rule severity.
      type: String
    - contextPath: Panorama.Vulnerability.Rules.Threat-name
      description: The threat to apply for the rule.
      type: String
    - contextPath: Panorama.Antivirus.Name
      description: The antivirus profile name.
      type: String
    - contextPath: Panorama.Antivirus.Rules.Action
      description: The rule action.
      type: String
    - contextPath: Panorama.Antivirus.Rules.Name
      description: The rule name.
      type: String
    - contextPath: Panorama.Antivirus.Rules.WildFire-action
      description: The WildFire action.
      type: String
    - contextPath: Panorama.FileBlocking.Name
      description: The file blocking profile name.
      type: String
    - contextPath: Panorama.FileBlocking.Rules.Action
      description: The rule action.
      type: String
    - contextPath: Panorama.FileBlocking.Rules.Application
      description: The application to apply for the rule.
      type: String
    - contextPath: Panorama.FileBlocking.Rules.File-type
      description: The file type to apply for the rule.
      type: String
    - contextPath: Panorama.FileBlocking.Rules.Name
      description: The rule name.
      type: String
    - contextPath: Panorama.DataFiltering.Name
      description: The data filtering profile name.
      type: String
    - contextPath: Panorama.DataFiltering.Rules.Alert-threshold
      description: The alert threshold.
      type: String
    - contextPath: Panorama.DataFiltering.Rules.Application
      description: The application to apply for the rule.
      type: String
    - contextPath: Panorama.DataFiltering.Rules.Block-threshold
      description: The block threshold.
      type: String
    - contextPath: Panorama.DataFiltering.Rules.Data-object
      description: The data object.
      type: String
    - contextPath: Panorama.DataFiltering.Rules.Direction
      description: The rule direction.
      type: String
    - contextPath: Panorama.DataFiltering.Rules.File-type
      description: The file type to apply for the rule.
      type: String
    - contextPath: Panorama.DataFiltering.Rules.Log-severity
      description: The log severity.
      type: String
    - contextPath: Panorama.DataFiltering.Rules.Name
      description: The rule name.
      type: String
  - arguments:
    - auto: PREDEFINED
      description: Security profile type.
      name: profile_type
      predefined:
      - data-filtering
      - file-blocking
      - spyware
      - url-filtering
      - virus
      - vulnerability
      - wildfire-analysis
      required: true
    - description: The rule name to apply.
      name: rule_name
      required: true
    - description: The profile name to apply to the rule.
      name: profile_name
      required: true
    - auto: PREDEFINED
      description: The location of the rules. Mandatory for Panorama instances.
      name: pre_post
      predefined:
      - pre-rulebase
      - post-rulebase
    description: Applies a security profile to specific rules or rules with a specific tag.
    deprecated: true
    name: panorama-apply-security-profile
  - arguments:
    - auto: PREDEFINED
      description: The location of the rules. Mandatory for Panorama instances.
      name: pre_post
      predefined:
      - pre-rulebase
      - post-rulebase
    description: Get SSL decryption rules.
    deprecated: true
    name: panorama-get-ssl-decryption-rules
    outputs:
    - contextPath: Panorama.SSLRule.From
      description: The SSL rule from the source.
      type: String
    - contextPath: Panorama.SSLRule.Name
      description: The name of the SSL rule.
      type: String
    - contextPath: Panorama.SSLRule.Destination
      description: The destination of the SSL rule.
      type: String
    - contextPath: Panorama.SSLRule.Target
      description: The target of the SSL rule.
      type: String
    - contextPath: Panorama.SSLRule.Service
      description: The SSL rule service.
      type: String
    - contextPath: Panorama.SSLRule.Action
      description: The SSL rule action.
      type: String
    - contextPath: Panorama.SSLRule.Type
      description: The SSL rule type.
      type: String
    - contextPath: Panorama.SSLRule.Source
      description: The source of the SSL rule.
      type: String
    - contextPath: Panorama.SSLRule.To
      description: The SSL rule to destination.
      type: String
    - contextPath: Panorama.SSLRule.UUID
      description: The SSL rule UUID.
      type: String
    - contextPath: Panorama.SSLRule.Description
      description: The SSL rule description.
      type: String
    - contextPath: Panorama.SSLRule.Source-user
      description: The SSL rule source user.
      type: String
    - contextPath: Panorama.SSLRule.Category
      description: The SSL rule category.
      type: String
  - arguments:
    - description: The template name.
      name: template
      required: true
    description: Retrieves the Wildfire configuration.
    deprecated: true
    name: panorama-get-wildfire-configuration
    outputs:
    - contextPath: Panorama.WildFire.Name
      description: The file name.
      type: String
    - contextPath: Panorama.WildFire.Size-limit
      description: The file size limit.
      type: String
    - contextPath: Panorama.WildFire.recurring
      description: The schedule that is recurring.
      type: String
  - arguments:
    - description: The URL filtering profile name. Get the name by running the get-security-profiles command.
      name: profile_name
      required: true
    description: Sets default categories to block in the URL filtering profile.
    deprecated: true
    name: panorama-url-filtering-block-default-categories
  - arguments: []
    description: Gets anti-spyware best practices.
    deprecated: true
    name: panorama-get-anti-spyware-best-practice
    outputs:
    - contextPath: Panorama.Spyware.BotentDomain.Name
      description: The botnet domain name.
      type: String
    - contextPath: Panorama.Spyware.BotentDomain.Action
      description: The botnet domain action.
      type: String
    - contextPath: Panorama.Spyware.BotentDomain.Packet-capture
      description: Whether packet capture is enabled.
      type: String
    - contextPath: Panorama.Spyware.BotentDomain.Sinkhole.ipv4-address
      description: The botnet domain IPv4 address.
      type: String
    - contextPath: Panorama.Spyware.BotentDomain.Sinkhole.ipv6-address
      description: The Botnet domain IPv6 address.
      type: String
    - contextPath: Panorama.Spyware.Rule.Category
      description: The rule category.
      type: String
    - contextPath: Panorama.Spyware.Rule.Action
      description: The rule action.
      type: String
    - contextPath: Panorama.Spyware.Rule.Name
      description: The rule name.
      type: String
    - contextPath: Panorama.Spyware.Rule.Severity
      description: The rule severity.
      type: String
    - contextPath: Panorama.Spyware.Rule.Threat-name
      description: The rule threat name.
      type: String
    - contextPath: Panorama.Spyware.BotentDomain.Max_version
      description: The botnet domain max version.
      type: String
  - arguments: []
    description: Gets file-blocking best practices.
    deprecated: true
    name: panorama-get-file-blocking-best-practice
    outputs:
    - contextPath: Panorama.FileBlocking.Rule.Action
      description: The rule action.
      type: String
    - contextPath: Panorama.FileBlocking.Rule.Application
      description: The rule application.
      type: String
    - contextPath: Panorama.FileBlocking.Rule.File-type
      description: The rule file type.
      type: String
    - contextPath: Panorama.FileBlocking.Rule.Name
      description: The rule name.
      type: String
  - arguments: []
    description: Get anti-virus best practices.
    deprecated: true
    name: panorama-get-antivirus-best-practice
    outputs:
    - contextPath: Panorama.Antivirus.Decoder.Action
      description: The rule action.
      type: String
    - contextPath: Panorama.Antivirus.Decoder.Name
      description: The rule name.
      type: String
    - contextPath: Panorama.Antivirus.Decoder.WildFire-action
      description: The WildFire action.
      type: String
  - arguments: []
    description: Gets vulnerability-protection best practices.
    deprecated: true
    name: panorama-get-vulnerability-protection-best-practice
    outputs:
    - contextPath: Panorama.Vulnerability.Rule.Action
      description: The rule action.
      type: String
    - contextPath: Panorama.Vulnerability.Rule.CVE
      description: The rule CVE.
      type: String
    - contextPath: Panorama.Vulnerability.Rule.Category
      description: The rule category.
      type: String
    - contextPath: Panorama.Vulnerability.Rule.Host
      description: The rule host.
      type: String
    - contextPath: Panorama.Vulnerability.Rule.Name
      description: The rule name.
      type: String
    - contextPath: Panorama.Vulnerability.Rule.Severity
      description: The rule severity.
      type: String
    - contextPath: Panorama.Vulnerability.Rule.Threat-name
      description: The threat name.
      type: String
    - contextPath: Panorama.Vulnerability.Rule.Vendor-id
      description: The vendor ID.
      type: String
  - arguments: []
    description: Views WildFire best practices.
    deprecated: true
    name: panorama-get-wildfire-best-practice
    outputs:
    - contextPath: Panorama.WildFire.Analysis
      description: The WildFire analysis.
      type: String
    - contextPath: Panorama.WildFire.Application
      description: The WildFire application.
      type: String
    - contextPath: Panorama.WildFire.File.File-size
      description: The recommended file size.
      type: String
    - contextPath: Panorama.WildFire.File.Name
      description: The file name.
      type: String
    - contextPath: Panorama.WildFire.File-type
      description: The WildFire profile file type.
      type: String
    - contextPath: Panorama.WildFire.Name
      description: The WildFire profile name.
      type: String
    - contextPath: Panorama.WildFire.SSLDecrypt
      description: The SSL decrypt content.
      type: String
    - contextPath: Panorama.WildFire.Schedule.Action
      description: The WildFire schedule action.
      type: String
    - contextPath: Panorama.WildFire.Schedule.Recurring
      description: The WildFire schedule recurring.
      type: String
  - arguments: []
    description: Views URL filtering best practices.
    deprecated: true
    name: panorama-get-url-filtering-best-practice
    outputs:
    - contextPath: Panorama.URLFilter.Category.Action
      description: The action to perform on the category.
      type: String
    - contextPath: Panorama.URLFilter.Category.Name
      description: The category name.
      type: String
    - contextPath: Panorama.URLFilter.DeviceGroup
      description: The device group name.
      type: String
    - contextPath: Panorama.URLFilter.Name
      description: The profile name.
      type: String
    - contextPath: Panorama.URLFilter.Header.log-container-page-only
      description: The log container page only.
      type: String
    - contextPath: Panorama.URLFilter.Header.log-http-hdr-referer
      description: The log HTTP header referrer.
      type: String
    - contextPath: Panorama.URLFilter.Header.log-http-hdr-user
      description: The log HTTP header user.
      type: String
    - contextPath: Panorama.URLFilter.Header.log-http-hdr-xff
      description: The log HTTP header xff.
      type: String
  - arguments:
    - description: The template name.
      name: template
      required: true
    description: Enforces wildfire best practices to upload files to the maximum size, forwards all file types, and updates the schedule.
    deprecated: true
    name: panorama-enforce-wildfire-best-practice
  - arguments:
    - description: The name of the profile to create.
      name: profile_name
      required: true
    description: Creates an antivirus best practice profile.
    deprecated: true
    name: panorama-create-antivirus-best-practice-profile
  - arguments:
    - description: The profile name to create.
      name: profile_name
      required: true
    description: Creates an anti-spyware best practice profile.
    deprecated: true
    name: panorama-create-anti-spyware-best-practice-profile
  - arguments:
    - description: The profile name.
      name: profile_name
      required: true
    description: Creates a vulnerability protection best practice profile.
    deprecated: true
    name: panorama-create-vulnerability-best-practice-profile
  - arguments:
    - description: The profile name.
      name: profile_name
      required: true
    description: Creates a URL filtering best practice profile.
    deprecated: true
    name: panorama-create-url-filtering-best-practice-profile
  - arguments:
    - description: The name of the profile.
      name: profile_name
      required: true
    description: Creates a file blocking best practice profile.
    deprecated: true
    name: panorama-create-file-blocking-best-practice-profile
  - arguments:
    - description: The name of the profile.
      name: profile_name
      required: true
    description: Creates a WildFire analysis best practice profile.
    deprecated: true
    name: panorama-create-wildfire-best-practice-profile
  - arguments:
    - description: The template to use when running the command. Overrides the template parameter (Panorama instances). If not given, will use the integration parameter.
      name: template
    - description: The template stack to use when running the command.
      name: template_stack
    - description: "The name of the virtual system to be configured. Will use the configured VSYS parameter if exists. If given a value, will override the VSYS parameter. If neither the VSYS parameter and this argument are entered, will default to 'vsys1'. "
      name: vsys
    description: Shows the user ID interface configuration.
    deprecated: true
    name: panorama-show-user-id-interfaces-config
    outputs:
    - contextPath: Panorama.UserInterfaces.Name
      description: The name of the user interface.
      type: String
    - contextPath: Panorama.UserInterfaces.Zone
      description: The zone to which the interface is connected.
      type: String
    - contextPath: Panorama.UserInterfaces.EnableUserIdentification
      description: Whether user identification is enabled.
      type: String
  - arguments:
    - description: The template to use when running the command. Overrides the template parameter (Panorama instances). If not given, will use the integration parameter.
      name: template
    - description: The template stack to use when running the command.
      name: template_stack
    - description: "The name of the virtual system to be configured. Will use the configured VSYS parameter if exists. If given a value, will override the VSYS parameter. If neither the VSYS parameter and this argument are entered, will default to 'vsys1'. "
      name: vsys
    description: Shows the zones configuration.
    deprecated: true
    name: panorama-show-zones-config
    outputs:
    - contextPath: Panorama.Zone.Name
      description: The name of the zone.
      type: String
    - contextPath: Panorama.Zone.Network
      description: The network to which the zone is connected.
      type: String
    - contextPath: Panorama.Zone.EnableUserIdentification
      description: Whether user identification is enabled.
      type: String
    - contextPath: Panorama.Zone.ZoneProtectionProfile
      description: The zone protection profile.
      type: String
    - contextPath: Panorama.Zone.LogSetting
      description: The log setting for the zone.
      type: String
  - arguments:
    - description: The template to use when running the command. Overrides the template parameter (Panorama instances). If not given, will use the integration parameter.
      name: template
    - description: The template stack to use when running the command.
      name: template_stack
    - description: "The name of the virtual system to be configured. Will use the configured VSYS parameter if exists. If given a value, will override the VSYS parameter. If neither the VSYS parameter and this argument are entered, will default to 'vsys1'. "
      name: vsys
    description: Retrieves list of user ID agents configured in the system.
    deprecated: true
    name: panorama-list-configured-user-id-agents
    outputs:
    - contextPath: Panorama.UserIDAgents.Name
      description: The user ID agent name.
      type: String
    - contextPath: Panorama.UserIDAgents.Host
      description: The user ID agent host.
      type: String
    - contextPath: Panorama.UserIDAgents.Port
      description: The user ID agent port.
      type: Number
    - contextPath: Panorama.UserIDAgents.LdapProxy
      description: Whether LDAP proxy is used in the user ID agent.
      type: String
    - contextPath: Panorama.UserIDAgents.NtlmAuth
      description: Whether NLTM authentication is used in the user ID agent.
      type: String
    - contextPath: Panorama.UserIDAgents.EnableHipCollection
      description: Whether HIP collection is enabled in the user ID agent.
      type: String
    - contextPath: Panorama.UserIDAgents.IpUserMapping
      description: Whether IP user mapping is enabled in the user ID agent.
      type: String
    - contextPath: Panorama.UserIDAgents.SerialNumber
      description: The serial number associated with the user ID agent.
      type: Unknown
    - contextPath: Panorama.UserIDAgents.CollectorName
      description: The user ID agent collector name.
      type: String
    - contextPath: Panorama.UserIDAgents.Secret
      description: The user ID agent secret.
      type: String
    - contextPath: Panorama.UserIDAgents.Disabled
      description: Whether the user ID agent is disabled.
      type: String
  - arguments:
    - description: The entry ID of the file to upload.
      name: entryID
      required: true
    - auto: PREDEFINED
      description: The category of the content.
      name: category
      predefined:
      - wildfire
      - anti-virus
      - content
      required: true
    description: Uploads a content file to Panorama.
    deprecated: true
    name: panorama-upload-content-update-file
    outputs:
    - contextPath: Panorama.Content.Upload.Status
      description: The content upload status.
      type: string
    - contextPath: Panorama.Content.Upload.Message
      description: The content upload message.
      type: string
  - arguments:
    - description: The update file name to be installed on PAN-OS.
      name: version_name
      required: true
    - auto: PREDEFINED
      description: The category of the content.
      name: category
      predefined:
      - wildfire
      - anti-virus
      - content
      required: true
    - auto: PREDEFINED
      defaultValue: no
      description: Skips the file validity check with the PAN-OS update server. Use this option for air-gapped networks and only if you trust the content file.
      name: skip_validity_check
      predefined:
      - yes
      - no
      required: true
    description: Installs a specific content update file.
    deprecated: true
    name: panorama-install-file-content-update
    outputs:
    - contextPath: Panorama.Content.Install.JobID
      description: The job ID of the installation.
      type: string
    - contextPath: Panorama.Content.Install.Status
      description: The installation status.
      type: string
  - arguments:
    - auto: PREDEFINED
      description: Action to be taken, such as show, get, set, edit, delete, rename, clone, move, override, multi-move, multi-clone, or complete. Documentation - https://docs.paloaltonetworks.com/pan-os/9-1/pan-os-panorama-api/pan-os-xml-api-request-types/configuration-api.
      name: action
      predefined:
      - set
      - edit
      - delete
      - rename
      - clone
      - move
      - override
      - muti-move
      - multi-clone
      - complete
      - show
      - get
    - description: The category parameter. For example, when exporting a configuration file, use "category=configuration".
      name: category
    - description: Specifies the XML structure that defines the command. Used for operation commands (op type command). Can be retrieved from the PAN-OS web UI debugger or enabling debugging via the CLI using `debug cli on`.
      name: cmd
    - description: The command to run. For example, command =<show><arp><entry name='all'/></arp></show>.
      name: command
    - description: The specified destination.
      name: dst
    - description: Used to define a new value for an object. Should be an XML object, for example, <static><member>test</member></static>.
      name: element
    - description: The end time (used only when cloning an object).
      name: to
    - description: The start time (used only when cloning an object).
      name: from
    - description: The key value to set.
      name: key
    - description: The log type to retrieve. For example, log-type=threat for threat logs.
      name: log-type
    - description: The type of move operation (for example, where=after, where=before, where=top, where=bottom).
      name: where
    - description: The time period, for example period=last-24-hrs.
      name: period
    - description: xpath location. xpath defines the location of the object. For example, xpath=/config/predefined/application/entry[@name='hotmail']. Documentation - https://docs.paloaltonetworks.com/pan-os/9-1/pan-os-panorama-api/about-the-pan-os-xml-api/structure-of-a-pan-os-xml-api-request/xml-and-xpath.
      name: xpath
    - description: The PCAP ID included in the threat log.
      name: pcap-id
    - description: The device serial number.
      name: serialno
    - description: The report type, for example dynamic, predefined, or custom.
      name: reporttype
    - description: The report name.
      name: reportname
    - defaultValue: 'config'
      description: The request type, for example export, import, log, config.
      name: type
      predefined:
      - 'keygen'
      - 'config'
      - 'commit'
      - 'op'
      - 'report'
      - 'log'
      - 'import'
      - 'export'
      - 'user-id'
      - 'version'
      auto: PREDEFINED
    - description: The time the PCAP was received on the firewall. Used for threat PCAPs.
      name: search-time
    - description: Serial number of the firewall on which to run the command. Use only for a Panorama instance. This argument will work only with op type commands.
      name: target
    - description: The job ID.
      name: job-id
    - description: The query string.
      name: query
    - description: The name of the virtual system to be configured. If no vsys is mentioned, this command will not use the vsys parameter.
      name: vsys
    - description: The device group in which to run the command.
      name: device-group
    - description: Return raw XML.
      name: is_xml
      auto: PREDEFINED
      predefined:
      - "false"
      - "true"
      defaultValue: "false"
    description: Runs any command supported in the API.
    name: pan-os
  - arguments:
    - description: The firewall managed by Panorama from which to retrieve the predefined threats.
      name: target
    description: Gets the predefined threats list from a Firewall or Panorama and stores it as a JSON file in the context.
    name: pan-os-get-predefined-threats-list
    outputs:
    - contextPath: File.Size
      description: The file size.
      type: number
    - contextPath: File.Name
      description: The file name.
      type: string
    - contextPath: File.Type
      description: The file type.
      type: string
    - contextPath: File.Info
      description: The file information.
      type: string
    - contextPath: File.Extension
      description: The file extension.
      type: string
    - contextPath: File.EntryID
      description: The file entry ID.
      type: string
    - contextPath: File.MD5
      description: The MD5 hash of the file.
      type: string
    - contextPath: File.SHA1
      description: The SHA1 hash of the file.
      type: string
    - contextPath: File.SHA256
      description: The SHA256 hash of the file.
      type: string
    - contextPath: File.SHA512
      description: The SHA512 hash of the file.
      type: string
    - contextPath: File.SSDeep
      description: The SSDeep hash of the file.
      type: string
  - arguments:
    - description: The commit description.
      name: description
    - description: The administrator name. To commit admin-level changes on a firewall, include the administrator name in the request.
      name: admin_name
    - auto: PREDEFINED
      description: Forces a commit.
      name: force_commit
      predefined:
      - 'true'
      - 'false'
    - auto: PREDEFINED
      description: Performs a partial commit while excluding device and network configuration.
      name: exclude_device_network_configuration
      predefined:
      - 'true'
      - 'false'
    - auto: PREDEFINED
      description: Performs a partial commit while excluding shared objects.
      name: exclude_shared_objects
      predefined:
      - 'true'
      - 'false'
    - auto: PREDEFINED
      description: Whether to use polling.
      defaultValue: 'false'
      name: polling
      predefined:
      - 'true'
      - 'false'
    - description: commit job ID to use in polling commands. (automatically filled by polling).
      name: commit_job_id
      deprecated: true
    - description: The timeout (in seconds) when polling.
      name: timeout
      defaultValue: '120'
    - description: The interval (in seconds) when polling.
      name: interval_in_seconds
      defaultValue: '10'
    - description: whether to hide the polling result (automatically filled by polling).
      name: hide_polling_output
      deprecated: true
    description: Commits a configuration to the Palo Alto firewall or Panorama, validates if a commit was successful if using polling="true" otherwise does not validate if the commit was successful. Committing to Panorama does not push the configuration to the firewalls. To push the configuration, run the panorama-push-to-device-group command.
    name: pan-os-commit
    polling: true
    outputs:
    - contextPath: Panorama.Commit.JobID
      description: The job ID to commit.
      type: Number
    - contextPath: Panorama.Commit.Status
      description: The commit status.
      type: String
    - contextPath: Panorama.Commit.Description
      description: The commit description from the the command input.
      type: String
  - arguments:
    - default: true
      description: The device group to which to push (Panorama instances).
      name: device-group
    - auto: PREDEFINED
      defaultValue: 'false'
      description: Pre policy validation.
      name: validate-only
      predefined:
      - 'true'
      - 'false'
    - auto: PREDEFINED
      defaultValue: 'true'
      description: Whether to include template changes.
      name: include-template
      predefined:
      - 'true'
      - 'false'
    - description: The push description.
      name: description
    - description: The serial number for a virtual system commit. If provided, the commit will be a virtual system commit.
      name: serial_number
    - auto: PREDEFINED
      description: Whether to use polling.
      defaultValue: 'false'
      name: polling
      predefined:
      - 'true'
      - 'false'
    - description: push job ID to use in polling commands. (automatically filled by polling).
      name: push_job_id
      deprecated: true
    - description: The timeout (in seconds) when polling.
      name: timeout
      defaultValue: '120'
    - description: The interval (in seconds) when polling.
      name: interval_in_seconds
      defaultValue: '10'
    - description: whether to hide the polling result (automatically filled by polling).
      name: hide_polling_output
      deprecated: true
    description: Pushes rules from PAN-OS to the configured device group. In order to push the configuration to Prisma Access managed tenants (single or multi tenancy), use the device group argument with the device group which is associated with the tenant ID. Validates if a push has been successful if polling="true".
    name: pan-os-push-to-device-group
    polling: true
    outputs:
    - contextPath: Panorama.Push.DeviceGroup
      description: The device group in which the policies were pushed.
      type: String
    - contextPath: Panorama.Push.JobID
      description: The job ID of the policies that were pushed.
      type: Number
    - contextPath: Panorama.Push.Status
      description: The push status.
      type: String
    - contextPath: Panorama.Push.Warnings
      description: The push warnings.
      type: String
    - contextPath: Panorama.Push.Errors
      description: The push errors.
      type: String
    - contextPath: Panorama.Push.Details
      description: The job ID details.
      type: String
  - arguments:
    - description: The device group for which to return addresses (Panorama instances).
      name: device-group
    - description: The tag to filter the list of addresses.
      name: tag
    description: Returns a list of addresses.
    name: pan-os-list-addresses
    outputs:
    - contextPath: Panorama.Addresses.Name
      description: The address name.
      type: string
    - contextPath: Panorama.Addresses.Description
      description: The address description.
      type: string
    - contextPath: Panorama.Addresses.FQDN
      description: The address FQDN.
      type: string
    - contextPath: Panorama.Addresses.IP_Netmask
      description: The address IP netmask.
      type: string
    - contextPath: Panorama.Addresses.IP_Range
      description: The address IP range.
      type: string
    - contextPath: Panorama.Addresses.DeviceGroup
      description: The address device group.
      type: String
    - contextPath: Panorama.Addresses.Tags
      description: The address tags.
      type: String
  - arguments:
    - description: The address name.
      name: name
      required: true
    - description: The device group for which to return addresses (Panorama instances).
      name: device-group
    description: Returns address details for the supplied address name.
    name: pan-os-get-address
    outputs:
    - contextPath: Panorama.Addresses.Name
      description: The address name.
      type: string
    - contextPath: Panorama.Addresses.Description
      description: The address description.
      type: string
    - contextPath: Panorama.Addresses.FQDN
      description: The address FQDN.
      type: string
    - contextPath: Panorama.Addresses.IP_Netmask
      description: The address IP netmask.
      type: string
    - contextPath: Panorama.Addresses.IP_Range
      description: The address IP range.
      type: string
    - contextPath: Panorama.Addresses.DeviceGroup
      description: The device group for the address (Panorama instances).
      type: String
    - contextPath: Panorama.Addresses.Tags
      description: The address tags.
      type: String
  - arguments:
    - description: The new address name.
      name: name
      required: true
    - description: The new address description.
      name: description
    - description: The FQDN of the new address.
      name: fqdn
    - description: The IP netmask of the new address. For example, 10.10.10.10/24.
      name: ip_netmask
    - description: The IP range of the new address IP. For example, 10.10.10.0-10.10.10.255.
      name: ip_range
    - description: The IP wildcard of the new address. For example, 10.20.1.0/0.0.248.255.
      name: ip_wildcard
    - description: The device group for which to return addresses (Panorama instances).
      name: device-group
    - description: The tag for the new address.
      isArray: true
      name: tag
    description: Creates an address object.
    name: pan-os-create-address
    outputs:
    - contextPath: Panorama.Addresses.Name
      description: The address name.
      type: string
    - contextPath: Panorama.Addresses.Description
      description: The address description.
      type: string
    - contextPath: Panorama.Addresses.FQDN
      description: The address FQDN.
      type: string
    - contextPath: Panorama.Addresses.IP_Netmask
      description: The address IP Netmask.
      type: string
    - contextPath: Panorama.Addresses.IP_Range
      description: The address IP range.
      type: string
    - contextPath: Panorama.Addresses.DeviceGroup
      description: The device group for the address (Panorama instances).
      type: String
    - contextPath: Panorama.Addresses.Tags
      description: The address tags.
      type: String
  - arguments:
    - description: The name of the address to edit.
      name: name
      required: true
    - description: The device-group in which the address is in.
      name: device-group
    - auto: PREDEFINED
      description: The element to change.
      name: element_to_change
      required: true
      predefined:
      - fqdn
      - ip_netmask
      - ip_range
      - ip_wildcard
      - description
      - tag
    - description: The value of the element that needs to be changed. Can be a list when element_to_change == 'tag' only.
      isArray: true
      name: element_value
      required: true
    description: Edits an address object.
    name: pan-os-edit-address
  - arguments:
    - description: The name of the address to delete.
      name: name
      required: true
    - description: The device group for which to return addresses (Panorama instances).
      name: device-group
    description: Deletes an address object.
    name: pan-os-delete-address
    outputs:
    - contextPath: Panorama.Addresses.Name
      description: The address name that was deleted.
      type: string
    - contextPath: Panorama.Addresses.DeviceGroup
      description: The device group for the address (Panorama instances).
      type: String
  - arguments:
    - description: The device group for which to return addresses (Panorama instances).
      name: device-group
    - description: The tag for which to filter the address groups.
      name: tag
    description: Returns a list of address groups.
    name: pan-os-list-address-groups
    outputs:
    - contextPath: Panorama.AddressGroups.Name
      description: The address group name.
      type: string
    - contextPath: Panorama.AddressGroups.Type
      description: The address group type.
      type: string
    - contextPath: Panorama.AddressGroups.Match
      description: The dynamic Address group match.
      type: string
    - contextPath: Panorama.AddressGroups.Description
      description: The address group description.
      type: string
    - contextPath: Panorama.AddressGroups.Addresses
      description: The static address group addresses.
      type: String
    - contextPath: Panorama.AddressGroups.DeviceGroup
      description: The device group for the address group (Panorama instances).
      type: String
    - contextPath: Panorama.AddressGroups.Tags
      description: The address group tags.
      type: String
  - arguments:
    - description: The address group name.
      name: name
      required: true
    - description: The device group for which to return addresses (Panorama instances).
      name: device-group
    description: Gets details for the specified address group.
    name: pan-os-get-address-group
    outputs:
    - contextPath: Panorama.AddressGroups.Name
      description: The address group name.
      type: string
    - contextPath: Panorama.AddressGroups.Type
      description: The address group type.
      type: string
    - contextPath: Panorama.AddressGroups.Match
      description: The dynamic address group match.
      type: string
    - contextPath: Panorama.AddressGroups.Description
      description: The address group description.
      type: string
    - contextPath: Panorama.AddressGroups.Addresses
      description: The static address group addresses.
      type: string
    - contextPath: Panorama.AddressGroups.DeviceGroup
      description: The device group for the address group (Panorama instances).
      type: String
    - contextPath: Panorama.AddressGroups.Tags
      description: The address group tags.
      type: String
  - arguments:
    - description: The address group name.
      name: name
      required: true
    - auto: PREDEFINED
      description: The address group type.
      name: type
      predefined:
      - dynamic
      - static
      required: true
    - description: The dynamic address group match. For example "1.1.1.1 or 2.2.2.2".
      name: match
    - description: The static address group list of addresses.
      isArray: true
      name: addresses
    - description: The address group description.
      name: description
    - description: The device group for which to return addresses (Panorama instances).
      name: device-group
    - description: The tags for the address group.
      isArray: true
      name: tags
    description: Creates a static or dynamic address group.
    name: pan-os-create-address-group
    outputs:
    - contextPath: Panorama.AddressGroups.Name
      description: The address group name.
      type: string
    - contextPath: Panorama.AddressGroups.Type
      description: The address group type.
      type: string
    - contextPath: Panorama.AddressGroups.Match
      description: The dynamic address group match.
      type: string
    - contextPath: Panorama.AddressGroups.Addresses
      description: The static address group list of addresses.
      type: string
    - contextPath: Panorama.AddressGroups.Description
      description: The address group description.
      type: string
    - contextPath: Panorama.AddressGroups.DeviceGroup
      description: The device group for the address group (Panorama instances).
      type: String
    - contextPath: Panorama.AddressGroups.Tags
      description: The address group tags.
      type: String
  - arguments:
    - auto: PREDEFINED
      description: 'The type of session rejection. Possible values are: "drop", "alert", "block-ip", "reset-both", "reset-client", and "reset-server". Default is "drop".'
      name: drop_mode
      predefined:
      - drop
      - alert
      - block-ip
      - reset-both
      - reset-client
      - reset-server
    - description: The name of the vulnerability profile.
      name: vulnerability_profile
      required: true
    - description: The numerical threat ID.
      name: threat_id
      required: true
    description: Sets a vulnerability signature to block mode.
    name: pan-os-block-vulnerability
    outputs:
    - contextPath: Panorama.Vulnerability.ID
      description: The ID of the vulnerability that was blocked/overridden.
      type: string
    - contextPath: Panorama.Vulnerability.NewAction
      description: The new action for the vulnerability.
      type: string
  - arguments:
    - description: The name of the address group to delete.
      name: name
      required: true
    - description: The device group for which to return addresses (Panorama instances).
      name: device-group
    description: Deletes an address group.
    name: pan-os-delete-address-group
    outputs:
    - contextPath: Panorama.AddressGroups.Name
      description: The name of the address group that was deleted.
      type: string
    - contextPath: Panorama.AddressGroups.DeviceGroup
      description: The device group for the address group (Panorama instances).
      type: String
  - arguments:
    - description: The name of the address group to edit.
      name: name
      required: true
    - auto: PREDEFINED
      description: The address group type.
      name: type
      predefined:
      - static
      - dynamic
      required: true
    - description: The address group new match. For example, '1.1.1.1 and 2.2.2.2'.
      name: match
    - description: The element to add to the list of the static address group. Only existing address objects can be added.
      name: element_to_add
    - description: The element to remove from the list of the static address group. Only existing address objects can be removed.
      name: element_to_remove
    - description: The address group new description.
      name: description
    - description: The tag of the address group to edit.
      isArray: true
      name: tags
    - description: The device group in which the address group belongs to.
      name: device-group
    description: Edits a static or dynamic address group.
    name: pan-os-edit-address-group
    outputs:
    - contextPath: Panorama.AddressGroups.Name
      description: The address group name.
      type: string
    - contextPath: Panorama.AddressGroups.Type
      description: The address group type.
      type: string
    - contextPath: Panorama.AddressGroups.Filter
      description: The dynamic Address group match.
      type: string
    - contextPath: Panorama.AddressGroups.Description
      description: The address group description.
      type: string
    - contextPath: Panorama.AddressGroups.Addresses
      description: The static address group addresses.
      type: string
    - contextPath: Panorama.AddressGroups.DeviceGroup
      description: The device group for the address group (Panorama instances).
      type: String
    - contextPath: Panorama.AddressGroups.Tags
      description: The address group tags.
      type: String
  - arguments:
    - description: The device group for which to return addresses (Panorama instances).
      name: device-group
    - description: The tag to filter the services.
      name: tag
    description: Returns a list of addresses.
    name: pan-os-list-services
    outputs:
    - contextPath: Panorama.Services.Name
      description: The service name.
      type: string
    - contextPath: Panorama.Services.Protocol
      description: The service protocol.
      type: string
    - contextPath: Panorama.Services.Description
      description: The service description.
      type: string
    - contextPath: Panorama.Services.DestinationPort
      description: The service destination port.
      type: string
    - contextPath: Panorama.Services.SourcePort
      description: The service source port.
      type: string
    - contextPath: Panorama.Services.DeviceGroup
      description: The device group in which the service was configured (Panorama instances).
      type: string
    - contextPath: Panorama.Services.Tags
      description: The service tags.
      type: String
  - arguments:
    - description: The service name.
      name: name
      required: true
    - description: The device group for which to return addresses (Panorama instances).
      name: device-group
    description: Returns service details for the supplied service name.
    name: pan-os-get-service
    outputs:
    - contextPath: Panorama.Services.Name
      description: The service name.
      type: string
    - contextPath: Panorama.Services.Protocol
      description: The service protocol.
      type: string
    - contextPath: Panorama.Services.Description
      description: The service description.
      type: string
    - contextPath: Panorama.Services.DestinationPort
      description: The service destination port.
      type: string
    - contextPath: Panorama.Services.SourcePort
      description: The service source port.
      type: string
    - contextPath: Panorama.Services.DeviceGroup
      description: The device group for the service (Panorama instances).
      type: string
    - contextPath: Panorama.Service.Tags
      description: The service tags.
      type: String
  - arguments:
    - description: The name for the new service.
      name: name
      required: true
    - auto: PREDEFINED
      description: The protocol for the new service.
      name: protocol
      predefined:
      - tcp
      - udp
      - sctp
      required: true
    - description: The destination port  for the new service.
      name: destination_port
      required: true
    - description: The source port for the new service.
      name: source_port
    - description: The description for the new service.
      name: description
    - description: The device group for which to return addresses (Panorama instances).
      name: device-group
    - description: The tags for the new service.
      isArray: true
      name: tags
    description: Creates a service.
    name: pan-os-create-service
    outputs:
    - contextPath: Panorama.Services.Name
      description: The service name.
      type: string
    - contextPath: Panorama.Services.Protocol
      description: The service protocol.
      type: string
    - contextPath: Panorama.Services.Descritpion
      description: The service description.
      type: string
    - contextPath: Panorama.Services.DestinationPort
      description: The service destination port.
      type: string
    - contextPath: Panorama.Services.SourcePort
      description: The service source port.
      type: string
    - contextPath: Panorama.Services.DeviceGroup
      description: The device group for the service (Panorama instances).
      type: string
    - contextPath: Panorama.Services.Tags
      description: The service tags.
      type: String
  - arguments:
    - description: The name of the service to delete.
      name: name
      required: true
    - description: The device group for which to return addresses (Panorama instances).
      name: device-group
    description: Deletes a service.
    name: pan-os-delete-service
    outputs:
    - contextPath: Panorama.Services.Name
      description: The name of the deleted service.
      type: string
    - contextPath: Panorama.Services.DeviceGroup
      description: The device group for the service (Panorama instances).
      type: string
  - arguments:
    - description: The device group for which to return addresses (Panorama instances).
      name: device-group
    - description: The tags for which to filter the Service groups.
      isArray: true
      name: tag
    description: Returns a list of service groups.
    name: pan-os-list-service-groups
    outputs:
    - contextPath: Panorama.ServiceGroups.Name
      description: The service group name.
      type: string
    - contextPath: Panorama.ServiceGroups.Services
      description: The service group related services.
      type: string
    - contextPath: Panorama.ServiceGroups.DeviceGroup
      description: The device group for the service group (Panorama instances).
      type: string
    - contextPath: Panorama.ServiceGroups.Tags
      description: The service group tags.
      type: String
  - arguments:
    - description: The service group name.
      name: name
      required: true
    - description: The device group for which to return addresses (Panorama instances).
      name: device-group
    description: Returns details for the specified service group.
    name: pan-os-get-service-group
    outputs:
    - contextPath: Panorama.ServiceGroups.Name
      description: The service group name.
      type: string
    - contextPath: Panorama.ServiceGroups.Services
      description: The service group related services.
      type: string
    - contextPath: Panorama.ServiceGroups.DeviceGroup
      description: The device group for the service group (Panorama instances).
      type: string
    - contextPath: Panorama.ServiceGroups.Tags
      description: The service group tags.
      type: String
  - arguments:
    - description: The service group name.
      name: name
      required: true
    - description: The service group related services.
      isArray: true
      name: services
      required: true
    - description: The device group for which to return addresses (Panorama instances).
      name: device-group
    - description: The tags to filter service groups.
      isArray: true
      name: tags
    description: Creates a service group.
    name: pan-os-create-service-group
    outputs:
    - contextPath: Panorama.ServiceGroups.Name
      description: The service group name.
      type: string
    - contextPath: Panorama.ServiceGroups.Services
      description: The service group related services.
      type: string
    - contextPath: Panorama.ServiceGroups.DeviceGroup
      description: The device group for the service group (Panorama instances).
      type: string
    - contextPath: Panorama.ServiceGroups.Tags
      description: The service group tags.
      type: String
  - arguments:
    - description: The name of the service group to delete.
      name: name
      required: true
    - description: The device group for which to return addresses (Panorama instances).
      name: device-group
    description: Deletes a service group.
    name: pan-os-delete-service-group
    outputs:
    - contextPath: Panorama.ServiceGroups.Name
      description: The name of the deleted service group.
      type: string
    - contextPath: Panorama.ServiceGroups.DeviceGroup
      description: The device group for the service group (Panorama instances).
      type: string
  - arguments:
    - description: The name of the service group to edit.
      name: name
      required: true
    - description: The services to add to the service group. Only existing service objects can be added.
      isArray: true
      name: services_to_add
    - description: The services to remove from the service group. Only existing Service objects can be removed.
      name: services_to_remove
    - description: The tag of the service group to edit.
      isArray: true
      name: tags
    - description: The device group in which the service group belongs to.
      name: device-group
    description: Edits a service group.
    name: pan-os-edit-service-group
    outputs:
    - contextPath: Panorama.ServiceGroups.Name
      description: The service group name.
      type: string
    - contextPath: Panorama.ServiceGroups.Services
      description: The service group related services.
      type: string
    - contextPath: Panorama.ServiceGroups.DeviceGroup
      description: The device group for the service group (Panorama instances).
      type: string
    - contextPath: Panorama.ServiceGroups.Tags
      description: The service group tags.
      type: String
  - arguments:
    - description: The custom URL category name.
      name: name
      required: true
    - description: The device group for which to return addresses for the custom URL category (Panorama instances).
      name: device-group
    description: Returns information for a custom URL category.
    name: pan-os-get-custom-url-category
    outputs:
    - contextPath: Panorama.CustomURLCategory.Name
      description: The category name of the custom URL.
      type: String
    - contextPath: Panorama.CustomURLCategory.Description
      description: The category description of the custom URL.
      type: String
    - contextPath: Panorama.CustomURLCategory.Sites
      description: The list of sites of the custom URL category.
      type: String
    - contextPath: Panorama.CustomURLCategory.DeviceGroup
      description: The device group for the custom URL Category (Panorama instances).
      type: String
    - contextPath: Panorama.CustomURLCategory.Categories
      description: The list of categories of the custom URL category.
      type: String
    - contextPath: Panorama.CustomURLCategory.Type
      description: The category type of the custom URL.
      type: String
  - arguments:
    - description: The name of the custom URL category to create.
      name: name
      required: true
    - description: The description of the custom URL category to create.
      name: description
    - description: The list of sites for the custom URL category.
      isArray: true
      name: sites
    - description: The device group for which to return addresses for the custom URL category (Panorama instances).
      name: device-group
    - auto: PREDEFINED
      description: The category type of the URL. Relevant from PAN-OS v9.x.
      name: type
      predefined:
      - URL List
      - Category Match
    - description: The list of categories. Relevant from PAN-OS v9.x.
      isArray: true
      name: categories
    description: Creates a custom URL category.
    name: pan-os-create-custom-url-category
    outputs:
    - contextPath: Panorama.CustomURLCategory.Name
      description: The custom URL category name.
      type: String
    - contextPath: Panorama.CustomURLCategory.Description
      description: The custom URL category description.
      type: String
    - contextPath: Panorama.CustomURLCategory.Sites
      description: The custom URL category list of sites.
      type: String
    - contextPath: Panorama.CustomURLCategory.DeviceGroup
      description: The device group for the custom URL category (Panorama instances).
      type: String
    - contextPath: Panorama.CustomURLCategory.Sites
      description: The custom URL category list of categories.
      type: String
    - contextPath: Panorama.CustomURLCategory.Type
      description: The custom URL category type.
      type: String
  - arguments:
    - description: The name of the custom URL category to delete.
      name: name
    - description: The device group for which to return addresses (Panorama instances).
      name: device-group
    description: Deletes a custom URL category.
    name: pan-os-delete-custom-url-category
    outputs:
    - contextPath: Panorama.CustomURLCategory.Name
      description: The name of the custom URL category to delete.
      type: string
    - contextPath: Panorama.CustomURLCategory.DeviceGroup
      description: The device group for the Custom URL Category (Panorama instances).
      type: string
  - arguments:
    - description: The name of the custom URL category to add or remove sites.
      name: name
      required: true
    - description: A comma-separated list of sites to add to the custom URL category.
      isArray: true
      name: sites
    - auto: PREDEFINED
      description: Adds or removes sites or categories.
      isArray: true
      name: action
      predefined:
      - add
      - remove
      required: true
    - description: A comma-separated list of categories to add to the custom URL category.
      isArray: true
      name: categories
    - description: The device group in which the URL category belongs to.
      name: device-group
    description: Adds or removes sites to and from a custom URL category.
    name: pan-os-edit-custom-url-category
    outputs:
    - contextPath: Panorama.CustomURLCategory.Name
      description: The custom URL category name.
      type: string
    - contextPath: Panorama.CustomURLCategory.Description
      description: The custom URL category description.
      type: string
    - contextPath: Panorama.CustomURLCategory.Sites
      description: The custom URL category list of sites.
      type: string
    - contextPath: Panorama.CustomURLCategory.DeviceGroup
      description: The device group for the Custom URL Category (Panorama instances).
      type: string
  - arguments:
    - default: true
      description: The URL to check.
      isArray: true
      name: url
      required: true
    description: Gets a URL category from URL filtering.
    name: url
    outputs:
    - contextPath: Panorama.URLFilter.URL
      description: The URL.
      type: string
    - contextPath: Panorama.URLFilter.Category
      description: The URL category.
      type: string
    - contextPath: DBotScore.Vendor
      description: The vendor used to calculate the score.
      type: String
    - contextPath: DBotScore.Score
      description: The actual score.
      type: Number
    - contextPath: DBotScore.Type
      description: The indicator type.
      type: String
    - contextPath: DBotScore.Indicator
      description: The indicator that was tested.
      type: String
    - contextPath: URL.Data
      description: The URL address.
      type: String
    - contextPath: URL.Category
      description: The URL category.
      type: String
  - arguments:
    - default: true
      description: The URL to check.
      isArray: true
      name: url
    - description: Serial number of the firewall on which to run the command. Use only for a Panorama instance.
      name: target
    description: Gets a URL category from URL filtering. This command is only available on firewall devices.
    name: pan-os-get-url-category
    outputs:
    - contextPath: Panorama.URLFilter.URL
      description: The URL.
      type: string
    - contextPath: Panorama.URLFilter.Category
      description: The URL category.
      type: string
    - contextPath: DBotScore.Vendor
      description: The vendor used to calculate the score.
      type: String
    - contextPath: DBotScore.Score
      description: The actual score.
      type: Number
    - contextPath: DBotScore.Type
      description: The indicator type.
      type: String
    - contextPath: DBotScore.Indicator
      description: The indicator that was tested.
      type: String
    - contextPath: URL.Data
      description: The URL address.
      type: String
    - contextPath: URL.Category
      description: The URL category.
      type: String
  - arguments:
    - description: The URL to check.
      isArray: true
      name: url
      required: true
    description: Returns a URL category from URL filtering. This command is only available on firewall devices.
    name: pan-os-get-url-category-from-cloud
    outputs:
    - contextPath: Panorama.URLFilter.URL
      description: The URL.
      type: string
    - contextPath: Panorama.URLFilter.Category
      description: The URL category.
      type: string
  - arguments:
    - description: The URL to check.
      isArray: true
      name: url
      required: true
    description: Returns a URL category from URL filtering. This command is only available on firewall devices.
    name: pan-os-get-url-category-from-host
    outputs:
    - contextPath: Panorama.URLFilter.URL
      description: The URL.
      type: string
    - contextPath: Panorama.URLFilter.Category
      description: The URL category.
      type: string
  - arguments:
    - description: URL filter name.
      name: name
      required: true
    - description: The device group for which to return addresses for the URL filter (Panorama instances).
      name: device-group
    description: Returns information for a URL filtering rule.
    name: pan-os-get-url-filter
    outputs:
    - contextPath: Panorama.URLFilter.Name
      description: The URL filter name.
      type: string
    - contextPath: Panorama.URLFilter.Category.Name
      description: The URL filter category name.
      type: string
    - contextPath: Panorama.URLFilter.Category.Action
      description: The action for the URL category.
      type: string
    - contextPath: Panorama.URLFilter.OverrideBlockList
      description: The URL filter override block list.
      type: string
    - contextPath: Panorama.URLFilter.OverrideAllowList
      description: The URL filter override allow list.
      type: string
    - contextPath: Panorama.URLFilter.Description
      description: The URL filter description.
      type: string
    - contextPath: Panorama.URLFilter.DeviceGroup
      description: The device group for the URL filter (Panorama instances).
      type: string
  - arguments:
    - description: The name of the URL filter to create.
      name: name
      required: true
    - description: The URL category.
      isArray: true
      name: url_category
      required: true
    - auto: PREDEFINED
      description: The action for the URL category.
      name: action
      predefined:
      - allow
      - block
      - alert
      - continue
      - override
      required: true
    - description: The CSV list of URLs to exclude from the allow list.
      isArray: true
      name: override_allow_list
    - description: The CSV list of URLs to exclude from the blocked list.
      isArray: true
      name: override_block_list
    - description: The URL filter description.
      name: description
    - description: The device group for which to return addresses for the URL filter (Panorama instances).
      name: device-group
    description: Creates a URL filtering rule.
    name: pan-os-create-url-filter
    outputs:
    - contextPath: Panorama.URLFilter.Name
      description: The URL filter name.
      type: string
    - contextPath: Panorama.URLFilter.Category.Name
      description: The URL filter category name.
      type: string
    - contextPath: Panorama.URLFilter.Category.Action
      description: The action for the URL category.
      type: string
    - contextPath: Panorama.URLFilter.OverrideBlockList
      description: The URL filter override allow list.
      type: string
    - contextPath: Panorama.URLFilter.OverrideBlockList
      description: The URL filter override blocked list.
      type: string
    - contextPath: Panorama.URLFilter.Description
      description: The URL filter description.
      type: string
    - contextPath: Panorama.URLFilter.DeviceGroup
      description: The device group for the URL filter (Panorama instances).
      type: string
  - arguments:
    - description: The name of the URL filter to edit.
      name: name
      required: true
    - auto: PREDEFINED
      description: The element to change.
      name: element_to_change
      predefined:
      - override_allow_list
      - override_block_list
      - allow_categories
      - block_categories
      - description
      required: true
    - description: The element value. Limited to one value.
      name: element_value
      required: true
    - auto: PREDEFINED
      defaultValue: add
      description: Adds or remove an element from the Allow List or Block List fields.
      name: add_remove_element
      predefined:
      - add
      - remove
    - description: The device group in which the URL-filter belongs to.
      name: device-group
    description: Edits a URL filtering rule.
    name: pan-os-edit-url-filter
    outputs:
    - contextPath: Panorama.URLFilter.Name
      description: The URL filter name.
      type: string
    - contextPath: Panorama.URLFilter.Description
      description: The URL filter description.
      type: string
    - contextPath: Panorama.URLFilter.Category.Name
      description: The URL filter category.
      type: string
    - contextPath: Panorama.URLFilter.Action
      description: The action for the URL category.
      type: string
    - contextPath: Panorama.URLFilter.OverrideAllowList
      description: The allow list overrides for the URL category.
      type: string
    - contextPath: Panorama.URLFilter.OverrideBlockList
      description: The block list overrides for the URL category.
      type: string
    - contextPath: Panorama.URLFilter.DeviceGroup
      description: The device group for the URL filter (Panorama instances).
      type: string
  - arguments:
    - description: The name of the URL filter rule to delete.
      name: name
      required: true
    - description: The device group for which to return addresses for the URL filter (Panorama instances).
      name: device-group
    description: Deletes a URL filtering rule.
    name: pan-os-delete-url-filter
    outputs:
    - contextPath: Panorama.URLFilter.Name
      description: The URL filter rule name.
      type: string
    - contextPath: Panorama.URLFilter.DeviceGroup
      description: The device group for the URL filter (Panorama instances).
      type: string
  - arguments:
    - description: The device group for which to return addresses for the EDL (Panorama instances).
      name: device-group
    description: Returns a list of external dynamic lists.
    name: pan-os-list-edls
    outputs:
    - contextPath: Panorama.EDL.Name
      description: The name of the EDL.
      type: string
    - contextPath: Panorama.EDL.Type
      description: The type of EDL.
      type: string
    - contextPath: Panorama.EDL.URL
      description: The URL in which the EDL is stored.
      type: string
    - contextPath: Panorama.EDL.Description
      description: The description of the EDL.
      type: string
    - contextPath: Panorama.EDL.CertificateProfile
      description: The EDL certificate profile.
      type: string
    - contextPath: Panorama.EDL.Recurring
      description: The time interval the EDL was pulled and updated.
      type: string
    - contextPath: Panorama.EDL.DeviceGroup
      description: The device group for the EDL (Panorama instances).
      type: string
  - arguments:
    - description: The name of the EDL.
      name: name
      required: true
    - description: The device group for which to return addresses for the EDL (Panorama instances).
      name: device-group
    description: Returns information for an external dynamic list.
    name: pan-os-get-edl
    outputs:
    - contextPath: Panorama.EDL.Name
      description: The name of the EDL.
      type: string
    - contextPath: Panorama.EDL.Type
      description: The type of EDL.
      type: string
    - contextPath: Panorama.EDL.URL
      description: The URL in which the EDL is stored.
      type: string
    - contextPath: Panorama.EDL.Description
      description: The description of the EDL.
      type: string
    - contextPath: Panorama.EDL.CertificateProfile
      description: The EDL certificate profile.
      type: string
    - contextPath: Panorama.EDL.Recurring
      description: The time interval the EDL was pulled and updated.
      type: string
    - contextPath: Panorama.EDL.DeviceGroup
      description: The device group for the EDL (Panorama instances).
      type: string
  - arguments:
    - description: The name of the EDL.
      name: name
      required: true
    - description: The URL from which to pull the EDL.
      name: url
      required: true
    - auto: PREDEFINED
      description: The type of EDL.
      name: type
      predefined:
      - ip
      - url
      - domain
      required: true
    - auto: PREDEFINED
      description: The time interval for pulling and updating the EDL.
      name: recurring
      predefined:
      - five-minute
      - hourly
      required: true
    - description: The certificate profile name for the URL that was previously uploaded. to PAN OS.
      name: certificate_profile
    - description: The description of the EDL.
      name: description
    - description: The device group for which to return addresses for the EDL (Panorama instances).
      name: device-group
    description: Creates an external dynamic list.
    name: pan-os-create-edl
    outputs:
    - contextPath: Panorama.EDL.Name
      description: The name of the EDL.
      type: string
    - contextPath: Panorama.EDL.Type
      description: The type of the EDL.
      type: string
    - contextPath: Panorama.EDL.URL
      description: The URL in which the EDL is stored.
      type: string
    - contextPath: Panorama.EDL.Description
      description: The description of the EDL.
      type: string
    - contextPath: Panorama.EDL.CertificateProfile
      description: The EDL certificate profile.
      type: string
    - contextPath: Panorama.EDL.Recurring
      description: The time interval the EDL was pulled and updated.
      type: string
    - contextPath: Panorama.EDL.DeviceGroup
      description: The device group for the EDL (Panorama instances).
      type: string
  - arguments:
    - description: The name of the external dynamic list to edit.
      name: name
      required: true
    - auto: PREDEFINED
      description: The element to change (“url”, “recurring”, “certificate_profile”, “description”).
      name: element_to_change
      predefined:
      - url
      - recurring
      - certificate_profile
      - description
      required: true
    - description: The element value.
      name: element_value
      required: true
    - description: The device group in which the EDL belongs to.
      name: device-group
    description: Modifies an element of an external dynamic list.
    name: pan-os-edit-edl
    outputs:
    - contextPath: Panorama.EDL.Name
      description: The name of the EDL.
      type: string
    - contextPath: Panorama.EDL.URL
      description: The URL where the EDL is stored.
      type: string
    - contextPath: Panorama.EDL.Description
      description: The description of the EDL.
      type: string
    - contextPath: Panorama.EDL.CertificateProfile
      description: The EDL certificate profile.
      type: string
    - contextPath: Panorama.EDL.Recurring
      description: The time interval the EDL was pulled and updated.
      type: string
    - contextPath: Panorama.EDL.DeviceGroup
      description: The device group for the EDL (Panorama instances).
      type: string
  - arguments:
    - description: The name of the EDL to delete.
      name: name
      required: true
    - description: The device group for which to return addresses for the EDL (Panorama instances).
      name: device-group
    description: Deletes an external dynamic list.
    name: pan-os-delete-edl
    outputs:
    - contextPath: Panorama.EDL.Name
      description: The name of the EDL that was deleted.
      type: string
    - contextPath: Panorama.EDL.DeviceGroup
      description: The device group for the EDL (Panorama instances).
      type: string
  - arguments:
    - description: The serial number of the device.
      name: target
    description: Pull the running config file.
    name: pan-os-get-running-config
  - arguments:
    - description: The serial number of the device.
      name: target
    description: Pull the merged config file.
    name: pan-os-get-merged-config
  - arguments:
    - description: The name of the EDL.
      name: name
      required: true
    - description: The device group for which to return addresses for the EDL (Panorama instances).
      name: device-group
    - description: The type of the EDL. Required when refreshing an EDL object which is configured on Panorama.
      name: edl_type
      auto: PREDEFINED
      predefined:
      - ip
      - url
      - domain
    - description: The location of the EDL. Required when refreshing an EDL object which is configured on Panorama.
      name: location
    - description: The VSYS of the EDL. Required when refreshing an EDL object which is configured on Panorama.
      name: vsys
    description: Refreshes the specified external dynamic list.
    name: pan-os-refresh-edl
  - arguments:
    - description: The name of the rule to create.
      name: rulename
    - description: The description of the rule to create.
      name: description
    - description: The action for the rule.
      name: action
      auto: PREDEFINED
      predefined:
      - allow
      - deny
      - drop
      required: true
    - description: A comma-separated list of address object names, address group object names, or EDL object names.
      name: source
      isArray: true
    - description: A comma-separated list of address object names, address group object names, or EDL object names.
      name: destination
      isArray: true
    - description: A comma-separated list of source zones.
      isArray: true
      name: source_zone
    - description: A comma-separated list of destination zones.
      isArray: true
      name: destination_zone
    - auto: PREDEFINED
      description: Whether to negate the source (address, address group).
      name: negate_source
      predefined:
      - Yes
      - No
    - auto: PREDEFINED
      description: Whether to negate the destination (address, address group).
      name: negate_destination
      predefined:
      - Yes
      - No
    - description: A comma-separated list of service object names for the rule.
      isArray: true
      name: service
    - auto: PREDEFINED
      defaultValue: No
      description: Whether to disable the rule.
      name: disable
      predefined:
      - Yes
      - No
    - defaultValue: any
      description: A comma-separated list of application object names for the rule to create.
      isArray: true
      name: application
    - description: A comma-separated list of source users for the rule to create.
      name: source_user
      isArray: true
    - auto: PREDEFINED
      description: The pre-rule or post-rule (Panorama instances).
      name: pre_post
      predefined:
      - pre-rulebase
      - post-rulebase
    - description: The target firewall for the rule (Panorama instances).
      name: target
    - description: The log forwarding profile.
      name: log_forwarding
    - description: The device group for which to return addresses for the rule (Panorama instances).
      name: device-group
    - description: The rule tags to create.
      isArray: true
      name: tags
    - description: A comma-separated list of URL categories.
      name: category
    - description: A profile setting group.
      name: profile_setting
    - auto: PREDEFINED
      defaultValue: bottom
      description: Where to move the rule. If you specify "before" or "after", you need to supply the "dst" argument.
      name: where
      predefined:
      - before
      - after
      - top
      - bottom
    - description: The destination rule relative to the rule that you are moving. This field is only relevant if you specify "before" or "after" in the "where" argument.
      name: dst
    description: Creates a policy rule.
    execution: true
    name: pan-os-create-rule
    outputs:
    - contextPath: Panorama.SecurityRule.Name
      description: The rule name.
      type: string
    - contextPath: Panorama.SecurityRule.Description
      description: The rule description.
      type: string
    - contextPath: Panorama.SecurityRule.Action
      description: The action for the rule.
      type: string
    - contextPath: Panorama.SecurityRule.Source
      description: The source address.
      type: string
    - contextPath: Panorama.SecurityRule.Destination
      description: The destination address.
      type: string
    - contextPath: Panorama.SecurityRule.NegateSource
      description: Whether the source is negated (address, address group).
      type: boolean
    - contextPath: Panorama.SecurityRule.NegateDestination
      description: Whether the destination negated (address, address group).
      type: boolean
    - contextPath: Panorama.SecurityRule.Service
      description: The service for the rule.
      type: string
    - contextPath: Panorama.SecurityRule.Disabled
      description: Whether the rule is disabled.
      type: string
    - contextPath: Panorama.SecurityRule.Application
      description: The application for the rule.
      type: string
    - contextPath: Panorama.SecurityRule.Target
      description: The target firewall (Panorama instances).
      type: string
    - contextPath: Panorama.SecurityRule.LogForwarding
      description: The log forwarding profile (Panorama instances).
      type: string
    - contextPath: Panorama.SecurityRule.DeviceGroup
      description: The device group for the rule (Panorama instances).
      type: string
    - contextPath: Panorama.SecurityRules.Tags
      description: The rule tags.
      type: String
    - contextPath: Panorama.SecurityRules.ProfileSetting
      description: The profile setting group.
      type: String
  - arguments:
    - description: The name of the custom block policy rule to create.
      name: rulename
    - auto: PREDEFINED
      description: The object type to block in the policy rule.
      name: object_type
      predefined:
      - ip
      - address-group
      - application
      - url-category
      - edl
      required: true
    - description: A comma-separated list of object values for the object_type argument.
      name: object_value
      required: true
      isArray: true
    - auto: PREDEFINED
      description: The direction to block. This argument is not applicable for the "custom-url-category" object_type.
      name: direction
      predefined:
      - to
      - from
      - both
      defaultValue: both
    - auto: PREDEFINED
      description: The pre-rule or post-rule (Panorama instances).
      name: pre_post
      predefined:
      - pre-rulebase
      - post-rulebase
    - description: Specifies a target firewall for the rule (Panorama instances).
      name: target
    - description: The log forwarding profile.
      name: log_forwarding
    - description: The device group for which to return addresses for the rule (Panorama instances).
      name: device-group
    - description: The tags to use for the custom block policy rule.
      isArray: true
      name: tags
    - auto: PREDEFINED
      defaultValue: bottom
      description: Where to move the rule. If you specify "before" or "after", you need to supply the "dst" argument.
      name: where
      predefined:
      - before
      - after
      - top
      - bottom
    - description: The destination rule relative to the rule that you are moving. This field is only relevant if you specify "before" or "after" in the "where" argument.
      name: dst
    description: Creates a custom block policy rule.
    execution: true
    name: pan-os-custom-block-rule
    outputs:
    - contextPath: Panorama.SecurityRule.Name
      description: The rule name.
      type: string
    - contextPath: Panorama.SecurityRule.Object
      description: The blocked object.
      type: string
    - contextPath: Panorama.SecurityRule.Direction
      description: The direction blocked.
      type: string
    - contextPath: Panorama.SecurityRule.Target
      description: The target firewall (Panorama instances).
      type: string
    - contextPath: Panorama.SecurityRule.LogForwarding
      description: The log forwarding profile (Panorama instances).
      type: string
    - contextPath: Panorama.SecurityRule.DeviceGroup
      description: The device group for the rule (Panorama instances).
      type: string
    - contextPath: Panorama.SecurityRule.Tags
      description: The rule tags.
      type: String
    - contextPath: Panorama.SecurityRules.ProfileSetting
      description: The profile setting group.
      type: String
  - arguments:
    - description: The name of the rule to move.
      name: rulename
      required: true
    - auto: PREDEFINED
      description: Where to move the rule. If you specify "before" or "after", you need to supply the "dst" argument.
      name: where
      predefined:
      - before
      - after
      - top
      - bottom
      required: true
    - description: The destination rule relative to the rule that you are moving. This field is only relevant if you specify "before" or "after" in the "where" argument.
      name: dst
    - auto: PREDEFINED
      description: The rule location. Mandatory for Panorama instances.
      name: pre_post
      predefined:
      - pre-rulebase
      - post-rulebase
    - description: The device group for which to return addresses for the rule (Panorama instances).
      name: device-group
    description: Changes the location of a policy rule.
    execution: true
    name: pan-os-move-rule
    outputs:
    - contextPath: Panorama.SecurityRule.Name
      description: The rule name.
      type: string
    - contextPath: Panorama.SecurityRule.DeviceGroup
      description: The device group for the rule (Panorama instances).
      type: string
  - arguments:
    - description: The name of the rule to edit.
      name: rulename
      required: true
    - auto: PREDEFINED
      description: The parameter in the security rule to change.
      name: element_to_change
      predefined:
      - source
      - destination
      - application
      - action
      - category
      - description
      - disabled
      - target
      - log-forwarding
      - tag
      - profile-setting
      - source-user
      - service
      - audit-comment
      required: true
    - description: The new value for the parameter.
      name: element_value
      required: true
    - auto: PREDEFINED
      description: The pre-rule or post-rule (Panorama instances).
      name: pre_post
      predefined:
      - pre-rulebase
      - post-rulebase
    - auto: PREDEFINED
      defaultValue: replace
      description: Whether to replace, add, or remove the element_value from the current rule object value.
      name: behaviour
      predefined:
      - replace
      - add
      - remove
    - description: The device group in which the rule belongs to.
      name: device-group
    description: Edits a policy rule.
    name: pan-os-edit-rule
    outputs:
    - contextPath: Panorama.SecurityRule.Name
      description: The rule name.
      type: string
    - contextPath: Panorama.SecurityRule.Description
      description: The rule description.
      type: string
    - contextPath: Panorama.SecurityRule.Action
      description: The action for the rule.
      type: string
    - contextPath: Panorama.SecurityRule.Source
      description: The source address.
      type: string
    - contextPath: Panorama.SecurityRule.Destination
      description: The destination address.
      type: string
    - contextPath: Panorama.SecurityRule.NegateSource
      description: Whether the source is negated (address, address group).
      type: boolean
    - contextPath: Panorama.SecurityRule.NegateDestination
      description: Whether the destination is negated (address, address group).
      type: boolean
    - contextPath: Panorama.SecurityRule.Service
      description: The service for the rule.
      type: string
    - contextPath: Panorama.SecurityRule.Disabled
      description: Whether the rule is disabled.
      type: string
    - contextPath: Panorama.SecurityRule.Application
      description: The application for the rule.
      type: string
    - contextPath: Panorama.SecurityRule.Target
      description: The target firewall (Panorama instances).
      type: string
    - contextPath: Panorama.SecurityRule.DeviceGroup
      description: The device group for the rule (Panorama instances).
      type: string
    - contextPath: Panorama.SecurityRule.Tags
      description: The tags for the rule.
      type: String
    execution: true
  - arguments:
    - description: The name of the rule to delete.
      name: rulename
      required: true
    - auto: PREDEFINED
      description: The pre-rule or post-rule (Panorama instances).
      name: pre_post
      predefined:
      - pre-rulebase
      - post-rulebase
    - description: The device group for which to return addresses for the rule (Panorama instances).
      name: device-group
    description: Deletes a policy rule.
    name: pan-os-delete-rule
    outputs:
    - contextPath: Panorama.SecurityRule.Name
      description: The rule name.
      type: string
    - contextPath: Panorama.SecurityRule.DeviceGroup
      description: The device group for the rule (Panorama instances).
      type: string
    execution: true
  - arguments:
    - description: Whether to list predefined applications.
      name: predefined
      auto: PREDEFINED
      defaultValue: 'false'
      predefined:
      - 'true'
      - 'false'
    - description: The device group for which to return applications.
      name: device-group
    - description: When specified, the results returned in the list are limited to applications whose names match the specified string.
      name: name_match
    - description: When specified, the results returned in the list are limited to applications whose names contain the specified string.
      name: name_contain
    - description: The application risk (1 to 5).
      auto: PREDEFINED
      name: risk
      predefined:
      - '1'
      - '2'
      - '3'
      - '4'
      - '5'
    - description: The application category.
      auto: PREDEFINED
      name: category
      predefined:
      - 'collaboration'
      - 'business-systems'
      - 'networking'
      - 'media'
    - description: The application sub-category.
      name: sub_category
    - description: The application technology.
      auto: PREDEFINED
      name: technology
      predefined:
      - 'browser-based'
      - 'client-server'
      - 'network-protocol'
      - 'peer-to-peer'
    - description: "A comma-separated list of characteristics. Possible values are: 'virus-ident', 'evasive-behavior', 'file-type-ident', 'consume-big-bandwidth', 'used-by-malware', 'able-to-transfer-file', 'has-known-vulnerability', 'tunnel-other-application', 'prone-to-misuse', 'pervasive-use', 'file-forward', 'is-saas'."
      name: characteristics
    - defaultValue: '50'
      description: The maximum number of rules to retrieve. Will be used by default if page argument was not provided.
      name: limit
    - defaultValue: '50'
      description: The page size of the applications to return.
      name: page_size
    - description: The page at which to start listing applications. Must be a positive number.
      name: page
    description: Returns a list of applications.
    name: pan-os-list-applications
    outputs:
    - contextPath: Panorama.Applications.Characteristics
      description: The application characteristics.
      type: string
    - contextPath: Panorama.Applications.Name
      description: The application name.
      type: string
    - contextPath: Panorama.Applications.Id
      description: The application ID.
      type: number
    - contextPath: Panorama.Applications.Category
      description: The application category.
      type: string
    - contextPath: Panorama.Applications.SubCategory
      description: The application sub-category.
      type: string
    - contextPath: Panorama.Applications.Technology
      description: The application technology.
      type: string
    - contextPath: Panorama.Applications.Risk
      description: The application risk (1 to 5).
      type: number
    - contextPath: Panorama.Applications.Description
      description: The application description.
      type: string
  - arguments:
    - description: The job ID to check.
      name: job_id
      required: true
    description: Returns commit status for a configuration.
    name: pan-os-commit-status
    outputs:
    - contextPath: Panorama.Commit.JobID
      description: The job ID of the configuration to be committed.
      type: number
    - contextPath: Panorama.Commit.Status
      description: The commit status.
      type: string
    - contextPath: Panorama.Commit.Details
      description: The job ID details.
      type: string
    - contextPath: Panorama.Commit.Warnings
      description: The job ID warnings.
      type: String
  - arguments:
    - description: The job ID to check.
      name: job_id
      required: true
    description: Returns the push status for a configuration.
    name: pan-os-push-status
    outputs:
    - contextPath: Panorama.Push.DeviceGroup
      description: The device group to which the policies were pushed.
      type: string
    - contextPath: Panorama.Push.JobID
      description: The job ID of the configuration to be pushed.
      type: number
    - contextPath: Panorama.Push.Status
      description: The push status.
      type: string
    - contextPath: Panorama.Push.Details
      description: The job ID details.
      type: string
    - contextPath: Panorama.Push.Warnings
      description: The job ID warnings.
      type: String
  - arguments:
    - description: The type of packet capture.
      name: pcapType
      required: true
      auto: PREDEFINED
      predefined:
      - application-pcap
      - filter-pcap
      - threat-pcap
      - dlp-pcap
    - description: The serial number of the firewall to download the PCAP from, relevant only for Panorama instances.
      name: serialNumber
    - description: The file name for the PCAP type ('dlp-pcap', 'filter-pcap', or 'application-pcap'). Required for 'filter-pcap'.
      name: from
    - description: The new name for the PCAP file after downloading. If this argument is not specified, the file name is the PCAP file name set in the firewall.
      name: localName
    - description: The serial number for the request. See the Panorama XML API documentation.
      name: serialNo
    - description: 'The Search time for the request. For example: "2019/12/26 00:00:00", "2020/01/10". See the Panorama XML API documentation. Required for "threat-pcap".'
      name: searchTime
    - description: The ID of the PCAP for the request. See the Panorama XML API documentation. Required for 'threat-pcap'.
      name: pcapID
    - description: The password for Panorama, needed for the 'dlp-pcap' PCAP type only.
      name: password
    - description: The device name on which the PCAP is stored. See the Panorama XML API documentation. Required for 'threat-pcap' when using a Panorama instance.
      name: deviceName
    - description: The Session ID of the PCAP. See the Panorama XML API documentation. Required for 'threat-pcap' when using Panorama instance.
      name: sessionID
    description: Returns a PCAP file. The recommended maximum file size is 5 MB. If the limit is exceeded, you may need to connect to the firewall and run the scp export command in order to export the PCAP file. See the Palo Alto Networks documentation.
    name: pan-os-get-pcap
    outputs:
    - contextPath: File.Size
      description: The file size.
      type: number
    - contextPath: File.Name
      description: The file name.
      type: string
    - contextPath: File.Type
      description: The file type.
      type: string
    - contextPath: File.Info
      description: The file info.
      type: string
    - contextPath: File.Extension
      description: The file extension.
      type: string
    - contextPath: File.EntryID
      description: The file entryID.
      type: string
    - contextPath: File.MD5
      description: The MD5 hash of the file.
      type: string
    - contextPath: File.SHA1
      description: The SHA1 hash of the file.
      type: string
    - contextPath: File.SHA256
      description: The SHA256 hash of the file.
      type: string
    - contextPath: File.SHA512
      description: The SHA512 hash of the file.
      type: string
    - contextPath: File.SSDeep
      description: The SSDeep hash of the file.
      type: string
  - arguments:
    - description: The type of packet capture.
      name: pcapType
      required: true
      auto: PREDEFINED
      predefined:
      - application-pcap
      - filter-pcap
      - dlp-pcap
    - description: The serial number of the firewall to download the PCAP from.
      name: serialNumber
    - description: The password for Panorama. Relevant for the 'dlp-pcap' PCAP type.
      name: password
    description: Returns a list of all PCAP files by PCAP type. Not available for threat PCAPs.
    name: pan-os-list-pcaps
  - arguments:
    - description: The tag for which to register IP addresses.
      name: tag
      required: true
    - description: The IP addresses to register.
      isArray: true
      name: IPs
      required: true
    - description: Whether the IP addresses remain registered to the tag after the device reboots ('true':persistent, 'false':non-persistent).
      name: persistent
      auto: PREDEFINED
      defaultValue: 'true'
      predefined:
      - 'true'
      - 'false'
    - description: The timeout value to automatically unregister the IPs. Only applicable for PAN-OS 9.x and higher. Can not be used with persistent set to true.
      name: timeout
    description: Registers IP addresses to a tag.
    name: pan-os-register-ip-tag
    outputs:
    - contextPath: Panorama.DynamicTags.Tag
      description: Name of the tag.
      type: string
    - contextPath: Panorama.DynamicTags.IPs
      description: Registered IP addresses.
      type: string
  - arguments:
    - description: Tag for which to unregister IP addresses.
      name: tag
      required: true
    - description: IP addresses to unregister.
      isArray: true
      name: IPs
      required: true
    description: Unregisters IP addresses from a tag.
    name: pan-os-unregister-ip-tag
  - arguments:
    - description: Tag for which to register users.
      name: tag
      required: true
    - description: A comma-separated list of users to register.
      name: Users
      isArray: true
      required: true
    - description: |-
        Timeout value to automatically unregister the users (in seconds). Only applicable to PAN-OS 9.x and higher.
      name: timeout
    description: Registers users to a tag. This command is only available for PAN-OS version 9.x and above.
    name: pan-os-register-user-tag
    outputs:
    - contextPath: Panorama.DynamicTags.Tag
      description: The name of the tag.
      type: string
    - contextPath: Panorama.DynamicTags.Users
      description: The list of registered users.
      type: string
  - arguments:
    - description: The tag from which to unregister users.
      name: tag
      required: true
    - description: A comma-separated list of users to unregister.
      isArray: true
      name: Users
      required: true
    description: Unregisters users from a tag. This command is only available for PAN-OS version 9.x and higher.
    name: pan-os-unregister-user-tag
  - arguments:
    - description: Specifies the match criteria for the logs. This is similar to the query provided in the web interface under the Monitor tab, when viewing the logs.
      name: query
    - defaultValue: '100'
      description: The number of logs to retrieve. Maximum is 5000.
      name: number_of_logs
    - auto: PREDEFINED
      defaultValue: backward
      description: |-
        Whether logs are shown oldest first (forward) or newest
        first (backward).
      name: direction
      predefined:
      - backward
      - forward
    - description: The source address for the query.
      name: source
    - description: The destination address for the query.
      name: destination
    - description: The date and time after which logs were received (in the format YYYY/MM/DD HH:MM:SS).
      name: receive_time
    - description: The application for the query.
      name: application
    - description: The destination port for the query.
      name: to_port
    - description: The action for the query.
      name: action
    deprecated: true
    description: Deprecated. Use the pan-os-query-logs command instead.
    name: pan-os-query-traffic-logs
    outputs:
    - contextPath: Panorama.TrafficLogs.JobID
      description: The job ID of the traffic logs query.
      type: Number
    - contextPath: Panorama.TrafficLogs.Status
      description: The status of the traffic logs query.
      type: String
  - arguments:
    - description: The job ID of the query.
      name: job_id
      required: true
    description: Deprecated. Use the pan-os-check-logs-status command instead.
    name: pan-os-check-traffic-logs-status
    outputs:
    - contextPath: Panorama.TrafficLogs.JobID
      description: The job ID of the traffic logs query.
      type: Number
    - contextPath: Panorama.TrafficLogs.Status
      description: The status of the traffic logs query.
      type: String
    deprecated: true
  - arguments:
    - description: The job ID of the query.
      name: job_id
      required: true
    description: Deprecated. Use the pan-os-get-logs command instead.
    name: pan-os-get-traffic-logs
    outputs:
    - contextPath: Panorama.TrafficLogs.JobID
      description: The job ID of the traffic logs query.
      type: Number
    - contextPath: Panorama.TrafficLogs.Status
      description: The status of the traffic logs query.
      type: String
    - contextPath: Panorama.TrafficLogs.Logs.Action
      description: The action of the traffic log.
      type: String
    - contextPath: Panorama.TrafficLogs.Logs.ActionSource
      description: The action source of the traffic log.
      type: String
    - contextPath: Panorama.TrafficLogs.Logs.Application
      description: The application of the traffic log.
      type: String
    - contextPath: Panorama.TrafficLogs.Logs.Category
      description: The category of the traffic log.
      type: String
    - contextPath: Panorama.TrafficLogs.Logs.DeviceName
      description: The device name of the traffic log.
      type: String
    - contextPath: Panorama.TrafficLogs.Logs.Destination
      description: The destination of the traffic log.
      type: String
    - contextPath: Panorama.TrafficLogs.Logs.DestinationPort
      description: The destination port of the traffic log.
      type: String
    - contextPath: Panorama.TrafficLogs.Logs.FromZone
      description: The from zone of the traffic log.
      type: String
    - contextPath: Panorama.TrafficLogs.Logs.Protocol
      description: The protocol of the traffic log.
      type: String
    - contextPath: Panorama.TrafficLogs.Logs.ReceiveTime
      description: The receive time of the traffic log.
      type: String
    - contextPath: Panorama.TrafficLogs.Logs.Rule
      description: The rule of the traffic log.
      type: String
    - contextPath: Panorama.TrafficLogs.Logs.SessionEndReason
      description: The session end reason of the traffic log.
      type: String
    - contextPath: Panorama.TrafficLogs.Logs.Source
      description: The source of the traffic log.
      type: String
    - contextPath: Panorama.TrafficLogs.Logs.SourcePort
      description: The source port of the traffic log.
      type: String
    - contextPath: Panorama.TrafficLogs.Logs.StartTime
      description: The start time of the traffic log.
      type: String
    - contextPath: Panorama.TrafficLogs.Logs.ToZone
      description: The to zone of the traffic log.
      type: String
    - contextPath: Panorama.TrafficLogs.Logs.Bytes
      description: The total log bytes.
      type: String
    - contextPath: Panorama.TrafficLogs.Logs.BytesReceived
      description: The log bytes received.
      type: String
    - contextPath: Panorama.TrafficLogs.Logs.BytesSent
      description: The log bytes sent.
      type: String
    deprecated: true
  - arguments:
    - description: The rules location. Mandatory for Panorama instances.
      name: pre_post
      auto: PREDEFINED
      predefined:
      - pre-rulebase
      - post-rulebase
    - description: The device group for which to return addresses (Panorama instances).
      name: device-group
    - description: The tag to filter the rules.
      name: tag
      deprecated: true
    - description: A comma-separated list of tags by which to filter the rules.
      name: tags
      isArray: true
    - description: Serial number of the firewall on which to run the command. Use only for a Panorama instance.
      name: target
    - description: The name of the rule to retrieve. If not mentioned, will retrieve all the rules.
      name: rulename
    - auto: PREDEFINED
      description: Whether to retrieve the disabled rules or not. If not mentioned, will retrieve all the rules.
      name: disabled
      predefined:
      - yes
      - no
    - auto: PREDEFINED
      description: The action of the rules to retrieve. If not mentioned, will retrieve all the rules.
      name: action
      predefined:
      - allow
      - deny
      - drop
    - description: Free query to retrieve rules. If not mentioned, will retrieve all the rules. When passing a query, all other arguments are overridden.
      name: query
    description: Returns a list of predefined Security Rules. (When passing a query, all other arguments are overridden. Make sure the query includes all the filters you want).
    name: pan-os-list-rules
    outputs:
    - contextPath: Panorama.SecurityRule.Location
      description: The location of the security rule.
      type: String
    - contextPath: Panorama.SecurityRule.NegateDestination
      description: Indicates whether the destination is negated in the security rule.
      type: String
    - contextPath: Panorama.SecurityRule.Disabled
      description: Indicates whether the security rule is disabled.
      type: String
    - contextPath: Panorama.SecurityRule.ICMPUnreachable
      description: Specifies the behavior for ICMP unreachable messages.
      type: String
    - contextPath: Panorama.SecurityRule.Description
      description: The description of the security rule.
      type: String
    - contextPath: Panorama.SecurityRule.GroupTag
      description: The group tag of the security rule.
      type: String
    - contextPath: Panorama.SecurityRule.LogForwardingProfile
      description: The log forwarding profile applied to the security rule.
      type: String
    - contextPath: Panorama.SecurityRule.NegateSource
      description: Indicates whether the source is negated in the security rule.
      type: String
    - contextPath: Panorama.SecurityRule.SecurityProfileGroup
      description: The security profile group assigned to the security rule.
      type: String
    - contextPath: Panorama.SecurityRule.SecurityProfile
      description: The security profile settings applied to the security rule.
      type: Unknown
    - contextPath: Panorama.SecurityRule.Target.devices
      description: The devices targeted by the security rule.
      type: String
    - contextPath: Panorama.SecurityRule.Target.negate
      description: Indicates whether the target is negated in the security rule.
      type: String
    - contextPath: Panorama.SecurityRule.Name
      description: The name of the security rule.
      type: String
    - contextPath: Panorama.SecurityRule.From
      description: The source zone of the security rule.
      type: String
    - contextPath: Panorama.SecurityRule.DestinationDevice
      description: The destination device of the security rule.
      type: String
    - contextPath: Panorama.SecurityRule.Action
      description: The action taken by the security rule.
      type: String
    - contextPath: Panorama.SecurityRule.SourceDevice
      description: The source device of the security rule.
      type: String
    - contextPath: Panorama.SecurityRule.Tags
      description: The tags associated with the security rule.
      type: String
    - contextPath: Panorama.SecurityRule.SourceUser
      description: The source user of the security rule.
      type: String
    - contextPath: Panorama.SecurityRule.Application
      description: The application used in the security rule.
      type: String
    - contextPath: Panorama.SecurityRule.Service
      description: The service used in the security rule.
      type: String
    - contextPath: Panorama.SecurityRule.To
      description: The destination zone of the security rule.
      type: String
    - contextPath: Panorama.SecurityRule.Source
      description: The source address of the security rule.
      type: String
    - contextPath: Panorama.SecurityRule.CustomUrlCategory
      description: The custom URL category targeted by the security rule.
      type: String
    - contextPath: Panorama.SecurityRule.Destination
      description: The destination address of the security rule.
      type: String
    - contextPath: Panorama.SecurityRule.Options.LogAtSessionStart
      description: Indicates whether the session start is logged.
      type: String
    - contextPath: Panorama.SecurityRule.Options.LogForwarding
      description: Indicates whether log forwarding is enabled for the security rule.
      type: String
    - contextPath: Panorama.SecurityRule.Options.Schedule
      description: The schedule applied to the security rule.
      type: String
    - contextPath: Panorama.SecurityRule.Options.QoSMarking
      description: The QoS marking applied to the security rule.
      type: String
    - contextPath: Panorama.SecurityRule.Options.DisableServerResponseInspection
      description: Specifies whether to disable server response inspection for the security rule.
      type: String
    - contextPath: Panorama.SecurityRule.DeviceGroup
      description: The device group of the security rule (Panorama instances only).
      type: String
    - contextPath: Panorama.SecurityRule.Type
      description: Represents the type of the security rule (e.g., pre-rule, post-rule, intra-zone, inter-zone).
      type: String
  - arguments:
    - description: The log type.
      name: log-type
      required: true
      auto: PREDEFINED
      predefined:
      - threat
      - traffic
      - wildfire
      - url
      - data
      - corr
      - system
      - decryption
    - description: The query string by which to match criteria for the logs. This is similar to the query provided in the web interface under the Monitor tab when viewing the logs.
      name: query
    - description: |-
        The time the log was generated from the timestamp and prior to it.
        For example "2019/08/11 01:10:44, will get logs before the specified date.".
      name: time-generated
    - description: |-
        The time the log was generated from the timestamp and prior to it.
        For example "2019/08/11 01:10:44", will get logs after the specified date.
      name: time-generated-after
    - description: The source address.
      isArray: true
      name: addr-src
    - description: The destination address.
      isArray: true
      name: addr-dst
    - description: The source or destination IP address.
      isArray: true
      name: ip
    - description: The source zone.
      isArray: true
      name: zone-src
    - description: The destination source.
      isArray: true
      name: zone-dst
    - description: The rule action.
      isArray: true
      name: action
    - description: The destination port.
      isArray: true
      name: port-dst
    - description: The rule name, for example "Allow all outbound".
      isArray: true
      name: rule
    - description: The URL, for example "safebrowsing.googleapis.com".
      isArray: true
      name: url
    - description: The file hash (for WildFire logs only).
      isArray: true
      name: filedigest
    - defaultValue: '100'
      description: The maximum number of logs to retrieve. If empty, the default is 100. The maximum is 5,000.
      name: number_of_logs
    - auto: PREDEFINED
      description: Whether to use polling.
      defaultValue: 'false'
      name: polling
      predefined:
      - 'true'
      - 'false'
    - description: Job ID to use in polling commands. (automatically filled by polling).
      name: query_log_job_id
      deprecated: true
    - description: The timeout (in seconds) when polling.
      name: timeout
      defaultValue: '120'
    - description: The interval (in seconds) when polling.
      name: interval_in_seconds
      defaultValue: '10'
    - description: whether to hide the polling result (automatically filled by polling).
      name: hide_polling_output
      deprecated: true
    - description: Whether to show only `after-change-preview`, and `before-change-preview`, or get full data for it.  The full data are under the fields `after-change-detail`, and `before-change-detail`.
      name: show-detail
      predefined:
      - yes
      - no
      auto: PREDEFINED
      defaultValue: no
    description: The query logs in Panorama.
    name: pan-os-query-logs
    outputs:
    - contextPath: Panorama.Monitor.JobID
      description: The job ID of the logs query.
      type: String
    - contextPath: Panorama.Monitor.Status
      description: The status of the logs query.
      type: String
    - contextPath: Panorama.Monitor.Message
      description: The message of the logs query.
      type: String
    - contextPath: Panorama.Monitor.Logs.Action
      description: The action taken for the session. Can be "alert", "allow", "deny", "drop", "drop-all-packets", "reset-client", "reset-server", "reset-both", or "block-url".
      type: String
    - contextPath: Panorama.Monitor.Logs.Application
      description: The application associated with the session.
      type: String
    - contextPath: Panorama.Monitor.Logs.Category
      description: The URL category of the URL subtype. For WildFire subtype, it is the verdict on the file, and can be either "malicious", "phishing", "grayware", or "benign". For other subtypes, the value is "any".
      type: String
    - contextPath: Panorama.Monitor.Logs.DeviceName
      description: The hostname of the firewall on which the session was logged.
      type: String
    - contextPath: Panorama.Monitor.Logs.DestinationAddress
      description: The original session destination IP address.
      type: String
    - contextPath: Panorama.Monitor.Logs.DestinationUser
      description: The username of the user to which the session was destined.
      type: String
    - contextPath: Panorama.Monitor.Logs.DestinationCountry
      description: The destination country or internal region for private addresses. Maximum length is 32 bytes.
      type: String
    - contextPath: Panorama.Monitor.Logs.DestinationPort
      description: The destination port utilized by the session.
      type: String
    - contextPath: Panorama.Monitor.Logs.FileDigest
      description: Only for the WildFire subtype, all other types do not use this field. The filedigest string shows the binary hash of the file sent to be analyzed by the WildFire service.
      type: String
    - contextPath: Panorama.Monitor.Logs.FileName
      description: |-
        File name or file type when the subtype is file.
        File name when the subtype is virus.
        File name when the subtype is wildfire-virus.
        File name when the subtype is wildfire.
      type: String
    - contextPath: Panorama.Monitor.Logs.FileType
      description: |-
        Only for the WildFire subtype, all other types do not use this field.
        Specifies the type of file that the firewall forwarded for WildFire analysis.
      type: String
    - contextPath: Panorama.Monitor.Logs.FromZone
      description: The zone from which the session was sourced.
      type: String
    - contextPath: Panorama.Monitor.Logs.URLOrFilename
      description: |-
        The actual URL when the subtype is url.
        The file name or file type when the subtype is file.
        The file name when the subtype is virus.
        The file name when the subtype is wildfire-virus.
        The file name when the subtype is wildfire.
        The URL or file name when the subtype is vulnerability (if applicable).
      type: String
    - contextPath: Panorama.Monitor.Logs.NATDestinationIP
      description: The post-NAT destination IP address if destination NAT was performed.
      type: String
    - contextPath: Panorama.Monitor.Logs.NATDestinationPort
      description: The post-NAT destination port.
      type: String
    - contextPath: Panorama.Monitor.Logs.NATSourceIP
      description: The post-NAT source IP address if source NAT was performed.
      type: String
    - contextPath: Panorama.Monitor.Logs.NATSourcePort
      description: The post-NAT source port.
      type: String
    - contextPath: Panorama.Monitor.Logs.PCAPid
      description: |-
        The packet capture (pcap) ID is a 64 bit unsigned integral denoting
        an ID to correlate threat pcap files with extended pcaps taken as a part of
        that flow. All threat logs will contain either a pcap_id of 0 (no associated
        pcap), or an ID referencing the extended pcap file.
      type: String
    - contextPath: Panorama.Monitor.Logs.IPProtocol
      description: The IP protocol associated with the session.
      type: String
    - contextPath: Panorama.Monitor.Logs.Recipient
      description: |-
        Only for the WildFire subtype, all other types do not use this field.
        Specifies the name of the receiver of an email that WildFire determined to be malicious when analyzing an email link forwarded by the firewall.
      type: String
    - contextPath: Panorama.Monitor.Logs.Rule
      description: The name of the rule that the session matched.
      type: String
    - contextPath: Panorama.Monitor.Logs.RuleID
      description: The ID of the rule that the session matched.
      type: String
    - contextPath: Panorama.Monitor.Logs.ReceiveTime
      description: The time the log was received at the management plane.
      type: String
    - contextPath: Panorama.Monitor.Logs.Sender
      description: |-
        Only for the WildFire subtype; all other types do not use this field.
        Specifies the name of the sender of an email that WildFire determined to be malicious when analyzing an email link forwarded by the firewall.
      type: String
    - contextPath: Panorama.Monitor.Logs.SessionID
      description: An internal numerical identifier applied to each session.
      type: String
    - contextPath: Panorama.Monitor.Logs.DeviceSN
      description: The serial number of the firewall on which the session was logged.
      type: String
    - contextPath: Panorama.Monitor.Logs.Severity
      description: |-
        The severity associated with the threat. Can be "informational", "low",
        "medium", "high", or "critical".
      type: String
    - contextPath: Panorama.Monitor.Logs.SourceAddress
      description: The original session source IP address.
      type: String
    - contextPath: Panorama.Monitor.Logs.SourceCountry
      description: |-
        The source country or internal region for private addresses. Maximum
        length is 32 bytes.
      type: String
    - contextPath: Panorama.Monitor.Logs.SourceUser
      description: The username of the user who initiated the session.
      type: String
    - contextPath: Panorama.Monitor.Logs.SourcePort
      description: The source port utilized by the session.
      type: String
    - contextPath: Panorama.Monitor.Logs.ThreatCategory
      description: |-
        The threat categories used to classify different types of
        threat signatures.
      type: String
    - contextPath: Panorama.Monitor.Logs.Name
      description: |-
        The Palo Alto Networks identifier for the threat. A description
        string followed by a 64-bit numerical identifier.
      type: String
    - contextPath: Panorama.Monitor.Logs.ID
      description: The Palo Alto Networks ID for the threat.
      type: String
    - contextPath: Panorama.Monitor.Logs.ToZone
      description: The zone to which the session was destined.
      type: String
    - contextPath: Panorama.Monitor.Logs.TimeGenerated
      description: The time the log was generated on the data plane.
      type: String
    - contextPath: Panorama.Monitor.Logs.URLCategoryList
      description: |-
        A list of the URL filtering categories the firewall used to
        enforce the policy.
      type: String
    - contextPath: Panorama.Monitor.Logs.Bytes
      description: The total log bytes.
      type: String
    - contextPath: Panorama.Monitor.Logs.BytesReceived
      description: The log bytes received.
      type: String
    - contextPath: Panorama.Monitor.Logs.BytesSent
      description: The log bytes sent.
      type: String
    - contextPath: Panorama.Monitor.Logs.Vsys
      description: The VSYS on the firewall that generated the log.
      type: String
    polling: true
  - arguments:
    - description: The job ID of the query.
      name: job_id
      isArray: true
      required: true
    description: Checks the status of a logs query.
    name: pan-os-check-logs-status
    outputs:
    - contextPath: Panorama.Monitor.JobID
      description: The job ID of the logs query.
      type: String
    - contextPath: Panorama.Monitor.Status
      description: The status of the logs query.
      type: String
  - arguments:
    - description: The job ID of the query.
      name: job_id
      required: true
      isArray: true
    - description: Whether to auto-enrich the War Room entry. If "true", entry is not auto-enriched. If "false", entry is auto-extracted.
      name: ignore_auto_extract
      defaultValue: 'true'
    description: Retrieves the data of a logs query.
    name: pan-os-get-logs
    outputs:
    - contextPath: Panorama.Monitor.Logs.Action
      description: The action taken for the session. Can be "alert", "allow", "deny", "drop", "drop-all-packets", "reset-client", "reset-server", "reset-both", or "block-url".
      type: String
    - contextPath: Panorama.Monitor.Logs.Application
      description: The application associated with the session.
      type: String
    - contextPath: Panorama.Monitor.Logs.Category
      description: The URL category of the URL subtype. For WildFire subtype, it is the verdict on the file, and can be either "malicious", "phishing", "grayware", or "benign". For other subtypes, the value is "any".
      type: String
    - contextPath: Panorama.Monitor.Logs.DeviceName
      description: The hostname of the firewall on which the session was logged.
      type: String
    - contextPath: Panorama.Monitor.Logs.DestinationAddress
      description: The original session destination IP address.
      type: String
    - contextPath: Panorama.Monitor.Logs.DestinationUser
      description: The username of the user to which the session was destined.
      type: String
    - contextPath: Panorama.Monitor.Logs.DestinationCountry
      description: The destination country or internal region for private addresses. Maximum length is 32 bytes.
      type: String
    - contextPath: Panorama.Monitor.Logs.DestinationPort
      description: The destination port utilized by the session.
      type: String
    - contextPath: Panorama.Monitor.Logs.FileDigest
      description: Only for the WildFire subtype, all other types do not use this field. The filedigest string shows the binary hash of the file sent to be analyzed by the WildFire service.
      type: String
    - contextPath: Panorama.Monitor.Logs.FileName
      description: |-
        File name or file type when the subtype is file.
        File name when the subtype is virus.
        File name when the subtype is wildfire-virus.
        File name when the subtype is wildfire.
      type: String
    - contextPath: Panorama.Monitor.Logs.FileType
      description: |-
        Only for the WildFire subtype, all other types do not use this field.
        Specifies the type of file that the firewall forwarded for WildFire analysis.
      type: String
    - contextPath: Panorama.Monitor.Logs.FromZone
      description: The zone from which the session was sourced.
      type: String
    - contextPath: Panorama.Monitor.Logs.URLOrFilename
      description: |-
        The actual URL when the subtype is url.
        The file name or file type when the subtype is file.
        The file name when the subtype is virus.
        The file name when the subtype is wildfire-virus.
        The file name when the subtype is wildfire.
        The URL or file name when the subtype is vulnerability (if applicable).
      type: String
    - contextPath: Panorama.Monitor.Logs.NATDestinationIP
      description: The post-NAT destination IP address if destination NAT was performed.
      type: String
    - contextPath: Panorama.Monitor.Logs.NATDestinationPort
      description: The post-NAT destination port.
      type: String
    - contextPath: Panorama.Monitor.Logs.NATSourceIP
      description: The post-NAT source IP address if source NAT was performed.
      type: String
    - contextPath: Panorama.Monitor.Logs.NATSourcePort
      description: The post-NAT source port.
      type: String
    - contextPath: Panorama.Monitor.Logs.PCAPid
      description: |-
        The packet capture (pcap) ID is a 64 bit unsigned integral denoting
        an ID to correlate threat pcap files with extended pcaps taken as a part of
        that flow. All threat logs will contain either a pcap_id of 0 (no associated
        pcap), or an ID referencing the extended pcap file.
      type: String
    - contextPath: Panorama.Monitor.Logs.IPProtocol
      description: The IP protocol associated with the session.
      type: String
    - contextPath: Panorama.Monitor.Logs.Recipient
      description: |-
        Only for the WildFire subtype, all other types do not use this field.
        Specifies the name of the receiver of an email that WildFire determined to be malicious when analyzing an email link forwarded by the firewall.
      type: String
    - contextPath: Panorama.Monitor.Logs.Rule
      description: The name of the rule that the session matched.
      type: String
    - contextPath: Panorama.Monitor.Logs.RuleID
      description: The ID of the rule that the session matched.
      type: String
    - contextPath: Panorama.Monitor.Logs.ReceiveTime
      description: The time the log was received at the management plane.
      type: String
    - contextPath: Panorama.Monitor.Logs.Sender
      description: |-
        Only for the WildFire subtype; all other types do not use this field.
        Specifies the name of the sender of an email that WildFire determined to be malicious when analyzing an email link forwarded by the firewall.
      type: String
    - contextPath: Panorama.Monitor.Logs.SessionID
      description: An internal numerical identifier applied to each session.
      type: String
    - contextPath: Panorama.Monitor.Logs.DeviceSN
      description: The serial number of the firewall on which the session was logged.
      type: String
    - contextPath: Panorama.Monitor.Logs.Severity
      description: |-
        The severity associated with the threat. Can be "informational", "low",
        "medium", "high", or "critical".
      type: String
    - contextPath: Panorama.Monitor.Logs.SourceAddress
      description: The original session source IP address.
      type: String
    - contextPath: Panorama.Monitor.Logs.SourceCountry
      description: |-
        The source country or internal region for private addresses. Maximum
        length is 32 bytes.
      type: String
    - contextPath: Panorama.Monitor.Logs.SourceUser
      description: The username of the user who initiated the session.
      type: String
    - contextPath: Panorama.Monitor.Logs.SourcePort
      description: The source port utilized by the session.
      type: String
    - contextPath: Panorama.Monitor.Logs.ThreatCategory
      description: |-
        The threat categories used to classify different types of
        threat signatures.
      type: String
    - contextPath: Panorama.Monitor.Logs.Name
      description: |-
        The Palo Alto Networks identifier for the threat. A description
        string followed by a 64-bit numerical identifier.
      type: String
    - contextPath: Panorama.Monitor.Logs.ID
      description: The Palo Alto Networks ID for the threat.
      type: String
    - contextPath: Panorama.Monitor.Logs.ToZone
      description: The zone to which the session was destined.
      type: String
    - contextPath: Panorama.Monitor.Logs.TimeGenerated
      description: The time the log was generated on the data plane.
      type: String
    - contextPath: Panorama.Monitor.Logs.URLCategoryList
      description: |-
        A list of the URL filtering categories the firewall used to
        enforce the policy.
      type: String
    - contextPath: Panorama.Monitor.Logs.Bytes
      description: The total log bytes.
      type: String
    - contextPath: Panorama.Monitor.Logs.BytesReceived
      description: The log bytes received.
      type: String
    - contextPath: Panorama.Monitor.Logs.BytesSent
      description: The log bytes sent.
      type: String
    - contextPath: Panorama.Monitor.Logs.Vsys
      description: The VSYS on the firewall that generated the log.
      type: String
  - arguments:
    - description: The application name.
      name: application
    - description: The category name.
      name: category
    - description: The destination IP address.
      name: destination
      required: true
    - description: The destination port.
      name: destination-port
    - description: The from zone.
      name: from
    - description: The to zone.
      name: to
    - description: The IP protocol value.
      name: protocol
      required: true
    - description: The source IP address.
      name: source
      required: true
    - description: The source user.
      name: source-user
    - description: The target number of the firewall. Used only on a Panorama instance.
      name: target
      isArray: true
    - description: The target VSYS of the firewall. Used only on a Panorama instance.
      name: vsys
      isArray: true
    description: Checks whether a session matches a specified security policy. This command is only available on firewall instances.
    name: pan-os-security-policy-match
    outputs:
    - contextPath: Panorama.SecurityPolicyMatch.Query
      description: The query for the session to test.
      type: String
    - contextPath: Panorama.SecurityPolicyMatch.Rules.Name
      description: The matching rule name.
      type: String
    - contextPath: Panorama.SecurityPolicyMatch.Rules.Action
      description: The matching rule action.
      type: String
    - contextPath: Panorama.SecurityPolicyMatch.Rules.Category
      description: The matching rule category.
      type: String
    - contextPath: Panorama.SecurityPolicyMatch.Rules.Destination
      description: The matching rule destination.
      type: String
    - contextPath: Panorama.SecurityPolicyMatch.Rules.From
      description: The matching rule from zone.
      type: String
    - contextPath: Panorama.SecurityPolicyMatch.Rules.Source
      description: The matching rule source.
      type: String
    - contextPath: Panorama.SecurityPolicyMatch.Rules.To
      description: The matching rule to zone.
      type: String
    - contextPath: Panorama.SecurityPolicyMatch.QueryFields.Application
      description: The application name.
      type: String
    - contextPath: Panorama.SecurityPolicyMatch.QueryFields.Category
      description: The category name.
      type: String
    - contextPath: Panorama.SecurityPolicyMatch.QueryFields.Destination
      description: The destination IP address.
      type: String
    - contextPath: Panorama.SecurityPolicyMatch.QueryFields.DestinationPort
      description: The destination port.
      type: Number
    - contextPath: Panorama.SecurityPolicyMatch.QueryFields.From
      description: The query fields from zone.
      type: String
    - contextPath: Panorama.SecurityPolicyMatch.QueryFields.To
      description: The query fields to zone.
      type: String
    - contextPath: Panorama.SecurityPolicyMatch.QueryFields.Protocol
      description: The IP protocol value.
      type: String
    - contextPath: Panorama.SecurityPolicyMatch.QueryFields.Source
      description: The destination IP address.
      type: String
    - contextPath: Panorama.SecurityPolicyMatch.QueryFields.SourceUser
      description: The source user.
      type: String
  - arguments:
    - description: The name of the virtual router for which to list the static routes.
      name: virtual_router
      required: true
    - description: The template to use to run the command. Overrides the template parameter (Panorama instances).
      name: template
    - description: Whether to show an uncommitted configuration. Default is "false".
      name: show_uncommitted
      auto: PREDEFINED
      defaultValue: 'false'
      predefined:
      - 'true'
      - 'false'
    description: Lists the static routes of a virtual router.
    name: pan-os-list-static-routes
    outputs:
    - contextPath: Panorama.StaticRoutes.Name
      description: The name of the static route.
      type: String
    - contextPath: Panorama.StaticRoutes.BFDProfile
      description: The BFD profile of the static route.
      type: String
    - contextPath: Panorama.StaticRoutes.Destination
      description: The destination of the static route.
      type: String
    - contextPath: Panorama.StaticRoutes.Metric
      description: The metric (port) of the static route.
      type: Number
    - contextPath: Panorama.StaticRoutes.NextHop
      description: The next hop of the static route. Can be an IP address, FQDN, or a virtual router.
      type: String
    - contextPath: Panorama.StaticRoutes.RouteTable
      description: The route table of a static route.
      type: String
    - contextPath: Panorama.StaticRoutes.VirtualRouter
      description: The virtual router to which the static router belongs.
      type: String
    - contextPath: Panorama.StaticRoutes.Template
      description: The template in which the static route is defined (Panorama instances only).
      type: String
    - contextPath: Panorama.StaticRoutes.Uncommitted
      description: Whether the static route is committed.
      type: Boolean
  - arguments:
    - description: The name of the virtual router to display the static route.
      name: virtual_router
      required: true
    - description: The name of the static route to display.
      name: static_route
      required: true
    - description: The template to use to run the command. Overrides the template parameter (Panorama instances).
      name: template
    description: Returns the specified static route of a virtual router.
    name: pan-os-get-static-route
    outputs:
    - contextPath: Panorama.StaticRoutes.Name
      description: The name of the static route.
      type: String
    - contextPath: Panorama.StaticRoutes.BFDProfile
      description: The BFD profile of the static route.
      type: String
    - contextPath: Panorama.StaticRoutes.Destination
      description: The destination of the static route.
      type: String
    - contextPath: Panorama.StaticRoutes.Metric
      description: The metric (port) of the static route.
      type: Number
    - contextPath: Panorama.StaticRoutes.NextHop
      description: The next hop of the static route. Can be an IP address, FQDN, or a virtual router.
      type: String
    - contextPath: Panorama.StaticRoutes.RouteTable
      description: The route table of the static route.
      type: String
    - contextPath: Panorama.StaticRoutes.VirtualRouter
      description: The virtual router to which the static router belongs.
      type: String
    - contextPath: Panorama.StaticRoutes.Template
      description: The template in which the static route is defined (Panorama instances only).
      type: String
  - arguments:
    - description: Virtual router to which the routes will be added.
      name: virtual_router
      required: true
    - description: The name of the static route to add. The argument is limited to a maximum of 31 characters, is case-sensitive, and supports letters, numbers, spaces, hyphens, and underscores.
      name: static_route
      required: true
    - description: 'The IP address and network mask in Classless Inter-domain Routing (CIDR) notation: ip_address/mask. For example, 192.168.0.1/24 for IPv4 or 2001:db8::/32 for IPv6).'
      name: destination
      required: true
    - auto: PREDEFINED
      description: The type for the next hop.
      name: nexthop_type
      predefined:
      - ip-address
      - next-vr
      - fqdn
      - discard
      required: true
    - description: The next hop value.
      name: nexthop_value
      required: true
    - description: The metric port for the static route (1-65535).
      name: metric
    - description: The interface name in which to add the static route.
      name: interface
    - description: The template to use to run the command. Overrides the template parameter (Panorama instances).
      name: template
    description: Adds a static route.
    name: pan-os-add-static-route
    outputs:
    - contextPath: Panorama.StaticRoutes.Name
      description: The name of the static route.
      type: String
    - contextPath: Panorama.StaticRoutes.BFDProfile
      description: The BFD profile of the static route.
      type: String
    - contextPath: Panorama.StaticRoutes.Destination
      description: The destination of the static route.
      type: String
    - contextPath: Panorama.StaticRoutes.Metric
      description: The metric (port) of the static route.
      type: Number
    - contextPath: Panorama.StaticRoutes.NextHop
      description: The next hop of the static route. Can be an IP address, FQDN, or a virtual router.
      type: String
    - contextPath: Panorama.StaticRoutes.RouteTable
      description: The route table of the static route.
      type: String
    - contextPath: Panorama.StaticRoutes.VirtualRouter
      description: The virtual router to which the static router belongs.
      type: String
    - contextPath: Panorama.StaticRoutes.Template
      description: The template in which the static route is defined (Panorama instances only).
      type: String
  - arguments:
    - description: The name of the static route to delete.
      name: route_name
      required: true
    - description: The virtual router from which the routes will be deleted.
      name: virtual_router
      required: true
    - description: The template to use to run the command. Overrides the template parameter (Panorama instances).
      name: template
    description: Deletes a static route.
    name: pan-os-delete-static-route
    outputs:
    - contextPath: Panorama.StaticRoutes.Name
      description: The name of the static route to delete.
      type: String
    - contextPath: Panorama.StaticRoutes.BFDProfile
      description: The BFD profile of the static route.
      type: String
    - contextPath: Panorama.StaticRoutes.Destination
      description: The destination of the static route.
      type: String
    - contextPath: Panorama.StaticRoutes.Metric
      description: The metric (port) of the static route.
      type: Number
    - contextPath: Panorama.StaticRoutes.NextHop
      description: The next hop of the static route. Can be an IP address, FQDN, or a virtual router.
      type: String
    - contextPath: Panorama.StaticRoutes.RouteTable
      description: The route table of the static route.
      type: String
    - contextPath: Panorama.StaticRoutes.VirtualRouter
      description: The virtual router to which the static router belongs.
      type: String
    - contextPath: Panorama.StaticRoutes.Template
      description: The template in which the static route is defined (Panorama instances only).
      type: String
    - contextPath: Panorama.StaticRoutes.Deleted
      description: Whether the static route was deleted.
      type: Boolean
  - arguments:
    - description: Serial number of the firewall on which to run the command. Use only for a Panorama instance.
      name: target
    description: Show firewall device software version.
    name: pan-os-show-device-version
    outputs:
    - contextPath: Panorama.Device.Info.Devicename
      description: The device name of the PAN-OS.
      type: String
    - contextPath: Panorama.Device.Info.Model
      description: The model of the PAN-OS.
      type: String
    - contextPath: Panorama.Device.Info.Serial
      description: The serial number of the PAN-OS.
      type: String
    - contextPath: Panorama.Device.Info.Version
      description: The version of the PAN-OS.
      type: String
  - arguments:
    - description: Serial number of the firewall on which to run the command. Use only for a Panorama instance.
      name: target
    description: Downloads the latest content update.
    name: pan-os-download-latest-content-update
    outputs:
    - contextPath: Panorama.Content.Download.JobID
      description: The job ID of the content download.
      type: String
    - contextPath: Panorama.Content.Download.Status
      description: The content download status.
      type: String
  - arguments:
    - description: Serial number of the firewall on which to run the command. Use only for a Panorama instance.
      name: target
    - description: The job ID to check.
      name: job_id
      required: true
    description: Checks the download status of a content update.
    name: pan-os-content-update-download-status
    outputs:
    - contextPath: Panorama.Content.Download.JobID
      description: The job ID to monitor.
      type: String
    - contextPath: Panorama.Content.Download.Status
      description: The download status.
      type: String
    - contextPath: Panorama.Content.Download.Details
      description: The job ID details.
      type: String
  - arguments:
    - description: Serial number of the firewall on which to run the command. Use only for a Panorama instance.
      name: target
    description: Installs the latest content update.
    name: pan-os-install-latest-content-update
    outputs:
    - contextPath: Panorama.Content.Install.JobID
      description: The job ID of the installation.
      type: String
    - contextPath: Content.Install.Status
      description: The installation status.
      type: String
  - arguments:
    - description: Serial number of the firewall on which to run the command. Use only for a Panorama instance.
      name: target
    - description: The job ID of the content installation.
      name: job_id
      required: true
    description: Gets the installation status of the content update.
    name: pan-os-content-update-install-status
    outputs:
    - contextPath: Panorama.Content.Install.JobID
      description: The job ID of the content installation.
      type: String
    - contextPath: Panorama.Content.Install.Status
      description: The content installation status.
      type: String
    - contextPath: Panorama.Content.Install.Details
      description: The content installation status details.
      type: String
  - arguments:
    - description: Serial number of the firewall on which to run the command. Use only for a Panorama instance.
      name: target
    description: Checks the PAN-OS software version from the repository.
    name: pan-os-check-latest-panos-software
    outputs:
    - contextPath: Panorama.LatestVersions
      description: Latest software versions.
  - arguments:
    - description: Serial number of the firewall on which to run the command. Use only for a Panorama instance.
      name: target
    - description: The target version number to install.
      name: target_version
      required: true
    description: Downloads the target PAN-OS software version to install on the target device.
    name: pan-os-download-panos-version
    outputs:
    - contextPath: Panorama.PANOS.Download.JobID
      description: The job ID of the PAN-OS download.
      type: number
    - contextPath: Panorama.PANOS.Download.Status
      description: The status of the PAN-OS download.
      type: String
  - arguments:
    - description: Serial number of the firewall on which to run the command. Use only for a Panorama instance.
      name: target
    - description: The job ID to check.
      name: job_id
      required: true
    description: Gets the download status of the target PAN-OS software.
    name: pan-os-download-panos-status
    outputs:
    - contextPath: Panorama.PANOS.Download.JobID
      description: The job ID of the PAN-OS download.
      type: string
    - contextPath: Panorama.PANOS.Download.Status
      description: The PAN-OS download status.
      type: String
    - contextPath: Panorama.PANOS.Download.Details
      description: The PAN-OS download details.
      type: String
  - arguments:
    - description: Serial number of the firewall on which to run the command. Use only for a Panorama instance.
      name: target
    - description: The target PAN-OS version to install.
      name: target_version
      required: true
    description: Installs the target PAN-OS version on the specified target device.
    name: pan-os-install-panos-version
    outputs:
    - contextPath: Panorama.PANOS.Install.JobID
      description: The job ID of the PAN-OS installation.
      type: string
    - contextPath: Panorama.PANOS.Install.Status
      description: The status of the PAN-OS installation.
      type: String
  - arguments:
    - description: Serial number of the firewall on which to run the command. Use only for a Panorama instance.
      name: target
    - description: The job ID to check.
      name: job_id
      required: true
    description: Gets the installation status of the PAN-OS software.
    name: pan-os-install-panos-status
    outputs:
    - contextPath: Panorama.PANOS.Install.JobID
      description: The job ID of the PAN-OS installation.
      type: number
    - contextPath: Panorama.PANOS.Install.Status
      description: The status of the PAN-OS installation.
      type: String
    - contextPath: Panorama.PANOS.Install.Details
      description: The PAN-OS installation details.
      type: String
  - arguments:
    - description: Serial number of the firewall on which to run the command. Use only for a Panorama instance.
      name: target
    description: Reboots the firewall device.
    name: pan-os-device-reboot
  - arguments:
    - description: The IP address from which to return information.
      name: ip_address
      required: true
    description: Gets location information for an IP address.
    name: pan-os-show-location-ip
    outputs:
    - contextPath: Panorama.Location.IP.country_code
      description: The IP address location country code.
      type: String
    - contextPath: Panorama.Location.IP.country_name
      description: The IP address location country name.
      type: String
    - contextPath: Panorama.Location.IP.ip_address
      description: The IP address.
      type: String
    - contextPath: Panorama.Location.IP.Status
      description: Whether the IP address was found.
      type: String
  - arguments: []
    description: Gets information about available PAN-OS licenses and their statuses.
    name: pan-os-get-licenses
    outputs:
    - contextPath: Panorama.License.Authcode
      description: The authentication code of the license.
      type: String
    - contextPath: Panorama.License.Base-license-name
      description: The base license name.
      type: String
    - contextPath: Panorama.License.Description
      description: The description of the license.
      type: String
    - contextPath: Panorama.License.Expired
      description: Whether the license has expired.
      type: String
    - contextPath: Panorama.License.Expires
      description: When the license will expire.
      type: String
    - contextPath: Panorama.License.Feature
      description: The feature of the license.
      type: String
    - contextPath: Panorama.License.Issued
      description: When the license was issued.
      type: String
    - contextPath: Panorama.License.Serial
      description: The serial number of the license.
      type: String
  - arguments:
    - auto: PREDEFINED
      description: The security profile for which to get information.
      name: security_profile
      predefined:
      - data-filtering
      - file-blocking
      - spyware
      - url-filtering
      - virus
      - vulnerability
      - wildfire-analysis
    - description: The device group for which to return security profiles.
      name: device-group
    description: Gets information for the specified security profile.
    name: pan-os-get-security-profiles
    outputs:
    - contextPath: Panorama.Spyware.Name
      description: The profile name.
      type: String
    - contextPath: Panorama.Spyware.Rules.Action
      description: The rule action.
      type: String
    - contextPath: Panorama.Spyware.Rules.Category
      description: The category for which to apply the rule.
      type: String
    - contextPath: Panorama.Spyware.Rules.Name
      description: The rule name.
      type: String
    - contextPath: Panorama.Spyware.Rules.Packet-capture
      description: Whether packet capture is enabled.
      type: String
    - contextPath: Panorama.Spyware.Rules.Severity
      description: The rule severity.
      type: String
    - contextPath: Panorama.Spyware.Rules.Threat-name
      description: The threat name to apply for the rule.
      type: String
    - contextPath: Panorama.URLFilter.Name
      description: The profile name.
      type: String
    - contextPath: Panorama.URLFilter.Rules.Category.Action
      description: The rule action to apply to the category.
      type: String
    - contextPath: Panorama.URLFilter.Rules.Category.Name
      description: The category name.
      type: String
    - contextPath: Panorama.WildFire.Name
      description: The WildFire profile name.
      type: String
    - contextPath: Panorama.WildFire.Rules.Analysis
      description: The rule analysis.
      type: String
    - contextPath: Panorama.WildFire.Rules.Application
      description: The application to apply for the rule.
      type: String
    - contextPath: Panorama.WildFire.Rules.File-type
      description: The file type to apply for the rule.
      type: String
    - contextPath: Panorama.WildFire.Rules.Name
      description: The rule name.
      type: String
    - contextPath: Panorama.Vulnerability.Name
      description: The vulnerability profile name.
      type: String
    - contextPath: Panorama.Vulnerability.Rules.Vendor-id
      description: The vendor ID to apply for the rule.
      type: String
    - contextPath: Panorama.Vulnerability.Rules.Packet-capture
      description: Whether packet capture is enabled.
      type: String
    - contextPath: Panorama.Vulnerability.Rules.Host
      description: The rule host.
      type: String
    - contextPath: Panorama.Vulnerability.Rules.Name
      description: The rule name.
      type: String
    - contextPath: Panorama.Vulnerability.Rules.Category
      description: The category to apply for the rule.
      type: String
    - contextPath: Panorama.Vulnerability.Rules.CVE
      description: The CVE to apply for the rule.
      type: String
    - contextPath: Panorama.Vulnerability.Rules.Action
      description: The rule action.
      type: String
    - contextPath: Panorama.Vulnerability.Rules.Severity
      description: The rule severity.
      type: String
    - contextPath: Panorama.Vulnerability.Rules.Threat-name
      description: The threat to apply for the rule.
      type: String
    - contextPath: Panorama.Antivirus.Name
      description: The antivirus profile name.
      type: String
    - contextPath: Panorama.Antivirus.Rules.Action
      description: The rule action.
      type: String
    - contextPath: Panorama.Antivirus.Rules.Name
      description: The rule name.
      type: String
    - contextPath: Panorama.Antivirus.Rules.WildFire-action
      description: The WildFire action.
      type: String
    - contextPath: Panorama.FileBlocking.Name
      description: The file blocking profile name.
      type: String
    - contextPath: Panorama.FileBlocking.Rules.Action
      description: The rule action.
      type: String
    - contextPath: Panorama.FileBlocking.Rules.Application
      description: The application to apply for the rule.
      type: String
    - contextPath: Panorama.FileBlocking.Rules.File-type
      description: The file type to apply for the rule.
      type: String
    - contextPath: Panorama.FileBlocking.Rules.Name
      description: The rule name.
      type: String
    - contextPath: Panorama.DataFiltering.Name
      description: The data filtering profile name.
      type: String
    - contextPath: Panorama.DataFiltering.Rules.Alert-threshold
      description: The alert threshold.
      type: String
    - contextPath: Panorama.DataFiltering.Rules.Application
      description: The application to apply for the rule.
      type: String
    - contextPath: Panorama.DataFiltering.Rules.Block-threshold
      description: The block threshold.
      type: String
    - contextPath: Panorama.DataFiltering.Rules.Data-object
      description: The data object.
      type: String
    - contextPath: Panorama.DataFiltering.Rules.Direction
      description: The rule direction.
      type: String
    - contextPath: Panorama.DataFiltering.Rules.File-type
      description: The file type to apply for the rule.
      type: String
    - contextPath: Panorama.DataFiltering.Rules.Log-severity
      description: The log severity.
      type: String
    - contextPath: Panorama.DataFiltering.Rules.Name
      description: The rule name.
      type: String
  - arguments:
    - description: The security profile type.
      name: profile_type
      required: true
      auto: PREDEFINED
      predefined:
      - data-filtering
      - file-blocking
      - spyware
      - url-filtering
      - virus
      - vulnerability
      - wildfire-analysis
    - description: The rule name to apply.
      name: rule_name
      required: true
    - description: The profile name to apply to the rule.
      name: profile_name
      required: true
    - auto: PREDEFINED
      description: The location of the rules. Mandatory for Panorama instances.
      name: pre_post
      predefined:
      - pre-rulebase
      - post-rulebase
    - description: The device group for which to apply security profiles.
      name: device-group
    description: Applies a security profile to specific rules or rules with a specific tag.
    name: pan-os-apply-security-profile
  - arguments:
    - description: The security profile type.
      name: profile_type
      required: true
      auto: PREDEFINED
      predefined:
      - data-filtering
      - file-blocking
      - spyware
      - url-filtering
      - virus
      - vulnerability
      - wildfire-analysis
    - description: The rule name to apply.
      name: rule_name
      required: true
    - auto: PREDEFINED
      description: The location of the rules. Mandatory for Panorama instances.
      name: pre_post
      predefined:
      - pre-rulebase
      - post-rulebase
    - description: The device group for which to apply security profiles.
      name: device-group
    description: Removes a security profile to specific rules or rules with a specific tag.
    name: pan-os-remove-security-profile
  - arguments:
    - description: The location of the rules. Mandatory for Panorama instances.
      name: pre_post
      auto: PREDEFINED
      predefined:
      - pre-rulebase
      - post-rulebase
    description: Gets SSL decryption rules.
    name: pan-os-get-ssl-decryption-rules
    outputs:
    - contextPath: Panorama.SSLRule.From
      description: The SSL rule from the source.
      type: String
    - contextPath: Panorama.SSLRule.Name
      description: The name of the SSL rule.
      type: String
    - contextPath: Panorama.SSLRule.Destination
      description: The destination of the SSL rule.
      type: String
    - contextPath: Panorama.SSLRule.Target
      description: The target of the SSL rule.
      type: String
    - contextPath: Panorama.SSLRule.Service
      description: The SSL rule service.
      type: String
    - contextPath: Panorama.SSLRule.Action
      description: The SSL rule action.
      type: String
    - contextPath: Panorama.SSLRule.Type
      description: The SSL rule type.
      type: String
    - contextPath: Panorama.SSLRule.Source
      description: The source of the SSL rule.
      type: String
    - contextPath: Panorama.SSLRule.To
      description: The SSL rule to destination.
      type: String
    - contextPath: Panorama.SSLRule.UUID
      description: The SSL rule UUID.
      type: String
    - contextPath: Panorama.SSLRule.Description
      description: The SSL rule description.
      type: String
    - contextPath: Panorama.SSLRule.Source-user
      description: The SSL rule source user.
      type: String
    - contextPath: Panorama.SSLRule.Category
      description: The SSL rule category.
      type: String
  - arguments:
    - description: The template name.
      name: template
      required: true
    description: Retrieves the Wildfire configuration.
    name: pan-os-get-wildfire-configuration
    outputs:
    - contextPath: Panorama.WildFire.Name
      description: The file type.
      type: String
    - contextPath: Panorama.WildFire.Size-limit
      description: The file size limit.
      type: String
    - contextPath: Panorama.WildFire.recurring
      description: The schedule that is recurring.
      type: String
  - arguments:
    - name: profile_name
      description: The URL filtering profile name. Gets the name by running the get-security-profiles command.
      required: true
    name: pan-os-url-filtering-block-default-categories
    description: Sets default categories to block in the URL filtering profile.
  - arguments: []
    description: Get anti-spyware best practices.
    name: pan-os-get-anti-spyware-best-practice
    outputs:
    - contextPath: Panorama.Spyware.BotentDomain.Name
      description: The botnet domain name.
      type: String
    - contextPath: Panorama.Spyware.BotentDomain.Action
      description: The botnet domain action.
      type: String
    - contextPath: Panorama.Spyware.BotentDomain.Packet-capture
      description: Whether packet capture is enabled.
      type: String
    - contextPath: Panorama.Spyware.BotentDomain.Sinkhole.ipv4-address
      description: The botnet domain IPv4 address.
      type: String
    - contextPath: Panorama.Spyware.BotentDomain.Sinkhole.ipv6-address
      description: The Botnet domain IPv6 address.
      type: String
    - contextPath: Panorama.Spyware.Rule.Category
      description: The rule category.
      type: String
    - contextPath: Panorama.Spyware.Rule.Action
      description: The rule action.
      type: String
    - contextPath: Panorama.Spyware.Rule.Name
      description: The rule name.
      type: String
    - contextPath: Panorama.Spyware.Rule.Severity
      description: The rule severity.
      type: String
    - contextPath: Panorama.Spyware.Rule.Threat-name
      description: The rule threat name.
      type: String
    - contextPath: Panorama.Spyware.BotentDomain.Max_version
      description: The botnet domain max version.
      type: String
  - arguments:
    - name: anti_spyware_profile_name
      description: The name of the anti spyware profile. If the profile exists, the command will operate on it, otherwise, if a new name is given, a new anti-spyware profile will be created.
      required: true
    - name: dns_signature_source
      description: The EDL name to link to the profile.
      required: true
    - name: ipv4_sinkhole_address
      description: The IPv4 sinkhole address. Only relevant when the action arguemnt is set to 'sinkhole'.
    - name: ipv6_sinkhole_address
      description: The IPv6 sinkhole address. Only relevant when the action arguemnt is set to 'sinkhole'.
    - auto: PREDEFINED
      description: The action on the DNS queries.
      name: action
      predefined:
      - alert
      - allow
      - block
      - sinkhole
      required: true
    - auto: PREDEFINED
      description: Allows capturing packets on match. Select "single-packet" to capture the first packet of the session or "extended-capture" to set between 1-50 packets. Packet capture can be very CPU intensive and can degrade firewall performance. Only use this feature when necessary and make sure you turn it off after you collect the required packets.
      name: packet_capture
      predefined:
      - disable
      - single-packet
      - extended-capture
      defaultValue: disable
    description: Enables assigning EDL to the anti-spyware profile under "DNS Signature Policies".
    name: pan-os-apply-dns-signature-policy
    outputs: []
  - arguments: []
    description: Gets file-blocking best practices.
    name: pan-os-get-file-blocking-best-practice
    outputs:
    - contextPath: Panorama.FileBlocking.Rule.Action
      description: The rule action.
      type: String
    - contextPath: Panorama.FileBlocking.Rule.Application
      description: The rule application.
      type: String
    - contextPath: Panorama.FileBlocking.Rule.File-type
      description: The rule file type.
      type: String
    - contextPath: Panorama.FileBlocking.Rule.Name
      description: The rule name.
      type: String
  - arguments: []
    description: Gets anti-virus best practices.
    name: pan-os-get-antivirus-best-practice
    outputs:
    - contextPath: Panorama.Antivirus.Decoder.Action
      description: The rule action.
      type: String
    - contextPath: Panorama.Antivirus.Decoder.Name
      description: The rule name.
      type: String
    - contextPath: Panorama.Antivirus.Decoder.WildFire-action
      description: The WildFire action.
      type: String
  - arguments: []
    description: Gets vulnerability-protection best practices.
    name: pan-os-get-vulnerability-protection-best-practice
    outputs:
    - contextPath: Panorama.Vulnerability.Rule.Action
      description: The rule action.
      type: String
    - contextPath: Panorama.Vulnerability.Rule.CVE
      description: The rule CVE.
      type: String
    - contextPath: Panorama.Vulnerability.Rule.Category
      description: The rule category.
      type: String
    - contextPath: Panorama.Vulnerability.Rule.Host
      description: The rule host.
      type: String
    - contextPath: Panorama.Vulnerability.Rule.Name
      description: The rule name.
      type: String
    - contextPath: Panorama.Vulnerability.Rule.Severity
      description: The rule severity.
      type: String
    - contextPath: Panorama.Vulnerability.Rule.Threat-name
      description: The threat name.
      type: String
    - contextPath: Panorama.Vulnerability.Rule.Vendor-id
      description: The vendor ID.
      type: String
  - arguments: []
    description: Views WildFire best practices.
    name: pan-os-get-wildfire-best-practice
    outputs:
    - contextPath: Panorama.WildFire.Analysis
      description: The WildFire analysis.
      type: String
    - contextPath: Panorama.WildFire.Application
      description: The WildFire application.
      type: String
    - contextPath: Panorama.WildFire.File.File-size
      description: The recommended file size.
      type: String
    - contextPath: Panorama.WildFire.File.Name
      description: The file name.
      type: String
    - contextPath: Panorama.WildFire.File-type
      description: The WildFire profile file type.
      type: String
    - contextPath: Panorama.WildFire.Name
      description: The WildFire profile name.
      type: String
    - contextPath: Panorama.WildFire.SSLDecrypt
      description: The SSL decrypt content.
      type: String
    - contextPath: Panorama.WildFire.Schedule.Action
      description: The WildFire schedule action.
      type: String
    - contextPath: Panorama.WildFire.Schedule.Recurring
      description: The WildFire schedule recurring.
      type: String
  - arguments: []
    description: Views URL filtering best practices.
    name: pan-os-get-url-filtering-best-practice
    outputs:
    - contextPath: Panorama.URLFilter.Category.Action
      description: The action to perform on the category.
      type: String
    - contextPath: Panorama.URLFilter.Category.Name
      description: The category name.
      type: String
    - contextPath: Panorama.URLFilter.DeviceGroup
      description: The device group name.
      type: String
    - contextPath: Panorama.URLFilter.Name
      description: The profile name.
      type: String
    - contextPath: Panorama.URLFilter.Header.log-container-page-only
      description: The log container page only.
      type: String
    - contextPath: Panorama.URLFilter.Header.log-http-hdr-referer
      description: The log HTTP header referrer.
      type: String
    - contextPath: Panorama.URLFilter.Header.log-http-hdr-user
      description: The log HTTP header user.
      type: String
    - contextPath: Panorama.URLFilter.Header.log-http-hdr-xff
      description: The log HTTP header xff.
      type: String
  - arguments:
    - description: The template name.
      name: template
      required: true
    description: Enforces Wildfire best practices to upload files to the maximum size, forwards all file types, and updates the schedule.
    name: pan-os-enforce-wildfire-best-practice
  - arguments:
    - description: The name of the profile to create.
      name: profile_name
      required: true
    description: Creates an antivirus best practice profile.
    name: pan-os-create-antivirus-best-practice-profile
  - arguments:
    - description: The profile name to create.
      name: profile_name
      required: true
    description: Creates an Anti-Spyware best practice profile.
    name: pan-os-create-anti-spyware-best-practice-profile
  - arguments:
    - description: The profile name.
      name: profile_name
      required: true
    description: Creates a vulnerability protection best practice profile.
    name: pan-os-create-vulnerability-best-practice-profile
  - arguments:
    - description: The profile name.
      name: profile_name
      required: true
    description: Creates a URL filtering best practice profile.
    name: pan-os-create-url-filtering-best-practice-profile
  - arguments:
    - description: The name of the profile.
      name: profile_name
      required: true
    description: Creates a file blocking best practice profile.
    name: pan-os-create-file-blocking-best-practice-profile
  - arguments:
    - description: The name of the profile.
      name: profile_name
      required: true
    description: Creates a WildFire analysis best practice profile.
    name: pan-os-create-wildfire-best-practice-profile
  - arguments:
    - description: The template to use when running the command. Overrides the template parameter (Panorama instances). If not given, will use the integration parameter.
      name: template
    - description: The template stack to use when running the command.
      name: template_stack
    - description: "The name of the virtual system to be configured. Will use the configured VSYS parameter if exists. If given a value, will override the VSYS parameter. If neither the VSYS parameter and this argument are entered, will default to 'vsys1'. "
      name: vsys
    description: Shows the user ID interface configuration.
    name: pan-os-show-user-id-interfaces-config
    outputs:
    - contextPath: Panorama.UserInterfaces.Name
      description: The name of the user interface.
      type: String
    - contextPath: Panorama.UserInterfaces.Zone
      description: The zone to which the interface is connected.
      type: String
    - contextPath: Panorama.UserInterfaces.EnableUserIdentification
      description: Whether user identification is enabled.
      type: String
  - arguments:
    - description: The template to use when running the command. Overrides the template parameter (Panorama instances). If not given, will use the integration parameter.
      name: template
    - description: The template stack to use when running the command.
      name: template_stack
    - description: "The name of the virtual system to be configured. Will use the configured VSYS parameter if it exists. If given a value, will override the VSYS parameter. If neither the VSYS parameter and this argument are entered, will default to 'vsys1'. "
      name: vsys
    description: Shows the zones configuration.
    name: pan-os-show-zones-config
    outputs:
    - contextPath: Panorama.Zone.Name
      description: The name of the zone.
      type: String
    - contextPath: Panorama.Zone.Network
      description: The network to which the zone is connected.
      type: String
    - contextPath: Panorama.Zone.EnableUserIdentification
      description: Whether user identification is enabled.
      type: String
    - contextPath: Panorama.Zone.ZoneProtectionProfile
      description: The zone protection profile.
      type: String
    - contextPath: Panorama.Zone.LogSetting
      description: The log setting for the zone.
      type: String
  - arguments:
    - description: The template to use when running the command. Overrides the template parameter (Panorama instances). If not given, will use the integration parameter.
      name: template
    - description: The template stack to use when running the command.
      name: template_stack
    - description: "The name of the virtual system to be configured. Will use the configured VSYS parameter if it exists. If given a value, will override the VSYS parameter. If neither the VSYS parameter and this argument are entered, will default to 'vsys1'. "
      name: vsys
    description: Retrieves a list of user-ID agents configured in the system.
    name: pan-os-list-configured-user-id-agents
    outputs:
    - contextPath: Panorama.UserIDAgents.Name
      description: The user ID agent name.
      type: String
    - contextPath: Panorama.UserIDAgents.Host
      description: The user ID agent host.
      type: String
    - contextPath: Panorama.UserIDAgents.Port
      description: The user ID agent port.
      type: Number
    - contextPath: Panorama.UserIDAgents.LdapProxy
      description: Whether LDAP proxy is used in the user ID agent.
      type: String
    - contextPath: Panorama.UserIDAgents.NtlmAuth
      description: Whether NLTM authentication is used in the user ID agent.
      type: String
    - contextPath: Panorama.UserIDAgents.EnableHipCollection
      description: Whether HIP collection is enabled in the user ID agent.
      type: String
    - contextPath: Panorama.UserIDAgents.IpUserMapping
      description: Whether IP user mapping is enabled in the user ID agent.
      type: String
    - contextPath: Panorama.UserIDAgents.SerialNumber
      description: The serial number associated with the user ID agent.
      type: Unknown
    - contextPath: Panorama.UserIDAgents.CollectorName
      description: The user ID agent collector name.
      type: String
    - contextPath: Panorama.UserIDAgents.Secret
      description: The user ID agent secret.
      type: String
    - contextPath: Panorama.UserIDAgents.Disabled
      description: Whether the user ID agent is disbaled.
      type: String
  - arguments:
    - description: Entry ID of the file to upload.
      name: entryID
      required: true
    - description: The category of the content.
      name: category
      required: true
      auto: PREDEFINED
      predefined:
      - wildfire
      - anti-virus
      - content
    description: Uploads a content file to Panorama.
    name: pan-os-upload-content-update-file
    outputs:
    - contextPath: Panorama.Content.Upload.Status
      description: The content upload status.
      type: string
    - contextPath: Panorama.Content.Upload.Message
      description: The content upload message.
      type: string
  - arguments:
    - description: The update file name to be installed on PAN-OS.
      name: version_name
      required: true
    - description: The category of the content.
      name: category
      required: true
      auto: PREDEFINED
      predefined:
      - wildfire
      - anti-virus
      - content
    - auto: PREDEFINED
      defaultValue: no
      description: Skips the file validity check with the PAN-OS update server. Use this option for air-gapped networks and only if you trust the content file.
      name: skip_validity_check
      predefined:
      - yes
      - no
      required: true
    description: Installs a specific content update file.
    name: pan-os-install-file-content-update
    outputs:
    - contextPath: Panorama.Content.Install.JobID
      description: The job ID of the installation.
      type: string
    - contextPath: Panorama.Content.Install.Status
      description: The installation status.
      type: string
  - arguments:
    - description: The string by which to filter the results to only show specific hostnames or serial numbers.
      name: device_filter_string
    - description: The target number of the firewall. Used only on a Panorama instance.
      name: target
    description: Gets all ARP tables from all firewalls in the topology.
    name: pan-os-platform-get-arp-tables
    outputs:
    - contextPath: PANOS.ShowArp.Summary.hostid
      description: The ID of the PAN-OS host.
      type: String
    - contextPath: PANOS.ShowArp.Summary.max
      description: The maximum number of supported ARP entries.
      type: String
    - contextPath: PANOS.ShowArp.Summary.total
      description: The total number of current ARP entries.
      type: String
    - contextPath: PANOS.ShowArp.Summary.timeout
      description: The ARP entry timeout.
      type: String
    - contextPath: PANOS.ShowArp.Summary.dp
      description: The firewall dataplane associated with the entry.
      type: String
    - contextPath: PANOS.ShowArp.Result.hostid
      description: The ID of the PAN-OS host.
      type: String
    - contextPath: PANOS.ShowArp.Result.interface
      description: The network interface learned ARP entry.
      type: String
    - contextPath: PANOS.ShowArp.Result.ip
      description: The layer 3 address.
      type: String
    - contextPath: PANOS.ShowArp.Result.mac
      description: The layer 2 address.
      type: String
    - contextPath: PANOS.ShowArp.Result.port
      description: The network interface matching entry.
      type: String
    - contextPath: PANOS.ShowArp.Result.status
      description: The ARP entry status.
      type: String
    - contextPath: PANOS.ShowArp.Result.ttl
      description: The time to live.
      type: String
  - arguments:
    - description: The string by which to filter the results to only show specific hostnames or serial numbers.
      name: device_filter_string
    - description: The target number of the firewall. Used only on a Panorama instance.
      name: target
    description: Pulls all route summary information from the topology.
    name: pan-os-platform-get-route-summary
    outputs:
    - contextPath: PANOS.ShowRouteSummary.Summary.hostid
      description: The ID of the PAN-OS host.
      type: Number
    - contextPath: PANOS.ShowRouteSummary.Summary.total
      description: The total number of routes.
      type: Number
    - contextPath: PANOS.ShowRouteSummary.Summary.limit
      description: The maximum number of routes for the platform.
      type: Number
    - contextPath: PANOS.ShowRouteSummary.Summary.active
      description: The active routes in the routing table.
      type: Number
  - arguments:
    - description: The string by which to filter the results to only show specific hostnames or serial numbers.
      name: device_filter_string
    - description: The target number of the firewall. Used only on a Panorama instance.
      name: target
    description: Pulls all route summary information from the topology.
    name: pan-os-platform-get-routes
    outputs:
    - contextPath: PANOS.ShowRoute.Summary.hostid
      description: The ID of the PAN-OS host.
      type: String
    - contextPath: PANOS.ShowRoute.Summary.interface
      description: The next hop interface.
      type: String
    - contextPath: PANOS.ShowRoute.Summary.route_count
      description: The total number of routes seen on the virtual router interface.
      type: Number
    - contextPath: PANOS.ShowRoute.Result.hostid
      description: The ID of the PAN-OS host.
      type: String
    - contextPath: PANOS.ShowRoute.Result.virtual_router
      description: The virtual router this route belongs to.
      type: String
    - contextPath: PANOS.ShowRoute.Result.destination
      description: The network destination of the route.
      type: String
    - contextPath: PANOS.ShowRoute.Result.nexthop
      description: The next hop to the destination.
      type: String
    - contextPath: PANOS.ShowRoute.Result.metric
      description: The route metric.
      type: String
    - contextPath: PANOS.ShowRoute.Result.flags
      description: The route flags.
      type: String
    - contextPath: PANOS.ShowRoute.Result.age
      description: The age of the route.
      type: Number
    - contextPath: PANOS.ShowRoute.Result.interface
      description: The next hop interface.
      type: String
    - contextPath: PANOS.ShowRoute.Result.route_table
      description: The route table this route belongs to.
      type: String
  - arguments:
    - description: The string by which to filter the results to only show specific hostnames or serial numbers.
      name: device_filter_string
    - description: The target number of the firewall. Used only on a Panorama instance.
      name: target
    description: Gets information from all PAN-OS systems in the topology.
    name: pan-os-platform-get-system-info
    outputs:
    - contextPath: PANOS.ShowSystemInfo.Summary.hostid
      description: The ID of the PAN-OS host.
      type: String
    - contextPath: PANOS.ShowSystemInfo.Summary.ip_address
      description: The management IP address.
      type: String
    - contextPath: PANOS.ShowSystemInfo.Summary.sw_version
      description: The system software version.
      type: String
    - contextPath: PANOS.ShowSystemInfo.Summary.family
      description: The platform family.
      type: String
    - contextPath: PANOS.ShowSystemInfo.Summary.model
      description: The platform model.
      type: String
    - contextPath: PANOS.ShowSystemInfo.Summary.uptime
      description: The total system uptime.
      type: String
    - contextPath: PANOS.ShowSystemInfo.Summary.hostname
      description: The system hostname.
      type: String
    - contextPath: PANOS.ShowSystemInfo.Result.hostid
      description: The ID of the PAN-OS host.
      type: String
    - contextPath: PANOS.ShowSystemInfo.Result.ip_address
      description: The management IP address.
      type: String
    - contextPath: PANOS.ShowSystemInfo.Result.netmask
      description: The management netmask.
      type: String
    - contextPath: PANOS.ShowSystemInfo.Result.mac_address
      description: The management MAC address.
      type: String
    - contextPath: PANOS.ShowSystemInfo.Result.uptime
      description: The total system uptime.
      type: String
    - contextPath: PANOS.ShowSystemInfo.Result.family
      description: The platform family.
      type: String
    - contextPath: PANOS.ShowSystemInfo.Result.model
      description: The platform model.
      type: String
    - contextPath: PANOS.ShowSystemInfo.Result.sw_version
      description: The system software version.
      type: String
    - contextPath: PANOS.ShowSystemInfo.Result.operational_mode
      description: The xurrent operational mode.
      type: String
    - contextPath: PANOS.ShowSystemInfo.Result.ipv6_address
      description: The management IPv6 address.
      type: String
    - contextPath: PANOS.ShowSystemInfo.Result.default_gateway
      description: The management default gateway.
      type: String
    - contextPath: PANOS.ShowSystemInfo.Result.public_ip_address
      description: The firewall public IP address.
      type: String
    - contextPath: PANOS.ShowSystemInfo.Result.hostname
      description: The device hostname.
      type: String
    - contextPath: PANOS.ShowSystemInfo.Result.av_version
      description: The system anti-virus version.
      type: String
    - contextPath: PANOS.ShowSystemInfo.Result.av_release_date
      description: The release date of the antivirus content.
      type: String
    - contextPath: PANOS.ShowSystemInfo.Result.app_version
      description: The app content version.
      type: String
    - contextPath: PANOS.ShowSystemInfo.Result.app_release_date
      description: The release date of the application content.
      type: String
    - contextPath: PANOS.ShowSystemInfo.Result.threat_version
      description: The threat content version.
      type: String
    - contextPath: PANOS.ShowSystemInfo.Result.threat_release_date
      description: The release date of the threat content.
      type: String
    - contextPath: PANOS.ShowSystemInfo.Result.wildfire_version
      description: The Wildfire content version.
      type: String
    - contextPath: PANOS.ShowSystemInfo.Result.wildfire_release_date
      description: The Wildfire release date.
      type: String
    - contextPath: PANOS.ShowSystemInfo.Result.url_filtering_version
      description: The URL filtering content version.
      type: String
  - arguments:
    - description: The string by which to filter the results to only show specific hostnames or serial numbers.
      name: device_filter_string
    description: Gets the operational information of the device groups in the topology(only device groups with associated devices will be listed by this command).
    name: pan-os-platform-get-device-groups
    outputs:
    - contextPath: PANOS.DeviceGroupOp.hostid
      type: String
      description: The ID of the PAN-OS host.
    - contextPath: PANOS.DeviceGroupOp.serial
      description: The serial number of the firewall.
      type: String
    - contextPath: PANOS.DeviceGroupOp.connected
      description: Whether the firewall is currently connected.
      type: String
    - contextPath: PANOS.DeviceGroupOp.hostname
      description: The firewall hostname.
      type: String
    - contextPath: PANOS.DeviceGroupOp.last_commit_all_state_sp
      description: The state of the last commit.
      type: String
    - contextPath: PANOS.DeviceGroupOp.name
      type: String
      description: The device group name.
  - arguments:
    - description: The string by which to filter the results to only show specific hostnames or serial numbers.
      name: device_filter_string
    description: Gets the operational information of the template stacks in the topology.
    name: pan-os-platform-get-template-stacks
    outputs:
    - contextPath: PANOS.TemplateStackOp.hostid
      type: String
      description: The ID of the PAN-OS host.
    - contextPath: PANOS.TemplateStackOp.serial
      description: The serial number of the firewall.
      type: String
    - contextPath: PANOS.TemplateStackOp.connected
      description: Whether the firewall is currently connected.
      type: String
    - contextPath: PANOS.TemplateStackOp.hostname
      description: The firewall hostname.
      type: String
    - contextPath: PANOS.TemplateStackOp.last_commit_all_state_tpl
      type: String
      description: The state of the last commit.
    - contextPath: PANOS.TemplateStackOp.name
      description: The template stack name.
      type: String
  - arguments:
    - description: The string by which to filter the results to only show specific hostnames or serial numbers.
      name: device_filter_string
    - description: The target number of the firewall. Used only on a Panorama instance.
      name: target
    description: Gets global counter information from all the PAN-OS firewalls in the topology.
    name: pan-os-platform-get-global-counters
    outputs:
    - contextPath: PANOS.ShowCounters.Summary.hostid
      type: String
      description: The host ID.
    - contextPath: PANOS.ShowCounters.Summary.name
      description: The human readable counter name.
      type: String
    - contextPath: PANOS.ShowCounters.Summary.value
      description: The current counter value.
      type: Number
    - contextPath: PANOS.ShowCounters.Summary.rate
      description: The packets per second rate.
      type: Number
    - contextPath: PANOS.ShowCounters.Summary.desc
      description: The human readable counter description.
      type: String
    - contextPath: PANOS.ShowCounters.Result.hostid
      description: The host ID.
      type: String
    - contextPath: PANOS.ShowCounters.Result.category
      description: The counter category.
      type: String
    - contextPath: PANOS.ShowCounters.Result.name
      description: The human readable counter name.
      type: String
    - contextPath: PANOS.ShowCounters.Result.value
      description: The current counter value.
      type: Number
    - contextPath: PANOS.ShowCounters.Result.rate
      description: The packets per second rate.
      type: Number
    - contextPath: PANOS.ShowCounters.Result.aspect
      description: The PAN-OS aspect.
      type: String
    - contextPath: PANOS.ShowCounters.Result.desc
      description: The human readable counter description.
      type: String
    - contextPath: PANOS.ShowCounters.Result.id
      description: The counter ID.
      type: String
    - contextPath: PANOS.ShowCounters.Result.severity
      description: The counter severity.
      type: String
  - arguments:
    - description: The string by which to filter the results to only show specific hostnames or serial numbers.
      name: device_filter_string
    - description: The target number of the firewall. Used only on a Panorama instance.
      name: target
    description: Retrieves all BGP peer information from the PAN-OS firewalls in the topology.
    name: pan-os-platform-get-bgp-peers
    outputs:
    - contextPath: PANOS.ShowBGPPeers.Summary.hostid
      type: String
      description: The host ID.
    - contextPath: PANOS.ShowBGPPeers.Summary.peer
      description: The name of the Border Gateway Protocol (BGP) peer.
      type: String
    - contextPath: PANOS.ShowBGPPeers.Summary.status
      description: The peer connection status.
      type: String
    - contextPath: PANOS.ShowBGPPeers.Summary.incoming_accepted
      description: The total number of accepted routes from the peer.
      type: String
    - contextPath: PANOS.ShowBGPPeers.Result.hostid
      type: String
      description: The host ID.
    - contextPath: PANOS.ShowBGPPeers.Result.peer
      description: The name of the Border Gateway Protocol (BGP) peer.
      type: String
    - contextPath: PANOS.ShowBGPPeers.Result.vr
      description: The virtual router in which the peer resides.
      type: String
    - contextPath: PANOS.ShowBGPPeers.Result.remote_as
      description: The remote AS (Autonomous System) of the peer.
      type: String
    - contextPath: PANOS.ShowBGPPeers.Result.status
      description: The peer connection status.
      type: String
    - contextPath: PANOS.ShowBGPPeers.Result.peer_address
      description: The IP address and port of the peer.
      type: String
    - contextPath: PANOS.ShowBGPPeers.Result.local_address
      description: The local router address and port.
      type: String
    - contextPath: PANOS.ShowBGPPeers.Result.incoming_total
      description: The total incoming routes from the peer.
      type: String
    - contextPath: PANOS.ShowBGPPeers.Result.incoming_accepted
      description: The total accepted routes from the peer.
      type: String
    - contextPath: PANOS.ShowBGPPeers.Result.incoming_rejected
      description: The total rejected routes from peer.
      type: String
    - contextPath: PANOS.ShowBGPPeers.Result.policy_rejected
      description: The total routes rejected by the peer by policy.
      type: String
    - contextPath: PANOS.ShowBGPPeers.Result.outgoing_total
      description: The total routes advertised to the peer.
      type: String
    - contextPath: PANOS.ShowBGPPeers.Result.outgoing_advertised
      description: The number of advertised routes to the peer.
      type: String
  - arguments:
    - description: The string by which to filter the results to only show specific hostnames or serial numbers.
      name: device_filter_string
    - description: The target number of the firewall. Used only on a Panorama instance.
      name: target
    description: Checks the devices for software that is available to be installed.
    name: pan-os-platform-get-available-software
    outputs:
    - contextPath: PANOS.SoftwareVersions.Summary.hostid
      type: String
      description: The host ID.
    - contextPath: PANOS.SoftwareVersions.Summary.version
      description: The software version in Major.Minor.Maint format.
      type: String
    - contextPath: PANOS.SoftwareVersions.Summary.filename
      description: The software version filename.
      type: String
    - contextPath: PANOS.SoftwareVersions.Summary.size
      description: The size of the software in MB.
      type: String
    - contextPath: PANOS.SoftwareVersions.Summary.size_kb
      description: The size of the software in KB.
      type: String
    - contextPath: PANOS.SoftwareVersions.Summary.release_notes
      type: String
      description: The link to version release notes on PAN knowledge base.
    - contextPath: PANOS.SoftwareVersions.Summary.downloaded
      type: Boolean
      description: True if the software version is present on the system.
    - contextPath: PANOS.SoftwareVersions.Summary.current
      type: Boolean
      description: True if this is the currently installed software on the system.
    - contextPath: PANOS.SoftwareVersions.Summary.latest
      type: Boolean
      description: True if this is the most recently released software for this platform.
    - contextPath: PANOS.SoftwareVersions.Summary.uploaded
      type: Boolean
      description: True if the software version has been uploaded to the system.
  - arguments:
    - description: The string by which to filter the results to only show specific hostnames or serial numbers.
      name: device_filter_string
    - description: The target number of the firewall. Used only on a Panorama instance.
      name: target
    description: Gets the HA state and associated details from the given device and any other details.
    name: pan-os-platform-get-ha-state
    outputs:
    - contextPath: PANOS.HAState.hostid
      type: String
      description: The host ID.
    - contextPath: PANOS.HAState.active
      description: Whether this is the active firewall in a pair. "True" if standalone as well.
      type: Boolean
    - contextPath: PANOS.HAState.status
      description: The string HA status.
      type: String
    - contextPath: PANOS.HAState.peer
      description: The HA peer.
      type: String
  - arguments:
    - description: The string by which to filter the results to only show specific hostnames or serial numbers.
      name: device_filter_string
    - description: The filter to return jobs by status.
      name: status
    - description: The filter to return jobs by type.
      name: job_type
    - description: The filter to return jobs by ID.
      name: id
    - description: The target number of the firewall. Used only on a Panorama instance.
      name: target
    description: >-
      Gets all the jobs from the devices in the environment, or a single job when the ID is specified.
    name: pan-os-platform-get-jobs
    outputs:
    - contextPath: PANOS.JobStatus.hostid
      type: String
      description: The host ID.
    - contextPath: PANOS.JobStatus.id
      description: The ID of the job.
      type: String
    - contextPath: PANOS.JobStatus.type
      description: The job type.
      type: String
    - contextPath: PANOS.JobStatus.tfin
      description: The time the job finished.
      type: String
    - contextPath: PANOS.JobStatus.status
      description: The status of the job.
      type: String
    - contextPath: PANOS.JobStatus.result
      type: String
      description: The result of the job.
    - contextPath: PANOS.JobStatus.user
      type: String
      description: The user who initiated the job.
    - contextPath: PANOS.JobStatus.tenq
      type: String
      description: The time the job was queued into the system.
    - contextPath: PANOS.JobStatus.stoppable
      type: String
      description: Whether the job can be stopped after it started.
    - contextPath: PANOS.JobStatus.description
      type: String
      description: The job description.
    - contextPath: PANOS.JobStatus.positionInQ
      type: String
      description: The position of the job in the current job queue.
    - contextPath: PANOS.JobStatus.progress
      type: String
      description: The numerical progress of the job.
  - arguments:
    - description: The software version to upgrade to, for example, 9.1.2.
      name: version
      required: true
    - description: The string by which to filter the results to only install to specific devices or serial numbers.
      name: device_filter_string
    - defaultValue: 'false'
      description: If provided, runs the download synchronously. Make sure 'execution-timeout' is increased.
      name: sync
    - description: The target number of the firewall. Used only on a Panorama instance.
      name: target
    description: Downloads the provided software version onto the device.
    name: pan-os-platform-download-software
    outputs:
    - contextPath: PANOS.DownloadStatus.Summary.hostid
      type: String
      description: The host ID.
    - contextPath: PANOS.DownloadStatus.Summary.started
      description: Whether the download process started.
      type: String
  - arguments:
    - description: The serial number, or IP address for a Panorama instance, to reboot.
      name: target
      required: true
    description: >
      Reboots the given device by host ID. Warning: This command has no confirmation and the device
      will immediately reboot. This command can be disruptive.
    name: pan-os-platform-reboot
    outputs:
    - contextPath: PANOS.RestartStatus.Summary.hostid
      type: String
      description: The host ID.
    - contextPath: PANOS.RestartStatus.Summary.started
      description: Whether the download process started.
      type: String
    execution: true
  - arguments:
    - description: The serial number, or IP address for a Panorama instance, to reboot.
      name: target
      required: true
    description: Checks the status of the given device, checking whether it's up or down and if the operational mode is normal.
    name: pan-os-platform-get-system-status
    outputs:
    - contextPath: PANOS.SystemStatus.hostid
      description: The host ID.
      type: String
    - contextPath: PANOS.SystemStatus.up
      description: Whether the host device is up or still unavailable.
      type: String
  - arguments:
    - description: The serial number, or IP address for a Panorama instance, to reboot.
      name: target
      required: true
    - description: The new state.
      name: state
      required: true
      auto: PREDEFINED
      predefined:
      - functional
      - peer
      - suspend
    description: Checks the status of the given device, checking whether it's up or down and if the operational mode is normal.
    name: pan-os-platform-update-ha-state
    outputs:
    - contextPath: PANOS.HAStateUpdate.hostid
      description: The host ID.
      type: String
    - contextPath: PANOS.HAStateUpdate.state
      description: The new HA state.
      type: String
  - arguments:
    - description: The string by which to filter so that only the given device is checked.
      name: device_filter_string
    description: Checks that at least one log forwarding profile is configured according to best practices.
    name: pan-os-hygiene-check-log-forwarding
    outputs:
    - contextPath: PANOS.ConfigurationHygiene.Summary.description
      description: The description of the hygiene check.
      type: String
    - contextPath: PANOS.ConfigurationHygiene.Summary.issue_code
      description: The shorthand code for this hygiene check.
      type: String
    - contextPath: PANOS.ConfigurationHygiene.Summary.result
      description: Whether the check passed or failed.
      type: String
    - contextPath: PANOS.ConfigurationHygiene.Summary.issue_count
      description: The total number of matching issues.
      type: Number
    - contextPath: PANOS.ConfigurationHygiene.Result.hostid
      type: String
      description: The host ID.
    - contextPath: PANOS.ConfigurationHygiene.Result.container_name
      description: The parent container (DG, Template, VSYS) this object belongs to.
      type: String
    - contextPath: PANOS.ConfigurationHygiene.Result.issue_code
      description: The shorthand code for the issue.
      type: String
    - contextPath: PANOS.ConfigurationHygiene.Result.description
      description: The human readable description of the issue.
      type: String
    - contextPath: PANOS.ConfigurationHygiene.Result.name
      description: The affected object name.
      type: String
  - arguments:
    - description: The string by which to filter so that only the given device is checked.
      name: device_filter_string
    - defaultValue: critical,high
      description: A comma-separated list of severities that must be in drop/reset/block-ip mode.
      isArray: true
      name: minimum_block_severities
    - defaultValue: medium,low
      description: A comma-separated list of severities that must be in alert/default or higher mode.
      isArray: true
      name: minimum_alert_severities
    description: Checks the configured vulnerability profiles to ensure at least one meets best practices.
    name: pan-os-hygiene-check-vulnerability-profiles
    outputs:
    - contextPath: PANOS.ConfigurationHygiene.Summary.description
      description: The description of the hygiene check.
      type: String
    - contextPath: PANOS.ConfigurationHygiene.Summary.issue_code
      description: The shorthand code for this hygiene check.
      type: String
    - contextPath: PANOS.ConfigurationHygiene.Summary.result
      description: Whether the check passed or failed.
      type: String
    - contextPath: PANOS.ConfigurationHygiene.Summary.issue_count
      description: The total number of matching issues.
      type: Number
    - contextPath: PANOS.ConfigurationHygiene.Result.hostid
      type: String
      description: The host ID.
    - contextPath: PANOS.ConfigurationHygiene.Result.container_name
      description: The parent container (DG, Template, VSYS) this object belongs to.
      type: String
    - contextPath: PANOS.ConfigurationHygiene.Result.issue_code
      description: The shorthand code for the issue.
      type: String
    - contextPath: PANOS.ConfigurationHygiene.Result.description
      description: The human readable description of the issue.
      type: String
    - contextPath: PANOS.ConfigurationHygiene.Result.name
      description: The affected object name.
      type: String
  - arguments:
    - description: 'Software version to upgrade to, for example: 9.1.2.'
      name: version
      required: true
    - description: The string by which to filter to only install to specific devices or serial numbers.
      name: device_filter_string
    - defaultValue: 'false'
      description: If provided, runs the download synchronously. Make sure 'execution-timeout' is increased.
      name: sync
    - description: The target number of the firewall. Used only on a Panorama instance.
      name: target
    description: Installs the given software version onto the device. Downloads the software first with panorama-download-panos-version.
    name: pan-os-platform-install-software
    outputs:
    - contextPath: PANOS.InstallStatus.Summary.hostid
      description: The host ID.
      type: String
    - contextPath: PANOS.InstallStatus.Summary.started
      description: Whether the download process has started.
      type: String
  - arguments:
    - description: The string by which to filter to only check given devices.
      name: device_filter_string
    - defaultValue: critical,high
      description: A CSV list of severities that must be in drop/reset/block-ip mode.
      name: minimum_block_severities
    - defaultValue: medium,low
      description: A CSV list of severities that must be in alert/default or higher mode.
      name: minimum_alert_severities
    description: Checks the configured anti-spyware profiles to ensure at least one meets best practices.
    name: pan-os-hygiene-check-spyware-profiles
    outputs:
    - contextPath: PANOS.ConfigurationHygiene.Summary.description
      type: String
      description: The description of the check.
    - contextPath: PANOS.ConfigurationHygiene.Summary.issue_code
      description: The shorthand code for this hygiene check.
      type: String
    - contextPath: PANOS.ConfigurationHygiene.Summary.result
      description: Whether the check passed or failed.
      type: String
    - contextPath: PANOS.ConfigurationHygiene.Summary.issue_count
      description: The total number of matching issues.
      type: String
    - contextPath: PANOS.ConfigurationHygiene.Result.hostid
      type: String
      description: The host ID.
    - contextPath: PANOS.ConfigurationHygiene.Result.container_name
      description: What parent container (DG, Template, VSYS) this object belongs to.
      type: String
    - contextPath: PANOS.ConfigurationHygiene.Result.issue_code
      description: The shorthand code for the issue.
      type: String
    - contextPath: PANOS.ConfigurationHygiene.Result.description
      description: The human readable description of issue.
      type: String
    - contextPath: PANOS.ConfigurationHygiene.Result.name
      description: The affected object name.
      type: String
  - arguments:
    - description: The string to filter to only check a given device.
      name: device_filter_string
    description: Checks the configured URL filtering profiles to ensure at least one meets best practices.
    name: pan-os-hygiene-check-url-filtering-profiles
    outputs:
    - contextPath: PANOS.ConfigurationHygiene.Summary.description
      type: String
      description: The description of the check.
    - contextPath: PANOS.ConfigurationHygiene.Summary.issue_code
      description: The shorthand code for this hygiene check.
      type: String
    - contextPath: PANOS.ConfigurationHygiene.Summary.result
      description: Whether the check passed or failed.
      type: String
    - contextPath: PANOS.ConfigurationHygiene.Summary.issue_count
      description: The total number of matching issues.
      type: String
    - contextPath: PANOS.ConfigurationHygiene.Result.hostid
      type: String
      description: The host ID.
    - contextPath: PANOS.ConfigurationHygiene.Result.container_name
      description: What parent container (DG, Template, VSYS) this object belongs to.
      type: String
    - contextPath: PANOS.ConfigurationHygiene.Result.issue_code
      description: The shorthand code for the issue.
      type: String
    - contextPath: PANOS.ConfigurationHygiene.Result.description
      description: The human readable description of the issue.
      type: String
    - contextPath: PANOS.ConfigurationHygiene.Result.name
      description: The affected object name.
      type: String
  - arguments:
    - description: The string to filter to only check a given device.
      name: device_filter_string
    description: Returns a list of existing PANOS URL filtering objects that conform to best practices.
    name: pan-os-hygiene-conforming-url-filtering-profiles
    outputs:
    - contextPath: PANOS.PanosObject.hostid
      type: String
      description: The host ID.
    - contextPath: PANOS.PanosObject.container_name
      description: What parent container (DG, Template, VSYS) this object belongs to.
      type: String
    - contextPath: PANOS.PanosObject.name
      description: The PAN-OS object name.
      type: String
    - contextPath: PANOS.PanosObject.object_type
      description: The PAN-OS-Python object type.
      type: String
  - arguments:
    - description: The string to filter to only check a given device.
      name: device_filter_string
    - defaultValue: critical,high
      description: A CSV list of severities that must be in drop/reset/block-ip mode.
      name: minimum_block_severities
    - defaultValue: medium,low
      description: A CSV list of severities that must be in alert/default or higher mode.
      name: minimum_alert_severities
    description: Returns all anti-spyware profiles that conform to best practices.
    name: pan-os-hygiene-conforming-spyware-profiles
    outputs:
    - contextPath: PANOS.PanosObject.hostid
      description: The host ID.
      type: String
    - contextPath: PANOS.PanosObject.container_name
      description: What parent container (DG, Template, VSYS) this object belongs to.
      type: String
    - contextPath: PANOS.PanosObject.name
      description: The PAN-OS object name.
      type: String
    - contextPath: PANOS.PanosObject.object_type
      description: The PAN-OS-Python object type.
      type: String
  - arguments:
    - description: The string to filter to only check a given device.
      name: device_filter_string
    - defaultValue: critical,high
      description: A CSV list of severities that must be in drop/reset/block-ip mode.
      name: minimum_block_severities
    - defaultValue: medium,low
      description: A CSV list of severities that must be in alert/default or higher mode.
      name: minimum_alert_severities
    description: Returns all vulnerability profiles that conform to best practices.
    name: pan-os-hygiene-conforming-vulnerability-profiles
    outputs:
    - contextPath: PANOS.PanosObject.hostid
      description: The host ID.
      type: String
    - contextPath: PANOS.PanosObject.container_name
      description: What parent container (DG, Template, VSYS) this object belongs to.
      type: String
    - contextPath: PANOS.PanosObject.name
      description: The PAN-OS object name.
      type: String
    - contextPath: PANOS.PanosObject.object_type
      description: The PAN-OS-Python object type.
      type: String
  - arguments:
    - description: The string to filter to only check a given device.
      name: device_filter_string
    description: Checks that configured security zones have correct settings.
    name: pan-os-hygiene-check-security-zones
    outputs:
    - contextPath: PANOS.ConfigurationHygiene.Summary.description
      type: String
      description: The description of the check.
    - contextPath: PANOS.ConfigurationHygiene.Summary.issue_code
      description: The shorthand code for this hygiene check.
      type: String
    - contextPath: PANOS.ConfigurationHygiene.Summary.result
      description: Whether the check passed or failed.
      type: String
    - contextPath: PANOS.ConfigurationHygiene.Summary.issue_count
      description: The total number of matching issues.
      type: String
    - contextPath: PANOS.ConfigurationHygiene.Result.hostid
      description: The host ID.
      type: String
    - contextPath: PANOS.ConfigurationHygiene.Result.container_name
      description: What parent container (DG, Template, VSYS) this object belongs to.
      type: String
    - contextPath: PANOS.ConfigurationHygiene.Result.issue_code
      description: The shorthand code for the issue.
      type: String
    - contextPath: PANOS.ConfigurationHygiene.Result.description
      description: The human readable description of the issue.
      type: String
    - contextPath: PANOS.ConfigurationHygiene.Result.name
      description: The affected object name.
      type: String
  - arguments:
    - description: The string to filter to only check a given device.
      name: device_filter_string
    description: Checks that security rules are configured correctly.
    name: pan-os-hygiene-check-security-rules
    outputs:
    - contextPath: PANOS.ConfigurationHygiene.Summary.description
      type: String
      description: The description of the check.
    - contextPath: PANOS.ConfigurationHygiene.Summary.issue_code
      description: The shorthand code for this hygiene check.
      type: String
    - contextPath: PANOS.ConfigurationHygiene.Summary.result
      description: Whether the check passed or failed.
      type: String
    - contextPath: PANOS.ConfigurationHygiene.Summary.issue_count
      description: The total number of matching issues.
      type: String
    - contextPath: PANOS.ConfigurationHygiene.Result.hostid
      description: The host ID.
      type: String
    - contextPath: PANOS.ConfigurationHygiene.Result.container_name
      description: What parent container (DG, Template, VSYS) this object belongs to.
      type: String
    - contextPath: PANOS.ConfigurationHygiene.Result.issue_code
      description: The shorthand code for the issue.
      type: String
    - contextPath: PANOS.ConfigurationHygiene.Result.description
      description: The human readable description of issue.
      type: String
    - contextPath: PANOS.ConfigurationHygiene.Result.name
      description: The affected object name.
      type: String
  - arguments:
    - description: The Dictionary of Hygiene issue, from a hygiene check command. Can be a list.
      isArray: true
      name: issue
      required: true
    description: Fixes log forwarding issues identified by pan-os-hygiene-check-log-forwarding.
    name: pan-os-hygiene-fix-log-forwarding
    outputs:
    - contextPath: PANOS.ConfigurationHygieneFix.hostid
      type: String
      description: The host ID.
    - contextPath: PANOS.ConfigurationHygieneFix.container_name
      description: What parent container (DG, Template, VSYS) this object belongs to.
      type: String
    - contextPath: PANOS.ConfigurationHygieneFix.issue_code
      description: The shorthand code for the issue.
      type: String
    - contextPath: PANOS.ConfigurationHygieneFix.description
      description: The human readable description of the issue.
      type: String
    - contextPath: PANOS.ConfigurationHygieneFix.name
      description: The affected object name.
      type: String
  - arguments:
    - description: The Dictionary of Hygiene issue, from a hygiene check command. Can be a list.
      isArray: true
      name: issue
      required: true
    - description: The name of the log forwarding profile to set.
      name: log_forwarding_profile_name
      required: true
    description: Fixes security zones that are configured without a valid log forwarding profile.
    name: pan-os-hygiene-fix-security-zone-log-settings
    outputs:
    - contextPath: PANOS.ConfigurationHygieneFix.hostid
      type: String
      description: The host ID.
    - contextPath: PANOS.ConfigurationHygieneFix.container_name
      description: What parent container (DG, Template, VSYS) this object belongs to.
      type: String
    - contextPath: PANOS.ConfigurationHygieneFix.issue_code
      description: The shorthand code for the issue.
      type: String
    - contextPath: PANOS.ConfigurationHygieneFix.description
      description: The human readable description of the issue.
      type: String
    - contextPath: PANOS.ConfigurationHygieneFix.name
      description: The affected object name.
      type: String
  - arguments:
    - description: The Dictionary of Hygiene issue, from a hygiene check command. Can be a list.
      isArray: true
      name: issue
      required: true
    - description: The name of the log forwarding profile.
      name: log_forwarding_profile_name
      required: true
    description: Fixes security rules that have incorrect log settings by adding a log forwarding profile and setting.
    name: pan-os-hygiene-fix-security-rule-log-settings
    outputs:
    - contextPath: PANOS.ConfigurationHygieneFix.hostid
      description: The host ID.
      type: String
    - contextPath: PANOS.ConfigurationHygieneFix.container_name
      description: What parent container (DG, Template, VSYS) this object belongs to.
      type: String
    - contextPath: PANOS.ConfigurationHygieneFix.issue_code
      description: The shorthand code for the issue.
      type: String
    - contextPath: PANOS.ConfigurationHygieneFix.description
      description: The human readable description of the issue.
      type: String
    - contextPath: PANOS.ConfigurationHygieneFix.name
      description: The affected object name.
      type: String
  - arguments:
    - description: The Dictionary of Hygiene issue, from a hygiene check command. Can be a list.
      isArray: true
      name: issue
      required: true
    - description: The name of the security profile group to use as the log setting.
      name: security_profile_group_name
      required: true
    description: Fixes security rules that have incorrect log settings by adding a log forwarding profile and setting.
    name: pan-os-hygiene-fix-security-rule-profile-settings
    outputs:
    - contextPath: PANOS.ConfigurationHygieneFix.hostid
      description: The host ID.
      type: String
    - contextPath: PANOS.ConfigurationHygieneFix.container_name
      description: What parent container (DG, Template, VSYS) this object belongs to.
      type: String
    - contextPath: PANOS.ConfigurationHygieneFix.issue_code
      description: The shorthand code for the issue.
      type: String
    - contextPath: PANOS.ConfigurationHygieneFix.description
      description: The human readable description of the issue.
      type: String
    - contextPath: PANOS.ConfigurationHygieneFix.name
      description: The affected object name.
      type: String
  - arguments:
    - auto: PREDEFINED
      description: The type of object to search. See https://pandevice.readthedocs.io/en/latest/module-objects.html.
      name: object_type
      predefined:
      - AddressObject
      - AddressGroup
      - ServiceGroup
      - ServiceObject
      - ApplicationObject
      - ApplicationGroup
      - LogForwardingProfile
      - SecurityProfileGroup
      - SecurityRule
      - NatRule
      required: true
    - description: If provided, only objects from the given device are returned.
      name: device_filter_string
    - description: The name of the object reference to return if looking for a specific object. Supports regex if "use_regex" is set.
      name: object_name
    - description: The parent vsys or device group to search. If not provided, all will be returned.
      name: parent
    - description: Enables regex matching on an object name.
      name: use_regex
    description: Searches and returns a reference for the given object type and name. If no name is provided, all objects of the given type will be returned. Note this ONLY returns the object name and its location in the configuration hierachy, not the entire object.
    name: pan-os-config-get-object
    outputs:
    - contextPath: PANOS.PanosObject.hostid
      description: Host ID.
      type: String
    - contextPath: PANOS.PanosObject.container_name
      description: The parent container (DG, Template, VSYS) this object belongs to.
      type: String
    - contextPath: PANOS.PanosObject.name
      description: The PAN-OS object name.
      type: String
    - contextPath: PANOS.PanosObject.object_type
      description: The PAN-OS python object type.
      type: String
  - arguments:
    - description: Serial number of the device from which to fetch the device state.
      name: target
      required: true
    description: Get the device state from the provided device. Note; This will attempt to connect directly to the provided target to get the device state. If the IP address as reported in "show system info" is unreachable, this command will fail.
    name: pan-os-platform-get-device-state
    outputs:
    - contextPath: InfoFile.Name
      description: Filename.
      type: String
    - contextPath: InfoFile.EntryID
      description: Entry ID.
      type: String
    - contextPath: InfoFile.Size
      description: Size of the file.
      type: String
    - contextPath: InfoFile.Type
      description: Type of the file.
      type: String
    - contextPath: InfoFile.Info
      description: Basic information of the file.
      type: String
  - arguments:
    - description: The name of the template to retrieve. If not provided then all available templates will be returned.
      name: template_name
    - defaultValue: '50'
      description: The maximum number of templates to retrieve. This value is used by default if page argument is not provided.
      name: limit
    - defaultValue: '50'
      description: The page size of the templates to return.
      name: page_size
    - description: The page at which to start listing templates. This must be a positive number.
      name: page
    description: Returns a list of available templates. (To be used only in Panorama instances).
    name: pan-os-list-templates
    outputs:
    - contextPath: Panorama.Template.Name
      description: The name of the template.
      type: String
    - contextPath: Panorama.Template.Description
      description: The description of the template.
      type: String
    - contextPath: Panorama.Template.Variable.Name
      description: The variable name of the template.
      type: String
    - contextPath: Panorama.Template.Variable.Type
      description: The type of template.
      type: String
    - contextPath: Panorama.Template.Variable.Value
      description: The value of the variable of the template.
      type: String
    - contextPath: Panorama.Template.Variable.Description
      description: The description of the variable of the template.
      type: String
  - arguments:
    - description: The name of the NAT rule to retrieve. If not mentioned, will bring all the NAT rules.
      name: name
    - description: The device group in which the NAT rules are part of.
      name: device-group
    - auto: PREDEFINED
      description: The pre-rule or post-rule (Panorama instances only).
      name: pre_post
      predefined:
      - pre-rulebase
      - post-rulebase
    - defaultValue: 'false'
      description: Whether to show the un-committed rules or not.
      name: show_uncommitted
      auto: PREDEFINED
      predefined:
      - 'true'
      - 'false'
    - description: Whether to retrieve the disabled rules. If not mentioned, will retrieve all the NAT rules.
      name: disabled
      auto: PREDEFINED
      predefined:
      - yes
      - no
    - description: The type of the NAT rules to retrieve. If not mentioned, will retrieve all the NAT rules.
      name: nat_type
      auto: PREDEFINED
      predefined:
      - ipv4
      - nat64
      - nptv6
    - description: A comma-separated list of tags of the NAT rules to retrieve. If not mentioned, will retrieve all the NAT rules.
      isArray: true
      name: tags
    - description: Free query to retrieve NAT rule. If not mentioned, will retrieve all the NAT rules.
      name: query
    - defaultValue: '50'
      description: The maximum number of rules to retrieve. Will be used by default if page argument was not provided.
      name: limit
    - defaultValue: '50'
      description: The page size of the NAT rules to return.
      name: page_size
    - description: The page at which to start listing NAT rules. Must be a positive number.
      name: page
    description: Returns a list of NAT rules of either a Panorama/firewall instance.
    name: pan-os-list-nat-rules
    outputs:
    - contextPath: Panorama.NAT.Name
      description: The name of the rule.
      type: String
    - contextPath: Panorama.NAT.Location
      description: The device group that the rule is part of.
      type: String
    - contextPath: Panorama.NAT.Tags
      description: The tags in which the rule is part of.
      type: String
    - contextPath: Panorama.NAT.SourceZone
      description: The source zone of the rule.
      type: String
    - contextPath: Panorama.NAT.DestinationZone
      description: The destination zone of the rule.
      type: String
    - contextPath: Panorama.NAT.SourceAddress
      description: The source address of the rule.
      type: String
    - contextPath: Panorama.NAT.DestinationAddress
      description: The destination address of the rule.
      type: String
    - contextPath: Panorama.NAT.DestinationInterface
      description: The destination interface of the rule.
      type: String
    - contextPath: Panorama.NAT.Service
      description: The service in which the rule has.
      type: String
    - contextPath: Panorama.NAT.Description
      description: The description of the rule.
      type: String
    - contextPath: Panorama.NAT.SourceTranslation
      description: The source translation of the rule.
      type: Unknown
    - contextPath: Panorama.NAT.DestinationTranslation
      description: The destination translation of the rule.
      type: Unknown
    - contextPath: Panorama.NAT.DynamicDestinationTranslation
      description: The dynamic destination translation of the rule.
      type: Unknown
    - contextPath: Panorama.NAT.Disabled
      description: Whether the rule is disabled.
      type: String
  - arguments:
    - description: The name of the NAT rule to create.
      name: rulename
      required: true
    - description: The description that the new NAT rule should have.
      name: description
    - description: The device-group in which the new rule should be created (Panorama instances only).
      name: device-group
    - auto: PREDEFINED
      description: The pre-rule or post-rule (Panorama instances only).
      name: pre_post
      predefined:
      - pre-rulebase
      - post-rulebase
    - defaultValue: 'ipv4'
      auto: PREDEFINED
      predefined:
      - ipv4
      - nat64
      - nptv6
      description: The NAT type in which the rule will be created.
      name: nat_type
    - description: A comma-separated list of source zones.
      isArray: true
      name: source_zone
      defaultValue: 'any'
    - description: The destination zone.
      name: destination_zone
    - description: The destination interface for the rule.
      name: destination_interface
      defaultValue: 'any'
    - description: The service in which the rule will be created with.
      name: service
      defaultValue: 'any'
    - description: A comma-separated list of address object names, address group object names, or EDL object names.
      isArray: true
      name: source_address
      defaultValue: 'any'
    - description: A comma-separated list of address object names, address group object names, or EDL object names.
      isArray: true
      name: destination_address
      defaultValue: 'any'
    - defaultValue: 'none'
      auto: PREDEFINED
      predefined:
      - static-ip
      - dynamic-ip
      - dynamic-ip-and-port
      - none
      description: The source translation type in which the rule will be created.
      name: source_translation_type
    - defaultValue: 'translated-address'
      auto: PREDEFINED
      predefined:
      - translated-address
      - interface-address
      description: The source translation address type in which the rule will be created.
      name: source_translated_address_type
    - description: A comma-separated list of source translation addresses. If source_translation_type == static_ip, must be a single value.
      isArray: true
      name: source_translated_address
    - description: The source translation interface.
      name: source_translated_interface
    - auto: PREDEFINED
      defaultValue: 'none'
      predefined:
      - static_ip
      - dynamic_ip
      - none
      description: The destination translation type.
      name: destination_translation_type
    - description: A comma-separated list of destination translated addresses.
      isArray: true
      name: destination_translated_address
    - description: The destination translated port.
      name: destination_translated_port
    - description: The destination translation distribution method.
      name: destination_translation_distribution_method
      auto: PREDEFINED
      predefined:
      - round-robin
      - source-ip-hash
      - ip-modulo
      - ip-hash
      - least-sessions
    - description: Whether to use negate destination.
      name: negate_destination
      auto: PREDEFINED
      predefined:
      - yes
      - no
    - description: The DNS rewrite direction.
      name: destination_dns_rewrite_direction
      auto: PREDEFINED
      predefined:
      - forward
      - reverse
    description: Creates a new NAT rule in a Panorama/firewall instance.
    name: pan-os-create-nat-rule
    outputs: []
  - arguments:
    - description: The name of the NAT rule to delete. Can be retrieved from the pan-os-list-nat-rules command.
      name: rulename
      required: true
    - description: The device-group from which the NAT rule should be deleted. Only for a Panorama instance.
      name: device-group
    - auto: PREDEFINED
      description: The pre-rule or post-rule (Panorama instances only).
      name: pre_post
      predefined:
      - pre-rulebase
      - post-rulebase
    description: Deletes a NAT rule.
    name: pan-os-delete-nat-rule
    outputs: []
  - arguments:
    - description: The name of the NAT rule to edit. Can be retrieved from the pan-os-list-nat-rules command.
      name: rulename
      required: true
    - description: The device-group that the NAT rule is part of. Only for a Panorama instance.
      name: device-group
    - auto: PREDEFINED
      description: The pre-rule or post-rule (Panorama instances only).
      name: pre_post
      predefined:
      - pre-rulebase
      - post-rulebase
    - auto: PREDEFINED
      description: The operation to perform on the rule.
      name: behavior
      predefined:
      - replace
      - add
      - remove
      defaultValue: 'replace'
    - auto: PREDEFINED
      description: The element to change.
      name: element_to_change
      required: true
      predefined:
      - tags
      - service
      - nat_type
      - description
      - source_zone
      - destination_zone
      - source_address
      - destination_address
      - destination_interface
      - negate_destination
      - source_translation_dynamic_ip_and_port
      - source_translation_interface
      - source_translation_dynamic_ip
      - source_translation_static_ip
      - destination_translation_port
      - destination_translation_ip
      - destination_translation_dynamic_port
      - destination_translation_dynamic_ip
      - destination_translation_dynamic_distribution_method
      - disabled
    - description: The value of the element to change. Can be a list for certain elements.
      isArray: true
      name: element_value
      required: true
    description: Edits a NAT rule.
    name: pan-os-edit-nat-rule
    outputs: []
  - arguments:
    - description: The name of the virtual router to retrieve. If not mentioned, will bring all the virtual routers.
      name: virtual_router
    - description: The template that the virtual router is part of. Use only for Panorama instances.
      name: template
    - defaultValue: 'false'
      description: Whether to show the un-committed virtual routers or not.
      name: show_uncommitted
      auto: PREDEFINED
      predefined:
      - 'true'
      - 'false'
    - defaultValue: '50'
      description: The maximum number of virtual routers to retrieve. Will be used by default if the page argument was not provided.
      name: limit
    - defaultValue: '50'
      description: The size of virtual-routers to return.
      name: page_size
    - description: The page at which to start listing virtual-routers. Must be a positive number.
      name: page
    description: Returns a list of virtual routers of either a Panorama/firewall instance.
    name: pan-os-list-virtual-routers
    outputs:
    - contextPath: Panorama.VirtualRouter.Name
      description: The name of the virtual router.
      type: String
    - contextPath: Panorama.VirtualRouter.Interface
      description: The interface(s) that the virtual router uses.
      type: Unknown
    - contextPath: Panorama.VirtualRouter.RIP
      description: Information about the RIP of the virtual router.
      type: Unknown
    - contextPath: Panorama.VirtualRouter.OSPF
      description: Information about the OSPF of the virtual router.
      type: Unknown
    - contextPath: Panorama.VirtualRouter.OSPFv3
      description: Information about the OSPFv3 of the virtual router.
      type: Unknown
    - contextPath: Panorama.VirtualRouter.BGP
      description: Information about the BGP of the virtual router.
      type: Unknown
    - contextPath: Panorama.VirtualRouter.RedistributionProfile
      description: The redistribution profile(s) that the virtual router uses.
      type: Unknown
    - contextPath: Panorama.VirtualRouter.Multicast
      description: Information about the multicast of the virtual router.
      type: Unknown
    - contextPath: Panorama.VirtualRouter.StaticRoute
      description: The static routes(s) that the virtual router uses.
      type: Unknown
    - contextPath: Panorama.VirtualRouter.ECMP
      description: The ECMP defined for the virtual router.
      type: Unknown
  - arguments:
    - description: Redistribution profile name.
      name: name
    - description: The name of the virtual router that has the redistribution profiles retrieve. Can be retrieved from pan-os-list-virtual-routers.
      name: virtual_router
      required: true
    - description: The template that the redistribution profiles and virtual-router are part of. Use only for Panorama instances.
      name: template
    - defaultValue: '50'
      description: The maximum number of redistribution-profiles to retrieve.
      name: limit
    description: Returns a list of redistribution-profiles of a specific virtual-router of either a Panorama/firewall instance.
    name: pan-os-list-redistribution-profiles
    outputs:
    - contextPath: Panorama.RedistributionProfile.Name
      description: The name of the profile.
      type: String
    - contextPath: Panorama.RedistributionProfile.Priority
      description: The priority of the profile.
      type: String
    - contextPath: Panorama.RedistributionProfile.Action
      description: The action of the profile.
      type: String
    - contextPath: Panorama.RedistributionProfile.FilterInterface
      description: The filter interface(s).
      type: Unknown
    - contextPath: Panorama.RedistributionProfile.FilterType
      description: The filter type(s).
      type: Unknown
    - contextPath: Panorama.RedistributionProfile.FilterDestination
      description: The filter destination(s).
      type: Unknown
    - contextPath: Panorama.RedistributionProfile.FilterNextHop
      description: The filter next hop.
      type: Unknown
    - contextPath: Panorama.RedistributionProfile.BGP
      description: The BGP of the profile.
      type: Unknown
    - contextPath: Panorama.RedistributionProfile.OSPF
      description: The OSPF of the profile.
      type: Unknown
  - arguments:
    - description: The name of the redistribution profile to create.
      name: name
      required: true
    - description: The virtual router that the redistribution profile will be created on.
      name: virtual_router
      required: true
    - description: The template that the virtual-router is in. Use only for Panorama instances.
      name: template
    - auto: PREDEFINED
      description: Comma-separated list of the filter source types.
      isArray: true
      name: filter_source_type
      predefined:
      - bgp
      - ospf
      - rip
      - static
    - description: A comma-separated list of destination to filter by.
      isArray: true
      name: destination
    - description: A comma-separated list of next-hops to filter by.
      isArray: true
      name: nexthop
    - description: A comma-separated list of interfaces to filter by.
      isArray: true
      name: interface
    - description: The priority of the profile. (1-255).
      name: priority
      required: true
    - description: The action of the profile.
      name: action
      auto: PREDEFINED
      predefined:
      - redist
      - no-redist
    - description: A comma-separated list of areas for the OSPF.
      isArray: true
      name: filter_ospf_area
    - description: A comma-separated list of tags for the OSPF.
      isArray: true
      name: filter_ospf_tag
    - auto: PREDEFINED
      predefined:
      - ext-1
      - ext-2
      - inter-area
      - intra-area
      description: A comma-separated list of path types for the OSPF.
      isArray: true
      name: filter_ospf_path_type
    - description: A comma-separated list of community filters for the BGP. 32-bit value in decimal or hex or in AS:VAL format where AS and VAL are each in 0 - 65535 range. (Max 10 values).
      isArray: true
      name: filter_bgp_community
    - description: A comma-separated list of community filters for the BGP. 64-bit value in hex, or in TYPE:AS:VAL, TYPE:IP:VAL format. TYPE is 16-bit, the other two are 16-bit and 32-bit each. (Max 5 values).
      isArray: true
      name: filter_bgp_extended_community
    description: Creates a new redistribution-profile under a virtual-router for a Panorama/firewall instance.
    name: pan-os-create-redistribution-profile
    outputs: []
  - arguments:
    - description: The name of the redistribution-profile to edit.
      name: name
      required: true
    - description: The name of the virtual-router that the redistribution-profile is part of.
      name: virtual_router
      required: true
    - description: The template that the virtual-router is in. Only for Panorama instances.
      name: template
    - auto: PREDEFINED
      description: The element to change.
      name: element_to_change
      required: true
      predefined:
      - filter_type
      - filter_destination
      - filter_nexthop
      - filter_interface
      - priority
      - action
      - filter_ospf_area
      - filter_ospf_tag
      - filter_ospf_path_type
      - filter_bgp_community
      - filter_bgp_extended_community
    - description: The value of the element to change. Can be a list for all the elements except priority and action.
      isArray: true
      name: element_value
      required: true
    - auto: PREDEFINED
      description: The operation to perform on the profile.
      name: behavior
      predefined:
      - replace
      - add
      - remove
      defaultValue: 'replace'
    description: Edits a redistribution-profile in a virtual-router.
    name: pan-os-edit-redistribution-profile
    outputs: []
  - arguments:
    - description: The name of the redistribution-profile to delete.
      name: name
      required: true
    - description: The name of the virtual-router that the redistribution-profile is part of.
      name: virtual_router
      required: true
    - description: The template that the virtual-router is in. Only for panorama instances.
      name: template
    description: Deletes a redistribution-profile from a virtual-router.
    name: pan-os-delete-redistribution-profile
    outputs: []
  - arguments:
    - description: The name of the pbf-rule to retrieve. If not mentioned, will bring all the pbf rules.
      name: rulename
    - description: The device-group that the pbf-rules are part of.
      name: device-group
    - auto: PREDEFINED
      description: The pre-rule or post-rule (Panorama instances only).
      name: pre_post
      predefined:
      - pre-rulebase
      - post-rulebase
    - defaultValue: 'false'
      description: Whether to show the un-committed rules or not.
      auto: PREDEFINED
      predefined:
      - 'true'
      - 'false'
      name: show_uncommitted
    - description: Whether to retrieve the disabled rules. If not mentioned, will retrieve all the PBF rules.
      name: disabled
      auto: PREDEFINED
      predefined:
      - yes
      - no
    - description: The action of the PBF rules to retrieve. If not mentioned, will retrieve all the PBF rules.
      name: action
      auto: PREDEFINED
      predefined:
      - discard
      - forward
      - no-pbf
    - description: A comma-separated list of tags of the PBF rules to retrieve. If not mentioned, will retrieve all the PBF rules.
      isArray: true
      name: tags
    - description: Free query to retrieve PBF rule. If not mentioned, will retrieve all the PBF rules.
      name: query
    - defaultValue: '50'
      description: The maximum number of rules to retrieve. Will be used by default if page argument was not provided.
      name: limit
    - defaultValue: '50'
      description: The size of pbf-rules to return.
      name: page_size
    - description: The page at which to start listing pbf-rules. Must be a positive number.
      name: page
    description: Returns a list of pbf-rules of either a Panorama/firewall instance.
    name: pan-os-list-pbf-rules
    outputs:
    - contextPath: Panorama.PBF.Name
      description: The name of the PBF rule.
      type: String
    - contextPath: Panorama.PBF.Description
      description: The description of the PBF rule.
      type: String
    - contextPath: Panorama.PBF.Tags
      description: The tags of the PBF rule.
      type: Unknown
    - contextPath: Panorama.PBF.SourceZone
      description: The source-zones of the PBF rule.
      type: Unknown
    - contextPath: Panorama.PBF.SourceInterface
      description: The source-interfaces of the PBF rule.
      type: Unknown
    - contextPath: Panorama.PBF.SourceAddress
      description: The source-addresses of the PBF rule.
      type: Unknown
    - contextPath: Panorama.PBF.SourceUser
      description: The source-users of the PBF rule.
      type: Unknown
    - contextPath: Panorama.PBF.DestinationAddress
      description: The destination-addresses of the PBF rule.
      type: Unknown
    - contextPath: Panorama.PBF.EnforceSymmetricReturn
      description: The enforce-symmetric-return of the PBF rule.
      type: Unknown
    - contextPath: Panorama.PBF.Target
      description: The target of the PBF rule.
      type: Unknown
    - contextPath: Panorama.PBF.Application
      description: The applications of the PBF rule.
      type: Unknown
    - contextPath: Panorama.PBF.Service
      description: The services of the PBF rule.
      type: Unknown
    - contextPath: Panorama.PBF.Disabled
      description: Whether the rule is disabled.
      type: String
  - arguments:
    - description: The name of the PBF-rule to create.
      name: rulename
      required: true
    - description: The description that the new PBF-rule should have.
      name: description
    - description: The device-group in which the new rule should be created. Only for a Panorama instance.
      name: device-group
    - auto: PREDEFINED
      description: The pre-rule or post-rule (Panorama instances only).
      name: pre_post
      predefined:
      - pre-rulebase
      - post-rulebase
    - description: A comma-separated list of tags.
      isArray: true
      name: tags
    - description: A comma-separated list of source zones.
      isArray: true
      name: source_zone
    - description: A comma-separated list of source addresses.
      isArray: true
      name: source_address
      defaultValue: 'any'
    - description: A comma-separated list of source users.
      name: source_user
      defaultValue: 'any'
    - description: A comma-separated list of services.
      isArray: true
      name: service
      defaultValue: 'any'
    - description: A comma-separated list of destination addresses.
      isArray: true
      name: destination_address
      defaultValue: 'any'
    - description: A comma-separated list of applications.
      isArray: true
      name: application
      defaultValue: 'any'
    - auto: PREDEFINED
      predefined:
      - forward
      - discard
      - no-pbf
      description: The action that the rule will be created with.
      name: action
      required: true
    - description: The egress interface the rule will be created with. Must be provided if action == forward.
      name: egress_interface
    - defaultValue: 'none'
      auto: PREDEFINED
      predefined:
      - ip-address
      - fqdn
      - none
      description: The next-hop. Relevant only when action = forward.
      name: nexthop
    - description: The next-hop value when action = forward. Could be an IP address or FQDN. Required when nexthop is not none.
      name: nexthop_value
    - description: Whether to enforce symmetric return.
      defaultValue: 'no'
      name: enforce_symmetric_return
      auto: PREDEFINED
      predefined:
      - yes
      - no
    - defaultValue: 'no'
      auto: PREDEFINED
      predefined:
      - yes
      - no
      description: Whether to negate the source.
      name: negate_source
    - description: Whether to negate the destination.
      name: negate_destination
      defaultValue: 'no'
      auto: PREDEFINED
      predefined:
      - yes
      - no
    - description: The nexthop addresses list for the symmetric return.
      isArray: true
      name: nexthop_address_list
    description: Creates a new policy-based-forwarding (PBF) rule in a Panorama/firewall instance.
    name: pan-os-create-pbf-rule
    outputs: []
  - arguments:
    - description: The name of the PBF rule to edit. Can be retrieved from the pan-os-list-pbf-rules command.
      name: rulename
      required: true
    - description: The device-group that the PBF rule is in.
      name: device-group
    - auto: PREDEFINED
      description: The pre-rule or post-rule (Panorama instances only).
      name: pre_post
      predefined:
      - pre-rulebase
      - post-rulebase
    - auto: PREDEFINED
      description: The element to change.
      name: element_to_change
      required: true
      predefined:
      - source_zone
      - source_address
      - source_user
      - service
      - destination_address
      - application
      - negate_source
      - negate_destination
      - nexthop_address_list
      - enforce_symmetric_return
      - action_forward_egress_interface
      - action_forward_nexthop_ip
      - action_forward_nexthop_fqdn
      - action_forward_discard
      - action_forward_no_pbf
      - disabled
    - description: The value of the element to change. Can be a list for some of the elements. When element_to_change == 'action_forward_egress_interface', the action of the rule will be changed to 'forward' automatically.
      isArray: true
      name: element_value
      required: true
    - auto: PREDEFINED
      description: The operation to perform on the PBF rule.
      name: behavior
      predefined:
      - replace
      - add
      - remove
      defaultValue: 'replace'
    description: Edits a PBF rule.
    name: pan-os-edit-pbf-rule
  - arguments:
    - description: The name of the pbf-rule to delete. Can be retrieved from the pan-os-list-pbf-rules command.
      name: rulename
      required: true
    - description: The device-group from which the pbf-rule should be deleted. Only for a Panorama instance.
      name: device-group
    - auto: PREDEFINED
      description: The pre-rule or post-rule (Panorama instances only).
      name: pre_post
      predefined:
      - pre-rulebase
      - post-rulebase
    description: Deletes a PBF rule.
    name: pan-os-delete-pbf-rule
  - arguments:
    - description: The name of the application-group to retrieve. If not mentioned, will bring all the application-groups.
      name: name
    - description: The device-group that the nat-rules are part of.
      name: device-group
    - defaultValue: 'false'
      description: Whether to show the un-committed application-groups or not.
      name: show_uncommitted
      auto: PREDEFINED
      predefined:
      - 'true'
      - 'false'
    - defaultValue: '50'
      description: The maximum number of application-groups to retrieve. Will be used by default if page argument was not provided.
      name: limit
    - defaultValue: '50'
      description: The page size of the application-groups to return.
      name: page_size
    - description: The page at which to start listing application-groups. Must be a positive number.
      name: page
    description: Returns a list of application-groups of either a Panorama/firewall instance.
    name: pan-os-list-application-groups
    outputs:
    - contextPath: Panorama.ApplicationGroup.Name
      description: The name of the application-group object.
      type: String
    - contextPath: Panorama.ApplicationGroup.Applications
      description: The list of the applications that the application-group has.
      type: Unknown
    - contextPath: Panorama.ApplicationGroup.Members
      description: The number of the application that are part of the application-group.
      type: Number
  - arguments:
    - description: The name for the application-group to be created with.
      name: name
      required: true
    - description: Comma-separated list of applications. Can be retrieved using the command pan-os-list-applications.
      isArray: true
      name: applications
      required: true
    - description: The device-group in which the application-group should be created. Only for a Panorama instance.
      name: device-group
    description: Creates a new application group rule in a Panorama/firewall instance.
    name: pan-os-create-application-group
    outputs:
    - contextPath: Panorama.ApplicationGroup.Name
      description: The name of the application-group object.
      type: String
    - contextPath: Panorama.ApplicationGroup.Applications
      description: The list of the applications that the application-group has.
      type: Unknown
    - contextPath: Panorama.ApplicationGroup.Members
      description: The number of the applications that are part of the application-group.
      type: Number
  - arguments:
    - description: The name for the application-group to be edit. Can be retrieved from the pan-os-list-application-groups command.
      name: name
      required: true
    - description: Comma-separated list of applications. Can be retrieved using the command pan-os-list-applications.
      isArray: true
      name: applications
      required: true
    - description: The device-group in which the application-group should be created. Only for a Panorama instance.
      name: device-group
    - description: The action to perform on the application-group.
      name: action
      required: true
      auto: PREDEFINED
      predefined:
      - 'add'
      - 'remove'
      defaultValue: 'add'
    description: Edits an application-group.
    name: pan-os-edit-application-group
    outputs:
    - contextPath: Panorama.ApplicationGroup.Name
      description: The name of the application-group object.
      type: String
    - contextPath: Panorama.ApplicationGroup.Applications
      description: The list of the applications that the application-group has.
      type: Unknown
    - contextPath: Panorama.ApplicationGroup.Members
      description: The number of the applications that are part of the application-group.
      type: Number
  - arguments:
    - description: The name of the application-group to delete. Can be retrieved from the pan-os-list-application-groups command.
      name: name
      required: true
    - description: The device-group in which the application-group is part of. Only for a Panorama instance.
      name: device-group
    description: Deletes an application-group.
    name: pan-os-delete-application-group
    outputs: []
  - arguments:
    - description: Whether to include shared tags in the list.
      name: include_shared_tags
      auto: PREDEFINED
      predefined:
      - 'Yes'
      - 'No'
      defaultValue: 'No'
    - description: The device group that the tags are part of.
      name: device-group
    description: Returns a list of tags from Panorama.
    name: pan-os-list-tag
    outputs:
    - contextPath: Panorama.Tag.name
      description: The name of the tag.
      type: String
    - contextPath: Panorama.Tag.color
      description: The color of the tag.
      type: String
    - contextPath: Panorama.Tag.comment
      description: The comment in the tag.
      type: String
    - contextPath: Panorama.Tag.disable-override
      description: Whether overriding the tag is disabled.
      type: String
    - contextPath: Panorama.Tag.location
      description: The tag's device group location.
      type: String
  - arguments:
    - description: The name for the new tag to be created.
      name: name
      required: true
    - description: The device group that the tag will be part of.
      name: device-group
    - description: Whether to disable overriding the tag (Panorama instances).
      name: disable_override
      auto: PREDEFINED
      predefined:
      - 'true'
      - 'false'
      defaultValue: 'false'
    - description: Whether the tag should be generated in a shared location.
      name: is_shared
      auto: PREDEFINED
      predefined:
      - 'true'
      - 'false'
      defaultValue: 'false'
    - description: The comment for the tag.
      name: comment
    description: Creates a new tag in Panorama.
    name: pan-os-create-tag
  - arguments:
    - description: The existing name for the tag to be edited.
      name: name
      required: true
    - description: The new name for the tag to be replaced with.
      name: new_name
    - description: The device group of the tag.
      name: device-group
    - description: Whether to disable overriding the tag (Panorama instances).
      name: disable_override
      auto: PREDEFINED
      predefined:
      - 'true'
      - 'false'
    - description: The comment for the tag.
      name: comment
    description: Edits a tag in Panorama.
    name: pan-os-edit-tag
  - arguments:
    - description: The name of the tag to delete.
      name: name
      required: true
    description: Deletes a tag from Panorama.
    name: pan-os-delete-tag
  - arguments: []
    name: pan-os-list-device-groups
    description: Returns all device groups from Panorama (use only in Panorama instances).
    outputs:
    - contextPath: Panorama.DeviceGroupNames
      description: The list of device groups.
      type: string
  - name: pan-os-export-tech-support-file
    arguments:
    - name: interval_in_seconds
      description: The polling interval (in seconds).
      defaultValue: "30"
    - name: timeout
      description: The polling timeout (in seconds).
      defaultValue: "1200"
    - name: job_id
      hidden: true
      description: The job ID to use when polling.
    description: Exports a tech support file (TSF).
    polling: true
<<<<<<< HEAD
  - arguments:
    - description: A given group name to return the data for.
      name: group_name
    - description: The device group that the security profile groups are part of.
      name: device-group
    description: Returns a list of security profile groups from Panorama.
    name: pan-os-list-security-profile-group
    outputs:
    - contextPath: Panorama.ProfileGroup.name
      description: The name of the group.
      type: String
    - contextPath: Panorama.ProfileGroup.location
      description: The security profile group's device group location.
      type: String
    - contextPath: Panorama.ProfileGroup.virus
      description: The antivirus profile.
      type: String
    - contextPath: Panorama.ProfileGroup.spyware
      description: The anti-spyware profile.
      type: String
    - contextPath: Panorama.ProfileGroup.vulnerability
      description: The vulnerability protection profile.
      type: String
    - contextPath: Panorama.ProfileGroup.url-filtering
      description: The URL filtering profile.
      type: String
    - contextPath: Panorama.ProfileGroup.file-blocking
      description: The file blocking profile.
      type: String
    - contextPath: Panorama.ProfileGroup.data-filtering
      description: The data filtering profile.
      type: String
    - contextPath: Panorama.ProfileGroup.wildfire-analysis
      description: The wildFire analysis profile.
      type: String
    - contextPath: Panorama.ProfileGroup.disable-override
      description: Whether overriding the security profile group is disabled.
      type: String
  - arguments:
    - description: The name of the security profile group.
      name: group_name
      required: true
    - description: The device group that the security profile group will be part of.
      name: device-group
    - description: The antivirus profile of the group. You can get the possible values for this argument by running the pan-os-get-security-profile command.
      name: antivirus_profile
    - description: The anti-spyware profile of the group. You can get the possible values for this argument by running the pan-os-get-security-profile command.
      name: anti_spyware_profile
    - description: The vulnerability protection profile of the group. You can get the possible values for this argument by running the pan-os-get-security-profile command.
      name: vulnerability_protection_profile
    - description: The URL filtering profile of the group. You can get the possible values for this argument by running the pan-os-get-security-profile command.
      name: URL_filtering_profile
    - description: The file blocking profile of the group. You can get the possible values for this argument by running the pan-os-get-security-profile command.
      name: file_blocking_profile
    - description: The data filtering profile of the group. You can get the possible values for this argument by running the pan-os-get-security-profile command.
      name: data_filtering_profile
    - description: The wildfire analysis profile of the group. You can get the possible values for this argument by running the pan-os-get-security-profile command.
      name: wildfire_analysis_profile
    description: Creates a new security profile group in Panorama.
    name: pan-os-create-security-profile-group
  - arguments:
    - description: The name of the security profile group to edit.
      name: group_name
      required: true
    - description: The profile to edit in the group.
      name: profile_to_change
      auto: PREDEFINED
      predefined:
      - 'Antivirus Profile'
      - 'Anti-Spyware Profile'
      - 'Vulnerability Protection Profile'
      - 'URL Filtering Profile'
      - 'File Blocking Profile'
      - 'Data Filtering  Profile'
      - 'WildFire Analysis Profile'
      required: true
    - description: The value to set in the profile. You can get the possible values for this argument by running the pan-os-get-security-profile command.
      name: profile_value
      required: true
    - description: The device group that the security profile group is part of.
      name: device-group
    description: Edits the security profile group in Panorama.
    name: pan-os-edit-security-profile-group
  - arguments:
    - description: The name of the security profile group to delete.
      name: group_name
      required: true
    - description: The device group that the security profile group is part of.
      name: device-group
    description: Deletes a security profile group from Panorama.
    name: pan-os-delete-security-profile-group
  dockerimage: demisto/pan-os-python:1.0.0.85910
=======
  dockerimage: demisto/pan-os-python:1.0.0.87401
>>>>>>> a8c71745
  isfetch: true
  runonce: false
  script: ''
  subtype: python3
  type: python
fromversion: 5.0.0
tests:
- palo_alto_firewall_test_pb
- palo_alto_panorama_test_pb
- PAN-OS-firewall-topology-test-pb
- PAN-OS-panorama-topology-test-pb
defaultmapperin: Panorama Mapper
defaultclassifier: Panorama Classifier<|MERGE_RESOLUTION|>--- conflicted
+++ resolved
@@ -9368,7 +9368,6 @@
       description: The job ID to use when polling.
     description: Exports a tech support file (TSF).
     polling: true
-<<<<<<< HEAD
   - arguments:
     - description: A given group name to return the data for.
       name: group_name
@@ -9460,10 +9459,7 @@
       name: device-group
     description: Deletes a security profile group from Panorama.
     name: pan-os-delete-security-profile-group
-  dockerimage: demisto/pan-os-python:1.0.0.85910
-=======
   dockerimage: demisto/pan-os-python:1.0.0.87401
->>>>>>> a8c71745
   isfetch: true
   runonce: false
   script: ''
