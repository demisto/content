--- conflicted
+++ resolved
@@ -228,13 +228,8 @@
   section: Collect
   type: 19
 description: Manage Palo Alto Networks Firewall and Panorama. Use this pack to manage Prisma Access through Panorama. For more information, see the Panorama documentation.
-<<<<<<< HEAD
-display: Palo Alto Networks PAN-OS mrizzo copy
-name: Panorama_mrizzo_copy
-=======
 display: Palo Alto Networks PAN-OS
 name: Panorama
->>>>>>> 5beee1bb
 script:
   commands:
   - arguments:
