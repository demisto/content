category: Network Security
commonfields:
  id: Panorama
  version: -1
configuration:
- display: Server URL (e.g., https://192.168.0.1)
  name: server
  required: true
  type: 0
- defaultvalue: '443'
  display: Port (e.g 443)
  name: port
  required: false
  type: 0
- display: API Key
  name: key
  required: true
  type: 4
- display: Device group - Panorama instances only (write shared for Shared location)
  name: device_group
  required: false
  type: 0
- display: Vsys - Firewall instances only
  name: vsys
  required: false
  type: 0
- display: Template - Panorama instances only.
  name: template
  required: false
  type: 0
- display: Use URL Filtering for auto enrichment
  name: use_url_filtering
  required: false
  type: 8
- display: URL Filtering Additional suspicious categories. CSV list of categories
    that will be considered suspicious.
  name: additional_suspicious
  required: false
  type: 12
- display: URL Filtering Additional malicious categories. CSV list of categories that
    will be considered malicious.
  name: additional_malicious
  required: false
  type: 12
- display: Trust any certificate (not secure)
  name: insecure
  required: false
  type: 8
- display: Use system proxy settings
  name: proxy
  required: false
  type: 8
description: Manage Palo Alto Networks Firewall and Panorama. For more information
  see Panorama documentation.
display: Palo Alto Networks PAN-OS
name: Panorama
script:
  commands:
  - arguments:
    - auto: PREDEFINED
      default: false
      description: Action to be taken, such as show, get, set, edit, delete, rename,
        clone, move, override, multi-move, multi-clone, or complete.
      isArray: false
      name: action
      predefined:
      - set
      - edit
      - delete
      - rename
      - clone
      - move
      - override
      - muti-move
      - multi-clone
      - complete
      - show
      - get
      required: false
      secret: false
    - default: false
      description: Category parameter. For example, when exporting a configuration
        file, use "category=configuration".
      isArray: false
      name: category
      required: false
      secret: false
    - default: false
      description: Specifies the xml structure that defines the command. Used for
        operation commands.
      isArray: false
      name: cmd
      required: false
      secret: false
    - default: false
      description: Run a command. For example, command =<show><arp><entry name='all'/></arp></show>
      isArray: false
      name: command
      required: false
      secret: false
    - default: false
      description: Specifies a destination.
      isArray: false
      name: dst
      required: false
      secret: false
    - default: false
      description: Used to define a new value for an object.
      isArray: false
      name: element
      required: false
      secret: false
    - default: false
      description: End time (used when cloning an object).
      isArray: false
      name: to
      required: false
      secret: false
    - default: false
      description: Start time (used when cloning an object).
      isArray: false
      name: from
      required: false
      secret: false
    - default: false
      description: Sets a key value.
      isArray: false
      name: key
      required: false
      secret: false
    - default: false
      description: Retrieves log types. For example, log-type=threat for threat logs.
      isArray: false
      name: log-type
      required: false
      secret: false
    - default: false
      description: Specifies the type of a move operation (for example, where=after,
        where=before, where=top, where=bottom).
      isArray: false
      name: where
      required: false
      secret: false
    - default: false
      description: Time period. For example, period=last-24-hrs
      isArray: false
      name: period
      required: false
      secret: false
    - default: false
      description: xpath location. For example, xpath=/config/predefined/application/entry[@name='hotmail']
      isArray: false
      name: xpath
      required: false
      secret: false
    - default: false
      description: PCAP ID included in the threat log.
      isArray: false
      name: pcap-id
      required: false
      secret: false
    - default: false
      description: Specifies the device serial number.
      isArray: false
      name: serialno
      required: false
      secret: false
    - default: false
      description: Chooses the report type, such as dynamic, predefined or custom.
      isArray: false
      name: reporttype
      required: false
      secret: false
    - default: false
      description: Report name.
      isArray: false
      name: reportname
      required: false
      secret: false
    - default: false
      defaultValue: keygen,config,commit,op,report,log,import,export,user-id,version
      description: Request type (e.g. export, import, log, config).
      isArray: false
      name: type
      required: false
      secret: false
    - default: false
      description: The time that the PCAP was received on the firewall. Used for threat
        PCAPs.
      isArray: false
      name: search-time
      required: false
      secret: false
    - default: false
      description: Target number of the firewall. Use only on a Panorama instance.
      isArray: false
      name: target
      required: false
      secret: false
    - default: false
      description: Job ID.
      isArray: false
      name: job-id
      required: false
      secret: false
    - default: false
      description: Query string.
      isArray: false
      name: query
      required: false
      secret: false
    deprecated: false
    description: Run any command supported in the API.
    execution: false
    name: panorama
  - arguments:
    - default: false
      description: The firewall managed by Panorama from which to retrieve the predefined threats.
      isArray: false
      name: target
      required: false
      secret: false
    deprecated: false
    description: Gets the predefined threats list from a Firewall or Panorama and stores it
      as a JSON file in the context.
    execution: false
    name: panorama-get-predefined-threats-list
    outputs:
    - contextPath: File.Size
      description: File size.
      type: number
    - contextPath: File.Name
      description: File name.
      type: string
    - contextPath: File.Type
      description: File type.
      type: string
    - contextPath: File.Info
      description: File information.
      type: string
    - contextPath: File.Extension
      description: File extension.
      type: string
    - contextPath: File.EntryID
      description: File entry ID.
      type: string
    - contextPath: File.MD5
      description: MD5 hash of the file.
      type: string
    - contextPath: File.SHA1
      description: SHA1 hash of the file.
      type: string
    - contextPath: File.SHA256
      description: SHA256 hash of the file.
      type: string
    - contextPath: File.SHA512
      description: SHA512 hash of the file.
      type: string
    - contextPath: File.SSDeep
      description: SSDeep hash of the file.
      type: string
  - deprecated: false
    description: Commits a configuration to the Palo Alto firewall or Panorama, but does
      not validate if the commit was successful. Committing to Panorama does not push
      the configuration to the firewalls. To push the configuration, run the panorama-push-to-device-group
      command.
    execution: false
    name: panorama-commit
    outputs:
    - contextPath: Panorama.Commit.JobID
      description: Job ID to commit.
      type: number
    - contextPath: Panorama.Commit.Status
      description: Commit status.
      type: string
  - arguments:
    - default: true
      description: The device group for which to return addresses (Panorama instances).
      isArray: false
      name: device-group
      required: false
      secret: false
    deprecated: false
    description: Pushes rules from PAN-OS to the configured device group.
    execution: false
    name: panorama-push-to-device-group
    outputs:
    - contextPath: Panorama.Push.DeviceGroup
      description: Device group in which the policies were pushed.
      type: String
    - contextPath: Panorama.Push.JobID
      description: Job ID of the polices that were pushed.
      type: Number
    - contextPath: Panorama.Push.Status
      description: Push status.
      type: String
  - arguments:
    - default: false
      description: The device group for which to return addresses (Panorama instances).
      isArray: false
      name: device-group
      required: false
      secret: false
    - default: false
      description: Tag for which to filter the list of addresses.
      isArray: false
      name: tag
      required: false
      secret: false
    deprecated: false
    description: Returns a list of addresses.
    execution: false
    name: panorama-list-addresses
    outputs:
    - contextPath: Panorama.Addresses.Name
      description: Address name.
      type: string
    - contextPath: Panorama.Addresses.Description
      description: Address description.
      type: string
    - contextPath: Panorama.Addresses.FQDN
      description: Address FQDN.
      type: string
    - contextPath: Panorama.Addresses.IP_Netmask
      description: Address IP Netmask.
      type: string
    - contextPath: Panorama.Addresses.IP_Range
      description: Address IP range.
      type: string
    - contextPath: Panorama.Addresses.DeviceGroup
      description: Address device group.
      type: String
    - contextPath: Panorama.Addresses.Tags
      description: Address tags.
      type: String
  - arguments:
    - default: false
      description: Address name.
      isArray: false
      name: name
      required: true
      secret: false
    - default: false
      description: The device group for which to return addresses (Panorama instances).
      isArray: false
      name: device-group
      required: false
      secret: false
    deprecated: false
    description: Returns address details for the supplied address name.
    execution: false
    name: panorama-get-address
    outputs:
    - contextPath: Panorama.Addresses.Name
      description: Address name.
      type: string
    - contextPath: Panorama.Addresses.Description
      description: Address description.
      type: string
    - contextPath: Panorama.Addresses.FQDN
      description: Address FQDN.
      type: string
    - contextPath: Panorama.Addresses.IP_Netmask
      description: Address IP Netmask.
      type: string
    - contextPath: Panorama.Addresses.IP_Range
      description: Address IP range.
      type: string
    - contextPath: Panorama.Addresses.DeviceGroup
      description: Device group for the address (Panorama instances).
      type: String
    - contextPath: Panorama.Addresses.Tags
      description: Address tags.
      type: String
  - arguments:
    - default: false
      description: New address name.
      isArray: false
      name: name
      required: true
      secret: false
    - default: false
      description: New address description.
      isArray: false
      name: description
      required: false
      secret: false
    - default: false
      description: FQDN of the new address.
      isArray: false
      name: fqdn
      required: false
      secret: false
    - default: false
      description: IP Netmask of the new address. For example, 10.10.10.10/24
      isArray: false
      name: ip_netmask
      required: false
      secret: false
    - default: false
      description: IP range of the new address IP. For example, 10.10.10.0-10.10.10.255
      isArray: false
      name: ip_range
      required: false
      secret: false
    - default: false
      description: The device group for which to return addresses (Panorama instances).
      isArray: false
      name: device-group
      required: false
      secret: false
    - default: false
      description: The tag for the new address.
      isArray: true
      name: tag
      required: false
      secret: false
    deprecated: false
    description: Creates an address object.
    execution: false
    name: panorama-create-address
    outputs:
    - contextPath: Panorama.Addresses.Name
      description: Address name.
      type: string
    - contextPath: Panorama.Addresses.Description
      description: Address description.
      type: string
    - contextPath: Panorama.Addresses.FQDN
      description: Address FQDN.
      type: string
    - contextPath: Panorama.Addresses.IP_Netmask
      description: Address IP Netmask.
      type: string
    - contextPath: Panorama.Addresses.IP_Range
      description: Address IP range.
      type: string
    - contextPath: Panorama.Addresses.DeviceGroup
      description: Device group for the address (Panorama instances).
      type: String
    - contextPath: Panorama.Addresses.Tag
      description: Address tag.
      type: String
  - arguments:
    - default: false
      description: Name of the address to delete.
      isArray: false
      name: name
      required: true
      secret: false
    - default: false
      description: The device group for which to return addresses (Panorama instances).
      isArray: false
      name: device-group
      required: false
      secret: false
    deprecated: false
    description: Delete an address object
    execution: false
    name: panorama-delete-address
    outputs:
    - contextPath: Panorama.Addresses.Name
      description: Address name that was deleted.
      type: string
    - contextPath: Panorama.Addresses.DeviceGroup
      description: Device group for the address (Panorama instances).
      type: String
  - arguments:
    - default: false
      description: The device group for which to return addresses (Panorama instances).
      isArray: false
      name: device-group
      required: false
      secret: false
    - default: false
      description: Tag for which to filter the Address groups.
      isArray: false
      name: tag
      required: false
      secret: false
    deprecated: false
    description: Returns a list of address groups.
    execution: false
    name: panorama-list-address-groups
    outputs:
    - contextPath: Panorama.AddressGroups.Name
      description: Address group name.
      type: string
    - contextPath: Panorama.AddressGroups.Type
      description: Address group type.
      type: string
    - contextPath: Panorama.AddressGroups.Match
      description: Dynamic Address group match.
      type: string
    - contextPath: Panorama.AddressGroups.Description
      description: Address group description.
      type: string
    - contextPath: Panorama.AddressGroups.Addresses
      description: Static Address group addresses.
      type: String
    - contextPath: Panorama.AddressGroups.DeviceGroup
      description: Device group for the address group (Panorama instances).
      type: String
    - contextPath: Panorama.AddressGroups.Tag
      description: Address group tag.
      type: String
  - arguments:
    - default: false
      description: Address group name.
      isArray: false
      name: name
      required: true
      secret: false
    - default: false
      description: The device group for which to return addresses (Panorama instances).
      isArray: false
      name: device-group
      required: false
      secret: false
    deprecated: false
    description: Get details for the specified address group
    execution: false
    name: panorama-get-address-group
    outputs:
    - contextPath: Panorama.AddressGroups.Name
      description: Address group name.
      type: string
    - contextPath: Panorama.AddressGroups.Type
      description: Address group type.
      type: string
    - contextPath: Panorama.AddressGroups.Match
      description: Dynamic Address group match.
      type: string
    - contextPath: Panorama.AddressGroups.Description
      description: Address group description.
      type: string
    - contextPath: Panorama.AddressGroups.Addresses
      description: Static Address group addresses.
      type: string
    - contextPath: Panorama.AddressGroups.DeviceGroup
      description: Device group for the address group (Panorama instances).
      type: String
    - contextPath: Panorama.AddressGroups.Tags
      description: Address group tags.
      type: String
  - arguments:
    - default: false
      description: Address group name.
      isArray: false
      name: name
      required: true
      secret: false
    - auto: PREDEFINED
      default: false
      description: Address group type.
      isArray: false
      name: type
      predefined:
      - dynamic
      - static
      required: true
      secret: false
    - default: false
      description: 'Dynamic Address group match. e.g: "1.1.1.1 or 2.2.2.2"'
      isArray: false
      name: match
      required: false
      secret: false
    - default: false
      description: Static address group list of addresses.
      isArray: true
      name: addresses
      required: false
      secret: false
    - default: false
      description: Address group description.
      isArray: false
      name: description
      required: false
      secret: false
    - default: false
      description: The device group for which to return addresses (Panorama instances).
      isArray: false
      name: device-group
      required: false
      secret: false
    - default: false
      description: The tags for the Address group.
      isArray: true
      name: tags
      required: false
      secret: false
    deprecated: false
    description: Creates a static or dynamic address group.
    execution: false
    name: panorama-create-address-group
    outputs:
    - contextPath: Panorama.AddressGroups.Name
      description: Address group name.
      type: string
    - contextPath: Panorama.AddressGroups.Type
      description: Address group type.
      type: string
    - contextPath: Panorama.AddressGroups.Match
      description: Dynamic Address group match.
      type: string
    - contextPath: Panorama.AddressGroups.Addresses
      description: Static Address group list of addresses.
      type: string
    - contextPath: Panorama.AddressGroups.Description
      description: Address group description.
      type: string
    - contextPath: Panorama.AddressGroups.DeviceGroup
      description: Device group for the address group (Panorama instances).
      type: String
    - contextPath: Panorama.AddressGroups.Tag
      description: Address group tags.
      type: String
  - arguments:
    - auto: PREDEFINED
      default: false
      description: 'Type of session rejection. Possible values are: "drop", "alert", "block-ip", "reset-both", "reset-client", and "reset-server". Default is "drop".'
      isArray: false
      name: drop_mode
      predefined:
      - drop
      - alert
      - block-ip
      - reset-both
      - reset-client
      - reset-server
      required: false
      secret: false
    - default: false
      description: Name of vulnerability profile.
      isArray: false
      name: vulnerability_profile
      required: true
      secret: false
    - default: false
      description: Numerical threat ID.
      isArray: false
      name: threat_id
      required: true
      secret: false
    deprecated: false
    description: Sets a vulnerability signature to block mode.
    execution: false
    name: panorama-block-vulnerability
    outputs:
    - contextPath: Panorama.Vulnerability.ID
      description: ID of vulnerability that has been blocked/overridden.
      type: string
    - contextPath: Panorama.Vulnerability.NewAction
      description: New action for the vulnerability.
      type: string
  - arguments:
    - default: false
      description: Name of address group to delete.
      isArray: false
      name: name
      required: true
      secret: false
    - default: false
      description: The device group for which to return addresses (Panorama instances).
      isArray: false
      name: device-group
      required: false
      secret: false
    deprecated: false
    description: Deletes an address group.
    execution: false
    name: panorama-delete-address-group
    outputs:
    - contextPath: Panorama.AddressGroups.Name
      description: Name of address group that was deleted.
      type: string
    - contextPath: Panorama.AddressGroups.DeviceGroup
      description: Device group for the address group (Panorama instances).
      type: String
  - arguments:
    - default: false
      description: Name of the address group to edit.
      isArray: false
      name: name
      required: true
      secret: false
    - auto: PREDEFINED
      default: false
      description: Address group type.
      isArray: false
      name: type
      predefined:
      - static
      - dynamic
      required: true
      secret: false
    - default: false
      description: Address group new match. For example, '1.1.1.1 and 2.2.2.2'.
      isArray: false
      name: match
      required: false
      secret: false
    - default: false
      description: Element to add to the list of the static address group. Only existing
        Address objects can be added.
      isArray: false
      name: element_to_add
      required: false
      secret: false
    - default: false
      description: Element to remove from the list of the static address group. Only
        existing Address objects can be removed.
      isArray: false
      name: element_to_remove
      required: false
      secret: false
    - default: false
      description: Address group new description.
      isArray: false
      name: description
      required: false
      secret: false
    - default: false
      description: The tag of the Address group to edit.
      isArray: true
      name: tags
      required: false
      secret: false
    deprecated: false
    description: Edits a static or dynamic address group.
    execution: false
    name: panorama-edit-address-group
    outputs:
    - contextPath: Panorama.AddressGroups.Name
      description: Address group name.
      type: string
    - contextPath: Panorama.AddressGroups.Type
      description: Address group type.
      type: string
    - contextPath: Panorama.AddressGroups.Filter
      description: Dynamic Address group match.
      type: string
    - contextPath: Panorama.AddressGroups.Description
      description: Address group description.
      type: string
    - contextPath: Panorama.AddressGroups.Addresses
      description: Static Address group addresses.
      type: string
    - contextPath: Panorama.AddressGroups.DeviceGroup
      description: Device group for the address group (Panorama instances).
      type: String
    - contextPath: Panorama.AddressGroups.Tags
      description: Address group tags.
      type: String
  - arguments:
    - default: false
      description: The device group for which to return addresses (Panorama instances).
      isArray: false
      name: device-group
      required: false
      secret: false
    - default: false
      description: Tag for which to filter the Services.
      isArray: false
      name: tag
      required: false
      secret: false
    deprecated: false
    description: Returns a list of addresses.
    execution: false
    name: panorama-list-services
    outputs:
    - contextPath: Panorama.Services.Name
      description: Service name.
      type: string
    - contextPath: Panorama.Services.Protocol
      description: Service protocol.
      type: string
    - contextPath: Panorama.Services.Description
      description: Service description.
      type: string
    - contextPath: Panorama.Services.DestinationPort
      description: Service destination port.
      type: string
    - contextPath: Panorama.Services.SourcePort
      description: Service source port.
      type: string
    - contextPath: Panorama.Services.DeviceGroup
      description: Device group in which the service was configured (Panorama instances).
      type: string
    - contextPath: Panorama.Services.Tags
      description: Service tags.
      type: String
  - arguments:
    - default: false
      description: Service name.
      isArray: false
      name: name
      required: true
      secret: false
    - default: false
      description: The device group for which to return addresses (Panorama instances).
      isArray: false
      name: device-group
      required: false
      secret: false
    deprecated: false
    description: Returns service details for the supplied service name.
    execution: false
    name: panorama-get-service
    outputs:
    - contextPath: Panorama.Services.Name
      description: Service name.
      type: string
    - contextPath: Panorama.Services.Protocol
      description: Service protocol.
      type: string
    - contextPath: Panorama.Services.Description
      description: Service description.
      type: string
    - contextPath: Panorama.Services.DestinationPort
      description: Service destination port.
      type: string
    - contextPath: Panorama.Services.SourcePort
      description: Service source port.
      type: string
    - contextPath: Panorama.Services.DeviceGroup
      description: Device group for the service (Panorama instances).
      type: string
    - contextPath: Panorama.Service.Tags
      description: Service tags.
      type: String
  - arguments:
    - default: false
      description: Name for the new service.
      isArray: false
      name: name
      required: true
      secret: false
    - auto: PREDEFINED
      default: false
      description: Protocol for the new service.
      isArray: false
      name: protocol
      predefined:
      - tcp
      - udp
      - sctp
      required: true
      secret: false
    - default: false
      description: Destination port  for the new service.
      isArray: false
      name: destination_port
      required: true
      secret: false
    - default: false
      description: Source port  for the new service.
      isArray: false
      name: source_port
      required: false
      secret: false
    - default: false
      description: Description for the new service.
      isArray: false
      name: description
      required: false
      secret: false
    - default: false
      description: The device group for which to return addresses (Panorama instances).
      isArray: false
      name: device-group
      required: false
      secret: false
    - default: false
      description: Tags for the new service.
      isArray: true
      name: tags
      required: false
      secret: false
    deprecated: false
    description: Creates a service.
    execution: false
    name: panorama-create-service
    outputs:
    - contextPath: Panorama.Services.Name
      description: Service name.
      type: string
    - contextPath: Panorama.Services.Protocol
      description: Service protocol.
      type: string
    - contextPath: Panorama.Services.Descritpion
      description: Service description.
      type: string
    - contextPath: Panorama.Services.DestinationPort
      description: Service destination port.
      type: string
    - contextPath: Panorama.Services.SourcePort
      description: Service source port.
      type: string
    - contextPath: Panorama.Services.DeviceGroup
      description: Device group for the service (Panorama instances).
      type: string
    - contextPath: Panorama.Services.Tags
      description: Service tags.
      type: String
  - arguments:
    - default: false
      description: Name of the service to delete.
      isArray: false
      name: name
      required: true
      secret: false
    - default: false
      description: The device group for which to return addresses (Panorama instances).
      isArray: false
      name: device-group
      required: false
      secret: false
    deprecated: false
    description: Deletes a service.
    execution: false
    name: panorama-delete-service
    outputs:
    - contextPath: Panorama.Services.Name
      description: Name of the deleted service.
      type: string
    - contextPath: Panorama.Services.DeviceGroup
      description: Device group for the service (Panorama instances).
      type: string
  - arguments:
    - default: false
      description: The device group for which to return addresses (Panorama instances).
      isArray: false
      name: device-group
      required: false
      secret: false
    - default: false
      description: Tags for which to filter the Service groups.
      isArray: true
      name: tag
      required: false
      secret: false
    deprecated: false
    description: Returns a list of service groups.
    execution: false
    name: panorama-list-service-groups
    outputs:
    - contextPath: Panorama.ServiceGroups.Name
      description: Service group name.
      type: string
    - contextPath: Panorama.ServiceGroups.Services
      description: Service group related services.
      type: string
    - contextPath: Panorama.ServiceGroups.DeviceGroup
      description: Device group for the service group (Panorama instances).
      type: string
    - contextPath: Panorama.ServiceGroups.Tags
      description: Service group tags.
      type: String
  - arguments:
    - default: false
      description: Service group name.
      isArray: false
      name: name
      required: true
      secret: false
    - default: false
      description: The device group for which to return addresses (Panorama instances).
      isArray: false
      name: device-group
      required: false
      secret: false
    deprecated: false
    description: Returns details for the specified service group.
    execution: false
    name: panorama-get-service-group
    outputs:
    - contextPath: Panorama.ServiceGroups.Name
      description: Service group name.
      type: string
    - contextPath: Panorama.ServiceGroups.Services
      description: Service group related services.
      type: string
    - contextPath: Panorama.ServiceGroups.DeviceGroup
      description: Device group for the service group (Panorama instances).
      type: string
    - contextPath: Panorama.ServiceGroups.Tags
      description: Service group tags.
      type: String
  - arguments:
    - default: false
      description: Service group name.
      isArray: false
      name: name
      required: true
      secret: false
    - default: false
      description: Service group related services.
      isArray: true
      name: services
      required: true
      secret: false
    - default: false
      description: The device group for which to return addresses (Panorama instances).
      isArray: false
      name: device-group
      required: false
      secret: false
    - default: false
      description: Tags for which to filter Service groups.
      isArray: true
      name: tags
      required: false
      secret: false
    deprecated: false
    description: Creates a service group.
    execution: false
    name: panorama-create-service-group
    outputs:
    - contextPath: Panorama.ServiceGroups.Name
      description: Service group name.
      type: string
    - contextPath: Panorama.ServiceGroups.Services
      description: Service group related services.
      type: string
    - contextPath: Panorama.ServiceGroups.DeviceGroup
      description: Device group for the service group (Panorama instances).
      type: string
    - contextPath: Panorama.ServiceGroups.Tags
      description: Service group tags.
      type: String
  - arguments:
    - default: false
      description: Name of the service group to delete.
      isArray: false
      name: name
      required: true
      secret: false
    - default: false
      description: The device group for which to return addresses (Panorama instances).
      isArray: false
      name: device-group
      required: false
      secret: false
    deprecated: false
    description: Deletes a service group.
    execution: false
    name: panorama-delete-service-group
    outputs:
    - contextPath: Panorama.ServiceGroups.Name
      description: Name of the deleted service group.
      type: string
    - contextPath: Panorama.ServiceGroups.DeviceGroup
      description: Device group for the service group (Panorama instances).
      type: string
  - arguments:
    - default: false
      description: Name of the service group to edit.
      isArray: false
      name: name
      required: true
      secret: false
    - default: false
      description: Services to add to the service group. Only existing Services objects
        can be added.
      isArray: true
      name: services_to_add
      required: false
      secret: false
    - default: false
      description: Services to remove from the service group. Only existing Services
        objects can be removed.
      isArray: false
      name: services_to_remove
      required: false
      secret: false
    - default: false
      description: Tag of the Service group to edit.
      isArray: true
      name: tags
      required: false
      secret: false
    deprecated: false
    description: Edit a service group.
    execution: false
    name: panorama-edit-service-group
    outputs:
    - contextPath: Panorama.ServiceGroups.Name
      description: Service group name.
      type: string
    - contextPath: Panorama.ServiceGroups.Services
      description: Service group related services.
      type: string
    - contextPath: Panorama.ServiceGroups.DeviceGroup
      description: Device group for the service group (Panorama instances).
      type: string
    - contextPath: Panorama.ServiceGroups.Tags
      description: Service group tags.
      type: String
  - arguments:
    - default: false
      description: Custom URL category name.
      isArray: false
      name: name
      required: true
      secret: false
    - default: false
      description: The device group for which to return addresses for the custom URL
        category (Panorama instances).
      isArray: false
      name: device-group
      required: false
      secret: false
    deprecated: false
    description: Returns information for a custom URL category.
    execution: false
    name: panorama-get-custom-url-category
    outputs:
    - contextPath: Panorama.CustomURLCategory.Name
      description: The category name of the custom URL.
      type: String
    - contextPath: Panorama.CustomURLCategory.Description
      description: The category description of the custom URL.
      type: String
    - contextPath: Panorama.CustomURLCategory.Sites
      description: The list of sites of the custom URL category.
      type: String
    - contextPath: Panorama.CustomURLCategory.DeviceGroup
      description: The device group for the custom URL Category (Panorama instances).
      type: String
    - contextPath: Panorama.CustomURLCategory.Categories
      description: The list of categories of the custom URL category.
      type: String
    - contextPath: Panorama.CustomURLCategory.Type
      description: The category type of the custom URL.
      type: String
  - arguments:
    - default: false
      description: The name of the custom URL category to create.
      isArray: false
      name: name
      required: true
      secret: false
    - default: false
      description: Description of the custom URL category to create.
      isArray: false
      name: description
      required: false
      secret: false
    - default: false
      description: List of sites for the custom URL category.
      isArray: true
      name: sites
      required: false
      secret: false
    - default: false
      description: The device group for which to return addresses for the custom URL
        category (Panorama instances).
      isArray: false
      name: device-group
      required: false
      secret: false
    - auto: PREDEFINED
      default: false
      description: The category type of the URL. Relevant from PAN-OS v9.x.
      isArray: false
      name: type
      predefined:
      - URL List
      - Category Match
      required: false
      secret: false
    - default: false
      description: The list of categories. Relevant from PAN-OS v9.x.
      isArray: true
      name: categories
      required: false
      secret: false
    deprecated: false
    description: Creates a custom URL category.
    execution: false
    name: panorama-create-custom-url-category
    outputs:
    - contextPath: Panorama.CustomURLCategory.Name
      description: Custom URL category name.
      type: String
    - contextPath: Panorama.CustomURLCategory.Description
      description: Custom URL category description.
      type: String
    - contextPath: Panorama.CustomURLCategory.Sites
      description: Custom URL category list of sites.
      type: String
    - contextPath: Panorama.CustomURLCategory.DeviceGroup
      description: Device group for the Custom URL Category (Panorama instances).
      type: String
    - contextPath: Panorama.CustomURLCategory.Sites
      description: Custom URL category list of categories.
      type: String
    - contextPath: Panorama.CustomURLCategory.Type
      description: Custom URL category type.
      type: String
  - arguments:
    - default: false
      description: Name of the custom URL category to delete.
      isArray: false
      name: name
      required: false
      secret: false
    - default: false
      description: The device group for which to return addresses (Panorama instances).
      isArray: false
      name: device-group
      required: false
      secret: false
    deprecated: false
    description: Deletes a custom URL category.
    execution: false
    name: panorama-delete-custom-url-category
    outputs:
    - contextPath: Panorama.CustomURLCategory.Name
      description: Name of the custom URL category to delete.
      type: string
    - contextPath: Panorama.CustomURLCategory.DeviceGroup
      description: Device group for the Custom URL Category (Panorama instances).
      type: string
  - arguments:
    - default: false
      description: Name of the custom URL category to add or remove sites.
      isArray: false
      name: name
      required: true
      secret: false
    - default: false
      description: A comma separated list of sites to add to the custom URL category.
      isArray: true
      name: sites
      required: false
      secret: false
    - auto: PREDEFINED
      default: false
      description: Adds or removes sites or categories. Can be "add",or "remove".
      isArray: true
      name: action
      predefined:
      - add
      - remove
      required: true
      secret: false
    - default: false
      description: A comma separated list of categories to add to the custom URL category.
      isArray: true
      name: categories
      required: false
      secret: false
    deprecated: false
    description: Adds or removes sites to and from a custom URL category.
    execution: false
    name: panorama-edit-custom-url-category
    outputs:
    - contextPath: Panorama.CustomURLCategory.Name
      description: Custom URL category name.
      type: string
    - contextPath: Panorama.CustomURLCategory.Description
      description: Custom URL category description.
      type: string
    - contextPath: Panorama.CustomURLCategory.Sites
      description: Custom URL category list of sites.
      type: string
    - contextPath: Panorama.CustomURLCategory.DeviceGroup
      description: Device group for the Custom URL Category (Panorama instances).
      type: string
  - arguments:
    - default: true
      description: URL to check.
      isArray: true
      name: url
      required: false
      secret: false
    deprecated: false
    description: Gets a URL category from URL filtering.
    execution: false
    name: panorama-get-url-category
    outputs:
    - contextPath: Panorama.URLFilter.URL
      description: URL.
      type: string
    - contextPath: Panorama.URLFilter.Category
      description: URL category.
      type: string
    - contextPath: DBotScore.Vendor
      description: The vendor used to calculate the score.
      type: String
    - contextPath: DBotScore.Score
      description: The actual score.
      type: Number
    - contextPath: DBotScore.Type
      description: The indicator type.
      type: String
    - contextPath: DBotScore.Indicator
      description: The indicator that was tested.
      type: String
    - contextPath: URL.Data
      description: The URL address.
      type: String
    - contextPath: URL.Category
      description: The URL category.
      type: String
  - arguments:
    - default: true
      description: URL to check.
      isArray: true
      name: url
      required: false
      secret: false
    deprecated: false
    description: Gets a URL category from URL filtering.
    execution: false
    name: url
    outputs:
    - contextPath: Panorama.URLFilter.URL
      description: The URL.
      type: string
    - contextPath: Panorama.URLFilter.Category
      description: The URL category.
      type: string
    - contextPath: DBotScore.Vendor
      description: The vendor used to calculate the score.
      type: String
    - contextPath: DBotScore.Score
      description: The actual score.
      type: Number
    - contextPath: DBotScore.Type
      description: The indicator type.
      type: String
    - contextPath: DBotScore.Indicator
      description: The indicator that was tested.
      type: String
    - contextPath: URL.Data
      description: The URL address.
      type: String
    - contextPath: URL.Category
      description: The URL category.
      type: String
  - arguments:
    - default: false
      description: The URL to check.
      isArray: true
      name: url
      required: true
      secret: false
    deprecated: false
    description: Returns a URL category from URL filtering.
    execution: false
    name: panorama-get-url-category-from-cloud
    outputs:
    - contextPath: Panorama.URLFilter.URL
      description: The URL.
      type: string
    - contextPath: Panorama.URLFilter.Category
      description: The URL category.
      type: string
  - arguments:
    - default: false
      description: The URL to check.
      isArray: true
      name: url
      required: true
      secret: false
    deprecated: false
    description: Returns a URL category from URL filtering.
    execution: false
    name: panorama-get-url-category-from-host
    outputs:
    - contextPath: Panorama.URLFilter.URL
      description: The URL.
      type: string
    - contextPath: Panorama.URLFilter.Category
      description: The URL category.
      type: string
  - arguments:
    - default: false
      description: URL Filter name.
      isArray: false
      name: name
      required: true
      secret: false
    - default: false
      description: The device group for which to return addresses for the URL Filter
        (Panorama instances).
      isArray: false
      name: device-group
      required: false
      secret: false
    deprecated: false
    description: Returns information for a URL filtering rule.
    execution: false
    name: panorama-get-url-filter
    outputs:
    - contextPath: Panorama.URLFilter.Name
      description: URL Filter name.
      type: string
    - contextPath: Panorama.URLFilter.Category.Name
      description: URL Filter category name.
      type: string
    - contextPath: Panorama.URLFilter.Category.Action
      description: Action for the URL category.
      type: string
    - contextPath: Panorama.URLFilter.OverrideBlockList
      description: URL Filter override block list.
      type: string
    - contextPath: Panorama.URLFilter.OverrideAllowList
      description: URL Filter override allow list.
      type: string
    - contextPath: Panorama.URLFilter.Description
      description: URL Filter description.
      type: string
    - contextPath: Panorama.URLFilter.DeviceGroup
      description: Device group for the URL Filter (Panorama instances).
      type: string
  - arguments:
    - default: false
      description: Name of the URL filter to create.
      isArray: false
      name: name
      required: true
      secret: false
    - default: false
      description: URL categories.
      isArray: true
      name: url_category
      required: true
      secret: false
    - auto: PREDEFINED
      default: false
      description: Action for the URL categories. Can be "allow", "block", "alert",
        "continue", or "override".
      isArray: false
      name: action
      predefined:
      - allow
      - block
      - alert
      - continue
      - override
      required: true
      secret: false
    - default: false
      description: CSV list of URLs to exclude from the allow list.
      isArray: true
      name: override_allow_list
      required: false
      secret: false
    - default: false
      description: CSV list of URLs to exclude from the blocked list.
      isArray: true
      name: override_block_list
      required: false
      secret: false
    - default: false
      description: URL Filter description.
      isArray: false
      name: description
      required: false
      secret: false
    - default: false
      description: The device group for which to return addresses for the URL Filter
        (Panorama instances).
      isArray: false
      name: device-group
      required: false
      secret: false
    deprecated: false
    description: Creates a URL filtering rule.
    execution: false
    name: panorama-create-url-filter
    outputs:
    - contextPath: Panorama.URLFilter.Name
      description: URL Filter name.
      type: string
    - contextPath: Panorama.URLFilter.Category.Name
      description: URL Filter category name.
      type: string
    - contextPath: Panorama.URLFilter.Category.Action
      description: Action for the URL category.
      type: string
    - contextPath: Panorama.URLFilter.OverrideBlockList
      description: URL Filter override allow list.
      type: string
    - contextPath: Panorama.URLFilter.OverrideBlockList
      description: URL Filter override blocked list.
      type: string
    - contextPath: Panorama.URLFilter.Description
      description: URL Filter description.
      type: string
    - contextPath: Panorama.URLFilter.DeviceGroup
      description: Device group for the URL Filter (Panorama instances).
      type: string
  - arguments:
    - default: false
      description: Name of the URL filter to edit.
      isArray: false
      name: name
      required: true
      secret: false
    - auto: PREDEFINED
      default: false
      description: Element to change. Can be "override_allow_list", or "override_block_list"
      isArray: false
      name: element_to_change
      predefined:
      - override_allow_list
      - override_block_list
      - description
      required: true
      secret: false
    - default: false
      description: Element value. Limited to one value.
      isArray: false
      name: element_value
      required: true
      secret: false
    - auto: PREDEFINED
      default: false
      defaultValue: add
      description: Add or remove an element from the Allow List or Block List fields.
        Default is to 'add' the element_value to the list.
      isArray: false
      name: add_remove_element
      predefined:
      - add
      - remove
      required: false
      secret: false
    deprecated: false
    description: Edit a URL filtering rule.
    execution: false
    name: panorama-edit-url-filter
    outputs:
    - contextPath: Panorama.URLFilter.Name
      description: URL Filter name.
      type: string
    - contextPath: Panorama.URLFilter.Description
      description: URL Filter description.
      type: string
    - contextPath: Panorama.URLFilter.Category.Name
      description: URL Filter category.
      type: string
    - contextPath: Panorama.URLFilter.Action
      description: Action for the URL category.
      type: string
    - contextPath: Panorama.URLFilter.OverrideAllowList
      description: Allow Overrides for the URL category.
      type: string
    - contextPath: Panorama.URLFilter.OverrideBlockList
      description: Block Overrides for the URL category.
      type: string
    - contextPath: Panorama.URLFilter.DeviceGroup
      description: Device group for the URL Filter (Panorama instances).
      type: string
  - arguments:
    - default: false
      description: Name of the URL filter rule to delete.
      isArray: false
      name: name
      required: true
      secret: false
    - default: false
      description: The device group for which to return addresses for the URL filter
        (Panorama instances)
      isArray: false
      name: device-group
      required: false
      secret: false
    deprecated: false
    description: Deletes a URL filtering rule.
    execution: false
    name: panorama-delete-url-filter
    outputs:
    - contextPath: Panorama.URLFilter.Name
      description: URL filter rule name.
      type: string
    - contextPath: Panorama.URLFilter.DeviceGroup
      description: Device group for the URL Filter (Panorama instances).
      type: string
  - arguments:
    - default: false
      description: The device group for which to return addresses for the EDL (Panorama
        instances).
      isArray: false
      name: device-group
      required: false
      secret: false
    deprecated: false
    description: Returns a list of external dynamic lists.
    execution: false
    name: panorama-list-edls
    outputs:
    - contextPath: Panorama.EDL.Name
      description: Name of the EDL.
      type: string
    - contextPath: Panorama.EDL.Type
      description: The type of EDL.
      type: string
    - contextPath: Panorama.EDL.URL
      description: URL in which the EDL is stored.
      type: string
    - contextPath: Panorama.EDL.Description
      description: Description of the EDL.
      type: string
    - contextPath: Panorama.EDL.CertificateProfile
      description: EDL certificate profile.
      type: string
    - contextPath: Panorama.EDL.Recurring
      description: Time interval that the EDL was pulled and updated.
      type: string
    - contextPath: Panorama.EDL.DeviceGroup
      description: Device group for the EDL (Panorama instances).
      type: string
  - arguments:
    - default: false
      description: Name of the EDL.
      isArray: false
      name: name
      required: true
      secret: false
    - default: false
      description: The device group for which to return addresses for the EDL (Panorama
        instances).
      isArray: false
      name: device-group
      required: false
      secret: false
    deprecated: false
    description: Returns information for an external dynamic list
    execution: false
    name: panorama-get-edl
    outputs:
    - contextPath: Panorama.EDL.Name
      description: Name of the EDL.
      type: string
    - contextPath: Panorama.EDL.Type
      description: The type of EDL.
      type: string
    - contextPath: Panorama.EDL.URL
      description: URL in which the EDL is stored.
      type: string
    - contextPath: Panorama.EDL.Description
      description: Description of the EDL.
      type: string
    - contextPath: Panorama.EDL.CertificateProfile
      description: EDL certificate profile.
      type: string
    - contextPath: Panorama.EDL.Recurring
      description: Time interval that the EDL was pulled and updated.
      type: string
    - contextPath: Panorama.EDL.DeviceGroup
      description: Device group for the EDL (Panorama instances).
      type: string
  - arguments:
    - default: false
      description: Name of the EDL.
      isArray: false
      name: name
      required: true
      secret: false
    - default: false
      description: URL from which to pull the EDL.
      isArray: false
      name: url
      required: true
      secret: false
    - auto: PREDEFINED
      default: false
      description: The type of EDL.
      isArray: false
      name: type
      predefined:
      - ip
      - url
      - domain
      required: true
      secret: false
    - auto: PREDEFINED
      default: false
      description: Time interval for pulling and updating the EDL.
      isArray: false
      name: recurring
      predefined:
      - five-minute
      - hourly
      required: true
      secret: false
    - default: false
      description: Certificate Profile name for the URL that was previously uploaded.
        to PAN OS.
      isArray: false
      name: certificate_profile
      required: false
      secret: false
    - default: false
      description: Description of the EDL.
      isArray: false
      name: description
      required: false
      secret: false
    - default: false
      description: The device group for which to return addresses for the EDL (Panorama
        instances).
      isArray: false
      name: device-group
      required: false
      secret: false
    deprecated: false
    description: Creates an external dynamic list.
    execution: false
    name: panorama-create-edl
    outputs:
    - contextPath: Panorama.EDL.Name
      description: Name of theEDL.
      type: string
    - contextPath: Panorama.EDL.Type
      description: Type of the EDL.
      type: string
    - contextPath: Panorama.EDL.URL
      description: URL in which the EDL is stored.
      type: string
    - contextPath: Panorama.EDL.Description
      description: Description of the EDL.
      type: string
    - contextPath: Panorama.EDL.CertificateProfile
      description: EDL certificate profile.
      type: string
    - contextPath: Panorama.EDL.Recurring
      description: Time interval that the EDL was pulled and updated.
      type: string
    - contextPath: Panorama.EDL.DeviceGroup
      description: Device group for the EDL (Panorama instances).
      type: string
  - arguments:
    - default: false
      description: Name of the external dynamic list to edit.
      isArray: false
      name: name
      required: true
      secret: false
    - auto: PREDEFINED
      default: false
      description: The element to change (?url?, ?recurring?, ?certificate_profile?,
        ?description?).
      isArray: false
      name: element_to_change
      predefined:
      - url
      - recurring
      - certificate_profile
      - description
      required: true
      secret: false
    - default: false
      description: The element value.
      isArray: false
      name: element_value
      required: true
      secret: false
    deprecated: false
    description: Modifies an element of an external dynamic list.
    execution: false
    name: panorama-edit-edl
    outputs:
    - contextPath: Panorama.EDL.Name
      description: Name of the EDL.
      type: string
    - contextPath: Panorama.EDL.URL
      description: URL where the EDL is stored.
      type: string
    - contextPath: Panorama.EDL.Description
      description: Description of the EDL.
      type: string
    - contextPath: Panorama.EDL.CertificateProfile
      description: EDL certificate profile.
      type: string
    - contextPath: Panorama.EDL.Recurring
      description: Time interval that the EDL was pulled and updated.
      type: string
    - contextPath: Panorama.EDL.DeviceGroup
      description: Device group for the EDL (Panorama instances).
      type: string
  - arguments:
    - default: false
      description: Name of the EDL to delete.
      isArray: false
      name: name
      required: true
      secret: false
    - default: false
      description: The device group for which to return addresses for the EDL (Panorama
        instances).
      isArray: false
      name: device-group
      required: false
      secret: false
    deprecated: false
    description: Deletes an external dynamic list.
    execution: false
    name: panorama-delete-edl
    outputs:
    - contextPath: Panorama.EDL.Name
      description: Name of the EDL that was deleted.
      type: string
    - contextPath: Panorama.EDL.DeviceGroup
      description: Device group for the EDL (Panorama instances).
      type: string
  - arguments:
    - default: false
      description: Name of the EDL
      isArray: false
      name: name
      required: true
      secret: false
    - default: false
      description: The device group for which to return addresses for the EDL (Panorama
        instances).
      isArray: false
      name: device-group
      required: false
      secret: false
    - auto: PREDEFINED
      default: false
      description: The type of the EDL. Required when refreshing an EDL object which
        is configured on Panorama.
      isArray: false
      name: edl_type
      predefined:
      - ip
      - url
      - domain
      required: false
      secret: false
    - default: false
      description: The location of the EDL. Required when refreshing an EDL object
        which is configured on Panorama.
      isArray: false
      name: location
      required: false
      secret: false
    - default: false
      description: The Vsys of the EDL. Required when refreshing an EDL object which
        is configured on Panorama.
      isArray: false
      name: vsys
      required: false
      secret: false
    deprecated: false
    description: Refreshes the specified external dynamic list.
    execution: false
    name: panorama-refresh-edl
  - arguments:
    - default: false
      description: Name of the rule to create.
      isArray: false
      name: rulename
      required: false
      secret: false
    - default: false
      description: Description of the rule to create.
      isArray: false
      name: description
      required: false
      secret: false
    - auto: PREDEFINED
      default: false
      description: Action for the rule. Can be "allow", "deny", or "drop".
      isArray: false
      name: action
      predefined:
      - allow
      - deny
      - drop
      required: true
      secret: false
    - default: false
      description: A comma-separated list of address object names, address group object
        names, or EDL object names.
      isArray: true
      name: source
      required: false
      secret: false
    - default: false
      description: A comma-separated list of address object names, address group object
        names, or EDL object names.
      isArray: true
      name: destination
      required: false
      secret: false
    - default: false
      description: A comma-separated list of source zones.
      isArray: true
      name: source_zone
      required: false
      secret: false
    - default: false
      description: A comma-separated list of destination zones.
      isArray: true
      name: destination_zone
      required: false
      secret: false
    - auto: PREDEFINED
      default: false
      description: Whether to negate the source (address, address group). Can be "Yes"
        or "No".
      isArray: false
      name: negate_source
      predefined:
      - 'Yes'
      - 'No'
      required: false
      secret: false
    - auto: PREDEFINED
      default: false
      description: Whether to negate the destination (address, address group). Can
        be "Yes" or "No".
      isArray: false
      name: negate_destination
      predefined:
      - 'Yes'
      - 'No'
      required: false
      secret: false
    - default: false
      description: Service object names for the rule (service object) to create.
      isArray: true
      name: service
      required: false
      secret: false
    - auto: PREDEFINED
      default: false
      defaultValue: 'No'
      description: Whether to disable the rule. Can be "Yes" or "No" (default is "No").
      isArray: false
      name: disable
      predefined:
      - 'Yes'
      - 'No'
      required: false
      secret: false
    - default: false
      defaultValue: any
      description: A comma-separated list of application object namesfor the rule
        to create.
      isArray: true
      name: application
      required: false
      secret: false
    - default: false
      defaultValue: any
      description: Source user for the rule to create.
      isArray: false
      name: source_user
      required: false
      secret: false
    - auto: PREDEFINED
      default: false
      description: Pre rule or Post rule (Panorama instances).
      isArray: false
      name: pre_post
      predefined:
      - pre-rulebase
      - post-rulebase
      required: false
      secret: false
    - default: false
      description: Specifies a target firewall for the rule (Panorama instances).
      isArray: false
      name: target
      required: false
      secret: false
    - default: false
      description: Log forwarding profile.
      isArray: false
      name: log_forwarding
      required: false
      secret: false
    - default: false
      description: The device group for which to return addresses for the rule (Panorama
        instances).
      isArray: false
      name: device-group
      required: false
      secret: false
    - default: false
      description: Rule tags to create.
      isArray: true
      name: tags
      required: false
      secret: false
    - default: false
      description: A comma-separated list of URL categories.
      isArray: false
      name: category
      required: false
      secret: false
    deprecated: false
    description: Creates a policy rule.
    execution: true
    name: panorama-create-rule
    outputs:
    - contextPath: Panorama.SecurityRule.Name
      description: Rule name.
      type: string
    - contextPath: Panorama.SecurityRule.Description
      description: Rule description.
      type: string
    - contextPath: Panorama.SecurityRule.Action
      description: Action for the rule.
      type: string
    - contextPath: Panorama.SecurityRule.Source
      description: Source address.
      type: string
    - contextPath: Panorama.SecurityRule.Destination
      description: Destination address.
      type: string
    - contextPath: Panorama.SecurityRule.NegateSource
      description: Whether the source is negated (address, address group).
      type: boolean
    - contextPath: Panorama.SecurityRule.NegateDestination
      description: Whether the destination negated (address, address group).
      type: boolean
    - contextPath: Panorama.SecurityRule.Service
      description: Service for the rule.
      type: string
    - contextPath: Panorama.SecurityRule.Disabled
      description: Whether the rule is disabled.
      type: string
    - contextPath: Panorama.SecurityRule.Application
      description: Application for the rule.
      type: string
    - contextPath: Panorama.SecurityRule.Target
      description: Target firewall (Panorama instances).
      type: string
    - contextPath: Panorama.SecurityRule.LogForwarding
      description: Log forwarding profile (Panorama instances).
      type: string
    - contextPath: Panorama.SecurityRule.DeviceGroup
      description: Device group for the rule (Panorama instances).
      type: string
    - contextPath: Panorama.SecurityRules.Tags
      description: Rule tags.
      type: String
  - arguments:
    - default: false
      description: Name of the custom block policy rule to create.
      isArray: false
      name: rulename
      required: false
      secret: false
    - auto: PREDEFINED
      default: false
      description: Object type to block in the policy rule. Can be "ip", "address-group",
        "edl", or "custom-url-category".
      isArray: false
      name: object_type
      predefined:
      - ip
      - address-group
      - application
      - url-category
      - edl
      required: true
      secret: false
    - default: false
      description: A comma-separated list of object values for the object_type argument.
      isArray: true
      name: object_value
      required: true
      secret: false
    - auto: PREDEFINED
      default: false
      defaultValue: both
      description: Direction to block. Can be "to", "from", or "both". Default is
        "both". This argument is not applicable to the "custom-url-category" object_type.
      isArray: false
      name: direction
      predefined:
      - to
      - from
      - both
      required: false
      secret: false
    - auto: PREDEFINED
      default: false
      description: Pre rule or Post rule (Panorama instances).
      isArray: false
      name: pre_post
      predefined:
      - pre-rulebase
      - post-rulebase
      required: false
      secret: false
    - default: false
      description: Specifies a target firewall for the rule (Panorama instances).
      isArray: false
      name: target
      required: false
      secret: false
    - default: false
      description: Log forwarding profile.
      isArray: false
      name: log_forwarding
      required: false
      secret: false
    - default: false
      description: The device group for which to return addresses for the rule (Panorama
        instances).
      isArray: false
      name: device-group
      required: false
      secret: false
    - default: false
      description: Tags for which to use for the custom block policy rule.
      isArray: true
      name: tags
      required: false
      secret: false
    deprecated: false
    description: Creates a custom block policy rule.
    execution: true
    name: panorama-custom-block-rule
    outputs:
    - contextPath: Panorama.SecurityRule.Name
      description: Rule name.
      type: string
    - contextPath: Panorama.SecurityRule.Object
      description: Blocked object.
      type: string
    - contextPath: Panorama.SecurityRule.Direction
      description: Direction blocked.
      type: string
    - contextPath: Panorama.SecurityRule.Target
      description: Target firewall (Panorama instances)
      type: string
    - contextPath: Panorama.SecurityRule.LogForwarding
      description: Log forwarding profile (Panorama instances).
      type: string
    - contextPath: Panorama.SecurityRule.DeviceGroup
      description: Device group for the rule (Panorama instances).
      type: string
    - contextPath: Panorama.SecurityRule.Tags
      description: Rule tags.
      type: String
  - arguments:
    - default: false
      description: Name of the rule to move.
      isArray: false
      name: rulename
      required: true
      secret: false
    - auto: PREDEFINED
      default: false
      description: Where to move the rule. Can be "before", "after", "top", or "bottom".
        If you specify "top" or "bottom", you need to supply the "dst" argument.
      isArray: false
      name: where
      predefined:
      - before
      - after
      - top
      - bottom
      required: true
      secret: false
    - default: false
      description: Destination rule relative to the rule that you are moving. This
        field is only relevant if you specify "top" or "bottom" in the "where" argument.
      isArray: false
      name: dst
      required: false
      secret: false
    - auto: PREDEFINED
      default: false
      description: Rule location. Mandatory for Panorama instances.
      isArray: false
      name: pre_post
      predefined:
      - pre-rulebase
      - post-rulebase
      required: false
      secret: false
    - default: false
      description: The device group for which to return addresses for the rule (Panorama
        instances).
      isArray: false
      name: device-group
      required: false
      secret: false
    deprecated: false
    description: Changes the location of a policy rule.
    execution: true
    name: panorama-move-rule
    outputs:
    - contextPath: Panorama.SecurityRule.Name
      description: Rule name.
      type: string
    - contextPath: Panorama.SecurityRule.DeviceGroup
      description: Device group for the rule (Panorama instances).
      type: string
  - arguments:
    - default: false
      description: Name of the rule to edit.
      isArray: false
      name: rulename
      required: true
      secret: false
    - auto: PREDEFINED
      default: false
      description: Parameter in the security rule to change. Can be 'source', 'destination',
        'application', 'action', 'category', 'description', 'disabled', 'target',
        'log-forwarding' or 'tag'.
      isArray: false
      name: element_to_change
      predefined:
      - source
      - destination
      - application
      - action
      - category
      - description
      - disabled
      - target
      - log-forwarding
      - tag
      required: true
      secret: false
    - default: false
      description: The new value for the parameter.
      isArray: false
      name: element_value
      required: true
      secret: false
    - auto: PREDEFINED
      default: false
      description: Pre-rule or post-rule (Panorama instances).
      isArray: false
      name: pre_post
      predefined:
      - pre-rulebase
      - post-rulebase
      required: false
      secret: false
    - auto: PREDEFINED
      default: false
      defaultValue: replace
      description: Whether to replace, add, or remove the element_value from the current
        rule object value.
      isArray: false
      name: behaviour
      predefined:
      - replace
      - add
      - remove
      required: false
      secret: false
    deprecated: false
    description: Edits a policy rule.
    execution: true
    name: panorama-edit-rule
    outputs:
    - contextPath: Panorama.SecurityRule.Name
      description: Rule name.
      type: string
    - contextPath: Panorama.SecurityRule.Description
      description: Rule description.
      type: string
    - contextPath: Panorama.SecurityRule.Action
      description: Action for the rule.
      type: string
    - contextPath: Panorama.SecurityRule.Source
      description: Source address.
      type: string
    - contextPath: Panorama.SecurityRule.Destination
      description: Destination address.
      type: string
    - contextPath: Panorama.SecurityRule.NegateSource
      description: Whether the source is negated (address, address group).
      type: boolean
    - contextPath: Panorama.SecurityRule.NegateDestination
      description: Whether the destination is negated (address, address group).
      type: boolean
    - contextPath: Panorama.SecurityRule.Service
      description: Service for the rule.
      type: string
    - contextPath: Panorama.SecurityRule.Disabled
      description: Whether the rule is disabled.
      type: string
    - contextPath: Panorama.SecurityRule.Application
      description: Application for the rule.
      type: string
    - contextPath: Panorama.SecurityRule.Target
      description: Target firewall (Panorama instances).
      type: string
    - contextPath: Panorama.SecurityRule.DeviceGroup
      description: Device group for the rule (Panorama instances).
      type: string
    - contextPath: Panorama.SecurityRule.Tags
      description: Tags for the rule.
      type: String
  - arguments:
    - default: false
      description: Name of the rule to delete.
      isArray: false
      name: rulename
      required: true
      secret: false
    - auto: PREDEFINED
      default: false
      description: Pre rule or Post rule (Panorama instances).
      isArray: false
      name: pre_post
      predefined:
      - pre-rulebase
      - post-rulebase
      required: false
      secret: false
    - default: false
      description: The device group for which to return addresses for the rule (Panorama
        instances).
      isArray: false
      name: device-group
      required: false
      secret: false
    deprecated: false
    description: Deletes a policy rule.
    execution: true
    name: panorama-delete-rule
    outputs:
    - contextPath: Panorama.SecurityRule.Name
      description: Rule name.
      type: string
    - contextPath: Panorama.SecurityRule.DeviceGroup
      description: Device group for the rule (Panorama instances).
      type: string
  - arguments:
    - auto: PREDEFINED
      default: false
      defaultValue: 'false'
      description: Whether to list predefined applications or not.
      isArray: false
      name: predefined
      predefined:
      - 'true'
      - 'false'
      required: false
      secret: false
    deprecated: false
    description: Returns a list of applications.
    execution: false
    name: panorama-list-applications
    outputs:
    - contextPath: Panorama.Applications.Name
      description: Application name.
      type: string
    - contextPath: Panorama.Applications.Id
      description: Application ID.
      type: number
    - contextPath: Panorama.Applications.Category
      description: Application category.
      type: string
    - contextPath: Panorama.Applications.SubCategory
      description: Application sub-category.
      type: string
    - contextPath: Panorama.Applications.Technology
      description: Application technology.
      type: string
    - contextPath: Panorama.Applications.Risk
      description: Application risk (1 to 5).
      type: number
    - contextPath: Panorama.Applications.Description
      description: Application description.
      type: string
  - arguments:
    - default: false
      description: Job ID to check.
      isArray: false
      name: job_id
      required: true
      secret: false
    deprecated: false
    description: Returns commit status for a configuration.
    execution: false
    name: panorama-commit-status
    outputs:
    - contextPath: Panorama.Commit.JobID
      description: Job ID of the configuration to be committed.
      type: number
    - contextPath: Panorama.Commit.Status
      description: Commit status.
      type: string
    - contextPath: Panorama.Commit.Details
      description: Job ID details.
      type: string
    - contextPath: Panorama.Commit.Warnings
      description: Job ID warnings
      type: String
  - arguments:
    - default: false
      description: Job ID to check.
      isArray: false
      name: job_id
      required: true
      secret: false
    deprecated: false
    description: Returns the push status for a configuration.
    execution: false
    name: panorama-push-status
    outputs:
    - contextPath: Panorama.Push.DeviceGroup
      description: Device group to which the policies were pushed.
      type: string
    - contextPath: Panorama.Push.JobID
      description: Job ID of the configuration to be pushed.
      type: number
    - contextPath: Panorama.Push.Status
      description: Push status.
      type: string
    - contextPath: Panorama.Push.Details
      description: Job ID details.
      type: string
    - contextPath: Panorama.Push.Warnings
      description: Job ID warnings
      type: String
  - arguments:
    - auto: PREDEFINED
      default: false
      description: Type of Packet Capture.
      isArray: false
      name: pcapType
      predefined:
      - application-pcap
      - filter-pcap
      - threat-pcap
      - dlp-pcap
      required: true
      secret: false
    - default: false
      description: The file name for the PCAP type ('dlp-pcap', 'filters-pcap', or
        'application-pcap').
      isArray: false
      name: from
      required: false
      secret: false
    - default: false
      description: The new name for the PCAP file after downloading. If this argument
        is not specified, the file name is the PCAP file name set in the firewall.
      isArray: false
      name: localName
      required: false
      secret: false
    - default: false
      description: Serial number for the request. For further information, see the
        Panorama XML API Documentation.
      isArray: false
      name: serialNo
      required: false
      secret: false
    - default: false
      description: 'The Search time for the request. For example: "2019/12/26 00:00:00",
        "2020/01/10". For more information, see the Panorama XML API documentation.'
      isArray: false
      name: searchTime
      required: false
      secret: false
    - default: false
      description: The ID of the PCAP for the request. For further information, see
        the Panorama XML API Documentation.
      isArray: false
      name: pcapID
      required: false
      secret: false
    - default: false
      description: Password for Panorama, needed for the 'dlp-pcap' PCAP type only.
      isArray: false
      name: password
      required: false
      secret: false
    - default: false
      description: The Device Name on which the PCAP is stored. For further information,
        see the Panorama XML API Documentation.
      isArray: false
      name: deviceName
      required: false
      secret: false
    - default: false
      description: The Session ID of the PCAP. For further information, see the Panorama
        XML API Documentation.
      isArray: false
      name: sessionID
      required: false
      secret: false
    deprecated: false
    description: Returns information for a Panorama PCAP file. The recommended maximum
      file size is 5 MB. If the limit is exceeded, you might need to SSH the firewall
      and run the scp export command to export the PCAP file. For more information,
      see the Palo Alto Networks documentation.
    execution: false
    name: panorama-get-pcap
    outputs:
    - contextPath: File.Size
      description: File size.
      type: number
    - contextPath: File.Name
      description: File name.
      type: string
    - contextPath: File.Type
      description: File type.
      type: string
    - contextPath: File.Info
      description: File info.
      type: string
    - contextPath: File.Extension
      description: File extension.
      type: string
    - contextPath: File.EntryID
      description: FIle entryID.
      type: string
    - contextPath: File.MD5
      description: MD5 hash of the file.
      type: string
    - contextPath: File.SHA1
      description: SHA1 hash of the file.
      type: string
    - contextPath: File.SHA256
      description: SHA256 hash of the file.
      type: string
    - contextPath: File.SHA512
      description: SHA512 hash of the file.
      type: string
    - contextPath: File.SSDeep
      description: SSDeep hash of the file.
      type: string
  - arguments:
    - auto: PREDEFINED
      default: false
      description: Type of Packet Capture.
      isArray: false
      name: pcapType
      predefined:
      - application-pcap
      - filter-pcap
      - threat-pcap
      - dlp-pcap
      required: true
      secret: false
    - default: false
      description: Password for Panorama. Relevant for the 'dlp-pcap' PCAP type.
      isArray: false
      name: password
      required: false
      secret: false
    deprecated: false
    description: Returns a list of all PCAP files by PCAP type.
    execution: false
    name: panorama-list-pcaps
  - arguments:
    - default: false
      description: Tag for which to register IP addresses.
      isArray: false
      name: tag
      required: true
      secret: false
    - default: false
      description: IP addresses to register.
      isArray: true
      name: IPs
      required: true
      secret: false
    - auto: PREDEFINED
      default: false
      defaultValue: 'true'
      description: Whether the IP addresses remain registered to the tag after the
        device reboots ('true':persistent, 'false':non-persistent). Default is 'true'.
      isArray: false
      name: persistent
      predefined:
      - 'true'
      - 'false'
      required: false
      secret: false
    deprecated: false
    description: Registers IP addresses to a tag.
    execution: false
    name: panorama-register-ip-tag
    outputs:
    - contextPath: Panorama.DynamicTags.Tag
      description: Name of the tag.
      type: string
    - contextPath: Panorama.DynamicTags.IPs
      description: Registered IP addresses.
      type: string
  - arguments:
    - default: false
      description: Tag for which to unregister IP addresses.
      isArray: false
      name: tag
      required: true
      secret: false
    - default: false
      description: IP addresses to unregister.
      isArray: true
      name: IPs
      required: true
      secret: false
    deprecated: false
    description: Unregisters IP addresses from a tag.
    execution: false
    name: panorama-unregister-ip-tag
  - arguments:
    - default: false
      description: Tag for which to register users.
      isArray: false
      name: tag
      required: true
      secret: false
    - default: false
      description: A comma-separated list of users to register.
      isArray: true
      name: Users
      required: true
      secret: false
    deprecated: false
    description: Registers users to a tag. This command is only available for PAN-OS version 9.x and above.
    execution: false
    name: panorama-register-user-tag
    outputs:
    - contextPath: Panorama.DynamicTags.Tag
      description: Name of the tag.
      type: string
    - contextPath: Panorama.DynamicTags.Users
      description: List of registered users.
      type: string
  - arguments:
    - default: false
      description: Tag from which to unregister users.
      isArray: false
      name: tag
      required: true
      secret: false
    - default: false
      description: A comma-separated list of users to unregister.
      isArray: true
      name: Users
      required: true
      secret: false
    deprecated: false
    description: Unregisters users from a tag. This command is only available for PAN-OS version 9.x and above.
    execution: false
    name: panorama-unregister-user-tag
  - arguments:
    - default: false
      description: Specifies the match criteria for the logs. This is similar to the
        query provided in the web interface under the Monitor tab, when viewing the
        logs.
      isArray: false
      name: query
      required: false
      secret: false
    - default: false
      defaultValue: '100'
      description: The number of logs to retrieve. The default is 100. Maximum is
        5000.
      isArray: false
      name: number_of_logs
      required: false
      secret: false
    - auto: PREDEFINED
      default: false
      defaultValue: backward
      description: |-
        Whether logs are shown oldest first (forward) or newest
        first (backward). Default is backward.
      isArray: false
      name: direction
      predefined:
      - backward
      - forward
      required: false
      secret: false
    - default: false
      description: Source address for the query.
      isArray: false
      name: source
      required: false
      secret: false
    - default: false
      description: Destination address for the query.
      isArray: false
      name: destination
      required: false
      secret: false
    - default: false
      description: Date and time after which logs were received in the format YYYY/MM/DD
        HH:MM:SS.
      isArray: false
      name: receive_time
      required: false
      secret: false
    - default: false
      description: Application for the query.
      isArray: false
      name: application
      required: false
      secret: false
    - default: false
      description: Destination port for the query.
      isArray: false
      name: to_port
      required: false
      secret: false
    - default: false
      description: Action for the query.
      isArray: false
      name: action
      required: false
      secret: false
    deprecated: true
    description: Deprecated. Use the panorama-query-logs command instead.
    execution: false
    name: panorama-query-traffic-logs
    outputs:
    - contextPath: Panorama.TrafficLogs.JobID
      description: Job ID of the traffic logs query.
      type: Number
    - contextPath: Panorama.TrafficLogs.Status
      description: Status of the traffic logs query.
      type: String
  - arguments:
    - default: false
      description: Job ID of the query.
      isArray: false
      name: job_id
      required: true
      secret: false
    deprecated: true
    description: Deprecated. Use the panorama-check-logs-status command instead.
    execution: false
    name: panorama-check-traffic-logs-status
    outputs:
    - contextPath: Panorama.TrafficLogs.JobID
      description: Job ID of the traffic logs query.
      type: Number
    - contextPath: Panorama.TrafficLogs.Status
      description: Status of the traffic logs query.
      type: String
  - arguments:
    - default: false
      description: Job ID of the query.
      isArray: false
      name: job_id
      required: true
      secret: false
    deprecated: true
    description: Deprecated. Use the panorama-get-logs command instead.
    execution: false
    name: panorama-get-traffic-logs
    outputs:
    - contextPath: Panorama.TrafficLogs.JobID
      description: Job ID of the traffic logs query.
      type: Number
    - contextPath: Panorama.TrafficLogs.Status
      description: Status of the traffic logs query.
      type: String
    - contextPath: Panorama.TrafficLogs.Logs.Action
      description: Action of the traffic log.
      type: String
    - contextPath: Panorama.TrafficLogs.Logs.ActionSource
      description: Action source of the traffic log.
      type: String
    - contextPath: Panorama.TrafficLogs.Logs.Application
      description: Application of the traffic log.
      type: String
    - contextPath: Panorama.TrafficLogs.Logs.Category
      description: Category of the traffic log.
      type: String
    - contextPath: Panorama.TrafficLogs.Logs.DeviceName
      description: Device name of the traffic log.
      type: String
    - contextPath: Panorama.TrafficLogs.Logs.Destination
      description: Destination of the traffic log.
      type: String
    - contextPath: Panorama.TrafficLogs.Logs.DestinationPort
      description: Destination port of the traffic log.
      type: String
    - contextPath: Panorama.TrafficLogs.Logs.FromZone
      description: The from zone of the traffic log.
      type: String
    - contextPath: Panorama.TrafficLogs.Logs.Protocol
      description: Protocol of the traffic log.
      type: String
    - contextPath: Panorama.TrafficLogs.Logs.ReceiveTime
      description: Receive time of the traffic log.
      type: String
    - contextPath: Panorama.TrafficLogs.Logs.Rule
      description: Rule of the traffic log.
      type: String
    - contextPath: Panorama.TrafficLogs.Logs.SessionEndReason
      description: Session end reason of the traffic log.
      type: String
    - contextPath: Panorama.TrafficLogs.Logs.Source
      description: Source of the traffic log.
      type: String
    - contextPath: Panorama.TrafficLogs.Logs.SourcePort
      description: Source port of the traffic log.
      type: String
    - contextPath: Panorama.TrafficLogs.Logs.StartTime
      description: Start time of the traffic log.
      type: String
    - contextPath: Panorama.TrafficLogs.Logs.ToZone
      description: The to zone of the traffic log.
      type: String
    - contextPath: Panorama.TrafficLogs.Logs.Bytes
      description: Total log bytes.
      type: String
    - contextPath: Panorama.TrafficLogs.Logs.BytesReceived
      description: Log bytes received.
      type: String
    - contextPath: Panorama.TrafficLogs.Logs.BytesSent
      description: Log bytes sent.
      type: String
  - arguments:
    - auto: PREDEFINED
      default: false
      description: Rules location. Can be 'pre-rulebase' or 'post-rulebase'. Mandatory
        for Panorama instances.
      isArray: false
      name: pre_post
      predefined:
      - pre-rulebase
      - post-rulebase
      required: false
      secret: false
    - default: false
      description: The device group for which to return addresses (Panorama instances).
      isArray: false
      name: device-group
      required: false
      secret: false
    - default: false
      description: Tag for which to filter the rules.
      isArray: false
      name: tag
      required: false
      secret: false
    deprecated: false
    description: Returns a list of predefined Security Rules.
    execution: false
    name: panorama-list-rules
    outputs:
    - contextPath: Panorama.SecurityRule.Name
      description: Rule name.
      type: String
    - contextPath: Panorama.SecurityRule.Action
      description: Action for the rule.
      type: String
    - contextPath: Panorama.SecurityRule.Location
      description: Rule location.
      type: String
    - contextPath: Panorama.SecurityRule.Category
      description: Rule category.
      type: String
    - contextPath: Panorama.SecurityRule.Application
      description: Application for the rule.
      type: String
    - contextPath: Panorama.SecurityRule.Destination
      description: Destination address.
      type: String
    - contextPath: Panorama.SecurityRule.From
      description: Rule from.
      type: String
    - contextPath: Panorama.SecurityRule.Service
      description: Service for the rule.
      type: String
    - contextPath: Panorama.SecurityRule.To
      description: Rule to.
      type: String
    - contextPath: Panorama.SecurityRule.Source
      description: Source address.
      type: String
    - contextPath: Panorama.SecurityRule.DeviceGroup
      description: Device group for the rule (Panorama instances).
      type: string
    - contextPath: Panorama.SecurityRules.Tags
      description: Rule tags.
      type: String
  - arguments:
    - auto: PREDEFINED
      default: false
      description: The log type. Can be "threat", "traffic", "wildfire", "url", or
        "data".
      isArray: false
      name: log-type
      predefined:
      - threat
      - traffic
      - wildfire
      - url
      - data
      required: true
      secret: false
    - default: false
      description: The query string by which to match criteria for the logs. This
        is similar to the query provided in the web interface under the Monitor tab
        when viewing the logs.
      isArray: false
      name: query
      required: false
      secret: false
    - default: false
      description: |-
        The time that the log was generated from the timestamp and prior to it.
        e.g "2019/08/11 01:10:44".
      isArray: false
      name: time-generated
      required: false
      secret: false
    - default: false
      description: Source address.
      isArray: true
      name: addr-src
      required: false
      secret: false
    - default: false
      description: Destination address.
      isArray: true
      name: addr-dst
      required: false
      secret: false
    - default: false
      description: Source or destination IP address.
      isArray: true
      name: ip
      required: false
      secret: false
    - default: false
      description: Source zone.
      isArray: true
      name: zone-src
      required: false
      secret: false
    - default: false
      description: Destination Source.
      isArray: true
      name: zone-dst
      required: false
      secret: false
    - default: false
      description: Rule action.
      isArray: true
      name: action
      required: false
      secret: false
    - default: false
      description: Destination port.
      isArray: true
      name: port-dst
      required: false
      secret: false
    - default: false
      description: Rule name, e.g "Allow all outbound".
      isArray: true
      name: rule
      required: false
      secret: false
    - default: false
      description: URL, e.g "safebrowsing.googleapis.com".
      isArray: true
      name: url
      required: false
      secret: false
    - default: false
      description: File hash (for WildFire logs only).
      isArray: true
      name: filedigest
      required: false
      secret: false
    - default: false
      defaultValue: '100'
      description: Maximum number of logs to retrieve. If empty, the default is 100.
        The maximum is 5,000.
      isArray: false
      name: number_of_logs
      required: false
      secret: false
    deprecated: false
    description: Query logs in Panorama.
    execution: false
    name: panorama-query-logs
    outputs:
    - contextPath: Panorama.Monitor.JobID
      description: Job ID of the logs query.
      type: String
    - contextPath: Panorama.Monitor.Status
      description: Status of the logs query.
      type: String
    - contextPath: Panorama.Monitor.Message
      description: Message of the logs query.
      type: String
  - arguments:
    - default: false
      description: Job ID of the query.
      isArray: true
      name: job_id
      required: true
      secret: false
    deprecated: false
    description: Checks the status of a logs query.
    execution: false
    name: panorama-check-logs-status
    outputs:
    - contextPath: Panorama.Monitor.JobID
      description: Job ID of the logs query.
      type: String
    - contextPath: Panorama.Monitor.Status
      description: Status of the logs query.
      type: String
  - arguments:
    - default: false
      description: Job ID of the query.
      isArray: true
      name: job_id
      required: true
      secret: false
    - default: false
      defaultValue: 'true'
      description: Whether to auto-enrich the War Room entry. If "true", entry is
        not auto-enriched. If "false", entry is auto-extracted. Default is "true".
      isArray: false
      name: ignore_auto_extract
      required: false
      secret: false
    deprecated: false
    description: Retrieves the data of a logs query.
    execution: false
    name: panorama-get-logs
    outputs:
    - contextPath: Panorama.Monitor.Logs.Action
      description: Action taken for the session. Can be "alert", "allow", "deny",
        "drop", "drop-all-packets", "reset-client", "reset-server", "reset-both",
        or "block-url".
      type: String
    - contextPath: Panorama.Monitor.Logs.Application
      description: Application associated with the session.
      type: String
    - contextPath: Panorama.Monitor.Logs.Category
      description: The URL category of the URL subtype. For WildFire subtype, it is
        the verdict on the file, and can be either "malicious", "phishing", "grayware"?,
        or "benign". For other subtypes, the value is "any".
      type: String
    - contextPath: Panorama.Monitor.Logs.DeviceName
      description: The hostname of the firewall on which the session was logged.
      type: String
    - contextPath: Panorama.Monitor.Logs.DestinationAddress
      description: Original session destination IP address.
      type: String
    - contextPath: Panorama.Monitor.Logs.DestinationUser
      description: Username of the user to which the session was destined.
      type: String
    - contextPath: Panorama.Monitor.Logs.DestinationCountry
      description: Destination country or internal region for private addresses. Maximum
        length is 32 bytes.
      type: String
    - contextPath: Panorama.Monitor.Logs.DestinationPort
      description: Destination port utilized by the session.
      type: String
    - contextPath: Panorama.Monitor.Logs.FileDigest
      description: Only for the WildFire subtype, all other types do not use this
        field. The filedigest string shows the binary hash of the file sent to be
        analyzed by the WildFire service.
      type: String
    - contextPath: Panorama.Monitor.Logs.FileName
      description: |-
        File name or file type when the subtype is file.
        File name when the subtype is virus.
        File name when the subtype is wildfire-virus.
        File name when the subtype is wildfire.
      type: String
    - contextPath: Panorama.Monitor.Logs.FileType
      description: |-
        Only for the WildFire subtype, all other types do not use this field.
        Specifies the type of file that the firewall forwarded for WildFire analysis.
      type: String
    - contextPath: Panorama.Monitor.Logs.FromZone
      description: The zone from which the session was sourced.
      type: String
    - contextPath: Panorama.Monitor.Logs.URLOrFilename
      description: |-
        The actual URL when the subtype is url.
        File name or file type when the subtype is file.
        File name when the subtype is virus.
        File name when the subtype is wildfire-virus.
        File name when the subtype is wildfire.
        URL or file name when the subtype is vulnerability (if applicable).
      type: String
    - contextPath: Panorama.Monitor.Logs.NATDestinationIP
      description: If destination NAT performed, the post-NAT destination IP address.
      type: String
    - contextPath: Panorama.Monitor.Logs.NATDestinationPort
      description: Post-NAT destination port.
      type: String
    - contextPath: Panorama.Monitor.Logs.NATSourceIP
      description: If source NAT performed, the post-NAT source IP address.
      type: String
    - contextPath: Panorama.Monitor.Logs.NATSourcePort
      description: Post-NAT source port.
      type: String
    - contextPath: Panorama.Monitor.Logs.PCAPid
      description: |-
        The packet capture (pcap) ID is a 64 bit unsigned integral denoting
        an ID to correlate threat pcap files with extended pcaps taken as a part of
        that flow. All threat logs will contain either a pcap_id of 0 (no associated
        pcap), or an ID referencing the extended pcap file.
      type: String
    - contextPath: Panorama.Monitor.Logs.IPProtocol
      description: IP protocol associated with the session.
      type: String
    - contextPath: Panorama.Monitor.Logs.Recipient
      description: |-
        Only for the WildFire subtype, all other types do not use this field.
        Specifies the name of the receiver of an email that WildFire determined to be malicious when analyzing an email link forwarded by the firewall.
      type: String
    - contextPath: Panorama.Monitor.Logs.Rule
      description: Name of the rule that the session matched.
      type: String
    - contextPath: Panorama.Monitor.Logs.RuleID
      description: ID of the rule that the session matched.
      type: String
    - contextPath: Panorama.Monitor.Logs.ReceiveTime
      description: Time the log was received at the management plane.
      type: String
    - contextPath: Panorama.Monitor.Logs.Sender
      description: |-
        Only for the WildFire subtype; all other types do not use this field.
        Specifies the name of the sender of an email that WildFire determined to be malicious when analyzing an email link forwarded by the firewall.
      type: String
    - contextPath: Panorama.Monitor.Logs.SessionID
      description: An internal numerical identifier applied to each session.
      type: String
    - contextPath: Panorama.Monitor.Logs.DeviceSN
      description: The serial number of the firewall on which the session was logged.
      type: String
    - contextPath: Panorama.Monitor.Logs.Severity
      description: |-
        Severity associated with the threat. Can be "informational", "low",
        "medium", "high", or "critical".
      type: String
    - contextPath: Panorama.Monitor.Logs.SourceAddress
      description: Original session source IP address.
      type: String
    - contextPath: Panorama.Monitor.Logs.SourceCountry
      description: |-
        Source country or internal region for private addresses. Maximum
        length is 32 bytes.
      type: String
    - contextPath: Panorama.Monitor.Logs.SourceUser
      description: Username of the user who initiated the session.
      type: String
    - contextPath: Panorama.Monitor.Logs.SourcePort
      description: Source port utilized by the session.
      type: String
    - contextPath: Panorama.Monitor.Logs.ThreatCategory
      description: |-
        Describes threat categories used to classify different types of
        threat signatures.
      type: String
    - contextPath: Panorama.Monitor.Logs.Name
      description: |-
        Palo Alto Networks identifier for the threat. It is a description
        string followed by a 64-bit numerical identifier
      type: String
    - contextPath: Panorama.Monitor.Logs.ID
      description: Palo Alto Networks ID for the threat.
      type: String
    - contextPath: Panorama.Monitor.Logs.ToZone
      description: The zone to which the session was destined.
      type: String
    - contextPath: Panorama.Monitor.Logs.TimeGenerated
      description: Time that the log was generated on the dataplane.
      type: String
    - contextPath: Panorama.Monitor.Logs.URLCategoryList
      description: |-
        A list of the URL filtering categories that the firewall used to
        enforce the policy.
      type: String
    - contextPath: Panorama.Monitor.Logs.Bytes
      description: Total log bytes.
      type: String
    - contextPath: Panorama.Monitor.Logs.BytesReceived
      description: Log bytes received.
      type: String
    - contextPath: Panorama.Monitor.Logs.BytesSent
      description: Log bytes sent.
      type: String
  - arguments:
    - default: false
      description: The application name.
      isArray: false
      name: application
      required: false
      secret: false
    - default: false
      description: The category name.
      isArray: false
      name: category
      required: false
      secret: false
    - default: false
      description: The destination IP address.
      isArray: false
      name: destination
      required: true
      secret: false
    - default: false
      description: The destination port.
      isArray: false
      name: destination-port
      required: false
      secret: false
    - default: false
      description: The from zone.
      isArray: false
      name: from
      required: false
      secret: false
    - default: false
      description: The to zone.
      isArray: false
      name: to
      required: false
      secret: false
    - default: false
      description: The IP protocol value.
      isArray: false
      name: protocol
      required: true
      secret: false
    - default: false
      description: The source IP address.
      isArray: false
      name: source
      required: true
      secret: false
    - default: false
      description: The source user.
      isArray: false
      name: source-user
      required: false
      secret: false
    deprecated: false
    description: Checks whether a session matches a specified security policy. This
      command is only available on Firewall instances.
    execution: false
    name: panorama-security-policy-match
    outputs:
    - contextPath: Panorama.SecurityPolicyMatch.Query
      description: Query for the session to test.
      type: String
    - contextPath: Panorama.SecurityPolicyMatch.Rules.Name
      description: The matching rule name.
      type: String
    - contextPath: Panorama.SecurityPolicyMatch.Rules.Action
      description: The matching rule action.
      type: String
    - contextPath: Panorama.SecurityPolicyMatch.Rules.Category
      description: The matching rule category.
      type: String
    - contextPath: Panorama.SecurityPolicyMatch.Rules.Destination
      description: The matching rule destination.
      type: String
    - contextPath: Panorama.SecurityPolicyMatch.Rules.From
      description: The matching rule from zone.
      type: String
    - contextPath: Panorama.SecurityPolicyMatch.Rules.Source
      description: The matching rule source.
      type: String
    - contextPath: Panorama.SecurityPolicyMatch.Rules.To
      description: The matching rule to zone.
      type: String
    - contextPath: Panorama.SecurityPolicyMatch.QueryFields.Application
      description: The application name.
      type: String
    - contextPath: Panorama.SecurityPolicyMatch.QueryFields.Category
      description: The category name.
      type: String
    - contextPath: Panorama.SecurityPolicyMatch.QueryFields.Destination
      description: The destination IP address.
      type: String
    - contextPath: Panorama.SecurityPolicyMatch.QueryFields.DestinationPort
      description: The destination port.
      type: Number
    - contextPath: Panorama.SecurityPolicyMatch.QueryFields.From
      description: The query fields from zone.
      type: String
    - contextPath: Panorama.SecurityPolicyMatch.QueryFields.To
      description: The query fields to zone.
      type: String
    - contextPath: Panorama.SecurityPolicyMatch.QueryFields.Protocol
      description: The IP protocol value.
      type: String
    - contextPath: Panorama.SecurityPolicyMatch.QueryFields.Source
      description: The destination IP address.
      type: String
    - contextPath: Panorama.SecurityPolicyMatch.QueryFields.SourceUser
      description: The source user.
      type: String
  - arguments:
    - default: false
      description: The name of the virtual router for which to list the static routes.
      isArray: false
      name: virtual_router
      required: true
      secret: false
    - default: false
      description: The template to use to run the command. Overrides the template
        parameter (Panorama instances).
      isArray: false
      name: template
      required: false
      secret: false
    - auto: PREDEFINED
      default: false
      defaultValue: 'false'
      description: Whether to show an uncommitted configuration. Default is "false".
      isArray: false
      name: show_uncommitted
      predefined:
      - 'true'
      - 'false'
      required: false
      secret: false
    deprecated: false
    description: Lists the static routes of a virtual router.
    execution: false
    name: panorama-list-static-routes
    outputs:
    - contextPath: Panorama.StaticRoutes.Name
      description: The name of the static route.
      type: String
    - contextPath: Panorama.StaticRoutes.BFDProfile
      description: The BFD profile of the static route.
      type: String
    - contextPath: Panorama.StaticRoutes.Destination
      description: The destination of the static route.
      type: String
    - contextPath: Panorama.StaticRoutes.Metric
      description: The metric (port) of the static route.
      type: Number
    - contextPath: Panorama.StaticRoutes.NextHop
      description: The next hop of the static route. Can be an IP address, FQDN, or
        a virtual router.
      type: String
    - contextPath: Panorama.StaticRoutes.RouteTable
      description: The route table of a static route.
      type: String
    - contextPath: Panorama.StaticRoutes.VirtualRouter
      description: The virtual router to which the static router belongs.
      type: String
    - contextPath: Panorama.StaticRoutes.Template
      description: The template in which the static route is defined (Panorama instances
        only).
      type: String
    - contextPath: Panorama.StaticRoutes.Uncommitted
      description: Whether the static route is committed.
      type: Boolean
  - arguments:
    - default: false
      description: Name of the virtual router for which to display the static route.
      isArray: false
      name: virtual_router
      required: true
      secret: false
    - default: false
      description: Name of the static route to display.
      isArray: false
      name: static_route
      required: true
      secret: false
    - default: false
      description: The template to use to run the command. Overrides the template
        parameter (Panorama instances).
      isArray: false
      name: template
      required: false
      secret: false
    deprecated: false
    description: Returns the specified static route of a virtual router.
    execution: false
    name: panorama-get-static-route
    outputs:
    - contextPath: Panorama.StaticRoutes.Name
      description: The name of the static route.
      type: String
    - contextPath: Panorama.StaticRoutes.BFDProfile
      description: The BFD profile of the static route.
      type: String
    - contextPath: Panorama.StaticRoutes.Destination
      description: The destination of the static route.
      type: String
    - contextPath: Panorama.StaticRoutes.Metric
      description: The metric (port) of the static route.
      type: Number
    - contextPath: Panorama.StaticRoutes.NextHop
      description: The next hop of the static route. Can be an IP address, FQDN, or
        a virtual router.
      type: String
    - contextPath: Panorama.StaticRoutes.RouteTable
      description: The route table of the static route.
      type: String
    - contextPath: Panorama.StaticRoutes.VirtualRouter
      description: The virtual router to which the static router belongs.
      type: String
    - contextPath: Panorama.StaticRoutes.Template
      description: The template in which the static route is defined (Panorama instances
        only).
      type: String
  - arguments:
    - default: false
      description: Virtual router to which the routes will be added.
      isArray: false
      name: virtual_router
      required: true
      secret: false
    - default: false
      description: The name of the static route to add. The argument is limited to a maximum
        of 31 characters, is case-sensitive, and supports letters, numbers, spaces,
        hyphens, and underscores.
      isArray: false
      name: static_route
      required: true
      secret: false
    - default: false
      description: 'The IP address and network mask in Classless Inter-domain Routing
        (CIDR) notation: ip_address/mask. For example, 192.168.0.1/24 for IPv4 or
        2001:db8::/32 for IPv6).'
      isArray: false
      name: destination
      required: true
      secret: false
    - auto: PREDEFINED
      default: false
      description: 'The type for the next hop. Can be: "ip-address", "next-vr", "fqdn",
        or "discard".'
      isArray: false
      name: nexthop_type
      predefined:
      - ip-address
      - next-vr
      - fqdn
      - discard
      required: true
      secret: false
    - default: false
      description: The next hop value.
      isArray: false
      name: nexthop_value
      required: true
      secret: false
    - default: false
      description: The metric port for the static route (1-65535).
      isArray: false
      name: metric
      required: false
      secret: false
    - default: false
      description: The interface name in which to add the static route.
      isArray: false
      name: interface
      required: false
      secret: false
    - default: false
      description: The template to use to run the command. Overrides the template
        parameter (Panorama instances).
      isArray: false
      name: template
      required: false
      secret: false
    deprecated: false
    description: Adds a static route.
    execution: false
    name: panorama-add-static-route
    outputs:
    - contextPath: Panorama.StaticRoutes.Name
      description: The name of the static route.
      type: String
    - contextPath: Panorama.StaticRoutes.BFDProfile
      description: The BFD profile of the static route.
      type: String
    - contextPath: Panorama.StaticRoutes.Destination
      description: The destination of the static route.
      type: String
    - contextPath: Panorama.StaticRoutes.Metric
      description: The metric (port) of the static route.
      type: Number
    - contextPath: Panorama.StaticRoutes.NextHop
      description: The next hop of the static route. Can be an IP address, FQDN, or
        a virtual router.
      type: String
    - contextPath: Panorama.StaticRoutes.RouteTable
      description: The route table of the static route.
      type: String
    - contextPath: Panorama.StaticRoutes.VirtualRouter
      description: The virtual router to which the static router belongs.
      type: String
    - contextPath: Panorama.StaticRoutes.Template
      description: The template in which the static route is defined (Panorama instances
        only).
      type: String
  - arguments:
    - default: false
      description: The name of the static route to delete.
      isArray: false
      name: route_name
      required: true
      secret: false
    - default: false
      description: The virtual router from which the routes will be deleted.
      isArray: false
      name: virtual_router
      required: true
      secret: false
    - default: false
      description: The template to use to run the command. Overrides the template
        parameter (Panorama instances).
      isArray: false
      name: template
      required: false
      secret: false
    deprecated: false
    description: Deletes a static route.
    execution: false
    name: panorama-delete-static-route
    outputs:
    - contextPath: Panorama.StaticRoutes.Name
      description: The name of the static route to delete.
      type: String
    - contextPath: Panorama.StaticRoutes.BFDProfile
      description: The BFD profile of the static route.
      type: String
    - contextPath: Panorama.StaticRoutes.Destination
      description: The destination of the static route.
      type: String
    - contextPath: Panorama.StaticRoutes.Metric
      description: The metric (port) of the static route.
      type: Number
    - contextPath: Panorama.StaticRoutes.NextHop
      description: The next hop of the static route. Can be an IP address, FQDN, or
        a virtual router.
      type: String
    - contextPath: Panorama.StaticRoutes.RouteTable
      description: The route table of the static route.
      type: String
    - contextPath: Panorama.StaticRoutes.VirtualRouter
      description: The virtual router to which the static router belongs.
      type: String
    - contextPath: Panorama.StaticRoutes.Template
      description: The template in which the static route is defined (Panorama instances
        only).
      type: String
    - contextPath: Panorama.StaticRoutes.Deleted
      description: Whether the static route was deleted.
      type: Boolean
  - arguments:
    - default: false
      description: Serial number of the target device.
      isArray: false
      name: target
      required: false
      secret: false
    deprecated: false
    description: Show firewall device software version.
    execution: false
    name: panorama-show-device-version
    outputs:
    - contextPath: Panorama.Device.Info.Devicename
      description: Device name of the PAN-OS.
      type: String
    - contextPath: Panorama.Device.Info.Model
      description: Model of the PAN-OS.
      type: String
    - contextPath: Panorama.Device.Info.Serial
      description: Serial number of the PAN-OS.
      type: String
    - contextPath: Panorama.Device.Info.Version
      description: Version of the PAN-OS.
      type: String
  - arguments:
    - default: false
      description: The device to which to download the content update.
      isArray: false
      name: target
      required: false
      secret: false
    deprecated: false
    description: Downloads the latest content update.
    execution: false
    name: panorama-download-latest-content-update
    outputs:
    - contextPath: Panorama.Content.Download.JobID
      description: Job ID of the content download.
      type: String
    - contextPath: Panorama.Content.Download.Status
      description: Content download status.
      type: String
  - arguments:
    - default: false
      description: The device to which the content update is downloading.
      isArray: false
      name: target
      required: false
      secret: false
    - default: false
      description: Job ID to check.
      isArray: false
      name: job_id
      required: true
      secret: false
    deprecated: false
    description: Checks the download status of a content update.
    execution: false
    name: panorama-content-update-download-status
    outputs:
    - contextPath: Panorama.Content.Download.JobID
      description: Job ID to monitor.
      type: String
    - contextPath: Panorama.Content.Download.Status
      description: Download status.
      type: String
    - contextPath: Panorama.Content.Download.Details
      description: Job ID details.
      type: String
  - arguments:
    - default: false
      description: The device on which to install the content update.
      isArray: false
      name: target
      required: false
      secret: false
    deprecated: false
    description: Installs the latest content update.
    execution: false
    name: panorama-install-latest-content-update
    outputs:
    - contextPath: Panorama.Content.Install.JobID
      description: Job ID of the installation.
      type: String
    - contextPath: Content.Install.Status
      description: Installation status.
      type: String
  - arguments:
    - default: false
      description: The device on which to check the installation status of the content
        update.
      isArray: false
      name: target
      required: false
      secret: false
    - default: false
      description: Job ID of the content installation.
      isArray: false
      name: job_id
      required: true
      secret: false
    deprecated: false
    description: Gets the installation status of the content update.
    execution: false
    name: panorama-content-update-install-status
    outputs:
    - contextPath: Panorama.Content.Install.JobID
      description: Job ID of the content installation.
      type: String
    - contextPath: Panorama.Content.Install.Status
      description: Content installation status.
      type: String
    - contextPath: Panorama.Content.Install.Details
      description: Content installation status details.
      type: String
  - arguments:
    - default: false
      description: The target device from which to get the PAN-OS software version.
      isArray: false
      name: target
      required: false
      secret: false
    deprecated: false
    description: Checks the PAN-OS software version from the repository.
    execution: false
    name: panorama-check-latest-panos-software
  - arguments:
    - default: false
      description: The target device from which to download the PAN-OS software version.
      isArray: false
      name: target
      required: false
      secret: false
    - default: false
      description: The target version number to install.
      isArray: false
      name: target_version
      required: true
      secret: false
    deprecated: false
    description: Downloads the target PAN-OS software version to install on the target
      device.
    execution: false
    name: panorama-download-panos-version
    outputs:
    - contextPath: Panorama.PANOS.Download.JobID
      description: Job ID of the PAN-OS download.
      type: number
    - contextPath: Panorama.PANOS.Download.Status
      description: Status of the PAN-OS download.
      type: String
  - arguments:
    - default: false
      description: The target device from which to get the download status.
      isArray: false
      name: target
      required: false
      secret: false
    - default: false
      description: Job ID to check.
      isArray: false
      name: job_id
      required: true
      secret: false
    deprecated: false
    description: Gets the download status of the target PAN-OS software.
    execution: false
    name: panorama-download-panos-status
    outputs:
    - contextPath: Panorama.PANOS.Download.JobID
      description: Job ID of the PAN-OS download.
      type: string
    - contextPath: Panorama.PANOS.Download.Status
      description: PAN-OS download status.
      type: String
    - contextPath: Panorama.PANOS.Download.Details
      description: PAN-OS download details.
      type: String
  - arguments:
    - default: false
      description: The target device on which to install the target PAN-OS software
        version.
      isArray: false
      name: target
      required: false
      secret: false
    - default: false
      description: Target PAN-OS version to install.
      isArray: false
      name: target_version
      required: true
      secret: false
    deprecated: false
    description: Installs the target PAN-OS version on the specified target device.
    execution: false
    name: panorama-install-panos-version
    outputs:
    - contextPath: Panorama.PANOS.Install.JobID
      description: Job ID of the PAN-OS installation.
      type: string
    - contextPath: Panorama.PANOS.Install.Status
      description: Status of the PAN-OS installation.
      type: String
  - arguments:
    - default: false
      description: The target device from which to get the installation status.
      isArray: false
      name: target
      required: false
      secret: false
    - default: false
      description: Job ID to check.
      isArray: false
      name: job_id
      required: true
      secret: false
    deprecated: false
    description: Gets the installation status of the PAN-OS software.
    execution: false
    name: panorama-install-panos-status
    outputs:
    - contextPath: Panorama.PANOS.Install.JobID
      description: Job ID of the PAN-OS installation.
      type: number
    - contextPath: Panorama.PANOS.Install.Status
      description: Status of the PAN-OS installation.
      type: String
    - contextPath: Panorama.PANOS.Install.Details
      description: PAN-OS installation details.
      type: String
  - arguments:
    - default: false
      description: The target device on which to reboot the firewall.
      isArray: false
      name: target
      required: false
      secret: false
    deprecated: false
    description: Reboots the Firewall device.
    execution: false
    name: panorama-device-reboot
  - arguments:
    - default: false
      description: The IP address from which to return information.
      isArray: false
      name: ip_address
      required: true
      secret: false
    deprecated: false
    description: Gets location information for an IP address.
    execution: false
    name: panorama-show-location-ip
    outputs:
    - contextPath: Panorama.Location.IP.country_code
      description: The IP address location country code.
      type: String
    - contextPath: Panorama.Location.IP.country_name
      description: The IP address location country name.
      type: String
    - contextPath: Panorama.Location.IP.ip_address
      description: The IP address.
      type: String
    - contextPath: Panorama.Location.IP.Status
      description: Whether the IP address was found.
      type: String
  - deprecated: false
    description: Gets information about available PAN-OS licenses and their statuses.
    execution: false
    name: panorama-get-licenses
    outputs:
    - contextPath: Panorama.License.Authcode
      description: The authentication code of the license.
      type: String
    - contextPath: Panorama.License.Base-license-name
      description: The base license name.
      type: String
    - contextPath: Panorama.License.Description
      description: The description of the license.
      type: String
    - contextPath: Panorama.License.Expired
      description: Whether the license has expired.
      type: String
    - contextPath: Panorama.License.Expires
      description: When the license will expire.
      type: String
    - contextPath: Panorama.License.Feature
      description: The feature of the license.
      type: String
    - contextPath: Panorama.License.Issued
      description: When the license was issued.
      type: String
    - contextPath: Panorama.License.Serial
      description: The serial number of the license.
      type: String
  - arguments:
    - auto: PREDEFINED
      default: false
      description: The security profile for which to get information. Can be "data-filtering",
        "file-blocking", "spyware", "url-filtering", "virus", "vulnerability", or
        "wildfire-analysis".
      isArray: false
      name: security_profile
      predefined:
      - data-filtering
      - file-blocking
      - spyware
      - url-filtering
      - virus
      - vulnerability
      - wildfire-analysis
      required: false
      secret: false
    deprecated: false
    description: Gets information for the specified security profile.
    execution: false
    name: panorama-get-security-profiles
    outputs:
    - contextPath: Panorama.Spyware.Name
      description: The profile name.
      type: String
    - contextPath: Panorama.Spyware.Rules.Action
      description: The rule action.
      type: String
    - contextPath: Panorama.Spyware.Rules.Category
      description: The category for which to apply the rule.
      type: String
    - contextPath: Panorama.Spyware.Rules.Name
      description: The rule name.
      type: String
    - contextPath: Panorama.Spyware.Rules.Packet-capture
      description: Whether packet capture is enabled.
      type: String
    - contextPath: Panorama.Spyware.Rules.Severity
      description: The rule severity.
      type: String
    - contextPath: Panorama.Spyware.Rules.Threat-name
      description: The threat name for which to apply the rule.
      type: String
    - contextPath: Panorama.URLFilter.Name
      description: The profile name.
      type: String
    - contextPath: Panorama.URLFilter.Rules.Category.Action
      description: The rule action to apply to the category.
      type: String
    - contextPath: Panorama.URLFilter.Rules.Category.Name
      description: The category name.
      type: String
    - contextPath: Panorama.WildFire.Name
      description: The WildFire profile name.
      type: String
    - contextPath: Panorama.WildFire.Rules.Analysis
      description: The rule analysis.
      type: String
    - contextPath: Panorama.WildFire.Rules.Application
      description: The application for which to apply the rule.
      type: String
    - contextPath: Panorama.WildFire.Rules.File-type
      description: The file type for which to apply the rule.
      type: String
    - contextPath: Panorama.WildFire.Rules.Name
      description: The rule name.
      type: String
    - contextPath: Panorama.Vulnerability.Name
      description: The vulnerability profile name.
      type: String
    - contextPath: Panorama.Vulnerability.Rules.Vendor-id
      description: The vendor ID for which to apply the rule.
      type: String
    - contextPath: Panorama.Vulnerability.Rules.Packet-capture
      description: Whether packet capture is enabled.
      type: String
    - contextPath: Panorama.Vulnerability.Rules.Host
      description: The rule host.
      type: String
    - contextPath: Panorama.Vulnerability.Rules.Name
      description: The rule name.
      type: String
    - contextPath: Panorama.Vulnerability.Rules.Category
      description: The category for which to apply the rule.
      type: String
    - contextPath: Panorama.Vulnerability.Rules.CVE
      description: The CVE for which to apply the rule.
      type: String
    - contextPath: Panorama.Vulnerability.Rules.Action
      description: The rule action.
      type: String
    - contextPath: Panorama.Vulnerability.Rules.Severity
      description: The rule severity.
      type: String
    - contextPath: Panorama.Vulnerability.Rules.Threat-name
      description: The threat for which to apply the rule.
      type: String
    - contextPath: Panorama.Antivirus.Name
      description: The Antivirus profile name.
      type: String
    - contextPath: Panorama.Antivirus.Rules.Action
      description: The rule action.
      type: String
    - contextPath: Panorama.Antivirus.Rules.Name
      description: The rule name.
      type: String
    - contextPath: Panorama.Antivirus.Rules.WildFire-action
      description: The WildFire action.
      type: String
    - contextPath: Panorama.FileBlocking.Name
      description: The file blocking profile name.
      type: String
    - contextPath: Panorama.FileBlocking.Rules.Action
      description: The rule action.
      type: String
    - contextPath: Panorama.FileBlocking.Rules.Application
      description: The application for which to apply the rule.
      type: String
    - contextPath: Panorama.FileBlocking.Rules.File-type
      description: The file type to apply the rule.
      type: String
    - contextPath: Panorama.FileBlocking.Rules.Name
      description: The rule name.
      type: String
    - contextPath: Panorama.DataFiltering.Name
      description: The data filtering profile name.
      type: String
    - contextPath: Panorama.DataFiltering.Rules.Alert-threshold
      description: The alert threshold.
      type: String
    - contextPath: Panorama.DataFiltering.Rules.Application
      description: The application to apply the rule.
      type: String
    - contextPath: Panorama.DataFiltering.Rules.Block-threshold
      description: The block threshold.
      type: String
    - contextPath: Panorama.DataFiltering.Rules.Data-object
      description: The data object.
      type: String
    - contextPath: Panorama.DataFiltering.Rules.Direction
      description: The rule direction.
      type: String
    - contextPath: Panorama.DataFiltering.Rules.File-type
      description: The file type for which to apply the rule.
      type: String
    - contextPath: Panorama.DataFiltering.Rules.Log-severity
      description: The log severity.
      type: String
    - contextPath: Panorama.DataFiltering.Rules.Name
      description: The rule name.
      type: String
  - arguments:
    - auto: PREDEFINED
      default: false
      description: Security profile type. Can be 'data-filtering', 'file-blocking',
        'spyware', 'url-filtering', 'virus, 'vulnerability', or wildfire-analysis.'
      isArray: false
      name: profile_type
      predefined:
      - data-filtering
      - file-blocking
      - spyware
      - url-filtering
      - virus
      - vulnerability
      - wildfire-analysis
      required: true
      secret: false
    - default: false
      description: The rule name to apply.
      isArray: false
      name: rule_name
      required: true
      secret: false
    - default: false
      description: The profile name to apply to the rule.
      isArray: false
      name: profile_name
      required: true
      secret: false
    - auto: PREDEFINED
      default: false
      description: The location of the rules. Can be 'pre-rulebase' or 'post-rulebase'.
        Mandatory for Panorama instances.
      isArray: false
      name: pre_post
      predefined:
      - pre-rulebase
      - post-rulebase
      required: false
      secret: false
    deprecated: false
    description: Apply a security profile to specific rules or rules with a specific
      tag.
    execution: false
    name: panorama-apply-security-profile
  - arguments:
    - auto: PREDEFINED
      default: false
      description: The location of the rules. Can be 'pre-rulebase' or 'post-rulebase'.
        Mandatory for Panorama instances.
      isArray: false
      name: pre_post
      predefined:
      - pre-rulebase
      - post-rulebase
      required: false
      secret: false
    deprecated: false
    description: Get SSL decryption rules.
    execution: false
    name: panorama-get-ssl-decryption-rules
    outputs:
    - contextPath: Panorama.SSLRule.From
      description: The SSL rule from the source.
      type: String
    - contextPath: Panorama.SSLRule.Name
      description: The name of the SSL rule.
      type: String
    - contextPath: Panorama.SSLRule.Destination
      description: The destination of the SSL rule.
      type: String
    - contextPath: Panorama.SSLRule.Target
      description: The target of the SSL rule.
      type: String
    - contextPath: Panorama.SSLRule.Service
      description: The SSL rule service.
      type: String
    - contextPath: Panorama.SSLRule.Action
      description: The SSL rule action.
      type: String
    - contextPath: Panorama.SSLRule.Type
      description: The SSL rule type.
      type: String
    - contextPath: Panorama.SSLRule.Source
      description: The source of the SSL rule.
      type: String
    - contextPath: Panorama.SSLRule.To
      description: The SSL rule to destination.
      type: String
    - contextPath: Panorama.SSLRule.UUID
      description: The SSL rule UUID.
      type: String
    - contextPath: Panorama.SSLRule.Description
      description: The SSL rule description.
      type: String
    - contextPath: Panorama.SSLRule.Source-user
      description: The SSL rule source user.
      type: String
    - contextPath: Panorama.SSLRule.Category
      description: The SSL rule category.
      type: String
  - arguments:
    - default: false
      description: The template name.
      isArray: false
      name: template
      required: true
      secret: false
    deprecated: false
    description: Retrieves the Wildfire configuration.
    execution: false
    name: panorama-get-wildfire-configuration
    outputs:
    - contextPath: Panorama.WildFire.Name
      description: The file type.
      type: String
    - contextPath: Panorama.WildFire.Size-limit
      description: The file size limit.
      type: String
    - contextPath: Panorama.WildFire.recurring
      description: The schedule that is recurring.
      type: String
  - arguments:
    - default: false
      description: The url-filtering profile name. Get the name by running the get-security-profiles
        command.
      isArray: false
      name: profile_name
      required: true
      secret: false
    deprecated: false
    description: Set default categories to block in the URL filtering profile.
    execution: false
    name: panorama-url-filtering-block-default-categories
  - deprecated: false
    description: Get anti-spyware best practices.
    execution: false
    name: panorama-get-anti-spyware-best-practice
    outputs:
    - contextPath: Panorama.Spyware.BotentDomain.Name
      description: The botnet domain name.
      type: String
    - contextPath: Panorama.Spyware.BotentDomain.Action
      description: The botnet domain action.
      type: String
    - contextPath: Panorama.Spyware.BotentDomain.Packet-capture
      description: Whether packet capture is enabled.
      type: String
    - contextPath: Panorama.Spyware.BotentDomain.Sinkhole.ipv4-address
      description: The botnet domain IPv4 address.
      type: String
    - contextPath: Panorama.Spyware.BotentDomain.Sinkhole.ipv6-address
      description: The Botnet domain IPv6 address.
      type: String
    - contextPath: Panorama.Spyware.Rule.Category
      description: The rule category.
      type: String
    - contextPath: Panorama.Spyware.Rule.Action
      description: The rule action.
      type: String
    - contextPath: Panorama.Spyware.Rule.Name
      description: The rule name.
      type: String
    - contextPath: Panorama.Spyware.Rule.Severity
      description: The rule severity.
      type: String
    - contextPath: Panorama.Spyware.Rule.Threat-name
      description: The rule threat name.
      type: String
    - contextPath: Panorama.Spyware.BotentDomain.Max_version
      description: The botnet domain max version.
      type: String
  - deprecated: false
    description: Get file-blocking best practices.
    execution: false
    name: panorama-get-file-blocking-best-practice
    outputs:
    - contextPath: Panorama.FileBlocking.Rule.Action
      description: The rule action.
      type: String
    - contextPath: Panorama.FileBlocking.Rule.Application
      description: The rule application.
      type: String
    - contextPath: Panorama.FileBlocking.Rule.File-type
      description: The rule file type.
      type: String
    - contextPath: Panorama.FileBlocking.Rule.Name
      description: The rule name.
      type: String
  - deprecated: false
    description: Get anti-virus best practices.
    execution: false
    name: panorama-get-antivirus-best-practice
    outputs:
    - contextPath: Panorama.Antivirus.Decoder.Action
      description: The rule action.
      type: String
    - contextPath: Panorama.Antivirus.Decoder.Name
      description: The rule name.
      type: String
    - contextPath: Panorama.Antivirus.Decoder.WildFire-action
      description: The WildFire action.
      type: String
  - deprecated: false
    description: Get vulnerability-protection best practices.
    execution: false
    name: panorama-get-vulnerability-protection-best-practice
    outputs:
    - contextPath: Panorama.Vulnerability.Rule.Action
      description: The rule action.
      type: String
    - contextPath: Panorama.Vulnerability.Rule.CVE
      description: The rule CVE.
      type: String
    - contextPath: Panorama.Vulnerability.Rule.Category
      description: The rule category.
      type: String
    - contextPath: Panorama.Vulnerability.Rule.Host
      description: The rule host.
      type: String
    - contextPath: Panorama.Vulnerability.Rule.Name
      description: The rule name.
      type: String
    - contextPath: Panorama.Vulnerability.Rule.Severity
      description: The rule severity.
      type: String
    - contextPath: Panorama.Vulnerability.Rule.Threat-name
      description: The threat name.
      type: String
    - contextPath: Panorama.Vulnerability.Rule.Vendor-id
      description: The vendor ID.
      type: String
  - deprecated: false
    description: View WildFire best practices.
    execution: false
    name: panorama-get-wildfire-best-practice
    outputs:
    - contextPath: Panorama.WildFire.Analysis
      description: The WildFire analysis.
      type: String
    - contextPath: Panorama.WildFire.Application
      description: The WildFire application.
      type: String
    - contextPath: Panorama.WildFire.File.File-size
      description: The recommended file size.
      type: String
    - contextPath: Panorama.WildFire.File.Name
      description: The file name.
      type: String
    - contextPath: Panorama.WildFire.File-type
      description: The WildFire profile file type.
      type: String
    - contextPath: Panorama.WildFire.Name
      description: The WildFire profile name.
      type: String
    - contextPath: Panorama.WildFire.SSLDecrypt
      description: The SSL decrypt content.
      type: String
    - contextPath: Panorama.WildFire.Schedule.Action
      description: The WildFire schedule action.
      type: String
    - contextPath: Panorama.WildFire.Schedule.Recurring
      description: The WildFire schedule recurring.
      type: String
  - deprecated: false
    description: View URL filtering best practices.
    execution: false
    name: panorama-get-url-filtering-best-practice
    outputs:
    - contextPath: Panorama.URLFilter.Category.Action
      description: The action to perform on the category.
      type: String
    - contextPath: Panorama.URLFilter.Category.Name
      description: The category name.
      type: String
    - contextPath: Panorama.URLFilter.DeviceGroup
      description: The device group name.
      type: String
    - contextPath: Panorama.URLFilter.Name
      description: The Profile name.
      type: String
    - contextPath: Panorama.URLFilter.Header.log-container-page-only
      description: The log container page only.
      type: String
    - contextPath: Panorama.URLFilter.Header.log-http-hdr-referer
      description: The log HTTP header referer.
      type: String
    - contextPath: Panorama.URLFilter.Header.log-http-hdr-user
      description: The log HTTP header user.
      type: String
    - contextPath: Panorama.URLFilter.Header.log-http-hdr-xff
      description: The log HTTP header xff.
      type: String
  - arguments:
    - default: false
      description: The template name.
      isArray: false
      name: template
      required: true
      secret: false
    deprecated: false
    description: Enforces wildfire best practices to upload files to the maximum size,
      forwards all file types, and updates the schedule.
    execution: false
    name: panorama-enforce-wildfire-best-practice
  - arguments:
    - default: false
      description: The name of the profile to create.
      isArray: false
      name: profile_name
      required: true
      secret: false
    deprecated: false
    description: Creates an antivirus best practice profile.
    execution: false
    name: panorama-create-antivirus-best-practice-profile
  - arguments:
    - default: false
      description: The profile name to create.
      isArray: false
      name: profile_name
      required: true
      secret: false
    deprecated: false
    description: Creates an Anti-Spyware best practice profile.
    execution: false
    name: panorama-create-anti-spyware-best-practice-profile
  - arguments:
    - default: false
      description: The profile name.
      isArray: false
      name: profile_name
      required: true
      secret: false
    deprecated: false
    description: Creates a vulnerability protection best practice profile.
    execution: false
    name: panorama-create-vulnerability-best-practice-profile
  - arguments:
    - default: false
      description: The profile name.
      isArray: false
      name: profile_name
      required: true
      secret: false
    deprecated: false
    description: Creates a URL filtering best practice profile.
    execution: false
    name: panorama-create-url-filtering-best-practice-profile
  - arguments:
    - default: false
      description: The name of the profile.
      isArray: false
      name: profile_name
      required: true
      secret: false
    deprecated: false
    description: Creates a file blocking best practice profile.
    execution: false
    name: panorama-create-file-blocking-best-practice-profile
  - arguments:
    - default: false
      description: The name of the profile.
      isArray: false
      name: profile_name
      required: true
      secret: false
    deprecated: false
    description: Creates a WildFire analysis best practice profile.
    execution: false
    name: panorama-create-wildfire-best-practice-profile
<<<<<<< HEAD
  - arguments:
    - default: false
      description: Desintation IP to lookup
      isArray: false
      name: dest_ip
      required: true
      secret: false
    - default: false
      description: virtual router to check against
      isArray: false
      name: virtual_router
      required: false
      secret: false
    deprecated: false
    description: Lookup a given IP address in the Firewall routing table
    execution: false
    name: panorama-lookup-route
    outputs:
    - contextPath: Panorama.RouteLookup.dest_ip
      description: The IP address tested
      type: String
    - contextPath: Panorama.RouteLookup.dp
      description: Firewall dataplane
      type: String
    - contextPath: Panorama.RouteLookup.interface
      description: Outgoing interface
      type: String
    - contextPath: Panorama.RouteLookup.ip
      description: The next hop IP address
      type: String
    - contextPath: Panorama.RouteLookup.metric
      description: Route metric
      type: String
    - contextPath: Panorama.RouteLookup.nh
      description: next hop type
      type: String
    - contextPath: Panorama.RouteLookup.src
      description: Outgoing interface IP
      type: String
  - arguments:
    - default: false
      description: Destination IP to lookup
      isArray: false
      name: dest_ip
      required: true
      secret: false
    - default: false
      description: Virtual Router to lookup against
      isArray: false
      name: virtual_router
      required: true
      secret: false
    deprecated: false
    description: Given an IP address, returns the matching zone based on the device
      routing table
    execution: false
    name: panorama-lookup-zone
    outputs:
    - contextPath: Panorama.ZoneLookup.name
      description: 'Outgoing Interface Name'
      type: String
    - contextPath: Panorama.ZoneLookup.zone
      description: 'Outgoing Zone Name'
      type: String
    - contextPath: Panorama.ZoneLookup.fwd
      description: 'Forwarding Virtual Router'
      type: String
    - contextPath: Panorama.ZoneLookup.dyn-addr
      description: 'Outgoing interface dynamic addresses'
      type: String
    - contextPath: Panorama.ZoneLookup.addr6.member
      description: 'Outgoing interface IPv6 addresses'
      type: String
    - contextPath: Panorama.ZoneLookup.tag
      description: 'Outgoing interface VLAN tag'
      type: String
    - contextPath: Panorama.ZoneLookup.ip
      description: 'Outgoing interface IP'
      type: String
    - contextPath: Panorama.ZoneLookup.id
      description: 'Outgoing interface ID'
      type: String
    - contextPath: Panorama.ZoneLookup.addr.member
      description: 'Outgoing interface IPv4 addresses'
      type: String
    - contextPath: Panorama.ZoneLookup.nh
      description: 'Next hop type'
      type: String
    - contextPath: Panorama.ZoneLookup.src
      description: 'Outgoing interface IP'
      type: String
    - contextPath: Panorama.ZoneLookup.metric
      description: 'Route metric'
      type: String
    - contextPath: Panorama.ZoneLookup.interface
      description: 'Outgoing interface'
      type: String
    - contextPath: Panorama.ZoneLookup.dp
      description: 'Firewall Dataplane'
      type: String
    - contextPath: Panorama.ZoneLookup.dest_ip
      description: 'Destination IP'
      type: String
=======
>>>>>>> 77fd7faf
  dockerimage: demisto/python3:3.8.6.12176
  feed: false
  isfetch: false
  longRunning: false
  longRunningPort: false
  runonce: false
  script: '-'
  subtype: python3
  type: python
tests:
- palo_alto_firewall_test_pb
- palo_alto_panorama_test_pb
fromversion: 5.0.0<|MERGE_RESOLUTION|>--- conflicted
+++ resolved
@@ -4383,7 +4383,6 @@
     description: Creates a WildFire analysis best practice profile.
     execution: false
     name: panorama-create-wildfire-best-practice-profile
-<<<<<<< HEAD
   - arguments:
     - default: false
       description: Desintation IP to lookup
@@ -4487,8 +4486,6 @@
     - contextPath: Panorama.ZoneLookup.dest_ip
       description: 'Destination IP'
       type: String
-=======
->>>>>>> 77fd7faf
   dockerimage: demisto/python3:3.8.6.12176
   feed: false
   isfetch: false
