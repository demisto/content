category: Network Security
sectionorder:
- Connect
- Collect
commonfields:
  id: Panorama
  version: -1
configuration:
- display: Server URL (e.g., https://192.168.0.1)
  name: server
  required: true
  type: 0
  section: Connect
- displaypassword: API Key
  name: credentials
  type: 9
  hiddenusername: true
  section: Connect
  required: false
- defaultvalue: '443'
  display: Port (e.g 443)
  name: port
  type: 0
  section: Connect
  advanced: true
  required: false
- additionalinfo: Located in the Panorama UI. Go to Panorama, Device Groups and select the desired Device Group
  display: Device group - Panorama instances only (write shared for Shared location)
  name: device_group
  type: 0
  section: Connect
  advanced: true
  required: false
- additionalinfo: Located in the Firewall URL; by default of PAN-OS it is vsys1
  display: Vsys - Firewall instances only
  name: vsys
  type: 0
  section: Connect
  required: false
- display: Template - Panorama instances only
  name: template
  type: 0
  section: Connect
  advanced: true
  required: false
- additionalinfo: If selected, when running the !url command, the command will execute using pan-os with PAN_DB (with applied filters). The URL filtering categories determine DBot score (malicious, suspicious, benign).
  display: Use URL Filtering for auto enrichment
  name: use_url_filtering
  type: 8
  section: Collect
  advanced: true
  required: false
- display: URL Filtering Additional suspicious categories. CSV list of categories that will be considered suspicious.
  name: additional_suspicious
  type: 12
  section: Collect
  advanced: true
  required: false
- display: URL Filtering Additional malicious categories. CSV list of categories that will be considered malicious.
  name: additional_malicious
  type: 12
  section: Collect
  advanced: true
  required: false
- display: Trust any certificate (not secure)
  name: insecure
  type: 8
  section: Connect
  advanced: true
  required: false
- display: Use system proxy settings
  name: proxy
  type: 8
  section: Connect
  advanced: true
  required: false
- display: API Key (Deprecated)
  name: key
  type: 4
  hidden: true
  additionalinfo: Use the "API Key (Recommended)" parameter instead.
  section: Connect
  advanced: true
  required: false
- additionalinfo: Reliability of the source providing the intelligence data.
  defaultvalue: B - Usually reliable
  display: Source Reliability
  name: integrationReliability
  options:
  - A+ - 3rd party enrichment
  - A - Completely reliable
  - B - Usually reliable
  - C - Fairly reliable
  - D - Not usually reliable
  - E - Unreliable
  - F - Reliability cannot be judged
  type: 15
  section: Collect
  advanced: true
  required: false
- defaultvalue: indicatorType
  name: feedExpirationPolicy
  display: ''
  options:
  - never
  - interval
  - indicatorType
  - suddenDeath
  type: 17
  section: Collect
  advanced: true
  required: false
- defaultvalue: '20160'
  name: feedExpirationInterval
  display: ''
  type: 1
  section: Collect
  advanced: true
  required: false
- display: Fetch incidents
  name: isFetch
  type: 8
  section: Collect
  required: false
- defaultvalue: 24 hours
  display: First fetch timestamp (<number> <time unit>, e.g., 12 hours, 7 days)
  name: first_fetch
  type: 0
  section: Collect
  required: false
- defaultvalue: "100"
  display: Max incidents per fetch (for each selected Log Type Query)
  additionalinfo: The maximum number of incidents to fetch per Log Type Query. To ensure optimal efficiency, it is strongly advised to keep the limit as low as possible.
  name: max_fetch
  type: 0
  section: Collect
  required: false
- display: Log Type
  name: log_types
  type: 16
  additionalinfo: "Select which log types to fetch.\nSelecting 'All' will use all the log type queries in the fetch.\nTo choose a specific set of queries, select their log types from the dropdown (make sure the 'All' option is unselected)."
  options:
  - Traffic
  - Threat
  - Url
  - Data
  - Correlation
  - System
  - Wildfire
  - Decryption
  - All
  section: Connect
  advanced: true
  required: false
- display: Log type max number of job pulling attempts
  name: fetch_job_polling_max_num_attempts
  additionalinfo: "The maximum number of attempts to try and pull results for each log type from a job that was created by its query. Each attempt takes around 1 second. Increasing this value is useful in case there are many logs to pull from a given log type.\nNote: When increasing this number, in case fetching more than 4 logs types together, it is recommended to split different log types for different integration instances"
  type: 0
  defaultvalue: 10
  advanced: true
  section: Collect
- display: Traffic Log Type Query
  name: traffic_query
  additionalinfo: "Traffic Log Type query example: (addr.src in {source}) and (addr.dst in {destination}) and (action eq {action}).\nIn case of multiple devices, for the sake of speed it is recommended to narrow the query to a specific device. \nFor example:(device_name eq dummy_device)"
  type: 12
  section: Collect
  advanced: true
  required: false
- display: Threat Log Type Query
  name: threat_query
  additionalinfo: "Threat Log Type query example: (severity geq high).\nIn case of multiple devices, for the sake of speed it is recommended to narrow the query to a specific device. \nFor example:(device_name eq dummy_device)"
  type: 12
  section: Collect
  advanced: true
  required: false
- display: URL Log Type Query
  name: url_query
  additionalinfo: "URL Log Type query example: ((action eq block-override) or (action eq block-url)) and (severity geq high).\nIn case of multiple devices, for the sake of speed it is recommended to narrow the query to a specific device. \nFor example:(device_name eq dummy_device)"
  type: 12
  section: Collect
  advanced: true
  required: false
- display: Data Log Type Query
  name: data_query
  additionalinfo: "Data Log Type query example: ((action eq alert) or (action eq wildfire-upload-success) or (action eq forward)) and (severity geq high).\nIn case of multiple devices, for the sake of speed it is recommended to narrow the query to a specific device. \nFor example:(device_name eq dummy_device)"
  type: 12
  section: Collect
  advanced: true
  required: false
- display: Correlation Log Type Query
  name: correlation_query
  additionalinfo: "Correlation Log Type query example: (hostid eq {host_id}) and (match_time in {last_x_time}) and (objectname eq {object_name}) and (severity geq '{severity}'') and (src in {source_address}).\nIn case of multiple devices, for the sake of speed it is recommended to narrow the query to a specific device. \nFor example:(device_name eq dummy_device)"
  type: 12
  section: Collect
  advanced: true
  required: false
- display: System Log Type Query
  name: system_query
  additionalinfo: "System Log Type query example: (subtype eq {sub_type}) and (severity geq {severity}). \nIn case of multiple devices, for the sake of speed it is recommended to narrow the query to a specific device. \nFor example:(device_name eq dummy_device)"
  type: 12
  section: Collect
  advanced: true
  required: false
- display: Wildfire Submission Log Type Query
  name: wildfire_query
  additionalinfo: "Wildfire Submission Log Type query example: ((action eq wildfire-upload-fail) or (action eq wildfire-upload-skip) or (action eq sinkhole)). \nIn case of multiple devices, for the sake of speed it is recommended to narrow the query to a specific device. \nFor example:(device_name eq dummy_device)"
  type: 12
  section: Collect
  advanced: true
  required: false
- display: Decryption Log Type Query
  name: decryption_query
  additionalinfo: "Decryption Log Type query example: (app eq {application}) and (policy_name geq {policy_name}) and ((src in {source}) or (dst in {destination})). \nIn case of multiple devices, for the sake of speed it is recommended to narrow the query to a specific device. \nFor example:(device_name eq dummy_device)"
  type: 12
  section: Collect
  advanced: true
  required: false
- display: Incident type
  name: incidentType
  type: 13
  section: Connect
  required: false
description: Manage Palo Alto Networks Firewall and Panorama. Use this pack to manage Prisma Access through Panorama. For more information, see the Panorama documentation.
display: Palo Alto Networks PAN-OS
name: Panorama
script:
  commands:
  - arguments:
    - auto: PREDEFINED
      description: Action to be taken, such as show, get, set, edit, delete, rename, clone, move, override, multi-move, multi-clone, or complete.
      name: action
      predefined:
      - set
      - edit
      - delete
      - rename
      - clone
      - move
      - override
      - muti-move
      - multi-clone
      - complete
      - show
      - get
    - description: The category parameter. For example, when exporting a configuration file, use "category=configuration".
      name: category
    - description: The XML structure that defines the command. Used for operation commands.
      name: cmd
    - description: The command to run. For example, command =<show><arp><entry name='all'/></arp></show>.
      name: command
    - description: The specified destination.
      name: dst
    - description: The new value defined for an object.
      name: element
    - description: The end time (used when cloning an object).
      name: to
    - description: The start time (used when cloning an object).
      name: from
    - description: The key value to set.
      name: key
    - description: The log type to retrieve. For example, log-type=threat for threat logs.
      name: log-type
    - description: The type of move operation (for example, where=after, where=before, where=top, where=bottom).
      name: where
    - description: The time period. For example, period=last-24-hrs.
      name: period
    - description: The xpath location. For example, xpath=/config/predefined/application/entry[@name='hotmail'].
      name: xpath
    - description: The PCAP ID included in the threat log.
      name: pcap-id
    - description: The device serial number.
      name: serialno
    - description: The report type, for example dynamic, predefined, or custom.
      name: reporttype
    - description: The report name.
      name: reportname
    - defaultValue: keygen,config,commit,op,report,log,import,export,user-id,version
      description: The request type, for example export, import, log, config.
      name: type
    - description: The time the PCAP was received on the firewall. Used for threat PCAPs.
      name: search-time
    - description: The target number of the firewall. Used only on a Panorama instance.
      name: target
    - description: The job ID.
      name: job-id
    - description: The query string.
      name: query
    - description: The name of the virtual system to be configured. If no vsys is mentioned, this command will not use the vsys parameter.
      name: vsys
    description: Runs any command supported in the API.
    deprecated: true
    name: panorama
  - arguments:
    - description: The firewall managed by Panorama from which to retrieve the predefined threats.
      name: target
    description: Gets the predefined threats list from a firewall or Panorama and stores it as a JSON file in the context.
    deprecated: true
    name: panorama-get-predefined-threats-list
    outputs:
    - contextPath: File.Size
      description: The file size.
      type: number
    - contextPath: File.Name
      description: The file name.
      type: string
    - contextPath: File.Type
      description: The file type.
      type: string
    - contextPath: File.Info
      description: The file information.
      type: string
    - contextPath: File.Extension
      description: The file extension.
      type: string
    - contextPath: File.EntryID
      description: The file entry ID.
      type: string
    - contextPath: File.MD5
      description: The MD5 hash of the file.
      type: string
    - contextPath: File.SHA1
      description: The SHA1 hash of the file.
      type: string
    - contextPath: File.SHA256
      description: The SHA256 hash of the file.
      type: string
    - contextPath: File.SHA512
      description: The SHA512 hash of the file.
      type: string
    - contextPath: File.SSDeep
      description: The SSDeep hash of the file.
      type: string
  - arguments:
    - description: The commit description.
      name: description
    - description: The administrator name. To commit admin-level changes on a firewall, include the administrator name in the request.
      name: admin_name
    - auto: PREDEFINED
      description: Forces a commit.
      name: force_commit
      predefined:
      - 'true'
      - 'false'
    - auto: PREDEFINED
      description: Performs a partial commit while excluding device and network configuration.
      name: exclude_device_network_configuration
      predefined:
      - 'true'
      - 'false'
    - auto: PREDEFINED
      description: Performs a partial commit while excluding shared objects.
      name: exclude_shared_objects
      predefined:
      - 'true'
      - 'false'
    description: Commits a configuration to the Palo Alto firewall or Panorama, but does not validate if the commit was successful. Committing to Panorama does not push the configuration to the firewalls. To push the configuration, run the panorama-push-to-device-group command.
    deprecated: true
    name: panorama-commit
    outputs:
    - contextPath: Panorama.Commit.JobID
      description: The job ID to commit.
      type: number
    - contextPath: Panorama.Commit.Status
      description: The commit status.
      type: string
  - arguments:
    - default: true
      description: The device group to which to push (Panorama instances).
      name: device-group
    - auto: PREDEFINED
      defaultValue: 'false'
      description: Pre policy validation.
      name: validate-only
      predefined:
      - 'true'
      - 'false'
    - auto: PREDEFINED
      defaultValue: 'true'
      description: Whether to include template changes.
      name: include-template
      predefined:
      - 'true'
      - 'false'
    - description: The push description.
      name: description
    - description: The serial number for a virtual system commit. If provided, the commit will be a virtual system commit.
      name: serial_number
    description: Pushes rules from PAN-OS to the configured device group. In order to push the configuration to Prisma Access managed tenants (single or multi- tenancy), use the device group argument with the device group associated with the tenant ID.
    deprecated: true
    name: panorama-push-to-device-group
    outputs:
    - contextPath: Panorama.Push.DeviceGroup
      description: The device group in which the policies were pushed.
      type: String
    - contextPath: Panorama.Push.JobID
      description: The job ID of the policies that were pushed.
      type: Number
    - contextPath: Panorama.Push.Status
      description: The push status.
      type: String
    - contextPath: Panorama.Push.Warnings
      description: The push warnings.
      type: String
    - contextPath: Panorama.Push.Errors
      description: The push errors.
      type: String
  - arguments:
    - default: true
      description: The template to push.
      name: template
    - auto: PREDEFINED
      defaultValue: 'false'
      description: Whether to validate the policy.
      name: validate-only
      predefined:
      - 'true'
      - 'false'
    - description: The push description.
      name: description
    - description: The serial number for a virtual system commit. If provided, the commit will be a virtual system commit.
      name: serial_number
    description: Pushes the given PAN-OS template to the given devices or all devices that belong to the template.
    name: pan-os-push-to-template
    outputs:
    - contextPath: Panorama.Push.Template
      description: The device group in which the policies were pushed.
      type: String
    - contextPath: Panorama.Push.JobID
      description: The job ID of the policies that were pushed.
      type: Number
    - contextPath: Panorama.Push.Status
      description: The push status.
      type: String
    - contextPath: Panorama.Push.Warnings
      description: The push warnings.
      type: String
    - contextPath: Panorama.Push.Errors
      description: The push errors.
      type: String
  - arguments:
    - description: The template-stack to push.
      name: template-stack
      required: true
    - auto: PREDEFINED
      defaultValue: 'false'
      description: Whether to validate the policy.
      name: validate-only
      predefined:
      - 'true'
      - 'false'
    - description: The push description.
      name: description
    - description: The serial number for a virtual system commit. If provided, the commit will be a virtual system commit.
      name: serial_number
    description: Pushes the given PAN-OS template-stack to the given devices or all devices that belong to the template stack.
    name: pan-os-push-to-template-stack
    outputs:
    - contextPath: Panorama.Push.TemplateStack
      description: The device group in which the policies were pushed.
      type: String
    - contextPath: Panorama.Push.JobID
      description: The job ID of the policies that were pushed.
      type: Number
    - contextPath: Panorama.Push.Status
      description: The push status.
      type: String
    - contextPath: Panorama.Push.Warnings
      description: The push warnings.
      type: String
    - contextPath: Panorama.Push.Errors
      description: The push errors.
      type: String
  - arguments:
    - description: The device group for which to return addresses (Panorama instances).
      name: device-group
    - description: The tag for which to filter the list of addresses.
      name: tag
    description: Returns a list of addresses.
    deprecated: true
    name: panorama-list-addresses
    outputs:
    - contextPath: Panorama.Addresses.Name
      description: The address name.
      type: string
    - contextPath: Panorama.Addresses.Description
      description: The address description.
      type: string
    - contextPath: Panorama.Addresses.FQDN
      description: The address FQDN.
      type: string
    - contextPath: Panorama.Addresses.IP_Netmask
      description: The address IP Netmask.
      type: string
    - contextPath: Panorama.Addresses.IP_Range
      description: The address IP range.
      type: string
    - contextPath: Panorama.Addresses.DeviceGroup
      description: The address device group.
      type: String
    - contextPath: Panorama.Addresses.Tags
      description: The address tags.
      type: String
  - arguments:
    - description: The address name.
      name: name
      required: true
    - description: The device group for which to return addresses (Panorama instances).
      name: device-group
    description: Returns address details for the supplied address name.
    deprecated: true
    name: panorama-get-address
    outputs:
    - contextPath: Panorama.Addresses.Name
      description: The address name.
      type: string
    - contextPath: Panorama.Addresses.Description
      description: The address description.
      type: string
    - contextPath: Panorama.Addresses.FQDN
      description: The address FQDN.
      type: string
    - contextPath: Panorama.Addresses.IP_Netmask
      description: The address IP netmask.
      type: string
    - contextPath: Panorama.Addresses.IP_Range
      description: The address IP range.
      type: string
    - contextPath: Panorama.Addresses.DeviceGroup
      description: The device group for the address (Panorama instances).
      type: String
    - contextPath: Panorama.Addresses.Tags
      description: The address tags.
      type: String
  - arguments:
    - description: The new address name.
      name: name
      required: true
    - description: The new address description.
      name: description
    - description: The FQDN of the new address.
      name: fqdn
    - description: The IP Netmask of the new address. For example, 10.10.10.10/24.
      name: ip_netmask
    - description: The IP range of the new address IP. For example, 10.10.10.0-10.10.10.255.
      name: ip_range
    - description: The device group for which to return addresses (Panorama instances).
      name: device-group
    - description: The tag for the new address.
      isArray: true
      name: tag
    - auto: PREDEFINED
      description: Whether to create the tag if it does not exist.
      defaultValue: 'false'
      name: create_tag
      predefined:
      - 'true'
      - 'false'
    description: Creates an address object.
    deprecated: true
    name: panorama-create-address
    outputs:
    - contextPath: Panorama.Addresses.Name
      description: The address name.
      type: string
    - contextPath: Panorama.Addresses.Description
      description: The address description.
      type: string
    - contextPath: Panorama.Addresses.FQDN
      description: The address FQDN.
      type: string
    - contextPath: Panorama.Addresses.IP_Netmask
      description: The address IP netmask.
      type: string
    - contextPath: Panorama.Addresses.IP_Range
      description: The address IP range.
      type: string
    - contextPath: Panorama.Addresses.DeviceGroup
      description: The device group for the address (Panorama instances).
      type: String
    - contextPath: Panorama.Addresses.Tags
      description: The address tags.
      type: String
  - arguments:
    - description: The name of the address to delete.
      name: name
      required: true
    - description: The device group for which to return addresses (Panorama instances).
      name: device-group
    description: Deletes an address object.
    deprecated: true
    name: panorama-delete-address
    outputs:
    - contextPath: Panorama.Addresses.Name
      description: The address name that was deleted.
      type: string
    - contextPath: Panorama.Addresses.DeviceGroup
      description: The device group for the address (Panorama instances).
      type: String
  - arguments:
    - description: The device group for which to return addresses (Panorama instances).
      name: device-group
    - description: The tag for which to filter the address groups.
      name: tag
    description: Returns a list of address groups.
    deprecated: true
    name: panorama-list-address-groups
    outputs:
    - contextPath: Panorama.AddressGroups.Name
      description: The address group name.
      type: string
    - contextPath: Panorama.AddressGroups.Type
      description: The address group type.
      type: string
    - contextPath: Panorama.AddressGroups.Match
      description: The dynamic address group match.
      type: string
    - contextPath: Panorama.AddressGroups.Description
      description: The address group description.
      type: string
    - contextPath: Panorama.AddressGroups.Addresses
      description: The static address group addresses.
      type: String
    - contextPath: Panorama.AddressGroups.DeviceGroup
      description: The device group for the address group (Panorama instances).
      type: String
    - contextPath: Panorama.AddressGroups.Tags
      description: The address group tags.
      type: String
  - arguments:
    - description: The address group name.
      name: name
      required: true
    - description: The device group for which to return addresses (Panorama instances).
      name: device-group
    description: Gets details for the specified address group.
    deprecated: true
    name: panorama-get-address-group
    outputs:
    - contextPath: Panorama.AddressGroups.Name
      description: The address group name.
      type: string
    - contextPath: Panorama.AddressGroups.Type
      description: The address group type.
      type: string
    - contextPath: Panorama.AddressGroups.Match
      description: The dynamic address group match.
      type: string
    - contextPath: Panorama.AddressGroups.Description
      description: The address group description.
      type: string
    - contextPath: Panorama.AddressGroups.Addresses
      description: The static address group addresses.
      type: string
    - contextPath: Panorama.AddressGroups.DeviceGroup
      description: The device group for the address group (Panorama instances).
      type: String
    - contextPath: Panorama.AddressGroups.Tags
      description: The address group tags.
      type: String
  - arguments:
    - description: The address group name.
      name: name
      required: true
    - auto: PREDEFINED
      description: The address group type.
      name: type
      predefined:
      - dynamic
      - static
      required: true
    - description: The dynamic address group match. For example "1.1.1.1 or 2.2.2.2".
      name: match
    - description: The static address group list of addresses.
      isArray: true
      name: addresses
    - description: The address group description.
      name: description
    - description: The device group for which to return addresses (Panorama instances).
      name: device-group
    - description: The tags for the address group.
      isArray: true
      name: tags
    description: Creates a static or dynamic address group.
    deprecated: true
    name: panorama-create-address-group
    outputs:
    - contextPath: Panorama.AddressGroups.Name
      description: The address group name.
      type: string
    - contextPath: Panorama.AddressGroups.Type
      description: The address group type.
      type: string
    - contextPath: Panorama.AddressGroups.Match
      description: The dynamic address group match.
      type: string
    - contextPath: Panorama.AddressGroups.Addresses
      description: The static address group list of addresses.
      type: string
    - contextPath: Panorama.AddressGroups.Description
      description: The address group description.
      type: string
    - contextPath: Panorama.AddressGroups.DeviceGroup
      description: The device group for the address group (Panorama instances).
      type: String
    - contextPath: Panorama.AddressGroups.Tags
      description: The address group tags.
      type: String
  - arguments:
    - auto: PREDEFINED
      description: 'The session rejection type. Possible values are: "drop", "alert", "block-ip", "reset-both", "reset-client", and "reset-server". Default is "drop".'
      name: drop_mode
      predefined:
      - drop
      - alert
      - block-ip
      - reset-both
      - reset-client
      - reset-server
    - description: The name of the vulnerability profile.
      name: vulnerability_profile
      required: true
    - description: The numerical threat ID.
      name: threat_id
      required: true
    description: Sets a vulnerability signature to block mode.
    deprecated: true
    name: panorama-block-vulnerability
    outputs:
    - contextPath: Panorama.Vulnerability.ID
      description: The ID of the vulnerability that was blocked/overridden.
      type: string
    - contextPath: Panorama.Vulnerability.NewAction
      description: The new action for the vulnerability.
      type: string
  - arguments:
    - description: The name of the address group to delete.
      name: name
      required: true
    - description: The device group for which to return addresses (Panorama instances).
      name: device-group
    description: Deletes an address group.
    deprecated: true
    name: panorama-delete-address-group
    outputs:
    - contextPath: Panorama.AddressGroups.Name
      description: The name of the address group that was deleted.
      type: string
    - contextPath: Panorama.AddressGroups.DeviceGroup
      description: The device group for the address group (Panorama instances).
      type: String
  - arguments:
    - description: The name of the address group to edit.
      name: name
      required: true
    - auto: PREDEFINED
      description: The address group type.
      name: type
      predefined:
      - static
      - dynamic
      required: true
    - description: The address group new match. For example, '1.1.1.1 and 2.2.2.2'.
      name: match
    - description: The element to add to the list of the static address group. Only existing address objects can be added.
      name: element_to_add
    - description: The element to remove from the list of the static address group. Only existing address objects can be removed.
      name: element_to_remove
    - description: The address group new description.
      name: description
    - description: The tag of the address group to edit.
      isArray: true
      name: tags
    description: Edits a static or dynamic address group.
    deprecated: true
    name: panorama-edit-address-group
    outputs:
    - contextPath: Panorama.AddressGroups.Name
      description: The address group name.
      type: string
    - contextPath: Panorama.AddressGroups.Type
      description: The address group type.
      type: string
    - contextPath: Panorama.AddressGroups.Filter
      description: The dynamic address group match.
      type: string
    - contextPath: Panorama.AddressGroups.Description
      description: The address group description.
      type: string
    - contextPath: Panorama.AddressGroups.Addresses
      description: The static address group addresses.
      type: string
    - contextPath: Panorama.AddressGroups.DeviceGroup
      description: The device group for the address group (Panorama instances).
      type: String
    - contextPath: Panorama.AddressGroups.Tags
      description: The address group tags.
      type: String
  - arguments:
    - description: The device group for which to return addresses (Panorama instances).
      name: device-group
    - description: The tag for which to filter the services.
      name: tag
    description: Returns a list of addresses.
    deprecated: true
    name: panorama-list-services
    outputs:
    - contextPath: Panorama.Services.Name
      description: The service name.
      type: string
    - contextPath: Panorama.Services.Protocol
      description: The service protocol.
      type: string
    - contextPath: Panorama.Services.Description
      description: The service description.
      type: string
    - contextPath: Panorama.Services.DestinationPort
      description: The service destination port.
      type: string
    - contextPath: Panorama.Services.SourcePort
      description: The service source port.
      type: string
    - contextPath: Panorama.Services.DeviceGroup
      description: The device group in which the service was configured (Panorama instances).
      type: string
    - contextPath: Panorama.Services.Tags
      description: The service tags.
      type: String
  - arguments:
    - description: The service name.
      name: name
      required: true
    - description: The device group for which to return addresses (Panorama instances).
      name: device-group
    description: Returns service details for the supplied service name.
    deprecated: true
    name: panorama-get-service
    outputs:
    - contextPath: Panorama.Services.Name
      description: The service name.
      type: string
    - contextPath: Panorama.Services.Protocol
      description: The service protocol.
      type: string
    - contextPath: Panorama.Services.Description
      description: The service description.
      type: string
    - contextPath: Panorama.Services.DestinationPort
      description: The service destination port.
      type: string
    - contextPath: Panorama.Services.SourcePort
      description: The service source port.
      type: string
    - contextPath: Panorama.Services.DeviceGroup
      description: The device group for the service (Panorama instances).
      type: string
    - contextPath: Panorama.Service.Tags
      description: The service tags.
      type: String
  - arguments:
    - description: The name for the new service.
      name: name
      required: true
    - auto: PREDEFINED
      description: The protocol for the new service.
      name: protocol
      predefined:
      - tcp
      - udp
      - sctp
      required: true
    - description: The destination port for the new service.
      name: destination_port
      required: true
    - description: The source port for the new service.
      name: source_port
    - description: The description for the new service.
      name: description
    - description: The device group for which to return addresses (Panorama instances).
      name: device-group
    - description: The tags for the new service.
      isArray: true
      name: tags
    description: >
     Creates a service.
     Note: overrides the service if it already exists.
    deprecated: true
    name: panorama-create-service
    outputs:
    - contextPath: Panorama.Services.Name
      description: The service name.
      type: string
    - contextPath: Panorama.Services.Protocol
      description: The service protocol.
      type: string
    - contextPath: Panorama.Services.Descritpion
      description: The service description.
      type: string
    - contextPath: Panorama.Services.DestinationPort
      description: The service destination port.
      type: string
    - contextPath: Panorama.Services.SourcePort
      description: The service source port.
      type: string
    - contextPath: Panorama.Services.DeviceGroup
      description: The device group for the service (Panorama instances).
      type: string
    - contextPath: Panorama.Services.Tags
      description: The service tags.
      type: String
  - arguments:
    - description: The name of the service to delete.
      name: name
      required: true
    - description: The device group for which to return addresses (Panorama instances).
      name: device-group
    description: Deletes a service.
    deprecated: true
    name: panorama-delete-service
    outputs:
    - contextPath: Panorama.Services.Name
      description: The name of the deleted service.
      type: string
    - contextPath: Panorama.Services.DeviceGroup
      description: The device group for the service (Panorama instances).
      type: string
  - arguments:
    - description: The device group for which to return addresses (Panorama instances).
      name: device-group
    - description: The tags for which to filter the service groups.
      isArray: true
      name: tag
    description: Returns a list of service groups.
    deprecated: true
    name: panorama-list-service-groups
    outputs:
    - contextPath: Panorama.ServiceGroups.Name
      description: The service group name.
      type: string
    - contextPath: Panorama.ServiceGroups.Services
      description: The service group related services.
      type: string
    - contextPath: Panorama.ServiceGroups.DeviceGroup
      description: The device group for the service group (Panorama instances).
      type: string
    - contextPath: Panorama.ServiceGroups.Tags
      description: The service group tags.
      type: String
  - arguments:
    - description: The service group name.
      name: name
      required: true
    - description: The device group for which to return addresses (Panorama instances).
      name: device-group
    description: Returns details for the specified service group.
    deprecated: true
    name: panorama-get-service-group
    outputs:
    - contextPath: Panorama.ServiceGroups.Name
      description: The service group name.
      type: string
    - contextPath: Panorama.ServiceGroups.Services
      description: The service group related services.
      type: string
    - contextPath: Panorama.ServiceGroups.DeviceGroup
      description: The device group for the service group (Panorama instances).
      type: string
    - contextPath: Panorama.ServiceGroups.Tags
      description: The service group tags.
      type: String
  - arguments:
    - description: The service group name.
      name: name
      required: true
    - description: The service group related services.
      isArray: true
      name: services
      required: true
    - description: The device group for which to return addresses (Panorama instances).
      name: device-group
    - description: The tags for which to filter service groups.
      isArray: true
      name: tags
    description: Creates a service group.
    deprecated: true
    name: panorama-create-service-group
    outputs:
    - contextPath: Panorama.ServiceGroups.Name
      description: The service group name.
      type: string
    - contextPath: Panorama.ServiceGroups.Services
      description: The service group related services.
      type: string
    - contextPath: Panorama.ServiceGroups.DeviceGroup
      description: The device group for the service group (Panorama instances).
      type: string
    - contextPath: Panorama.ServiceGroups.Tags
      description: The service group tags.
      type: String
  - arguments:
    - description: The name of the service group to delete.
      name: name
      required: true
    - description: The device group for which to return addresses (Panorama instances).
      name: device-group
    description: Deletes a service group.
    deprecated: true
    name: panorama-delete-service-group
    outputs:
    - contextPath: Panorama.ServiceGroups.Name
      description: The name of the deleted service group.
      type: string
    - contextPath: Panorama.ServiceGroups.DeviceGroup
      description: The device group for the service group (Panorama instances).
      type: string
  - arguments:
    - description: The name of the service group to edit.
      name: name
      required: true
    - description: The services to add to the service group. Only existing service objects can be added.
      isArray: true
      name: services_to_add
    - description: The services to remove from the service group. Only existing service objects can be removed.
      name: services_to_remove
    - description: The tag of the service group to edit.
      isArray: true
      name: tags
    description: Edits a service group.
    name: panorama-edit-service-group
    outputs:
    - contextPath: Panorama.ServiceGroups.Name
      description: The service group name.
      type: string
    - contextPath: Panorama.ServiceGroups.Services
      description: The service group related services.
      type: string
    - contextPath: Panorama.ServiceGroups.DeviceGroup
      description: The device group for the service group (Panorama instances).
      type: string
    - contextPath: Panorama.ServiceGroups.Tags
      description: The service group tags.
      type: String
  - arguments:
    - description: Custom URL category name.
      name: name
      required: true
    - description: The device group for which to return addresses for the custom URL category (Panorama instances).
      name: device-group
    description: Returns information for a custom URL category.
    deprecated: true
    name: panorama-get-custom-url-category
    outputs:
    - contextPath: Panorama.CustomURLCategory.Name
      description: The category name of the custom URL.
      type: String
    - contextPath: Panorama.CustomURLCategory.Description
      description: The category description of the custom URL.
      type: String
    - contextPath: Panorama.CustomURLCategory.Sites
      description: The list of sites of the custom URL category.
      type: String
    - contextPath: Panorama.CustomURLCategory.DeviceGroup
      description: The device group for the custom URL category (Panorama instances).
      type: String
    - contextPath: Panorama.CustomURLCategory.Categories
      description: The list of categories of the custom URL category.
      type: String
    - contextPath: Panorama.CustomURLCategory.Type
      description: The category type of the custom URL.
      type: String
  - arguments:
    - description: The name of the custom URL category to create.
      name: name
      required: true
    - description: The description of the custom URL category to create.
      name: description
    - description: The list of sites for the custom URL category.
      isArray: true
      name: sites
    - description: The device group for which to return addresses for the custom URL category (Panorama instances).
      name: device-group
    - auto: PREDEFINED
      description: The category type of the URL. Relevant from PAN-OS v9.x.
      name: type
      predefined:
      - URL List
      - Category Match
    - description: The list of categories. Relevant from PAN-OS v9.x.
      isArray: true
      name: categories
    description: Creates a custom URL category.
    deprecated: true
    name: panorama-create-custom-url-category
    outputs:
    - contextPath: Panorama.CustomURLCategory.Name
      description: The custom URL category name.
      type: String
    - contextPath: Panorama.CustomURLCategory.Description
      description: The custom URL category description.
      type: String
    - contextPath: Panorama.CustomURLCategory.Sites
      description: The custom URL category list of sites.
      type: String
    - contextPath: Panorama.CustomURLCategory.DeviceGroup
      description: The device group for the custom URL category (Panorama instances).
      type: String
    - contextPath: Panorama.CustomURLCategory.Sites
      description: The custom URL category list of categories.
      type: String
    - contextPath: Panorama.CustomURLCategory.Type
      description: The custom URL category type.
      type: String
  - arguments:
    - description: The name of the custom URL category to delete.
      name: name
    - description: The device group for which to return addresses (Panorama instances).
      name: device-group
    description: Deletes a custom URL category.
    deprecated: true
    name: panorama-delete-custom-url-category
    outputs:
    - contextPath: Panorama.CustomURLCategory.Name
      description: The name of the custom URL category to delete.
      type: string
    - contextPath: Panorama.CustomURLCategory.DeviceGroup
      description: The device group for the custom URL category (Panorama instances).
      type: string
  - arguments:
    - description: The name of the custom URL category to add or remove sites.
      name: name
      required: true
    - description: A comma-separated list of sites to add to the custom URL category.
      isArray: true
      name: sites
    - auto: PREDEFINED
      description: Adds or removes sites or categories.
      isArray: true
      name: action
      predefined:
      - add
      - remove
      required: true
    - description: A comma-separated list of categories to add to the custom URL category.
      isArray: true
      name: categories
    description: Adds or removes sites to and from a custom URL category.
    deprecated: true
    name: panorama-edit-custom-url-category
    outputs:
    - contextPath: Panorama.CustomURLCategory.Name
      description: The custom URL category name.
      type: string
    - contextPath: Panorama.CustomURLCategory.Description
      description: The custom URL category description.
      type: string
    - contextPath: Panorama.CustomURLCategory.Sites
      description: The custom URL category list of sites.
      type: string
    - contextPath: Panorama.CustomURLCategory.DeviceGroup
      description: The device group for the custom URL category (Panorama instances).
      type: string
  - arguments:
    - default: true
      description: The URL to check.
      isArray: true
      name: url
    description: Gets a URL category from URL filtering. This command is only available on firewall devices.
    name: panorama-get-url-category
    outputs:
    - contextPath: Panorama.URLFilter.URL
      description: The URL.
      type: string
    - contextPath: Panorama.URLFilter.Category
      description: The URL category.
      type: string
    - contextPath: DBotScore.Vendor
      description: The vendor used to calculate the score.
      type: String
    - contextPath: DBotScore.Score
      description: The actual score.
      type: Number
    - contextPath: DBotScore.Type
      description: The indicator type.
      type: String
    - contextPath: DBotScore.Indicator
      description: The indicator that was tested.
      type: String
    - contextPath: URL.Data
      description: The URL address.
      type: String
    - contextPath: URL.Category
      description: The URL category.
      type: String
  - arguments:
    - description: The URL to check.
      isArray: true
      name: url
      required: true
    description: Returns a URL category from URL filtering. This command is only available on firewall devices.
    deprecated: true
    name: panorama-get-url-category-from-cloud
    outputs:
    - contextPath: Panorama.URLFilter.URL
      description: The URL.
      type: string
    - contextPath: Panorama.URLFilter.Category
      description: The URL category.
      type: string
  - arguments:
    - description: The URL to check.
      isArray: true
      name: url
      required: true
    description: Returns a URL category from URL filtering. This command is only available on firewall devices.
    deprecated: true
    name: panorama-get-url-category-from-host
    outputs:
    - contextPath: Panorama.URLFilter.URL
      description: The URL.
      type: string
    - contextPath: Panorama.URLFilter.Category
      description: The URL category.
      type: string
  - arguments:
    - description: URL filter name.
      name: name
      required: true
    - description: The device group for which to return addresses for the URL filter (Panorama instances).
      name: device-group
    description: Returns information for a URL filtering rule.
    deprecated: true
    name: panorama-get-url-filter
    outputs:
    - contextPath: Panorama.URLFilter.Name
      description: The URL Filter name.
      type: string
    - contextPath: Panorama.URLFilter.Category.Name
      description: The URL filter category name.
      type: string
    - contextPath: Panorama.URLFilter.Category.Action
      description: The action for the URL category.
      type: string
    - contextPath: Panorama.URLFilter.OverrideBlockList
      description: The URL filter override block list.
      type: string
    - contextPath: Panorama.URLFilter.OverrideAllowList
      description: The URL filter override allow list.
      type: string
    - contextPath: Panorama.URLFilter.Description
      description: The URL filter description.
      type: string
    - contextPath: Panorama.URLFilter.DeviceGroup
      description: The device group for the URL filter (Panorama instances).
      type: string
  - arguments:
    - description: The name of the URL filter to create.
      name: name
      required: true
    - description: The URL categories.
      isArray: true
      name: url_category
      required: true
    - auto: PREDEFINED
      description: The action for the URL categories.
      name: action
      predefined:
      - allow
      - block
      - alert
      - continue
      - override
      required: true
    - description: The CSV list of URLs to exclude from the allow list.
      isArray: true
      name: override_allow_list
    - description: The CSV list of URLs to exclude from the blocked list.
      isArray: true
      name: override_block_list
    - description: The URL filter description.
      name: description
    - description: The device group for which to return addresses for the URL filter (Panorama instances).
      name: device-group
    description: Creates a URL filtering rule.
    deprecated: true
    name: panorama-create-url-filter
    outputs:
    - contextPath: Panorama.URLFilter.Name
      description: The URL filter name.
      type: string
    - contextPath: Panorama.URLFilter.Category.Name
      description: The URL filter category name.
      type: string
    - contextPath: Panorama.URLFilter.Category.Action
      description: The action for the URL category.
      type: string
    - contextPath: Panorama.URLFilter.OverrideBlockList
      description: The URL filter override allow list.
      type: string
    - contextPath: Panorama.URLFilter.OverrideBlockList
      description: The URL filter override blocked list.
      type: string
    - contextPath: Panorama.URLFilter.Description
      description: The URL filter description.
      type: string
    - contextPath: Panorama.URLFilter.DeviceGroup
      description: The device group for the URL filter (Panorama instances).
      type: string
  - arguments:
    - description: The name of the URL filter to edit.
      name: name
      required: true
    - auto: PREDEFINED
      description: The element to change.
      name: element_to_change
      predefined:
      - override_allow_list
      - override_block_list
      - allow_categories
      - block_categories
      - description
      required: true
    - description: The element value. Limited to one value.
      name: element_value
      required: true
    - auto: PREDEFINED
      defaultValue: add
      description: Adds or removes an element from the Allow List or Block List fields.
      name: add_remove_element
      predefined:
      - add
      - remove
    description: Edits a URL filtering rule.
    deprecated: true
    name: panorama-edit-url-filter
    outputs:
    - contextPath: Panorama.URLFilter.Name
      description: The URL filter name.
      type: string
    - contextPath: Panorama.URLFilter.Description
      description: The URL filter description.
      type: string
    - contextPath: Panorama.URLFilter.Category.Name
      description: The URL filter category.
      type: string
    - contextPath: Panorama.URLFilter.Action
      description: The action for the URL category.
      type: string
    - contextPath: Panorama.URLFilter.OverrideAllowList
      description: The list of allow overrides for the URL category.
      type: string
    - contextPath: Panorama.URLFilter.OverrideBlockList
      description: The list of block overrides for the URL category.
      type: string
    - contextPath: Panorama.URLFilter.DeviceGroup
      description: The device group for the URL filter (Panorama instances).
      type: string
  - arguments:
    - description: The name of the URL filter rule to delete.
      name: name
      required: true
    - description: The device group for which to return addresses for the URL filter (Panorama instances).
      name: device-group
    description: Deletes a URL filtering rule.
    name: panorama-delete-url-filter
    deprecated: true
    outputs:
    - contextPath: Panorama.URLFilter.Name
      description: The URL filter rule name.
      type: string
    - contextPath: Panorama.URLFilter.DeviceGroup
      description: The device group for the URL filter (Panorama instances).
      type: string
  - arguments:
    - description: The device group for which to return addresses for the EDL (Panorama instances).
      name: device-group
    description: Returns a list of external dynamic lists.
    deprecated: true
    name: panorama-list-edls
    outputs:
    - contextPath: Panorama.EDL.Name
      description: The name of the EDL.
      type: string
    - contextPath: Panorama.EDL.Type
      description: The EDL type.
      type: string
    - contextPath: Panorama.EDL.URL
      description: The URL in which the EDL is stored.
      type: string
    - contextPath: Panorama.EDL.Description
      description: The EDL description.
      type: string
    - contextPath: Panorama.EDL.CertificateProfile
      description: The EDL certificate profile.
      type: string
    - contextPath: Panorama.EDL.Recurring
      description: The time interval the EDL was pulled and updated.
      type: string
    - contextPath: Panorama.EDL.DeviceGroup
      description: The device group for the EDL (Panorama instances).
      type: string
  - arguments:
    - description: The name of the EDL.
      name: name
      required: true
    - description: The device group for which to return addresses for the EDL (Panorama instances).
      name: device-group
    description: Returns information for an external dynamic list.
    deprecated: true
    name: panorama-get-edl
    outputs:
    - contextPath: Panorama.EDL.Name
      description: The name of the EDL.
      type: string
    - contextPath: Panorama.EDL.Type
      description: The EDL type.
      type: string
    - contextPath: Panorama.EDL.URL
      description: The URL in which the EDL is stored.
      type: string
    - contextPath: Panorama.EDL.Description
      description: The EDL description.
      type: string
    - contextPath: Panorama.EDL.CertificateProfile
      description: The EDL certificate profile.
      type: string
    - contextPath: Panorama.EDL.Recurring
      description: the time interval the EDL was pulled and updated.
      type: string
    - contextPath: Panorama.EDL.DeviceGroup
      description: The device group for the EDL (Panorama instances).
      type: string
  - arguments:
    - description: The name of the EDL.
      name: name
      required: true
    - description: The URL from which to pull the EDL.
      name: url
      required: true
    - auto: PREDEFINED
      description: The EDL type.
      name: type
      predefined:
      - ip
      - url
      - domain
      required: true
    - auto: PREDEFINED
      description: The time interval for pulling and updating the EDL.
      name: recurring
      predefined:
      - five-minute
      - hourly
      required: true
    - description: The certificate profile name for the URL that was previously uploaded. to PAN OS.
      name: certificate_profile
    - description: The EDL description.
      name: description
    - description: The device group for which to return addresses for the EDL (Panorama instances).
      name: device-group
    description: Creates an external dynamic list.
    deprecated: true
    name: panorama-create-edl
    outputs:
    - contextPath: Panorama.EDL.Name
      description: The name of the EDL.
      type: string
    - contextPath: Panorama.EDL.Type
      description: The EDL type.
      type: string
    - contextPath: Panorama.EDL.URL
      description: The URL in which the EDL is stored.
      type: string
    - contextPath: Panorama.EDL.Description
      description: The EDL description.
      type: string
    - contextPath: Panorama.EDL.CertificateProfile
      description: The EDL certificate profile.
      type: string
    - contextPath: Panorama.EDL.Recurring
      description: The time interval that the EDL was pulled and updated.
      type: string
    - contextPath: Panorama.EDL.DeviceGroup
      description: The device group for the EDL (Panorama instances).
      type: string
  - arguments:
    - description: The name of the external dynamic list to edit.
      name: name
      required: true
    - auto: PREDEFINED
      description: The element to change (“url”, “recurring”, “certificate_profile”, “description”).
      name: element_to_change
      predefined:
      - url
      - recurring
      - certificate_profile
      - description
      required: true
    - description: The element value.
      name: element_value
      required: true
    description: Modifies an element of an external dynamic list.
    deprecated: true
    name: panorama-edit-edl
    outputs:
    - contextPath: Panorama.EDL.Name
      description: The name of the EDL.
      type: string
    - contextPath: Panorama.EDL.URL
      description: The URL where the EDL is stored.
      type: string
    - contextPath: Panorama.EDL.Description
      description: The EDL description.
      type: string
    - contextPath: Panorama.EDL.CertificateProfile
      description: The EDL certificate profile.
      type: string
    - contextPath: Panorama.EDL.Recurring
      description: The time interval that the EDL was pulled and updated.
      type: string
    - contextPath: Panorama.EDL.DeviceGroup
      description: The device group for the EDL (Panorama instances).
      type: string
  - arguments:
    - description: The name of the EDL to delete.
      name: name
      required: true
    - description: The device group for which to return addresses for the EDL (Panorama instances).
      name: device-group
    description: Deletes an external dynamic list.
    deprecated: true
    name: panorama-delete-edl
    outputs:
    - contextPath: Panorama.EDL.Name
      description: The name of the EDL that was deleted.
      type: string
    - contextPath: Panorama.EDL.DeviceGroup
      description: The device group for the EDL (Panorama instances).
      type: string
  - arguments:
    - description: The name of the EDL.
      name: name
      required: true
    - description: The device group for which to return addresses for the EDL (Panorama instances).
      name: device-group
    - auto: PREDEFINED
      description: The EDL type. Required when refreshing an EDL object which is configured on Panorama.
      name: edl_type
      predefined:
      - ip
      - url
      - domain
    - description: The location of the EDL. Required when refreshing an EDL object which is configured on Panorama.
      name: location
    - description: The Vsys of the EDL. Required when refreshing an EDL object which is configured on Panorama.
      name: vsys
    description: Refreshes the specified external dynamic list.
    deprecated: true
    name: panorama-refresh-edl
  - arguments:
    - description: The name of the rule to create.
      name: rulename
    - description: The description of the rule to create.
      name: description
    - auto: PREDEFINED
      description: The action for the rule.
      name: action
      predefined:
      - allow
      - deny
      - drop
      required: true
    - description: A comma-separated list of address object names, address group object names, or EDL object names.
      isArray: true
      name: source
    - description: A comma-separated list of address object names, address group object names, or EDL object names.
      isArray: true
      name: destination
    - description: A comma-separated list of source zones.
      isArray: true
      name: source_zone
    - description: A comma-separated list of destination zones.
      isArray: true
      name: destination_zone
    - auto: PREDEFINED
      description: Whether to negate the source (address, address group).
      name: negate_source
      predefined:
      - Yes
      - No
    - auto: PREDEFINED
      description: Whether to negate the destination (address, address group).
      name: negate_destination
      predefined:
      - Yes
      - No
    - description: A comma-separated list of service object names for the rule.
      isArray: true
      name: service
    - auto: PREDEFINED
      defaultValue: No
      description: Whether to disable the rule.
      name: disable
      predefined:
      - Yes
      - No
    - defaultValue: any
      description: A comma-separated list of application object names for the rule to create.
      isArray: true
      name: application
    - description: A comma-separated list of source users for the rule to create.
      name: source_user
      isArray: true
    - auto: PREDEFINED
      description: The pre-rule or post-rule (Panorama instances).
      name: pre_post
      predefined:
      - pre-rulebase
      - post-rulebase
    - description: Specifies a target firewall for the rule (Panorama instances).
      name: target
    - description: The log forwarding profile.
      name: log_forwarding
    - description: The device group for which to return addresses for the rule (Panorama instances).
      name: device-group
    - description: The rule tags to create.
      isArray: true
      name: tags
    - description: A comma-separated list of URL categories.
      name: category
    - description: A profile setting group.
      name: profile_setting
    - auto: PREDEFINED
      defaultValue: bottom
      description: Where to move the rule. If you specify "before" or "after", you need to supply the "dst" argument.
      name: where
      predefined:
      - before
      - after
      - top
      - bottom
    - description: The destination rule relative to the rule that you are moving. This field is only relevant if you specify "before" or "after" in the "where" argument.
      name: dst
    description: Creates a policy rule.
    execution: true
    name: panorama-create-rule
    deprecated: true
    outputs:
    - contextPath: Panorama.SecurityRule.Name
      description: The rule name.
      type: string
    - contextPath: Panorama.SecurityRule.Description
      description: The rule description.
      type: string
    - contextPath: Panorama.SecurityRule.Action
      description: The action for the rule.
      type: string
    - contextPath: Panorama.SecurityRule.Source
      description: The source address.
      type: string
    - contextPath: Panorama.SecurityRule.Destination
      description: The destination address.
      type: string
    - contextPath: Panorama.SecurityRule.NegateSource
      description: Whether the source is negated (address, address group).
      type: boolean
    - contextPath: Panorama.SecurityRule.NegateDestination
      description: Whether the destination negated (address, address group).
      type: boolean
    - contextPath: Panorama.SecurityRule.Service
      description: The service for the rule.
      type: string
    - contextPath: Panorama.SecurityRule.Disabled
      description: Whether the rule is disabled.
      type: string
    - contextPath: Panorama.SecurityRule.Application
      description: The application for the rule.
      type: string
    - contextPath: Panorama.SecurityRule.Target
      description: The target firewall (Panorama instances).
      type: string
    - contextPath: Panorama.SecurityRule.LogForwarding
      description: The log forwarding profile (Panorama instances).
      type: string
    - contextPath: Panorama.SecurityRule.DeviceGroup
      description: The device group for the rule (Panorama instances).
      type: string
    - contextPath: Panorama.SecurityRules.Tags
      description: The rule tags.
      type: String
    - contextPath: Panorama.SecurityRules.ProfileSetting
      description: The profile setting group.
      type: String
  - arguments:
    - description: The name of the custom block policy rule to create.
      name: rulename
    - auto: PREDEFINED
      description: The object type to block in the policy rule.
      name: object_type
      predefined:
      - ip
      - address-group
      - application
      - url-category
      - edl
      required: true
    - description: A comma-separated list of object values for the object_type argument.
      isArray: true
      name: object_value
      required: true
    - auto: PREDEFINED
      defaultValue: both
      description: The direction to block. This argument is not applicable to the "custom-url-category" object_type.
      name: direction
      predefined:
      - to
      - from
      - both
    - auto: PREDEFINED
      description: The pre-rule or post-rule (Panorama instances).
      name: pre_post
      predefined:
      - pre-rulebase
      - post-rulebase
    - description: Specifies a target firewall for the rule (Panorama instances).
      name: target
    - description: The log forwarding profile.
      name: log_forwarding
    - description: The device group for which to return addresses for the rule (Panorama instances).
      name: device-group
    - description: Tags to use for the custom block policy rule.
      isArray: true
      name: tags
    - auto: PREDEFINED
      defaultValue: bottom
      description: Where to move the rule. If you specify "before" or "after", you need to supply the "dst" argument.
      name: where
      predefined:
      - before
      - after
      - top
      - bottom
    - description: The destination rule relative to the rule that you are moving. This field is only relevant if you specify "before" or "after" in the "where" argument.
      name: dst
    description: Creates a custom block policy rule.
    execution: true
    deprecated: true
    name: panorama-custom-block-rule
    outputs:
    - contextPath: Panorama.SecurityRule.Name
      description: The rule name.
      type: string
    - contextPath: Panorama.SecurityRule.Object
      description: The blocked object.
      type: string
    - contextPath: Panorama.SecurityRule.Direction
      description: The blocked direction.
      type: string
    - contextPath: Panorama.SecurityRule.Target
      description: The target firewall (Panorama instances).
      type: string
    - contextPath: Panorama.SecurityRule.LogForwarding
      description: The log forwarding profile (Panorama instances).
      type: string
    - contextPath: Panorama.SecurityRule.DeviceGroup
      description: The device group for the rule (Panorama instances).
      type: string
    - contextPath: Panorama.SecurityRule.Tags
      description: The rule tags.
      type: String
    - contextPath: Panorama.SecurityRules.ProfileSetting
      description: The profile setting group.
      type: String
  - arguments:
    - description: The name of the rule to move.
      name: rulename
      required: true
    - auto: PREDEFINED
      description: Where to move the rule. If you specify "before" or "after", you need to supply the "dst" argument.
      name: where
      predefined:
      - before
      - after
      - top
      - bottom
      required: true
    - description: The destination rule relative to the rule that you are moving. This field is only relevant if you specify "before" or "after" in the "where" argument.
      name: dst
    - auto: PREDEFINED
      description: The rule location. Mandatory for Panorama instances.
      name: pre_post
      predefined:
      - pre-rulebase
      - post-rulebase
    - description: The device group for which to return addresses for the rule (Panorama instances).
      name: device-group
    description: Changes the location of a policy rule.
    execution: true
    deprecated: true
    name: panorama-move-rule
    outputs:
    - contextPath: Panorama.SecurityRule.Name
      description: The rule name.
      type: string
    - contextPath: Panorama.SecurityRule.DeviceGroup
      description: The device group for the rule (Panorama instances).
      type: string
  - arguments:
    - description: The name of the rule to edit.
      name: rulename
      required: true
    - auto: PREDEFINED
      description: The parameter in the security rule to change.
      name: element_to_change
      predefined:
      - source
      - destination
      - application
      - action
      - category
      - description
      - disabled
      - target
      - log-forwarding
      - tag
      - profile-setting
      - source-user
      - service
      required: true
    - description: The new value for the parameter.
      name: element_value
      required: true
    - auto: PREDEFINED
      description: The pre-rule or post-rule (Panorama instances).
      name: pre_post
      predefined:
      - pre-rulebase
      - post-rulebase
    - auto: PREDEFINED
      defaultValue: replace
      description: Whether to replace, add, or remove the element_value from the current rule object value.
      name: behaviour
      predefined:
      - replace
      - add
      - remove
    description: Edits a policy rule.
    execution: true
    deprecated: true
    name: panorama-edit-rule
    outputs:
    - contextPath: Panorama.SecurityRule.Name
      description: The rule name.
      type: string
    - contextPath: Panorama.SecurityRule.Description
      description: The rule description.
      type: string
    - contextPath: Panorama.SecurityRule.Action
      description: The action for the rule.
      type: string
    - contextPath: Panorama.SecurityRule.Source
      description: The source address.
      type: string
    - contextPath: Panorama.SecurityRule.Destination
      description: The destination address.
      type: string
    - contextPath: Panorama.SecurityRule.NegateSource
      description: Whether the source is negated (address, address group).
      type: boolean
    - contextPath: Panorama.SecurityRule.NegateDestination
      description: Whether the destination is negated (address, address group).
      type: boolean
    - contextPath: Panorama.SecurityRule.Service
      description: The service for the rule.
      type: string
    - contextPath: Panorama.SecurityRule.Disabled
      description: Whether the rule is disabled.
      type: string
    - contextPath: Panorama.SecurityRule.Application
      description: The application for the rule.
      type: string
    - contextPath: Panorama.SecurityRule.Target
      description: The target firewall (Panorama instances).
      type: string
    - contextPath: Panorama.SecurityRule.DeviceGroup
      description: The device group for the rule (Panorama instances).
      type: string
    - contextPath: Panorama.SecurityRule.Tags
      description: The tags for the rule.
      type: String
  - arguments:
    - description: The name of the rule to delete.
      name: rulename
      required: true
    - auto: PREDEFINED
      description: The pre-rule or post-rule (Panorama instances).
      name: pre_post
      predefined:
      - pre-rulebase
      - post-rulebase
    - description: The device group for which to return addresses for the rule (Panorama instances).
      name: device-group
    description: Deletes a policy rule.
    execution: true
    deprecated: true
    name: panorama-delete-rule
    outputs:
    - contextPath: Panorama.SecurityRule.Name
      description: The rule name.
      type: string
    - contextPath: Panorama.SecurityRule.DeviceGroup
      description: The device group for the rule (Panorama instances).
      type: string
  - arguments:
    - auto: PREDEFINED
      defaultValue: 'false'
      description: Whether to list predefined applications or not.
      name: predefined
      predefined:
      - 'true'
      - 'false'
    description: Returns a list of applications.
    deprecated: true
    name: panorama-list-applications
    outputs:
    - contextPath: Panorama.Applications.Name
      description: The application name.
      type: string
    - contextPath: Panorama.Applications.Id
      description: The application ID.
      type: number
    - contextPath: Panorama.Applications.Category
      description: The application category.
      type: string
    - contextPath: Panorama.Applications.SubCategory
      description: The application sub-category.
      type: string
    - contextPath: Panorama.Applications.Technology
      description: The application technology.
      type: string
    - contextPath: Panorama.Applications.Risk
      description: The application risk (1 to 5).
      type: number
    - contextPath: Panorama.Applications.Description
      description: The application description.
      type: string
  - arguments:
    - description: The job ID to check.
      name: job_id
      required: true
    description: Returns commit status for a configuration.
    deprecated: true
    name: panorama-commit-status
    outputs:
    - contextPath: Panorama.Commit.JobID
      description: The job ID of the configuration to be committed.
      type: number
    - contextPath: Panorama.Commit.Status
      description: The commit status.
      type: string
    - contextPath: Panorama.Commit.Details
      description: The job ID details.
      type: string
    - contextPath: Panorama.Commit.Warnings
      description: The job ID warnings.
      type: String
  - arguments:
    - description: The job ID to check.
      name: job_id
      required: true
    description: Returns the push status for a configuration.
    deprecated: true
    name: panorama-push-status
    outputs:
    - contextPath: Panorama.Push.DeviceGroup
      description: The device group to which the policies were pushed.
      type: string
    - contextPath: Panorama.Push.JobID
      description: The job ID of the configuration to be pushed.
      type: number
    - contextPath: Panorama.Push.Status
      description: The push status.
      type: string
    - contextPath: Panorama.Push.Details
      description: The job ID details.
      type: string
    - contextPath: Panorama.Push.Warnings
      description: The job ID warnings.
      type: String
  - arguments:
    - auto: PREDEFINED
      description: The type of Packet Capture.
      name: pcapType
      predefined:
      - application-pcap
      - filter-pcap
      - threat-pcap
      - dlp-pcap
      required: true
    - description: The serial number of the firewall to download the PCAP from.
      name: serialNumber
    - description: The.
      name: from
    - description: The new name for the PCAP file after downloading. If this argument is not specified, the file name is the PCAP file name set in the firewall.
      name: localName
    - description: The serial number for the request. See the Panorama XML API documentation.
      name: serialNo
    - description: 'The search time for the request. For example: "2019/12/26 00:00:00", "2020/01/10". See the Panorama XML API documentation.'
      name: searchTime
    - description: The ID of the PCAP for the request. See the Panorama XML API documentation.
      name: pcapID
    - description: The password for Panorama, needed for the 'dlp-pcap' PCAP type only.
      name: password
    - description: The device name on which the PCAP is stored. See the Panorama XML API documentation.
      name: deviceName
    - description: The session ID of the PCAP. See the Panorama XML API documentation.
      name: sessionID
    description: Returns information for a Panorama PCAP file. The recommended maximum file size is 5 MB. If the limit is exceeded, you may need to SSH the firewall and run the scp export command to export the PCAP file. See the Palo Alto Networks documentation.
    deprecated: true
    name: panorama-get-pcap
    outputs:
    - contextPath: File.Size
      description: The file size.
      type: number
    - contextPath: File.Name
      description: The file name.
      type: string
    - contextPath: File.Type
      description: The file type.
      type: string
    - contextPath: File.Info
      description: The file info.
      type: string
    - contextPath: File.Extension
      description: The file extension.
      type: string
    - contextPath: File.EntryID
      description: The file entryID.
      type: string
    - contextPath: File.MD5
      description: The MD5 hash of the file.
      type: string
    - contextPath: File.SHA1
      description: The SHA1 hash of the file.
      type: string
    - contextPath: File.SHA256
      description: The SHA256 hash of the file.
      type: string
    - contextPath: File.SHA512
      description: The SHA512 hash of the file.
      type: string
    - contextPath: File.SSDeep
      description: The SSDeep hash of the file.
      type: string
  - arguments:
    - auto: PREDEFINED
      description: The type of Packet Capture.
      name: pcapType
      predefined:
      - application-pcap
      - filter-pcap
      - dlp-pcap
      required: true
    - description: The serial number of the firewall to download the PCAP from.
      name: serialNumber
    - description: The password for Panorama. Relevant for the 'dlp-pcap' PCAP type.
      name: password
    description: Returns a list of all PCAP files by PCAP type. Not available for threat PCAPs.
    deprecated: true
    name: panorama-list-pcaps
  - arguments:
    - description: The tag for which to register IP addresses.
      name: tag
      required: true
    - description: The IP addresses to register.
      isArray: true
      name: IPs
      required: true
    - auto: PREDEFINED
      defaultValue: 'true'
      description: Whether the IP addresses remain registered to the tag after the device reboots ('true':persistent, 'false':non-persistent).
      name: persistent
      predefined:
      - 'true'
      - 'false'
    - description: The timeout value to automatically unregister the IPs. Only applicable for PAN-OS 9.x and higher. Cannot be used with persistent set to true.
      name: timeout
    description: Registers IP addresses to a tag.
    deprecated: true
    name: panorama-register-ip-tag
    outputs:
    - contextPath: Panorama.DynamicTags.Tag
      description: The name of the tag.
      type: string
    - contextPath: Panorama.DynamicTags.IPs
      description: The registered IP addresses.
      type: string
  - arguments:
    - description: The tag for which to unregister IP addresses.
      name: tag
      required: true
    - description: The IP addresses to unregister.
      isArray: true
      name: IPs
      required: true
    description: Unregisters IP addresses from a tag.
    deprecated: true
    name: panorama-unregister-ip-tag
  - arguments:
    - description: The tag for which to register users.
      name: tag
      required: true
    - description: A comma-separated list of users to register.
      isArray: true
      name: Users
      required: true
    description: Registers users to a tag. This command is only available for PAN-OS version 9.x and higher.
    deprecated: true
    name: panorama-register-user-tag
    outputs:
    - contextPath: Panorama.DynamicTags.Tag
      description: The name of the tag.
      type: string
    - contextPath: Panorama.DynamicTags.Users
      description: The list of registered users.
      type: string
  - arguments:
    - description: The tag from which to unregister users.
      name: tag
      required: true
    - description: A comma-separated list of users to unregister.
      isArray: true
      name: Users
      required: true
    description: Unregisters users from a tag. This command is only available for PAN-OS version 9.x and higher.
    deprecated: true
    name: panorama-unregister-user-tag
  - arguments:
    - description: Specifies the match criteria for the logs. This is similar to the query provided in the web interface under the Monitor tab, when viewing the logs.
      name: query
    - defaultValue: '100'
      description: The number of logs to retrieve. The maximum is 5000.
      name: number_of_logs
    - auto: PREDEFINED
      defaultValue: backward
      description: |-
        Whether logs are shown oldest first (forward) or newest
        first (backward).
      name: direction
      predefined:
      - backward
      - forward
    - description: The source address for the query.
      name: source
    - description: The destination address for the query.
      name: destination
    - description: The date and time after which logs were received in the format YYYY/MM/DD HH:MM:SS.
      name: receive_time
    - description: The application for the query.
      name: application
    - description: The destination port for the query.
      name: to_port
    - description: The action for the query.
      name: action
    description: Deprecated. Use the pan-os-query-logs command instead.
    deprecated: true
    name: panorama-query-traffic-logs
    outputs:
    - contextPath: Panorama.TrafficLogs.JobID
      description: The job ID of the traffic logs query.
      type: Number
    - contextPath: Panorama.TrafficLogs.Status
      description: The status of the traffic logs query.
      type: String
  - arguments:
    - description: The job ID of the query.
      name: job_id
      required: true
    description: Deprecated. Use the pan-os-check-logs-status command instead.
    deprecated: true
    name: panorama-check-traffic-logs-status
    outputs:
    - contextPath: Panorama.TrafficLogs.JobID
      description: The job ID of the traffic logs query.
      type: Number
    - contextPath: Panorama.TrafficLogs.Status
      description: The status of the traffic logs query.
      type: String
  - arguments:
    - description: The job ID of the query.
      name: job_id
      required: true
    description: Deprecated. Use the pan-os-get-logs command instead.
    deprecated: true
    name: panorama-get-traffic-logs
    outputs:
    - contextPath: Panorama.TrafficLogs.JobID
      description: The job ID of the traffic logs query.
      type: Number
    - contextPath: Panorama.TrafficLogs.Status
      description: The status of the traffic logs query.
      type: String
    - contextPath: Panorama.TrafficLogs.Logs.Action
      description: The action of the traffic log.
      type: String
    - contextPath: Panorama.TrafficLogs.Logs.ActionSource
      description: The action source of the traffic log.
      type: String
    - contextPath: Panorama.TrafficLogs.Logs.Application
      description: The application of the traffic log.
      type: String
    - contextPath: Panorama.TrafficLogs.Logs.Category
      description: The category of the traffic log.
      type: String
    - contextPath: Panorama.TrafficLogs.Logs.DeviceName
      description: The device name of the traffic log.
      type: String
    - contextPath: Panorama.TrafficLogs.Logs.Destination
      description: The destination of the traffic log.
      type: String
    - contextPath: Panorama.TrafficLogs.Logs.DestinationPort
      description: The destination port of the traffic log.
      type: String
    - contextPath: Panorama.TrafficLogs.Logs.FromZone
      description: The from zone of the traffic log.
      type: String
    - contextPath: Panorama.TrafficLogs.Logs.Protocol
      description: The protocol of the traffic log.
      type: String
    - contextPath: Panorama.TrafficLogs.Logs.ReceiveTime
      description: The receive time of the traffic log.
      type: String
    - contextPath: Panorama.TrafficLogs.Logs.Rule
      description: The rule of the traffic log.
      type: String
    - contextPath: Panorama.TrafficLogs.Logs.SessionEndReason
      description: The session end reason of the traffic log.
      type: String
    - contextPath: Panorama.TrafficLogs.Logs.Source
      description: The source of the traffic log.
      type: String
    - contextPath: Panorama.TrafficLogs.Logs.SourcePort
      description: The source port of the traffic log.
      type: String
    - contextPath: Panorama.TrafficLogs.Logs.StartTime
      description: The start time of the traffic log.
      type: String
    - contextPath: Panorama.TrafficLogs.Logs.ToZone
      description: The to zone of the traffic log.
      type: String
    - contextPath: Panorama.TrafficLogs.Logs.Bytes
      description: The total log bytes.
      type: String
    - contextPath: Panorama.TrafficLogs.Logs.BytesReceived
      description: The log bytes received.
      type: String
    - contextPath: Panorama.TrafficLogs.Logs.BytesSent
      description: The log bytes sent.
      type: String
  - arguments:
    - auto: PREDEFINED
      description: The rules location. Mandatory for Panorama instances.
      name: pre_post
      predefined:
      - pre-rulebase
      - post-rulebase
    - description: The device group for which to return addresses (Panorama instances).
      name: device-group
    - description: The tag to filter the rules.
      name: tag
    description: Returns a list of predefined security rules.
    deprecated: true
    name: panorama-list-rules
    outputs:
    - contextPath: Panorama.SecurityRule.Location
      description: The location of the security rule.
      type: String
    - contextPath: Panorama.SecurityRule.NegateDestination
      description: Indicates whether the destination is negated in the security rule.
      type: String
    - contextPath: Panorama.SecurityRule.Disabled
      description: Indicates whether the security rule is disabled.
      type: String
    - contextPath: Panorama.SecurityRule.ICMPUnreachable
      description: Specifies the behavior for ICMP unreachable messages.
      type: String
    - contextPath: Panorama.SecurityRule.Description
      description: The description of the security rule.
      type: String
    - contextPath: Panorama.SecurityRule.GroupTag
      description: The group tag of the security rule.
      type: String
    - contextPath: Panorama.SecurityRule.LogForwardingProfile
      description: The log forwarding profile applied to the security rule.
      type: String
    - contextPath: Panorama.SecurityRule.NegateSource
      description: Indicates whether the source is negated in the security rule.
      type: String
    - contextPath: Panorama.SecurityRule.SecurityProfileGroup
      description: The security profile group assigned to the security rule.
      type: String
    - contextPath: Panorama.SecurityRule.SecurityProfile.url-filtering
      description: The security profile setting for url-filtering in the security rule.
      type: String
    - contextPath: Panorama.SecurityRule.SecurityProfile.data-filtering
      description: The security profile setting for data-filtering in the security rule.
      type: String
    - contextPath: Panorama.SecurityRule.SecurityProfile.file-blocking
      description: The security profile setting for file-blocking in the security rule.
      type: String
    - contextPath: Panorama.SecurityRule.SecurityProfile.virus
      description: The security profile setting for viruses in the security rule.
      type: String
    - contextPath: Panorama.SecurityRule.SecurityProfile.spyware
      description: The security profile setting for spyware in the security rule.
      type: String
    - contextPath: Panorama.SecurityRule.SecurityProfile.vulnerability
      description: The security profile setting for vulnerability in the security rule.
      type: String
    - contextPath: Panorama.SecurityRule.SecurityProfile.wildfire-analysis
      description: The security profile setting for wildfire-analysis in the security rule.
      type: String
    - contextPath: Panorama.SecurityRule.Target.devices
      description: The devices targeted by the security rule.
      type: String
    - contextPath: Panorama.SecurityRule.Target.negate
      description: Indicates whether the target is negated in the security rule.
      type: String
    - contextPath: Panorama.SecurityRule.Name
      description: The name of the security rule.
      type: String
    - contextPath: Panorama.SecurityRule.From
      description: The source zone of the security rule.
      type: String
    - contextPath: Panorama.SecurityRule.DestinationDevice
      description: The destination device of the security rule.
      type: String
    - contextPath: Panorama.SecurityRule.Action
      description: The action taken by the security rule.
      type: String
    - contextPath: Panorama.SecurityRule.SourceDevice
      description: The source device of the security rule.
      type: String
    - contextPath: Panorama.SecurityRule.Tags
      description: The tags associated with the security rule.
      type: String
    - contextPath: Panorama.SecurityRule.SourceUser
      description: The source user of the security rule.
      type: String
    - contextPath: Panorama.SecurityRule.Application
      description: The application used in the security rule.
      type: String
    - contextPath: Panorama.SecurityRule.Service
      description: The service used in the security rule.
      type: String
    - contextPath: Panorama.SecurityRule.To
      description: The destination zone of the security rule.
      type: String
    - contextPath: Panorama.SecurityRule.Source
      description: The source address of the security rule.
      type: String
    - contextPath: Panorama.SecurityRule.CustomUrlCategory
      description: The custom URL category targeted by the security rule.
      type: String
    - contextPath: Panorama.SecurityRule.Destination
      description: The destination address of the security rule.
      type: String
    - contextPath: Panorama.SecurityRule.Options.LogAtSessionStart
      description: Indicates whether the session start is logged.
      type: String
    - contextPath: Panorama.SecurityRule.Options.LogForwarding
      description: Indicates whether log forwarding is enabled for the security rule.
      type: String
    - contextPath: Panorama.SecurityRule.Options.Schedule
      description: The schedule applied to the security rule.
      type: String
    - contextPath: Panorama.SecurityRule.Options.QoSMarking
      description: The QoS marking applied to the security rule.
      type: String
    - contextPath: Panorama.SecurityRule.Options.DisableServerResponseInspection
      description: Specifies whether to disable server response inspection for the security rule.
      type: String
    - contextPath: Panorama.SecurityRule.DeviceGroup
      description: The device group of the security rule (Panorama instances only).
      type: String
    - contextPath: Panorama.SecurityRule.Type
      description: Represents the type of the security rule (e.g., pre-rule, post-rule, intra-zone, inter-zone).
      type: String
  - arguments:
    - auto: PREDEFINED
      description: The log type.
      name: log-type
      predefined:
      - threat
      - traffic
      - wildfire
      - url
      - data
      required: true
    - description: The query string by which to match criteria for the logs. This is similar to the query provided in the web interface under the Monitor tab when viewing the logs.
      name: query
    - description: |-
        The time the log was generated from the timestamp and prior to it.
        For example "2019/08/11 01:10:44", will get logs before the specified date.
      name: time-generated
    - description: The source address.
      isArray: true
      name: addr-src
    - description: The destination address.
      isArray: true
      name: addr-dst
    - description: The source or destination IP address.
      isArray: true
      name: ip
    - description: The source zone.
      isArray: true
      name: zone-src
    - description: The destination source.
      isArray: true
      name: zone-dst
    - description: The rule action.
      isArray: true
      name: action
    - description: The destination port.
      isArray: true
      name: port-dst
    - description: The rule name, for example "Allow all outbound".
      isArray: true
      name: rule
    - description: The URL, for example "safebrowsing.googleapis.com".
      isArray: true
      name: url
    - description: The file hash (for WildFire logs only).
      isArray: true
      name: filedigest
    - defaultValue: '100'
      description: The maximum number of logs to retrieve. The maximum is 5000.
      name: number_of_logs
    description: Queries logs in Panorama.
    deprecated: true
    name: panorama-query-logs
    outputs:
    - contextPath: Panorama.Monitor.JobID
      description: The job ID of the logs query.
      type: String
    - contextPath: Panorama.Monitor.Status
      description: The status of the logs query.
      type: String
    - contextPath: Panorama.Monitor.Message
      description: The message of the logs query.
      type: String
  - arguments:
    - description: The job ID of the query.
      isArray: true
      name: job_id
      required: true
    description: Checks the status of a log query.
    deprecated: true
    name: panorama-check-logs-status
    outputs:
    - contextPath: Panorama.Monitor.JobID
      description: The job ID of the logs query.
      type: String
    - contextPath: Panorama.Monitor.Status
      description: The status of the log query.
      type: String
  - arguments:
    - description: The job ID of the query.
      isArray: true
      name: job_id
      required: true
    - defaultValue: 'true'
      description: Whether to auto-enrich the War Room entry. If "true", entry is not auto-enriched. If "false", entry is auto-extracted.
      name: ignore_auto_extract
    description: Retrieves the data of a logs query.
    name: panorama-get-logs
    outputs:
    - contextPath: Panorama.Monitor.Logs.Action
      description: The action taken for the session. Can be "alert", "allow", "deny", "drop", "drop-all-packets", "reset-client", "reset-server", "reset-both", or "block-url".
      type: String
    - contextPath: Panorama.Monitor.Logs.Application
      description: The application associated with the session.
      type: String
    - contextPath: Panorama.Monitor.Logs.Category
      description: The URL category of the URL subtype. For WildFire subtype, it is the verdict on the file, and can be either "malicious", "phishing", "grayware", or "benign". For other subtypes, the value is "any".
      type: String
    - contextPath: Panorama.Monitor.Logs.DeviceName
      description: The hostname of the firewall on which the session was logged.
      type: String
    - contextPath: Panorama.Monitor.Logs.DestinationAddress
      description: The original session destination IP address.
      type: String
    - contextPath: Panorama.Monitor.Logs.DestinationUser
      description: The username of the user to which the session was destined.
      type: String
    - contextPath: Panorama.Monitor.Logs.DestinationCountry
      description: The destination country or internal region for private addresses. Maximum length is 32 bytes.
      type: String
    - contextPath: Panorama.Monitor.Logs.DestinationPort
      description: The destination port utilized by the session.
      type: String
    - contextPath: Panorama.Monitor.Logs.FileDigest
      description: Only for the WildFire subtype, all other types do not use this field. The filedigest string shows the binary hash of the file sent to be analyzed by the WildFire service.
      type: String
    - contextPath: Panorama.Monitor.Logs.FileName
      description: |-
        File name or file type when the subtype is file.
        File name when the subtype is virus.
        File name when the subtype is wildfire-virus.
        File name when the subtype is wildfire.
      type: String
    - contextPath: Panorama.Monitor.Logs.FileType
      description: |-
        Only for the WildFire subtype, all other types do not use this field.
        Specifies the type of file that the firewall forwarded for WildFire analysis.
      type: String
    - contextPath: Panorama.Monitor.Logs.FromZone
      description: The zone from which the session was sourced.
      type: String
    - contextPath: Panorama.Monitor.Logs.URLOrFilename
      description: |-
        The actual URL when the subtype is url.
        File name or file type when the subtype is file.
        File name when the subtype is virus.
        File name when the subtype is wildfire-virus.
        File name when the subtype is wildfire.
        URL or file name when the subtype is vulnerability (if applicable).
      type: String
    - contextPath: Panorama.Monitor.Logs.NATDestinationIP
      description: The post-NAT destination IP address if destination NAT was performed.
      type: String
    - contextPath: Panorama.Monitor.Logs.NATDestinationPort
      description: The post-NAT destination port.
      type: String
    - contextPath: Panorama.Monitor.Logs.NATSourceIP
      description: The post-NAT source IP address if source NAT was performed.
      type: String
    - contextPath: Panorama.Monitor.Logs.NATSourcePort
      description: The post-NAT source port.
      type: String
    - contextPath: Panorama.Monitor.Logs.PCAPid
      description: |-
        The packet capture (pcap) ID is a 64 bit unsigned integral denoting
        an ID to correlate threat pcap files with extended pcaps taken as a part of
        that flow. All threat logs will contain either a pcap_id of 0 (no associated
        pcap), or an ID referencing the extended pcap file.
      type: String
    - contextPath: Panorama.Monitor.Logs.IPProtocol
      description: The IP protocol associated with the session.
      type: String
    - contextPath: Panorama.Monitor.Logs.Recipient
      description: |-
        Only for the WildFire subtype, all other types do not use this field.
        Specifies the name of the receiver of an email that WildFire determined to be malicious when analyzing an email link forwarded by the firewall.
      type: String
    - contextPath: Panorama.Monitor.Logs.Rule
      description: The name of the rule that the session matched.
      type: String
    - contextPath: Panorama.Monitor.Logs.RuleID
      description: The ID of the rule that the session matched.
      type: String
    - contextPath: Panorama.Monitor.Logs.ReceiveTime
      description: The time the log was received at the management plane.
      type: String
    - contextPath: Panorama.Monitor.Logs.Sender
      description: |-
        Only for the WildFire subtype; all other types do not use this field.
        Specifies the name of the sender of an email that WildFire determined to be malicious when analyzing an email link forwarded by the firewall.
      type: String
    - contextPath: Panorama.Monitor.Logs.SessionID
      description: An internal numerical identifier applied to each session.
      type: String
    - contextPath: Panorama.Monitor.Logs.DeviceSN
      description: The serial number of the firewall on which the session was logged.
      type: String
    - contextPath: Panorama.Monitor.Logs.Severity
      description: |-
        The severity associated with the threat. Can be "informational", "low",
        "medium", "high", or "critical".
      type: String
    - contextPath: Panorama.Monitor.Logs.SourceAddress
      description: The original session source IP address.
      type: String
    - contextPath: Panorama.Monitor.Logs.SourceCountry
      description: |-
        The source country or internal region for private addresses. Maximum
        length is 32 bytes.
      type: String
    - contextPath: Panorama.Monitor.Logs.SourceUser
      description: The username of the user who initiated the session.
      type: String
    - contextPath: Panorama.Monitor.Logs.SourcePort
      description: The source port utilized by the session.
      type: String
    - contextPath: Panorama.Monitor.Logs.ThreatCategory
      description: |-
        The threat categories used to classify different types of
        threat signatures.
      type: String
    - contextPath: Panorama.Monitor.Logs.Name
      description: |-
        The Palo Alto Networks identifier for the threat. A description
        string followed by a 64-bit numerical identifier.
      type: String
    - contextPath: Panorama.Monitor.Logs.ID
      description: The Palo Alto Networks ID for the threat.
      type: String
    - contextPath: Panorama.Monitor.Logs.ToZone
      description: The zone to which the session was destined.
      type: String
    - contextPath: Panorama.Monitor.Logs.TimeGenerated
      description: The time the log was generated on the data plane.
      type: String
    - contextPath: Panorama.Monitor.Logs.URLCategoryList
      description: |-
        A list of the URL filtering categories that the firewall used to
        enforce the policy.
      type: String
    - contextPath: Panorama.Monitor.Logs.Bytes
      description: The total log bytes.
      type: String
    - contextPath: Panorama.Monitor.Logs.BytesReceived
      description: The log bytes received.
      type: String
    - contextPath: Panorama.Monitor.Logs.BytesSent
      description: The log bytes sent.
      type: String
    - contextPath: Panorama.Monitor.Logs.Vsys
      description: The vsys on the firewall that generated the log.
      type: String
  - arguments:
    - description: The application name.
      name: application
    - description: The category name.
      name: category
    - description: The destination IP address.
      name: destination
      required: true
    - description: The destination port.
      name: destination-port
    - description: The from zone.
      name: from
    - description: The to zone.
      name: to
    - description: The IP protocol value.
      name: protocol
      required: true
    - description: The source IP address.
      name: source
      required: true
    - description: The source user.
      name: source-user
    - description: The target number of the firewall. Used only on a Panorama instance.
      name: target
      isArray: true
    - description: The target vsys of the firewall. Used only on a Panorama instance.
      name: vsys
      isArray: true
    description: Checks whether a session matches a specified security policy. This command is only available on firewall instances.
    deprecated: true
    name: panorama-security-policy-match
    outputs:
    - contextPath: Panorama.SecurityPolicyMatch.Query
      description: The query for the session to test.
      type: String
    - contextPath: Panorama.SecurityPolicyMatch.Rules.Name
      description: The matching rule name.
      type: String
    - contextPath: Panorama.SecurityPolicyMatch.Rules.Action
      description: The matching rule action.
      type: String
    - contextPath: Panorama.SecurityPolicyMatch.Rules.Category
      description: The matching rule category.
      type: String
    - contextPath: Panorama.SecurityPolicyMatch.Rules.Destination
      description: The matching rule destination.
      type: String
    - contextPath: Panorama.SecurityPolicyMatch.Rules.From
      description: The matching rule from zone.
      type: String
    - contextPath: Panorama.SecurityPolicyMatch.Rules.Source
      description: The matching rule source.
      type: String
    - contextPath: Panorama.SecurityPolicyMatch.Rules.To
      description: The matching rule to zone.
      type: String
    - contextPath: Panorama.SecurityPolicyMatch.QueryFields.Application
      description: The application name.
      type: String
    - contextPath: Panorama.SecurityPolicyMatch.QueryFields.Category
      description: The category name.
      type: String
    - contextPath: Panorama.SecurityPolicyMatch.QueryFields.Destination
      description: The destination IP address.
      type: String
    - contextPath: Panorama.SecurityPolicyMatch.QueryFields.DestinationPort
      description: The destination port.
      type: Number
    - contextPath: Panorama.SecurityPolicyMatch.QueryFields.From
      description: The query fields from zone.
      type: String
    - contextPath: Panorama.SecurityPolicyMatch.QueryFields.To
      description: The query fields to zone.
      type: String
    - contextPath: Panorama.SecurityPolicyMatch.QueryFields.Protocol
      description: The IP protocol value.
      type: String
    - contextPath: Panorama.SecurityPolicyMatch.QueryFields.Source
      description: The destination IP address.
      type: String
    - contextPath: Panorama.SecurityPolicyMatch.QueryFields.SourceUser
      description: The source user.
      type: String
  - arguments:
    - description: The name of the virtual router for which to list the static routes.
      name: virtual_router
      required: true
    - description: The template to use to run the command. Overrides the template parameter (Panorama instances).
      name: template
    - auto: PREDEFINED
      defaultValue: 'false'
      description: Whether to show an uncommitted configuration.
      name: show_uncommitted
      predefined:
      - 'true'
      - 'false'
    description: Lists the static routes of a virtual router.
    deprecated: true
    name: panorama-list-static-routes
    outputs:
    - contextPath: Panorama.StaticRoutes.Name
      description: The name of the static route.
      type: String
    - contextPath: Panorama.StaticRoutes.BFDProfile
      description: The BFD profile of the static route.
      type: String
    - contextPath: Panorama.StaticRoutes.Destination
      description: The destination of the static route.
      type: String
    - contextPath: Panorama.StaticRoutes.Metric
      description: The metric (port) of the static route.
      type: Number
    - contextPath: Panorama.StaticRoutes.NextHop
      description: The next hop of the static route. Can be an IP address, FQDN, or a virtual router.
      type: String
    - contextPath: Panorama.StaticRoutes.RouteTable
      description: The route table of a static route.
      type: String
    - contextPath: Panorama.StaticRoutes.VirtualRouter
      description: The virtual router to which the static router belongs.
      type: String
    - contextPath: Panorama.StaticRoutes.Template
      description: The template in which the static route is defined (Panorama instances only).
      type: String
    - contextPath: Panorama.StaticRoutes.Uncommitted
      description: Whether the static route is committed.
      type: Boolean
  - arguments:
    - description: The name of the virtual router for which to display the static route.
      name: virtual_router
      required: true
    - description: The name of the static route to display.
      name: static_route
      required: true
    - description: The template to use to run the command. Overrides the template parameter (Panorama instances).
      name: template
    description: Returns the specified static route of a virtual router.
    deprecated: true
    name: panorama-get-static-route
    outputs:
    - contextPath: Panorama.StaticRoutes.Name
      description: The name of the static route.
      type: String
    - contextPath: Panorama.StaticRoutes.BFDProfile
      description: The BFD profile of the static route.
      type: String
    - contextPath: Panorama.StaticRoutes.Destination
      description: The destination of the static route.
      type: String
    - contextPath: Panorama.StaticRoutes.Metric
      description: The metric (port) of the static route.
      type: Number
    - contextPath: Panorama.StaticRoutes.NextHop
      description: The next hop of the static route. Can be an IP address, FQDN, or a virtual router.
      type: String
    - contextPath: Panorama.StaticRoutes.RouteTable
      description: The route table of the static route.
      type: String
    - contextPath: Panorama.StaticRoutes.VirtualRouter
      description: The virtual router to which the static router belongs.
      type: String
    - contextPath: Panorama.StaticRoutes.Template
      description: The template in which the static route is defined (Panorama instances only).
      type: String
  - arguments:
    - description: The virtual router to which the routes will be added.
      name: virtual_router
      required: true
    - description: The name of the static route to add. The argument is limited to a maximum of 31 characters, is case-sensitive, and supports letters, numbers, spaces, hyphens, and underscores.
      name: static_route
      required: true
    - description: 'The IP address and network mask in Classless Inter-domain Routing (CIDR) notation: ip_address/mask. For example, 192.168.0.1/24 for IPv4 or 2001:db8::/32 for IPv6).'
      name: destination
      required: true
    - auto: PREDEFINED
      description: The type for the next hop.
      name: nexthop_type
      predefined:
      - ip-address
      - next-vr
      - fqdn
      - discard
      required: true
    - description: The next hop value.
      name: nexthop_value
      required: true
    - description: The metric port for the static route (1-65535).
      name: metric
    - description: The interface name in which to add the static route.
      name: interface
    - description: The template to use to run the command. Overrides the template parameter (Panorama instances).
      name: template
    description: Adds a static route.
    deprecated: true
    name: panorama-add-static-route
    outputs:
    - contextPath: Panorama.StaticRoutes.Name
      description: The name of the static route.
      type: String
    - contextPath: Panorama.StaticRoutes.BFDProfile
      description: The BFD profile of the static route.
      type: String
    - contextPath: Panorama.StaticRoutes.Destination
      description: The destination of the static route.
      type: String
    - contextPath: Panorama.StaticRoutes.Metric
      description: The metric (port) of the static route.
      type: Number
    - contextPath: Panorama.StaticRoutes.NextHop
      description: The next hop of the static route. Can be an IP address, FQDN, or a virtual router.
      type: String
    - contextPath: Panorama.StaticRoutes.RouteTable
      description: The route table of the static route.
      type: String
    - contextPath: Panorama.StaticRoutes.VirtualRouter
      description: The virtual router to which the static router belongs.
      type: String
    - contextPath: Panorama.StaticRoutes.Template
      description: The template in which the static route is defined (Panorama instances only).
      type: String
  - arguments:
    - description: The name of the static route to delete.
      name: route_name
      required: true
    - description: The virtual router from which the routes will be deleted.
      name: virtual_router
      required: true
    - description: The template to use to run the command. Overrides the template parameter (Panorama instances).
      name: template
    description: Deletes a static route.
    deprecated: true
    name: panorama-delete-static-route
    outputs:
    - contextPath: Panorama.StaticRoutes.Name
      description: The name of the static route to delete.
      type: String
    - contextPath: Panorama.StaticRoutes.BFDProfile
      description: The BFD profile of the static route.
      type: String
    - contextPath: Panorama.StaticRoutes.Destination
      description: The destination of the static route.
      type: String
    - contextPath: Panorama.StaticRoutes.Metric
      description: The metric (port) of the static route.
      type: Number
    - contextPath: Panorama.StaticRoutes.NextHop
      description: The next hop of the static route. Can be an IP address, FQDN, or a virtual router.
      type: String
    - contextPath: Panorama.StaticRoutes.RouteTable
      description: The route table of the static route.
      type: String
    - contextPath: Panorama.StaticRoutes.VirtualRouter
      description: The virtual router to which the static router belongs.
      type: String
    - contextPath: Panorama.StaticRoutes.Template
      description: The template in which the static route is defined (Panorama instances only).
      type: String
    - contextPath: Panorama.StaticRoutes.Deleted
      description: Whether the static route was deleted.
      type: Boolean
  - arguments:
    - description: The serial number of the target device.
      name: target
    description: Shows the firewall device software version.
    deprecated: true
    name: panorama-show-device-version
    outputs:
    - contextPath: Panorama.Device.Info.Devicename
      description: The device name of the PAN-OS.
      type: String
    - contextPath: Panorama.Device.Info.Model
      description: The model of the PAN-OS.
      type: String
    - contextPath: Panorama.Device.Info.Serial
      description: The serial number of the PAN-OS.
      type: String
    - contextPath: Panorama.Device.Info.Version
      description: The version of the PAN-OS.
      type: String
  - arguments:
    - description: The device to which to download the content update.
      name: target
    description: Downloads the latest content update.
    deprecated: true
    name: panorama-download-latest-content-update
    outputs:
    - contextPath: Panorama.Content.Download.JobID
      description: The job ID of the content download.
      type: String
    - contextPath: Panorama.Content.Download.Status
      description: The content download status.
      type: String
  - arguments:
    - description: The device to which the content update is downloading.
      name: target
    - description: The job ID to check.
      name: job_id
      required: true
    description: Checks the download status of a content update.
    deprecated: true
    name: panorama-content-update-download-status
    outputs:
    - contextPath: Panorama.Content.Download.JobID
      description: The job ID to monitor.
      type: String
    - contextPath: Panorama.Content.Download.Status
      description: The download status.
      type: String
    - contextPath: Panorama.Content.Download.Details
      description: The job ID details.
      type: String
  - arguments:
    - description: The device on which to install the content update.
      name: target
    description: Installs the latest content update.
    deprecated: true
    name: panorama-install-latest-content-update
    outputs:
    - contextPath: Panorama.Content.Install.JobID
      description: The job ID of the installation.
      type: String
    - contextPath: Content.Install.Status
      description: The installation status.
      type: String
  - arguments:
    - description: The device on which to check the installation status of the content update.
      name: target
    - description: The job ID of the content installation.
      name: job_id
      required: true
    description: Gets the installation status of the content update.
    deprecated: true
    name: panorama-content-update-install-status
    outputs:
    - contextPath: Panorama.Content.Install.JobID
      description: The job ID of the content installation.
      type: String
    - contextPath: Panorama.Content.Install.Status
      description: The content installation status.
      type: String
    - contextPath: Panorama.Content.Install.Details
      description: The content installation status details.
      type: String
  - arguments:
    - description: The target device from which to get the PAN-OS software version.
      name: target
    description: Checks the PAN-OS software version from the repository.
    deprecated: true
    name: panorama-check-latest-panos-software
  - arguments:
    - description: The target device from which to download the PAN-OS software version.
      name: target
    - description: The target version number to install.
      name: target_version
      required: true
    description: Downloads the target PAN-OS software version to install on the target device.
    deprecated: true
    name: panorama-download-panos-version
    outputs:
    - contextPath: Panorama.PANOS.Download.JobID
      description: The job ID of the PAN-OS download.
      type: number
    - contextPath: Panorama.PANOS.Download.Status
      description: The status of the PAN-OS download.
      type: String
  - arguments:
    - description: The target device from which to get the download status.
      name: target
    - description: The job ID to check.
      name: job_id
      required: true
    description: Gets the download status of the target PAN-OS software.
    name: panorama-download-panos-status
    deprecated: true
    outputs:
    - contextPath: Panorama.PANOS.Download.JobID
      description: The job ID of the PAN-OS download.
      type: string
    - contextPath: Panorama.PANOS.Download.Status
      description: The PAN-OS download status.
      type: String
    - contextPath: Panorama.PANOS.Download.Details
      description: The PAN-OS download details.
      type: String
  - arguments:
    - description: The target device on which to install the target PAN-OS software version.
      name: target
    - description: The target PAN-OS version to install.
      name: target_version
      required: true
    description: Installs the target PAN-OS version on the specified target device.
    deprecated: true
    name: panorama-install-panos-version
    outputs:
    - contextPath: Panorama.PANOS.Install.JobID
      description: The job ID of the PAN-OS installation.
      type: string
    - contextPath: Panorama.PANOS.Install.Status
      description: The status of the PAN-OS installation.
      type: String
  - arguments:
    - description: The target device from which to get the installation status.
      name: target
    - description: The job ID to check.
      name: job_id
      required: true
    description: Gets the installation status of the PAN-OS software.
    deprecated: true
    name: panorama-install-panos-status
    outputs:
    - contextPath: Panorama.PANOS.Install.JobID
      description: The job ID of the PAN-OS installation.
      type: number
    - contextPath: Panorama.PANOS.Install.Status
      description: The status of the PAN-OS installation.
      type: String
    - contextPath: Panorama.PANOS.Install.Details
      description: The PAN-OS installation details.
      type: String
  - arguments:
    - description: The target device on which to reboot the firewall.
      name: target
    description: Reboots the firewall device.
    deprecated: true
    name: panorama-device-reboot
  - arguments:
    - description: The IP address from which to return information.
      name: ip_address
      required: true
    description: Gets location information for an IP address.
    deprecated: true
    name: panorama-show-location-ip
    outputs:
    - contextPath: Panorama.Location.IP.country_code
      description: The IP address location country code.
      type: String
    - contextPath: Panorama.Location.IP.country_name
      description: The IP address location country name.
      type: String
    - contextPath: Panorama.Location.IP.ip_address
      description: The IP address.
      type: String
    - contextPath: Panorama.Location.IP.Status
      description: Whether the IP address was found.
      type: String
  - arguments: []
    description: Gets information about available PAN-OS licenses and their statuses.
    deprecated: true
    name: panorama-get-licenses
    outputs:
    - contextPath: Panorama.License.Authcode
      description: The authentication code of the license.
      type: String
    - contextPath: Panorama.License.Base-license-name
      description: The base license name.
      type: String
    - contextPath: Panorama.License.Description
      description: The description of the license.
      type: String
    - contextPath: Panorama.License.Expired
      description: Whether the license has expired.
      type: String
    - contextPath: Panorama.License.Expires
      description: When the license will expire.
      type: String
    - contextPath: Panorama.License.Feature
      description: The feature of the license.
      type: String
    - contextPath: Panorama.License.Issued
      description: When the license was issued.
      type: String
    - contextPath: Panorama.License.Serial
      description: The serial number of the license.
      type: String
  - arguments:
    - auto: PREDEFINED
      description: The security profile for which to get information.
      name: security_profile
      predefined:
      - data-filtering
      - file-blocking
      - spyware
      - url-filtering
      - virus
      - vulnerability
      - wildfire-analysis
    description: Gets information for the specified security profile.
    deprecated: true
    name: panorama-get-security-profiles
    outputs:
    - contextPath: Panorama.Spyware.Name
      description: The profile name.
      type: String
    - contextPath: Panorama.Spyware.Rules.Action
      description: The rule action.
      type: String
    - contextPath: Panorama.Spyware.Rules.Category
      description: The category for which to apply the rule.
      type: String
    - contextPath: Panorama.Spyware.Rules.Name
      description: The rule name.
      type: String
    - contextPath: Panorama.Spyware.Rules.Packet-capture
      description: Whether packet capture is enabled.
      type: String
    - contextPath: Panorama.Spyware.Rules.Severity
      description: The rule severity.
      type: String
    - contextPath: Panorama.Spyware.Rules.Threat-name
      description: The threat name to apply for the rule.
      type: String
    - contextPath: Panorama.URLFilter.Name
      description: The profile name.
      type: String
    - contextPath: Panorama.URLFilter.Rules.Category.Action
      description: The rule action to apply to the category.
      type: String
    - contextPath: Panorama.URLFilter.Rules.Category.Name
      description: The category name.
      type: String
    - contextPath: Panorama.WildFire.Name
      description: The WildFire profile name.
      type: String
    - contextPath: Panorama.WildFire.Rules.Analysis
      description: The rule analysis.
      type: String
    - contextPath: Panorama.WildFire.Rules.Application
      description: The application to apply for the rule.
      type: String
    - contextPath: Panorama.WildFire.Rules.File-type
      description: The file type to apply for the rule.
      type: String
    - contextPath: Panorama.WildFire.Rules.Name
      description: The rule name.
      type: String
    - contextPath: Panorama.Vulnerability.Name
      description: The vulnerability profile name.
      type: String
    - contextPath: Panorama.Vulnerability.Rules.Vendor-id
      description: The vendor ID to apply for the rule.
      type: String
    - contextPath: Panorama.Vulnerability.Rules.Packet-capture
      description: Whether packet capture is enabled.
      type: String
    - contextPath: Panorama.Vulnerability.Rules.Host
      description: The rule host.
      type: String
    - contextPath: Panorama.Vulnerability.Rules.Name
      description: The rule name.
      type: String
    - contextPath: Panorama.Vulnerability.Rules.Category
      description: The category to apply for the rule.
      type: String
    - contextPath: Panorama.Vulnerability.Rules.CVE
      description: The CVE to apply for the rule.
      type: String
    - contextPath: Panorama.Vulnerability.Rules.Action
      description: The rule action.
      type: String
    - contextPath: Panorama.Vulnerability.Rules.Severity
      description: The rule severity.
      type: String
    - contextPath: Panorama.Vulnerability.Rules.Threat-name
      description: The threat to apply for the rule.
      type: String
    - contextPath: Panorama.Antivirus.Name
      description: The antivirus profile name.
      type: String
    - contextPath: Panorama.Antivirus.Rules.Action
      description: The rule action.
      type: String
    - contextPath: Panorama.Antivirus.Rules.Name
      description: The rule name.
      type: String
    - contextPath: Panorama.Antivirus.Rules.WildFire-action
      description: The WildFire action.
      type: String
    - contextPath: Panorama.FileBlocking.Name
      description: The file blocking profile name.
      type: String
    - contextPath: Panorama.FileBlocking.Rules.Action
      description: The rule action.
      type: String
    - contextPath: Panorama.FileBlocking.Rules.Application
      description: The application to apply for the rule.
      type: String
    - contextPath: Panorama.FileBlocking.Rules.File-type
      description: The file type to apply for the rule.
      type: String
    - contextPath: Panorama.FileBlocking.Rules.Name
      description: The rule name.
      type: String
    - contextPath: Panorama.DataFiltering.Name
      description: The data filtering profile name.
      type: String
    - contextPath: Panorama.DataFiltering.Rules.Alert-threshold
      description: The alert threshold.
      type: String
    - contextPath: Panorama.DataFiltering.Rules.Application
      description: The application to apply for the rule.
      type: String
    - contextPath: Panorama.DataFiltering.Rules.Block-threshold
      description: The block threshold.
      type: String
    - contextPath: Panorama.DataFiltering.Rules.Data-object
      description: The data object.
      type: String
    - contextPath: Panorama.DataFiltering.Rules.Direction
      description: The rule direction.
      type: String
    - contextPath: Panorama.DataFiltering.Rules.File-type
      description: The file type to apply for the rule.
      type: String
    - contextPath: Panorama.DataFiltering.Rules.Log-severity
      description: The log severity.
      type: String
    - contextPath: Panorama.DataFiltering.Rules.Name
      description: The rule name.
      type: String
  - arguments:
    - auto: PREDEFINED
      description: Security profile type.
      name: profile_type
      predefined:
      - data-filtering
      - file-blocking
      - spyware
      - url-filtering
      - virus
      - vulnerability
      - wildfire-analysis
      required: true
    - description: The rule name to apply.
      name: rule_name
      required: true
    - description: The profile name to apply to the rule.
      name: profile_name
      required: true
    - auto: PREDEFINED
      description: The location of the rules. Mandatory for Panorama instances.
      name: pre_post
      predefined:
      - pre-rulebase
      - post-rulebase
    description: Applies a security profile to specific rules or rules with a specific tag.
    deprecated: true
    name: panorama-apply-security-profile
  - arguments:
    - auto: PREDEFINED
      description: The location of the rules. Mandatory for Panorama instances.
      name: pre_post
      predefined:
      - pre-rulebase
      - post-rulebase
    description: Get SSL decryption rules.
    deprecated: true
    name: panorama-get-ssl-decryption-rules
    outputs:
    - contextPath: Panorama.SSLRule.From
      description: The SSL rule from the source.
      type: String
    - contextPath: Panorama.SSLRule.Name
      description: The name of the SSL rule.
      type: String
    - contextPath: Panorama.SSLRule.Destination
      description: The destination of the SSL rule.
      type: String
    - contextPath: Panorama.SSLRule.Target
      description: The target of the SSL rule.
      type: String
    - contextPath: Panorama.SSLRule.Service
      description: The SSL rule service.
      type: String
    - contextPath: Panorama.SSLRule.Action
      description: The SSL rule action.
      type: String
    - contextPath: Panorama.SSLRule.Type
      description: The SSL rule type.
      type: String
    - contextPath: Panorama.SSLRule.Source
      description: The source of the SSL rule.
      type: String
    - contextPath: Panorama.SSLRule.To
      description: The SSL rule to destination.
      type: String
    - contextPath: Panorama.SSLRule.UUID
      description: The SSL rule UUID.
      type: String
    - contextPath: Panorama.SSLRule.Description
      description: The SSL rule description.
      type: String
    - contextPath: Panorama.SSLRule.Source-user
      description: The SSL rule source user.
      type: String
    - contextPath: Panorama.SSLRule.Category
      description: The SSL rule category.
      type: String
  - arguments:
    - description: The template name.
      name: template
      required: true
    description: Retrieves the Wildfire configuration.
    deprecated: true
    name: panorama-get-wildfire-configuration
    outputs:
    - contextPath: Panorama.WildFire.Name
      description: The file name.
      type: String
    - contextPath: Panorama.WildFire.Size-limit
      description: The file size limit.
      type: String
    - contextPath: Panorama.WildFire.recurring
      description: The schedule that is recurring.
      type: String
  - arguments:
    - description: The URL filtering profile name. Get the name by running the get-security-profiles command.
      name: profile_name
      required: true
    description: Sets default categories to block in the URL filtering profile.
    deprecated: true
    name: panorama-url-filtering-block-default-categories
  - arguments: []
    description: Gets anti-spyware best practices.
    deprecated: true
    name: panorama-get-anti-spyware-best-practice
    outputs:
    - contextPath: Panorama.Spyware.BotentDomain.Name
      description: The botnet domain name.
      type: String
    - contextPath: Panorama.Spyware.BotentDomain.Action
      description: The botnet domain action.
      type: String
    - contextPath: Panorama.Spyware.BotentDomain.Packet-capture
      description: Whether packet capture is enabled.
      type: String
    - contextPath: Panorama.Spyware.BotentDomain.Sinkhole.ipv4-address
      description: The botnet domain IPv4 address.
      type: String
    - contextPath: Panorama.Spyware.BotentDomain.Sinkhole.ipv6-address
      description: The Botnet domain IPv6 address.
      type: String
    - contextPath: Panorama.Spyware.Rule.Category
      description: The rule category.
      type: String
    - contextPath: Panorama.Spyware.Rule.Action
      description: The rule action.
      type: String
    - contextPath: Panorama.Spyware.Rule.Name
      description: The rule name.
      type: String
    - contextPath: Panorama.Spyware.Rule.Severity
      description: The rule severity.
      type: String
    - contextPath: Panorama.Spyware.Rule.Threat-name
      description: The rule threat name.
      type: String
    - contextPath: Panorama.Spyware.BotentDomain.Max_version
      description: The botnet domain max version.
      type: String
  - arguments: []
    description: Gets file-blocking best practices.
    deprecated: true
    name: panorama-get-file-blocking-best-practice
    outputs:
    - contextPath: Panorama.FileBlocking.Rule.Action
      description: The rule action.
      type: String
    - contextPath: Panorama.FileBlocking.Rule.Application
      description: The rule application.
      type: String
    - contextPath: Panorama.FileBlocking.Rule.File-type
      description: The rule file type.
      type: String
    - contextPath: Panorama.FileBlocking.Rule.Name
      description: The rule name.
      type: String
  - arguments: []
    description: Get anti-virus best practices.
    deprecated: true
    name: panorama-get-antivirus-best-practice
    outputs:
    - contextPath: Panorama.Antivirus.Decoder.Action
      description: The rule action.
      type: String
    - contextPath: Panorama.Antivirus.Decoder.Name
      description: The rule name.
      type: String
    - contextPath: Panorama.Antivirus.Decoder.WildFire-action
      description: The WildFire action.
      type: String
  - arguments: []
    description: Gets vulnerability-protection best practices.
    deprecated: true
    name: panorama-get-vulnerability-protection-best-practice
    outputs:
    - contextPath: Panorama.Vulnerability.Rule.Action
      description: The rule action.
      type: String
    - contextPath: Panorama.Vulnerability.Rule.CVE
      description: The rule CVE.
      type: String
    - contextPath: Panorama.Vulnerability.Rule.Category
      description: The rule category.
      type: String
    - contextPath: Panorama.Vulnerability.Rule.Host
      description: The rule host.
      type: String
    - contextPath: Panorama.Vulnerability.Rule.Name
      description: The rule name.
      type: String
    - contextPath: Panorama.Vulnerability.Rule.Severity
      description: The rule severity.
      type: String
    - contextPath: Panorama.Vulnerability.Rule.Threat-name
      description: The threat name.
      type: String
    - contextPath: Panorama.Vulnerability.Rule.Vendor-id
      description: The vendor ID.
      type: String
  - arguments: []
    description: Views WildFire best practices.
    deprecated: true
    name: panorama-get-wildfire-best-practice
    outputs:
    - contextPath: Panorama.WildFire.Analysis
      description: The WildFire analysis.
      type: String
    - contextPath: Panorama.WildFire.Application
      description: The WildFire application.
      type: String
    - contextPath: Panorama.WildFire.File.File-size
      description: The recommended file size.
      type: String
    - contextPath: Panorama.WildFire.File.Name
      description: The file name.
      type: String
    - contextPath: Panorama.WildFire.File-type
      description: The WildFire profile file type.
      type: String
    - contextPath: Panorama.WildFire.Name
      description: The WildFire profile name.
      type: String
    - contextPath: Panorama.WildFire.SSLDecrypt
      description: The SSL decrypt content.
      type: String
    - contextPath: Panorama.WildFire.Schedule.Action
      description: The WildFire schedule action.
      type: String
    - contextPath: Panorama.WildFire.Schedule.Recurring
      description: The WildFire schedule recurring.
      type: String
  - arguments: []
    description: Views URL filtering best practices.
    deprecated: true
    name: panorama-get-url-filtering-best-practice
    outputs:
    - contextPath: Panorama.URLFilter.Category.Action
      description: The action to perform on the category.
      type: String
    - contextPath: Panorama.URLFilter.Category.Name
      description: The category name.
      type: String
    - contextPath: Panorama.URLFilter.DeviceGroup
      description: The device group name.
      type: String
    - contextPath: Panorama.URLFilter.Name
      description: The profile name.
      type: String
    - contextPath: Panorama.URLFilter.Header.log-container-page-only
      description: The log container page only.
      type: String
    - contextPath: Panorama.URLFilter.Header.log-http-hdr-referer
      description: The log HTTP header referrer.
      type: String
    - contextPath: Panorama.URLFilter.Header.log-http-hdr-user
      description: The log HTTP header user.
      type: String
    - contextPath: Panorama.URLFilter.Header.log-http-hdr-xff
      description: The log HTTP header xff.
      type: String
  - arguments:
    - description: The template name.
      name: template
      required: true
    description: Enforces wildfire best practices to upload files to the maximum size, forwards all file types, and updates the schedule.
    deprecated: true
    name: panorama-enforce-wildfire-best-practice
  - arguments:
    - description: The name of the profile to create.
      name: profile_name
      required: true
    description: Creates an antivirus best practice profile.
    deprecated: true
    name: panorama-create-antivirus-best-practice-profile
  - arguments:
    - description: The profile name to create.
      name: profile_name
      required: true
    description: Creates an anti-spyware best practice profile.
    deprecated: true
    name: panorama-create-anti-spyware-best-practice-profile
  - arguments:
    - description: The profile name.
      name: profile_name
      required: true
    description: Creates a vulnerability protection best practice profile.
    deprecated: true
    name: panorama-create-vulnerability-best-practice-profile
  - arguments:
    - description: The profile name.
      name: profile_name
      required: true
    description: Creates a URL filtering best practice profile.
    deprecated: true
    name: panorama-create-url-filtering-best-practice-profile
  - arguments:
    - description: The name of the profile.
      name: profile_name
      required: true
    description: Creates a file blocking best practice profile.
    deprecated: true
    name: panorama-create-file-blocking-best-practice-profile
  - arguments:
    - description: The name of the profile.
      name: profile_name
      required: true
    description: Creates a WildFire analysis best practice profile.
    deprecated: true
    name: panorama-create-wildfire-best-practice-profile
  - arguments:
    - description: The template to use when running the command. Overrides the template parameter (Panorama instances). If not given, will use the integration parameter.
      name: template
    - description: The template stack to use when running the command.
      name: template_stack
    - description: "The name of the virtual system to be configured. Will use the configured VSYS parameter if exists. If given a value, will override the VSYS parameter. If neither the VSYS parameter and this argument are entered, will default to 'vsys1'. "
      name: vsys
    description: Shows the user ID interface configuration.
    deprecated: true
    name: panorama-show-user-id-interfaces-config
    outputs:
    - contextPath: Panorama.UserInterfaces.Name
      description: The name of the user interface.
      type: String
    - contextPath: Panorama.UserInterfaces.Zone
      description: The zone to which the interface is connected.
      type: String
    - contextPath: Panorama.UserInterfaces.EnableUserIdentification
      description: Whether user identification is enabled.
      type: String
  - arguments:
    - description: The template to use when running the command. Overrides the template parameter (Panorama instances). If not given, will use the integration parameter.
      name: template
    - description: The template stack to use when running the command.
      name: template_stack
    - description: "The name of the virtual system to be configured. Will use the configured VSYS parameter if exists. If given a value, will override the VSYS parameter. If neither the VSYS parameter and this argument are entered, will default to 'vsys1'. "
      name: vsys
    description: Shows the zones configuration.
    deprecated: true
    name: panorama-show-zones-config
    outputs:
    - contextPath: Panorama.Zone.Name
      description: The name of the zone.
      type: String
    - contextPath: Panorama.Zone.Network
      description: The network to which the zone is connected.
      type: String
    - contextPath: Panorama.Zone.EnableUserIdentification
      description: Whether user identification is enabled.
      type: String
    - contextPath: Panorama.Zone.ZoneProtectionProfile
      description: The zone protection profile.
      type: String
    - contextPath: Panorama.Zone.LogSetting
      description: The log setting for the zone.
      type: String
  - arguments:
    - description: The template to use when running the command. Overrides the template parameter (Panorama instances). If not given, will use the integration parameter.
      name: template
    - description: The template stack to use when running the command.
      name: template_stack
    - description: "The name of the virtual system to be configured. Will use the configured VSYS parameter if exists. If given a value, will override the VSYS parameter. If neither the VSYS parameter and this argument are entered, will default to 'vsys1'. "
      name: vsys
    description: Retrieves list of user ID agents configured in the system.
    deprecated: true
    name: panorama-list-configured-user-id-agents
    outputs:
    - contextPath: Panorama.UserIDAgents.Name
      description: The user ID agent name.
      type: String
    - contextPath: Panorama.UserIDAgents.Host
      description: The user ID agent host.
      type: String
    - contextPath: Panorama.UserIDAgents.Port
      description: The user ID agent port.
      type: Number
    - contextPath: Panorama.UserIDAgents.LdapProxy
      description: Whether LDAP proxy is used in the user ID agent.
      type: String
    - contextPath: Panorama.UserIDAgents.NtlmAuth
      description: Whether NLTM authentication is used in the user ID agent.
      type: String
    - contextPath: Panorama.UserIDAgents.EnableHipCollection
      description: Whether HIP collection is enabled in the user ID agent.
      type: String
    - contextPath: Panorama.UserIDAgents.IpUserMapping
      description: Whether IP user mapping is enabled in the user ID agent.
      type: String
    - contextPath: Panorama.UserIDAgents.SerialNumber
      description: The serial number associated with the user ID agent.
      type: Unknown
    - contextPath: Panorama.UserIDAgents.CollectorName
      description: The user ID agent collector name.
      type: String
    - contextPath: Panorama.UserIDAgents.Secret
      description: The user ID agent secret.
      type: String
    - contextPath: Panorama.UserIDAgents.Disabled
      description: Whether the user ID agent is disabled.
      type: String
  - arguments:
    - description: The entry ID of the file to upload.
      name: entryID
      required: true
    - auto: PREDEFINED
      description: The category of the content.
      name: category
      predefined:
      - wildfire
      - anti-virus
      - content
      required: true
    description: Uploads a content file to Panorama.
    deprecated: true
    name: panorama-upload-content-update-file
    outputs:
    - contextPath: Panorama.Content.Upload.Status
      description: The content upload status.
      type: string
    - contextPath: Panorama.Content.Upload.Message
      description: The content upload message.
      type: string
  - arguments:
    - description: The update file name to be installed on PAN-OS.
      name: version_name
      required: true
    - auto: PREDEFINED
      description: The category of the content.
      name: category
      predefined:
      - wildfire
      - anti-virus
      - content
      required: true
    - auto: PREDEFINED
      defaultValue: no
      description: Skips the file validity check with the PAN-OS update server. Use this option for air-gapped networks and only if you trust the content file.
      name: skip_validity_check
      predefined:
      - yes
      - no
      required: true
    description: Installs a specific content update file.
    deprecated: true
    name: panorama-install-file-content-update
    outputs:
    - contextPath: Panorama.Content.Install.JobID
      description: The job ID of the installation.
      type: string
    - contextPath: Panorama.Content.Install.Status
      description: The installation status.
      type: string
  - arguments:
    - auto: PREDEFINED
      description: Action to be taken, such as show, get, set, edit, delete, rename, clone, move, override, multi-move, multi-clone, or complete. Documentation - https://docs.paloaltonetworks.com/pan-os/9-1/pan-os-panorama-api/pan-os-xml-api-request-types/configuration-api.
      name: action
      predefined:
      - set
      - edit
      - delete
      - rename
      - clone
      - move
      - override
      - muti-move
      - multi-clone
      - complete
      - show
      - get
    - description: The category parameter. For example, when exporting a configuration file, use "category=configuration".
      name: category
    - description: Specifies the XML structure that defines the command. Used for operation commands (op type command). Can be retrieved from the PAN-OS web UI debugger or enabling debugging via the CLI using `debug cli on`.
      name: cmd
    - description: The command to run. For example, command =<show><arp><entry name='all'/></arp></show>.
      name: command
    - description: The specified destination.
      name: dst
    - description: Used to define a new value for an object. Should be an XML object, for example, <static><member>test</member></static>.
      name: element
    - description: The end time (used only when cloning an object).
      name: to
    - description: The start time (used only when cloning an object).
      name: from
    - description: The key value to set.
      name: key
    - description: The log type to retrieve. For example, log-type=threat for threat logs.
      name: log-type
    - description: The type of move operation (for example, where=after, where=before, where=top, where=bottom).
      name: where
    - description: The time period, for example period=last-24-hrs.
      name: period
    - description: xpath location. xpath defines the location of the object. For example, xpath=/config/predefined/application/entry[@name='hotmail']. Documentation - https://docs.paloaltonetworks.com/pan-os/9-1/pan-os-panorama-api/about-the-pan-os-xml-api/structure-of-a-pan-os-xml-api-request/xml-and-xpath.
      name: xpath
    - description: The PCAP ID included in the threat log.
      name: pcap-id
    - description: The device serial number.
      name: serialno
    - description: The report type, for example dynamic, predefined, or custom.
      name: reporttype
    - description: The report name.
      name: reportname
    - defaultValue: 'config'
      description: The request type, for example export, import, log, config.
      name: type
      predefined:
      - 'keygen'
      - 'config'
      - 'commit'
      - 'op'
      - 'report'
      - 'log'
      - 'import'
      - 'export'
      - 'user-id'
      - 'version'
      auto: PREDEFINED
    - description: The time the PCAP was received on the firewall. Used for threat PCAPs.
      name: search-time
    - description: Serial number of the firewall on which to run the command. Use only for a Panorama instance. This argument will work only with op type commands.
      name: target
    - description: The job ID.
      name: job-id
    - description: The query string.
      name: query
    - description: The name of the virtual system to be configured. If no vsys is mentioned, this command will not use the vsys parameter.
      name: vsys
    - description: The device group in which to run the command.
      name: device-group
    - description: Return raw XML.
      name: is_xml
      auto: PREDEFINED
      predefined:
      - "false"
      - "true"
      defaultValue: "false"
    description: Runs any command supported in the API.
    name: pan-os
  - arguments:
    - description: The firewall managed by Panorama from which to retrieve the predefined threats.
      name: target
    description: Gets the predefined threats list from a Firewall or Panorama and stores it as a JSON file in the context.
    name: pan-os-get-predefined-threats-list
    outputs:
    - contextPath: File.Size
      description: The file size.
      type: number
    - contextPath: File.Name
      description: The file name.
      type: string
    - contextPath: File.Type
      description: The file type.
      type: string
    - contextPath: File.Info
      description: The file information.
      type: string
    - contextPath: File.Extension
      description: The file extension.
      type: string
    - contextPath: File.EntryID
      description: The file entry ID.
      type: string
    - contextPath: File.MD5
      description: The MD5 hash of the file.
      type: string
    - contextPath: File.SHA1
      description: The SHA1 hash of the file.
      type: string
    - contextPath: File.SHA256
      description: The SHA256 hash of the file.
      type: string
    - contextPath: File.SHA512
      description: The SHA512 hash of the file.
      type: string
    - contextPath: File.SSDeep
      description: The SSDeep hash of the file.
      type: string
  - arguments:
    - description: The commit description.
      name: description
    - description: The administrator name. To commit admin-level changes on a firewall, include the administrator name in the request.
      name: admin_name
    - auto: PREDEFINED
      description: Forces a commit.
      name: force_commit
      predefined:
      - 'true'
      - 'false'
    - auto: PREDEFINED
      description: Performs a partial commit while excluding device and network configuration.
      name: exclude_device_network_configuration
      predefined:
      - 'true'
      - 'false'
    - auto: PREDEFINED
      description: Performs a partial commit while excluding shared objects.
      name: exclude_shared_objects
      predefined:
      - 'true'
      - 'false'
    - auto: PREDEFINED
      description: Whether to use polling.
      defaultValue: 'false'
      name: polling
      predefined:
      - 'true'
      - 'false'
    - description: commit job ID to use in polling commands. (automatically filled by polling).
      name: commit_job_id
      deprecated: true
    - description: The timeout (in seconds) when polling.
      name: timeout
      defaultValue: '120'
    - description: The interval (in seconds) when polling.
      name: interval_in_seconds
      defaultValue: '10'
    - description: whether to hide the polling result (automatically filled by polling).
      name: hide_polling_output
      deprecated: true
    description: Commits a configuration to the Palo Alto firewall or Panorama, validates if a commit was successful if using polling="true" otherwise does not validate if the commit was successful. Committing to Panorama does not push the configuration to the firewalls. To push the configuration, run the panorama-push-to-device-group command.
    name: pan-os-commit
    polling: true
    outputs:
    - contextPath: Panorama.Commit.JobID
      description: The job ID to commit.
      type: Number
    - contextPath: Panorama.Commit.Status
      description: The commit status.
      type: String
    - contextPath: Panorama.Commit.Description
      description: The commit description from the the command input.
      type: String
  - arguments:
    - default: true
      description: The device group to which to push (Panorama instances).
      name: device-group
    - auto: PREDEFINED
      defaultValue: 'false'
      description: Pre policy validation.
      name: validate-only
      predefined:
      - 'true'
      - 'false'
    - auto: PREDEFINED
      defaultValue: 'true'
      description: Whether to include template changes.
      name: include-template
      predefined:
      - 'true'
      - 'false'
    - description: The push description.
      name: description
    - description: The serial number for a virtual system commit. If provided, the commit will be a virtual system commit.
      name: serial_number
    - auto: PREDEFINED
      description: Whether to use polling.
      defaultValue: 'false'
      name: polling
      predefined:
      - 'true'
      - 'false'
    - description: push job ID to use in polling commands. (automatically filled by polling).
      name: push_job_id
      deprecated: true
    - description: The timeout (in seconds) when polling.
      name: timeout
      defaultValue: '120'
    - description: The interval (in seconds) when polling.
      name: interval_in_seconds
      defaultValue: '10'
    - description: whether to hide the polling result (automatically filled by polling).
      name: hide_polling_output
      deprecated: true
    description: Pushes rules from PAN-OS to the configured device group. In order to push the configuration to Prisma Access managed tenants (single or multi tenancy), use the device group argument with the device group which is associated with the tenant ID. Validates if a push has been successful if polling="true".
    name: pan-os-push-to-device-group
    polling: true
    outputs:
    - contextPath: Panorama.Push.DeviceGroup
      description: The device group in which the policies were pushed.
      type: String
    - contextPath: Panorama.Push.JobID
      description: The job ID of the policies that were pushed.
      type: Number
    - contextPath: Panorama.Push.Status
      description: The push status.
      type: String
    - contextPath: Panorama.Push.Warnings
      description: The push warnings.
      type: String
    - contextPath: Panorama.Push.Errors
      description: The push errors.
      type: String
    - contextPath: Panorama.Push.Details
      description: The job ID details.
      type: String
  - arguments:
    - description: The device group for which to return addresses (Panorama instances).
      name: device-group
    - description: The tag to filter the list of addresses.
      name: tag
    description: Returns a list of addresses.
    name: pan-os-list-addresses
    outputs:
    - contextPath: Panorama.Addresses.Name
      description: The address name.
      type: string
    - contextPath: Panorama.Addresses.Description
      description: The address description.
      type: string
    - contextPath: Panorama.Addresses.FQDN
      description: The address FQDN.
      type: string
    - contextPath: Panorama.Addresses.IP_Netmask
      description: The address IP netmask.
      type: string
    - contextPath: Panorama.Addresses.IP_Range
      description: The address IP range.
      type: string
    - contextPath: Panorama.Addresses.DeviceGroup
      description: The address device group.
      type: String
    - contextPath: Panorama.Addresses.Tags
      description: The address tags.
      type: String
  - arguments:
    - description: The address name.
      name: name
      required: true
    - description: The device group for which to return addresses (Panorama instances).
      name: device-group
    description: Returns address details for the supplied address name.
    name: pan-os-get-address
    outputs:
    - contextPath: Panorama.Addresses.Name
      description: The address name.
      type: string
    - contextPath: Panorama.Addresses.Description
      description: The address description.
      type: string
    - contextPath: Panorama.Addresses.FQDN
      description: The address FQDN.
      type: string
    - contextPath: Panorama.Addresses.IP_Netmask
      description: The address IP netmask.
      type: string
    - contextPath: Panorama.Addresses.IP_Range
      description: The address IP range.
      type: string
    - contextPath: Panorama.Addresses.DeviceGroup
      description: The device group for the address (Panorama instances).
      type: String
    - contextPath: Panorama.Addresses.Tags
      description: The address tags.
      type: String
  - arguments:
    - description: The new address name.
      name: name
      required: true
    - description: The new address description.
      name: description
    - description: The FQDN of the new address.
      name: fqdn
    - description: The IP netmask of the new address. For example, 10.10.10.10/24.
      name: ip_netmask
    - description: The IP range of the new address IP. For example, 10.10.10.0-10.10.10.255.
      name: ip_range
    - description: The IP wildcard of the new address. For example, 10.20.1.0/0.0.248.255.
      name: ip_wildcard
    - description: The device group for which to return addresses (Panorama instances).
      name: device-group
    - description: The tag for the new address.
      isArray: true
      name: tag
    description: Creates an address object.
    name: pan-os-create-address
    outputs:
    - contextPath: Panorama.Addresses.Name
      description: The address name.
      type: string
    - contextPath: Panorama.Addresses.Description
      description: The address description.
      type: string
    - contextPath: Panorama.Addresses.FQDN
      description: The address FQDN.
      type: string
    - contextPath: Panorama.Addresses.IP_Netmask
      description: The address IP Netmask.
      type: string
    - contextPath: Panorama.Addresses.IP_Range
      description: The address IP range.
      type: string
    - contextPath: Panorama.Addresses.DeviceGroup
      description: The device group for the address (Panorama instances).
      type: String
    - contextPath: Panorama.Addresses.Tags
      description: The address tags.
      type: String
  - arguments:
    - description: The name of the address to edit.
      name: name
      required: true
    - description: The device-group in which the address is in.
      name: device-group
    - auto: PREDEFINED
      description: The element to change.
      name: element_to_change
      required: true
      predefined:
      - fqdn
      - ip_netmask
      - ip_range
      - ip_wildcard
      - description
      - tag
    - description: The value of the element that needs to be changed. Can be a list when element_to_change == 'tag' only.
      isArray: true
      name: element_value
      required: true
    description: Edits an address object.
    name: pan-os-edit-address
  - arguments:
    - description: The name of the address to delete.
      name: name
      required: true
    - description: The device group for which to return addresses (Panorama instances).
      name: device-group
    description: Deletes an address object.
    name: pan-os-delete-address
    outputs:
    - contextPath: Panorama.Addresses.Name
      description: The address name that was deleted.
      type: string
    - contextPath: Panorama.Addresses.DeviceGroup
      description: The device group for the address (Panorama instances).
      type: String
  - arguments:
    - description: The device group for which to return addresses (Panorama instances).
      name: device-group
    - description: The tag for which to filter the address groups.
      name: tag
    description: Returns a list of address groups.
    name: pan-os-list-address-groups
    outputs:
    - contextPath: Panorama.AddressGroups.Name
      description: The address group name.
      type: string
    - contextPath: Panorama.AddressGroups.Type
      description: The address group type.
      type: string
    - contextPath: Panorama.AddressGroups.Match
      description: The dynamic Address group match.
      type: string
    - contextPath: Panorama.AddressGroups.Description
      description: The address group description.
      type: string
    - contextPath: Panorama.AddressGroups.Addresses
      description: The static address group addresses.
      type: String
    - contextPath: Panorama.AddressGroups.DeviceGroup
      description: The device group for the address group (Panorama instances).
      type: String
    - contextPath: Panorama.AddressGroups.Tags
      description: The address group tags.
      type: String
  - arguments:
    - description: The address group name.
      name: name
      required: true
    - description: The device group for which to return addresses (Panorama instances).
      name: device-group
    description: Gets details for the specified address group.
    name: pan-os-get-address-group
    outputs:
    - contextPath: Panorama.AddressGroups.Name
      description: The address group name.
      type: string
    - contextPath: Panorama.AddressGroups.Type
      description: The address group type.
      type: string
    - contextPath: Panorama.AddressGroups.Match
      description: The dynamic address group match.
      type: string
    - contextPath: Panorama.AddressGroups.Description
      description: The address group description.
      type: string
    - contextPath: Panorama.AddressGroups.Addresses
      description: The static address group addresses.
      type: string
    - contextPath: Panorama.AddressGroups.DeviceGroup
      description: The device group for the address group (Panorama instances).
      type: String
    - contextPath: Panorama.AddressGroups.Tags
      description: The address group tags.
      type: String
  - arguments:
    - description: The address group name.
      name: name
      required: true
    - auto: PREDEFINED
      description: The address group type.
      name: type
      predefined:
      - dynamic
      - static
      required: true
    - description: The dynamic address group match. For example "1.1.1.1 or 2.2.2.2".
      name: match
    - description: The static address group list of addresses.
      isArray: true
      name: addresses
    - description: The address group description.
      name: description
    - description: The device group for which to return addresses (Panorama instances).
      name: device-group
    - description: The tags for the address group.
      isArray: true
      name: tags
    description: Creates a static or dynamic address group.
    name: pan-os-create-address-group
    outputs:
    - contextPath: Panorama.AddressGroups.Name
      description: The address group name.
      type: string
    - contextPath: Panorama.AddressGroups.Type
      description: The address group type.
      type: string
    - contextPath: Panorama.AddressGroups.Match
      description: The dynamic address group match.
      type: string
    - contextPath: Panorama.AddressGroups.Addresses
      description: The static address group list of addresses.
      type: string
    - contextPath: Panorama.AddressGroups.Description
      description: The address group description.
      type: string
    - contextPath: Panorama.AddressGroups.DeviceGroup
      description: The device group for the address group (Panorama instances).
      type: String
    - contextPath: Panorama.AddressGroups.Tags
      description: The address group tags.
      type: String
  - arguments:
    - auto: PREDEFINED
      description: 'The type of session rejection. Possible values are: "drop", "alert", "block-ip", "reset-both", "reset-client", and "reset-server". Default is "drop".'
      name: drop_mode
      predefined:
      - drop
      - alert
      - block-ip
      - reset-both
      - reset-client
      - reset-server
    - description: The name of the vulnerability profile.
      name: vulnerability_profile
      required: true
    - description: The numerical threat ID.
      name: threat_id
      required: true
    description: Sets a vulnerability signature to block mode.
    name: pan-os-block-vulnerability
    outputs:
    - contextPath: Panorama.Vulnerability.ID
      description: The ID of the vulnerability that was blocked/overridden.
      type: string
    - contextPath: Panorama.Vulnerability.NewAction
      description: The new action for the vulnerability.
      type: string
  - arguments:
    - description: The name of the address group to delete.
      name: name
      required: true
    - description: The device group for which to return addresses (Panorama instances).
      name: device-group
    description: Deletes an address group.
    name: pan-os-delete-address-group
    outputs:
    - contextPath: Panorama.AddressGroups.Name
      description: The name of the address group that was deleted.
      type: string
    - contextPath: Panorama.AddressGroups.DeviceGroup
      description: The device group for the address group (Panorama instances).
      type: String
  - arguments:
    - description: The name of the address group to edit.
      name: name
      required: true
    - auto: PREDEFINED
      description: The address group type.
      name: type
      predefined:
      - static
      - dynamic
      required: true
    - description: The address group new match. For example, '1.1.1.1 and 2.2.2.2'.
      name: match
    - description: The element to add to the list of the static address group. Only existing address objects can be added.
      name: element_to_add
    - description: The element to remove from the list of the static address group. Only existing address objects can be removed.
      name: element_to_remove
    - description: The address group new description.
      name: description
    - description: The tag of the address group to edit.
      isArray: true
      name: tags
    - description: The device group in which the address group belongs to.
      name: device-group
    description: Edits a static or dynamic address group.
    name: pan-os-edit-address-group
    outputs:
    - contextPath: Panorama.AddressGroups.Name
      description: The address group name.
      type: string
    - contextPath: Panorama.AddressGroups.Type
      description: The address group type.
      type: string
    - contextPath: Panorama.AddressGroups.Filter
      description: The dynamic Address group match.
      type: string
    - contextPath: Panorama.AddressGroups.Description
      description: The address group description.
      type: string
    - contextPath: Panorama.AddressGroups.Addresses
      description: The static address group addresses.
      type: string
    - contextPath: Panorama.AddressGroups.DeviceGroup
      description: The device group for the address group (Panorama instances).
      type: String
    - contextPath: Panorama.AddressGroups.Tags
      description: The address group tags.
      type: String
  - arguments:
    - description: The device group for which to return addresses (Panorama instances).
      name: device-group
    - description: The tag to filter the services.
      name: tag
    description: Returns a list of addresses.
    name: pan-os-list-services
    outputs:
    - contextPath: Panorama.Services.Name
      description: The service name.
      type: string
    - contextPath: Panorama.Services.Protocol
      description: The service protocol.
      type: string
    - contextPath: Panorama.Services.Description
      description: The service description.
      type: string
    - contextPath: Panorama.Services.DestinationPort
      description: The service destination port.
      type: string
    - contextPath: Panorama.Services.SourcePort
      description: The service source port.
      type: string
    - contextPath: Panorama.Services.DeviceGroup
      description: The device group in which the service was configured (Panorama instances).
      type: string
    - contextPath: Panorama.Services.Tags
      description: The service tags.
      type: String
  - arguments:
    - description: The service name.
      name: name
      required: true
    - description: The device group for which to return addresses (Panorama instances).
      name: device-group
    description: Returns service details for the supplied service name.
    name: pan-os-get-service
    outputs:
    - contextPath: Panorama.Services.Name
      description: The service name.
      type: string
    - contextPath: Panorama.Services.Protocol
      description: The service protocol.
      type: string
    - contextPath: Panorama.Services.Description
      description: The service description.
      type: string
    - contextPath: Panorama.Services.DestinationPort
      description: The service destination port.
      type: string
    - contextPath: Panorama.Services.SourcePort
      description: The service source port.
      type: string
    - contextPath: Panorama.Services.DeviceGroup
      description: The device group for the service (Panorama instances).
      type: string
    - contextPath: Panorama.Service.Tags
      description: The service tags.
      type: String
  - arguments:
    - description: The name for the new service.
      name: name
      required: true
    - auto: PREDEFINED
      description: The protocol for the new service.
      name: protocol
      predefined:
      - tcp
      - udp
      - sctp
      required: true
    - description: The destination port  for the new service.
      name: destination_port
      required: true
    - description: The source port for the new service.
      name: source_port
    - description: The description for the new service.
      name: description
    - description: The device group for which to return addresses (Panorama instances).
      name: device-group
    - description: The tags for the new service.
      isArray: true
      name: tags
    description: Creates a service.
    name: pan-os-create-service
    outputs:
    - contextPath: Panorama.Services.Name
      description: The service name.
      type: string
    - contextPath: Panorama.Services.Protocol
      description: The service protocol.
      type: string
    - contextPath: Panorama.Services.Descritpion
      description: The service description.
      type: string
    - contextPath: Panorama.Services.DestinationPort
      description: The service destination port.
      type: string
    - contextPath: Panorama.Services.SourcePort
      description: The service source port.
      type: string
    - contextPath: Panorama.Services.DeviceGroup
      description: The device group for the service (Panorama instances).
      type: string
    - contextPath: Panorama.Services.Tags
      description: The service tags.
      type: String
  - arguments:
    - description: The name of the service to delete.
      name: name
      required: true
    - description: The device group for which to return addresses (Panorama instances).
      name: device-group
    description: Deletes a service.
    name: pan-os-delete-service
    outputs:
    - contextPath: Panorama.Services.Name
      description: The name of the deleted service.
      type: string
    - contextPath: Panorama.Services.DeviceGroup
      description: The device group for the service (Panorama instances).
      type: string
  - arguments:
    - description: The device group for which to return addresses (Panorama instances).
      name: device-group
    - description: The tags for which to filter the Service groups.
      isArray: true
      name: tag
    description: Returns a list of service groups.
    name: pan-os-list-service-groups
    outputs:
    - contextPath: Panorama.ServiceGroups.Name
      description: The service group name.
      type: string
    - contextPath: Panorama.ServiceGroups.Services
      description: The service group related services.
      type: string
    - contextPath: Panorama.ServiceGroups.DeviceGroup
      description: The device group for the service group (Panorama instances).
      type: string
    - contextPath: Panorama.ServiceGroups.Tags
      description: The service group tags.
      type: String
  - arguments:
    - description: The service group name.
      name: name
      required: true
    - description: The device group for which to return addresses (Panorama instances).
      name: device-group
    description: Returns details for the specified service group.
    name: pan-os-get-service-group
    outputs:
    - contextPath: Panorama.ServiceGroups.Name
      description: The service group name.
      type: string
    - contextPath: Panorama.ServiceGroups.Services
      description: The service group related services.
      type: string
    - contextPath: Panorama.ServiceGroups.DeviceGroup
      description: The device group for the service group (Panorama instances).
      type: string
    - contextPath: Panorama.ServiceGroups.Tags
      description: The service group tags.
      type: String
  - arguments:
    - description: The service group name.
      name: name
      required: true
    - description: The service group related services.
      isArray: true
      name: services
      required: true
    - description: The device group for which to return addresses (Panorama instances).
      name: device-group
    - description: The tags to filter service groups.
      isArray: true
      name: tags
    description: Creates a service group.
    name: pan-os-create-service-group
    outputs:
    - contextPath: Panorama.ServiceGroups.Name
      description: The service group name.
      type: string
    - contextPath: Panorama.ServiceGroups.Services
      description: The service group related services.
      type: string
    - contextPath: Panorama.ServiceGroups.DeviceGroup
      description: The device group for the service group (Panorama instances).
      type: string
    - contextPath: Panorama.ServiceGroups.Tags
      description: The service group tags.
      type: String
  - arguments:
    - description: The name of the service group to delete.
      name: name
      required: true
    - description: The device group for which to return addresses (Panorama instances).
      name: device-group
    description: Deletes a service group.
    name: pan-os-delete-service-group
    outputs:
    - contextPath: Panorama.ServiceGroups.Name
      description: The name of the deleted service group.
      type: string
    - contextPath: Panorama.ServiceGroups.DeviceGroup
      description: The device group for the service group (Panorama instances).
      type: string
  - arguments:
    - description: The name of the service group to edit.
      name: name
      required: true
    - description: The services to add to the service group. Only existing service objects can be added.
      isArray: true
      name: services_to_add
    - description: The services to remove from the service group. Only existing Service objects can be removed.
      name: services_to_remove
    - description: The tag of the service group to edit.
      isArray: true
      name: tags
    - description: The device group in which the service group belongs to.
      name: device-group
    description: Edits a service group.
    name: pan-os-edit-service-group
    outputs:
    - contextPath: Panorama.ServiceGroups.Name
      description: The service group name.
      type: string
    - contextPath: Panorama.ServiceGroups.Services
      description: The service group related services.
      type: string
    - contextPath: Panorama.ServiceGroups.DeviceGroup
      description: The device group for the service group (Panorama instances).
      type: string
    - contextPath: Panorama.ServiceGroups.Tags
      description: The service group tags.
      type: String
  - arguments:
    - description: The custom URL category name.
      name: name
      required: true
    - description: The device group for which to return addresses for the custom URL category (Panorama instances).
      name: device-group
    description: Returns information for a custom URL category.
    name: pan-os-get-custom-url-category
    outputs:
    - contextPath: Panorama.CustomURLCategory.Name
      description: The category name of the custom URL.
      type: String
    - contextPath: Panorama.CustomURLCategory.Description
      description: The category description of the custom URL.
      type: String
    - contextPath: Panorama.CustomURLCategory.Sites
      description: The list of sites of the custom URL category.
      type: String
    - contextPath: Panorama.CustomURLCategory.DeviceGroup
      description: The device group for the custom URL Category (Panorama instances).
      type: String
    - contextPath: Panorama.CustomURLCategory.Categories
      description: The list of categories of the custom URL category.
      type: String
    - contextPath: Panorama.CustomURLCategory.Type
      description: The category type of the custom URL.
      type: String
  - arguments:
    - description: The name of the custom URL category to create.
      name: name
      required: true
    - description: The description of the custom URL category to create.
      name: description
    - description: The list of sites for the custom URL category.
      isArray: true
      name: sites
    - description: The device group for which to return addresses for the custom URL category (Panorama instances).
      name: device-group
    - auto: PREDEFINED
      description: The category type of the URL. Relevant from PAN-OS v9.x.
      name: type
      predefined:
      - URL List
      - Category Match
    - description: The list of categories. Relevant from PAN-OS v9.x.
      isArray: true
      name: categories
    description: Creates a custom URL category.
    name: pan-os-create-custom-url-category
    outputs:
    - contextPath: Panorama.CustomURLCategory.Name
      description: The custom URL category name.
      type: String
    - contextPath: Panorama.CustomURLCategory.Description
      description: The custom URL category description.
      type: String
    - contextPath: Panorama.CustomURLCategory.Sites
      description: The custom URL category list of sites.
      type: String
    - contextPath: Panorama.CustomURLCategory.DeviceGroup
      description: The device group for the custom URL category (Panorama instances).
      type: String
    - contextPath: Panorama.CustomURLCategory.Sites
      description: The custom URL category list of categories.
      type: String
    - contextPath: Panorama.CustomURLCategory.Type
      description: The custom URL category type.
      type: String
  - arguments:
    - description: The name of the custom URL category to delete.
      name: name
    - description: The device group for which to return addresses (Panorama instances).
      name: device-group
    description: Deletes a custom URL category.
    name: pan-os-delete-custom-url-category
    outputs:
    - contextPath: Panorama.CustomURLCategory.Name
      description: The name of the custom URL category to delete.
      type: string
    - contextPath: Panorama.CustomURLCategory.DeviceGroup
      description: The device group for the Custom URL Category (Panorama instances).
      type: string
  - arguments:
    - description: The name of the custom URL category to add or remove sites.
      name: name
      required: true
    - description: A comma-separated list of sites to add to the custom URL category.
      isArray: true
      name: sites
    - auto: PREDEFINED
      description: Adds or removes sites or categories.
      isArray: true
      name: action
      predefined:
      - add
      - remove
      required: true
    - description: A comma-separated list of categories to add to the custom URL category.
      isArray: true
      name: categories
    - description: The device group in which the URL category belongs to.
      name: device-group
    description: Adds or removes sites to and from a custom URL category.
    name: pan-os-edit-custom-url-category
    outputs:
    - contextPath: Panorama.CustomURLCategory.Name
      description: The custom URL category name.
      type: string
    - contextPath: Panorama.CustomURLCategory.Description
      description: The custom URL category description.
      type: string
    - contextPath: Panorama.CustomURLCategory.Sites
      description: The custom URL category list of sites.
      type: string
    - contextPath: Panorama.CustomURLCategory.DeviceGroup
      description: The device group for the Custom URL Category (Panorama instances).
      type: string
  - arguments:
    - default: true
      description: The URL to check.
      isArray: true
      name: url
      required: true
    description: Gets a URL category from URL filtering.
    name: url
    outputs:
    - contextPath: Panorama.URLFilter.URL
      description: The URL.
      type: string
    - contextPath: Panorama.URLFilter.Category
      description: The URL category.
      type: string
    - contextPath: DBotScore.Vendor
      description: The vendor used to calculate the score.
      type: String
    - contextPath: DBotScore.Score
      description: The actual score.
      type: Number
    - contextPath: DBotScore.Type
      description: The indicator type.
      type: String
    - contextPath: DBotScore.Indicator
      description: The indicator that was tested.
      type: String
    - contextPath: URL.Data
      description: The URL address.
      type: String
    - contextPath: URL.Category
      description: The URL category.
      type: String
  - arguments:
    - default: true
      description: The URL to check.
      isArray: true
      name: url
    - description: Serial number of the firewall on which to run the command. Use only for a Panorama instance.
      name: target
    description: Gets a URL category from URL filtering. This command is only available on firewall devices.
    name: pan-os-get-url-category
    outputs:
    - contextPath: Panorama.URLFilter.URL
      description: The URL.
      type: string
    - contextPath: Panorama.URLFilter.Category
      description: The URL category.
      type: string
    - contextPath: DBotScore.Vendor
      description: The vendor used to calculate the score.
      type: String
    - contextPath: DBotScore.Score
      description: The actual score.
      type: Number
    - contextPath: DBotScore.Type
      description: The indicator type.
      type: String
    - contextPath: DBotScore.Indicator
      description: The indicator that was tested.
      type: String
    - contextPath: URL.Data
      description: The URL address.
      type: String
    - contextPath: URL.Category
      description: The URL category.
      type: String
  - arguments:
    - description: The URL to check.
      isArray: true
      name: url
      required: true
    description: Returns a URL category from URL filtering. This command is only available on firewall devices.
    name: pan-os-get-url-category-from-cloud
    outputs:
    - contextPath: Panorama.URLFilter.URL
      description: The URL.
      type: string
    - contextPath: Panorama.URLFilter.Category
      description: The URL category.
      type: string
  - arguments:
    - description: The URL to check.
      isArray: true
      name: url
      required: true
    description: Returns a URL category from URL filtering. This command is only available on firewall devices.
    name: pan-os-get-url-category-from-host
    outputs:
    - contextPath: Panorama.URLFilter.URL
      description: The URL.
      type: string
    - contextPath: Panorama.URLFilter.Category
      description: The URL category.
      type: string
  - arguments:
    - description: URL filter name.
      name: name
      required: true
    - description: The device group for which to return addresses for the URL filter (Panorama instances).
      name: device-group
    description: Returns information for a URL filtering rule.
    name: pan-os-get-url-filter
    outputs:
    - contextPath: Panorama.URLFilter.Name
      description: The URL filter name.
      type: string
    - contextPath: Panorama.URLFilter.Category.Name
      description: The URL filter category name.
      type: string
    - contextPath: Panorama.URLFilter.Category.Action
      description: The action for the URL category.
      type: string
    - contextPath: Panorama.URLFilter.OverrideBlockList
      description: The URL filter override block list.
      type: string
    - contextPath: Panorama.URLFilter.OverrideAllowList
      description: The URL filter override allow list.
      type: string
    - contextPath: Panorama.URLFilter.Description
      description: The URL filter description.
      type: string
    - contextPath: Panorama.URLFilter.DeviceGroup
      description: The device group for the URL filter (Panorama instances).
      type: string
  - arguments:
    - description: The name of the URL filter to create.
      name: name
      required: true
    - description: The URL category.
      isArray: true
      name: url_category
      required: true
    - auto: PREDEFINED
      description: The action for the URL category.
      name: action
      predefined:
      - allow
      - block
      - alert
      - continue
      - override
      required: true
    - description: The CSV list of URLs to exclude from the allow list.
      isArray: true
      name: override_allow_list
    - description: The CSV list of URLs to exclude from the blocked list.
      isArray: true
      name: override_block_list
    - description: The URL filter description.
      name: description
    - description: The device group for which to return addresses for the URL filter (Panorama instances).
      name: device-group
    description: Creates a URL filtering rule.
    name: pan-os-create-url-filter
    outputs:
    - contextPath: Panorama.URLFilter.Name
      description: The URL filter name.
      type: string
    - contextPath: Panorama.URLFilter.Category.Name
      description: The URL filter category name.
      type: string
    - contextPath: Panorama.URLFilter.Category.Action
      description: The action for the URL category.
      type: string
    - contextPath: Panorama.URLFilter.OverrideBlockList
      description: The URL filter override allow list.
      type: string
    - contextPath: Panorama.URLFilter.OverrideBlockList
      description: The URL filter override blocked list.
      type: string
    - contextPath: Panorama.URLFilter.Description
      description: The URL filter description.
      type: string
    - contextPath: Panorama.URLFilter.DeviceGroup
      description: The device group for the URL filter (Panorama instances).
      type: string
  - arguments:
    - description: The name of the URL filter to edit.
      name: name
      required: true
    - auto: PREDEFINED
      description: The element to change.
      name: element_to_change
      predefined:
      - override_allow_list
      - override_block_list
      - allow_categories
      - block_categories
      - description
      required: true
    - description: The element value. Limited to one value.
      name: element_value
      required: true
    - auto: PREDEFINED
      defaultValue: add
      description: Adds or remove an element from the Allow List or Block List fields.
      name: add_remove_element
      predefined:
      - add
      - remove
    - description: The device group in which the URL-filter belongs to.
      name: device-group
    description: Edits a URL filtering rule.
    name: pan-os-edit-url-filter
    outputs:
    - contextPath: Panorama.URLFilter.Name
      description: The URL filter name.
      type: string
    - contextPath: Panorama.URLFilter.Description
      description: The URL filter description.
      type: string
    - contextPath: Panorama.URLFilter.Category.Name
      description: The URL filter category.
      type: string
    - contextPath: Panorama.URLFilter.Action
      description: The action for the URL category.
      type: string
    - contextPath: Panorama.URLFilter.OverrideAllowList
      description: The allow list overrides for the URL category.
      type: string
    - contextPath: Panorama.URLFilter.OverrideBlockList
      description: The block list overrides for the URL category.
      type: string
    - contextPath: Panorama.URLFilter.DeviceGroup
      description: The device group for the URL filter (Panorama instances).
      type: string
  - arguments:
    - description: The name of the URL filter rule to delete.
      name: name
      required: true
    - description: The device group for which to return addresses for the URL filter (Panorama instances).
      name: device-group
    description: Deletes a URL filtering rule.
    name: pan-os-delete-url-filter
    outputs:
    - contextPath: Panorama.URLFilter.Name
      description: The URL filter rule name.
      type: string
    - contextPath: Panorama.URLFilter.DeviceGroup
      description: The device group for the URL filter (Panorama instances).
      type: string
  - arguments:
    - description: The device group for which to return addresses for the EDL (Panorama instances).
      name: device-group
    description: Returns a list of external dynamic lists.
    name: pan-os-list-edls
    outputs:
    - contextPath: Panorama.EDL.Name
      description: The name of the EDL.
      type: string
    - contextPath: Panorama.EDL.Type
      description: The type of EDL.
      type: string
    - contextPath: Panorama.EDL.URL
      description: The URL in which the EDL is stored.
      type: string
    - contextPath: Panorama.EDL.Description
      description: The description of the EDL.
      type: string
    - contextPath: Panorama.EDL.CertificateProfile
      description: The EDL certificate profile.
      type: string
    - contextPath: Panorama.EDL.Recurring
      description: The time interval the EDL was pulled and updated.
      type: string
    - contextPath: Panorama.EDL.DeviceGroup
      description: The device group for the EDL (Panorama instances).
      type: string
  - arguments:
    - description: The name of the EDL.
      name: name
      required: true
    - description: The device group for which to return addresses for the EDL (Panorama instances).
      name: device-group
    description: Returns information for an external dynamic list.
    name: pan-os-get-edl
    outputs:
    - contextPath: Panorama.EDL.Name
      description: The name of the EDL.
      type: string
    - contextPath: Panorama.EDL.Type
      description: The type of EDL.
      type: string
    - contextPath: Panorama.EDL.URL
      description: The URL in which the EDL is stored.
      type: string
    - contextPath: Panorama.EDL.Description
      description: The description of the EDL.
      type: string
    - contextPath: Panorama.EDL.CertificateProfile
      description: The EDL certificate profile.
      type: string
    - contextPath: Panorama.EDL.Recurring
      description: The time interval the EDL was pulled and updated.
      type: string
    - contextPath: Panorama.EDL.DeviceGroup
      description: The device group for the EDL (Panorama instances).
      type: string
  - arguments:
    - description: The name of the EDL.
      name: name
      required: true
    - description: The URL from which to pull the EDL.
      name: url
      required: true
    - auto: PREDEFINED
      description: The type of EDL.
      name: type
      predefined:
      - ip
      - url
      - domain
      required: true
    - auto: PREDEFINED
      description: The time interval for pulling and updating the EDL.
      name: recurring
      predefined:
      - five-minute
      - hourly
      required: true
    - description: The certificate profile name for the URL that was previously uploaded. to PAN OS.
      name: certificate_profile
    - description: The description of the EDL.
      name: description
    - description: The device group for which to return addresses for the EDL (Panorama instances).
      name: device-group
    description: Creates an external dynamic list.
    name: pan-os-create-edl
    outputs:
    - contextPath: Panorama.EDL.Name
      description: The name of the EDL.
      type: string
    - contextPath: Panorama.EDL.Type
      description: The type of the EDL.
      type: string
    - contextPath: Panorama.EDL.URL
      description: The URL in which the EDL is stored.
      type: string
    - contextPath: Panorama.EDL.Description
      description: The description of the EDL.
      type: string
    - contextPath: Panorama.EDL.CertificateProfile
      description: The EDL certificate profile.
      type: string
    - contextPath: Panorama.EDL.Recurring
      description: The time interval the EDL was pulled and updated.
      type: string
    - contextPath: Panorama.EDL.DeviceGroup
      description: The device group for the EDL (Panorama instances).
      type: string
  - arguments:
    - description: The name of the external dynamic list to edit.
      name: name
      required: true
    - auto: PREDEFINED
      description: The element to change (“url”, “recurring”, “certificate_profile”, “description”).
      name: element_to_change
      predefined:
      - url
      - recurring
      - certificate_profile
      - description
      required: true
    - description: The element value.
      name: element_value
      required: true
    - description: The device group in which the EDL belongs to.
      name: device-group
    description: Modifies an element of an external dynamic list.
    name: pan-os-edit-edl
    outputs:
    - contextPath: Panorama.EDL.Name
      description: The name of the EDL.
      type: string
    - contextPath: Panorama.EDL.URL
      description: The URL where the EDL is stored.
      type: string
    - contextPath: Panorama.EDL.Description
      description: The description of the EDL.
      type: string
    - contextPath: Panorama.EDL.CertificateProfile
      description: The EDL certificate profile.
      type: string
    - contextPath: Panorama.EDL.Recurring
      description: The time interval the EDL was pulled and updated.
      type: string
    - contextPath: Panorama.EDL.DeviceGroup
      description: The device group for the EDL (Panorama instances).
      type: string
  - arguments:
    - description: The name of the EDL to delete.
      name: name
      required: true
    - description: The device group for which to return addresses for the EDL (Panorama instances).
      name: device-group
    description: Deletes an external dynamic list.
    name: pan-os-delete-edl
    outputs:
    - contextPath: Panorama.EDL.Name
      description: The name of the EDL that was deleted.
      type: string
    - contextPath: Panorama.EDL.DeviceGroup
      description: The device group for the EDL (Panorama instances).
      type: string
  - arguments:
    - description: The serial number of the device.
      name: target
<<<<<<< HEAD
=======
    - defaultValue: 'running_config'
      description: Name of the file to save the configuration to.
      name: filename
>>>>>>> 90cf3b88
    description: Pull the running config file.
    name: pan-os-get-running-config
  - arguments:
    - description: The serial number of the device.
      name: target
    description: Pull the merged config file.
    name: pan-os-get-merged-config
  - arguments:
    - description: The name of the EDL.
      name: name
      required: true
    - description: The device group for which to return addresses for the EDL (Panorama instances).
      name: device-group
    - description: The type of the EDL. Required when refreshing an EDL object which is configured on Panorama.
      name: edl_type
      auto: PREDEFINED
      predefined:
      - ip
      - url
      - domain
    - description: The location of the EDL. Required when refreshing an EDL object which is configured on Panorama.
      name: location
    - description: The VSYS of the EDL. Required when refreshing an EDL object which is configured on Panorama.
      name: vsys
    description: Refreshes the specified external dynamic list.
    name: pan-os-refresh-edl
  - arguments:
    - description: The name of the rule to create.
      name: rulename
    - description: The description of the rule to create.
      name: description
    - description: The action for the rule.
      name: action
      auto: PREDEFINED
      predefined:
      - allow
      - deny
      - drop
      required: true
    - description: A comma-separated list of address object names, address group object names, or EDL object names.
      name: source
      isArray: true
    - description: A comma-separated list of address object names, address group object names, or EDL object names.
      name: destination
      isArray: true
    - description: A comma-separated list of source zones.
      isArray: true
      name: source_zone
    - description: A comma-separated list of destination zones.
      isArray: true
      name: destination_zone
    - auto: PREDEFINED
      description: Whether to negate the source (address, address group).
      name: negate_source
      predefined:
      - Yes
      - No
    - auto: PREDEFINED
      description: Whether to negate the destination (address, address group).
      name: negate_destination
      predefined:
      - Yes
      - No
    - description: A comma-separated list of service object names for the rule.
      isArray: true
      name: service
    - auto: PREDEFINED
      defaultValue: No
      description: Whether to disable the rule.
      name: disable
      predefined:
      - Yes
      - No
    - defaultValue: any
      description: A comma-separated list of application object names for the rule to create.
      isArray: true
      name: application
    - description: A comma-separated list of source users for the rule to create.
      name: source_user
      isArray: true
    - auto: PREDEFINED
      description: The pre-rule or post-rule (Panorama instances).
      name: pre_post
      predefined:
      - pre-rulebase
      - post-rulebase
    - description: The target firewall for the rule (Panorama instances).
      name: target
    - description: The log forwarding profile.
      name: log_forwarding
    - description: The device group for which to return addresses for the rule (Panorama instances).
      name: device-group
    - description: The rule tags to create.
      isArray: true
      name: tags
    - description: A comma-separated list of URL categories.
      name: category
    - description: A profile setting group.
      name: profile_setting
    - auto: PREDEFINED
      defaultValue: bottom
      description: Where to move the rule. If you specify "before" or "after", you need to supply the "dst" argument.
      name: where
      predefined:
      - before
      - after
      - top
      - bottom
    - description: The destination rule relative to the rule that you are moving. This field is only relevant if you specify "before" or "after" in the "where" argument.
      name: dst
    - description: An audit comment for the rule.
      name: audit_comment
    description: Creates a policy rule.
    execution: true
    name: pan-os-create-rule
    outputs:
    - contextPath: Panorama.SecurityRule.Name
      description: The rule name.
      type: string
    - contextPath: Panorama.SecurityRule.Description
      description: The rule description.
      type: string
    - contextPath: Panorama.SecurityRule.Action
      description: The action for the rule.
      type: string
    - contextPath: Panorama.SecurityRule.Source
      description: The source address.
      type: string
    - contextPath: Panorama.SecurityRule.Destination
      description: The destination address.
      type: string
    - contextPath: Panorama.SecurityRule.NegateSource
      description: Whether the source is negated (address, address group).
      type: boolean
    - contextPath: Panorama.SecurityRule.NegateDestination
      description: Whether the destination negated (address, address group).
      type: boolean
    - contextPath: Panorama.SecurityRule.Service
      description: The service for the rule.
      type: string
    - contextPath: Panorama.SecurityRule.Disabled
      description: Whether the rule is disabled.
      type: string
    - contextPath: Panorama.SecurityRule.Application
      description: The application for the rule.
      type: string
    - contextPath: Panorama.SecurityRule.Target
      description: The target firewall (Panorama instances).
      type: string
    - contextPath: Panorama.SecurityRule.LogForwarding
      description: The log forwarding profile (Panorama instances).
      type: string
    - contextPath: Panorama.SecurityRule.DeviceGroup
      description: The device group for the rule (Panorama instances).
      type: string
    - contextPath: Panorama.SecurityRules.Tags
      description: The rule tags.
      type: String
    - contextPath: Panorama.SecurityRules.ProfileSetting
      description: The profile setting group.
      type: String
  - arguments:
    - description: The name of the custom block policy rule to create.
      name: rulename
    - auto: PREDEFINED
      description: The object type to block in the policy rule.
      name: object_type
      predefined:
      - ip
      - address-group
      - application
      - url-category
      - edl
      required: true
    - description: A comma-separated list of object values for the object_type argument.
      name: object_value
      required: true
      isArray: true
    - auto: PREDEFINED
      description: The direction to block. This argument is not applicable for the "custom-url-category" object_type.
      name: direction
      predefined:
      - to
      - from
      - both
      defaultValue: both
    - auto: PREDEFINED
      description: The pre-rule or post-rule (Panorama instances).
      name: pre_post
      predefined:
      - pre-rulebase
      - post-rulebase
    - description: Specifies a target firewall for the rule (Panorama instances).
      name: target
    - description: The log forwarding profile.
      name: log_forwarding
    - description: The device group for which to return addresses for the rule (Panorama instances).
      name: device-group
    - description: The tags to use for the custom block policy rule.
      isArray: true
      name: tags
    - auto: PREDEFINED
      defaultValue: bottom
      description: Where to move the rule. If you specify "before" or "after", you need to supply the "dst" argument.
      name: where
      predefined:
      - before
      - after
      - top
      - bottom
    - description: The destination rule relative to the rule that you are moving. This field is only relevant if you specify "before" or "after" in the "where" argument.
      name: dst
    description: Creates a custom block policy rule.
    execution: true
    name: pan-os-custom-block-rule
    outputs:
    - contextPath: Panorama.SecurityRule.Name
      description: The rule name.
      type: string
    - contextPath: Panorama.SecurityRule.Object
      description: The blocked object.
      type: string
    - contextPath: Panorama.SecurityRule.Direction
      description: The direction blocked.
      type: string
    - contextPath: Panorama.SecurityRule.Target
      description: The target firewall (Panorama instances).
      type: string
    - contextPath: Panorama.SecurityRule.LogForwarding
      description: The log forwarding profile (Panorama instances).
      type: string
    - contextPath: Panorama.SecurityRule.DeviceGroup
      description: The device group for the rule (Panorama instances).
      type: string
    - contextPath: Panorama.SecurityRule.Tags
      description: The rule tags.
      type: String
    - contextPath: Panorama.SecurityRules.ProfileSetting
      description: The profile setting group.
      type: String
  - arguments:
    - description: The name of the rule to move.
      name: rulename
      required: true
    - auto: PREDEFINED
      description: Where to move the rule. If you specify "before" or "after", you need to supply the "dst" argument.
      name: where
      predefined:
      - before
      - after
      - top
      - bottom
      required: true
    - description: The destination rule relative to the rule that you are moving. This field is only relevant if you specify "before" or "after" in the "where" argument.
      name: dst
    - auto: PREDEFINED
      description: The rule location. Mandatory for Panorama instances.
      name: pre_post
      predefined:
      - pre-rulebase
      - post-rulebase
    - description: The device group for which to return addresses for the rule (Panorama instances).
      name: device-group
    description: Changes the location of a policy rule.
    execution: true
    name: pan-os-move-rule
    outputs:
    - contextPath: Panorama.SecurityRule.Name
      description: The rule name.
      type: string
    - contextPath: Panorama.SecurityRule.DeviceGroup
      description: The device group for the rule (Panorama instances).
      type: string
  - arguments:
    - description: The name of the rule to edit.
      name: rulename
      required: true
    - auto: PREDEFINED
      description: The parameter in the security rule to change.
      name: element_to_change
      predefined:
      - source
      - destination
      - application
      - action
      - category
      - description
      - disabled
      - target
      - log-forwarding
      - tag
      - profile-setting
      - source-user
      - service
      - audit-comment
      required: true
    - description: The new value for the parameter.
      name: element_value
      required: true
    - auto: PREDEFINED
      description: The pre-rule or post-rule (Panorama instances).
      name: pre_post
      predefined:
      - pre-rulebase
      - post-rulebase
    - auto: PREDEFINED
      defaultValue: replace
      description: Whether to replace, add, or remove the element_value from the current rule object value.
      name: behaviour
      predefined:
      - replace
      - add
      - remove
    - description: The device group in which the rule belongs to.
      name: device-group
    description: Edits a policy rule.
    name: pan-os-edit-rule
    outputs:
    - contextPath: Panorama.SecurityRule.Name
      description: The rule name.
      type: string
    - contextPath: Panorama.SecurityRule.Description
      description: The rule description.
      type: string
    - contextPath: Panorama.SecurityRule.Action
      description: The action for the rule.
      type: string
    - contextPath: Panorama.SecurityRule.Source
      description: The source address.
      type: string
    - contextPath: Panorama.SecurityRule.Destination
      description: The destination address.
      type: string
    - contextPath: Panorama.SecurityRule.NegateSource
      description: Whether the source is negated (address, address group).
      type: boolean
    - contextPath: Panorama.SecurityRule.NegateDestination
      description: Whether the destination is negated (address, address group).
      type: boolean
    - contextPath: Panorama.SecurityRule.Service
      description: The service for the rule.
      type: string
    - contextPath: Panorama.SecurityRule.Disabled
      description: Whether the rule is disabled.
      type: string
    - contextPath: Panorama.SecurityRule.Application
      description: The application for the rule.
      type: string
    - contextPath: Panorama.SecurityRule.Target
      description: The target firewall (Panorama instances).
      type: string
    - contextPath: Panorama.SecurityRule.DeviceGroup
      description: The device group for the rule (Panorama instances).
      type: string
    - contextPath: Panorama.SecurityRule.Tags
      description: The tags for the rule.
      type: String
    execution: true
  - arguments:
    - description: The name of the rule to delete.
      name: rulename
      required: true
    - auto: PREDEFINED
      description: The pre-rule or post-rule (Panorama instances).
      name: pre_post
      predefined:
      - pre-rulebase
      - post-rulebase
    - description: The device group for which to return addresses for the rule (Panorama instances).
      name: device-group
    description: Deletes a policy rule.
    name: pan-os-delete-rule
    outputs:
    - contextPath: Panorama.SecurityRule.Name
      description: The rule name.
      type: string
    - contextPath: Panorama.SecurityRule.DeviceGroup
      description: The device group for the rule (Panorama instances).
      type: string
    execution: true
  - arguments:
    - description: Whether to list predefined applications.
      name: predefined
      auto: PREDEFINED
      defaultValue: 'false'
      predefined:
      - 'true'
      - 'false'
    - description: The device group for which to return applications.
      name: device-group
    - description: When specified, the results returned in the list are limited to applications whose names match the specified string.
      name: name_match
    - description: When specified, the results returned in the list are limited to applications whose names contain the specified string.
      name: name_contain
    - description: The application risk (1 to 5).
      auto: PREDEFINED
      name: risk
      predefined:
      - '1'
      - '2'
      - '3'
      - '4'
      - '5'
    - description: The application category.
      auto: PREDEFINED
      name: category
      predefined:
      - 'collaboration'
      - 'business-systems'
      - 'networking'
      - 'media'
    - description: The application sub-category.
      name: sub_category
    - description: The application technology.
      auto: PREDEFINED
      name: technology
      predefined:
      - 'browser-based'
      - 'client-server'
      - 'network-protocol'
      - 'peer-to-peer'
    - description: "A comma-separated list of characteristics. Possible values are: 'virus-ident', 'evasive-behavior', 'file-type-ident', 'consume-big-bandwidth', 'used-by-malware', 'able-to-transfer-file', 'has-known-vulnerability', 'tunnel-other-application', 'prone-to-misuse', 'pervasive-use', 'file-forward', 'is-saas'."
      name: characteristics
    - defaultValue: '50'
      description: The maximum number of rules to retrieve. Will be used by default if page argument was not provided.
      name: limit
    - defaultValue: '50'
      description: The page size of the applications to return.
      name: page_size
    - description: The page at which to start listing applications. Must be a positive number.
      name: page
    description: Returns a list of applications.
    name: pan-os-list-applications
    outputs:
    - contextPath: Panorama.Applications.Characteristics
      description: The application characteristics.
      type: string
    - contextPath: Panorama.Applications.Name
      description: The application name.
      type: string
    - contextPath: Panorama.Applications.Id
      description: The application ID.
      type: number
    - contextPath: Panorama.Applications.Category
      description: The application category.
      type: string
    - contextPath: Panorama.Applications.SubCategory
      description: The application sub-category.
      type: string
    - contextPath: Panorama.Applications.Technology
      description: The application technology.
      type: string
    - contextPath: Panorama.Applications.Risk
      description: The application risk (1 to 5).
      type: number
    - contextPath: Panorama.Applications.Description
      description: The application description.
      type: string
  - arguments:
    - description: The job ID to check.
      name: job_id
      required: true
    description: Returns commit status for a configuration.
    name: pan-os-commit-status
    outputs:
    - contextPath: Panorama.Commit.JobID
      description: The job ID of the configuration to be committed.
      type: number
    - contextPath: Panorama.Commit.Status
      description: The commit status.
      type: string
    - contextPath: Panorama.Commit.Details
      description: The job ID details.
      type: string
    - contextPath: Panorama.Commit.Warnings
      description: The job ID warnings.
      type: String
  - arguments:
    - description: The job ID to check.
      name: job_id
      required: true
    description: Returns the push status for a configuration.
    name: pan-os-push-status
    outputs:
    - contextPath: Panorama.Push.DeviceGroup
      description: The device group to which the policies were pushed.
      type: string
    - contextPath: Panorama.Push.JobID
      description: The job ID of the configuration to be pushed.
      type: number
    - contextPath: Panorama.Push.Status
      description: The push status.
      type: string
    - contextPath: Panorama.Push.Details
      description: The job ID details.
      type: string
    - contextPath: Panorama.Push.Warnings
      description: The job ID warnings.
      type: String
  - arguments:
    - description: The type of packet capture.
      name: pcapType
      required: true
      auto: PREDEFINED
      predefined:
      - application-pcap
      - filter-pcap
      - threat-pcap
      - dlp-pcap
    - description: The serial number of the firewall to download the PCAP from, relevant only for Panorama instances.
      name: serialNumber
    - description: The file name for the PCAP type ('dlp-pcap', 'filter-pcap', or 'application-pcap'). Required for 'filter-pcap'.
      name: from
    - description: The new name for the PCAP file after downloading. If this argument is not specified, the file name is the PCAP file name set in the firewall.
      name: localName
    - description: The serial number for the request. See the Panorama XML API documentation.
      name: serialNo
    - description: 'The Search time for the request. For example: "2019/12/26 00:00:00", "2020/01/10". See the Panorama XML API documentation. Required for "threat-pcap".'
      name: searchTime
    - description: The ID of the PCAP for the request. See the Panorama XML API documentation. Required for 'threat-pcap'.
      name: pcapID
    - description: The password for Panorama, needed for the 'dlp-pcap' PCAP type only.
      name: password
    - description: The device name on which the PCAP is stored. See the Panorama XML API documentation. Required for 'threat-pcap' when using a Panorama instance.
      name: deviceName
    - description: The Session ID of the PCAP. See the Panorama XML API documentation. Required for 'threat-pcap' when using Panorama instance.
      name: sessionID
    description: Returns a PCAP file. The recommended maximum file size is 5 MB. If the limit is exceeded, you may need to connect to the firewall and run the scp export command in order to export the PCAP file. See the Palo Alto Networks documentation.
    name: pan-os-get-pcap
    outputs:
    - contextPath: File.Size
      description: The file size.
      type: number
    - contextPath: File.Name
      description: The file name.
      type: string
    - contextPath: File.Type
      description: The file type.
      type: string
    - contextPath: File.Info
      description: The file info.
      type: string
    - contextPath: File.Extension
      description: The file extension.
      type: string
    - contextPath: File.EntryID
      description: The file entryID.
      type: string
    - contextPath: File.MD5
      description: The MD5 hash of the file.
      type: string
    - contextPath: File.SHA1
      description: The SHA1 hash of the file.
      type: string
    - contextPath: File.SHA256
      description: The SHA256 hash of the file.
      type: string
    - contextPath: File.SHA512
      description: The SHA512 hash of the file.
      type: string
    - contextPath: File.SSDeep
      description: The SSDeep hash of the file.
      type: string
  - arguments:
    - description: The type of packet capture.
      name: pcapType
      required: true
      auto: PREDEFINED
      predefined:
      - application-pcap
      - filter-pcap
      - dlp-pcap
    - description: The serial number of the firewall to download the PCAP from.
      name: serialNumber
    - description: The password for Panorama. Relevant for the 'dlp-pcap' PCAP type.
      name: password
    description: Returns a list of all PCAP files by PCAP type. Not available for threat PCAPs.
    name: pan-os-list-pcaps
  - arguments:
    - description: The tag for which to register IP addresses.
      name: tag
      required: true
    - description: The IP addresses to register.
      isArray: true
      name: IPs
      required: true
    - description: Whether the IP addresses remain registered to the tag after the device reboots ('true':persistent, 'false':non-persistent).
      name: persistent
      auto: PREDEFINED
      defaultValue: 'true'
      predefined:
      - 'true'
      - 'false'
    - description: The timeout value to automatically unregister the IPs. Only applicable for PAN-OS 9.x and higher. Can not be used with persistent set to true.
      name: timeout
    description: Registers IP addresses to a tag.
    name: pan-os-register-ip-tag
    outputs:
    - contextPath: Panorama.DynamicTags.Tag
      description: Name of the tag.
      type: string
    - contextPath: Panorama.DynamicTags.IPs
      description: Registered IP addresses.
      type: string
  - arguments:
    - description: Tag for which to unregister IP addresses.
      name: tag
      required: true
    - description: IP addresses to unregister.
      isArray: true
      name: IPs
      required: true
    description: Unregisters IP addresses from a tag.
    name: pan-os-unregister-ip-tag
  - arguments:
    - description: Tag for which to register users.
      name: tag
      required: true
    - description: A comma-separated list of users to register.
      name: Users
      isArray: true
      required: true
    - description: |-
        Timeout value to automatically unregister the users (in seconds). Only applicable to PAN-OS 9.x and higher.
      name: timeout
    description: Registers users to a tag. This command is only available for PAN-OS version 9.x and above.
    name: pan-os-register-user-tag
    outputs:
    - contextPath: Panorama.DynamicTags.Tag
      description: The name of the tag.
      type: string
    - contextPath: Panorama.DynamicTags.Users
      description: The list of registered users.
      type: string
  - arguments:
    - description: The tag from which to unregister users.
      name: tag
      required: true
    - description: A comma-separated list of users to unregister.
      isArray: true
      name: Users
      required: true
    description: Unregisters users from a tag. This command is only available for PAN-OS version 9.x and higher.
    name: pan-os-unregister-user-tag
  - arguments:
    - description: Specifies the match criteria for the logs. This is similar to the query provided in the web interface under the Monitor tab, when viewing the logs.
      name: query
    - defaultValue: '100'
      description: The number of logs to retrieve. Maximum is 5000.
      name: number_of_logs
    - auto: PREDEFINED
      defaultValue: backward
      description: |-
        Whether logs are shown oldest first (forward) or newest
        first (backward).
      name: direction
      predefined:
      - backward
      - forward
    - description: The source address for the query.
      name: source
    - description: The destination address for the query.
      name: destination
    - description: The date and time after which logs were received (in the format YYYY/MM/DD HH:MM:SS).
      name: receive_time
    - description: The application for the query.
      name: application
    - description: The destination port for the query.
      name: to_port
    - description: The action for the query.
      name: action
    deprecated: true
    description: Deprecated. Use the pan-os-query-logs command instead.
    name: pan-os-query-traffic-logs
    outputs:
    - contextPath: Panorama.TrafficLogs.JobID
      description: The job ID of the traffic logs query.
      type: Number
    - contextPath: Panorama.TrafficLogs.Status
      description: The status of the traffic logs query.
      type: String
  - arguments:
    - description: The job ID of the query.
      name: job_id
      required: true
    description: Deprecated. Use the pan-os-check-logs-status command instead.
    name: pan-os-check-traffic-logs-status
    outputs:
    - contextPath: Panorama.TrafficLogs.JobID
      description: The job ID of the traffic logs query.
      type: Number
    - contextPath: Panorama.TrafficLogs.Status
      description: The status of the traffic logs query.
      type: String
    deprecated: true
  - arguments:
    - description: The job ID of the query.
      name: job_id
      required: true
    description: Deprecated. Use the pan-os-get-logs command instead.
    name: pan-os-get-traffic-logs
    outputs:
    - contextPath: Panorama.TrafficLogs.JobID
      description: The job ID of the traffic logs query.
      type: Number
    - contextPath: Panorama.TrafficLogs.Status
      description: The status of the traffic logs query.
      type: String
    - contextPath: Panorama.TrafficLogs.Logs.Action
      description: The action of the traffic log.
      type: String
    - contextPath: Panorama.TrafficLogs.Logs.ActionSource
      description: The action source of the traffic log.
      type: String
    - contextPath: Panorama.TrafficLogs.Logs.Application
      description: The application of the traffic log.
      type: String
    - contextPath: Panorama.TrafficLogs.Logs.Category
      description: The category of the traffic log.
      type: String
    - contextPath: Panorama.TrafficLogs.Logs.DeviceName
      description: The device name of the traffic log.
      type: String
    - contextPath: Panorama.TrafficLogs.Logs.Destination
      description: The destination of the traffic log.
      type: String
    - contextPath: Panorama.TrafficLogs.Logs.DestinationPort
      description: The destination port of the traffic log.
      type: String
    - contextPath: Panorama.TrafficLogs.Logs.FromZone
      description: The from zone of the traffic log.
      type: String
    - contextPath: Panorama.TrafficLogs.Logs.Protocol
      description: The protocol of the traffic log.
      type: String
    - contextPath: Panorama.TrafficLogs.Logs.ReceiveTime
      description: The receive time of the traffic log.
      type: String
    - contextPath: Panorama.TrafficLogs.Logs.Rule
      description: The rule of the traffic log.
      type: String
    - contextPath: Panorama.TrafficLogs.Logs.SessionEndReason
      description: The session end reason of the traffic log.
      type: String
    - contextPath: Panorama.TrafficLogs.Logs.Source
      description: The source of the traffic log.
      type: String
    - contextPath: Panorama.TrafficLogs.Logs.SourcePort
      description: The source port of the traffic log.
      type: String
    - contextPath: Panorama.TrafficLogs.Logs.StartTime
      description: The start time of the traffic log.
      type: String
    - contextPath: Panorama.TrafficLogs.Logs.ToZone
      description: The to zone of the traffic log.
      type: String
    - contextPath: Panorama.TrafficLogs.Logs.Bytes
      description: The total log bytes.
      type: String
    - contextPath: Panorama.TrafficLogs.Logs.BytesReceived
      description: The log bytes received.
      type: String
    - contextPath: Panorama.TrafficLogs.Logs.BytesSent
      description: The log bytes sent.
      type: String
    deprecated: true
  - arguments:
    - description: The rules location. Mandatory for Panorama instances.
      name: pre_post
      auto: PREDEFINED
      predefined:
      - pre-rulebase
      - post-rulebase
    - description: The device group for which to return addresses (Panorama instances).
      name: device-group
    - description: The tag to filter the rules.
      name: tag
      deprecated: true
    - description: A comma-separated list of tags by which to filter the rules.
      name: tags
      isArray: true
    - description: Serial number of the firewall on which to run the command. Use only for a Panorama instance.
      name: target
    - description: The name of the rule to retrieve. If not mentioned, will retrieve all the rules.
      name: rulename
    - auto: PREDEFINED
      description: Whether to retrieve the disabled rules or not. If not mentioned, will retrieve all the rules.
      name: disabled
      predefined:
      - yes
      - no
    - auto: PREDEFINED
      description: The action of the rules to retrieve. If not mentioned, will retrieve all the rules.
      name: action
      predefined:
      - allow
      - deny
      - drop
    - description: Free query to retrieve rules. If not mentioned, will retrieve all the rules. When passing a query, all other arguments are overridden.
      name: query
    description: Returns a list of predefined Security Rules. (When passing a query, all other arguments are overridden. Make sure the query includes all the filters you want).
    name: pan-os-list-rules
    outputs:
    - contextPath: Panorama.SecurityRule.Location
      description: The location of the security rule.
      type: String
    - contextPath: Panorama.SecurityRule.NegateDestination
      description: Indicates whether the destination is negated in the security rule.
      type: String
    - contextPath: Panorama.SecurityRule.Disabled
      description: Indicates whether the security rule is disabled.
      type: String
    - contextPath: Panorama.SecurityRule.ICMPUnreachable
      description: Specifies the behavior for ICMP unreachable messages.
      type: String
    - contextPath: Panorama.SecurityRule.Description
      description: The description of the security rule.
      type: String
    - contextPath: Panorama.SecurityRule.GroupTag
      description: The group tag of the security rule.
      type: String
    - contextPath: Panorama.SecurityRule.LogForwardingProfile
      description: The log forwarding profile applied to the security rule.
      type: String
    - contextPath: Panorama.SecurityRule.NegateSource
      description: Indicates whether the source is negated in the security rule.
      type: String
    - contextPath: Panorama.SecurityRule.SecurityProfileGroup
      description: The security profile group assigned to the security rule.
      type: String
    - contextPath: Panorama.SecurityRule.SecurityProfile
      description: The security profile settings applied to the security rule.
      type: Unknown
    - contextPath: Panorama.SecurityRule.Target.devices
      description: The devices targeted by the security rule.
      type: String
    - contextPath: Panorama.SecurityRule.Target.negate
      description: Indicates whether the target is negated in the security rule.
      type: String
    - contextPath: Panorama.SecurityRule.Name
      description: The name of the security rule.
      type: String
    - contextPath: Panorama.SecurityRule.From
      description: The source zone of the security rule.
      type: String
    - contextPath: Panorama.SecurityRule.DestinationDevice
      description: The destination device of the security rule.
      type: String
    - contextPath: Panorama.SecurityRule.Action
      description: The action taken by the security rule.
      type: String
    - contextPath: Panorama.SecurityRule.SourceDevice
      description: The source device of the security rule.
      type: String
    - contextPath: Panorama.SecurityRule.Tags
      description: The tags associated with the security rule.
      type: String
    - contextPath: Panorama.SecurityRule.SourceUser
      description: The source user of the security rule.
      type: String
    - contextPath: Panorama.SecurityRule.Application
      description: The application used in the security rule.
      type: String
    - contextPath: Panorama.SecurityRule.Service
      description: The service used in the security rule.
      type: String
    - contextPath: Panorama.SecurityRule.To
      description: The destination zone of the security rule.
      type: String
    - contextPath: Panorama.SecurityRule.Source
      description: The source address of the security rule.
      type: String
    - contextPath: Panorama.SecurityRule.CustomUrlCategory
      description: The custom URL category targeted by the security rule.
      type: String
    - contextPath: Panorama.SecurityRule.Destination
      description: The destination address of the security rule.
      type: String
    - contextPath: Panorama.SecurityRule.Options.LogAtSessionStart
      description: Indicates whether the session start is logged.
      type: String
    - contextPath: Panorama.SecurityRule.Options.LogForwarding
      description: Indicates whether log forwarding is enabled for the security rule.
      type: String
    - contextPath: Panorama.SecurityRule.Options.Schedule
      description: The schedule applied to the security rule.
      type: String
    - contextPath: Panorama.SecurityRule.Options.QoSMarking
      description: The QoS marking applied to the security rule.
      type: String
    - contextPath: Panorama.SecurityRule.Options.DisableServerResponseInspection
      description: Specifies whether to disable server response inspection for the security rule.
      type: String
    - contextPath: Panorama.SecurityRule.DeviceGroup
      description: The device group of the security rule (Panorama instances only).
      type: String
    - contextPath: Panorama.SecurityRule.Type
      description: Represents the type of the security rule (e.g., pre-rule, post-rule, intra-zone, inter-zone).
      type: String
  - arguments:
    - description: The log type.
      name: log-type
      required: true
      auto: PREDEFINED
      predefined:
      - threat
      - traffic
      - wildfire
      - url
      - data
      - corr
      - system
      - decryption
    - description: The query string by which to match criteria for the logs. This is similar to the query provided in the web interface under the Monitor tab when viewing the logs.
      name: query
    - description: |-
        The time the log was generated from the timestamp and prior to it.
        For example "2019/08/11 01:10:44, will get logs before the specified date.".
      name: time-generated
    - description: |-
        The time the log was generated from the timestamp and prior to it.
        For example "2019/08/11 01:10:44", will get logs after the specified date.
      name: time-generated-after
    - description: The source address.
      isArray: true
      name: addr-src
    - description: The destination address.
      isArray: true
      name: addr-dst
    - description: The source or destination IP address.
      isArray: true
      name: ip
    - description: The source zone.
      isArray: true
      name: zone-src
    - description: The destination source.
      isArray: true
      name: zone-dst
    - description: The rule action.
      isArray: true
      name: action
    - description: The destination port.
      isArray: true
      name: port-dst
    - description: The rule name, for example "Allow all outbound".
      isArray: true
      name: rule
    - description: The URL, for example "safebrowsing.googleapis.com".
      isArray: true
      name: url
    - description: The file hash (for WildFire logs only).
      isArray: true
      name: filedigest
    - defaultValue: '100'
      description: The maximum number of logs to retrieve. If empty, the default is 100. The maximum is 5,000.
      name: number_of_logs
    - auto: PREDEFINED
      description: Whether to use polling.
      defaultValue: 'false'
      name: polling
      predefined:
      - 'true'
      - 'false'
    - description: Job ID to use in polling commands. (automatically filled by polling).
      name: query_log_job_id
      deprecated: true
    - description: The timeout (in seconds) when polling.
      name: timeout
      defaultValue: '120'
    - description: The interval (in seconds) when polling.
      name: interval_in_seconds
      defaultValue: '10'
    - description: whether to hide the polling result (automatically filled by polling).
      name: hide_polling_output
      deprecated: true
    - description: Whether to show only `after-change-preview`, and `before-change-preview`, or get full data for it.  The full data are under the fields `after-change-detail`, and `before-change-detail`.
      name: show-detail
      predefined:
      - yes
      - no
      auto: PREDEFINED
      defaultValue: no
    description: The query logs in Panorama.
    name: pan-os-query-logs
    outputs:
    - contextPath: Panorama.Monitor.JobID
      description: The job ID of the logs query.
      type: String
    - contextPath: Panorama.Monitor.Status
      description: The status of the logs query.
      type: String
    - contextPath: Panorama.Monitor.Message
      description: The message of the logs query.
      type: String
    - contextPath: Panorama.Monitor.Logs.Action
      description: The action taken for the session. Can be "alert", "allow", "deny", "drop", "drop-all-packets", "reset-client", "reset-server", "reset-both", or "block-url".
      type: String
    - contextPath: Panorama.Monitor.Logs.Application
      description: The application associated with the session.
      type: String
    - contextPath: Panorama.Monitor.Logs.Category
      description: The URL category of the URL subtype. For WildFire subtype, it is the verdict on the file, and can be either "malicious", "phishing", "grayware", or "benign". For other subtypes, the value is "any".
      type: String
    - contextPath: Panorama.Monitor.Logs.DeviceName
      description: The hostname of the firewall on which the session was logged.
      type: String
    - contextPath: Panorama.Monitor.Logs.DestinationAddress
      description: The original session destination IP address.
      type: String
    - contextPath: Panorama.Monitor.Logs.DestinationUser
      description: The username of the user to which the session was destined.
      type: String
    - contextPath: Panorama.Monitor.Logs.DestinationCountry
      description: The destination country or internal region for private addresses. Maximum length is 32 bytes.
      type: String
    - contextPath: Panorama.Monitor.Logs.DestinationPort
      description: The destination port utilized by the session.
      type: String
    - contextPath: Panorama.Monitor.Logs.FileDigest
      description: Only for the WildFire subtype, all other types do not use this field. The filedigest string shows the binary hash of the file sent to be analyzed by the WildFire service.
      type: String
    - contextPath: Panorama.Monitor.Logs.FileName
      description: |-
        File name or file type when the subtype is file.
        File name when the subtype is virus.
        File name when the subtype is wildfire-virus.
        File name when the subtype is wildfire.
      type: String
    - contextPath: Panorama.Monitor.Logs.FileType
      description: |-
        Only for the WildFire subtype, all other types do not use this field.
        Specifies the type of file that the firewall forwarded for WildFire analysis.
      type: String
    - contextPath: Panorama.Monitor.Logs.FromZone
      description: The zone from which the session was sourced.
      type: String
    - contextPath: Panorama.Monitor.Logs.URLOrFilename
      description: |-
        The actual URL when the subtype is url.
        The file name or file type when the subtype is file.
        The file name when the subtype is virus.
        The file name when the subtype is wildfire-virus.
        The file name when the subtype is wildfire.
        The URL or file name when the subtype is vulnerability (if applicable).
      type: String
    - contextPath: Panorama.Monitor.Logs.NATDestinationIP
      description: The post-NAT destination IP address if destination NAT was performed.
      type: String
    - contextPath: Panorama.Monitor.Logs.NATDestinationPort
      description: The post-NAT destination port.
      type: String
    - contextPath: Panorama.Monitor.Logs.NATSourceIP
      description: The post-NAT source IP address if source NAT was performed.
      type: String
    - contextPath: Panorama.Monitor.Logs.NATSourcePort
      description: The post-NAT source port.
      type: String
    - contextPath: Panorama.Monitor.Logs.PCAPid
      description: |-
        The packet capture (pcap) ID is a 64 bit unsigned integral denoting
        an ID to correlate threat pcap files with extended pcaps taken as a part of
        that flow. All threat logs will contain either a pcap_id of 0 (no associated
        pcap), or an ID referencing the extended pcap file.
      type: String
    - contextPath: Panorama.Monitor.Logs.IPProtocol
      description: The IP protocol associated with the session.
      type: String
    - contextPath: Panorama.Monitor.Logs.Recipient
      description: |-
        Only for the WildFire subtype, all other types do not use this field.
        Specifies the name of the receiver of an email that WildFire determined to be malicious when analyzing an email link forwarded by the firewall.
      type: String
    - contextPath: Panorama.Monitor.Logs.Rule
      description: The name of the rule that the session matched.
      type: String
    - contextPath: Panorama.Monitor.Logs.RuleID
      description: The ID of the rule that the session matched.
      type: String
    - contextPath: Panorama.Monitor.Logs.ReceiveTime
      description: The time the log was received at the management plane.
      type: String
    - contextPath: Panorama.Monitor.Logs.Sender
      description: |-
        Only for the WildFire subtype; all other types do not use this field.
        Specifies the name of the sender of an email that WildFire determined to be malicious when analyzing an email link forwarded by the firewall.
      type: String
    - contextPath: Panorama.Monitor.Logs.SessionID
      description: An internal numerical identifier applied to each session.
      type: String
    - contextPath: Panorama.Monitor.Logs.DeviceSN
      description: The serial number of the firewall on which the session was logged.
      type: String
    - contextPath: Panorama.Monitor.Logs.Severity
      description: |-
        The severity associated with the threat. Can be "informational", "low",
        "medium", "high", or "critical".
      type: String
    - contextPath: Panorama.Monitor.Logs.SourceAddress
      description: The original session source IP address.
      type: String
    - contextPath: Panorama.Monitor.Logs.SourceCountry
      description: |-
        The source country or internal region for private addresses. Maximum
        length is 32 bytes.
      type: String
    - contextPath: Panorama.Monitor.Logs.SourceUser
      description: The username of the user who initiated the session.
      type: String
    - contextPath: Panorama.Monitor.Logs.SourcePort
      description: The source port utilized by the session.
      type: String
    - contextPath: Panorama.Monitor.Logs.ThreatCategory
      description: |-
        The threat categories used to classify different types of
        threat signatures.
      type: String
    - contextPath: Panorama.Monitor.Logs.Name
      description: |-
        The Palo Alto Networks identifier for the threat. A description
        string followed by a 64-bit numerical identifier.
      type: String
    - contextPath: Panorama.Monitor.Logs.ID
      description: The Palo Alto Networks ID for the threat.
      type: String
    - contextPath: Panorama.Monitor.Logs.ToZone
      description: The zone to which the session was destined.
      type: String
    - contextPath: Panorama.Monitor.Logs.TimeGenerated
      description: The time the log was generated on the data plane.
      type: String
    - contextPath: Panorama.Monitor.Logs.URLCategoryList
      description: |-
        A list of the URL filtering categories the firewall used to
        enforce the policy.
      type: String
    - contextPath: Panorama.Monitor.Logs.Bytes
      description: The total log bytes.
      type: String
    - contextPath: Panorama.Monitor.Logs.BytesReceived
      description: The log bytes received.
      type: String
    - contextPath: Panorama.Monitor.Logs.BytesSent
      description: The log bytes sent.
      type: String
    - contextPath: Panorama.Monitor.Logs.Vsys
      description: The VSYS on the firewall that generated the log.
      type: String
    polling: true
  - arguments:
    - description: The job ID of the query.
      name: job_id
      isArray: true
      required: true
    description: Checks the status of a logs query.
    name: pan-os-check-logs-status
    outputs:
    - contextPath: Panorama.Monitor.JobID
      description: The job ID of the logs query.
      type: String
    - contextPath: Panorama.Monitor.Status
      description: The status of the logs query.
      type: String
  - arguments:
    - description: The job ID of the query.
      name: job_id
      required: true
      isArray: true
    - description: Whether to auto-enrich the War Room entry. If "true", entry is not auto-enriched. If "false", entry is auto-extracted.
      name: ignore_auto_extract
      defaultValue: 'true'
    description: Retrieves the data of a logs query.
    name: pan-os-get-logs
    outputs:
    - contextPath: Panorama.Monitor.Logs.Action
      description: The action taken for the session. Can be "alert", "allow", "deny", "drop", "drop-all-packets", "reset-client", "reset-server", "reset-both", or "block-url".
      type: String
    - contextPath: Panorama.Monitor.Logs.Application
      description: The application associated with the session.
      type: String
    - contextPath: Panorama.Monitor.Logs.Category
      description: The URL category of the URL subtype. For WildFire subtype, it is the verdict on the file, and can be either "malicious", "phishing", "grayware", or "benign". For other subtypes, the value is "any".
      type: String
    - contextPath: Panorama.Monitor.Logs.DeviceName
      description: The hostname of the firewall on which the session was logged.
      type: String
    - contextPath: Panorama.Monitor.Logs.DestinationAddress
      description: The original session destination IP address.
      type: String
    - contextPath: Panorama.Monitor.Logs.DestinationUser
      description: The username of the user to which the session was destined.
      type: String
    - contextPath: Panorama.Monitor.Logs.DestinationCountry
      description: The destination country or internal region for private addresses. Maximum length is 32 bytes.
      type: String
    - contextPath: Panorama.Monitor.Logs.DestinationPort
      description: The destination port utilized by the session.
      type: String
    - contextPath: Panorama.Monitor.Logs.FileDigest
      description: Only for the WildFire subtype, all other types do not use this field. The filedigest string shows the binary hash of the file sent to be analyzed by the WildFire service.
      type: String
    - contextPath: Panorama.Monitor.Logs.FileName
      description: |-
        File name or file type when the subtype is file.
        File name when the subtype is virus.
        File name when the subtype is wildfire-virus.
        File name when the subtype is wildfire.
      type: String
    - contextPath: Panorama.Monitor.Logs.FileType
      description: |-
        Only for the WildFire subtype, all other types do not use this field.
        Specifies the type of file that the firewall forwarded for WildFire analysis.
      type: String
    - contextPath: Panorama.Monitor.Logs.FromZone
      description: The zone from which the session was sourced.
      type: String
    - contextPath: Panorama.Monitor.Logs.URLOrFilename
      description: |-
        The actual URL when the subtype is url.
        The file name or file type when the subtype is file.
        The file name when the subtype is virus.
        The file name when the subtype is wildfire-virus.
        The file name when the subtype is wildfire.
        The URL or file name when the subtype is vulnerability (if applicable).
      type: String
    - contextPath: Panorama.Monitor.Logs.NATDestinationIP
      description: The post-NAT destination IP address if destination NAT was performed.
      type: String
    - contextPath: Panorama.Monitor.Logs.NATDestinationPort
      description: The post-NAT destination port.
      type: String
    - contextPath: Panorama.Monitor.Logs.NATSourceIP
      description: The post-NAT source IP address if source NAT was performed.
      type: String
    - contextPath: Panorama.Monitor.Logs.NATSourcePort
      description: The post-NAT source port.
      type: String
    - contextPath: Panorama.Monitor.Logs.PCAPid
      description: |-
        The packet capture (pcap) ID is a 64 bit unsigned integral denoting
        an ID to correlate threat pcap files with extended pcaps taken as a part of
        that flow. All threat logs will contain either a pcap_id of 0 (no associated
        pcap), or an ID referencing the extended pcap file.
      type: String
    - contextPath: Panorama.Monitor.Logs.IPProtocol
      description: The IP protocol associated with the session.
      type: String
    - contextPath: Panorama.Monitor.Logs.Recipient
      description: |-
        Only for the WildFire subtype, all other types do not use this field.
        Specifies the name of the receiver of an email that WildFire determined to be malicious when analyzing an email link forwarded by the firewall.
      type: String
    - contextPath: Panorama.Monitor.Logs.Rule
      description: The name of the rule that the session matched.
      type: String
    - contextPath: Panorama.Monitor.Logs.RuleID
      description: The ID of the rule that the session matched.
      type: String
    - contextPath: Panorama.Monitor.Logs.ReceiveTime
      description: The time the log was received at the management plane.
      type: String
    - contextPath: Panorama.Monitor.Logs.Sender
      description: |-
        Only for the WildFire subtype; all other types do not use this field.
        Specifies the name of the sender of an email that WildFire determined to be malicious when analyzing an email link forwarded by the firewall.
      type: String
    - contextPath: Panorama.Monitor.Logs.SessionID
      description: An internal numerical identifier applied to each session.
      type: String
    - contextPath: Panorama.Monitor.Logs.DeviceSN
      description: The serial number of the firewall on which the session was logged.
      type: String
    - contextPath: Panorama.Monitor.Logs.Severity
      description: |-
        The severity associated with the threat. Can be "informational", "low",
        "medium", "high", or "critical".
      type: String
    - contextPath: Panorama.Monitor.Logs.SourceAddress
      description: The original session source IP address.
      type: String
    - contextPath: Panorama.Monitor.Logs.SourceCountry
      description: |-
        The source country or internal region for private addresses. Maximum
        length is 32 bytes.
      type: String
    - contextPath: Panorama.Monitor.Logs.SourceUser
      description: The username of the user who initiated the session.
      type: String
    - contextPath: Panorama.Monitor.Logs.SourcePort
      description: The source port utilized by the session.
      type: String
    - contextPath: Panorama.Monitor.Logs.ThreatCategory
      description: |-
        The threat categories used to classify different types of
        threat signatures.
      type: String
    - contextPath: Panorama.Monitor.Logs.Name
      description: |-
        The Palo Alto Networks identifier for the threat. A description
        string followed by a 64-bit numerical identifier.
      type: String
    - contextPath: Panorama.Monitor.Logs.ID
      description: The Palo Alto Networks ID for the threat.
      type: String
    - contextPath: Panorama.Monitor.Logs.ToZone
      description: The zone to which the session was destined.
      type: String
    - contextPath: Panorama.Monitor.Logs.TimeGenerated
      description: The time the log was generated on the data plane.
      type: String
    - contextPath: Panorama.Monitor.Logs.URLCategoryList
      description: |-
        A list of the URL filtering categories the firewall used to
        enforce the policy.
      type: String
    - contextPath: Panorama.Monitor.Logs.Bytes
      description: The total log bytes.
      type: String
    - contextPath: Panorama.Monitor.Logs.BytesReceived
      description: The log bytes received.
      type: String
    - contextPath: Panorama.Monitor.Logs.BytesSent
      description: The log bytes sent.
      type: String
    - contextPath: Panorama.Monitor.Logs.Vsys
      description: The VSYS on the firewall that generated the log.
      type: String
  - arguments:
    - description: The application name.
      name: application
    - description: The category name.
      name: category
    - description: The destination IP address.
      name: destination
      required: true
    - description: The destination port.
      name: destination-port
    - description: The from zone.
      name: from
    - description: The to zone.
      name: to
    - description: The IP protocol value.
      name: protocol
      required: true
    - description: The source IP address.
      name: source
      required: true
    - description: The source user.
      name: source-user
    - description: The target number of the firewall. Used only on a Panorama instance.
      name: target
      isArray: true
    - description: The target VSYS of the firewall. Used only on a Panorama instance.
      name: vsys
      isArray: true
    description: Checks whether a session matches a specified security policy. This command is only available on firewall instances.
    name: pan-os-security-policy-match
    outputs:
    - contextPath: Panorama.SecurityPolicyMatch.Query
      description: The query for the session to test.
      type: String
    - contextPath: Panorama.SecurityPolicyMatch.Rules.Name
      description: The matching rule name.
      type: String
    - contextPath: Panorama.SecurityPolicyMatch.Rules.Action
      description: The matching rule action.
      type: String
    - contextPath: Panorama.SecurityPolicyMatch.Rules.Category
      description: The matching rule category.
      type: String
    - contextPath: Panorama.SecurityPolicyMatch.Rules.Destination
      description: The matching rule destination.
      type: String
    - contextPath: Panorama.SecurityPolicyMatch.Rules.From
      description: The matching rule from zone.
      type: String
    - contextPath: Panorama.SecurityPolicyMatch.Rules.Source
      description: The matching rule source.
      type: String
    - contextPath: Panorama.SecurityPolicyMatch.Rules.To
      description: The matching rule to zone.
      type: String
    - contextPath: Panorama.SecurityPolicyMatch.QueryFields.Application
      description: The application name.
      type: String
    - contextPath: Panorama.SecurityPolicyMatch.QueryFields.Category
      description: The category name.
      type: String
    - contextPath: Panorama.SecurityPolicyMatch.QueryFields.Destination
      description: The destination IP address.
      type: String
    - contextPath: Panorama.SecurityPolicyMatch.QueryFields.DestinationPort
      description: The destination port.
      type: Number
    - contextPath: Panorama.SecurityPolicyMatch.QueryFields.From
      description: The query fields from zone.
      type: String
    - contextPath: Panorama.SecurityPolicyMatch.QueryFields.To
      description: The query fields to zone.
      type: String
    - contextPath: Panorama.SecurityPolicyMatch.QueryFields.Protocol
      description: The IP protocol value.
      type: String
    - contextPath: Panorama.SecurityPolicyMatch.QueryFields.Source
      description: The destination IP address.
      type: String
    - contextPath: Panorama.SecurityPolicyMatch.QueryFields.SourceUser
      description: The source user.
      type: String
  - arguments:
    - description: The name of the virtual router for which to list the static routes.
      name: virtual_router
      required: true
    - description: The template to use to run the command. Overrides the template parameter (Panorama instances).
      name: template
    - description: Whether to show an uncommitted configuration. Default is "false".
      name: show_uncommitted
      auto: PREDEFINED
      defaultValue: 'false'
      predefined:
      - 'true'
      - 'false'
    description: Lists the static routes of a virtual router.
    name: pan-os-list-static-routes
    outputs:
    - contextPath: Panorama.StaticRoutes.Name
      description: The name of the static route.
      type: String
    - contextPath: Panorama.StaticRoutes.BFDProfile
      description: The BFD profile of the static route.
      type: String
    - contextPath: Panorama.StaticRoutes.Destination
      description: The destination of the static route.
      type: String
    - contextPath: Panorama.StaticRoutes.Metric
      description: The metric (port) of the static route.
      type: Number
    - contextPath: Panorama.StaticRoutes.NextHop
      description: The next hop of the static route. Can be an IP address, FQDN, or a virtual router.
      type: String
    - contextPath: Panorama.StaticRoutes.RouteTable
      description: The route table of a static route.
      type: String
    - contextPath: Panorama.StaticRoutes.VirtualRouter
      description: The virtual router to which the static router belongs.
      type: String
    - contextPath: Panorama.StaticRoutes.Template
      description: The template in which the static route is defined (Panorama instances only).
      type: String
    - contextPath: Panorama.StaticRoutes.Uncommitted
      description: Whether the static route is committed.
      type: Boolean
  - arguments:
    - description: The name of the virtual router to display the static route.
      name: virtual_router
      required: true
    - description: The name of the static route to display.
      name: static_route
      required: true
    - description: The template to use to run the command. Overrides the template parameter (Panorama instances).
      name: template
    description: Returns the specified static route of a virtual router.
    name: pan-os-get-static-route
    outputs:
    - contextPath: Panorama.StaticRoutes.Name
      description: The name of the static route.
      type: String
    - contextPath: Panorama.StaticRoutes.BFDProfile
      description: The BFD profile of the static route.
      type: String
    - contextPath: Panorama.StaticRoutes.Destination
      description: The destination of the static route.
      type: String
    - contextPath: Panorama.StaticRoutes.Metric
      description: The metric (port) of the static route.
      type: Number
    - contextPath: Panorama.StaticRoutes.NextHop
      description: The next hop of the static route. Can be an IP address, FQDN, or a virtual router.
      type: String
    - contextPath: Panorama.StaticRoutes.RouteTable
      description: The route table of the static route.
      type: String
    - contextPath: Panorama.StaticRoutes.VirtualRouter
      description: The virtual router to which the static router belongs.
      type: String
    - contextPath: Panorama.StaticRoutes.Template
      description: The template in which the static route is defined (Panorama instances only).
      type: String
  - arguments:
    - description: Virtual router to which the routes will be added.
      name: virtual_router
      required: true
    - description: The name of the static route to add. The argument is limited to a maximum of 31 characters, is case-sensitive, and supports letters, numbers, spaces, hyphens, and underscores.
      name: static_route
      required: true
    - description: 'The IP address and network mask in Classless Inter-domain Routing (CIDR) notation: ip_address/mask. For example, 192.168.0.1/24 for IPv4 or 2001:db8::/32 for IPv6).'
      name: destination
      required: true
    - auto: PREDEFINED
      description: The type for the next hop.
      name: nexthop_type
      predefined:
      - ip-address
      - next-vr
      - fqdn
      - discard
      required: true
    - description: The next hop value.
      name: nexthop_value
      required: true
    - description: The metric port for the static route (1-65535).
      name: metric
    - description: The interface name in which to add the static route.
      name: interface
    - description: The template to use to run the command. Overrides the template parameter (Panorama instances).
      name: template
    description: Adds a static route.
    name: pan-os-add-static-route
    outputs:
    - contextPath: Panorama.StaticRoutes.Name
      description: The name of the static route.
      type: String
    - contextPath: Panorama.StaticRoutes.BFDProfile
      description: The BFD profile of the static route.
      type: String
    - contextPath: Panorama.StaticRoutes.Destination
      description: The destination of the static route.
      type: String
    - contextPath: Panorama.StaticRoutes.Metric
      description: The metric (port) of the static route.
      type: Number
    - contextPath: Panorama.StaticRoutes.NextHop
      description: The next hop of the static route. Can be an IP address, FQDN, or a virtual router.
      type: String
    - contextPath: Panorama.StaticRoutes.RouteTable
      description: The route table of the static route.
      type: String
    - contextPath: Panorama.StaticRoutes.VirtualRouter
      description: The virtual router to which the static router belongs.
      type: String
    - contextPath: Panorama.StaticRoutes.Template
      description: The template in which the static route is defined (Panorama instances only).
      type: String
  - arguments:
    - description: The name of the static route to delete.
      name: route_name
      required: true
    - description: The virtual router from which the routes will be deleted.
      name: virtual_router
      required: true
    - description: The template to use to run the command. Overrides the template parameter (Panorama instances).
      name: template
    description: Deletes a static route.
    name: pan-os-delete-static-route
    outputs:
    - contextPath: Panorama.StaticRoutes.Name
      description: The name of the static route to delete.
      type: String
    - contextPath: Panorama.StaticRoutes.BFDProfile
      description: The BFD profile of the static route.
      type: String
    - contextPath: Panorama.StaticRoutes.Destination
      description: The destination of the static route.
      type: String
    - contextPath: Panorama.StaticRoutes.Metric
      description: The metric (port) of the static route.
      type: Number
    - contextPath: Panorama.StaticRoutes.NextHop
      description: The next hop of the static route. Can be an IP address, FQDN, or a virtual router.
      type: String
    - contextPath: Panorama.StaticRoutes.RouteTable
      description: The route table of the static route.
      type: String
    - contextPath: Panorama.StaticRoutes.VirtualRouter
      description: The virtual router to which the static router belongs.
      type: String
    - contextPath: Panorama.StaticRoutes.Template
      description: The template in which the static route is defined (Panorama instances only).
      type: String
    - contextPath: Panorama.StaticRoutes.Deleted
      description: Whether the static route was deleted.
      type: Boolean
  - arguments:
    - description: Serial number of the firewall on which to run the command. Use only for a Panorama instance.
      name: target
    description: Show firewall device software version.
    name: pan-os-show-device-version
    outputs:
    - contextPath: Panorama.Device.Info.Devicename
      description: The device name of the PAN-OS.
      type: String
    - contextPath: Panorama.Device.Info.Model
      description: The model of the PAN-OS.
      type: String
    - contextPath: Panorama.Device.Info.Serial
      description: The serial number of the PAN-OS.
      type: String
    - contextPath: Panorama.Device.Info.Version
      description: The version of the PAN-OS.
      type: String
  - arguments:
    - description: Serial number of the firewall on which to run the command. Use only for a Panorama instance.
      name: target
    description: Downloads the latest content update.
    name: pan-os-download-latest-content-update
    outputs:
    - contextPath: Panorama.Content.Download.JobID
      description: The job ID of the content download.
      type: String
    - contextPath: Panorama.Content.Download.Status
      description: The content download status.
      type: String
  - arguments:
    - description: Serial number of the firewall on which to run the command. Use only for a Panorama instance.
      name: target
    - description: The job ID to check.
      name: job_id
      required: true
    description: Checks the download status of a content update.
    name: pan-os-content-update-download-status
    outputs:
    - contextPath: Panorama.Content.Download.JobID
      description: The job ID to monitor.
      type: String
    - contextPath: Panorama.Content.Download.Status
      description: The download status.
      type: String
    - contextPath: Panorama.Content.Download.Details
      description: The job ID details.
      type: String
  - arguments:
    - description: Serial number of the firewall on which to run the command. Use only for a Panorama instance.
      name: target
    description: Installs the latest content update.
    name: pan-os-install-latest-content-update
    outputs:
    - contextPath: Panorama.Content.Install.JobID
      description: The job ID of the installation.
      type: String
    - contextPath: Content.Install.Status
      description: The installation status.
      type: String
  - arguments:
    - description: Serial number of the firewall on which to run the command. Use only for a Panorama instance.
      name: target
    - description: The job ID of the content installation.
      name: job_id
      required: true
    description: Gets the installation status of the content update.
    name: pan-os-content-update-install-status
    outputs:
    - contextPath: Panorama.Content.Install.JobID
      description: The job ID of the content installation.
      type: String
    - contextPath: Panorama.Content.Install.Status
      description: The content installation status.
      type: String
    - contextPath: Panorama.Content.Install.Details
      description: The content installation status details.
      type: String
  - arguments:
    - description: Serial number of the firewall on which to run the command. Use only for a Panorama instance.
      name: target
    description: Checks the PAN-OS software version from the repository.
    name: pan-os-check-latest-panos-software
    outputs:
    - contextPath: Panorama.LatestVersions
      description: Latest software versions.
  - arguments:
    - description: Serial number of the firewall on which to run the command. Use only for a Panorama instance.
      name: target
    - description: The target version number to install.
      name: target_version
      required: true
    description: Downloads the target PAN-OS software version to install on the target device.
    name: pan-os-download-panos-version
    outputs:
    - contextPath: Panorama.PANOS.Download.JobID
      description: The job ID of the PAN-OS download.
      type: number
    - contextPath: Panorama.PANOS.Download.Status
      description: The status of the PAN-OS download.
      type: String
  - arguments:
    - description: Serial number of the firewall on which to run the command. Use only for a Panorama instance.
      name: target
    - description: The job ID to check.
      name: job_id
      required: true
    description: Gets the download status of the target PAN-OS software.
    name: pan-os-download-panos-status
    outputs:
    - contextPath: Panorama.PANOS.Download.JobID
      description: The job ID of the PAN-OS download.
      type: string
    - contextPath: Panorama.PANOS.Download.Status
      description: The PAN-OS download status.
      type: String
    - contextPath: Panorama.PANOS.Download.Details
      description: The PAN-OS download details.
      type: String
  - arguments:
    - description: Serial number of the firewall on which to run the command. Use only for a Panorama instance.
      name: target
    - description: The target PAN-OS version to install.
      name: target_version
      required: true
    description: Installs the target PAN-OS version on the specified target device.
    name: pan-os-install-panos-version
    outputs:
    - contextPath: Panorama.PANOS.Install.JobID
      description: The job ID of the PAN-OS installation.
      type: string
    - contextPath: Panorama.PANOS.Install.Status
      description: The status of the PAN-OS installation.
      type: String
  - arguments:
    - description: Serial number of the firewall on which to run the command. Use only for a Panorama instance.
      name: target
    - description: The job ID to check.
      name: job_id
      required: true
    description: Gets the installation status of the PAN-OS software.
    name: pan-os-install-panos-status
    outputs:
    - contextPath: Panorama.PANOS.Install.JobID
      description: The job ID of the PAN-OS installation.
      type: number
    - contextPath: Panorama.PANOS.Install.Status
      description: The status of the PAN-OS installation.
      type: String
    - contextPath: Panorama.PANOS.Install.Details
      description: The PAN-OS installation details.
      type: String
  - arguments:
    - description: Serial number of the firewall on which to run the command. Use only for a Panorama instance.
      name: target
    description: Reboots the firewall device.
    name: pan-os-device-reboot
  - arguments:
    - description: The IP address from which to return information.
      name: ip_address
      required: true
    description: Gets location information for an IP address.
    name: pan-os-show-location-ip
    outputs:
    - contextPath: Panorama.Location.IP.country_code
      description: The IP address location country code.
      type: String
    - contextPath: Panorama.Location.IP.country_name
      description: The IP address location country name.
      type: String
    - contextPath: Panorama.Location.IP.ip_address
      description: The IP address.
      type: String
    - contextPath: Panorama.Location.IP.Status
      description: Whether the IP address was found.
      type: String
  - arguments: []
    description: Gets information about available PAN-OS licenses and their statuses.
    name: pan-os-get-licenses
    outputs:
    - contextPath: Panorama.License.Authcode
      description: The authentication code of the license.
      type: String
    - contextPath: Panorama.License.Base-license-name
      description: The base license name.
      type: String
    - contextPath: Panorama.License.Description
      description: The description of the license.
      type: String
    - contextPath: Panorama.License.Expired
      description: Whether the license has expired.
      type: String
    - contextPath: Panorama.License.Expires
      description: When the license will expire.
      type: String
    - contextPath: Panorama.License.Feature
      description: The feature of the license.
      type: String
    - contextPath: Panorama.License.Issued
      description: When the license was issued.
      type: String
    - contextPath: Panorama.License.Serial
      description: The serial number of the license.
      type: String
  - arguments:
    - auto: PREDEFINED
      description: The security profile for which to get information.
      name: security_profile
      predefined:
      - data-filtering
      - file-blocking
      - spyware
      - url-filtering
      - virus
      - vulnerability
      - wildfire-analysis
    - description: The device group for which to return security profiles.
      name: device-group
    description: Gets information for the specified security profile.
    name: pan-os-get-security-profiles
    outputs:
    - contextPath: Panorama.Spyware.Name
      description: The profile name.
      type: String
    - contextPath: Panorama.Spyware.Rules.Action
      description: The rule action.
      type: String
    - contextPath: Panorama.Spyware.Rules.Category
      description: The category for which to apply the rule.
      type: String
    - contextPath: Panorama.Spyware.Rules.Name
      description: The rule name.
      type: String
    - contextPath: Panorama.Spyware.Rules.Packet-capture
      description: Whether packet capture is enabled.
      type: String
    - contextPath: Panorama.Spyware.Rules.Severity
      description: The rule severity.
      type: String
    - contextPath: Panorama.Spyware.Rules.Threat-name
      description: The threat name to apply for the rule.
      type: String
    - contextPath: Panorama.URLFilter.Name
      description: The profile name.
      type: String
    - contextPath: Panorama.URLFilter.Rules.Category.Action
      description: The rule action to apply to the category.
      type: String
    - contextPath: Panorama.URLFilter.Rules.Category.Name
      description: The category name.
      type: String
    - contextPath: Panorama.WildFire.Name
      description: The WildFire profile name.
      type: String
    - contextPath: Panorama.WildFire.Rules.Analysis
      description: The rule analysis.
      type: String
    - contextPath: Panorama.WildFire.Rules.Application
      description: The application to apply for the rule.
      type: String
    - contextPath: Panorama.WildFire.Rules.File-type
      description: The file type to apply for the rule.
      type: String
    - contextPath: Panorama.WildFire.Rules.Name
      description: The rule name.
      type: String
    - contextPath: Panorama.Vulnerability.Name
      description: The vulnerability profile name.
      type: String
    - contextPath: Panorama.Vulnerability.Rules.Vendor-id
      description: The vendor ID to apply for the rule.
      type: String
    - contextPath: Panorama.Vulnerability.Rules.Packet-capture
      description: Whether packet capture is enabled.
      type: String
    - contextPath: Panorama.Vulnerability.Rules.Host
      description: The rule host.
      type: String
    - contextPath: Panorama.Vulnerability.Rules.Name
      description: The rule name.
      type: String
    - contextPath: Panorama.Vulnerability.Rules.Category
      description: The category to apply for the rule.
      type: String
    - contextPath: Panorama.Vulnerability.Rules.CVE
      description: The CVE to apply for the rule.
      type: String
    - contextPath: Panorama.Vulnerability.Rules.Action
      description: The rule action.
      type: String
    - contextPath: Panorama.Vulnerability.Rules.Severity
      description: The rule severity.
      type: String
    - contextPath: Panorama.Vulnerability.Rules.Threat-name
      description: The threat to apply for the rule.
      type: String
    - contextPath: Panorama.Antivirus.Name
      description: The antivirus profile name.
      type: String
    - contextPath: Panorama.Antivirus.Rules.Action
      description: The rule action.
      type: String
    - contextPath: Panorama.Antivirus.Rules.Name
      description: The rule name.
      type: String
    - contextPath: Panorama.Antivirus.Rules.WildFire-action
      description: The WildFire action.
      type: String
    - contextPath: Panorama.FileBlocking.Name
      description: The file blocking profile name.
      type: String
    - contextPath: Panorama.FileBlocking.Rules.Action
      description: The rule action.
      type: String
    - contextPath: Panorama.FileBlocking.Rules.Application
      description: The application to apply for the rule.
      type: String
    - contextPath: Panorama.FileBlocking.Rules.File-type
      description: The file type to apply for the rule.
      type: String
    - contextPath: Panorama.FileBlocking.Rules.Name
      description: The rule name.
      type: String
    - contextPath: Panorama.DataFiltering.Name
      description: The data filtering profile name.
      type: String
    - contextPath: Panorama.DataFiltering.Rules.Alert-threshold
      description: The alert threshold.
      type: String
    - contextPath: Panorama.DataFiltering.Rules.Application
      description: The application to apply for the rule.
      type: String
    - contextPath: Panorama.DataFiltering.Rules.Block-threshold
      description: The block threshold.
      type: String
    - contextPath: Panorama.DataFiltering.Rules.Data-object
      description: The data object.
      type: String
    - contextPath: Panorama.DataFiltering.Rules.Direction
      description: The rule direction.
      type: String
    - contextPath: Panorama.DataFiltering.Rules.File-type
      description: The file type to apply for the rule.
      type: String
    - contextPath: Panorama.DataFiltering.Rules.Log-severity
      description: The log severity.
      type: String
    - contextPath: Panorama.DataFiltering.Rules.Name
      description: The rule name.
      type: String
  - arguments:
    - description: The security profile type.
      name: profile_type
      required: true
      auto: PREDEFINED
      predefined:
      - data-filtering
      - file-blocking
      - spyware
      - url-filtering
      - virus
      - vulnerability
      - wildfire-analysis
    - description: The rule name to apply.
      name: rule_name
      required: true
    - description: The profile name to apply to the rule.
      name: profile_name
      required: true
    - auto: PREDEFINED
      description: The location of the rules. Mandatory for Panorama instances.
      name: pre_post
      predefined:
      - pre-rulebase
      - post-rulebase
    - description: The device group for which to apply security profiles.
      name: device-group
    description: Applies a security profile to specific rules or rules with a specific tag.
    name: pan-os-apply-security-profile
  - arguments:
    - description: The security profile type.
      name: profile_type
      required: true
      auto: PREDEFINED
      predefined:
      - data-filtering
      - file-blocking
      - spyware
      - url-filtering
      - virus
      - vulnerability
      - wildfire-analysis
    - description: The rule name to apply.
      name: rule_name
      required: true
    - auto: PREDEFINED
      description: The location of the rules. Mandatory for Panorama instances.
      name: pre_post
      predefined:
      - pre-rulebase
      - post-rulebase
    - description: The device group for which to apply security profiles.
      name: device-group
    description: Removes a security profile to specific rules or rules with a specific tag.
    name: pan-os-remove-security-profile
  - arguments:
    - description: The location of the rules. Mandatory for Panorama instances.
      name: pre_post
      auto: PREDEFINED
      predefined:
      - pre-rulebase
      - post-rulebase
    description: Gets SSL decryption rules.
    name: pan-os-get-ssl-decryption-rules
    outputs:
    - contextPath: Panorama.SSLRule.From
      description: The SSL rule from the source.
      type: String
    - contextPath: Panorama.SSLRule.Name
      description: The name of the SSL rule.
      type: String
    - contextPath: Panorama.SSLRule.Destination
      description: The destination of the SSL rule.
      type: String
    - contextPath: Panorama.SSLRule.Target
      description: The target of the SSL rule.
      type: String
    - contextPath: Panorama.SSLRule.Service
      description: The SSL rule service.
      type: String
    - contextPath: Panorama.SSLRule.Action
      description: The SSL rule action.
      type: String
    - contextPath: Panorama.SSLRule.Type
      description: The SSL rule type.
      type: String
    - contextPath: Panorama.SSLRule.Source
      description: The source of the SSL rule.
      type: String
    - contextPath: Panorama.SSLRule.To
      description: The SSL rule to destination.
      type: String
    - contextPath: Panorama.SSLRule.UUID
      description: The SSL rule UUID.
      type: String
    - contextPath: Panorama.SSLRule.Description
      description: The SSL rule description.
      type: String
    - contextPath: Panorama.SSLRule.Source-user
      description: The SSL rule source user.
      type: String
    - contextPath: Panorama.SSLRule.Category
      description: The SSL rule category.
      type: String
  - arguments:
    - description: The template name.
      name: template
      required: true
    description: Retrieves the Wildfire configuration.
    name: pan-os-get-wildfire-configuration
    outputs:
    - contextPath: Panorama.WildFire.Name
      description: The file type.
      type: String
    - contextPath: Panorama.WildFire.Size-limit
      description: The file size limit.
      type: String
    - contextPath: Panorama.WildFire.recurring
      description: The schedule that is recurring.
      type: String
  - arguments:
    - name: profile_name
      description: The URL filtering profile name. Gets the name by running the get-security-profiles command.
      required: true
    name: pan-os-url-filtering-block-default-categories
    description: Sets default categories to block in the URL filtering profile.
  - arguments: []
    description: Get anti-spyware best practices.
    name: pan-os-get-anti-spyware-best-practice
    outputs:
    - contextPath: Panorama.Spyware.BotentDomain.Name
      description: The botnet domain name.
      type: String
    - contextPath: Panorama.Spyware.BotentDomain.Action
      description: The botnet domain action.
      type: String
    - contextPath: Panorama.Spyware.BotentDomain.Packet-capture
      description: Whether packet capture is enabled.
      type: String
    - contextPath: Panorama.Spyware.BotentDomain.Sinkhole.ipv4-address
      description: The botnet domain IPv4 address.
      type: String
    - contextPath: Panorama.Spyware.BotentDomain.Sinkhole.ipv6-address
      description: The Botnet domain IPv6 address.
      type: String
    - contextPath: Panorama.Spyware.Rule.Category
      description: The rule category.
      type: String
    - contextPath: Panorama.Spyware.Rule.Action
      description: The rule action.
      type: String
    - contextPath: Panorama.Spyware.Rule.Name
      description: The rule name.
      type: String
    - contextPath: Panorama.Spyware.Rule.Severity
      description: The rule severity.
      type: String
    - contextPath: Panorama.Spyware.Rule.Threat-name
      description: The rule threat name.
      type: String
    - contextPath: Panorama.Spyware.BotentDomain.Max_version
      description: The botnet domain max version.
      type: String
  - arguments:
    - name: anti_spyware_profile_name
      description: The name of the anti spyware profile. If the profile exists, the command will operate on it, otherwise, if a new name is given, a new anti-spyware profile will be created.
      required: true
    - name: dns_signature_source
      description: The EDL name to link to the profile.
      required: true
    - name: ipv4_sinkhole_address
      description: The IPv4 sinkhole address. Only relevant when the action arguemnt is set to 'sinkhole'.
    - name: ipv6_sinkhole_address
      description: The IPv6 sinkhole address. Only relevant when the action arguemnt is set to 'sinkhole'.
    - auto: PREDEFINED
      description: The action on the DNS queries.
      name: action
      predefined:
      - alert
      - allow
      - block
      - sinkhole
      required: true
    - auto: PREDEFINED
      description: Allows capturing packets on match. Select "single-packet" to capture the first packet of the session or "extended-capture" to set between 1-50 packets. Packet capture can be very CPU intensive and can degrade firewall performance. Only use this feature when necessary and make sure you turn it off after you collect the required packets.
      name: packet_capture
      predefined:
      - disable
      - single-packet
      - extended-capture
      defaultValue: disable
    description: Enables assigning EDL to the anti-spyware profile under "DNS Signature Policies".
    name: pan-os-apply-dns-signature-policy
  - arguments: []
    description: Gets file-blocking best practices.
    name: pan-os-get-file-blocking-best-practice
    outputs:
    - contextPath: Panorama.FileBlocking.Rule.Action
      description: The rule action.
      type: String
    - contextPath: Panorama.FileBlocking.Rule.Application
      description: The rule application.
      type: String
    - contextPath: Panorama.FileBlocking.Rule.File-type
      description: The rule file type.
      type: String
    - contextPath: Panorama.FileBlocking.Rule.Name
      description: The rule name.
      type: String
  - arguments: []
    description: Gets anti-virus best practices.
    name: pan-os-get-antivirus-best-practice
    outputs:
    - contextPath: Panorama.Antivirus.Decoder.Action
      description: The rule action.
      type: String
    - contextPath: Panorama.Antivirus.Decoder.Name
      description: The rule name.
      type: String
    - contextPath: Panorama.Antivirus.Decoder.WildFire-action
      description: The WildFire action.
      type: String
  - arguments: []
    description: Gets vulnerability-protection best practices.
    name: pan-os-get-vulnerability-protection-best-practice
    outputs:
    - contextPath: Panorama.Vulnerability.Rule.Action
      description: The rule action.
      type: String
    - contextPath: Panorama.Vulnerability.Rule.CVE
      description: The rule CVE.
      type: String
    - contextPath: Panorama.Vulnerability.Rule.Category
      description: The rule category.
      type: String
    - contextPath: Panorama.Vulnerability.Rule.Host
      description: The rule host.
      type: String
    - contextPath: Panorama.Vulnerability.Rule.Name
      description: The rule name.
      type: String
    - contextPath: Panorama.Vulnerability.Rule.Severity
      description: The rule severity.
      type: String
    - contextPath: Panorama.Vulnerability.Rule.Threat-name
      description: The threat name.
      type: String
    - contextPath: Panorama.Vulnerability.Rule.Vendor-id
      description: The vendor ID.
      type: String
  - arguments: []
    description: Views WildFire best practices.
    name: pan-os-get-wildfire-best-practice
    outputs:
    - contextPath: Panorama.WildFire.Analysis
      description: The WildFire analysis.
      type: String
    - contextPath: Panorama.WildFire.Application
      description: The WildFire application.
      type: String
    - contextPath: Panorama.WildFire.File.File-size
      description: The recommended file size.
      type: String
    - contextPath: Panorama.WildFire.File.Name
      description: The file name.
      type: String
    - contextPath: Panorama.WildFire.File-type
      description: The WildFire profile file type.
      type: String
    - contextPath: Panorama.WildFire.Name
      description: The WildFire profile name.
      type: String
    - contextPath: Panorama.WildFire.SSLDecrypt
      description: The SSL decrypt content.
      type: String
    - contextPath: Panorama.WildFire.Schedule.Action
      description: The WildFire schedule action.
      type: String
    - contextPath: Panorama.WildFire.Schedule.Recurring
      description: The WildFire schedule recurring.
      type: String
  - arguments: []
    description: Views URL filtering best practices.
    name: pan-os-get-url-filtering-best-practice
    outputs:
    - contextPath: Panorama.URLFilter.Category.Action
      description: The action to perform on the category.
      type: String
    - contextPath: Panorama.URLFilter.Category.Name
      description: The category name.
      type: String
    - contextPath: Panorama.URLFilter.DeviceGroup
      description: The device group name.
      type: String
    - contextPath: Panorama.URLFilter.Name
      description: The profile name.
      type: String
    - contextPath: Panorama.URLFilter.Header.log-container-page-only
      description: The log container page only.
      type: String
    - contextPath: Panorama.URLFilter.Header.log-http-hdr-referer
      description: The log HTTP header referrer.
      type: String
    - contextPath: Panorama.URLFilter.Header.log-http-hdr-user
      description: The log HTTP header user.
      type: String
    - contextPath: Panorama.URLFilter.Header.log-http-hdr-xff
      description: The log HTTP header xff.
      type: String
  - arguments:
    - description: The template name.
      name: template
      required: true
    description: Enforces Wildfire best practices to upload files to the maximum size, forwards all file types, and updates the schedule.
    name: pan-os-enforce-wildfire-best-practice
  - arguments:
    - description: The name of the profile to create.
      name: profile_name
      required: true
    description: Creates an antivirus best practice profile.
    name: pan-os-create-antivirus-best-practice-profile
  - arguments:
    - description: The profile name to create.
      name: profile_name
      required: true
    description: Creates an Anti-Spyware best practice profile.
    name: pan-os-create-anti-spyware-best-practice-profile
  - arguments:
    - description: The profile name.
      name: profile_name
      required: true
    description: Creates a vulnerability protection best practice profile.
    name: pan-os-create-vulnerability-best-practice-profile
  - arguments:
    - description: The profile name.
      name: profile_name
      required: true
    description: Creates a URL filtering best practice profile.
    name: pan-os-create-url-filtering-best-practice-profile
  - arguments:
    - description: The name of the profile.
      name: profile_name
      required: true
    description: Creates a file blocking best practice profile.
    name: pan-os-create-file-blocking-best-practice-profile
  - arguments:
    - description: The name of the profile.
      name: profile_name
      required: true
    description: Creates a WildFire analysis best practice profile.
    name: pan-os-create-wildfire-best-practice-profile
  - arguments:
    - description: The template to use when running the command. Overrides the template parameter (Panorama instances). If not given, will use the integration parameter.
      name: template
    - description: The template stack to use when running the command.
      name: template_stack
    - description: "The name of the virtual system to be configured. Will use the configured VSYS parameter if exists. If given a value, will override the VSYS parameter. If neither the VSYS parameter and this argument are entered, will default to 'vsys1'. "
      name: vsys
    description: Shows the user ID interface configuration.
    name: pan-os-show-user-id-interfaces-config
    outputs:
    - contextPath: Panorama.UserInterfaces.Name
      description: The name of the user interface.
      type: String
    - contextPath: Panorama.UserInterfaces.Zone
      description: The zone to which the interface is connected.
      type: String
    - contextPath: Panorama.UserInterfaces.EnableUserIdentification
      description: Whether user identification is enabled.
      type: String
  - arguments:
    - description: The template to use when running the command. Overrides the template parameter (Panorama instances). If not given, will use the integration parameter.
      name: template
    - description: The template stack to use when running the command.
      name: template_stack
    - description: "The name of the virtual system to be configured. Will use the configured VSYS parameter if it exists. If given a value, will override the VSYS parameter. If neither the VSYS parameter and this argument are entered, will default to 'vsys1'. "
      name: vsys
    description: Shows the zones configuration.
    name: pan-os-show-zones-config
    outputs:
    - contextPath: Panorama.Zone.Name
      description: The name of the zone.
      type: String
    - contextPath: Panorama.Zone.Network
      description: The network to which the zone is connected.
      type: String
    - contextPath: Panorama.Zone.EnableUserIdentification
      description: Whether user identification is enabled.
      type: String
    - contextPath: Panorama.Zone.ZoneProtectionProfile
      description: The zone protection profile.
      type: String
    - contextPath: Panorama.Zone.LogSetting
      description: The log setting for the zone.
      type: String
  - arguments:
    - description: The template to use when running the command. Overrides the template parameter (Panorama instances). If not given, will use the integration parameter.
      name: template
    - description: The template stack to use when running the command.
      name: template_stack
    - description: "The name of the virtual system to be configured. Will use the configured VSYS parameter if it exists. If given a value, will override the VSYS parameter. If neither the VSYS parameter and this argument are entered, will default to 'vsys1'. "
      name: vsys
    description: Retrieves a list of user-ID agents configured in the system.
    name: pan-os-list-configured-user-id-agents
    outputs:
    - contextPath: Panorama.UserIDAgents.Name
      description: The user ID agent name.
      type: String
    - contextPath: Panorama.UserIDAgents.Host
      description: The user ID agent host.
      type: String
    - contextPath: Panorama.UserIDAgents.Port
      description: The user ID agent port.
      type: Number
    - contextPath: Panorama.UserIDAgents.LdapProxy
      description: Whether LDAP proxy is used in the user ID agent.
      type: String
    - contextPath: Panorama.UserIDAgents.NtlmAuth
      description: Whether NLTM authentication is used in the user ID agent.
      type: String
    - contextPath: Panorama.UserIDAgents.EnableHipCollection
      description: Whether HIP collection is enabled in the user ID agent.
      type: String
    - contextPath: Panorama.UserIDAgents.IpUserMapping
      description: Whether IP user mapping is enabled in the user ID agent.
      type: String
    - contextPath: Panorama.UserIDAgents.SerialNumber
      description: The serial number associated with the user ID agent.
      type: Unknown
    - contextPath: Panorama.UserIDAgents.CollectorName
      description: The user ID agent collector name.
      type: String
    - contextPath: Panorama.UserIDAgents.Secret
      description: The user ID agent secret.
      type: String
    - contextPath: Panorama.UserIDAgents.Disabled
      description: Whether the user ID agent is disbaled.
      type: String
  - arguments:
    - description: Entry ID of the file to upload.
      name: entryID
      required: true
    - description: The category of the content.
      name: category
      required: true
      auto: PREDEFINED
      predefined:
      - wildfire
      - anti-virus
      - content
    description: Uploads a content file to Panorama.
    name: pan-os-upload-content-update-file
    outputs:
    - contextPath: Panorama.Content.Upload.Status
      description: The content upload status.
      type: string
    - contextPath: Panorama.Content.Upload.Message
      description: The content upload message.
      type: string
  - arguments:
    - description: The update file name to be installed on PAN-OS.
      name: version_name
      required: true
    - description: The category of the content.
      name: category
      required: true
      auto: PREDEFINED
      predefined:
      - wildfire
      - anti-virus
      - content
    - auto: PREDEFINED
      defaultValue: no
      description: Skips the file validity check with the PAN-OS update server. Use this option for air-gapped networks and only if you trust the content file.
      name: skip_validity_check
      predefined:
      - yes
      - no
      required: true
    description: Installs a specific content update file.
    name: pan-os-install-file-content-update
    outputs:
    - contextPath: Panorama.Content.Install.JobID
      description: The job ID of the installation.
      type: string
    - contextPath: Panorama.Content.Install.Status
      description: The installation status.
      type: string
  - arguments:
    - description: The string by which to filter the results to only show specific hostnames or serial numbers.
      name: device_filter_string
    - description: The target number of the firewall. Used only on a Panorama instance.
      name: target
    description: Gets all ARP tables from all firewalls in the topology.
    name: pan-os-platform-get-arp-tables
    outputs:
    - contextPath: PANOS.ShowArp.Summary.hostid
      description: The ID of the PAN-OS host.
      type: String
    - contextPath: PANOS.ShowArp.Summary.max
      description: The maximum number of supported ARP entries.
      type: String
    - contextPath: PANOS.ShowArp.Summary.total
      description: The total number of current ARP entries.
      type: String
    - contextPath: PANOS.ShowArp.Summary.timeout
      description: The ARP entry timeout.
      type: String
    - contextPath: PANOS.ShowArp.Summary.dp
      description: The firewall dataplane associated with the entry.
      type: String
    - contextPath: PANOS.ShowArp.Result.hostid
      description: The ID of the PAN-OS host.
      type: String
    - contextPath: PANOS.ShowArp.Result.interface
      description: The network interface learned ARP entry.
      type: String
    - contextPath: PANOS.ShowArp.Result.ip
      description: The layer 3 address.
      type: String
    - contextPath: PANOS.ShowArp.Result.mac
      description: The layer 2 address.
      type: String
    - contextPath: PANOS.ShowArp.Result.port
      description: The network interface matching entry.
      type: String
    - contextPath: PANOS.ShowArp.Result.status
      description: The ARP entry status.
      type: String
    - contextPath: PANOS.ShowArp.Result.ttl
      description: The time to live.
      type: String
  - arguments:
    - description: The string by which to filter the results to only show specific hostnames or serial numbers.
      name: device_filter_string
    - description: The target number of the firewall. Used only on a Panorama instance.
      name: target
    description: Pulls all route summary information from the topology.
    name: pan-os-platform-get-route-summary
    outputs:
    - contextPath: PANOS.ShowRouteSummary.Summary.hostid
      description: The ID of the PAN-OS host.
      type: Number
    - contextPath: PANOS.ShowRouteSummary.Summary.total
      description: The total number of routes.
      type: Number
    - contextPath: PANOS.ShowRouteSummary.Summary.limit
      description: The maximum number of routes for the platform.
      type: Number
    - contextPath: PANOS.ShowRouteSummary.Summary.active
      description: The active routes in the routing table.
      type: Number
  - arguments:
    - description: The string by which to filter the results to only show specific hostnames or serial numbers.
      name: device_filter_string
    - description: The target number of the firewall. Used only on a Panorama instance.
      name: target
    description: Pulls all route summary information from the topology.
    name: pan-os-platform-get-routes
    outputs:
    - contextPath: PANOS.ShowRoute.Summary.hostid
      description: The ID of the PAN-OS host.
      type: String
    - contextPath: PANOS.ShowRoute.Summary.interface
      description: The next hop interface.
      type: String
    - contextPath: PANOS.ShowRoute.Summary.route_count
      description: The total number of routes seen on the virtual router interface.
      type: Number
    - contextPath: PANOS.ShowRoute.Result.hostid
      description: The ID of the PAN-OS host.
      type: String
    - contextPath: PANOS.ShowRoute.Result.virtual_router
      description: The virtual router this route belongs to.
      type: String
    - contextPath: PANOS.ShowRoute.Result.destination
      description: The network destination of the route.
      type: String
    - contextPath: PANOS.ShowRoute.Result.nexthop
      description: The next hop to the destination.
      type: String
    - contextPath: PANOS.ShowRoute.Result.metric
      description: The route metric.
      type: String
    - contextPath: PANOS.ShowRoute.Result.flags
      description: The route flags.
      type: String
    - contextPath: PANOS.ShowRoute.Result.age
      description: The age of the route.
      type: Number
    - contextPath: PANOS.ShowRoute.Result.interface
      description: The next hop interface.
      type: String
    - contextPath: PANOS.ShowRoute.Result.route_table
      description: The route table this route belongs to.
      type: String
  - arguments:
    - description: The string by which to filter the results to only show specific hostnames or serial numbers.
      name: device_filter_string
    - description: The target number of the firewall. Used only on a Panorama instance.
      name: target
    description: Gets information from all PAN-OS systems in the topology.
    name: pan-os-platform-get-system-info
    outputs:
    - contextPath: PANOS.ShowSystemInfo.Summary.hostid
      description: The ID of the PAN-OS host.
      type: String
    - contextPath: PANOS.ShowSystemInfo.Summary.ip_address
      description: The management IP address.
      type: String
    - contextPath: PANOS.ShowSystemInfo.Summary.sw_version
      description: The system software version.
      type: String
    - contextPath: PANOS.ShowSystemInfo.Summary.family
      description: The platform family.
      type: String
    - contextPath: PANOS.ShowSystemInfo.Summary.model
      description: The platform model.
      type: String
    - contextPath: PANOS.ShowSystemInfo.Summary.uptime
      description: The total system uptime.
      type: String
    - contextPath: PANOS.ShowSystemInfo.Summary.hostname
      description: The system hostname.
      type: String
    - contextPath: PANOS.ShowSystemInfo.Result.hostid
      description: The ID of the PAN-OS host.
      type: String
    - contextPath: PANOS.ShowSystemInfo.Result.ip_address
      description: The management IP address.
      type: String
    - contextPath: PANOS.ShowSystemInfo.Result.netmask
      description: The management netmask.
      type: String
    - contextPath: PANOS.ShowSystemInfo.Result.mac_address
      description: The management MAC address.
      type: String
    - contextPath: PANOS.ShowSystemInfo.Result.uptime
      description: The total system uptime.
      type: String
    - contextPath: PANOS.ShowSystemInfo.Result.family
      description: The platform family.
      type: String
    - contextPath: PANOS.ShowSystemInfo.Result.model
      description: The platform model.
      type: String
    - contextPath: PANOS.ShowSystemInfo.Result.sw_version
      description: The system software version.
      type: String
    - contextPath: PANOS.ShowSystemInfo.Result.operational_mode
      description: The xurrent operational mode.
      type: String
    - contextPath: PANOS.ShowSystemInfo.Result.ipv6_address
      description: The management IPv6 address.
      type: String
    - contextPath: PANOS.ShowSystemInfo.Result.default_gateway
      description: The management default gateway.
      type: String
    - contextPath: PANOS.ShowSystemInfo.Result.public_ip_address
      description: The firewall public IP address.
      type: String
    - contextPath: PANOS.ShowSystemInfo.Result.hostname
      description: The device hostname.
      type: String
    - contextPath: PANOS.ShowSystemInfo.Result.av_version
      description: The system anti-virus version.
      type: String
    - contextPath: PANOS.ShowSystemInfo.Result.av_release_date
      description: The release date of the antivirus content.
      type: String
    - contextPath: PANOS.ShowSystemInfo.Result.app_version
      description: The app content version.
      type: String
    - contextPath: PANOS.ShowSystemInfo.Result.app_release_date
      description: The release date of the application content.
      type: String
    - contextPath: PANOS.ShowSystemInfo.Result.threat_version
      description: The threat content version.
      type: String
    - contextPath: PANOS.ShowSystemInfo.Result.threat_release_date
      description: The release date of the threat content.
      type: String
    - contextPath: PANOS.ShowSystemInfo.Result.wildfire_version
      description: The Wildfire content version.
      type: String
    - contextPath: PANOS.ShowSystemInfo.Result.wildfire_release_date
      description: The Wildfire release date.
      type: String
    - contextPath: PANOS.ShowSystemInfo.Result.url_filtering_version
      description: The URL filtering content version.
      type: String
  - arguments:
    - description: The string by which to filter the results to only show specific hostnames or serial numbers.
      name: device_filter_string
    description: Gets the operational information of the device groups in the topology(only device groups with associated devices will be listed by this command).
    name: pan-os-platform-get-device-groups
    outputs:
    - contextPath: PANOS.DeviceGroupOp.hostid
      type: String
      description: The ID of the PAN-OS host.
    - contextPath: PANOS.DeviceGroupOp.serial
      description: The serial number of the firewall.
      type: String
    - contextPath: PANOS.DeviceGroupOp.connected
      description: Whether the firewall is currently connected.
      type: String
    - contextPath: PANOS.DeviceGroupOp.hostname
      description: The firewall hostname.
      type: String
    - contextPath: PANOS.DeviceGroupOp.last_commit_all_state_sp
      description: The state of the last commit.
      type: String
    - contextPath: PANOS.DeviceGroupOp.name
      type: String
      description: The device group name.
  - arguments:
    - description: The string by which to filter the results to only show specific hostnames or serial numbers.
      name: device_filter_string
    description: Gets the operational information of the template stacks in the topology.
    name: pan-os-platform-get-template-stacks
    outputs:
    - contextPath: PANOS.TemplateStackOp.hostid
      type: String
      description: The ID of the PAN-OS host.
    - contextPath: PANOS.TemplateStackOp.serial
      description: The serial number of the firewall.
      type: String
    - contextPath: PANOS.TemplateStackOp.connected
      description: Whether the firewall is currently connected.
      type: String
    - contextPath: PANOS.TemplateStackOp.hostname
      description: The firewall hostname.
      type: String
    - contextPath: PANOS.TemplateStackOp.last_commit_all_state_tpl
      type: String
      description: The state of the last commit.
    - contextPath: PANOS.TemplateStackOp.name
      description: The template stack name.
      type: String
  - arguments:
    - description: The string by which to filter the results to only show specific hostnames or serial numbers.
      name: device_filter_string
    - description: The target number of the firewall. Used only on a Panorama instance.
      name: target
    description: Gets global counter information from all the PAN-OS firewalls in the topology.
    name: pan-os-platform-get-global-counters
    outputs:
    - contextPath: PANOS.ShowCounters.Summary.hostid
      type: String
      description: The host ID.
    - contextPath: PANOS.ShowCounters.Summary.name
      description: The human readable counter name.
      type: String
    - contextPath: PANOS.ShowCounters.Summary.value
      description: The current counter value.
      type: Number
    - contextPath: PANOS.ShowCounters.Summary.rate
      description: The packets per second rate.
      type: Number
    - contextPath: PANOS.ShowCounters.Summary.desc
      description: The human readable counter description.
      type: String
    - contextPath: PANOS.ShowCounters.Result.hostid
      description: The host ID.
      type: String
    - contextPath: PANOS.ShowCounters.Result.category
      description: The counter category.
      type: String
    - contextPath: PANOS.ShowCounters.Result.name
      description: The human readable counter name.
      type: String
    - contextPath: PANOS.ShowCounters.Result.value
      description: The current counter value.
      type: Number
    - contextPath: PANOS.ShowCounters.Result.rate
      description: The packets per second rate.
      type: Number
    - contextPath: PANOS.ShowCounters.Result.aspect
      description: The PAN-OS aspect.
      type: String
    - contextPath: PANOS.ShowCounters.Result.desc
      description: The human readable counter description.
      type: String
    - contextPath: PANOS.ShowCounters.Result.id
      description: The counter ID.
      type: String
    - contextPath: PANOS.ShowCounters.Result.severity
      description: The counter severity.
      type: String
  - arguments:
    - description: The string by which to filter the results to only show specific hostnames or serial numbers.
      name: device_filter_string
    - description: The target number of the firewall. Used only on a Panorama instance.
      name: target
    description: Retrieves all BGP peer information from the PAN-OS firewalls in the topology.
    name: pan-os-platform-get-bgp-peers
    outputs:
    - contextPath: PANOS.ShowBGPPeers.Summary.hostid
      type: String
      description: The host ID.
    - contextPath: PANOS.ShowBGPPeers.Summary.peer
      description: The name of the Border Gateway Protocol (BGP) peer.
      type: String
    - contextPath: PANOS.ShowBGPPeers.Summary.status
      description: The peer connection status.
      type: String
    - contextPath: PANOS.ShowBGPPeers.Summary.incoming_accepted
      description: The total number of accepted routes from the peer.
      type: String
    - contextPath: PANOS.ShowBGPPeers.Result.hostid
      type: String
      description: The host ID.
    - contextPath: PANOS.ShowBGPPeers.Result.peer
      description: The name of the Border Gateway Protocol (BGP) peer.
      type: String
    - contextPath: PANOS.ShowBGPPeers.Result.vr
      description: The virtual router in which the peer resides.
      type: String
    - contextPath: PANOS.ShowBGPPeers.Result.remote_as
      description: The remote AS (Autonomous System) of the peer.
      type: String
    - contextPath: PANOS.ShowBGPPeers.Result.status
      description: The peer connection status.
      type: String
    - contextPath: PANOS.ShowBGPPeers.Result.peer_address
      description: The IP address and port of the peer.
      type: String
    - contextPath: PANOS.ShowBGPPeers.Result.local_address
      description: The local router address and port.
      type: String
    - contextPath: PANOS.ShowBGPPeers.Result.incoming_total
      description: The total incoming routes from the peer.
      type: String
    - contextPath: PANOS.ShowBGPPeers.Result.incoming_accepted
      description: The total accepted routes from the peer.
      type: String
    - contextPath: PANOS.ShowBGPPeers.Result.incoming_rejected
      description: The total rejected routes from peer.
      type: String
    - contextPath: PANOS.ShowBGPPeers.Result.policy_rejected
      description: The total routes rejected by the peer by policy.
      type: String
    - contextPath: PANOS.ShowBGPPeers.Result.outgoing_total
      description: The total routes advertised to the peer.
      type: String
    - contextPath: PANOS.ShowBGPPeers.Result.outgoing_advertised
      description: The number of advertised routes to the peer.
      type: String
  - arguments:
    - description: The string by which to filter the results to only show specific hostnames or serial numbers.
      name: device_filter_string
    - description: The target number of the firewall. Used only on a Panorama instance.
      name: target
    description: Checks the devices for software that is available to be installed.
    name: pan-os-platform-get-available-software
    outputs:
    - contextPath: PANOS.SoftwareVersions.Summary.hostid
      type: String
      description: The host ID.
    - contextPath: PANOS.SoftwareVersions.Summary.version
      description: The software version in Major.Minor.Maint format.
      type: String
    - contextPath: PANOS.SoftwareVersions.Summary.filename
      description: The software version filename.
      type: String
    - contextPath: PANOS.SoftwareVersions.Summary.size
      description: The size of the software in MB.
      type: String
    - contextPath: PANOS.SoftwareVersions.Summary.size_kb
      description: The size of the software in KB.
      type: String
    - contextPath: PANOS.SoftwareVersions.Summary.release_notes
      type: String
      description: The link to version release notes on PAN knowledge base.
    - contextPath: PANOS.SoftwareVersions.Summary.downloaded
      type: Boolean
      description: True if the software version is present on the system.
    - contextPath: PANOS.SoftwareVersions.Summary.current
      type: Boolean
      description: True if this is the currently installed software on the system.
    - contextPath: PANOS.SoftwareVersions.Summary.latest
      type: Boolean
      description: True if this is the most recently released software for this platform.
    - contextPath: PANOS.SoftwareVersions.Summary.uploaded
      type: Boolean
      description: True if the software version has been uploaded to the system.
  - arguments:
    - description: The string by which to filter the results to only show specific hostnames or serial numbers.
      name: device_filter_string
    - description: The target number of the firewall. Used only on a Panorama instance.
      name: target
    description: Gets the HA state and associated details from the given device and any other details.
    name: pan-os-platform-get-ha-state
    outputs:
    - contextPath: PANOS.HAState.hostid
      type: String
      description: The host ID.
    - contextPath: PANOS.HAState.active
      description: Whether this is the active firewall in a pair. "True" if standalone as well.
      type: Boolean
    - contextPath: PANOS.HAState.status
      description: The string HA status.
      type: String
    - contextPath: PANOS.HAState.peer
      description: The HA peer.
      type: String
  - arguments:
    - description: The string by which to filter the results to only show specific hostnames or serial numbers.
      name: device_filter_string
    - description: The filter to return jobs by status.
      name: status
    - description: The filter to return jobs by type.
      name: job_type
    - description: The filter to return jobs by ID.
      name: id
    - description: The target number of the firewall. Used only on a Panorama instance.
      name: target
    description: >-
      Gets all the jobs from the devices in the environment, or a single job when the ID is specified.
    name: pan-os-platform-get-jobs
    outputs:
    - contextPath: PANOS.JobStatus.hostid
      type: String
      description: The host ID.
    - contextPath: PANOS.JobStatus.id
      description: The ID of the job.
      type: String
    - contextPath: PANOS.JobStatus.type
      description: The job type.
      type: String
    - contextPath: PANOS.JobStatus.tfin
      description: The time the job finished.
      type: String
    - contextPath: PANOS.JobStatus.status
      description: The status of the job.
      type: String
    - contextPath: PANOS.JobStatus.result
      type: String
      description: The result of the job.
    - contextPath: PANOS.JobStatus.user
      type: String
      description: The user who initiated the job.
    - contextPath: PANOS.JobStatus.tenq
      type: String
      description: The time the job was queued into the system.
    - contextPath: PANOS.JobStatus.stoppable
      type: String
      description: Whether the job can be stopped after it started.
    - contextPath: PANOS.JobStatus.description
      type: String
      description: The job description.
    - contextPath: PANOS.JobStatus.positionInQ
      type: String
      description: The position of the job in the current job queue.
    - contextPath: PANOS.JobStatus.progress
      type: String
      description: The numerical progress of the job.
  - arguments:
    - description: The software version to upgrade to, for example, 9.1.2.
      name: version
      required: true
    - description: The string by which to filter the results to only install to specific devices or serial numbers.
      name: device_filter_string
    - defaultValue: 'false'
      description: If provided, runs the download synchronously. Make sure 'execution-timeout' is increased.
      name: sync
    - description: The target number of the firewall. Used only on a Panorama instance.
      name: target
    description: Downloads the provided software version onto the device.
    name: pan-os-platform-download-software
    outputs:
    - contextPath: PANOS.DownloadStatus.Summary.hostid
      type: String
      description: The host ID.
    - contextPath: PANOS.DownloadStatus.Summary.started
      description: Whether the download process started.
      type: String
  - arguments:
    - description: The serial number, or IP address for a Panorama instance, to reboot.
      name: target
      required: true
    description: >
      Reboots the given device by host ID. Warning: This command has no confirmation and the device
      will immediately reboot. This command can be disruptive.
    name: pan-os-platform-reboot
    outputs:
    - contextPath: PANOS.RestartStatus.Summary.hostid
      type: String
      description: The host ID.
    - contextPath: PANOS.RestartStatus.Summary.started
      description: Whether the download process started.
      type: String
    execution: true
  - arguments:
    - description: The serial number, or IP address for a Panorama instance, to reboot.
      name: target
      required: true
    description: Checks the status of the given device, checking whether it's up or down and if the operational mode is normal.
    name: pan-os-platform-get-system-status
    outputs:
    - contextPath: PANOS.SystemStatus.hostid
      description: The host ID.
      type: String
    - contextPath: PANOS.SystemStatus.up
      description: Whether the host device is up or still unavailable.
      type: String
  - arguments:
    - description: The serial number, or IP address for a Panorama instance, to reboot.
      name: target
      required: true
    - description: The new state.
      name: state
      required: true
      auto: PREDEFINED
      predefined:
      - functional
      - peer
      - suspend
    description: Checks the status of the given device, checking whether it's up or down and if the operational mode is normal.
    name: pan-os-platform-update-ha-state
    outputs:
    - contextPath: PANOS.HAStateUpdate.hostid
      description: The host ID.
      type: String
    - contextPath: PANOS.HAStateUpdate.state
      description: The new HA state.
      type: String
  - arguments:
    - description: The string by which to filter so that only the given device is checked.
      name: device_filter_string
    description: Checks that at least one log forwarding profile is configured according to best practices.
    name: pan-os-hygiene-check-log-forwarding
    outputs:
    - contextPath: PANOS.ConfigurationHygiene.Summary.description
      description: The description of the hygiene check.
      type: String
    - contextPath: PANOS.ConfigurationHygiene.Summary.issue_code
      description: The shorthand code for this hygiene check.
      type: String
    - contextPath: PANOS.ConfigurationHygiene.Summary.result
      description: Whether the check passed or failed.
      type: String
    - contextPath: PANOS.ConfigurationHygiene.Summary.issue_count
      description: The total number of matching issues.
      type: Number
    - contextPath: PANOS.ConfigurationHygiene.Result.hostid
      type: String
      description: The host ID.
    - contextPath: PANOS.ConfigurationHygiene.Result.container_name
      description: The parent container (DG, Template, VSYS) this object belongs to.
      type: String
    - contextPath: PANOS.ConfigurationHygiene.Result.issue_code
      description: The shorthand code for the issue.
      type: String
    - contextPath: PANOS.ConfigurationHygiene.Result.description
      description: The human readable description of the issue.
      type: String
    - contextPath: PANOS.ConfigurationHygiene.Result.name
      description: The affected object name.
      type: String
  - arguments:
    - description: The string by which to filter so that only the given device is checked.
      name: device_filter_string
    - defaultValue: critical,high
      description: A comma-separated list of severities that must be in drop/reset/block-ip mode.
      isArray: true
      name: minimum_block_severities
    - defaultValue: medium,low
      description: A comma-separated list of severities that must be in alert/default or higher mode.
      isArray: true
      name: minimum_alert_severities
    description: Checks the configured vulnerability profiles to ensure at least one meets best practices.
    name: pan-os-hygiene-check-vulnerability-profiles
    outputs:
    - contextPath: PANOS.ConfigurationHygiene.Summary.description
      description: The description of the hygiene check.
      type: String
    - contextPath: PANOS.ConfigurationHygiene.Summary.issue_code
      description: The shorthand code for this hygiene check.
      type: String
    - contextPath: PANOS.ConfigurationHygiene.Summary.result
      description: Whether the check passed or failed.
      type: String
    - contextPath: PANOS.ConfigurationHygiene.Summary.issue_count
      description: The total number of matching issues.
      type: Number
    - contextPath: PANOS.ConfigurationHygiene.Result.hostid
      type: String
      description: The host ID.
    - contextPath: PANOS.ConfigurationHygiene.Result.container_name
      description: The parent container (DG, Template, VSYS) this object belongs to.
      type: String
    - contextPath: PANOS.ConfigurationHygiene.Result.issue_code
      description: The shorthand code for the issue.
      type: String
    - contextPath: PANOS.ConfigurationHygiene.Result.description
      description: The human readable description of the issue.
      type: String
    - contextPath: PANOS.ConfigurationHygiene.Result.name
      description: The affected object name.
      type: String
  - arguments:
    - description: 'Software version to upgrade to, for example: 9.1.2.'
      name: version
      required: true
    - description: The string by which to filter to only install to specific devices or serial numbers.
      name: device_filter_string
    - defaultValue: 'false'
      description: If provided, runs the download synchronously. Make sure 'execution-timeout' is increased.
      name: sync
    - description: The target number of the firewall. Used only on a Panorama instance.
      name: target
    description: Installs the given software version onto the device. Downloads the software first with panorama-download-panos-version.
    name: pan-os-platform-install-software
    outputs:
    - contextPath: PANOS.InstallStatus.Summary.hostid
      description: The host ID.
      type: String
    - contextPath: PANOS.InstallStatus.Summary.started
      description: Whether the download process has started.
      type: String
  - arguments:
    - description: The string by which to filter to only check given devices.
      name: device_filter_string
    - defaultValue: critical,high
      description: A CSV list of severities that must be in drop/reset/block-ip mode.
      name: minimum_block_severities
    - defaultValue: medium,low
      description: A CSV list of severities that must be in alert/default or higher mode.
      name: minimum_alert_severities
    description: Checks the configured anti-spyware profiles to ensure at least one meets best practices.
    name: pan-os-hygiene-check-spyware-profiles
    outputs:
    - contextPath: PANOS.ConfigurationHygiene.Summary.description
      type: String
      description: The description of the check.
    - contextPath: PANOS.ConfigurationHygiene.Summary.issue_code
      description: The shorthand code for this hygiene check.
      type: String
    - contextPath: PANOS.ConfigurationHygiene.Summary.result
      description: Whether the check passed or failed.
      type: String
    - contextPath: PANOS.ConfigurationHygiene.Summary.issue_count
      description: The total number of matching issues.
      type: String
    - contextPath: PANOS.ConfigurationHygiene.Result.hostid
      type: String
      description: The host ID.
    - contextPath: PANOS.ConfigurationHygiene.Result.container_name
      description: What parent container (DG, Template, VSYS) this object belongs to.
      type: String
    - contextPath: PANOS.ConfigurationHygiene.Result.issue_code
      description: The shorthand code for the issue.
      type: String
    - contextPath: PANOS.ConfigurationHygiene.Result.description
      description: The human readable description of issue.
      type: String
    - contextPath: PANOS.ConfigurationHygiene.Result.name
      description: The affected object name.
      type: String
  - arguments:
    - description: The string to filter to only check a given device.
      name: device_filter_string
    description: Checks the configured URL filtering profiles to ensure at least one meets best practices.
    name: pan-os-hygiene-check-url-filtering-profiles
    outputs:
    - contextPath: PANOS.ConfigurationHygiene.Summary.description
      type: String
      description: The description of the check.
    - contextPath: PANOS.ConfigurationHygiene.Summary.issue_code
      description: The shorthand code for this hygiene check.
      type: String
    - contextPath: PANOS.ConfigurationHygiene.Summary.result
      description: Whether the check passed or failed.
      type: String
    - contextPath: PANOS.ConfigurationHygiene.Summary.issue_count
      description: The total number of matching issues.
      type: String
    - contextPath: PANOS.ConfigurationHygiene.Result.hostid
      type: String
      description: The host ID.
    - contextPath: PANOS.ConfigurationHygiene.Result.container_name
      description: What parent container (DG, Template, VSYS) this object belongs to.
      type: String
    - contextPath: PANOS.ConfigurationHygiene.Result.issue_code
      description: The shorthand code for the issue.
      type: String
    - contextPath: PANOS.ConfigurationHygiene.Result.description
      description: The human readable description of the issue.
      type: String
    - contextPath: PANOS.ConfigurationHygiene.Result.name
      description: The affected object name.
      type: String
  - arguments:
    - description: The string to filter to only check a given device.
      name: device_filter_string
    description: Returns a list of existing PANOS URL filtering objects that conform to best practices.
    name: pan-os-hygiene-conforming-url-filtering-profiles
    outputs:
    - contextPath: PANOS.PanosObject.hostid
      type: String
      description: The host ID.
    - contextPath: PANOS.PanosObject.container_name
      description: What parent container (DG, Template, VSYS) this object belongs to.
      type: String
    - contextPath: PANOS.PanosObject.name
      description: The PAN-OS object name.
      type: String
    - contextPath: PANOS.PanosObject.object_type
      description: The PAN-OS-Python object type.
      type: String
  - arguments:
    - description: The string to filter to only check a given device.
      name: device_filter_string
    - defaultValue: critical,high
      description: A CSV list of severities that must be in drop/reset/block-ip mode.
      name: minimum_block_severities
    - defaultValue: medium,low
      description: A CSV list of severities that must be in alert/default or higher mode.
      name: minimum_alert_severities
    description: Returns all anti-spyware profiles that conform to best practices.
    name: pan-os-hygiene-conforming-spyware-profiles
    outputs:
    - contextPath: PANOS.PanosObject.hostid
      description: The host ID.
      type: String
    - contextPath: PANOS.PanosObject.container_name
      description: What parent container (DG, Template, VSYS) this object belongs to.
      type: String
    - contextPath: PANOS.PanosObject.name
      description: The PAN-OS object name.
      type: String
    - contextPath: PANOS.PanosObject.object_type
      description: The PAN-OS-Python object type.
      type: String
  - arguments:
    - description: The string to filter to only check a given device.
      name: device_filter_string
    - defaultValue: critical,high
      description: A CSV list of severities that must be in drop/reset/block-ip mode.
      name: minimum_block_severities
    - defaultValue: medium,low
      description: A CSV list of severities that must be in alert/default or higher mode.
      name: minimum_alert_severities
    description: Returns all vulnerability profiles that conform to best practices.
    name: pan-os-hygiene-conforming-vulnerability-profiles
    outputs:
    - contextPath: PANOS.PanosObject.hostid
      description: The host ID.
      type: String
    - contextPath: PANOS.PanosObject.container_name
      description: What parent container (DG, Template, VSYS) this object belongs to.
      type: String
    - contextPath: PANOS.PanosObject.name
      description: The PAN-OS object name.
      type: String
    - contextPath: PANOS.PanosObject.object_type
      description: The PAN-OS-Python object type.
      type: String
  - arguments:
    - description: The string to filter to only check a given device.
      name: device_filter_string
    description: Checks that configured security zones have correct settings.
    name: pan-os-hygiene-check-security-zones
    outputs:
    - contextPath: PANOS.ConfigurationHygiene.Summary.description
      type: String
      description: The description of the check.
    - contextPath: PANOS.ConfigurationHygiene.Summary.issue_code
      description: The shorthand code for this hygiene check.
      type: String
    - contextPath: PANOS.ConfigurationHygiene.Summary.result
      description: Whether the check passed or failed.
      type: String
    - contextPath: PANOS.ConfigurationHygiene.Summary.issue_count
      description: The total number of matching issues.
      type: String
    - contextPath: PANOS.ConfigurationHygiene.Result.hostid
      description: The host ID.
      type: String
    - contextPath: PANOS.ConfigurationHygiene.Result.container_name
      description: What parent container (DG, Template, VSYS) this object belongs to.
      type: String
    - contextPath: PANOS.ConfigurationHygiene.Result.issue_code
      description: The shorthand code for the issue.
      type: String
    - contextPath: PANOS.ConfigurationHygiene.Result.description
      description: The human readable description of the issue.
      type: String
    - contextPath: PANOS.ConfigurationHygiene.Result.name
      description: The affected object name.
      type: String
  - arguments:
    - description: The string to filter to only check a given device.
      name: device_filter_string
    description: Checks that security rules are configured correctly.
    name: pan-os-hygiene-check-security-rules
    outputs:
    - contextPath: PANOS.ConfigurationHygiene.Summary.description
      type: String
      description: The description of the check.
    - contextPath: PANOS.ConfigurationHygiene.Summary.issue_code
      description: The shorthand code for this hygiene check.
      type: String
    - contextPath: PANOS.ConfigurationHygiene.Summary.result
      description: Whether the check passed or failed.
      type: String
    - contextPath: PANOS.ConfigurationHygiene.Summary.issue_count
      description: The total number of matching issues.
      type: String
    - contextPath: PANOS.ConfigurationHygiene.Result.hostid
      description: The host ID.
      type: String
    - contextPath: PANOS.ConfigurationHygiene.Result.container_name
      description: What parent container (DG, Template, VSYS) this object belongs to.
      type: String
    - contextPath: PANOS.ConfigurationHygiene.Result.issue_code
      description: The shorthand code for the issue.
      type: String
    - contextPath: PANOS.ConfigurationHygiene.Result.description
      description: The human readable description of issue.
      type: String
    - contextPath: PANOS.ConfigurationHygiene.Result.name
      description: The affected object name.
      type: String
  - arguments:
    - description: The Dictionary of Hygiene issue, from a hygiene check command. Can be a list.
      isArray: true
      name: issue
      required: true
    description: Fixes log forwarding issues identified by pan-os-hygiene-check-log-forwarding.
    name: pan-os-hygiene-fix-log-forwarding
    outputs:
    - contextPath: PANOS.ConfigurationHygieneFix.hostid
      type: String
      description: The host ID.
    - contextPath: PANOS.ConfigurationHygieneFix.container_name
      description: What parent container (DG, Template, VSYS) this object belongs to.
      type: String
    - contextPath: PANOS.ConfigurationHygieneFix.issue_code
      description: The shorthand code for the issue.
      type: String
    - contextPath: PANOS.ConfigurationHygieneFix.description
      description: The human readable description of the issue.
      type: String
    - contextPath: PANOS.ConfigurationHygieneFix.name
      description: The affected object name.
      type: String
  - arguments:
    - description: The Dictionary of Hygiene issue, from a hygiene check command. Can be a list.
      isArray: true
      name: issue
      required: true
    - description: The name of the log forwarding profile to set.
      name: log_forwarding_profile_name
      required: true
    description: Fixes security zones that are configured without a valid log forwarding profile.
    name: pan-os-hygiene-fix-security-zone-log-settings
    outputs:
    - contextPath: PANOS.ConfigurationHygieneFix.hostid
      type: String
      description: The host ID.
    - contextPath: PANOS.ConfigurationHygieneFix.container_name
      description: What parent container (DG, Template, VSYS) this object belongs to.
      type: String
    - contextPath: PANOS.ConfigurationHygieneFix.issue_code
      description: The shorthand code for the issue.
      type: String
    - contextPath: PANOS.ConfigurationHygieneFix.description
      description: The human readable description of the issue.
      type: String
    - contextPath: PANOS.ConfigurationHygieneFix.name
      description: The affected object name.
      type: String
  - arguments:
    - description: The Dictionary of Hygiene issue, from a hygiene check command. Can be a list.
      isArray: true
      name: issue
      required: true
    - description: The name of the log forwarding profile.
      name: log_forwarding_profile_name
      required: true
    description: Fixes security rules that have incorrect log settings by adding a log forwarding profile and setting.
    name: pan-os-hygiene-fix-security-rule-log-settings
    outputs:
    - contextPath: PANOS.ConfigurationHygieneFix.hostid
      description: The host ID.
      type: String
    - contextPath: PANOS.ConfigurationHygieneFix.container_name
      description: What parent container (DG, Template, VSYS) this object belongs to.
      type: String
    - contextPath: PANOS.ConfigurationHygieneFix.issue_code
      description: The shorthand code for the issue.
      type: String
    - contextPath: PANOS.ConfigurationHygieneFix.description
      description: The human readable description of the issue.
      type: String
    - contextPath: PANOS.ConfigurationHygieneFix.name
      description: The affected object name.
      type: String
  - arguments:
    - description: The Dictionary of Hygiene issue, from a hygiene check command. Can be a list.
      isArray: true
      name: issue
      required: true
    - description: The name of the security profile group to use as the log setting.
      name: security_profile_group_name
      required: true
    description: Fixes security rules that have incorrect log settings by adding a log forwarding profile and setting.
    name: pan-os-hygiene-fix-security-rule-profile-settings
    outputs:
    - contextPath: PANOS.ConfigurationHygieneFix.hostid
      description: The host ID.
      type: String
    - contextPath: PANOS.ConfigurationHygieneFix.container_name
      description: What parent container (DG, Template, VSYS) this object belongs to.
      type: String
    - contextPath: PANOS.ConfigurationHygieneFix.issue_code
      description: The shorthand code for the issue.
      type: String
    - contextPath: PANOS.ConfigurationHygieneFix.description
      description: The human readable description of the issue.
      type: String
    - contextPath: PANOS.ConfigurationHygieneFix.name
      description: The affected object name.
      type: String
  - arguments:
    - auto: PREDEFINED
      description: The type of object to search. See https://pandevice.readthedocs.io/en/latest/module-objects.html.
      name: object_type
      predefined:
      - AddressObject
      - AddressGroup
      - ServiceGroup
      - ServiceObject
      - ApplicationObject
      - ApplicationGroup
      - LogForwardingProfile
      - SecurityProfileGroup
      - SecurityRule
      - NatRule
      required: true
    - description: If provided, only objects from the given device are returned.
      name: device_filter_string
    - description: The name of the object reference to return if looking for a specific object. Supports regex if "use_regex" is set.
      name: object_name
    - description: The parent vsys or device group to search. If not provided, all will be returned.
      name: parent
    - description: Enables regex matching on an object name.
      name: use_regex
    description: Searches and returns a reference for the given object type and name. If no name is provided, all objects of the given type will be returned. Note this ONLY returns the object name and its location in the configuration hierachy, not the entire object.
    name: pan-os-config-get-object
    outputs:
    - contextPath: PANOS.PanosObject.hostid
      description: Host ID.
      type: String
    - contextPath: PANOS.PanosObject.container_name
      description: The parent container (DG, Template, VSYS) this object belongs to.
      type: String
    - contextPath: PANOS.PanosObject.name
      description: The PAN-OS object name.
      type: String
    - contextPath: PANOS.PanosObject.object_type
      description: The PAN-OS python object type.
      type: String
  - arguments:
    - description: Serial number of the device from which to fetch the device state.
      name: target
      required: true
<<<<<<< HEAD
=======
    - description: Name of the file for the state file to be saved. Default will use the hostname as the filename.
      name: filename
>>>>>>> 90cf3b88
    description: Get the device state from the provided device. Note; This will attempt to connect directly to the provided target to get the device state. If the IP address as reported in "show system info" is unreachable, this command will fail.
    name: pan-os-platform-get-device-state
    outputs:
    - contextPath: InfoFile.Name
      description: Filename.
      type: String
    - contextPath: InfoFile.EntryID
      description: Entry ID.
      type: String
    - contextPath: InfoFile.Size
      description: Size of the file.
      type: String
    - contextPath: InfoFile.Type
      description: Type of the file.
      type: String
    - contextPath: InfoFile.Info
      description: Basic information of the file.
      type: String
  - arguments:
    - description: The name of the template to retrieve. If not provided then all available templates will be returned.
      name: template_name
    - defaultValue: '50'
      description: The maximum number of templates to retrieve. This value is used by default if page argument is not provided.
      name: limit
    - defaultValue: '50'
      description: The page size of the templates to return.
      name: page_size
    - description: The page at which to start listing templates. This must be a positive number.
      name: page
    description: Returns a list of available templates. (To be used only in Panorama instances).
    name: pan-os-list-templates
    outputs:
    - contextPath: Panorama.Template.Name
      description: The name of the template.
      type: String
    - contextPath: Panorama.Template.Description
      description: The description of the template.
      type: String
    - contextPath: Panorama.Template.Variable.Name
      description: The variable name of the template.
      type: String
    - contextPath: Panorama.Template.Variable.Type
      description: The type of template.
      type: String
    - contextPath: Panorama.Template.Variable.Value
      description: The value of the variable of the template.
      type: String
    - contextPath: Panorama.Template.Variable.Description
      description: The description of the variable of the template.
      type: String
  - arguments:
    - description: The name of the NAT rule to retrieve. If not mentioned, will bring all the NAT rules.
      name: name
    - description: The device group in which the NAT rules are part of.
      name: device-group
    - auto: PREDEFINED
      description: The pre-rule or post-rule (Panorama instances only).
      name: pre_post
      predefined:
      - pre-rulebase
      - post-rulebase
    - defaultValue: 'false'
      description: Whether to show the un-committed rules or not.
      name: show_uncommitted
      auto: PREDEFINED
      predefined:
      - 'true'
      - 'false'
    - description: Whether to retrieve the disabled rules. If not mentioned, will retrieve all the NAT rules.
      name: disabled
      auto: PREDEFINED
      predefined:
      - yes
      - no
    - description: The type of the NAT rules to retrieve. If not mentioned, will retrieve all the NAT rules.
      name: nat_type
      auto: PREDEFINED
      predefined:
      - ipv4
      - nat64
      - nptv6
    - description: A comma-separated list of tags of the NAT rules to retrieve. If not mentioned, will retrieve all the NAT rules.
      isArray: true
      name: tags
    - description: Free query to retrieve NAT rule. If not mentioned, will retrieve all the NAT rules.
      name: query
    - defaultValue: '50'
      description: The maximum number of rules to retrieve. Will be used by default if page argument was not provided.
      name: limit
    - defaultValue: '50'
      description: The page size of the NAT rules to return.
      name: page_size
    - description: The page at which to start listing NAT rules. Must be a positive number.
      name: page
    description: Returns a list of NAT rules of either a Panorama/firewall instance.
    name: pan-os-list-nat-rules
    outputs:
    - contextPath: Panorama.NAT.Name
      description: The name of the rule.
      type: String
    - contextPath: Panorama.NAT.Location
      description: The device group that the rule is part of.
      type: String
    - contextPath: Panorama.NAT.Tags
      description: The tags in which the rule is part of.
      type: String
    - contextPath: Panorama.NAT.SourceZone
      description: The source zone of the rule.
      type: String
    - contextPath: Panorama.NAT.DestinationZone
      description: The destination zone of the rule.
      type: String
    - contextPath: Panorama.NAT.SourceAddress
      description: The source address of the rule.
      type: String
    - contextPath: Panorama.NAT.DestinationAddress
      description: The destination address of the rule.
      type: String
    - contextPath: Panorama.NAT.DestinationInterface
      description: The destination interface of the rule.
      type: String
    - contextPath: Panorama.NAT.Service
      description: The service in which the rule has.
      type: String
    - contextPath: Panorama.NAT.Description
      description: The description of the rule.
      type: String
    - contextPath: Panorama.NAT.SourceTranslation
      description: The source translation of the rule.
      type: Unknown
    - contextPath: Panorama.NAT.DestinationTranslation
      description: The destination translation of the rule.
      type: Unknown
    - contextPath: Panorama.NAT.DynamicDestinationTranslation
      description: The dynamic destination translation of the rule.
      type: Unknown
    - contextPath: Panorama.NAT.Disabled
      description: Whether the rule is disabled.
      type: String
  - arguments:
    - description: The name of the NAT rule to create.
      name: rulename
      required: true
    - description: The description that the new NAT rule should have.
      name: description
    - description: The device-group in which the new rule should be created (Panorama instances only).
      name: device-group
    - auto: PREDEFINED
      description: The pre-rule or post-rule (Panorama instances only).
      name: pre_post
      predefined:
      - pre-rulebase
      - post-rulebase
    - defaultValue: 'ipv4'
      auto: PREDEFINED
      predefined:
      - ipv4
      - nat64
      - nptv6
      description: The NAT type in which the rule will be created.
      name: nat_type
    - description: A comma-separated list of source zones.
      isArray: true
      name: source_zone
      defaultValue: 'any'
    - description: The destination zone.
      name: destination_zone
    - description: The destination interface for the rule.
      name: destination_interface
      defaultValue: 'any'
    - description: The service in which the rule will be created with.
      name: service
      defaultValue: 'any'
    - description: A comma-separated list of address object names, address group object names, or EDL object names.
      isArray: true
      name: source_address
      defaultValue: 'any'
    - description: A comma-separated list of address object names, address group object names, or EDL object names.
      isArray: true
      name: destination_address
      defaultValue: 'any'
    - defaultValue: 'none'
      auto: PREDEFINED
      predefined:
      - static-ip
      - dynamic-ip
      - dynamic-ip-and-port
      - none
      description: The source translation type in which the rule will be created.
      name: source_translation_type
    - defaultValue: 'translated-address'
      auto: PREDEFINED
      predefined:
      - translated-address
      - interface-address
      description: The source translation address type in which the rule will be created.
      name: source_translated_address_type
    - description: A comma-separated list of source translation addresses. If source_translation_type == static_ip, must be a single value.
      isArray: true
      name: source_translated_address
    - description: The source translation interface.
      name: source_translated_interface
    - auto: PREDEFINED
      defaultValue: 'none'
      predefined:
      - static_ip
      - dynamic_ip
      - none
      description: The destination translation type.
      name: destination_translation_type
    - description: A comma-separated list of destination translated addresses.
      isArray: true
      name: destination_translated_address
    - description: The destination translated port.
      name: destination_translated_port
    - description: The destination translation distribution method.
      name: destination_translation_distribution_method
      auto: PREDEFINED
      predefined:
      - round-robin
      - source-ip-hash
      - ip-modulo
      - ip-hash
      - least-sessions
    - description: Whether to use negate destination.
      name: negate_destination
      auto: PREDEFINED
      predefined:
      - yes
      - no
    - description: The DNS rewrite direction.
      name: destination_dns_rewrite_direction
      auto: PREDEFINED
      predefined:
      - forward
      - reverse
    - description: An audit comment for the rule.
      name: audit_comment
    description: Creates a new NAT rule in a Panorama/firewall instance.
    name: pan-os-create-nat-rule
  - arguments:
    - description: The name of the NAT rule to delete. Can be retrieved from the pan-os-list-nat-rules command.
      name: rulename
      required: true
    - description: The device-group from which the NAT rule should be deleted. Only for a Panorama instance.
      name: device-group
    - auto: PREDEFINED
      description: The pre-rule or post-rule (Panorama instances only).
      name: pre_post
      predefined:
      - pre-rulebase
      - post-rulebase
    description: Deletes a NAT rule.
    name: pan-os-delete-nat-rule
  - arguments:
    - description: The name of the NAT rule to edit. Can be retrieved from the pan-os-list-nat-rules command.
      name: rulename
      required: true
    - description: The device-group that the NAT rule is part of. Only for a Panorama instance.
      name: device-group
    - auto: PREDEFINED
      description: The pre-rule or post-rule (Panorama instances only).
      name: pre_post
      predefined:
      - pre-rulebase
      - post-rulebase
    - auto: PREDEFINED
      description: The operation to perform on the rule.
      name: behavior
      predefined:
      - replace
      - add
      - remove
      defaultValue: 'replace'
    - auto: PREDEFINED
      description: The element to change.
      name: element_to_change
      required: true
      predefined:
      - tags
      - service
      - nat_type
      - description
      - source_zone
      - destination_zone
      - source_address
      - destination_address
      - destination_interface
      - negate_destination
      - source_translation_dynamic_ip_and_port
      - source_translation_interface
      - source_translation_dynamic_ip
      - source_translation_static_ip
      - destination_translation_port
      - destination_translation_ip
      - destination_translation_dynamic_port
      - destination_translation_dynamic_ip
      - destination_translation_dynamic_distribution_method
      - disabled
      - audit-comment
    - description: The value of the element to change. Can be a list for certain elements.
      isArray: true
      name: element_value
      required: true
    description: Edits a NAT rule.
    name: pan-os-edit-nat-rule
  - arguments:
    - description: The name of the virtual router to retrieve. If not mentioned, will bring all the virtual routers.
      name: virtual_router
    - description: The template that the virtual router is part of. Use only for Panorama instances.
      name: template
    - defaultValue: 'false'
      description: Whether to show the un-committed virtual routers or not.
      name: show_uncommitted
      auto: PREDEFINED
      predefined:
      - 'true'
      - 'false'
    - defaultValue: '50'
      description: The maximum number of virtual routers to retrieve. Will be used by default if the page argument was not provided.
      name: limit
    - defaultValue: '50'
      description: The size of virtual-routers to return.
      name: page_size
    - description: The page at which to start listing virtual-routers. Must be a positive number.
      name: page
    description: Returns a list of virtual routers of either a Panorama/firewall instance.
    name: pan-os-list-virtual-routers
    outputs:
    - contextPath: Panorama.VirtualRouter.Name
      description: The name of the virtual router.
      type: String
    - contextPath: Panorama.VirtualRouter.Interface
      description: The interface(s) that the virtual router uses.
      type: Unknown
    - contextPath: Panorama.VirtualRouter.RIP
      description: Information about the RIP of the virtual router.
      type: Unknown
    - contextPath: Panorama.VirtualRouter.OSPF
      description: Information about the OSPF of the virtual router.
      type: Unknown
    - contextPath: Panorama.VirtualRouter.OSPFv3
      description: Information about the OSPFv3 of the virtual router.
      type: Unknown
    - contextPath: Panorama.VirtualRouter.BGP
      description: Information about the BGP of the virtual router.
      type: Unknown
    - contextPath: Panorama.VirtualRouter.RedistributionProfile
      description: The redistribution profile(s) that the virtual router uses.
      type: Unknown
    - contextPath: Panorama.VirtualRouter.Multicast
      description: Information about the multicast of the virtual router.
      type: Unknown
    - contextPath: Panorama.VirtualRouter.StaticRoute
      description: The static routes(s) that the virtual router uses.
      type: Unknown
    - contextPath: Panorama.VirtualRouter.ECMP
      description: The ECMP defined for the virtual router.
      type: Unknown
  - arguments:
    - description: Redistribution profile name.
      name: name
    - description: The name of the virtual router that has the redistribution profiles retrieve. Can be retrieved from pan-os-list-virtual-routers.
      name: virtual_router
      required: true
    - description: The template that the redistribution profiles and virtual-router are part of. Use only for Panorama instances.
      name: template
    - defaultValue: '50'
      description: The maximum number of redistribution-profiles to retrieve.
      name: limit
    description: Returns a list of redistribution-profiles of a specific virtual-router of either a Panorama/firewall instance.
    name: pan-os-list-redistribution-profiles
    outputs:
    - contextPath: Panorama.RedistributionProfile.Name
      description: The name of the profile.
      type: String
    - contextPath: Panorama.RedistributionProfile.Priority
      description: The priority of the profile.
      type: String
    - contextPath: Panorama.RedistributionProfile.Action
      description: The action of the profile.
      type: String
    - contextPath: Panorama.RedistributionProfile.FilterInterface
      description: The filter interface(s).
      type: Unknown
    - contextPath: Panorama.RedistributionProfile.FilterType
      description: The filter type(s).
      type: Unknown
    - contextPath: Panorama.RedistributionProfile.FilterDestination
      description: The filter destination(s).
      type: Unknown
    - contextPath: Panorama.RedistributionProfile.FilterNextHop
      description: The filter next hop.
      type: Unknown
    - contextPath: Panorama.RedistributionProfile.BGP
      description: The BGP of the profile.
      type: Unknown
    - contextPath: Panorama.RedistributionProfile.OSPF
      description: The OSPF of the profile.
      type: Unknown
  - arguments:
    - description: The name of the redistribution profile to create.
      name: name
      required: true
    - description: The virtual router that the redistribution profile will be created on.
      name: virtual_router
      required: true
    - description: The template that the virtual-router is in. Use only for Panorama instances.
      name: template
    - auto: PREDEFINED
      description: Comma-separated list of the filter source types.
      isArray: true
      name: filter_source_type
      predefined:
      - bgp
      - ospf
      - rip
      - static
    - description: A comma-separated list of destination to filter by.
      isArray: true
      name: destination
    - description: A comma-separated list of next-hops to filter by.
      isArray: true
      name: nexthop
    - description: A comma-separated list of interfaces to filter by.
      isArray: true
      name: interface
    - description: The priority of the profile. (1-255).
      name: priority
      required: true
    - description: The action of the profile.
      name: action
      auto: PREDEFINED
      predefined:
      - redist
      - no-redist
    - description: A comma-separated list of areas for the OSPF.
      isArray: true
      name: filter_ospf_area
    - description: A comma-separated list of tags for the OSPF.
      isArray: true
      name: filter_ospf_tag
    - auto: PREDEFINED
      predefined:
      - ext-1
      - ext-2
      - inter-area
      - intra-area
      description: A comma-separated list of path types for the OSPF.
      isArray: true
      name: filter_ospf_path_type
    - description: A comma-separated list of community filters for the BGP. 32-bit value in decimal or hex or in AS:VAL format where AS and VAL are each in 0 - 65535 range. (Max 10 values).
      isArray: true
      name: filter_bgp_community
    - description: A comma-separated list of community filters for the BGP. 64-bit value in hex, or in TYPE:AS:VAL, TYPE:IP:VAL format. TYPE is 16-bit, the other two are 16-bit and 32-bit each. (Max 5 values).
      isArray: true
      name: filter_bgp_extended_community
    description: Creates a new redistribution-profile under a virtual-router for a Panorama/firewall instance.
    name: pan-os-create-redistribution-profile
  - arguments:
    - description: The name of the redistribution-profile to edit.
      name: name
      required: true
    - description: The name of the virtual-router that the redistribution-profile is part of.
      name: virtual_router
      required: true
    - description: The template that the virtual-router is in. Only for Panorama instances.
      name: template
    - auto: PREDEFINED
      description: The element to change.
      name: element_to_change
      required: true
      predefined:
      - filter_type
      - filter_destination
      - filter_nexthop
      - filter_interface
      - priority
      - action
      - filter_ospf_area
      - filter_ospf_tag
      - filter_ospf_path_type
      - filter_bgp_community
      - filter_bgp_extended_community
    - description: The value of the element to change. Can be a list for all the elements except priority and action.
      isArray: true
      name: element_value
      required: true
    - auto: PREDEFINED
      description: The operation to perform on the profile.
      name: behavior
      predefined:
      - replace
      - add
      - remove
      defaultValue: 'replace'
    description: Edits a redistribution-profile in a virtual-router.
    name: pan-os-edit-redistribution-profile
  - arguments:
    - description: The name of the redistribution-profile to delete.
      name: name
      required: true
    - description: The name of the virtual-router that the redistribution-profile is part of.
      name: virtual_router
      required: true
    - description: The template that the virtual-router is in. Only for panorama instances.
      name: template
    description: Deletes a redistribution-profile from a virtual-router.
    name: pan-os-delete-redistribution-profile
  - arguments:
    - description: The name of the pbf-rule to retrieve. If not mentioned, will bring all the pbf rules.
      name: rulename
    - description: The device-group that the pbf-rules are part of.
      name: device-group
    - auto: PREDEFINED
      description: The pre-rule or post-rule (Panorama instances only).
      name: pre_post
      predefined:
      - pre-rulebase
      - post-rulebase
    - defaultValue: 'false'
      description: Whether to show the un-committed rules or not.
      auto: PREDEFINED
      predefined:
      - 'true'
      - 'false'
      name: show_uncommitted
    - description: Whether to retrieve the disabled rules. If not mentioned, will retrieve all the PBF rules.
      name: disabled
      auto: PREDEFINED
      predefined:
      - yes
      - no
    - description: The action of the PBF rules to retrieve. If not mentioned, will retrieve all the PBF rules.
      name: action
      auto: PREDEFINED
      predefined:
      - discard
      - forward
      - no-pbf
    - description: A comma-separated list of tags of the PBF rules to retrieve. If not mentioned, will retrieve all the PBF rules.
      isArray: true
      name: tags
    - description: Free query to retrieve PBF rule. If not mentioned, will retrieve all the PBF rules.
      name: query
    - defaultValue: '50'
      description: The maximum number of rules to retrieve. Will be used by default if page argument was not provided.
      name: limit
    - defaultValue: '50'
      description: The size of pbf-rules to return.
      name: page_size
    - description: The page at which to start listing pbf-rules. Must be a positive number.
      name: page
    description: Returns a list of pbf-rules of either a Panorama/firewall instance.
    name: pan-os-list-pbf-rules
    outputs:
    - contextPath: Panorama.PBF.Name
      description: The name of the PBF rule.
      type: String
    - contextPath: Panorama.PBF.Description
      description: The description of the PBF rule.
      type: String
    - contextPath: Panorama.PBF.Tags
      description: The tags of the PBF rule.
      type: Unknown
    - contextPath: Panorama.PBF.SourceZone
      description: The source-zones of the PBF rule.
      type: Unknown
    - contextPath: Panorama.PBF.SourceInterface
      description: The source-interfaces of the PBF rule.
      type: Unknown
    - contextPath: Panorama.PBF.SourceAddress
      description: The source-addresses of the PBF rule.
      type: Unknown
    - contextPath: Panorama.PBF.SourceUser
      description: The source-users of the PBF rule.
      type: Unknown
    - contextPath: Panorama.PBF.DestinationAddress
      description: The destination-addresses of the PBF rule.
      type: Unknown
    - contextPath: Panorama.PBF.EnforceSymmetricReturn
      description: The enforce-symmetric-return of the PBF rule.
      type: Unknown
    - contextPath: Panorama.PBF.Target
      description: The target of the PBF rule.
      type: Unknown
    - contextPath: Panorama.PBF.Application
      description: The applications of the PBF rule.
      type: Unknown
    - contextPath: Panorama.PBF.Service
      description: The services of the PBF rule.
      type: Unknown
    - contextPath: Panorama.PBF.Disabled
      description: Whether the rule is disabled.
      type: String
  - arguments:
    - description: The name of the PBF-rule to create.
      name: rulename
      required: true
    - description: The description that the new PBF-rule should have.
      name: description
    - description: The device-group in which the new rule should be created. Only for a Panorama instance.
      name: device-group
    - auto: PREDEFINED
      description: The pre-rule or post-rule (Panorama instances only).
      name: pre_post
      predefined:
      - pre-rulebase
      - post-rulebase
    - description: A comma-separated list of tags.
      isArray: true
      name: tags
    - description: A comma-separated list of source zones.
      isArray: true
      name: source_zone
    - description: A comma-separated list of source addresses.
      isArray: true
      name: source_address
      defaultValue: 'any'
    - description: A comma-separated list of source users.
      name: source_user
      defaultValue: 'any'
    - description: A comma-separated list of services.
      isArray: true
      name: service
      defaultValue: 'any'
    - description: A comma-separated list of destination addresses.
      isArray: true
      name: destination_address
      defaultValue: 'any'
    - description: A comma-separated list of applications.
      isArray: true
      name: application
      defaultValue: 'any'
    - auto: PREDEFINED
      predefined:
      - forward
      - discard
      - no-pbf
      description: The action that the rule will be created with.
      name: action
      required: true
    - description: The egress interface the rule will be created with. Must be provided if action == forward.
      name: egress_interface
    - defaultValue: 'none'
      auto: PREDEFINED
      predefined:
      - ip-address
      - fqdn
      - none
      description: The next-hop. Relevant only when action = forward.
      name: nexthop
    - description: The next-hop value when action = forward. Could be an IP address or FQDN. Required when nexthop is not none.
      name: nexthop_value
    - description: Whether to enforce symmetric return.
      defaultValue: 'no'
      name: enforce_symmetric_return
      auto: PREDEFINED
      predefined:
      - yes
      - no
    - defaultValue: 'no'
      auto: PREDEFINED
      predefined:
      - yes
      - no
      description: Whether to negate the source.
      name: negate_source
    - description: Whether to negate the destination.
      name: negate_destination
      defaultValue: 'no'
      auto: PREDEFINED
      predefined:
      - yes
      - no
    - description: The nexthop addresses list for the symmetric return.
      isArray: true
      name: nexthop_address_list
<<<<<<< HEAD
=======
    - description: An audit comment for the rule.
      name: audit_comment
>>>>>>> 90cf3b88
    description: Creates a new policy-based-forwarding (PBF) rule in a Panorama/firewall instance.
    name: pan-os-create-pbf-rule
  - arguments:
    - description: The name of the PBF rule to edit. Can be retrieved from the pan-os-list-pbf-rules command.
      name: rulename
      required: true
    - description: The device-group that the PBF rule is in.
      name: device-group
    - auto: PREDEFINED
      description: The pre-rule or post-rule (Panorama instances only).
      name: pre_post
      predefined:
      - pre-rulebase
      - post-rulebase
    - auto: PREDEFINED
      description: The element to change.
      name: element_to_change
      required: true
      predefined:
      - source_zone
      - source_address
      - source_user
      - service
      - destination_address
      - application
      - negate_source
      - negate_destination
      - nexthop_address_list
      - enforce_symmetric_return
      - action_forward_egress_interface
      - action_forward_nexthop_ip
      - action_forward_nexthop_fqdn
      - action_forward_discard
      - action_forward_no_pbf
      - disabled
<<<<<<< HEAD
=======
      - audit-comment
>>>>>>> 90cf3b88
    - description: The value of the element to change. Can be a list for some of the elements. When element_to_change == 'action_forward_egress_interface', the action of the rule will be changed to 'forward' automatically.
      isArray: true
      name: element_value
      required: true
    - auto: PREDEFINED
      description: The operation to perform on the PBF rule.
      name: behavior
      predefined:
      - replace
      - add
      - remove
      defaultValue: 'replace'
    description: Edits a PBF rule.
    name: pan-os-edit-pbf-rule
  - arguments:
    - description: The name of the pbf-rule to delete. Can be retrieved from the pan-os-list-pbf-rules command.
      name: rulename
      required: true
    - description: The device-group from which the pbf-rule should be deleted. Only for a Panorama instance.
      name: device-group
    - auto: PREDEFINED
      description: The pre-rule or post-rule (Panorama instances only).
      name: pre_post
      predefined:
      - pre-rulebase
      - post-rulebase
    description: Deletes a PBF rule.
    name: pan-os-delete-pbf-rule
  - arguments:
    - description: The name of the application-group to retrieve. If not mentioned, will bring all the application-groups.
      name: name
    - description: The device-group that the nat-rules are part of.
      name: device-group
    - defaultValue: 'false'
      description: Whether to show the un-committed application-groups or not.
      name: show_uncommitted
      auto: PREDEFINED
      predefined:
      - 'true'
      - 'false'
    - defaultValue: '50'
      description: The maximum number of application-groups to retrieve. Will be used by default if page argument was not provided.
      name: limit
    - defaultValue: '50'
      description: The page size of the application-groups to return.
      name: page_size
    - description: The page at which to start listing application-groups. Must be a positive number.
      name: page
    description: Returns a list of application-groups of either a Panorama/firewall instance.
    name: pan-os-list-application-groups
    outputs:
    - contextPath: Panorama.ApplicationGroup.Name
      description: The name of the application-group object.
      type: String
    - contextPath: Panorama.ApplicationGroup.Applications
      description: The list of the applications that the application-group has.
      type: Unknown
    - contextPath: Panorama.ApplicationGroup.Members
      description: The number of the application that are part of the application-group.
      type: Number
  - arguments:
    - description: The name for the application-group to be created with.
      name: name
      required: true
    - description: Comma-separated list of applications. Can be retrieved using the command pan-os-list-applications.
      isArray: true
      name: applications
      required: true
    - description: The device-group in which the application-group should be created. Only for a Panorama instance.
      name: device-group
    description: Creates a new application group rule in a Panorama/firewall instance.
    name: pan-os-create-application-group
    outputs:
    - contextPath: Panorama.ApplicationGroup.Name
      description: The name of the application-group object.
      type: String
    - contextPath: Panorama.ApplicationGroup.Applications
      description: The list of the applications that the application-group has.
      type: Unknown
    - contextPath: Panorama.ApplicationGroup.Members
      description: The number of the applications that are part of the application-group.
      type: Number
  - arguments:
    - description: The name for the application-group to be edit. Can be retrieved from the pan-os-list-application-groups command.
      name: name
      required: true
    - description: Comma-separated list of applications. Can be retrieved using the command pan-os-list-applications.
      isArray: true
      name: applications
      required: true
    - description: The device-group in which the application-group should be created. Only for a Panorama instance.
      name: device-group
    - description: The action to perform on the application-group.
      name: action
      required: true
      auto: PREDEFINED
      predefined:
      - 'add'
      - 'remove'
      defaultValue: 'add'
    description: Edits an application-group.
    name: pan-os-edit-application-group
    outputs:
    - contextPath: Panorama.ApplicationGroup.Name
      description: The name of the application-group object.
      type: String
    - contextPath: Panorama.ApplicationGroup.Applications
      description: The list of the applications that the application-group has.
      type: Unknown
    - contextPath: Panorama.ApplicationGroup.Members
      description: The number of the applications that are part of the application-group.
      type: Number
  - arguments:
    - description: The name of the application-group to delete. Can be retrieved from the pan-os-list-application-groups command.
      name: name
      required: true
    - description: The device-group in which the application-group is part of. Only for a Panorama instance.
      name: device-group
    description: Deletes an application-group.
    name: pan-os-delete-application-group
<<<<<<< HEAD
    outputs: []
=======
>>>>>>> 90cf3b88
  - arguments:
    - description: Whether to include shared tags in the list.
      name: include_shared_tags
      auto: PREDEFINED
      predefined:
      - 'Yes'
      - 'No'
      defaultValue: 'No'
    - description: The device group that the tags are part of.
      name: device-group
    description: Returns a list of tags from Panorama.
    name: pan-os-list-tag
    outputs:
    - contextPath: Panorama.Tag.name
      description: The name of the tag.
      type: String
    - contextPath: Panorama.Tag.color
      description: The color of the tag.
      type: String
    - contextPath: Panorama.Tag.comment
      description: The comment in the tag.
      type: String
    - contextPath: Panorama.Tag.disable-override
      description: Whether overriding the tag is disabled.
      type: String
    - contextPath: Panorama.Tag.location
      description: The tag's device group location.
      type: String
  - arguments:
    - description: The name for the new tag to be created.
      name: name
      required: true
    - description: The device group that the tag will be part of.
      name: device-group
    - description: Whether to disable overriding the tag (Panorama instances).
      name: disable_override
      auto: PREDEFINED
      predefined:
      - 'true'
      - 'false'
      defaultValue: 'false'
    - description: Whether the tag should be generated in a shared location.
      name: is_shared
      auto: PREDEFINED
      predefined:
      - 'true'
      - 'false'
      defaultValue: 'false'
    - description: The comment for the tag.
      name: comment
    description: Creates a new tag in Panorama.
    name: pan-os-create-tag
  - arguments:
    - description: The existing name for the tag to be edited.
      name: name
      required: true
    - description: The new name for the tag to be replaced with.
      name: new_name
    - description: The device group of the tag.
      name: device-group
    - description: Whether to disable overriding the tag (Panorama instances).
      name: disable_override
      auto: PREDEFINED
      predefined:
      - 'true'
      - 'false'
    - description: The comment for the tag.
      name: comment
    description: Edits a tag in Panorama.
    name: pan-os-edit-tag
  - arguments:
    - description: The name of the tag to delete.
      name: name
      required: true
    description: Deletes a tag from Panorama.
    name: pan-os-delete-tag
  - arguments: []
    name: pan-os-list-device-groups
    description: Returns all device groups from Panorama (use only in Panorama instances).
    outputs:
    - contextPath: Panorama.DeviceGroupNames
      description: The list of device groups.
      type: string
  - name: pan-os-export-tech-support-file
    arguments:
    - name: interval_in_seconds
      description: The polling interval (in seconds).
      defaultValue: "30"
    - name: timeout
      description: The polling timeout (in seconds).
      defaultValue: "1200"
    - name: job_id
      hidden: true
      description: The job ID to use when polling.
    description: Exports a tech support file (TSF).
    polling: true
<<<<<<< HEAD
  dockerimage: demisto/pan-os-python:1.0.0.80157
=======
  - arguments:
    - description: A given group name to return the data for.
      name: group_name
    - description: The device group that the security profile groups are part of.
      name: device-group
    description: Returns a list of security profile groups from Panorama.
    name: pan-os-list-security-profile-group
    outputs:
    - contextPath: Panorama.ProfileGroup.name
      description: The name of the group.
      type: String
    - contextPath: Panorama.ProfileGroup.location
      description: The security profile group's device group location.
      type: String
    - contextPath: Panorama.ProfileGroup.virus
      description: The antivirus profile.
      type: String
    - contextPath: Panorama.ProfileGroup.spyware
      description: The anti-spyware profile.
      type: String
    - contextPath: Panorama.ProfileGroup.vulnerability
      description: The vulnerability protection profile.
      type: String
    - contextPath: Panorama.ProfileGroup.url-filtering
      description: The URL filtering profile.
      type: String
    - contextPath: Panorama.ProfileGroup.file-blocking
      description: The file blocking profile.
      type: String
    - contextPath: Panorama.ProfileGroup.data-filtering
      description: The data filtering profile.
      type: String
    - contextPath: Panorama.ProfileGroup.wildfire-analysis
      description: The WildFire analysis profile.
      type: String
    - contextPath: Panorama.ProfileGroup.disable-override
      description: Whether overriding the security profile group is disabled.
      type: String
  - arguments:
    - description: The name of the security profile group.
      name: group_name
      required: true
    - description: The device group that the security profile group will be part of.
      name: device-group
    - description: The antivirus profile of the group. You can get the possible values for this argument by running the pan-os-get-security-profile command.
      name: antivirus_profile
    - description: The anti-spyware profile of the group. You can get the possible values for this argument by running the pan-os-get-security-profile command.
      name: anti_spyware_profile
    - description: The vulnerability protection profile of the group. You can get the possible values for this argument by running the pan-os-get-security-profile command.
      name: vulnerability_protection_profile
    - description: The URL filtering profile of the group. You can get the possible values for this argument by running the pan-os-get-security-profile command.
      name: URL_filtering_profile
    - description: The file blocking profile of the group. You can get the possible values for this argument by running the pan-os-get-security-profile command.
      name: file_blocking_profile
    - description: The data filtering profile of the group. You can get the possible values for this argument by running the pan-os-get-security-profile command.
      name: data_filtering_profile
    - description: The WildFire analysis profile of the group. You can get the possible values for this argument by running the pan-os-get-security-profile command.
      name: wildfire_analysis_profile
    description: Creates a new security profile group in Panorama.
    name: pan-os-create-security-profile-group
  - arguments:
    - description: The name of the security profile group to edit.
      name: group_name
      required: true
    - description: The profile to edit in the group.
      name: profile_to_change
      auto: PREDEFINED
      predefined:
      - 'Antivirus Profile'
      - 'Anti-Spyware Profile'
      - 'Vulnerability Protection Profile'
      - 'URL Filtering Profile'
      - 'File Blocking Profile'
      - 'Data Filtering  Profile'
      - 'WildFire Analysis Profile'
      required: true
    - description: The value to set in the profile. If you want the profile value to be empty, set the value to "None". You can get the possible values for this argument by running the pan-os-get-security-profile command.
      name: profile_value
      required: true
    - description: The device group that the security profile group is part of.
      name: device-group
    description: Edits the security profile group in Panorama.
    name: pan-os-edit-security-profile-group
  - arguments:
    - description: The name of the security profile group to delete.
      name: group_name
      required: true
    - description: The device group that the security profile group is part of.
      name: device-group
    description: Deletes a security profile group from Panorama.
    name: pan-os-delete-security-profile-group
  - arguments:
    - description: The rule name to apply.
      name: rule_name
      required: true
    - auto: PREDEFINED
      description: The rule type. 
      name: rule_type
      required: true
      predefined:
      - Security Rule
      - NAT Rule
      - PBF Rule
    - auto: PREDEFINED
      description: The pre-rule or post-rule (Panorama instances only).
      name: pre_post
      predefined:
      - Pre
      - Post
    - description: The device group that the rule is part of.
      name: device-group
    description: Gets the audit comment of a rule.
    name: pan-os-get-audit-comment
    outputs:
    - contextPath: Panorama.AuditComment.comment
      description: The audit comment ot the rule.
      type: String
    - contextPath: Panorama.AuditComment.rule_name
      description: The rule name.
      type: String
    - contextPath: Panorama.AuditComment.rule_type
      description: The rule type.
      type: String
  dockerimage: demisto/pan-os-python:1.0.0.89330
>>>>>>> 90cf3b88
  isfetch: true
  runonce: false
  script: ''
  subtype: python3
  type: python
fromversion: 5.0.0
tests:
- palo_alto_firewall_test_pb
- palo_alto_panorama_test_pb
- PAN-OS-firewall-topology-test-pb
- PAN-OS-panorama-topology-test-pb
defaultmapperin: Panorama Mapper
defaultclassifier: Panorama Classifier<|MERGE_RESOLUTION|>--- conflicted
+++ resolved
@@ -5035,12 +5035,9 @@
   - arguments:
     - description: The serial number of the device.
       name: target
-<<<<<<< HEAD
-=======
     - defaultValue: 'running_config'
       description: Name of the file to save the configuration to.
       name: filename
->>>>>>> 90cf3b88
     description: Pull the running config file.
     name: pan-os-get-running-config
   - arguments:
@@ -8441,11 +8438,8 @@
     - description: Serial number of the device from which to fetch the device state.
       name: target
       required: true
-<<<<<<< HEAD
-=======
     - description: Name of the file for the state file to be saved. Default will use the hostname as the filename.
       name: filename
->>>>>>> 90cf3b88
     description: Get the device state from the provided device. Note; This will attempt to connect directly to the provided target to get the device state. If the IP address as reported in "show system info" is unreachable, this command will fail.
     name: pan-os-platform-get-device-state
     outputs:
@@ -9124,11 +9118,8 @@
     - description: The nexthop addresses list for the symmetric return.
       isArray: true
       name: nexthop_address_list
-<<<<<<< HEAD
-=======
     - description: An audit comment for the rule.
       name: audit_comment
->>>>>>> 90cf3b88
     description: Creates a new policy-based-forwarding (PBF) rule in a Panorama/firewall instance.
     name: pan-os-create-pbf-rule
   - arguments:
@@ -9164,10 +9155,7 @@
       - action_forward_discard
       - action_forward_no_pbf
       - disabled
-<<<<<<< HEAD
-=======
       - audit-comment
->>>>>>> 90cf3b88
     - description: The value of the element to change. Can be a list for some of the elements. When element_to_change == 'action_forward_egress_interface', the action of the rule will be changed to 'forward' automatically.
       isArray: true
       name: element_value
@@ -9288,10 +9276,6 @@
       name: device-group
     description: Deletes an application-group.
     name: pan-os-delete-application-group
-<<<<<<< HEAD
-    outputs: []
-=======
->>>>>>> 90cf3b88
   - arguments:
     - description: Whether to include shared tags in the list.
       name: include_shared_tags
@@ -9388,9 +9372,6 @@
       description: The job ID to use when polling.
     description: Exports a tech support file (TSF).
     polling: true
-<<<<<<< HEAD
-  dockerimage: demisto/pan-os-python:1.0.0.80157
-=======
   - arguments:
     - description: A given group name to return the data for.
       name: group_name
@@ -9515,7 +9496,6 @@
       description: The rule type.
       type: String
   dockerimage: demisto/pan-os-python:1.0.0.89330
->>>>>>> 90cf3b88
   isfetch: true
   runonce: false
   script: ''
