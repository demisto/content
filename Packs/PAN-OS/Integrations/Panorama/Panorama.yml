category: Network Security
commonfields:
  id: Panorama
  version: -1
configuration:
- display: Server URL (e.g., https://192.168.0.1)
  name: server
  required: true
  type: 0
- displaypassword: API Key
  name: credentials
  required: false
  type: 9
  hiddenusername: true
- defaultvalue: '443'
  display: Port (e.g 443)
  name: port
  required: false
  type: 0
- additionalinfo: Located in the Panorama UI. Go to Panorama, Device Groups and select
    the desired Device Group
  display: Device group - Panorama instances only (write shared for Shared location)
  name: device_group
  required: false
  type: 0
- additionalinfo: Located in the Firewall URL; by default of PAN-OS it is vsys1
  display: Vsys - Firewall instances only
  name: vsys
  required: false
  type: 0
- display: Template - Panorama instances only
  name: template
  required: false
  type: 0
- additionalinfo: If selected, when running the !url command, the command will execute
    using pan-os with PAN_DB (with applied filters). The URL filtering categories
    determine DBot score (malicious, suspicious, benign).
  display: Use URL Filtering for auto enrichment
  name: use_url_filtering
  required: false
  type: 8
- display: URL Filtering Additional suspicious categories. CSV list of categories
    that will be considered suspicious.
  name: additional_suspicious
  required: false
  type: 12
- display: URL Filtering Additional malicious categories. CSV list of categories that
    will be considered malicious.
  name: additional_malicious
  required: false
  type: 12
- display: Trust any certificate (not secure)
  name: insecure
  required: false
  type: 8
- display: Use system proxy settings
  name: proxy
  required: false
  type: 8
- display: API Key (Deprecated)
  name: key
  required: false
  type: 4
  hidden: true
  additionalinfo: Use the "API Key (Recommended)" parameter instead.
description: Manage Palo Alto Networks Firewall and Panorama. For more information
  see Panorama documentation.
display: Palo Alto Networks PAN-OS
name: Panorama
script:
  commands:
  - arguments:
    - auto: PREDEFINED
      description: Action to be taken, such as show, get, set, edit, delete, rename,
        clone, move, override, multi-move, multi-clone, or complete.
      name: action
      predefined:
      - set
      - edit
      - delete
      - rename
      - clone
      - move
      - override
      - muti-move
      - multi-clone
      - complete
      - show
      - get
    - description: Category parameter. For example, when exporting a configuration
        file, use "category=configuration".
      name: category
    - description: Specifies the xml structure that defines the command. Used for
        operation commands.
      name: cmd
    - description: Run a command. For example, command =<show><arp><entry name='all'/></arp></show>
      name: command
    - description: Specifies a destination.
      name: dst
    - description: Used to define a new value for an object.
      name: element
    - description: End time (used when cloning an object).
      name: to
    - description: Start time (used when cloning an object).
      name: from
    - description: Sets a key value.
      name: key
    - description: Retrieves log types. For example, log-type=threat for threat logs.
      name: log-type
    - description: Specifies the type of a move operation (for example, where=after,
        where=before, where=top, where=bottom).
      name: where
    - description: Time period. For example, period=last-24-hrs
      name: period
    - description: xpath location. For example, xpath=/config/predefined/application/entry[@name='hotmail']
      name: xpath
    - description: PCAP ID included in the threat log.
      name: pcap-id
    - description: Specifies the device serial number.
      name: serialno
    - description: Chooses the report type, such as dynamic, predefined or custom.
      name: reporttype
    - description: Report name.
      name: reportname
    - defaultValue: keygen,config,commit,op,report,log,import,export,user-id,version
      description: Request type (e.g. export, import, log, config).
      name: type
    - description: The time that the PCAP was received on the firewall. Used for threat
        PCAPs.
      name: search-time
    - description: Target number of the firewall. Use only on a Panorama instance.
      name: target
    - description: Job ID.
      name: job-id
    - description: Query string.
      name: query
    - description: The name of the virtual system to be configured. If no vsys is
        mentioned, this command will not use the vsys parameter.
      name: vsys
    description: Run any command supported in the API.
    deprecated: true
    name: panorama
  - arguments:
    - description: The firewall managed by Panorama from which to retrieve the predefined
        threats.
      name: target
    description: Gets the predefined threats list from a Firewall or Panorama and
      stores it as a JSON file in the context.
    deprecated: true
    name: panorama-get-predefined-threats-list
    outputs:
    - contextPath: File.Size
      description: File size.
      type: number
    - contextPath: File.Name
      description: File name.
      type: string
    - contextPath: File.Type
      description: File type.
      type: string
    - contextPath: File.Info
      description: File information.
      type: string
    - contextPath: File.Extension
      description: File extension.
      type: string
    - contextPath: File.EntryID
      description: File entry ID.
      type: string
    - contextPath: File.MD5
      description: MD5 hash of the file.
      type: string
    - contextPath: File.SHA1
      description: SHA1 hash of the file.
      type: string
    - contextPath: File.SHA256
      description: SHA256 hash of the file.
      type: string
    - contextPath: File.SHA512
      description: SHA512 hash of the file.
      type: string
    - contextPath: File.SSDeep
      description: SSDeep hash of the file.
      type: string
  - arguments:
    - description: Commit description.
      name: description
    - description: To commit admin-level changes on a firewall, include the administrator
        name in the request.
      name: admin_name
    - auto: PREDEFINED
      description: Force Commit.
      name: force_commit
      predefined:
      - 'true'
      - 'false'
    - auto: PREDEFINED
      description: Partial commit while excluding device and network configuration.
      name: exclude_device_network_configuration
      predefined:
      - 'true'
      - 'false'
    - auto: PREDEFINED
      description: Partial commit while excluding shared objects.
      name: exclude_shared_objects
      predefined:
      - 'true'
      - 'false'
    description: Commits a configuration to the Palo Alto firewall or Panorama, but
      does not validate if the commit was successful. Committing to Panorama does
      not push the configuration to the firewalls. To push the configuration, run
      the panorama-push-to-device-group command.
    deprecated: true
    name: panorama-commit
    outputs:
    - contextPath: Panorama.Commit.JobID
      description: Job ID to commit.
      type: number
    - contextPath: Panorama.Commit.Status
      description: Commit status.
      type: string
  - arguments:
    - default: true
      description: The device group to which to push (Panorama instances).
      name: device-group
    - auto: PREDEFINED
      defaultValue: 'false'
      description: Pre policy validation.
      name: validate-only
      predefined:
      - 'true'
      - 'false'
    - auto: PREDEFINED
      defaultValue: 'true'
      description: Whether to include template changes.
      name: include-template
      predefined:
      - 'true'
      - 'false'
    - description: Push description.
      name: description
    - description: The serial number for a virtual system commit. If provided, the
        commit will be a virtual system commit.
      name: serial_number
    description: Pushes rules from PAN-OS to the configured device group. In order
      to push the configuration to Prisma Access managed tenants (single or multi
      tenancy), use the device group argument with the device group which is associated
      with the tenant ID.
    deprecated: true
    name: panorama-push-to-device-group
    outputs:
    - contextPath: Panorama.Push.DeviceGroup
      description: Device group in which the policies were pushed.
      type: String
    - contextPath: Panorama.Push.JobID
      description: Job ID of the polices that were pushed.
      type: Number
    - contextPath: Panorama.Push.Status
      description: Push status.
      type: String
    - contextPath: Panorama.Push.Warnings
      description: Push warnings.
      type: String
    - contextPath: Panorama.Push.Errors
      description: Push errors.
      type: String
  - arguments:
    - description: The device group for which to return addresses (Panorama instances).
      name: device-group
    - description: Tag for which to filter the list of addresses.
      name: tag
    description: Returns a list of addresses.
    deprecated: true
    name: panorama-list-addresses
    outputs:
    - contextPath: Panorama.Addresses.Name
      description: Address name.
      type: string
    - contextPath: Panorama.Addresses.Description
      description: Address description.
      type: string
    - contextPath: Panorama.Addresses.FQDN
      description: Address FQDN.
      type: string
    - contextPath: Panorama.Addresses.IP_Netmask
      description: Address IP Netmask.
      type: string
    - contextPath: Panorama.Addresses.IP_Range
      description: Address IP range.
      type: string
    - contextPath: Panorama.Addresses.DeviceGroup
      description: Address device group.
      type: String
    - contextPath: Panorama.Addresses.Tags
      description: Address tags.
      type: String
  - arguments:
    - description: Address name.
      name: name
      required: true
    - description: The device group for which to return addresses (Panorama instances).
      name: device-group
    description: Returns address details for the supplied address name.
    deprecated: true
    name: panorama-get-address
    outputs:
    - contextPath: Panorama.Addresses.Name
      description: Address name.
      type: string
    - contextPath: Panorama.Addresses.Description
      description: Address description.
      type: string
    - contextPath: Panorama.Addresses.FQDN
      description: Address FQDN.
      type: string
    - contextPath: Panorama.Addresses.IP_Netmask
      description: Address IP Netmask.
      type: string
    - contextPath: Panorama.Addresses.IP_Range
      description: Address IP range.
      type: string
    - contextPath: Panorama.Addresses.DeviceGroup
      description: Device group for the address (Panorama instances).
      type: String
    - contextPath: Panorama.Addresses.Tags
      description: Address tags.
      type: String
  - arguments:
    - description: New address name.
      name: name
      required: true
    - description: New address description.
      name: description
    - description: FQDN of the new address.
      name: fqdn
    - description: IP Netmask of the new address. For example, 10.10.10.10/24
      name: ip_netmask
    - description: IP range of the new address IP. For example, 10.10.10.0-10.10.10.255
      name: ip_range
    - description: The device group for which to return addresses (Panorama instances).
      name: device-group
    - description: The tag for the new address.
      isArray: true
      name: tag
    description: Creates an address object.
    deprecated: true
    name: panorama-create-address
    outputs:
    - contextPath: Panorama.Addresses.Name
      description: Address name.
      type: string
    - contextPath: Panorama.Addresses.Description
      description: Address description.
      type: string
    - contextPath: Panorama.Addresses.FQDN
      description: Address FQDN.
      type: string
    - contextPath: Panorama.Addresses.IP_Netmask
      description: Address IP Netmask.
      type: string
    - contextPath: Panorama.Addresses.IP_Range
      description: Address IP range.
      type: string
    - contextPath: Panorama.Addresses.DeviceGroup
      description: Device group for the address (Panorama instances).
      type: String
    - contextPath: Panorama.Addresses.Tag
      description: Address tag.
      type: String
  - arguments:
    - description: Name of the address to delete.
      name: name
      required: true
    - description: The device group for which to return addresses (Panorama instances).
      name: device-group
    description: Delete an address object
    deprecated: true
    name: panorama-delete-address
    outputs:
    - contextPath: Panorama.Addresses.Name
      description: Address name that was deleted.
      type: string
    - contextPath: Panorama.Addresses.DeviceGroup
      description: Device group for the address (Panorama instances).
      type: String
  - arguments:
    - description: The device group for which to return addresses (Panorama instances).
      name: device-group
    - description: Tag for which to filter the Address groups.
      name: tag
    description: Returns a list of address groups.
    deprecated: true
    name: panorama-list-address-groups
    outputs:
    - contextPath: Panorama.AddressGroups.Name
      description: Address group name.
      type: string
    - contextPath: Panorama.AddressGroups.Type
      description: Address group type.
      type: string
    - contextPath: Panorama.AddressGroups.Match
      description: Dynamic Address group match.
      type: string
    - contextPath: Panorama.AddressGroups.Description
      description: Address group description.
      type: string
    - contextPath: Panorama.AddressGroups.Addresses
      description: Static Address group addresses.
      type: String
    - contextPath: Panorama.AddressGroups.DeviceGroup
      description: Device group for the address group (Panorama instances).
      type: String
    - contextPath: Panorama.AddressGroups.Tag
      description: Address group tag.
      type: String
  - arguments:
    - description: Address group name.
      name: name
      required: true
    - description: The device group for which to return addresses (Panorama instances).
      name: device-group
    description: Get details for the specified address group
    deprecated: true
    name: panorama-get-address-group
    outputs:
    - contextPath: Panorama.AddressGroups.Name
      description: Address group name.
      type: string
    - contextPath: Panorama.AddressGroups.Type
      description: Address group type.
      type: string
    - contextPath: Panorama.AddressGroups.Match
      description: Dynamic Address group match.
      type: string
    - contextPath: Panorama.AddressGroups.Description
      description: Address group description.
      type: string
    - contextPath: Panorama.AddressGroups.Addresses
      description: Static Address group addresses.
      type: string
    - contextPath: Panorama.AddressGroups.DeviceGroup
      description: Device group for the address group (Panorama instances).
      type: String
    - contextPath: Panorama.AddressGroups.Tags
      description: Address group tags.
      type: String
  - arguments:
    - description: Address group name.
      name: name
      required: true
    - auto: PREDEFINED
      description: Address group type.
      name: type
      predefined:
      - dynamic
      - static
      required: true
    - description: 'Dynamic Address group match. e.g: "1.1.1.1 or 2.2.2.2"'
      name: match
    - description: Static address group list of addresses.
      isArray: true
      name: addresses
    - description: Address group description.
      name: description
    - description: The device group for which to return addresses (Panorama instances).
      name: device-group
    - description: The tags for the Address group.
      isArray: true
      name: tags
    description: Creates a static or dynamic address group.
    deprecated: true
    name: panorama-create-address-group
    outputs:
    - contextPath: Panorama.AddressGroups.Name
      description: Address group name.
      type: string
    - contextPath: Panorama.AddressGroups.Type
      description: Address group type.
      type: string
    - contextPath: Panorama.AddressGroups.Match
      description: Dynamic Address group match.
      type: string
    - contextPath: Panorama.AddressGroups.Addresses
      description: Static Address group list of addresses.
      type: string
    - contextPath: Panorama.AddressGroups.Description
      description: Address group description.
      type: string
    - contextPath: Panorama.AddressGroups.DeviceGroup
      description: Device group for the address group (Panorama instances).
      type: String
    - contextPath: Panorama.AddressGroups.Tag
      description: Address group tags.
      type: String
  - arguments:
    - auto: PREDEFINED
      description: 'Type of session rejection. Possible values are: "drop", "alert",
        "block-ip", "reset-both", "reset-client", and "reset-server". Default is "drop".'
      name: drop_mode
      predefined:
      - drop
      - alert
      - block-ip
      - reset-both
      - reset-client
      - reset-server
    - description: Name of vulnerability profile.
      name: vulnerability_profile
      required: true
    - description: Numerical threat ID.
      name: threat_id
      required: true
    description: Sets a vulnerability signature to block mode.
    deprecated: true
    name: panorama-block-vulnerability
    outputs:
    - contextPath: Panorama.Vulnerability.ID
      description: ID of vulnerability that has been blocked/overridden.
      type: string
    - contextPath: Panorama.Vulnerability.NewAction
      description: New action for the vulnerability.
      type: string
  - arguments:
    - description: Name of address group to delete.
      name: name
      required: true
    - description: The device group for which to return addresses (Panorama instances).
      name: device-group
    description: Deletes an address group.
    deprecated: true
    name: panorama-delete-address-group
    outputs:
    - contextPath: Panorama.AddressGroups.Name
      description: Name of address group that was deleted.
      type: string
    - contextPath: Panorama.AddressGroups.DeviceGroup
      description: Device group for the address group (Panorama instances).
      type: String
  - arguments:
    - description: Name of the address group to edit.
      name: name
      required: true
    - auto: PREDEFINED
      description: Address group type.
      name: type
      predefined:
      - static
      - dynamic
      required: true
    - description: Address group new match. For example, '1.1.1.1 and 2.2.2.2'.
      name: match
    - description: Element to add to the list of the static address group. Only existing
        Address objects can be added.
      name: element_to_add
    - description: Element to remove from the list of the static address group. Only
        existing Address objects can be removed.
      name: element_to_remove
    - description: Address group new description.
      name: description
    - description: The tag of the Address group to edit.
      isArray: true
      name: tags
    description: Edits a static or dynamic address group.
    deprecated: true
    name: panorama-edit-address-group
    outputs:
    - contextPath: Panorama.AddressGroups.Name
      description: Address group name.
      type: string
    - contextPath: Panorama.AddressGroups.Type
      description: Address group type.
      type: string
    - contextPath: Panorama.AddressGroups.Filter
      description: Dynamic Address group match.
      type: string
    - contextPath: Panorama.AddressGroups.Description
      description: Address group description.
      type: string
    - contextPath: Panorama.AddressGroups.Addresses
      description: Static Address group addresses.
      type: string
    - contextPath: Panorama.AddressGroups.DeviceGroup
      description: Device group for the address group (Panorama instances).
      type: String
    - contextPath: Panorama.AddressGroups.Tags
      description: Address group tags.
      type: String
  - arguments:
    - description: The device group for which to return addresses (Panorama instances).
      name: device-group
    - description: Tag for which to filter the Services.
      name: tag
    description: Returns a list of addresses.
    deprecated: true
    name: panorama-list-services
    outputs:
    - contextPath: Panorama.Services.Name
      description: Service name.
      type: string
    - contextPath: Panorama.Services.Protocol
      description: Service protocol.
      type: string
    - contextPath: Panorama.Services.Description
      description: Service description.
      type: string
    - contextPath: Panorama.Services.DestinationPort
      description: Service destination port.
      type: string
    - contextPath: Panorama.Services.SourcePort
      description: Service source port.
      type: string
    - contextPath: Panorama.Services.DeviceGroup
      description: Device group in which the service was configured (Panorama instances).
      type: string
    - contextPath: Panorama.Services.Tags
      description: Service tags.
      type: String
  - arguments:
    - description: Service name.
      name: name
      required: true
    - description: The device group for which to return addresses (Panorama instances).
      name: device-group
    description: Returns service details for the supplied service name.
    deprecated: true
    name: panorama-get-service
    outputs:
    - contextPath: Panorama.Services.Name
      description: Service name.
      type: string
    - contextPath: Panorama.Services.Protocol
      description: Service protocol.
      type: string
    - contextPath: Panorama.Services.Description
      description: Service description.
      type: string
    - contextPath: Panorama.Services.DestinationPort
      description: Service destination port.
      type: string
    - contextPath: Panorama.Services.SourcePort
      description: Service source port.
      type: string
    - contextPath: Panorama.Services.DeviceGroup
      description: Device group for the service (Panorama instances).
      type: string
    - contextPath: Panorama.Service.Tags
      description: Service tags.
      type: String
  - arguments:
    - description: Name for the new service.
      name: name
      required: true
    - auto: PREDEFINED
      description: Protocol for the new service.
      name: protocol
      predefined:
      - tcp
      - udp
      - sctp
      required: true
    - description: Destination port  for the new service.
      name: destination_port
      required: true
    - description: Source port  for the new service.
      name: source_port
    - description: Description for the new service.
      name: description
    - description: The device group for which to return addresses (Panorama instances).
      name: device-group
    - description: Tags for the new service.
      isArray: true
      name: tags
    description: Creates a service.
    deprecated: true
    name: panorama-create-service
    outputs:
    - contextPath: Panorama.Services.Name
      description: Service name.
      type: string
    - contextPath: Panorama.Services.Protocol
      description: Service protocol.
      type: string
    - contextPath: Panorama.Services.Descritpion
      description: Service description.
      type: string
    - contextPath: Panorama.Services.DestinationPort
      description: Service destination port.
      type: string
    - contextPath: Panorama.Services.SourcePort
      description: Service source port.
      type: string
    - contextPath: Panorama.Services.DeviceGroup
      description: Device group for the service (Panorama instances).
      type: string
    - contextPath: Panorama.Services.Tags
      description: Service tags.
      type: String
  - arguments:
    - description: Name of the service to delete.
      name: name
      required: true
    - description: The device group for which to return addresses (Panorama instances).
      name: device-group
    description: Deletes a service.
    deprecated: true
    name: panorama-delete-service
    outputs:
    - contextPath: Panorama.Services.Name
      description: Name of the deleted service.
      type: string
    - contextPath: Panorama.Services.DeviceGroup
      description: Device group for the service (Panorama instances).
      type: string
  - arguments:
    - description: The device group for which to return addresses (Panorama instances).
      name: device-group
    - description: Tags for which to filter the Service groups.
      isArray: true
      name: tag
    description: Returns a list of service groups.
    deprecated: true
    name: panorama-list-service-groups
    outputs:
    - contextPath: Panorama.ServiceGroups.Name
      description: Service group name.
      type: string
    - contextPath: Panorama.ServiceGroups.Services
      description: Service group related services.
      type: string
    - contextPath: Panorama.ServiceGroups.DeviceGroup
      description: Device group for the service group (Panorama instances).
      type: string
    - contextPath: Panorama.ServiceGroups.Tags
      description: Service group tags.
      type: String
  - arguments:
    - description: Service group name.
      name: name
      required: true
    - description: The device group for which to return addresses (Panorama instances).
      name: device-group
    description: Returns details for the specified service group.
    deprecated: true
    name: panorama-get-service-group
    outputs:
    - contextPath: Panorama.ServiceGroups.Name
      description: Service group name.
      type: string
    - contextPath: Panorama.ServiceGroups.Services
      description: Service group related services.
      type: string
    - contextPath: Panorama.ServiceGroups.DeviceGroup
      description: Device group for the service group (Panorama instances).
      type: string
    - contextPath: Panorama.ServiceGroups.Tags
      description: Service group tags.
      type: String
  - arguments:
    - description: Service group name.
      name: name
      required: true
    - description: Service group related services.
      isArray: true
      name: services
      required: true
    - description: The device group for which to return addresses (Panorama instances).
      name: device-group
    - description: Tags for which to filter Service groups.
      isArray: true
      name: tags
    description: Creates a service group.
    deprecated: true
    name: panorama-create-service-group
    outputs:
    - contextPath: Panorama.ServiceGroups.Name
      description: Service group name.
      type: string
    - contextPath: Panorama.ServiceGroups.Services
      description: Service group related services.
      type: string
    - contextPath: Panorama.ServiceGroups.DeviceGroup
      description: Device group for the service group (Panorama instances).
      type: string
    - contextPath: Panorama.ServiceGroups.Tags
      description: Service group tags.
      type: String
  - arguments:
    - description: Name of the service group to delete.
      name: name
      required: true
    - description: The device group for which to return addresses (Panorama instances).
      name: device-group
    description: Deletes a service group.
    deprecated: true
    name: panorama-delete-service-group
    outputs:
    - contextPath: Panorama.ServiceGroups.Name
      description: Name of the deleted service group.
      type: string
    - contextPath: Panorama.ServiceGroups.DeviceGroup
      description: Device group for the service group (Panorama instances).
      type: string
  - arguments:
    - description: Name of the service group to edit.
      name: name
      required: true
    - description: Services to add to the service group. Only existing Services objects
        can be added.
      isArray: true
      name: services_to_add
    - description: Services to remove from the service group. Only existing Services
        objects can be removed.
      name: services_to_remove
    - description: Tag of the Service group to edit.
      isArray: true
      name: tags
    description: Edit a service group.
    name: panorama-edit-service-group
    outputs:
    - contextPath: Panorama.ServiceGroups.Name
      description: Service group name.
      type: string
    - contextPath: Panorama.ServiceGroups.Services
      description: Service group related services.
      type: string
    - contextPath: Panorama.ServiceGroups.DeviceGroup
      description: Device group for the service group (Panorama instances).
      type: string
    - contextPath: Panorama.ServiceGroups.Tags
      description: Service group tags.
      type: String
  - arguments:
    - description: Custom URL category name.
      name: name
      required: true
    - description: The device group for which to return addresses for the custom URL
        category (Panorama instances).
      name: device-group
    description: Returns information for a custom URL category.
    deprecated: true
    name: panorama-get-custom-url-category
    outputs:
    - contextPath: Panorama.CustomURLCategory.Name
      description: The category name of the custom URL.
      type: String
    - contextPath: Panorama.CustomURLCategory.Description
      description: The category description of the custom URL.
      type: String
    - contextPath: Panorama.CustomURLCategory.Sites
      description: The list of sites of the custom URL category.
      type: String
    - contextPath: Panorama.CustomURLCategory.DeviceGroup
      description: The device group for the custom URL Category (Panorama instances).
      type: String
    - contextPath: Panorama.CustomURLCategory.Categories
      description: The list of categories of the custom URL category.
      type: String
    - contextPath: Panorama.CustomURLCategory.Type
      description: The category type of the custom URL.
      type: String
  - arguments:
    - description: The name of the custom URL category to create.
      name: name
      required: true
    - description: Description of the custom URL category to create.
      name: description
    - description: List of sites for the custom URL category.
      isArray: true
      name: sites
    - description: The device group for which to return addresses for the custom URL
        category (Panorama instances).
      name: device-group
    - auto: PREDEFINED
      description: The category type of the URL. Relevant from PAN-OS v9.x.
      name: type
      predefined:
      - URL List
      - Category Match
    - description: The list of categories. Relevant from PAN-OS v9.x.
      isArray: true
      name: categories
    description: Creates a custom URL category.
    deprecated: true
    name: panorama-create-custom-url-category
    outputs:
    - contextPath: Panorama.CustomURLCategory.Name
      description: Custom URL category name.
      type: String
    - contextPath: Panorama.CustomURLCategory.Description
      description: Custom URL category description.
      type: String
    - contextPath: Panorama.CustomURLCategory.Sites
      description: Custom URL category list of sites.
      type: String
    - contextPath: Panorama.CustomURLCategory.DeviceGroup
      description: Device group for the Custom URL Category (Panorama instances).
      type: String
    - contextPath: Panorama.CustomURLCategory.Sites
      description: Custom URL category list of categories.
      type: String
    - contextPath: Panorama.CustomURLCategory.Type
      description: Custom URL category type.
      type: String
  - arguments:
    - description: Name of the custom URL category to delete.
      name: name
    - description: The device group for which to return addresses (Panorama instances).
      name: device-group
    description: Deletes a custom URL category.
    deprecated: true
    name: panorama-delete-custom-url-category
    outputs:
    - contextPath: Panorama.CustomURLCategory.Name
      description: Name of the custom URL category to delete.
      type: string
    - contextPath: Panorama.CustomURLCategory.DeviceGroup
      description: Device group for the Custom URL Category (Panorama instances).
      type: string
  - arguments:
    - description: Name of the custom URL category to add or remove sites.
      name: name
      required: true
    - description: A comma separated list of sites to add to the custom URL category.
      isArray: true
      name: sites
    - auto: PREDEFINED
      description: Adds or removes sites or categories. Can be "add",or "remove".
      isArray: true
      name: action
      predefined:
      - add
      - remove
      required: true
    - description: A comma separated list of categories to add to the custom URL category.
      isArray: true
      name: categories
    description: Adds or removes sites to and from a custom URL category.
    deprecated: true
    name: panorama-edit-custom-url-category
    outputs:
    - contextPath: Panorama.CustomURLCategory.Name
      description: Custom URL category name.
      type: string
    - contextPath: Panorama.CustomURLCategory.Description
      description: Custom URL category description.
      type: string
    - contextPath: Panorama.CustomURLCategory.Sites
      description: Custom URL category list of sites.
      type: string
    - contextPath: Panorama.CustomURLCategory.DeviceGroup
      description: Device group for the Custom URL Category (Panorama instances).
      type: string
  - arguments:
    - default: true
      description: URL to check.
      isArray: true
      name: url
    description: Gets a URL category from URL filtering. This command is only available
      on Firewall devices.
    name: panorama-get-url-category
    outputs:
    - contextPath: Panorama.URLFilter.URL
      description: URL.
      type: string
    - contextPath: Panorama.URLFilter.Category
      description: URL category.
      type: string
    - contextPath: DBotScore.Vendor
      description: The vendor used to calculate the score.
      type: String
    - contextPath: DBotScore.Score
      description: The actual score.
      type: Number
    - contextPath: DBotScore.Type
      description: The indicator type.
      type: String
    - contextPath: DBotScore.Indicator
      description: The indicator that was tested.
      type: String
    - contextPath: URL.Data
      description: The URL address.
      type: String
    - contextPath: URL.Category
      description: The URL category.
      type: String
  - arguments:
    - description: The URL to check.
      isArray: true
      name: url
      required: true
    description: Returns a URL category from URL filtering. This command is only available
      on Firewall devices.
    deprecated: true
    name: panorama-get-url-category-from-cloud
    outputs:
    - contextPath: Panorama.URLFilter.URL
      description: The URL.
      type: string
    - contextPath: Panorama.URLFilter.Category
      description: The URL category.
      type: string
  - arguments:
    - description: The URL to check.
      isArray: true
      name: url
      required: true
    description: Returns a URL category from URL filtering. This command is only available
      on Firewall devices.
    deprecated: true
    name: panorama-get-url-category-from-host
    outputs:
    - contextPath: Panorama.URLFilter.URL
      description: The URL.
      type: string
    - contextPath: Panorama.URLFilter.Category
      description: The URL category.
      type: string
  - arguments:
    - description: URL Filter name.
      name: name
      required: true
    - description: The device group for which to return addresses for the URL Filter
        (Panorama instances).
      name: device-group
    description: Returns information for a URL filtering rule.
    deprecated: true
    name: panorama-get-url-filter
    outputs:
    - contextPath: Panorama.URLFilter.Name
      description: URL Filter name.
      type: string
    - contextPath: Panorama.URLFilter.Category.Name
      description: URL Filter category name.
      type: string
    - contextPath: Panorama.URLFilter.Category.Action
      description: Action for the URL category.
      type: string
    - contextPath: Panorama.URLFilter.OverrideBlockList
      description: URL Filter override block list.
      type: string
    - contextPath: Panorama.URLFilter.OverrideAllowList
      description: URL Filter override allow list.
      type: string
    - contextPath: Panorama.URLFilter.Description
      description: URL Filter description.
      type: string
    - contextPath: Panorama.URLFilter.DeviceGroup
      description: Device group for the URL Filter (Panorama instances).
      type: string
  - arguments:
    - description: Name of the URL filter to create.
      name: name
      required: true
    - description: URL categories.
      isArray: true
      name: url_category
      required: true
    - auto: PREDEFINED
      description: Action for the URL categories. Can be "allow", "block", "alert",
        "continue", or "override".
      name: action
      predefined:
      - allow
      - block
      - alert
      - continue
      - override
      required: true
    - description: CSV list of URLs to exclude from the allow list.
      isArray: true
      name: override_allow_list
    - description: CSV list of URLs to exclude from the blocked list.
      isArray: true
      name: override_block_list
    - description: URL Filter description.
      name: description
    - description: The device group for which to return addresses for the URL Filter
        (Panorama instances).
      name: device-group
    description: Creates a URL filtering rule.
    deprecated: true
    name: panorama-create-url-filter
    outputs:
    - contextPath: Panorama.URLFilter.Name
      description: URL Filter name.
      type: string
    - contextPath: Panorama.URLFilter.Category.Name
      description: URL Filter category name.
      type: string
    - contextPath: Panorama.URLFilter.Category.Action
      description: Action for the URL category.
      type: string
    - contextPath: Panorama.URLFilter.OverrideBlockList
      description: URL Filter override allow list.
      type: string
    - contextPath: Panorama.URLFilter.OverrideBlockList
      description: URL Filter override blocked list.
      type: string
    - contextPath: Panorama.URLFilter.Description
      description: URL Filter description.
      type: string
    - contextPath: Panorama.URLFilter.DeviceGroup
      description: Device group for the URL Filter (Panorama instances).
      type: string
  - arguments:
    - description: Name of the URL filter to edit.
      name: name
      required: true
    - auto: PREDEFINED
      description: Element to change.
      name: element_to_change
      predefined:
      - override_allow_list
      - override_block_list
      - allow_categories
      - block_categories
      - description
      required: true
    - description: Element value. Limited to one value.
      name: element_value
      required: true
    - auto: PREDEFINED
      defaultValue: add
      description: Add or remove an element from the Allow List or Block List fields.
        Default is to 'add' the element_value to the list.
      name: add_remove_element
      predefined:
      - add
      - remove
    description: Edit a URL filtering rule.
    deprecated: true
    name: panorama-edit-url-filter
    outputs:
    - contextPath: Panorama.URLFilter.Name
      description: URL Filter name.
      type: string
    - contextPath: Panorama.URLFilter.Description
      description: URL Filter description.
      type: string
    - contextPath: Panorama.URLFilter.Category.Name
      description: URL Filter category.
      type: string
    - contextPath: Panorama.URLFilter.Action
      description: Action for the URL category.
      type: string
    - contextPath: Panorama.URLFilter.OverrideAllowList
      description: Allow Overrides for the URL category.
      type: string
    - contextPath: Panorama.URLFilter.OverrideBlockList
      description: Block Overrides for the URL category.
      type: string
    - contextPath: Panorama.URLFilter.DeviceGroup
      description: Device group for the URL Filter (Panorama instances).
      type: string
  - arguments:
    - description: Name of the URL filter rule to delete.
      name: name
      required: true
    - description: The device group for which to return addresses for the URL filter
        (Panorama instances)
      name: device-group
    description: Deletes a URL filtering rule.
    name: panorama-delete-url-filter
    deprecated: true
    outputs:
    - contextPath: Panorama.URLFilter.Name
      description: URL filter rule name.
      type: string
    - contextPath: Panorama.URLFilter.DeviceGroup
      description: Device group for the URL Filter (Panorama instances).
      type: string
  - arguments:
    - description: The device group for which to return addresses for the EDL (Panorama
        instances).
      name: device-group
    description: Returns a list of external dynamic lists.
    deprecated: true
    name: panorama-list-edls
    outputs:
    - contextPath: Panorama.EDL.Name
      description: Name of the EDL.
      type: string
    - contextPath: Panorama.EDL.Type
      description: The type of EDL.
      type: string
    - contextPath: Panorama.EDL.URL
      description: URL in which the EDL is stored.
      type: string
    - contextPath: Panorama.EDL.Description
      description: Description of the EDL.
      type: string
    - contextPath: Panorama.EDL.CertificateProfile
      description: EDL certificate profile.
      type: string
    - contextPath: Panorama.EDL.Recurring
      description: Time interval that the EDL was pulled and updated.
      type: string
    - contextPath: Panorama.EDL.DeviceGroup
      description: Device group for the EDL (Panorama instances).
      type: string
  - arguments:
    - description: Name of the EDL.
      name: name
      required: true
    - description: The device group for which to return addresses for the EDL (Panorama
        instances).
      name: device-group
    description: Returns information for an external dynamic list
    deprecated: true
    name: panorama-get-edl
    outputs:
    - contextPath: Panorama.EDL.Name
      description: Name of the EDL.
      type: string
    - contextPath: Panorama.EDL.Type
      description: The type of EDL.
      type: string
    - contextPath: Panorama.EDL.URL
      description: URL in which the EDL is stored.
      type: string
    - contextPath: Panorama.EDL.Description
      description: Description of the EDL.
      type: string
    - contextPath: Panorama.EDL.CertificateProfile
      description: EDL certificate profile.
      type: string
    - contextPath: Panorama.EDL.Recurring
      description: Time interval that the EDL was pulled and updated.
      type: string
    - contextPath: Panorama.EDL.DeviceGroup
      description: Device group for the EDL (Panorama instances).
      type: string
  - arguments:
    - description: Name of the EDL.
      name: name
      required: true
    - description: URL from which to pull the EDL.
      name: url
      required: true
    - auto: PREDEFINED
      description: The type of EDL.
      name: type
      predefined:
      - ip
      - url
      - domain
      required: true
    - auto: PREDEFINED
      description: Time interval for pulling and updating the EDL.
      name: recurring
      predefined:
      - five-minute
      - hourly
      required: true
    - description: Certificate Profile name for the URL that was previously uploaded.
        to PAN OS.
      name: certificate_profile
    - description: Description of the EDL.
      name: description
    - description: The device group for which to return addresses for the EDL (Panorama
        instances).
      name: device-group
    description: Creates an external dynamic list.
    deprecated: true
    name: panorama-create-edl
    outputs:
    - contextPath: Panorama.EDL.Name
      description: Name of theEDL.
      type: string
    - contextPath: Panorama.EDL.Type
      description: Type of the EDL.
      type: string
    - contextPath: Panorama.EDL.URL
      description: URL in which the EDL is stored.
      type: string
    - contextPath: Panorama.EDL.Description
      description: Description of the EDL.
      type: string
    - contextPath: Panorama.EDL.CertificateProfile
      description: EDL certificate profile.
      type: string
    - contextPath: Panorama.EDL.Recurring
      description: Time interval that the EDL was pulled and updated.
      type: string
    - contextPath: Panorama.EDL.DeviceGroup
      description: Device group for the EDL (Panorama instances).
      type: string
  - arguments:
    - description: Name of the external dynamic list to edit.
      name: name
      required: true
    - auto: PREDEFINED
      description: The element to change (“url”, “recurring”, “certificate_profile”,
        “description”).
      name: element_to_change
      predefined:
      - url
      - recurring
      - certificate_profile
      - description
      required: true
    - description: The element value.
      name: element_value
      required: true
    description: Modifies an element of an external dynamic list.
    deprecated: true
    name: panorama-edit-edl
    outputs:
    - contextPath: Panorama.EDL.Name
      description: Name of the EDL.
      type: string
    - contextPath: Panorama.EDL.URL
      description: URL where the EDL is stored.
      type: string
    - contextPath: Panorama.EDL.Description
      description: Description of the EDL.
      type: string
    - contextPath: Panorama.EDL.CertificateProfile
      description: EDL certificate profile.
      type: string
    - contextPath: Panorama.EDL.Recurring
      description: Time interval that the EDL was pulled and updated.
      type: string
    - contextPath: Panorama.EDL.DeviceGroup
      description: Device group for the EDL (Panorama instances).
      type: string
  - arguments:
    - description: Name of the EDL to delete.
      name: name
      required: true
    - description: The device group for which to return addresses for the EDL (Panorama
        instances).
      name: device-group
    description: Deletes an external dynamic list.
    deprecated: true
    name: panorama-delete-edl
    outputs:
    - contextPath: Panorama.EDL.Name
      description: Name of the EDL that was deleted.
      type: string
    - contextPath: Panorama.EDL.DeviceGroup
      description: Device group for the EDL (Panorama instances).
      type: string
  - arguments:
    - description: Name of the EDL
      name: name
      required: true
    - description: The device group for which to return addresses for the EDL (Panorama
        instances).
      name: device-group
    - auto: PREDEFINED
      description: The type of the EDL. Required when refreshing an EDL object which
        is configured on Panorama.
      name: edl_type
      predefined:
      - ip
      - url
      - domain
    - description: The location of the EDL. Required when refreshing an EDL object
        which is configured on Panorama.
      name: location
    - description: The Vsys of the EDL. Required when refreshing an EDL object which
        is configured on Panorama.
      name: vsys
    description: Refreshes the specified external dynamic list.
    deprecated: true
    name: panorama-refresh-edl
  - arguments:
    - description: Name of the rule to create.
      name: rulename
    - description: Description of the rule to create.
      name: description
    - auto: PREDEFINED
      description: Action for the rule. Can be "allow", "deny", or "drop".
      name: action
      predefined:
      - allow
      - deny
      - drop
      required: true
    - description: A comma-separated list of address object names, address group object
        names, or EDL object names.
      isArray: true
      name: source
    - description: A comma-separated list of address object names, address group object
        names, or EDL object names.
      isArray: true
      name: destination
    - description: A comma-separated list of source zones.
      isArray: true
      name: source_zone
    - description: A comma-separated list of destination zones.
      isArray: true
      name: destination_zone
    - auto: PREDEFINED
      description: Whether to negate the source (address, address group). Can be "Yes"
        or "No".
      name: negate_source
      predefined:
      - Yes
      - No
    - auto: PREDEFINED
      description: Whether to negate the destination (address, address group). Can
        be "Yes" or "No".
      name: negate_destination
      predefined:
      - Yes
      - No
    - description: A comma-separated list of service object names for the rule.
      isArray: true
      name: service
    - auto: PREDEFINED
      defaultValue: No
      description: Whether to disable the rule. Can be "Yes" or "No" (default is "No").
      name: disable
      predefined:
      - Yes
      - No
    - defaultValue: any
      description: A comma-separated list of application object names for the rule.
        to create.
      isArray: true
      name: application
    - defaultValue: any
      description: Source user for the rule to create.
      name: source_user
    - auto: PREDEFINED
      description: Pre rule or Post rule (Panorama instances).
      name: pre_post
      predefined:
      - pre-rulebase
      - post-rulebase
    - description: Specifies a target firewall for the rule (Panorama instances).
      name: target
    - description: Log forwarding profile.
      name: log_forwarding
    - description: The device group for which to return addresses for the rule (Panorama
        instances).
      name: device-group
    - description: Rule tags to create.
      isArray: true
      name: tags
    - description: A comma-separated list of URL categories.
      name: category
    - description: A profile setting group.
      name: profile_setting
    - auto: PREDEFINED
      defaultValue: bottom
      description: Where to move the rule. Can be "before", "after", "top", or "bottom".
        If you specify "top" or "bottom", you need to supply the "dst" argument.
      name: where
      predefined:
      - before
      - after
      - top
      - bottom
    - description: Destination rule relative to the rule that you are moving. This
        field is only relevant if you specify "top" or "bottom" in the "where" argument.
      name: dst
    description: Creates a policy rule.
    execution: true
    name: panorama-create-rule
    deprecated: true
    outputs:
    - contextPath: Panorama.SecurityRule.Name
      description: Rule name.
      type: string
    - contextPath: Panorama.SecurityRule.Description
      description: Rule description.
      type: string
    - contextPath: Panorama.SecurityRule.Action
      description: Action for the rule.
      type: string
    - contextPath: Panorama.SecurityRule.Source
      description: Source address.
      type: string
    - contextPath: Panorama.SecurityRule.Destination
      description: Destination address.
      type: string
    - contextPath: Panorama.SecurityRule.NegateSource
      description: Whether the source is negated (address, address group).
      type: boolean
    - contextPath: Panorama.SecurityRule.NegateDestination
      description: Whether the destination negated (address, address group).
      type: boolean
    - contextPath: Panorama.SecurityRule.Service
      description: Service for the rule.
      type: string
    - contextPath: Panorama.SecurityRule.Disabled
      description: Whether the rule is disabled.
      type: string
    - contextPath: Panorama.SecurityRule.Application
      description: Application for the rule.
      type: string
    - contextPath: Panorama.SecurityRule.Target
      description: Target firewall (Panorama instances).
      type: string
    - contextPath: Panorama.SecurityRule.LogForwarding
      description: Log forwarding profile (Panorama instances).
      type: string
    - contextPath: Panorama.SecurityRule.DeviceGroup
      description: Device group for the rule (Panorama instances).
      type: string
    - contextPath: Panorama.SecurityRules.Tags
      description: Rule tags.
      type: String
    - contextPath: Panorama.SecurityRules.ProfileSetting
      description: Profile setting group.
      type: String
  - arguments:
    - description: Name of the custom block policy rule to create.
      name: rulename
    - auto: PREDEFINED
      description: Object type to block in the policy rule. Can be "ip", "address-group",
        "edl", or "custom-url-category".
      name: object_type
      predefined:
      - ip
      - address-group
      - application
      - url-category
      - edl
      required: true
    - description: A comma-separated list of object values for the object_type argument.
      isArray: true
      name: object_value
      required: true
    - auto: PREDEFINED
      defaultValue: both
      description: Direction to block. Can be "to", "from", or "both". Default is
        "both". This argument is not applicable to the "custom-url-category" object_type.
      name: direction
      predefined:
      - to
      - from
      - both
    - auto: PREDEFINED
      description: Pre rule or Post rule (Panorama instances).
      name: pre_post
      predefined:
      - pre-rulebase
      - post-rulebase
    - description: Specifies a target firewall for the rule (Panorama instances).
      name: target
    - description: Log forwarding profile.
      name: log_forwarding
    - description: The device group for which to return addresses for the rule (Panorama
        instances).
      name: device-group
    - description: Tags for which to use for the custom block policy rule.
      isArray: true
      name: tags
    - auto: PREDEFINED
      defaultValue: bottom
      description: Where to move the rule. Can be "before", "after", "top", or "bottom".
        If you specify "top" or "bottom", you need to supply the "dst" argument.
      name: where
      predefined:
      - before
      - after
      - top
      - bottom
    - description: Destination rule relative to the rule that you are moving. This
        field is only relevant if you specify "top" or "bottom" in the "where" argument.
      name: dst
    description: Creates a custom block policy rule.
    execution: true
    deprecated: true
    name: panorama-custom-block-rule
    outputs:
    - contextPath: Panorama.SecurityRule.Name
      description: Rule name.
      type: string
    - contextPath: Panorama.SecurityRule.Object
      description: Blocked object.
      type: string
    - contextPath: Panorama.SecurityRule.Direction
      description: Direction blocked.
      type: string
    - contextPath: Panorama.SecurityRule.Target
      description: Target firewall (Panorama instances)
      type: string
    - contextPath: Panorama.SecurityRule.LogForwarding
      description: Log forwarding profile (Panorama instances).
      type: string
    - contextPath: Panorama.SecurityRule.DeviceGroup
      description: Device group for the rule (Panorama instances).
      type: string
    - contextPath: Panorama.SecurityRule.Tags
      description: Rule tags.
      type: String
    - contextPath: Panorama.SecurityRules.ProfileSetting
      description: Profile setting group.
      type: String
  - arguments:
    - description: Name of the rule to move.
      name: rulename
      required: true
    - auto: PREDEFINED
      description: Where to move the rule. Can be "before", "after", "top", or "bottom".
        If you specify "top" or "bottom", you need to supply the "dst" argument.
      name: where
      predefined:
      - before
      - after
      - top
      - bottom
      required: true
    - description: Destination rule relative to the rule that you are moving. This
        field is only relevant if you specify "top" or "bottom" in the "where" argument.
      name: dst
    - auto: PREDEFINED
      description: Rule location. Mandatory for Panorama instances.
      name: pre_post
      predefined:
      - pre-rulebase
      - post-rulebase
    - description: The device group for which to return addresses for the rule (Panorama
        instances).
      name: device-group
    description: Changes the location of a policy rule.
    execution: true
    deprecated: true
    name: panorama-move-rule
    outputs:
    - contextPath: Panorama.SecurityRule.Name
      description: Rule name.
      type: string
    - contextPath: Panorama.SecurityRule.DeviceGroup
      description: Device group for the rule (Panorama instances).
      type: string
  - arguments:
    - description: Name of the rule to edit.
      name: rulename
      required: true
    - auto: PREDEFINED
      description: Parameter in the security rule to change. Can be 'source', 'destination',
        'application', 'action', 'category', 'description', 'disabled', 'target',
        'log-forwarding', 'tag', 'source-user', 'service' or 'profile-setting'.
      name: element_to_change
      predefined:
      - source
      - destination
      - application
      - action
      - category
      - description
      - disabled
      - target
      - log-forwarding
      - tag
      - profile-setting
      - source-user
      - service
      required: true
    - description: The new value for the parameter.
      name: element_value
      required: true
    - auto: PREDEFINED
      description: Pre-rule or post-rule (Panorama instances).
      name: pre_post
      predefined:
      - pre-rulebase
      - post-rulebase
    - auto: PREDEFINED
      defaultValue: replace
      description: Whether to replace, add, or remove the element_value from the current
        rule object value.
      name: behaviour
      predefined:
      - replace
      - add
      - remove
    description: Edits a policy rule.
    execution: true
    deprecated: true
    name: panorama-edit-rule
    outputs:
    - contextPath: Panorama.SecurityRule.Name
      description: Rule name.
      type: string
    - contextPath: Panorama.SecurityRule.Description
      description: Rule description.
      type: string
    - contextPath: Panorama.SecurityRule.Action
      description: Action for the rule.
      type: string
    - contextPath: Panorama.SecurityRule.Source
      description: Source address.
      type: string
    - contextPath: Panorama.SecurityRule.Destination
      description: Destination address.
      type: string
    - contextPath: Panorama.SecurityRule.NegateSource
      description: Whether the source is negated (address, address group).
      type: boolean
    - contextPath: Panorama.SecurityRule.NegateDestination
      description: Whether the destination is negated (address, address group).
      type: boolean
    - contextPath: Panorama.SecurityRule.Service
      description: Service for the rule.
      type: string
    - contextPath: Panorama.SecurityRule.Disabled
      description: Whether the rule is disabled.
      type: string
    - contextPath: Panorama.SecurityRule.Application
      description: Application for the rule.
      type: string
    - contextPath: Panorama.SecurityRule.Target
      description: Target firewall (Panorama instances).
      type: string
    - contextPath: Panorama.SecurityRule.DeviceGroup
      description: Device group for the rule (Panorama instances).
      type: string
    - contextPath: Panorama.SecurityRule.Tags
      description: Tags for the rule.
      type: String
  - arguments:
    - description: Name of the rule to delete.
      name: rulename
      required: true
    - auto: PREDEFINED
      description: Pre rule or Post rule (Panorama instances).
      name: pre_post
      predefined:
      - pre-rulebase
      - post-rulebase
    - description: The device group for which to return addresses for the rule (Panorama
        instances).
      name: device-group
    description: Deletes a policy rule.
    execution: true
    deprecated: true
    name: panorama-delete-rule
    outputs:
    - contextPath: Panorama.SecurityRule.Name
      description: Rule name.
      type: string
    - contextPath: Panorama.SecurityRule.DeviceGroup
      description: Device group for the rule (Panorama instances).
      type: string
  - arguments:
    - auto: PREDEFINED
      defaultValue: 'false'
      description: Whether to list predefined applications or not.
      name: predefined
      predefined:
      - 'true'
      - 'false'
    description: Returns a list of applications.
    deprecated: true
    name: panorama-list-applications
    outputs:
    - contextPath: Panorama.Applications.Name
      description: Application name.
      type: string
    - contextPath: Panorama.Applications.Id
      description: Application ID.
      type: number
    - contextPath: Panorama.Applications.Category
      description: Application category.
      type: string
    - contextPath: Panorama.Applications.SubCategory
      description: Application sub-category.
      type: string
    - contextPath: Panorama.Applications.Technology
      description: Application technology.
      type: string
    - contextPath: Panorama.Applications.Risk
      description: Application risk (1 to 5).
      type: number
    - contextPath: Panorama.Applications.Description
      description: Application description.
      type: string
  - arguments:
    - description: Job ID to check.
      name: job_id
      required: true
    description: Returns commit status for a configuration.
    deprecated: true
    name: panorama-commit-status
    outputs:
    - contextPath: Panorama.Commit.JobID
      description: Job ID of the configuration to be committed.
      type: number
    - contextPath: Panorama.Commit.Status
      description: Commit status.
      type: string
    - contextPath: Panorama.Commit.Details
      description: Job ID details.
      type: string
    - contextPath: Panorama.Commit.Warnings
      description: Job ID warnings
      type: String
  - arguments:
    - description: Job ID to check.
      name: job_id
      required: true
    description: Returns the push status for a configuration.
    deprecated: true
    name: panorama-push-status
    outputs:
    - contextPath: Panorama.Push.DeviceGroup
      description: Device group to which the policies were pushed.
      type: string
    - contextPath: Panorama.Push.JobID
      description: Job ID of the configuration to be pushed.
      type: number
    - contextPath: Panorama.Push.Status
      description: Push status.
      type: string
    - contextPath: Panorama.Push.Details
      description: Job ID details.
      type: string
    - contextPath: Panorama.Push.Warnings
      description: Job ID warnings
      type: String
  - arguments:
    - auto: PREDEFINED
      description: Type of Packet Capture.
      name: pcapType
      predefined:
      - application-pcap
      - filter-pcap
      - threat-pcap
      - dlp-pcap
      required: true
    - description: The serial number of the firewall to download the PCAP from.
      name: serialNumber
    - description: The
      name: from
    - description: The new name for the PCAP file after downloading. If this argument
        is not specified, the file name is the PCAP file name set in the firewall.
      name: localName
    - description: Serial number for the request. For further information, see the
        Panorama XML API Documentation.
      name: serialNo
    - description: 'The Search time for the request. For example: "2019/12/26 00:00:00",
        "2020/01/10". For more information, see the Panorama XML API documentation.'
      name: searchTime
    - description: The ID of the PCAP for the request. For further information, see
        the Panorama XML API Documentation.
      name: pcapID
    - description: Password for Panorama, needed for the 'dlp-pcap' PCAP type only.
      name: password
    - description: The Device Name on which the PCAP is stored. For further information,
        see the Panorama XML API Documentation.
      name: deviceName
    - description: The Session ID of the PCAP. For further information, see the Panorama
        XML API Documentation.
      name: sessionID
    description: Returns information for a Panorama PCAP file. The recommended maximum
      file size is 5 MB. If the limit is exceeded, you might need to SSH the firewall
      and run the scp export command to export the PCAP file. For more information,
      see the Palo Alto Networks documentation.
    deprecated: true
    name: panorama-get-pcap
    outputs:
    - contextPath: File.Size
      description: File size.
      type: number
    - contextPath: File.Name
      description: File name.
      type: string
    - contextPath: File.Type
      description: File type.
      type: string
    - contextPath: File.Info
      description: File info.
      type: string
    - contextPath: File.Extension
      description: File extension.
      type: string
    - contextPath: File.EntryID
      description: FIle entryID.
      type: string
    - contextPath: File.MD5
      description: MD5 hash of the file.
      type: string
    - contextPath: File.SHA1
      description: SHA1 hash of the file.
      type: string
    - contextPath: File.SHA256
      description: SHA256 hash of the file.
      type: string
    - contextPath: File.SHA512
      description: SHA512 hash of the file.
      type: string
    - contextPath: File.SSDeep
      description: SSDeep hash of the file.
      type: string
  - arguments:
    - auto: PREDEFINED
      description: Type of Packet Capture.
      name: pcapType
      predefined:
      - application-pcap
      - filter-pcap
      - dlp-pcap
      required: true
    - description: The serial number of the firewall to download the PCAP from.
      name: serialNumber
    - description: Password for Panorama. Relevant for the 'dlp-pcap' PCAP type.
      name: password
    description: Returns a list of all PCAP files by PCAP type. Not available for
      threat PCAPs.
    deprecated: true
    name: panorama-list-pcaps
  - arguments:
    - description: Tag for which to register IP addresses.
      name: tag
      required: true
    - description: IP addresses to register.
      isArray: true
      name: IPs
      required: true
    - auto: PREDEFINED
      defaultValue: 'true'
      description: Whether the IP addresses remain registered to the tag after the
        device reboots ('true':persistent, 'false':non-persistent). Default is 'true'.
      name: persistent
      predefined:
      - 'true'
      - 'false'
    - description: Timeout value to automatically unregister the IPs. Only applicable
        to PAN-OS 9.x and higher. Can not be used with persistent as true.
      name: timeout
    description: Registers IP addresses to a tag.
    deprecated: true
    name: panorama-register-ip-tag
    outputs:
    - contextPath: Panorama.DynamicTags.Tag
      description: Name of the tag.
      type: string
    - contextPath: Panorama.DynamicTags.IPs
      description: Registered IP addresses.
      type: string
  - arguments:
    - description: Tag for which to unregister IP addresses.
      name: tag
      required: true
    - description: IP addresses to unregister.
      isArray: true
      name: IPs
      required: true
    description: Unregisters IP addresses from a tag.
    deprecated: true
    name: panorama-unregister-ip-tag
  - arguments:
    - description: Tag for which to register users.
      name: tag
      required: true
    - description: A comma-separated list of users to register.
      isArray: true
      name: Users
      required: true
    description: Registers users to a tag. This command is only available for PAN-OS
      version 9.x and above.
    deprecated: true
    name: panorama-register-user-tag
    outputs:
    - contextPath: Panorama.DynamicTags.Tag
      description: Name of the tag.
      type: string
    - contextPath: Panorama.DynamicTags.Users
      description: List of registered users.
      type: string
  - arguments:
    - description: Tag from which to unregister users.
      name: tag
      required: true
    - description: A comma-separated list of users to unregister.
      isArray: true
      name: Users
      required: true
    description: Unregisters users from a tag. This command is only available for
      PAN-OS version 9.x and above.
    deprecated: true
    name: panorama-unregister-user-tag
  - arguments:
    - description: Specifies the match criteria for the logs. This is similar to the
        query provided in the web interface under the Monitor tab, when viewing the
        logs.
      name: query
    - defaultValue: '100'
      description: The number of logs to retrieve. The default is 100. Maximum is
        5000.
      name: number_of_logs
    - auto: PREDEFINED
      defaultValue: backward
      description: |-
        Whether logs are shown oldest first (forward) or newest
        first (backward). Default is backward.
      name: direction
      predefined:
      - backward
      - forward
    - description: Source address for the query.
      name: source
    - description: Destination address for the query.
      name: destination
    - description: Date and time after which logs were received in the format YYYY/MM/DD
        HH:MM:SS.
      name: receive_time
    - description: Application for the query.
      name: application
    - description: Destination port for the query.
      name: to_port
    - description: Action for the query.
      name: action
    description: Deprecated. Use the pan-os-query-logs command instead.
    deprecated: true
    name: panorama-query-traffic-logs
    outputs:
    - contextPath: Panorama.TrafficLogs.JobID
      description: Job ID of the traffic logs query.
      type: Number
    - contextPath: Panorama.TrafficLogs.Status
      description: Status of the traffic logs query.
      type: String
  - arguments:
    - description: Job ID of the query.
      name: job_id
      required: true
    description: Deprecated. Use the pan-os-check-logs-status command instead.
    deprecated: true
    name: panorama-check-traffic-logs-status
    outputs:
    - contextPath: Panorama.TrafficLogs.JobID
      description: Job ID of the traffic logs query.
      type: Number
    - contextPath: Panorama.TrafficLogs.Status
      description: Status of the traffic logs query.
      type: String
  - arguments:
    - description: Job ID of the query.
      name: job_id
      required: true
    description: Deprecated. Use the pan-os-get-logs command instead.
    deprecated: true
    name: panorama-get-traffic-logs
    outputs:
    - contextPath: Panorama.TrafficLogs.JobID
      description: Job ID of the traffic logs query.
      type: Number
    - contextPath: Panorama.TrafficLogs.Status
      description: Status of the traffic logs query.
      type: String
    - contextPath: Panorama.TrafficLogs.Logs.Action
      description: Action of the traffic log.
      type: String
    - contextPath: Panorama.TrafficLogs.Logs.ActionSource
      description: Action source of the traffic log.
      type: String
    - contextPath: Panorama.TrafficLogs.Logs.Application
      description: Application of the traffic log.
      type: String
    - contextPath: Panorama.TrafficLogs.Logs.Category
      description: Category of the traffic log.
      type: String
    - contextPath: Panorama.TrafficLogs.Logs.DeviceName
      description: Device name of the traffic log.
      type: String
    - contextPath: Panorama.TrafficLogs.Logs.Destination
      description: Destination of the traffic log.
      type: String
    - contextPath: Panorama.TrafficLogs.Logs.DestinationPort
      description: Destination port of the traffic log.
      type: String
    - contextPath: Panorama.TrafficLogs.Logs.FromZone
      description: The from zone of the traffic log.
      type: String
    - contextPath: Panorama.TrafficLogs.Logs.Protocol
      description: Protocol of the traffic log.
      type: String
    - contextPath: Panorama.TrafficLogs.Logs.ReceiveTime
      description: Receive time of the traffic log.
      type: String
    - contextPath: Panorama.TrafficLogs.Logs.Rule
      description: Rule of the traffic log.
      type: String
    - contextPath: Panorama.TrafficLogs.Logs.SessionEndReason
      description: Session end reason of the traffic log.
      type: String
    - contextPath: Panorama.TrafficLogs.Logs.Source
      description: Source of the traffic log.
      type: String
    - contextPath: Panorama.TrafficLogs.Logs.SourcePort
      description: Source port of the traffic log.
      type: String
    - contextPath: Panorama.TrafficLogs.Logs.StartTime
      description: Start time of the traffic log.
      type: String
    - contextPath: Panorama.TrafficLogs.Logs.ToZone
      description: The to zone of the traffic log.
      type: String
    - contextPath: Panorama.TrafficLogs.Logs.Bytes
      description: Total log bytes.
      type: String
    - contextPath: Panorama.TrafficLogs.Logs.BytesReceived
      description: Log bytes received.
      type: String
    - contextPath: Panorama.TrafficLogs.Logs.BytesSent
      description: Log bytes sent.
      type: String
  - arguments:
    - auto: PREDEFINED
      description: Rules location. Can be 'pre-rulebase' or 'post-rulebase'. Mandatory
        for Panorama instances.
      name: pre_post
      predefined:
      - pre-rulebase
      - post-rulebase
    - description: The device group for which to return addresses (Panorama instances).
      name: device-group
    - description: Tag for which to filter the rules.
      name: tag
    description: Returns a list of predefined Security Rules.
    deprecated: true
    name: panorama-list-rules
    outputs:
    - contextPath: Panorama.SecurityRule.Name
      description: Rule name.
      type: String
    - contextPath: Panorama.SecurityRule.Action
      description: Action for the rule.
      type: String
    - contextPath: Panorama.SecurityRule.Location
      description: Rule location.
      type: String
    - contextPath: Panorama.SecurityRule.Category
      description: Rule category.
      type: String
    - contextPath: Panorama.SecurityRule.Application
      description: Application for the rule.
      type: String
    - contextPath: Panorama.SecurityRule.Destination
      description: Destination address.
      type: String
    - contextPath: Panorama.SecurityRule.From
      description: Rule from.
      type: String
    - contextPath: Panorama.SecurityRule.Service
      description: Service for the rule.
      type: String
    - contextPath: Panorama.SecurityRule.To
      description: Rule to.
      type: String
    - contextPath: Panorama.SecurityRule.Source
      description: Source address.
      type: String
    - contextPath: Panorama.SecurityRule.DeviceGroup
      description: Device group for the rule (Panorama instances).
      type: string
    - contextPath: Panorama.SecurityRules.Tags
      description: Rule tags.
      type: String
  - arguments:
    - auto: PREDEFINED
      description: The log type. Can be "threat", "traffic", "wildfire", "url", or
        "data".
      name: log-type
      predefined:
      - threat
      - traffic
      - wildfire
      - url
      - data
      required: true
    - description: The query string by which to match criteria for the logs. This
        is similar to the query provided in the web interface under the Monitor tab
        when viewing the logs.
      name: query
    - description: |-
        The time that the log was generated from the timestamp and prior to it.
        e.g "2019/08/11 01:10:44".
      name: time-generated
    - description: Source address.
      isArray: true
      name: addr-src
    - description: Destination address.
      isArray: true
      name: addr-dst
    - description: Source or destination IP address.
      isArray: true
      name: ip
    - description: Source zone.
      isArray: true
      name: zone-src
    - description: Destination Source.
      isArray: true
      name: zone-dst
    - description: Rule action.
      isArray: true
      name: action
    - description: Destination port.
      isArray: true
      name: port-dst
    - description: Rule name, e.g "Allow all outbound".
      isArray: true
      name: rule
    - description: URL, e.g "safebrowsing.googleapis.com".
      isArray: true
      name: url
    - description: File hash (for WildFire logs only).
      isArray: true
      name: filedigest
    - defaultValue: '100'
      description: Maximum number of logs to retrieve. If empty, the default is 100.
        The maximum is 5,000.
      name: number_of_logs
    description: Query logs in Panorama.
    deprecated: true
    name: panorama-query-logs
    outputs:
    - contextPath: Panorama.Monitor.JobID
      description: Job ID of the logs query.
      type: String
    - contextPath: Panorama.Monitor.Status
      description: Status of the logs query.
      type: String
    - contextPath: Panorama.Monitor.Message
      description: Message of the logs query.
      type: String
  - arguments:
    - description: Job ID of the query.
      isArray: true
      name: job_id
      required: true
    description: Checks the status of a logs query.
    deprecated: true
    name: panorama-check-logs-status
    outputs:
    - contextPath: Panorama.Monitor.JobID
      description: Job ID of the logs query.
      type: String
    - contextPath: Panorama.Monitor.Status
      description: Status of the logs query.
      type: String
  - arguments:
    - description: Job ID of the query.
      isArray: true
      name: job_id
      required: true
    - defaultValue: 'true'
      description: Whether to auto-enrich the War Room entry. If "true", entry is
        not auto-enriched. If "false", entry is auto-extracted. Default is "true".
      name: ignore_auto_extract
    description: Retrieves the data of a logs query.
    name: panorama-get-logs
    outputs:
    - contextPath: Panorama.Monitor.Logs.Action
      description: Action taken for the session. Can be "alert", "allow", "deny",
        "drop", "drop-all-packets", "reset-client", "reset-server", "reset-both",
        or "block-url".
      type: String
    - contextPath: Panorama.Monitor.Logs.Application
      description: Application associated with the session.
      type: String
    - contextPath: Panorama.Monitor.Logs.Category
      description: The URL category of the URL subtype. For WildFire subtype, it is
        the verdict on the file, and can be either "malicious", "phishing", "grayware"’,
        or "benign". For other subtypes, the value is "any".
      type: String
    - contextPath: Panorama.Monitor.Logs.DeviceName
      description: The hostname of the firewall on which the session was logged.
      type: String
    - contextPath: Panorama.Monitor.Logs.DestinationAddress
      description: Original session destination IP address.
      type: String
    - contextPath: Panorama.Monitor.Logs.DestinationUser
      description: Username of the user to which the session was destined.
      type: String
    - contextPath: Panorama.Monitor.Logs.DestinationCountry
      description: Destination country or internal region for private addresses. Maximum
        length is 32 bytes.
      type: String
    - contextPath: Panorama.Monitor.Logs.DestinationPort
      description: Destination port utilized by the session.
      type: String
    - contextPath: Panorama.Monitor.Logs.FileDigest
      description: Only for the WildFire subtype, all other types do not use this
        field. The filedigest string shows the binary hash of the file sent to be
        analyzed by the WildFire service.
      type: String
    - contextPath: Panorama.Monitor.Logs.FileName
      description: |-
        File name or file type when the subtype is file.
        File name when the subtype is virus.
        File name when the subtype is wildfire-virus.
        File name when the subtype is wildfire.
      type: String
    - contextPath: Panorama.Monitor.Logs.FileType
      description: |-
        Only for the WildFire subtype, all other types do not use this field.
        Specifies the type of file that the firewall forwarded for WildFire analysis.
      type: String
    - contextPath: Panorama.Monitor.Logs.FromZone
      description: The zone from which the session was sourced.
      type: String
    - contextPath: Panorama.Monitor.Logs.URLOrFilename
      description: |-
        The actual URL when the subtype is url.
        File name or file type when the subtype is file.
        File name when the subtype is virus.
        File name when the subtype is wildfire-virus.
        File name when the subtype is wildfire.
        URL or file name when the subtype is vulnerability (if applicable).
      type: String
    - contextPath: Panorama.Monitor.Logs.NATDestinationIP
      description: If destination NAT performed, the post-NAT destination IP address.
      type: String
    - contextPath: Panorama.Monitor.Logs.NATDestinationPort
      description: Post-NAT destination port.
      type: String
    - contextPath: Panorama.Monitor.Logs.NATSourceIP
      description: If source NAT performed, the post-NAT source IP address.
      type: String
    - contextPath: Panorama.Monitor.Logs.NATSourcePort
      description: Post-NAT source port.
      type: String
    - contextPath: Panorama.Monitor.Logs.PCAPid
      description: |-
        The packet capture (pcap) ID is a 64 bit unsigned integral denoting
        an ID to correlate threat pcap files with extended pcaps taken as a part of
        that flow. All threat logs will contain either a pcap_id of 0 (no associated
        pcap), or an ID referencing the extended pcap file.
      type: String
    - contextPath: Panorama.Monitor.Logs.IPProtocol
      description: IP protocol associated with the session.
      type: String
    - contextPath: Panorama.Monitor.Logs.Recipient
      description: |-
        Only for the WildFire subtype, all other types do not use this field.
        Specifies the name of the receiver of an email that WildFire determined to be malicious when analyzing an email link forwarded by the firewall.
      type: String
    - contextPath: Panorama.Monitor.Logs.Rule
      description: Name of the rule that the session matched.
      type: String
    - contextPath: Panorama.Monitor.Logs.RuleID
      description: ID of the rule that the session matched.
      type: String
    - contextPath: Panorama.Monitor.Logs.ReceiveTime
      description: Time the log was received at the management plane.
      type: String
    - contextPath: Panorama.Monitor.Logs.Sender
      description: |-
        Only for the WildFire subtype; all other types do not use this field.
        Specifies the name of the sender of an email that WildFire determined to be malicious when analyzing an email link forwarded by the firewall.
      type: String
    - contextPath: Panorama.Monitor.Logs.SessionID
      description: An internal numerical identifier applied to each session.
      type: String
    - contextPath: Panorama.Monitor.Logs.DeviceSN
      description: The serial number of the firewall on which the session was logged.
      type: String
    - contextPath: Panorama.Monitor.Logs.Severity
      description: |-
        Severity associated with the threat. Can be "informational", "low",
        "medium", "high", or "critical".
      type: String
    - contextPath: Panorama.Monitor.Logs.SourceAddress
      description: Original session source IP address.
      type: String
    - contextPath: Panorama.Monitor.Logs.SourceCountry
      description: |-
        Source country or internal region for private addresses. Maximum
        length is 32 bytes.
      type: String
    - contextPath: Panorama.Monitor.Logs.SourceUser
      description: Username of the user who initiated the session.
      type: String
    - contextPath: Panorama.Monitor.Logs.SourcePort
      description: Source port utilized by the session.
      type: String
    - contextPath: Panorama.Monitor.Logs.ThreatCategory
      description: |-
        Describes threat categories used to classify different types of
        threat signatures.
      type: String
    - contextPath: Panorama.Monitor.Logs.Name
      description: |-
        Palo Alto Networks identifier for the threat. It is a description
        string followed by a 64-bit numerical identifier
      type: String
    - contextPath: Panorama.Monitor.Logs.ID
      description: Palo Alto Networks ID for the threat.
      type: String
    - contextPath: Panorama.Monitor.Logs.ToZone
      description: The zone to which the session was destined.
      type: String
    - contextPath: Panorama.Monitor.Logs.TimeGenerated
      description: Time that the log was generated on the dataplane.
      type: String
    - contextPath: Panorama.Monitor.Logs.URLCategoryList
      description: |-
        A list of the URL filtering categories that the firewall used to
        enforce the policy.
      type: String
    - contextPath: Panorama.Monitor.Logs.Bytes
      description: Total log bytes.
      type: String
    - contextPath: Panorama.Monitor.Logs.BytesReceived
      description: Log bytes received.
      type: String
    - contextPath: Panorama.Monitor.Logs.BytesSent
      description: Log bytes sent.
      type: String
    - contextPath: Panorama.Monitor.Logs.Vsys
      description: Vsys on the firewall that generated the log.
      type: String
  - arguments:
    - description: The application name.
      name: application
    - description: The category name.
      name: category
    - description: The destination IP address.
      name: destination
      required: true
    - description: The destination port.
      name: destination-port
    - description: The from zone.
      name: from
    - description: The to zone.
      name: to
    - description: The IP protocol value.
      name: protocol
      required: true
    - description: The source IP address.
      name: source
      required: true
    - description: The source user.
      name: source-user
    - description: Target number of the firewall. Use only on a Panorama instance.
      name: target
      isArray: true
    - description: Target vsys of the firewall. Use only on a Panorama instance.
      name: vsys
      isArray: true
    description: Checks whether a session matches a specified security policy. This
      command is only available on Firewall instances.
    deprecated: true
    name: panorama-security-policy-match
    outputs:
    - contextPath: Panorama.SecurityPolicyMatch.Query
      description: Query for the session to test.
      type: String
    - contextPath: Panorama.SecurityPolicyMatch.Rules.Name
      description: The matching rule name.
      type: String
    - contextPath: Panorama.SecurityPolicyMatch.Rules.Action
      description: The matching rule action.
      type: String
    - contextPath: Panorama.SecurityPolicyMatch.Rules.Category
      description: The matching rule category.
      type: String
    - contextPath: Panorama.SecurityPolicyMatch.Rules.Destination
      description: The matching rule destination.
      type: String
    - contextPath: Panorama.SecurityPolicyMatch.Rules.From
      description: The matching rule from zone.
      type: String
    - contextPath: Panorama.SecurityPolicyMatch.Rules.Source
      description: The matching rule source.
      type: String
    - contextPath: Panorama.SecurityPolicyMatch.Rules.To
      description: The matching rule to zone.
      type: String
    - contextPath: Panorama.SecurityPolicyMatch.QueryFields.Application
      description: The application name.
      type: String
    - contextPath: Panorama.SecurityPolicyMatch.QueryFields.Category
      description: The category name.
      type: String
    - contextPath: Panorama.SecurityPolicyMatch.QueryFields.Destination
      description: The destination IP address.
      type: String
    - contextPath: Panorama.SecurityPolicyMatch.QueryFields.DestinationPort
      description: The destination port.
      type: Number
    - contextPath: Panorama.SecurityPolicyMatch.QueryFields.From
      description: The query fields from zone.
      type: String
    - contextPath: Panorama.SecurityPolicyMatch.QueryFields.To
      description: The query fields to zone.
      type: String
    - contextPath: Panorama.SecurityPolicyMatch.QueryFields.Protocol
      description: The IP protocol value.
      type: String
    - contextPath: Panorama.SecurityPolicyMatch.QueryFields.Source
      description: The destination IP address.
      type: String
    - contextPath: Panorama.SecurityPolicyMatch.QueryFields.SourceUser
      description: The source user.
      type: String
  - arguments:
    - description: The name of the virtual router for which to list the static routes.
      name: virtual_router
      required: true
    - description: The template to use to run the command. Overrides the template
        parameter (Panorama instances).
      name: template
    - auto: PREDEFINED
      defaultValue: 'false'
      description: Whether to show an uncommitted configuration. Default is "false".
      name: show_uncommitted
      predefined:
      - 'true'
      - 'false'
    description: Lists the static routes of a virtual router.
    deprecated: true
    name: panorama-list-static-routes
    outputs:
    - contextPath: Panorama.StaticRoutes.Name
      description: The name of the static route.
      type: String
    - contextPath: Panorama.StaticRoutes.BFDProfile
      description: The BFD profile of the static route.
      type: String
    - contextPath: Panorama.StaticRoutes.Destination
      description: The destination of the static route.
      type: String
    - contextPath: Panorama.StaticRoutes.Metric
      description: The metric (port) of the static route.
      type: Number
    - contextPath: Panorama.StaticRoutes.NextHop
      description: The next hop of the static route. Can be an IP address, FQDN, or
        a virtual router.
      type: String
    - contextPath: Panorama.StaticRoutes.RouteTable
      description: The route table of a static route.
      type: String
    - contextPath: Panorama.StaticRoutes.VirtualRouter
      description: The virtual router to which the static router belongs.
      type: String
    - contextPath: Panorama.StaticRoutes.Template
      description: The template in which the static route is defined (Panorama instances
        only).
      type: String
    - contextPath: Panorama.StaticRoutes.Uncommitted
      description: Whether the static route is committed.
      type: Boolean
  - arguments:
    - description: Name of the virtual router for which to display the static route.
      name: virtual_router
      required: true
    - description: Name of the static route to display.
      name: static_route
      required: true
    - description: The template to use to run the command. Overrides the template
        parameter (Panorama instances).
      name: template
    description: Returns the specified static route of a virtual router.
    deprecated: true
    name: panorama-get-static-route
    outputs:
    - contextPath: Panorama.StaticRoutes.Name
      description: The name of the static route.
      type: String
    - contextPath: Panorama.StaticRoutes.BFDProfile
      description: The BFD profile of the static route.
      type: String
    - contextPath: Panorama.StaticRoutes.Destination
      description: The destination of the static route.
      type: String
    - contextPath: Panorama.StaticRoutes.Metric
      description: The metric (port) of the static route.
      type: Number
    - contextPath: Panorama.StaticRoutes.NextHop
      description: The next hop of the static route. Can be an IP address, FQDN, or
        a virtual router.
      type: String
    - contextPath: Panorama.StaticRoutes.RouteTable
      description: The route table of the static route.
      type: String
    - contextPath: Panorama.StaticRoutes.VirtualRouter
      description: The virtual router to which the static router belongs.
      type: String
    - contextPath: Panorama.StaticRoutes.Template
      description: The template in which the static route is defined (Panorama instances
        only).
      type: String
  - arguments:
    - description: Virtual router to which the routes will be added.
      name: virtual_router
      required: true
    - description: The name of the static route to add. The argument is limited to
        a maximum of 31 characters, is case-sensitive, and supports letters, numbers,
        spaces, hyphens, and underscores.
      name: static_route
      required: true
    - description: 'The IP address and network mask in Classless Inter-domain Routing
        (CIDR) notation: ip_address/mask. For example, 192.168.0.1/24 for IPv4 or
        2001:db8::/32 for IPv6).'
      name: destination
      required: true
    - auto: PREDEFINED
      description: 'The type for the next hop. Can be: "ip-address", "next-vr", "fqdn",
        or "discard".'
      name: nexthop_type
      predefined:
      - ip-address
      - next-vr
      - fqdn
      - discard
      required: true
    - description: The next hop value.
      name: nexthop_value
      required: true
    - description: The metric port for the static route (1-65535).
      name: metric
    - description: The interface name in which to add the static route.
      name: interface
    - description: The template to use to run the command. Overrides the template
        parameter (Panorama instances).
      name: template
    description: Adds a static route.
    deprecated: true
    name: panorama-add-static-route
    outputs:
    - contextPath: Panorama.StaticRoutes.Name
      description: The name of the static route.
      type: String
    - contextPath: Panorama.StaticRoutes.BFDProfile
      description: The BFD profile of the static route.
      type: String
    - contextPath: Panorama.StaticRoutes.Destination
      description: The destination of the static route.
      type: String
    - contextPath: Panorama.StaticRoutes.Metric
      description: The metric (port) of the static route.
      type: Number
    - contextPath: Panorama.StaticRoutes.NextHop
      description: The next hop of the static route. Can be an IP address, FQDN, or
        a virtual router.
      type: String
    - contextPath: Panorama.StaticRoutes.RouteTable
      description: The route table of the static route.
      type: String
    - contextPath: Panorama.StaticRoutes.VirtualRouter
      description: The virtual router to which the static router belongs.
      type: String
    - contextPath: Panorama.StaticRoutes.Template
      description: The template in which the static route is defined (Panorama instances
        only).
      type: String
  - arguments:
    - description: The name of the static route to delete.
      name: route_name
      required: true
    - description: The virtual router from which the routes will be deleted.
      name: virtual_router
      required: true
    - description: The template to use to run the command. Overrides the template
        parameter (Panorama instances).
      name: template
    description: Deletes a static route.
    deprecated: true
    name: panorama-delete-static-route
    outputs:
    - contextPath: Panorama.StaticRoutes.Name
      description: The name of the static route to delete.
      type: String
    - contextPath: Panorama.StaticRoutes.BFDProfile
      description: The BFD profile of the static route.
      type: String
    - contextPath: Panorama.StaticRoutes.Destination
      description: The destination of the static route.
      type: String
    - contextPath: Panorama.StaticRoutes.Metric
      description: The metric (port) of the static route.
      type: Number
    - contextPath: Panorama.StaticRoutes.NextHop
      description: The next hop of the static route. Can be an IP address, FQDN, or
        a virtual router.
      type: String
    - contextPath: Panorama.StaticRoutes.RouteTable
      description: The route table of the static route.
      type: String
    - contextPath: Panorama.StaticRoutes.VirtualRouter
      description: The virtual router to which the static router belongs.
      type: String
    - contextPath: Panorama.StaticRoutes.Template
      description: The template in which the static route is defined (Panorama instances
        only).
      type: String
    - contextPath: Panorama.StaticRoutes.Deleted
      description: Whether the static route was deleted.
      type: Boolean
  - arguments:
    - description: Serial number of the target device.
      name: target
    description: Show firewall device software version.
    deprecated: true
    name: panorama-show-device-version
    outputs:
    - contextPath: Panorama.Device.Info.Devicename
      description: Device name of the PAN-OS.
      type: String
    - contextPath: Panorama.Device.Info.Model
      description: Model of the PAN-OS.
      type: String
    - contextPath: Panorama.Device.Info.Serial
      description: Serial number of the PAN-OS.
      type: String
    - contextPath: Panorama.Device.Info.Version
      description: Version of the PAN-OS.
      type: String
  - arguments:
    - description: The device to which to download the content update.
      name: target
    description: Downloads the latest content update.
    deprecated: true
    name: panorama-download-latest-content-update
    outputs:
    - contextPath: Panorama.Content.Download.JobID
      description: Job ID of the content download.
      type: String
    - contextPath: Panorama.Content.Download.Status
      description: Content download status.
      type: String
  - arguments:
    - description: The device to which the content update is downloading.
      name: target
    - description: Job ID to check.
      name: job_id
      required: true
    description: Checks the download status of a content update.
    deprecated: true
    name: panorama-content-update-download-status
    outputs:
    - contextPath: Panorama.Content.Download.JobID
      description: Job ID to monitor.
      type: String
    - contextPath: Panorama.Content.Download.Status
      description: Download status.
      type: String
    - contextPath: Panorama.Content.Download.Details
      description: Job ID details.
      type: String
  - arguments:
    - description: The device on which to install the content update.
      name: target
    description: Installs the latest content update.
    deprecated: true
    name: panorama-install-latest-content-update
    outputs:
    - contextPath: Panorama.Content.Install.JobID
      description: Job ID of the installation.
      type: String
    - contextPath: Content.Install.Status
      description: Installation status.
      type: String
  - arguments:
    - description: The device on which to check the installation status of the content
        update.
      name: target
    - description: Job ID of the content installation.
      name: job_id
      required: true
    description: Gets the installation status of the content update.
    deprecated: true
    name: panorama-content-update-install-status
    outputs:
    - contextPath: Panorama.Content.Install.JobID
      description: Job ID of the content installation.
      type: String
    - contextPath: Panorama.Content.Install.Status
      description: Content installation status.
      type: String
    - contextPath: Panorama.Content.Install.Details
      description: Content installation status details.
      type: String
  - arguments:
    - description: The target device from which to get the PAN-OS software version.
      name: target
    description: Checks the PAN-OS software version from the repository.
    deprecated: true
    name: panorama-check-latest-panos-software
  - arguments:
    - description: The target device from which to download the PAN-OS software version.
      name: target
    - description: The target version number to install.
      name: target_version
      required: true
    description: Downloads the target PAN-OS software version to install on the target
      device.
    deprecated: true
    name: panorama-download-panos-version
    outputs:
    - contextPath: Panorama.PANOS.Download.JobID
      description: Job ID of the PAN-OS download.
      type: number
    - contextPath: Panorama.PANOS.Download.Status
      description: Status of the PAN-OS download.
      type: String
  - arguments:
    - description: The target device from which to get the download status.
      name: target
    - description: Job ID to check.
      name: job_id
      required: true
    description: Gets the download status of the target PAN-OS software.
    name: panorama-download-panos-status
    deprecated: true
    outputs:
    - contextPath: Panorama.PANOS.Download.JobID
      description: Job ID of the PAN-OS download.
      type: string
    - contextPath: Panorama.PANOS.Download.Status
      description: PAN-OS download status.
      type: String
    - contextPath: Panorama.PANOS.Download.Details
      description: PAN-OS download details.
      type: String
  - arguments:
    - description: The target device on which to install the target PAN-OS software
        version.
      name: target
    - description: Target PAN-OS version to install.
      name: target_version
      required: true
    description: Installs the target PAN-OS version on the specified target device.
    deprecated: true
    name: panorama-install-panos-version
    outputs:
    - contextPath: Panorama.PANOS.Install.JobID
      description: Job ID of the PAN-OS installation.
      type: string
    - contextPath: Panorama.PANOS.Install.Status
      description: Status of the PAN-OS installation.
      type: String
  - arguments:
    - description: The target device from which to get the installation status.
      name: target
    - description: Job ID to check.
      name: job_id
      required: true
    description: Gets the installation status of the PAN-OS software.
    deprecated: true
    name: panorama-install-panos-status
    outputs:
    - contextPath: Panorama.PANOS.Install.JobID
      description: Job ID of the PAN-OS installation.
      type: number
    - contextPath: Panorama.PANOS.Install.Status
      description: Status of the PAN-OS installation.
      type: String
    - contextPath: Panorama.PANOS.Install.Details
      description: PAN-OS installation details.
      type: String
  - arguments:
    - description: The target device on which to reboot the firewall.
      name: target
    description: Reboots the Firewall device.
    deprecated: true
    name: panorama-device-reboot
  - arguments:
    - description: The IP address from which to return information.
      name: ip_address
      required: true
    description: Gets location information for an IP address.
    deprecated: true
    name: panorama-show-location-ip
    outputs:
    - contextPath: Panorama.Location.IP.country_code
      description: The IP address location country code.
      type: String
    - contextPath: Panorama.Location.IP.country_name
      description: The IP address location country name.
      type: String
    - contextPath: Panorama.Location.IP.ip_address
      description: The IP address.
      type: String
    - contextPath: Panorama.Location.IP.Status
      description: Whether the IP address was found.
      type: String
  - arguments: []
    description: Gets information about available PAN-OS licenses and their statuses.
    deprecated: true
    name: panorama-get-licenses
    outputs:
    - contextPath: Panorama.License.Authcode
      description: The authentication code of the license.
      type: String
    - contextPath: Panorama.License.Base-license-name
      description: The base license name.
      type: String
    - contextPath: Panorama.License.Description
      description: The description of the license.
      type: String
    - contextPath: Panorama.License.Expired
      description: Whether the license has expired.
      type: String
    - contextPath: Panorama.License.Expires
      description: When the license will expire.
      type: String
    - contextPath: Panorama.License.Feature
      description: The feature of the license.
      type: String
    - contextPath: Panorama.License.Issued
      description: When the license was issued.
      type: String
    - contextPath: Panorama.License.Serial
      description: The serial number of the license.
      type: String
  - arguments:
    - auto: PREDEFINED
      description: The security profile for which to get information. Can be "data-filtering",
        "file-blocking", "spyware", "url-filtering", "virus", "vulnerability", or
        "wildfire-analysis".
      name: security_profile
      predefined:
      - data-filtering
      - file-blocking
      - spyware
      - url-filtering
      - virus
      - vulnerability
      - wildfire-analysis
    description: Gets information for the specified security profile.
    deprecated: true
    name: panorama-get-security-profiles
    outputs:
    - contextPath: Panorama.Spyware.Name
      description: The profile name.
      type: String
    - contextPath: Panorama.Spyware.Rules.Action
      description: The rule action.
      type: String
    - contextPath: Panorama.Spyware.Rules.Category
      description: The category for which to apply the rule.
      type: String
    - contextPath: Panorama.Spyware.Rules.Name
      description: The rule name.
      type: String
    - contextPath: Panorama.Spyware.Rules.Packet-capture
      description: Whether packet capture is enabled.
      type: String
    - contextPath: Panorama.Spyware.Rules.Severity
      description: The rule severity.
      type: String
    - contextPath: Panorama.Spyware.Rules.Threat-name
      description: The threat name for which to apply the rule.
      type: String
    - contextPath: Panorama.URLFilter.Name
      description: The profile name.
      type: String
    - contextPath: Panorama.URLFilter.Rules.Category.Action
      description: The rule action to apply to the category.
      type: String
    - contextPath: Panorama.URLFilter.Rules.Category.Name
      description: The category name.
      type: String
    - contextPath: Panorama.WildFire.Name
      description: The WildFire profile name.
      type: String
    - contextPath: Panorama.WildFire.Rules.Analysis
      description: The rule analysis.
      type: String
    - contextPath: Panorama.WildFire.Rules.Application
      description: The application for which to apply the rule.
      type: String
    - contextPath: Panorama.WildFire.Rules.File-type
      description: The file type for which to apply the rule.
      type: String
    - contextPath: Panorama.WildFire.Rules.Name
      description: The rule name.
      type: String
    - contextPath: Panorama.Vulnerability.Name
      description: The vulnerability profile name.
      type: String
    - contextPath: Panorama.Vulnerability.Rules.Vendor-id
      description: The vendor ID for which to apply the rule.
      type: String
    - contextPath: Panorama.Vulnerability.Rules.Packet-capture
      description: Whether packet capture is enabled.
      type: String
    - contextPath: Panorama.Vulnerability.Rules.Host
      description: The rule host.
      type: String
    - contextPath: Panorama.Vulnerability.Rules.Name
      description: The rule name.
      type: String
    - contextPath: Panorama.Vulnerability.Rules.Category
      description: The category for which to apply the rule.
      type: String
    - contextPath: Panorama.Vulnerability.Rules.CVE
      description: The CVE for which to apply the rule.
      type: String
    - contextPath: Panorama.Vulnerability.Rules.Action
      description: The rule action.
      type: String
    - contextPath: Panorama.Vulnerability.Rules.Severity
      description: The rule severity.
      type: String
    - contextPath: Panorama.Vulnerability.Rules.Threat-name
      description: The threat for which to apply the rule.
      type: String
    - contextPath: Panorama.Antivirus.Name
      description: The Antivirus profile name.
      type: String
    - contextPath: Panorama.Antivirus.Rules.Action
      description: The rule action.
      type: String
    - contextPath: Panorama.Antivirus.Rules.Name
      description: The rule name.
      type: String
    - contextPath: Panorama.Antivirus.Rules.WildFire-action
      description: The WildFire action.
      type: String
    - contextPath: Panorama.FileBlocking.Name
      description: The file blocking profile name.
      type: String
    - contextPath: Panorama.FileBlocking.Rules.Action
      description: The rule action.
      type: String
    - contextPath: Panorama.FileBlocking.Rules.Application
      description: The application for which to apply the rule.
      type: String
    - contextPath: Panorama.FileBlocking.Rules.File-type
      description: The file type to apply the rule.
      type: String
    - contextPath: Panorama.FileBlocking.Rules.Name
      description: The rule name.
      type: String
    - contextPath: Panorama.DataFiltering.Name
      description: The data filtering profile name.
      type: String
    - contextPath: Panorama.DataFiltering.Rules.Alert-threshold
      description: The alert threshold.
      type: String
    - contextPath: Panorama.DataFiltering.Rules.Application
      description: The application to apply the rule.
      type: String
    - contextPath: Panorama.DataFiltering.Rules.Block-threshold
      description: The block threshold.
      type: String
    - contextPath: Panorama.DataFiltering.Rules.Data-object
      description: The data object.
      type: String
    - contextPath: Panorama.DataFiltering.Rules.Direction
      description: The rule direction.
      type: String
    - contextPath: Panorama.DataFiltering.Rules.File-type
      description: The file type for which to apply the rule.
      type: String
    - contextPath: Panorama.DataFiltering.Rules.Log-severity
      description: The log severity.
      type: String
    - contextPath: Panorama.DataFiltering.Rules.Name
      description: The rule name.
      type: String
  - arguments:
    - auto: PREDEFINED
      description: Security profile type. Can be 'data-filtering', 'file-blocking',
        'spyware', 'url-filtering', 'virus, 'vulnerability', or wildfire-analysis.'
      name: profile_type
      predefined:
      - data-filtering
      - file-blocking
      - spyware
      - url-filtering
      - virus
      - vulnerability
      - wildfire-analysis
      required: true
    - description: The rule name to apply.
      name: rule_name
      required: true
    - description: The profile name to apply to the rule.
      name: profile_name
      required: true
    - auto: PREDEFINED
      description: The location of the rules. Can be 'pre-rulebase' or 'post-rulebase'.
        Mandatory for Panorama instances.
      name: pre_post
      predefined:
      - pre-rulebase
      - post-rulebase
    description: Apply a security profile to specific rules or rules with a specific
      tag.
    deprecated: true
    name: panorama-apply-security-profile
  - arguments:
    - auto: PREDEFINED
      description: The location of the rules. Can be 'pre-rulebase' or 'post-rulebase'.
        Mandatory for Panorama instances.
      name: pre_post
      predefined:
      - pre-rulebase
      - post-rulebase
    description: Get SSL decryption rules.
    deprecated: true
    name: panorama-get-ssl-decryption-rules
    outputs:
    - contextPath: Panorama.SSLRule.From
      description: The SSL rule from the source.
      type: String
    - contextPath: Panorama.SSLRule.Name
      description: The name of the SSL rule.
      type: String
    - contextPath: Panorama.SSLRule.Destination
      description: The destination of the SSL rule.
      type: String
    - contextPath: Panorama.SSLRule.Target
      description: The target of the SSL rule.
      type: String
    - contextPath: Panorama.SSLRule.Service
      description: The SSL rule service.
      type: String
    - contextPath: Panorama.SSLRule.Action
      description: The SSL rule action.
      type: String
    - contextPath: Panorama.SSLRule.Type
      description: The SSL rule type.
      type: String
    - contextPath: Panorama.SSLRule.Source
      description: The source of the SSL rule.
      type: String
    - contextPath: Panorama.SSLRule.To
      description: The SSL rule to destination.
      type: String
    - contextPath: Panorama.SSLRule.UUID
      description: The SSL rule UUID.
      type: String
    - contextPath: Panorama.SSLRule.Description
      description: The SSL rule description.
      type: String
    - contextPath: Panorama.SSLRule.Source-user
      description: The SSL rule source user.
      type: String
    - contextPath: Panorama.SSLRule.Category
      description: The SSL rule category.
      type: String
  - arguments:
    - description: The template name.
      name: template
      required: true
    description: Retrieves the Wildfire configuration.
    deprecated: true
    name: panorama-get-wildfire-configuration
    outputs:
    - contextPath: Panorama.WildFire.Name
      description: The file type.
      type: String
    - contextPath: Panorama.WildFire.Size-limit
      description: The file size limit.
      type: String
    - contextPath: Panorama.WildFire.recurring
      description: The schedule that is recurring.
      type: String
  - arguments:
    - description: The url-filtering profile name. Get the name by running the get-security-profiles
        command.
      name: profile_name
      required: true
    description: Set default categories to block in the URL filtering profile.
    deprecated: true
    name: panorama-url-filtering-block-default-categories
  - arguments: []
    description: Get anti-spyware best practices.
    deprecated: true
    name: panorama-get-anti-spyware-best-practice
    outputs:
    - contextPath: Panorama.Spyware.BotentDomain.Name
      description: The botnet domain name.
      type: String
    - contextPath: Panorama.Spyware.BotentDomain.Action
      description: The botnet domain action.
      type: String
    - contextPath: Panorama.Spyware.BotentDomain.Packet-capture
      description: Whether packet capture is enabled.
      type: String
    - contextPath: Panorama.Spyware.BotentDomain.Sinkhole.ipv4-address
      description: The botnet domain IPv4 address.
      type: String
    - contextPath: Panorama.Spyware.BotentDomain.Sinkhole.ipv6-address
      description: The Botnet domain IPv6 address.
      type: String
    - contextPath: Panorama.Spyware.Rule.Category
      description: The rule category.
      type: String
    - contextPath: Panorama.Spyware.Rule.Action
      description: The rule action.
      type: String
    - contextPath: Panorama.Spyware.Rule.Name
      description: The rule name.
      type: String
    - contextPath: Panorama.Spyware.Rule.Severity
      description: The rule severity.
      type: String
    - contextPath: Panorama.Spyware.Rule.Threat-name
      description: The rule threat name.
      type: String
    - contextPath: Panorama.Spyware.BotentDomain.Max_version
      description: The botnet domain max version.
      type: String
  - arguments: []
    description: Get file-blocking best practices.
    deprecated: true
    name: panorama-get-file-blocking-best-practice
    outputs:
    - contextPath: Panorama.FileBlocking.Rule.Action
      description: The rule action.
      type: String
    - contextPath: Panorama.FileBlocking.Rule.Application
      description: The rule application.
      type: String
    - contextPath: Panorama.FileBlocking.Rule.File-type
      description: The rule file type.
      type: String
    - contextPath: Panorama.FileBlocking.Rule.Name
      description: The rule name.
      type: String
  - arguments: []
    description: Get anti-virus best practices.
    deprecated: true
    name: panorama-get-antivirus-best-practice
    outputs:
    - contextPath: Panorama.Antivirus.Decoder.Action
      description: The rule action.
      type: String
    - contextPath: Panorama.Antivirus.Decoder.Name
      description: The rule name.
      type: String
    - contextPath: Panorama.Antivirus.Decoder.WildFire-action
      description: The WildFire action.
      type: String
  - arguments: []
    description: Get vulnerability-protection best practices.
    deprecated: true
    name: panorama-get-vulnerability-protection-best-practice
    outputs:
    - contextPath: Panorama.Vulnerability.Rule.Action
      description: The rule action.
      type: String
    - contextPath: Panorama.Vulnerability.Rule.CVE
      description: The rule CVE.
      type: String
    - contextPath: Panorama.Vulnerability.Rule.Category
      description: The rule category.
      type: String
    - contextPath: Panorama.Vulnerability.Rule.Host
      description: The rule host.
      type: String
    - contextPath: Panorama.Vulnerability.Rule.Name
      description: The rule name.
      type: String
    - contextPath: Panorama.Vulnerability.Rule.Severity
      description: The rule severity.
      type: String
    - contextPath: Panorama.Vulnerability.Rule.Threat-name
      description: The threat name.
      type: String
    - contextPath: Panorama.Vulnerability.Rule.Vendor-id
      description: The vendor ID.
      type: String
  - arguments: []
    description: View WildFire best practices.
    deprecated: true
    name: panorama-get-wildfire-best-practice
    outputs:
    - contextPath: Panorama.WildFire.Analysis
      description: The WildFire analysis.
      type: String
    - contextPath: Panorama.WildFire.Application
      description: The WildFire application.
      type: String
    - contextPath: Panorama.WildFire.File.File-size
      description: The recommended file size.
      type: String
    - contextPath: Panorama.WildFire.File.Name
      description: The file name.
      type: String
    - contextPath: Panorama.WildFire.File-type
      description: The WildFire profile file type.
      type: String
    - contextPath: Panorama.WildFire.Name
      description: The WildFire profile name.
      type: String
    - contextPath: Panorama.WildFire.SSLDecrypt
      description: The SSL decrypt content.
      type: String
    - contextPath: Panorama.WildFire.Schedule.Action
      description: The WildFire schedule action.
      type: String
    - contextPath: Panorama.WildFire.Schedule.Recurring
      description: The WildFire schedule recurring.
      type: String
  - arguments: []
    description: View URL filtering best practices.
    deprecated: true
    name: panorama-get-url-filtering-best-practice
    outputs:
    - contextPath: Panorama.URLFilter.Category.Action
      description: The action to perform on the category.
      type: String
    - contextPath: Panorama.URLFilter.Category.Name
      description: The category name.
      type: String
    - contextPath: Panorama.URLFilter.DeviceGroup
      description: The device group name.
      type: String
    - contextPath: Panorama.URLFilter.Name
      description: The Profile name.
      type: String
    - contextPath: Panorama.URLFilter.Header.log-container-page-only
      description: The log container page only.
      type: String
    - contextPath: Panorama.URLFilter.Header.log-http-hdr-referer
      description: The log HTTP header referer.
      type: String
    - contextPath: Panorama.URLFilter.Header.log-http-hdr-user
      description: The log HTTP header user.
      type: String
    - contextPath: Panorama.URLFilter.Header.log-http-hdr-xff
      description: The log HTTP header xff.
      type: String
  - arguments:
    - description: The template name.
      name: template
      required: true
    description: Enforces wildfire best practices to upload files to the maximum size,
      forwards all file types, and updates the schedule.
    deprecated: true
    name: panorama-enforce-wildfire-best-practice
  - arguments:
    - description: The name of the profile to create.
      name: profile_name
      required: true
    description: Creates an antivirus best practice profile.
    deprecated: true
    name: panorama-create-antivirus-best-practice-profile
  - arguments:
    - description: The profile name to create.
      name: profile_name
      required: true
    description: Creates an Anti-Spyware best practice profile.
    deprecated: true
    name: panorama-create-anti-spyware-best-practice-profile
  - arguments:
    - description: The profile name.
      name: profile_name
      required: true
    description: Creates a vulnerability protection best practice profile.
    deprecated: true
    name: panorama-create-vulnerability-best-practice-profile
  - arguments:
    - description: The profile name.
      name: profile_name
      required: true
    description: Creates a URL filtering best practice profile.
    deprecated: true
    name: panorama-create-url-filtering-best-practice-profile
  - arguments:
    - description: The name of the profile.
      name: profile_name
      required: true
    description: Creates a file blocking best practice profile.
    deprecated: true
    name: panorama-create-file-blocking-best-practice-profile
  - arguments:
    - description: The name of the profile.
      name: profile_name
      required: true
    description: Creates a WildFire analysis best practice profile.
    deprecated: true
    name: panorama-create-wildfire-best-practice-profile
  - arguments:
    - description: The template to use when running the command. Overrides the template
        parameter (Panorama instances). If not given, will use the integration parameter.
      name: template
    - description: The template stack to use when running the command.
      name: template_stack
    - description: "The name of the virtual system to be configured. Will use the\
        \ configured VSYS parameter if exists. If given a value, will override the\
        \ VSYS parameter. If neither the VSYS parameter and this argument are entered,\
        \ will default to 'vsys1'. "
      name: vsys
    description: Shows the user ID interface configuration.
    deprecated: true
    name: panorama-show-user-id-interfaces-config
    outputs:
    - contextPath: Panorama.UserInterfaces.Name
      description: The name of the user interface.
      type: String
    - contextPath: Panorama.UserInterfaces.Zone
      description: The zone to which the interface is connected
      type: String
    - contextPath: Panorama.UserInterfaces.EnableUserIdentification
      description: Whether user identification is enabled.
      type: String
  - arguments:
    - description: The template to use when running the command. Overrides the template
        parameter (Panorama instances). If not given, will use the integration parameter.
      name: template
    - description: The template stack to use when running the command.
      name: template_stack
    - description: "The name of the virtual system to be configured. Will use the\
        \ configured VSYS parameter if exists. If given a value, will override the\
        \ VSYS parameter. If neither the VSYS parameter and this argument are entered,\
        \ will default to 'vsys1'. "
      name: vsys
    description: Shows the zones configuration.
    deprecated: true
    name: panorama-show-zones-config
    outputs:
    - contextPath: Panorama.Zone.Name
      description: The name of the zone.
      type: String
    - contextPath: Panorama.Zone.Network
      description: The network to which the zone connected
      type: String
    - contextPath: Panorama.Zone.EnableUserIdentification
      description: Whether user identification is enabled.
      type: String
    - contextPath: Panorama.Zone.ZoneProtectionProfile
      description: The zone protection profile.
      type: String
    - contextPath: Panorama.Zone.LogSetting
      description: The log setting for the zone
      type: String
  - arguments:
    - description: The template to use when running the command. Overrides the template
        parameter (Panorama instances). If not given, will use the integration parameter.
      name: template
    - description: The template stack to use when running the command.
      name: template_stack
    - description: "The name of the virtual system to be configured. Will use the\
        \ configured VSYS parameter if exists. If given a value, will override the\
        \ VSYS parameter. If neither the VSYS parameter and this argument are entered,\
        \ will default to 'vsys1'. "
      name: vsys
    description: Retrieves list of user-ID agents configured in the system.
    deprecated: true
    name: panorama-list-configured-user-id-agents
    outputs:
    - contextPath: Panorama.UserIDAgents.Name
      description: The user-ID Agent name.
      type: String
    - contextPath: Panorama.UserIDAgents.Host
      description: The user-ID Agent host.
      type: String
    - contextPath: Panorama.UserIDAgents.Port
      description: The user-ID Agent port.
      type: Number
    - contextPath: Panorama.UserIDAgents.LdapProxy
      description: Whether LDAP proxy is used in the user-ID agent.
      type: String
    - contextPath: Panorama.UserIDAgents.NtlmAuth
      description: Whether NLTM authentication is used in the user-ID agent.
      type: String
    - contextPath: Panorama.UserIDAgents.EnableHipCollection
      description: Whether HIP collection is enabled in the user-ID agent.
      type: String
    - contextPath: Panorama.UserIDAgents.IpUserMapping
      description: Whether IP user mapping is enabled in the user-ID agent.
      type: String
    - contextPath: Panorama.UserIDAgents.SerialNumber
      description: The serial number associated with the user-ID agent.
      type: Unknown
    - contextPath: Panorama.UserIDAgents.CollectorName
      description: The user-ID agent collector name.
      type: String
    - contextPath: Panorama.UserIDAgents.Secret
      description: The user-ID agent secret.
      type: String
    - contextPath: Panorama.UserIDAgents.Disabled
      description: Whether the user-ID agent is disbaled.
      type: String
  - arguments:
    - description: Entry ID of the file to upload.
      name: entryID
      required: true
    - auto: PREDEFINED
      description: The category of the content.
      name: category
      predefined:
      - wildfire
      - anti-virus
      - content
      required: true
    description: Uploads a content file to Panorama.
    deprecated: true
    name: panorama-upload-content-update-file
    outputs:
    - contextPath: Panorama.Content.Upload.Status
      description: Content upload status.
      type: string
    - contextPath: Panorama.Content.Upload.Message
      description: Content upload message.
      type: string
  - arguments:
    - description: Update file name to be installed on PAN-OS.
      name: version_name
      required: true
    - auto: PREDEFINED
      description: The category of the content.
      name: category
      predefined:
      - wildfire
      - anti-virus
      - content
      required: true
    - auto: PREDEFINED
      defaultValue: no
      description: Skips file validity check with PAN-OS update server. Use this option
        for air-gapped networks and only if you trust the content file.
      name: skip_validity_check
      predefined:
      - yes
      - no
      required: true
    description: Installs specific content update file.
    deprecated: true
    name: panorama-install-file-content-update
    outputs:
    - contextPath: Panorama.Content.Install.JobID
      description: JobID of the installation.
      type: string
    - contextPath: Panorama.Content.Install.Status
      description: Installation status.
      type: string
  - arguments:
    - auto: PREDEFINED
      description: Action to be taken, such as show, get, set, edit, delete, rename,
        clone, move, override, multi-move, multi-clone, or complete.
      name: action
      predefined:
      - set
      - edit
      - delete
      - rename
      - clone
      - move
      - override
      - muti-move
      - multi-clone
      - complete
      - show
      - get
    - description: Category parameter. For example, when exporting a configuration
        file, use "category=configuration".
      name: category
    - description: Specifies the xml structure that defines the command. Used for
        operation commands.
      name: cmd
    - description: Run a command. For example, command =<show><arp><entry name='all'/></arp></show>
      name: command
    - description: Specifies a destination.
      name: dst
    - description: Used to define a new value for an object.
      name: element
    - description: End time (used when cloning an object).
      name: to
    - description: Start time (used when cloning an object).
      name: from
    - description: Sets a key value.
      name: key
    - description: Retrieves log types. For example, log-type=threat for threat logs.
      name: log-type
    - description: Specifies the type of a move operation (for example, where=after,
        where=before, where=top, where=bottom).
      name: where
    - description: Time period. For example, period=last-24-hrs
      name: period
    - description: xpath location. For example, xpath=/config/predefined/application/entry[@name='hotmail']
      name: xpath
    - description: PCAP ID included in the threat log.
      name: pcap-id
    - description: Specifies the device serial number.
      name: serialno
    - description: Chooses the report type, such as dynamic, predefined or custom.
      name: reporttype
    - description: Report name.
      name: reportname
    - defaultValue: keygen,config,commit,op,report,log,import,export,user-id,version
      description: Request type (e.g. export, import, log, config).
      name: type
    - description: The time that the PCAP was received on the firewall. Used for threat
        PCAPs.
      name: search-time
    - description: Target number of the firewall. Use only on a Panorama instance.
      name: target
    - description: Job ID.
      name: job-id
    - description: Query string.
      name: query
    - description: The name of the virtual system to be configured. If no vsys is
        mentioned, this command will not use the vsys parameter.
      name: vsys
    description: Run any command supported in the API.
    name: pan-os
  - arguments:
    - description: The firewall managed by Panorama from which to retrieve the predefined
        threats.
      name: target
    description: Gets the predefined threats list from a Firewall or Panorama and
      stores it as a JSON file in the context.
    name: pan-os-get-predefined-threats-list
    outputs:
    - contextPath: File.Size
      description: File size.
      type: number
    - contextPath: File.Name
      description: File name.
      type: string
    - contextPath: File.Type
      description: File type.
      type: string
    - contextPath: File.Info
      description: File information.
      type: string
    - contextPath: File.Extension
      description: File extension.
      type: string
    - contextPath: File.EntryID
      description: File entry ID.
      type: string
    - contextPath: File.MD5
      description: MD5 hash of the file.
      type: string
    - contextPath: File.SHA1
      description: SHA1 hash of the file.
      type: string
    - contextPath: File.SHA256
      description: SHA256 hash of the file.
      type: string
    - contextPath: File.SHA512
      description: SHA512 hash of the file.
      type: string
    - contextPath: File.SSDeep
      description: SSDeep hash of the file.
      type: string
  - arguments:
    - description: Commit description.
      name: description
    - description: To commit admin-level changes on a firewall, include the administrator
        name in the request.
      name: admin_name
    - auto: PREDEFINED
      description: Force Commit.
      name: force_commit
      predefined:
      - 'true'
      - 'false'
    - auto: PREDEFINED
      description: Partial commit while excluding device and network configuration.
      name: exclude_device_network_configuration
      predefined:
      - 'true'
      - 'false'
    - auto: PREDEFINED
      description: Partial commit while excluding shared objects.
      name: exclude_shared_objects
      predefined:
      - 'true'
      - 'false'
    description: Commits a configuration to the Palo Alto firewall or Panorama, but
      does not validate if the commit was successful. Committing to Panorama does
      not push the configuration to the firewalls. To push the configuration, run
      the panorama-push-to-device-group command.
    name: pan-os-commit
    outputs:
    - contextPath: Panorama.Commit.JobID
      description: Job ID to commit.
      type: number
    - contextPath: Panorama.Commit.Status
      description: Commit status.
      type: string
  - arguments:
    - default: true
      description: The device group to which to push (Panorama instances).
      name: device-group
    - auto: PREDEFINED
      defaultValue: 'false'
      description: Pre policy validation.
      name: validate-only
      predefined:
      - 'true'
      - 'false'
    - auto: PREDEFINED
      defaultValue: 'true'
      description: Whether to include template changes.
      name: include-template
      predefined:
      - 'true'
      - 'false'
    - description: Push description.
      name: description
    - description: The serial number for a virtual system commit. If provided, the
        commit will be a virtual system commit.
      name: serial_number
    description: Pushes rules from PAN-OS to the configured device group. In order
      to push the configuration to Prisma Access managed tenants (single or multi
      tenancy), use the device group argument with the device group which is associated
      with the tenant ID.
    name: pan-os-push-to-device-group
    outputs:
    - contextPath: Panorama.Push.DeviceGroup
      description: Device group in which the policies were pushed.
      type: String
    - contextPath: Panorama.Push.JobID
      description: Job ID of the polices that were pushed.
      type: Number
    - contextPath: Panorama.Push.Status
      description: Push status.
      type: String
    - contextPath: Panorama.Push.Warnings
      description: Push warnings.
      type: String
    - contextPath: Panorama.Push.Errors
      description: Push erros.
      type: String
  - arguments:
    - description: The device group for which to return addresses (Panorama instances).
      name: device-group
    - description: Tag for which to filter the list of addresses.
      name: tag
    description: Returns a list of addresses.
    name: pan-os-list-addresses
    outputs:
    - contextPath: Panorama.Addresses.Name
      description: Address name.
      type: string
    - contextPath: Panorama.Addresses.Description
      description: Address description.
      type: string
    - contextPath: Panorama.Addresses.FQDN
      description: Address FQDN.
      type: string
    - contextPath: Panorama.Addresses.IP_Netmask
      description: Address IP Netmask.
      type: string
    - contextPath: Panorama.Addresses.IP_Range
      description: Address IP range.
      type: string
    - contextPath: Panorama.Addresses.DeviceGroup
      description: Address device group.
      type: String
    - contextPath: Panorama.Addresses.Tags
      description: Address tags.
      type: String
  - arguments:
    - description: Address name.
      name: name
      required: true
    - description: The device group for which to return addresses (Panorama instances).
      name: device-group
    description: Returns address details for the supplied address name.
    name: pan-os-get-address
    outputs:
    - contextPath: Panorama.Addresses.Name
      description: Address name.
      type: string
    - contextPath: Panorama.Addresses.Description
      description: Address description.
      type: string
    - contextPath: Panorama.Addresses.FQDN
      description: Address FQDN.
      type: string
    - contextPath: Panorama.Addresses.IP_Netmask
      description: Address IP Netmask.
      type: string
    - contextPath: Panorama.Addresses.IP_Range
      description: Address IP range.
      type: string
    - contextPath: Panorama.Addresses.DeviceGroup
      description: Device group for the address (Panorama instances).
      type: String
    - contextPath: Panorama.Addresses.Tags
      description: Address tags.
      type: String
  - arguments:
    - description: New address name.
      name: name
      required: true
    - description: New address description.
      name: description
    - description: FQDN of the new address.
      name: fqdn
    - description: IP Netmask of the new address. For example, 10.10.10.10/24
      name: ip_netmask
    - description: IP range of the new address IP. For example, 10.10.10.0-10.10.10.255
      name: ip_range
    - description: The device group for which to return addresses (Panorama instances).
      name: device-group
    - description: The tag for the new address.
      isArray: true
      name: tag
    description: Creates an address object.
    name: pan-os-create-address
    outputs:
    - contextPath: Panorama.Addresses.Name
      description: Address name.
      type: string
    - contextPath: Panorama.Addresses.Description
      description: Address description.
      type: string
    - contextPath: Panorama.Addresses.FQDN
      description: Address FQDN.
      type: string
    - contextPath: Panorama.Addresses.IP_Netmask
      description: Address IP Netmask.
      type: string
    - contextPath: Panorama.Addresses.IP_Range
      description: Address IP range.
      type: string
    - contextPath: Panorama.Addresses.DeviceGroup
      description: Device group for the address (Panorama instances).
      type: String
    - contextPath: Panorama.Addresses.Tag
      description: Address tag.
      type: String
  - arguments:
    - description: Name of the address to delete.
      name: name
      required: true
    - description: The device group for which to return addresses (Panorama instances).
      name: device-group
    description: Delete an address object
    name: pan-os-delete-address
    outputs:
    - contextPath: Panorama.Addresses.Name
      description: Address name that was deleted.
      type: string
    - contextPath: Panorama.Addresses.DeviceGroup
      description: Device group for the address (Panorama instances).
      type: String
  - arguments:
    - description: The device group for which to return addresses (Panorama instances).
      name: device-group
    - description: Tag for which to filter the Address groups.
      name: tag
    description: Returns a list of address groups.
    name: pan-os-list-address-groups
    outputs:
    - contextPath: Panorama.AddressGroups.Name
      description: Address group name.
      type: string
    - contextPath: Panorama.AddressGroups.Type
      description: Address group type.
      type: string
    - contextPath: Panorama.AddressGroups.Match
      description: Dynamic Address group match.
      type: string
    - contextPath: Panorama.AddressGroups.Description
      description: Address group description.
      type: string
    - contextPath: Panorama.AddressGroups.Addresses
      description: Static Address group addresses.
      type: String
    - contextPath: Panorama.AddressGroups.DeviceGroup
      description: Device group for the address group (Panorama instances).
      type: String
    - contextPath: Panorama.AddressGroups.Tag
      description: Address group tag.
      type: String
  - arguments:
    - description: Address group name.
      name: name
      required: true
    - description: The device group for which to return addresses (Panorama instances).
      name: device-group
    description: Get details for the specified address group
    name: pan-os-get-address-group
    outputs:
    - contextPath: Panorama.AddressGroups.Name
      description: Address group name.
      type: string
    - contextPath: Panorama.AddressGroups.Type
      description: Address group type.
      type: string
    - contextPath: Panorama.AddressGroups.Match
      description: Dynamic Address group match.
      type: string
    - contextPath: Panorama.AddressGroups.Description
      description: Address group description.
      type: string
    - contextPath: Panorama.AddressGroups.Addresses
      description: Static Address group addresses.
      type: string
    - contextPath: Panorama.AddressGroups.DeviceGroup
      description: Device group for the address group (Panorama instances).
      type: String
    - contextPath: Panorama.AddressGroups.Tags
      description: Address group tags.
      type: String
  - arguments:
    - description: Address group name.
      name: name
      required: true
    - auto: PREDEFINED
      description: Address group type.
      name: type
      predefined:
      - dynamic
      - static
      required: true
    - description: 'Dynamic Address group match. e.g: "1.1.1.1 or 2.2.2.2"'
      name: match
    - description: Static address group list of addresses.
      isArray: true
      name: addresses
    - description: Address group description.
      name: description
    - description: The device group for which to return addresses (Panorama instances).
      name: device-group
    - description: The tags for the Address group.
      isArray: true
      name: tags
    description: Creates a static or dynamic address group.
    name: pan-os-create-address-group
    outputs:
    - contextPath: Panorama.AddressGroups.Name
      description: Address group name.
      type: string
    - contextPath: Panorama.AddressGroups.Type
      description: Address group type.
      type: string
    - contextPath: Panorama.AddressGroups.Match
      description: Dynamic Address group match.
      type: string
    - contextPath: Panorama.AddressGroups.Addresses
      description: Static Address group list of addresses.
      type: string
    - contextPath: Panorama.AddressGroups.Description
      description: Address group description.
      type: string
    - contextPath: Panorama.AddressGroups.DeviceGroup
      description: Device group for the address group (Panorama instances).
      type: String
    - contextPath: Panorama.AddressGroups.Tag
      description: Address group tags.
      type: String
  - arguments:
    - auto: PREDEFINED
      description: 'Type of session rejection. Possible values are: "drop", "alert",
        "block-ip", "reset-both", "reset-client", and "reset-server". Default is "drop".'
      name: drop_mode
      predefined:
      - drop
      - alert
      - block-ip
      - reset-both
      - reset-client
      - reset-server
    - description: Name of vulnerability profile.
      name: vulnerability_profile
      required: true
    - description: Numerical threat ID.
      name: threat_id
      required: true
    description: Sets a vulnerability signature to block mode.
    name: pan-os-block-vulnerability
    outputs:
    - contextPath: Panorama.Vulnerability.ID
      description: ID of vulnerability that has been blocked/overridden.
      type: string
    - contextPath: Panorama.Vulnerability.NewAction
      description: New action for the vulnerability.
      type: string
  - arguments:
    - description: Name of address group to delete.
      name: name
      required: true
    - description: The device group for which to return addresses (Panorama instances).
      name: device-group
    description: Deletes an address group.
    name: pan-os-delete-address-group
    outputs:
    - contextPath: Panorama.AddressGroups.Name
      description: Name of address group that was deleted.
      type: string
    - contextPath: Panorama.AddressGroups.DeviceGroup
      description: Device group for the address group (Panorama instances).
      type: String
  - arguments:
    - description: Name of the address group to edit.
      name: name
      required: true
    - auto: PREDEFINED
      description: Address group type.
      name: type
      predefined:
      - static
      - dynamic
      required: true
    - description: Address group new match. For example, '1.1.1.1 and 2.2.2.2'.
      name: match
    - description: Element to add to the list of the static address group. Only existing
        Address objects can be added.
      name: element_to_add
    - description: Element to remove from the list of the static address group. Only
        existing Address objects can be removed.
      name: element_to_remove
    - description: Address group new description.
      name: description
    - description: The tag of the Address group to edit.
      isArray: true
      name: tags
    description: Edits a static or dynamic address group.
    name: pan-os-edit-address-group
    outputs:
    - contextPath: Panorama.AddressGroups.Name
      description: Address group name.
      type: string
    - contextPath: Panorama.AddressGroups.Type
      description: Address group type.
      type: string
    - contextPath: Panorama.AddressGroups.Filter
      description: Dynamic Address group match.
      type: string
    - contextPath: Panorama.AddressGroups.Description
      description: Address group description.
      type: string
    - contextPath: Panorama.AddressGroups.Addresses
      description: Static Address group addresses.
      type: string
    - contextPath: Panorama.AddressGroups.DeviceGroup
      description: Device group for the address group (Panorama instances).
      type: String
    - contextPath: Panorama.AddressGroups.Tags
      description: Address group tags.
      type: String
  - arguments:
    - description: The device group for which to return addresses (Panorama instances).
      name: device-group
    - description: Tag for which to filter the Services.
      name: tag
    description: Returns a list of addresses.
    name: pan-os-list-services
    outputs:
    - contextPath: Panorama.Services.Name
      description: Service name.
      type: string
    - contextPath: Panorama.Services.Protocol
      description: Service protocol.
      type: string
    - contextPath: Panorama.Services.Description
      description: Service description.
      type: string
    - contextPath: Panorama.Services.DestinationPort
      description: Service destination port.
      type: string
    - contextPath: Panorama.Services.SourcePort
      description: Service source port.
      type: string
    - contextPath: Panorama.Services.DeviceGroup
      description: Device group in which the service was configured (Panorama instances).
      type: string
    - contextPath: Panorama.Services.Tags
      description: Service tags.
      type: String
  - arguments:
    - description: Service name.
      name: name
      required: true
    - description: The device group for which to return addresses (Panorama instances).
      name: device-group
    description: Returns service details for the supplied service name.
    name: pan-os-get-service
    outputs:
    - contextPath: Panorama.Services.Name
      description: Service name.
      type: string
    - contextPath: Panorama.Services.Protocol
      description: Service protocol.
      type: string
    - contextPath: Panorama.Services.Description
      description: Service description.
      type: string
    - contextPath: Panorama.Services.DestinationPort
      description: Service destination port.
      type: string
    - contextPath: Panorama.Services.SourcePort
      description: Service source port.
      type: string
    - contextPath: Panorama.Services.DeviceGroup
      description: Device group for the service (Panorama instances).
      type: string
    - contextPath: Panorama.Service.Tags
      description: Service tags.
      type: String
  - arguments:
    - description: Name for the new service.
      name: name
      required: true
    - auto: PREDEFINED
      description: Protocol for the new service.
      name: protocol
      predefined:
      - tcp
      - udp
      - sctp
      required: true
    - description: Destination port  for the new service.
      name: destination_port
      required: true
    - description: Source port  for the new service.
      name: source_port
    - description: Description for the new service.
      name: description
    - description: The device group for which to return addresses (Panorama instances).
      name: device-group
    - description: Tags for the new service.
      isArray: true
      name: tags
    description: Creates a service.
    name: pan-os-create-service
    outputs:
    - contextPath: Panorama.Services.Name
      description: Service name.
      type: string
    - contextPath: Panorama.Services.Protocol
      description: Service protocol.
      type: string
    - contextPath: Panorama.Services.Descritpion
      description: Service description.
      type: string
    - contextPath: Panorama.Services.DestinationPort
      description: Service destination port.
      type: string
    - contextPath: Panorama.Services.SourcePort
      description: Service source port.
      type: string
    - contextPath: Panorama.Services.DeviceGroup
      description: Device group for the service (Panorama instances).
      type: string
    - contextPath: Panorama.Services.Tags
      description: Service tags.
      type: String
  - arguments:
    - description: Name of the service to delete.
      name: name
      required: true
    - description: The device group for which to return addresses (Panorama instances).
      name: device-group
    description: Deletes a service.
    name: pan-os-delete-service
    outputs:
    - contextPath: Panorama.Services.Name
      description: Name of the deleted service.
      type: string
    - contextPath: Panorama.Services.DeviceGroup
      description: Device group for the service (Panorama instances).
      type: string
  - arguments:
    - description: The device group for which to return addresses (Panorama instances).
      name: device-group
    - description: Tags for which to filter the Service groups.
      isArray: true
      name: tag
    description: Returns a list of service groups.
    name: pan-os-list-service-groups
    outputs:
    - contextPath: Panorama.ServiceGroups.Name
      description: Service group name.
      type: string
    - contextPath: Panorama.ServiceGroups.Services
      description: Service group related services.
      type: string
    - contextPath: Panorama.ServiceGroups.DeviceGroup
      description: Device group for the service group (Panorama instances).
      type: string
    - contextPath: Panorama.ServiceGroups.Tags
      description: Service group tags.
      type: String
  - arguments:
    - description: Service group name.
      name: name
      required: true
    - description: The device group for which to return addresses (Panorama instances).
      name: device-group
    description: Returns details for the specified service group.
    name: pan-os-get-service-group
    outputs:
    - contextPath: Panorama.ServiceGroups.Name
      description: Service group name.
      type: string
    - contextPath: Panorama.ServiceGroups.Services
      description: Service group related services.
      type: string
    - contextPath: Panorama.ServiceGroups.DeviceGroup
      description: Device group for the service group (Panorama instances).
      type: string
    - contextPath: Panorama.ServiceGroups.Tags
      description: Service group tags.
      type: String
  - arguments:
    - description: Service group name.
      name: name
      required: true
    - description: Service group related services.
      isArray: true
      name: services
      required: true
    - description: The device group for which to return addresses (Panorama instances).
      name: device-group
    - description: Tags for which to filter Service groups.
      isArray: true
      name: tags
    description: Creates a service group.
    name: pan-os-create-service-group
    outputs:
    - contextPath: Panorama.ServiceGroups.Name
      description: Service group name.
      type: string
    - contextPath: Panorama.ServiceGroups.Services
      description: Service group related services.
      type: string
    - contextPath: Panorama.ServiceGroups.DeviceGroup
      description: Device group for the service group (Panorama instances).
      type: string
    - contextPath: Panorama.ServiceGroups.Tags
      description: Service group tags.
      type: String
  - arguments:
    - description: Name of the service group to delete.
      name: name
      required: true
    - description: The device group for which to return addresses (Panorama instances).
      name: device-group
    description: Deletes a service group.
    name: pan-os-delete-service-group
    outputs:
    - contextPath: Panorama.ServiceGroups.Name
      description: Name of the deleted service group.
      type: string
    - contextPath: Panorama.ServiceGroups.DeviceGroup
      description: Device group for the service group (Panorama instances).
      type: string
  - arguments:
    - description: Name of the service group to edit.
      name: name
      required: true
    - description: Services to add to the service group. Only existing Services objects
        can be added.
      isArray: true
      name: services_to_add
    - description: Services to remove from the service group. Only existing Services
        objects can be removed.
      name: services_to_remove
    - description: Tag of the Service group to edit.
      isArray: true
      name: tags
    description: Edit a service group.
    name: pan-os-edit-service-group
    outputs:
    - contextPath: Panorama.ServiceGroups.Name
      description: Service group name.
      type: string
    - contextPath: Panorama.ServiceGroups.Services
      description: Service group related services.
      type: string
    - contextPath: Panorama.ServiceGroups.DeviceGroup
      description: Device group for the service group (Panorama instances).
      type: string
    - contextPath: Panorama.ServiceGroups.Tags
      description: Service group tags.
      type: String
  - arguments:
    - description: Custom URL category name.
      name: name
      required: true
    - description: The device group for which to return addresses for the custom URL
        category (Panorama instances).
      name: device-group
    description: Returns information for a custom URL category.
    name: pan-os-get-custom-url-category
    outputs:
    - contextPath: Panorama.CustomURLCategory.Name
      description: The category name of the custom URL.
      type: String
    - contextPath: Panorama.CustomURLCategory.Description
      description: The category description of the custom URL.
      type: String
    - contextPath: Panorama.CustomURLCategory.Sites
      description: The list of sites of the custom URL category.
      type: String
    - contextPath: Panorama.CustomURLCategory.DeviceGroup
      description: The device group for the custom URL Category (Panorama instances).
      type: String
    - contextPath: Panorama.CustomURLCategory.Categories
      description: The list of categories of the custom URL category.
      type: String
    - contextPath: Panorama.CustomURLCategory.Type
      description: The category type of the custom URL.
      type: String
  - arguments:
    - description: The name of the custom URL category to create.
      name: name
      required: true
    - description: Description of the custom URL category to create.
      name: description
    - description: List of sites for the custom URL category.
      isArray: true
      name: sites
    - description: The device group for which to return addresses for the custom URL
        category (Panorama instances).
      name: device-group
    - auto: PREDEFINED
      description: The category type of the URL. Relevant from PAN-OS v9.x.
      name: type
      predefined:
      - URL List
      - Category Match
    - description: The list of categories. Relevant from PAN-OS v9.x.
      isArray: true
      name: categories
    description: Creates a custom URL category.
    name: pan-os-create-custom-url-category
    outputs:
    - contextPath: Panorama.CustomURLCategory.Name
      description: Custom URL category name.
      type: String
    - contextPath: Panorama.CustomURLCategory.Description
      description: Custom URL category description.
      type: String
    - contextPath: Panorama.CustomURLCategory.Sites
      description: Custom URL category list of sites.
      type: String
    - contextPath: Panorama.CustomURLCategory.DeviceGroup
      description: Device group for the Custom URL Category (Panorama instances).
      type: String
    - contextPath: Panorama.CustomURLCategory.Sites
      description: Custom URL category list of categories.
      type: String
    - contextPath: Panorama.CustomURLCategory.Type
      description: Custom URL category type.
      type: String
  - arguments:
    - description: Name of the custom URL category to delete.
      name: name
    - description: The device group for which to return addresses (Panorama instances).
      name: device-group
    description: Deletes a custom URL category.
    name: pan-os-delete-custom-url-category
    outputs:
    - contextPath: Panorama.CustomURLCategory.Name
      description: Name of the custom URL category to delete.
      type: string
    - contextPath: Panorama.CustomURLCategory.DeviceGroup
      description: Device group for the Custom URL Category (Panorama instances).
      type: string
  - arguments:
    - description: Name of the custom URL category to add or remove sites.
      name: name
      required: true
    - description: A comma separated list of sites to add to the custom URL category.
      isArray: true
      name: sites
    - auto: PREDEFINED
      description: Adds or removes sites or categories. Can be "add",or "remove".
      isArray: true
      name: action
      predefined:
      - add
      - remove
      required: true
    - description: A comma separated list of categories to add to the custom URL category.
      isArray: true
      name: categories
    description: Adds or removes sites to and from a custom URL category.
    name: pan-os-edit-custom-url-category
    outputs:
    - contextPath: Panorama.CustomURLCategory.Name
      description: Custom URL category name.
      type: string
    - contextPath: Panorama.CustomURLCategory.Description
      description: Custom URL category description.
      type: string
    - contextPath: Panorama.CustomURLCategory.Sites
      description: Custom URL category list of sites.
      type: string
    - contextPath: Panorama.CustomURLCategory.DeviceGroup
      description: Device group for the Custom URL Category (Panorama instances).
      type: string
  - arguments:
    - default: true
      description: URL to check.
      isArray: true
      name: url
      required: true
    description: Gets a URL category from URL filtering.
    execution: false
    name: url
    outputs:
    - contextPath: Panorama.URLFilter.URL
      description: The URL.
      type: string
    - contextPath: Panorama.URLFilter.Category
      description: The URL category.
      type: string
    - contextPath: DBotScore.Vendor
      description: The vendor used to calculate the score.
      type: String
    - contextPath: DBotScore.Score
      description: The actual score.
      type: Number
    - contextPath: DBotScore.Type
      description: The indicator type.
      type: String
    - contextPath: DBotScore.Indicator
      description: The indicator that was tested.
      type: String
    - contextPath: URL.Data
      description: The URL address.
      type: String
    - contextPath: URL.Category
      description: The URL category.
      type: String
  - arguments:
    - default: true
      description: URL to check.
      isArray: true
      name: url
    description: Gets a URL category from URL filtering. This command is only available
      on Firewall devices.
    name: pan-os-get-url-category
    outputs:
    - contextPath: Panorama.URLFilter.URL
      description: URL.
      type: string
    - contextPath: Panorama.URLFilter.Category
      description: URL category.
      type: string
    - contextPath: DBotScore.Vendor
      description: The vendor used to calculate the score.
      type: String
    - contextPath: DBotScore.Score
      description: The actual score.
      type: Number
    - contextPath: DBotScore.Type
      description: The indicator type.
      type: String
    - contextPath: DBotScore.Indicator
      description: The indicator that was tested.
      type: String
    - contextPath: URL.Data
      description: The URL address.
      type: String
    - contextPath: URL.Category
      description: The URL category.
      type: String
  - arguments:
    - description: The URL to check.
      isArray: true
      name: url
      required: true
    description: Returns a URL category from URL filtering. This command is only available
      on Firewall devices.
    name: pan-os-get-url-category-from-cloud
    outputs:
    - contextPath: Panorama.URLFilter.URL
      description: The URL.
      type: string
    - contextPath: Panorama.URLFilter.Category
      description: The URL category.
      type: string
  - arguments:
    - description: The URL to check.
      isArray: true
      name: url
      required: true
    description: Returns a URL category from URL filtering. This command is only available
      on Firewall devices.
    name: pan-os-get-url-category-from-host
    outputs:
    - contextPath: Panorama.URLFilter.URL
      description: The URL.
      type: string
    - contextPath: Panorama.URLFilter.Category
      description: The URL category.
      type: string
  - arguments:
    - description: URL Filter name.
      name: name
      required: true
    - description: The device group for which to return addresses for the URL Filter
        (Panorama instances).
      name: device-group
    description: Returns information for a URL filtering rule.
    name: pan-os-get-url-filter
    outputs:
    - contextPath: Panorama.URLFilter.Name
      description: URL Filter name.
      type: string
    - contextPath: Panorama.URLFilter.Category.Name
      description: URL Filter category name.
      type: string
    - contextPath: Panorama.URLFilter.Category.Action
      description: Action for the URL category.
      type: string
    - contextPath: Panorama.URLFilter.OverrideBlockList
      description: URL Filter override block list.
      type: string
    - contextPath: Panorama.URLFilter.OverrideAllowList
      description: URL Filter override allow list.
      type: string
    - contextPath: Panorama.URLFilter.Description
      description: URL Filter description.
      type: string
    - contextPath: Panorama.URLFilter.DeviceGroup
      description: Device group for the URL Filter (Panorama instances).
      type: string
  - arguments:
    - description: Name of the URL filter to create.
      name: name
      required: true
    - description: URL categories.
      isArray: true
      name: url_category
      required: true
    - auto: PREDEFINED
      description: Action for the URL categories. Can be "allow", "block", "alert",
        "continue", or "override".
      name: action
      predefined:
      - allow
      - block
      - alert
      - continue
      - override
      required: true
    - description: CSV list of URLs to exclude from the allow list.
      isArray: true
      name: override_allow_list
    - description: CSV list of URLs to exclude from the blocked list.
      isArray: true
      name: override_block_list
    - description: URL Filter description.
      name: description
    - description: The device group for which to return addresses for the URL Filter
        (Panorama instances).
      name: device-group
    description: Creates a URL filtering rule.
    name: pan-os-create-url-filter
    outputs:
    - contextPath: Panorama.URLFilter.Name
      description: URL Filter name.
      type: string
    - contextPath: Panorama.URLFilter.Category.Name
      description: URL Filter category name.
      type: string
    - contextPath: Panorama.URLFilter.Category.Action
      description: Action for the URL category.
      type: string
    - contextPath: Panorama.URLFilter.OverrideBlockList
      description: URL Filter override allow list.
      type: string
    - contextPath: Panorama.URLFilter.OverrideBlockList
      description: URL Filter override blocked list.
      type: string
    - contextPath: Panorama.URLFilter.Description
      description: URL Filter description.
      type: string
    - contextPath: Panorama.URLFilter.DeviceGroup
      description: Device group for the URL Filter (Panorama instances).
      type: string
  - arguments:
    - description: Name of the URL filter to edit.
      name: name
      required: true
    - auto: PREDEFINED
      description: Element to change.
      name: element_to_change
      predefined:
      - override_allow_list
      - override_block_list
      - allow_categories
      - block_categories
      - description
      required: true
    - description: Element value. Limited to one value.
      name: element_value
      required: true
    - auto: PREDEFINED
      defaultValue: add
      description: Add or remove an element from the Allow List or Block List fields.
        Default is to 'add' the element_value to the list.
      name: add_remove_element
      predefined:
      - add
      - remove
    description: Edit a URL filtering rule.
    name: pan-os-edit-url-filter
    outputs:
    - contextPath: Panorama.URLFilter.Name
      description: URL Filter name.
      type: string
    - contextPath: Panorama.URLFilter.Description
      description: URL Filter description.
      type: string
    - contextPath: Panorama.URLFilter.Category.Name
      description: URL Filter category.
      type: string
    - contextPath: Panorama.URLFilter.Action
      description: Action for the URL category.
      type: string
    - contextPath: Panorama.URLFilter.OverrideAllowList
      description: Allow Overrides for the URL category.
      type: string
    - contextPath: Panorama.URLFilter.OverrideBlockList
      description: Block Overrides for the URL category.
      type: string
    - contextPath: Panorama.URLFilter.DeviceGroup
      description: Device group for the URL Filter (Panorama instances).
      type: string
  - arguments:
    - description: Name of the URL filter rule to delete.
      name: name
      required: true
    - description: The device group for which to return addresses for the URL filter
        (Panorama instances)
      name: device-group
    description: Deletes a URL filtering rule.
    name: pan-os-delete-url-filter
    outputs:
    - contextPath: Panorama.URLFilter.Name
      description: URL filter rule name.
      type: string
    - contextPath: Panorama.URLFilter.DeviceGroup
      description: Device group for the URL Filter (Panorama instances).
      type: string
  - arguments:
    - description: The device group for which to return addresses for the EDL (Panorama
        instances).
      name: device-group
    description: Returns a list of external dynamic lists.
    name: pan-os-list-edls
    outputs:
    - contextPath: Panorama.EDL.Name
      description: Name of the EDL.
      type: string
    - contextPath: Panorama.EDL.Type
      description: The type of EDL.
      type: string
    - contextPath: Panorama.EDL.URL
      description: URL in which the EDL is stored.
      type: string
    - contextPath: Panorama.EDL.Description
      description: Description of the EDL.
      type: string
    - contextPath: Panorama.EDL.CertificateProfile
      description: EDL certificate profile.
      type: string
    - contextPath: Panorama.EDL.Recurring
      description: Time interval that the EDL was pulled and updated.
      type: string
    - contextPath: Panorama.EDL.DeviceGroup
      description: Device group for the EDL (Panorama instances).
      type: string
  - arguments:
    - description: Name of the EDL.
      name: name
      required: true
    - description: The device group for which to return addresses for the EDL (Panorama
        instances).
      name: device-group
    description: Returns information for an external dynamic list
    name: pan-os-get-edl
    outputs:
    - contextPath: Panorama.EDL.Name
      description: Name of the EDL.
      type: string
    - contextPath: Panorama.EDL.Type
      description: The type of EDL.
      type: string
    - contextPath: Panorama.EDL.URL
      description: URL in which the EDL is stored.
      type: string
    - contextPath: Panorama.EDL.Description
      description: Description of the EDL.
      type: string
    - contextPath: Panorama.EDL.CertificateProfile
      description: EDL certificate profile.
      type: string
    - contextPath: Panorama.EDL.Recurring
      description: Time interval that the EDL was pulled and updated.
      type: string
    - contextPath: Panorama.EDL.DeviceGroup
      description: Device group for the EDL (Panorama instances).
      type: string
  - arguments:
    - description: Name of the EDL.
      name: name
      required: true
    - description: URL from which to pull the EDL.
      name: url
      required: true
    - auto: PREDEFINED
      description: The type of EDL.
      name: type
      predefined:
      - ip
      - url
      - domain
      required: true
    - auto: PREDEFINED
      description: Time interval for pulling and updating the EDL.
      name: recurring
      predefined:
      - five-minute
      - hourly
      required: true
    - description: Certificate Profile name for the URL that was previously uploaded.
        to PAN OS.
      name: certificate_profile
    - description: Description of the EDL.
      name: description
    - description: The device group for which to return addresses for the EDL (Panorama
        instances).
      name: device-group
    description: Creates an external dynamic list.
    name: pan-os-create-edl
    outputs:
    - contextPath: Panorama.EDL.Name
      description: Name of theEDL.
      type: string
    - contextPath: Panorama.EDL.Type
      description: Type of the EDL.
      type: string
    - contextPath: Panorama.EDL.URL
      description: URL in which the EDL is stored.
      type: string
    - contextPath: Panorama.EDL.Description
      description: Description of the EDL.
      type: string
    - contextPath: Panorama.EDL.CertificateProfile
      description: EDL certificate profile.
      type: string
    - contextPath: Panorama.EDL.Recurring
      description: Time interval that the EDL was pulled and updated.
      type: string
    - contextPath: Panorama.EDL.DeviceGroup
      description: Device group for the EDL (Panorama instances).
      type: string
  - arguments:
    - description: Name of the external dynamic list to edit.
      name: name
      required: true
    - auto: PREDEFINED
      description: The element to change (“url”, “recurring”, “certificate_profile”,
        “description”).
      name: element_to_change
      predefined:
      - url
      - recurring
      - certificate_profile
      - description
      required: true
    - description: The element value.
      name: element_value
      required: true
    description: Modifies an element of an external dynamic list.
    name: pan-os-edit-edl
    outputs:
    - contextPath: Panorama.EDL.Name
      description: Name of the EDL.
      type: string
    - contextPath: Panorama.EDL.URL
      description: URL where the EDL is stored.
      type: string
    - contextPath: Panorama.EDL.Description
      description: Description of the EDL.
      type: string
    - contextPath: Panorama.EDL.CertificateProfile
      description: EDL certificate profile.
      type: string
    - contextPath: Panorama.EDL.Recurring
      description: Time interval that the EDL was pulled and updated.
      type: string
    - contextPath: Panorama.EDL.DeviceGroup
      description: Device group for the EDL (Panorama instances).
      type: string
  - arguments:
    - description: Name of the EDL to delete.
      name: name
      required: true
    - description: The device group for which to return addresses for the EDL (Panorama
        instances).
      name: device-group
    description: Deletes an external dynamic list.
    name: pan-os-delete-edl
    outputs:
    - contextPath: Panorama.EDL.Name
      description: Name of the EDL that was deleted.
      type: string
    - contextPath: Panorama.EDL.DeviceGroup
      description: Device group for the EDL (Panorama instances).
      type: string
  - arguments:
    - description: Name of the EDL
      name: name
      required: true
    - description: The device group for which to return addresses for the EDL (Panorama
        instances).
      name: device-group
    - auto: PREDEFINED
      description: The type of the EDL. Required when refreshing an EDL object which
        is configured on Panorama.
      name: edl_type
      predefined:
      - ip
      - url
      - domain
    - description: The location of the EDL. Required when refreshing an EDL object
        which is configured on Panorama.
      name: location
    - description: The Vsys of the EDL. Required when refreshing an EDL object which
        is configured on Panorama.
      name: vsys
    description: Refreshes the specified external dynamic list.
    name: pan-os-refresh-edl
  - arguments:
    - description: Name of the rule to create.
      name: rulename
    - description: Description of the rule to create.
      name: description
    - auto: PREDEFINED
      description: Action for the rule. Can be "allow", "deny", or "drop".
      name: action
      predefined:
      - allow
      - deny
      - drop
      required: true
    - description: A comma-separated list of address object names, address group object
        names, or EDL object names.
      isArray: true
      name: source
    - description: A comma-separated list of address object names, address group object
        names, or EDL object names.
      isArray: true
      name: destination
    - description: A comma-separated list of source zones.
      isArray: true
      name: source_zone
    - description: A comma-separated list of destination zones.
      isArray: true
      name: destination_zone
    - auto: PREDEFINED
      description: Whether to negate the source (address, address group). Can be "Yes"
        or "No".
      name: negate_source
      predefined:
      - Yes
      - No
    - auto: PREDEFINED
      description: Whether to negate the destination (address, address group). Can
        be "Yes" or "No".
      name: negate_destination
      predefined:
      - Yes
      - No
    - description: A comma-separated list of service object names for the rule.
      isArray: true
      name: service
    - auto: PREDEFINED
      defaultValue: No
      description: Whether to disable the rule. Can be "Yes" or "No" (default is "No").
      name: disable
      predefined:
      - Yes
      - No
    - defaultValue: any
      description: A comma-separated list of application object names for the rule.
        to create.
      isArray: true
      name: application
    - defaultValue: any
      description: Source user for the rule to create.
      name: source_user
    - auto: PREDEFINED
      description: Pre rule or Post rule (Panorama instances).
      name: pre_post
      predefined:
      - pre-rulebase
      - post-rulebase
    - description: Specifies a target firewall for the rule (Panorama instances).
      name: target
    - description: Log forwarding profile.
      name: log_forwarding
    - description: The device group for which to return addresses for the rule (Panorama
        instances).
      name: device-group
    - description: Rule tags to create.
      isArray: true
      name: tags
    - description: A comma-separated list of URL categories.
      name: category
    - description: A profile setting group.
      name: profile_setting
    - auto: PREDEFINED
      defaultValue: bottom
      description: Where to move the rule. Can be "before", "after", "top", or "bottom".
        If you specify "top" or "bottom", you need to supply the "dst" argument.
      name: where
      predefined:
      - before
      - after
      - top
      - bottom
    - description: Destination rule relative to the rule that you are moving. This
        field is only relevant if you specify "top" or "bottom" in the "where" argument.
      name: dst
    description: Creates a policy rule.
    execution: true
    name: pan-os-create-rule
    outputs:
    - contextPath: Panorama.SecurityRule.Name
      description: Rule name.
      type: string
    - contextPath: Panorama.SecurityRule.Description
      description: Rule description.
      type: string
    - contextPath: Panorama.SecurityRule.Action
      description: Action for the rule.
      type: string
    - contextPath: Panorama.SecurityRule.Source
      description: Source address.
      type: string
    - contextPath: Panorama.SecurityRule.Destination
      description: Destination address.
      type: string
    - contextPath: Panorama.SecurityRule.NegateSource
      description: Whether the source is negated (address, address group).
      type: boolean
    - contextPath: Panorama.SecurityRule.NegateDestination
      description: Whether the destination negated (address, address group).
      type: boolean
    - contextPath: Panorama.SecurityRule.Service
      description: Service for the rule.
      type: string
    - contextPath: Panorama.SecurityRule.Disabled
      description: Whether the rule is disabled.
      type: string
    - contextPath: Panorama.SecurityRule.Application
      description: Application for the rule.
      type: string
    - contextPath: Panorama.SecurityRule.Target
      description: Target firewall (Panorama instances).
      type: string
    - contextPath: Panorama.SecurityRule.LogForwarding
      description: Log forwarding profile (Panorama instances).
      type: string
    - contextPath: Panorama.SecurityRule.DeviceGroup
      description: Device group for the rule (Panorama instances).
      type: string
    - contextPath: Panorama.SecurityRules.Tags
      description: Rule tags.
      type: String
    - contextPath: Panorama.SecurityRules.ProfileSetting
      description: Profile setting group.
      type: String
  - arguments:
    - description: Name of the custom block policy rule to create.
      name: rulename
    - auto: PREDEFINED
      description: Object type to block in the policy rule. Can be "ip", "address-group",
        "edl", or "custom-url-category".
      name: object_type
      predefined:
      - ip
      - address-group
      - application
      - url-category
      - edl
      required: true
    - description: A comma-separated list of object values for the object_type argument.
      isArray: true
      name: object_value
      required: true
    - auto: PREDEFINED
      defaultValue: both
      description: Direction to block. Can be "to", "from", or "both". Default is
        "both". This argument is not applicable to the "custom-url-category" object_type.
      name: direction
      predefined:
      - to
      - from
      - both
    - auto: PREDEFINED
      description: Pre rule or Post rule (Panorama instances).
      name: pre_post
      predefined:
      - pre-rulebase
      - post-rulebase
    - description: Specifies a target firewall for the rule (Panorama instances).
      name: target
    - description: Log forwarding profile.
      name: log_forwarding
    - description: The device group for which to return addresses for the rule (Panorama
        instances).
      name: device-group
    - description: Tags for which to use for the custom block policy rule.
      isArray: true
      name: tags
    - auto: PREDEFINED
      defaultValue: bottom
      description: Where to move the rule. Can be "before", "after", "top", or "bottom".
        If you specify "top" or "bottom", you need to supply the "dst" argument.
      name: where
      predefined:
      - before
      - after
      - top
      - bottom
    - description: Destination rule relative to the rule that you are moving. This
        field is only relevant if you specify "top" or "bottom" in the "where" argument.
      name: dst
    description: Creates a custom block policy rule.
    execution: true
    name: pan-os-custom-block-rule
    outputs:
    - contextPath: Panorama.SecurityRule.Name
      description: Rule name.
      type: string
    - contextPath: Panorama.SecurityRule.Object
      description: Blocked object.
      type: string
    - contextPath: Panorama.SecurityRule.Direction
      description: Direction blocked.
      type: string
    - contextPath: Panorama.SecurityRule.Target
      description: Target firewall (Panorama instances)
      type: string
    - contextPath: Panorama.SecurityRule.LogForwarding
      description: Log forwarding profile (Panorama instances).
      type: string
    - contextPath: Panorama.SecurityRule.DeviceGroup
      description: Device group for the rule (Panorama instances).
      type: string
    - contextPath: Panorama.SecurityRule.Tags
      description: Rule tags.
      type: String
    - contextPath: Panorama.SecurityRules.ProfileSetting
      description: Profile setting group.
      type: String
  - arguments:
    - description: Name of the rule to move.
      name: rulename
      required: true
    - auto: PREDEFINED
      description: Where to move the rule. Can be "before", "after", "top", or "bottom".
        If you specify "top" or "bottom", you need to supply the "dst" argument.
      name: where
      predefined:
      - before
      - after
      - top
      - bottom
      required: true
    - description: Destination rule relative to the rule that you are moving. This
        field is only relevant if you specify "top" or "bottom" in the "where" argument.
      name: dst
    - auto: PREDEFINED
      description: Rule location. Mandatory for Panorama instances.
      name: pre_post
      predefined:
      - pre-rulebase
      - post-rulebase
    - description: The device group for which to return addresses for the rule (Panorama
        instances).
      name: device-group
    description: Changes the location of a policy rule.
    execution: true
    name: pan-os-move-rule
    outputs:
    - contextPath: Panorama.SecurityRule.Name
      description: Rule name.
      type: string
    - contextPath: Panorama.SecurityRule.DeviceGroup
      description: Device group for the rule (Panorama instances).
      type: string
  - arguments:
    - description: Name of the rule to edit.
      name: rulename
      required: true
    - auto: PREDEFINED
      description: Parameter in the security rule to change. Can be 'source', 'destination',
        'application', 'action', 'category', 'description', 'disabled', 'target',
        'log-forwarding', 'tag', 'source-user', 'service' or 'profile-setting'.
      name: element_to_change
      predefined:
      - source
      - destination
      - application
      - action
      - category
      - description
      - disabled
      - target
      - log-forwarding
      - tag
      - profile-setting
      - source-user
      - service
      required: true
    - description: The new value for the parameter.
      name: element_value
      required: true
    - auto: PREDEFINED
      description: Pre-rule or post-rule (Panorama instances).
      name: pre_post
      predefined:
      - pre-rulebase
      - post-rulebase
    - auto: PREDEFINED
      defaultValue: replace
      description: Whether to replace, add, or remove the element_value from the current
        rule object value.
      name: behaviour
      predefined:
      - replace
      - add
      - remove
    description: Edits a policy rule.
    execution: true
    name: pan-os-edit-rule
    outputs:
    - contextPath: Panorama.SecurityRule.Name
      description: Rule name.
      type: string
    - contextPath: Panorama.SecurityRule.Description
      description: Rule description.
      type: string
    - contextPath: Panorama.SecurityRule.Action
      description: Action for the rule.
      type: string
    - contextPath: Panorama.SecurityRule.Source
      description: Source address.
      type: string
    - contextPath: Panorama.SecurityRule.Destination
      description: Destination address.
      type: string
    - contextPath: Panorama.SecurityRule.NegateSource
      description: Whether the source is negated (address, address group).
      type: boolean
    - contextPath: Panorama.SecurityRule.NegateDestination
      description: Whether the destination is negated (address, address group).
      type: boolean
    - contextPath: Panorama.SecurityRule.Service
      description: Service for the rule.
      type: string
    - contextPath: Panorama.SecurityRule.Disabled
      description: Whether the rule is disabled.
      type: string
    - contextPath: Panorama.SecurityRule.Application
      description: Application for the rule.
      type: string
    - contextPath: Panorama.SecurityRule.Target
      description: Target firewall (Panorama instances).
      type: string
    - contextPath: Panorama.SecurityRule.DeviceGroup
      description: Device group for the rule (Panorama instances).
      type: string
    - contextPath: Panorama.SecurityRule.Tags
      description: Tags for the rule.
      type: String
  - arguments:
    - description: Name of the rule to delete.
      name: rulename
      required: true
    - auto: PREDEFINED
      description: Pre rule or Post rule (Panorama instances).
      name: pre_post
      predefined:
      - pre-rulebase
      - post-rulebase
    - description: The device group for which to return addresses for the rule (Panorama
        instances).
      name: device-group
    description: Deletes a policy rule.
    execution: true
    name: pan-os-delete-rule
    outputs:
    - contextPath: Panorama.SecurityRule.Name
      description: Rule name.
      type: string
    - contextPath: Panorama.SecurityRule.DeviceGroup
      description: Device group for the rule (Panorama instances).
      type: string
  - arguments:
    - auto: PREDEFINED
      defaultValue: 'false'
      description: Whether to list predefined applications or not.
      name: predefined
      predefined:
      - 'true'
      - 'false'
    description: Returns a list of applications.
    name: pan-os-list-applications
    outputs:
    - contextPath: Panorama.Applications.Name
      description: Application name.
      type: string
    - contextPath: Panorama.Applications.Id
      description: Application ID.
      type: number
    - contextPath: Panorama.Applications.Category
      description: Application category.
      type: string
    - contextPath: Panorama.Applications.SubCategory
      description: Application sub-category.
      type: string
    - contextPath: Panorama.Applications.Technology
      description: Application technology.
      type: string
    - contextPath: Panorama.Applications.Risk
      description: Application risk (1 to 5).
      type: number
    - contextPath: Panorama.Applications.Description
      description: Application description.
      type: string
  - arguments:
    - description: Job ID to check.
      name: job_id
      required: true
    description: Returns commit status for a configuration.
    name: pan-os-commit-status
    outputs:
    - contextPath: Panorama.Commit.JobID
      description: Job ID of the configuration to be committed.
      type: number
    - contextPath: Panorama.Commit.Status
      description: Commit status.
      type: string
    - contextPath: Panorama.Commit.Details
      description: Job ID details.
      type: string
    - contextPath: Panorama.Commit.Warnings
      description: Job ID warnings
      type: String
  - arguments:
    - description: Job ID to check.
      name: job_id
      required: true
    description: Returns the push status for a configuration.
    name: pan-os-push-status
    outputs:
    - contextPath: Panorama.Push.DeviceGroup
      description: Device group to which the policies were pushed.
      type: string
    - contextPath: Panorama.Push.JobID
      description: Job ID of the configuration to be pushed.
      type: number
    - contextPath: Panorama.Push.Status
      description: Push status.
      type: string
    - contextPath: Panorama.Push.Details
      description: Job ID details.
      type: string
    - contextPath: Panorama.Push.Warnings
      description: Job ID warnings
      type: String
  - arguments:
    - auto: PREDEFINED
      description: Type of Packet Capture.
      name: pcapType
      predefined:
      - application-pcap
      - filter-pcap
      - threat-pcap
      - dlp-pcap
      required: true
    - description: The serial number of the firewall to download the PCAP from.
      name: serialNumber
    - description: The file name for the PCAP type ('dlp-pcap', 'filter-pcap', or 'application-pcap'). Required for 'filter-pcap'.
      name: from
    - description: The new name for the PCAP file after downloading. If this argument
        is not specified, the file name is the PCAP file name set in the firewall.
      name: localName
    - description: Serial number for the request. For further information, see the
        Panorama XML API Documentation.
      name: serialNo
    - description: 'The Search time for the request. For example: "2019/12/26 00:00:00",
        "2020/01/10". For more information, see the Panorama XML API documentation. Required for the "threat-pcap"'
      name: searchTime
    - description: The ID of the PCAP for the request. For further information, see
        the Panorama XML API Documentation. Required for 'threat-pcap'.
      name: pcapID
    - description: Password for Panorama, needed for the 'dlp-pcap' PCAP type only.
      name: password
    - description: The Device Name on which the PCAP is stored. For further information,
        see the Panorama XML API Documentation. Required for 'threat-pcap' in pan-os firewalls < 9.0.7 versions
      name: deviceName
    - description: The Session ID of the PCAP. For further information, see the Panorama
        XML API Documentation. Required for 'threat-pcap' in pan-os firewalls < 9.0.7 versions
      name: sessionID
    description: Returns information for a Panorama PCAP file. The recommended maximum
      file size is 5 MB. If the limit is exceeded, you might need to SSH the firewall
      and run the scp export command to export the PCAP file. For more information,
      see the Palo Alto Networks documentation.
    name: pan-os-get-pcap
    outputs:
    - contextPath: File.Size
      description: File size.
      type: number
    - contextPath: File.Name
      description: File name.
      type: string
    - contextPath: File.Type
      description: File type.
      type: string
    - contextPath: File.Info
      description: File info.
      type: string
    - contextPath: File.Extension
      description: File extension.
      type: string
    - contextPath: File.EntryID
      description: FIle entryID.
      type: string
    - contextPath: File.MD5
      description: MD5 hash of the file.
      type: string
    - contextPath: File.SHA1
      description: SHA1 hash of the file.
      type: string
    - contextPath: File.SHA256
      description: SHA256 hash of the file.
      type: string
    - contextPath: File.SHA512
      description: SHA512 hash of the file.
      type: string
    - contextPath: File.SSDeep
      description: SSDeep hash of the file.
      type: string
  - arguments:
    - auto: PREDEFINED
      description: Type of Packet Capture.
      name: pcapType
      predefined:
      - application-pcap
      - filter-pcap
      - dlp-pcap
      required: true
    - description: The serial number of the firewall to download the PCAP from.
      name: serialNumber
    - description: Password for Panorama. Relevant for the 'dlp-pcap' PCAP type.
      name: password
    description: Returns a list of all PCAP files by PCAP type. Not available for
      threat PCAPs.
    name: pan-os-list-pcaps
  - arguments:
    - description: Tag for which to register IP addresses.
      name: tag
      required: true
    - description: IP addresses to register.
      isArray: true
      name: IPs
      required: true
    - auto: PREDEFINED
      defaultValue: 'true'
      description: Whether the IP addresses remain registered to the tag after the
        device reboots ('true':persistent, 'false':non-persistent). Default is 'true'.
      name: persistent
      predefined:
      - 'true'
      - 'false'
    - description: Timeout value to automatically unregister the IPs. Only applicable
        to PAN-OS 9.x and higher. Can not be used with persistent as true.
      name: timeout
    description: Registers IP addresses to a tag.
    name: pan-os-register-ip-tag
    outputs:
    - contextPath: Panorama.DynamicTags.Tag
      description: Name of the tag.
      type: string
    - contextPath: Panorama.DynamicTags.IPs
      description: Registered IP addresses.
      type: string
  - arguments:
    - description: Tag for which to unregister IP addresses.
      name: tag
      required: true
    - description: IP addresses to unregister.
      isArray: true
      name: IPs
      required: true
    description: Unregisters IP addresses from a tag.
    name: pan-os-unregister-ip-tag
  - arguments:
    - description: Tag for which to register users.
      name: tag
      required: true
    - description: A comma-separated list of users to register.
      isArray: true
      name: Users
      required: true
    - description: Timeout value to automatically unregister the users (in seconds). Only applicable to PAN-OS 9.x and higher.
      name: timeout
      required: false
    description: Registers users to a tag. This command is only available for PAN-OS
      version 9.x and above.
    name: pan-os-register-user-tag
    outputs:
    - contextPath: Panorama.DynamicTags.Tag
      description: Name of the tag.
      type: string
    - contextPath: Panorama.DynamicTags.Users
      description: List of registered users.
      type: string
  - arguments:
    - description: Tag from which to unregister users.
      name: tag
      required: true
    - description: A comma-separated list of users to unregister.
      isArray: true
      name: Users
      required: true
    description: Unregisters users from a tag. This command is only available for
      PAN-OS version 9.x and above.
    name: pan-os-unregister-user-tag
  - arguments:
    - description: Specifies the match criteria for the logs. This is similar to the
        query provided in the web interface under the Monitor tab, when viewing the
        logs.
      name: query
    - defaultValue: '100'
      description: The number of logs to retrieve. The default is 100. Maximum is
        5000.
      name: number_of_logs
    - auto: PREDEFINED
      defaultValue: backward
      description: |-
        Whether logs are shown oldest first (forward) or newest
        first (backward). Default is backward.
      name: direction
      predefined:
      - backward
      - forward
    - description: Source address for the query.
      name: source
    - description: Destination address for the query.
      name: destination
    - description: Date and time after which logs were received in the format YYYY/MM/DD
        HH:MM:SS.
      name: receive_time
    - description: Application for the query.
      name: application
    - description: Destination port for the query.
      name: to_port
    - description: Action for the query.
      name: action
    deprecated: true
    description: Deprecated. Use the pan-os-query-logs command instead.
    name: pan-os-query-traffic-logs
    outputs:
    - contextPath: Panorama.TrafficLogs.JobID
      description: Job ID of the traffic logs query.
      type: Number
    - contextPath: Panorama.TrafficLogs.Status
      description: Status of the traffic logs query.
      type: String
  - arguments:
    - description: Job ID of the query.
      name: job_id
      required: true
    deprecated: true
    description: Deprecated. Use the pan-os-check-logs-status command instead.
    name: pan-os-check-traffic-logs-status
    outputs:
    - contextPath: Panorama.TrafficLogs.JobID
      description: Job ID of the traffic logs query.
      type: Number
    - contextPath: Panorama.TrafficLogs.Status
      description: Status of the traffic logs query.
      type: String
  - arguments:
    - description: Job ID of the query.
      name: job_id
      required: true
    deprecated: true
    description: Deprecated. Use the pan-os-get-logs command instead.
    name: pan-os-get-traffic-logs
    outputs:
    - contextPath: Panorama.TrafficLogs.JobID
      description: Job ID of the traffic logs query.
      type: Number
    - contextPath: Panorama.TrafficLogs.Status
      description: Status of the traffic logs query.
      type: String
    - contextPath: Panorama.TrafficLogs.Logs.Action
      description: Action of the traffic log.
      type: String
    - contextPath: Panorama.TrafficLogs.Logs.ActionSource
      description: Action source of the traffic log.
      type: String
    - contextPath: Panorama.TrafficLogs.Logs.Application
      description: Application of the traffic log.
      type: String
    - contextPath: Panorama.TrafficLogs.Logs.Category
      description: Category of the traffic log.
      type: String
    - contextPath: Panorama.TrafficLogs.Logs.DeviceName
      description: Device name of the traffic log.
      type: String
    - contextPath: Panorama.TrafficLogs.Logs.Destination
      description: Destination of the traffic log.
      type: String
    - contextPath: Panorama.TrafficLogs.Logs.DestinationPort
      description: Destination port of the traffic log.
      type: String
    - contextPath: Panorama.TrafficLogs.Logs.FromZone
      description: The from zone of the traffic log.
      type: String
    - contextPath: Panorama.TrafficLogs.Logs.Protocol
      description: Protocol of the traffic log.
      type: String
    - contextPath: Panorama.TrafficLogs.Logs.ReceiveTime
      description: Receive time of the traffic log.
      type: String
    - contextPath: Panorama.TrafficLogs.Logs.Rule
      description: Rule of the traffic log.
      type: String
    - contextPath: Panorama.TrafficLogs.Logs.SessionEndReason
      description: Session end reason of the traffic log.
      type: String
    - contextPath: Panorama.TrafficLogs.Logs.Source
      description: Source of the traffic log.
      type: String
    - contextPath: Panorama.TrafficLogs.Logs.SourcePort
      description: Source port of the traffic log.
      type: String
    - contextPath: Panorama.TrafficLogs.Logs.StartTime
      description: Start time of the traffic log.
      type: String
    - contextPath: Panorama.TrafficLogs.Logs.ToZone
      description: The to zone of the traffic log.
      type: String
    - contextPath: Panorama.TrafficLogs.Logs.Bytes
      description: Total log bytes.
      type: String
    - contextPath: Panorama.TrafficLogs.Logs.BytesReceived
      description: Log bytes received.
      type: String
    - contextPath: Panorama.TrafficLogs.Logs.BytesSent
      description: Log bytes sent.
      type: String
  - arguments:
    - auto: PREDEFINED
      description: Rules location. Can be 'pre-rulebase' or 'post-rulebase'. Mandatory
        for Panorama instances.
      name: pre_post
      predefined:
      - pre-rulebase
      - post-rulebase
    - description: The device group for which to return addresses (Panorama instances).
      name: device-group
    - description: Tag for which to filter the rules.
      name: tag
    description: Returns a list of predefined Security Rules.
    name: pan-os-list-rules
    outputs:
    - contextPath: Panorama.SecurityRule.Name
      description: Rule name.
      type: String
    - contextPath: Panorama.SecurityRule.Action
      description: Action for the rule.
      type: String
    - contextPath: Panorama.SecurityRule.Location
      description: Rule location.
      type: String
    - contextPath: Panorama.SecurityRule.Category
      description: Rule category.
      type: String
    - contextPath: Panorama.SecurityRule.Application
      description: Application for the rule.
      type: String
    - contextPath: Panorama.SecurityRule.Destination
      description: Destination address.
      type: String
    - contextPath: Panorama.SecurityRule.From
      description: Rule from.
      type: String
    - contextPath: Panorama.SecurityRule.Service
      description: Service for the rule.
      type: String
    - contextPath: Panorama.SecurityRule.To
      description: Rule to.
      type: String
    - contextPath: Panorama.SecurityRule.Source
      description: Source address.
      type: String
    - contextPath: Panorama.SecurityRule.DeviceGroup
      description: Device group for the rule (Panorama instances).
      type: string
    - contextPath: Panorama.SecurityRules.Tags
      description: Rule tags.
      type: String
  - arguments:
    - auto: PREDEFINED
      description: The log type. Can be "threat", "traffic", "wildfire", "url", or
        "data".
      name: log-type
      predefined:
      - threat
      - traffic
      - wildfire
      - url
      - data
      required: true
    - description: The query string by which to match criteria for the logs. This
        is similar to the query provided in the web interface under the Monitor tab
        when viewing the logs.
      name: query
    - description: |-
        The time that the log was generated from the timestamp and prior to it.
        e.g "2019/08/11 01:10:44".
      name: time-generated
    - description: Source address.
      isArray: true
      name: addr-src
    - description: Destination address.
      isArray: true
      name: addr-dst
    - description: Source or destination IP address.
      isArray: true
      name: ip
    - description: Source zone.
      isArray: true
      name: zone-src
    - description: Destination Source.
      isArray: true
      name: zone-dst
    - description: Rule action.
      isArray: true
      name: action
    - description: Destination port.
      isArray: true
      name: port-dst
    - description: Rule name, e.g "Allow all outbound".
      isArray: true
      name: rule
    - description: URL, e.g "safebrowsing.googleapis.com".
      isArray: true
      name: url
    - description: File hash (for WildFire logs only).
      isArray: true
      name: filedigest
    - defaultValue: '100'
      description: Maximum number of logs to retrieve. If empty, the default is 100.
        The maximum is 5,000.
      name: number_of_logs
    description: Query logs in Panorama.
    name: pan-os-query-logs
    outputs:
    - contextPath: Panorama.Monitor.JobID
      description: Job ID of the logs query.
      type: String
    - contextPath: Panorama.Monitor.Status
      description: Status of the logs query.
      type: String
    - contextPath: Panorama.Monitor.Message
      description: Message of the logs query.
      type: String
  - arguments:
    - description: Job ID of the query.
      isArray: true
      name: job_id
      required: true
    description: Checks the status of a logs query.
    name: pan-os-check-logs-status
    outputs:
    - contextPath: Panorama.Monitor.JobID
      description: Job ID of the logs query.
      type: String
    - contextPath: Panorama.Monitor.Status
      description: Status of the logs query.
      type: String
  - arguments:
    - description: Job ID of the query.
      isArray: true
      name: job_id
      required: true
    - defaultValue: 'true'
      description: Whether to auto-enrich the War Room entry. If "true", entry is
        not auto-enriched. If "false", entry is auto-extracted. Default is "true".
      name: ignore_auto_extract
    description: Retrieves the data of a logs query.
    name: pan-os-get-logs
    outputs:
    - contextPath: Panorama.Monitor.Logs.Action
      description: Action taken for the session. Can be "alert", "allow", "deny",
        "drop", "drop-all-packets", "reset-client", "reset-server", "reset-both",
        or "block-url".
      type: String
    - contextPath: Panorama.Monitor.Logs.Application
      description: Application associated with the session.
      type: String
    - contextPath: Panorama.Monitor.Logs.Category
      description: The URL category of the URL subtype. For WildFire subtype, it is
        the verdict on the file, and can be either "malicious", "phishing", "grayware"’,
        or "benign". For other subtypes, the value is "any".
      type: String
    - contextPath: Panorama.Monitor.Logs.DeviceName
      description: The hostname of the firewall on which the session was logged.
      type: String
    - contextPath: Panorama.Monitor.Logs.DestinationAddress
      description: Original session destination IP address.
      type: String
    - contextPath: Panorama.Monitor.Logs.DestinationUser
      description: Username of the user to which the session was destined.
      type: String
    - contextPath: Panorama.Monitor.Logs.DestinationCountry
      description: Destination country or internal region for private addresses. Maximum
        length is 32 bytes.
      type: String
    - contextPath: Panorama.Monitor.Logs.DestinationPort
      description: Destination port utilized by the session.
      type: String
    - contextPath: Panorama.Monitor.Logs.FileDigest
      description: Only for the WildFire subtype, all other types do not use this
        field. The filedigest string shows the binary hash of the file sent to be
        analyzed by the WildFire service.
      type: String
    - contextPath: Panorama.Monitor.Logs.FileName
      description: |-
        File name or file type when the subtype is file.
        File name when the subtype is virus.
        File name when the subtype is wildfire-virus.
        File name when the subtype is wildfire.
      type: String
    - contextPath: Panorama.Monitor.Logs.FileType
      description: |-
        Only for the WildFire subtype, all other types do not use this field.
        Specifies the type of file that the firewall forwarded for WildFire analysis.
      type: String
    - contextPath: Panorama.Monitor.Logs.FromZone
      description: The zone from which the session was sourced.
      type: String
    - contextPath: Panorama.Monitor.Logs.URLOrFilename
      description: |-
        The actual URL when the subtype is url.
        File name or file type when the subtype is file.
        File name when the subtype is virus.
        File name when the subtype is wildfire-virus.
        File name when the subtype is wildfire.
        URL or file name when the subtype is vulnerability (if applicable).
      type: String
    - contextPath: Panorama.Monitor.Logs.NATDestinationIP
      description: If destination NAT performed, the post-NAT destination IP address.
      type: String
    - contextPath: Panorama.Monitor.Logs.NATDestinationPort
      description: Post-NAT destination port.
      type: String
    - contextPath: Panorama.Monitor.Logs.NATSourceIP
      description: If source NAT performed, the post-NAT source IP address.
      type: String
    - contextPath: Panorama.Monitor.Logs.NATSourcePort
      description: Post-NAT source port.
      type: String
    - contextPath: Panorama.Monitor.Logs.PCAPid
      description: |-
        The packet capture (pcap) ID is a 64 bit unsigned integral denoting
        an ID to correlate threat pcap files with extended pcaps taken as a part of
        that flow. All threat logs will contain either a pcap_id of 0 (no associated
        pcap), or an ID referencing the extended pcap file.
      type: String
    - contextPath: Panorama.Monitor.Logs.IPProtocol
      description: IP protocol associated with the session.
      type: String
    - contextPath: Panorama.Monitor.Logs.Recipient
      description: |-
        Only for the WildFire subtype, all other types do not use this field.
        Specifies the name of the receiver of an email that WildFire determined to be malicious when analyzing an email link forwarded by the firewall.
      type: String
    - contextPath: Panorama.Monitor.Logs.Rule
      description: Name of the rule that the session matched.
      type: String
    - contextPath: Panorama.Monitor.Logs.RuleID
      description: ID of the rule that the session matched.
      type: String
    - contextPath: Panorama.Monitor.Logs.ReceiveTime
      description: Time the log was received at the management plane.
      type: String
    - contextPath: Panorama.Monitor.Logs.Sender
      description: |-
        Only for the WildFire subtype; all other types do not use this field.
        Specifies the name of the sender of an email that WildFire determined to be malicious when analyzing an email link forwarded by the firewall.
      type: String
    - contextPath: Panorama.Monitor.Logs.SessionID
      description: An internal numerical identifier applied to each session.
      type: String
    - contextPath: Panorama.Monitor.Logs.DeviceSN
      description: The serial number of the firewall on which the session was logged.
      type: String
    - contextPath: Panorama.Monitor.Logs.Severity
      description: |-
        Severity associated with the threat. Can be "informational", "low",
        "medium", "high", or "critical".
      type: String
    - contextPath: Panorama.Monitor.Logs.SourceAddress
      description: Original session source IP address.
      type: String
    - contextPath: Panorama.Monitor.Logs.SourceCountry
      description: |-
        Source country or internal region for private addresses. Maximum
        length is 32 bytes.
      type: String
    - contextPath: Panorama.Monitor.Logs.SourceUser
      description: Username of the user who initiated the session.
      type: String
    - contextPath: Panorama.Monitor.Logs.SourcePort
      description: Source port utilized by the session.
      type: String
    - contextPath: Panorama.Monitor.Logs.ThreatCategory
      description: |-
        Describes threat categories used to classify different types of
        threat signatures.
      type: String
    - contextPath: Panorama.Monitor.Logs.Name
      description: |-
        Palo Alto Networks identifier for the threat. It is a description
        string followed by a 64-bit numerical identifier
      type: String
    - contextPath: Panorama.Monitor.Logs.ID
      description: Palo Alto Networks ID for the threat.
      type: String
    - contextPath: Panorama.Monitor.Logs.ToZone
      description: The zone to which the session was destined.
      type: String
    - contextPath: Panorama.Monitor.Logs.TimeGenerated
      description: Time that the log was generated on the dataplane.
      type: String
    - contextPath: Panorama.Monitor.Logs.URLCategoryList
      description: |-
        A list of the URL filtering categories that the firewall used to
        enforce the policy.
      type: String
    - contextPath: Panorama.Monitor.Logs.Bytes
      description: Total log bytes.
      type: String
    - contextPath: Panorama.Monitor.Logs.BytesReceived
      description: Log bytes received.
      type: String
    - contextPath: Panorama.Monitor.Logs.BytesSent
      description: Log bytes sent.
      type: String
    - contextPath: Panorama.Monitor.Logs.Vsys
      description: Vsys on the firewall that generated the log.
      type: String
  - arguments:
    - description: The application name.
      name: application
    - description: The category name.
      name: category
    - description: The destination IP address.
      name: destination
      required: true
    - description: The destination port.
      name: destination-port
    - description: The from zone.
      name: from
    - description: The to zone.
      name: to
    - description: The IP protocol value.
      name: protocol
      required: true
    - description: The source IP address.
      name: source
      required: true
    - description: The source user.
      name: source-user
    - description: Target number of the firewall. Use only on a Panorama instance.
      name: target
      isArray: true
    - description: Target vsys of the firewall. Use only on a Panorama instance.
      name: vsys
      isArray: true
    description: Checks whether a session matches a specified security policy. This
      command is only available on Firewall instances.
    name: pan-os-security-policy-match
    outputs:
    - contextPath: Panorama.SecurityPolicyMatch.Query
      description: Query for the session to test.
      type: String
    - contextPath: Panorama.SecurityPolicyMatch.Rules.Name
      description: The matching rule name.
      type: String
    - contextPath: Panorama.SecurityPolicyMatch.Rules.Action
      description: The matching rule action.
      type: String
    - contextPath: Panorama.SecurityPolicyMatch.Rules.Category
      description: The matching rule category.
      type: String
    - contextPath: Panorama.SecurityPolicyMatch.Rules.Destination
      description: The matching rule destination.
      type: String
    - contextPath: Panorama.SecurityPolicyMatch.Rules.From
      description: The matching rule from zone.
      type: String
    - contextPath: Panorama.SecurityPolicyMatch.Rules.Source
      description: The matching rule source.
      type: String
    - contextPath: Panorama.SecurityPolicyMatch.Rules.To
      description: The matching rule to zone.
      type: String
    - contextPath: Panorama.SecurityPolicyMatch.QueryFields.Application
      description: The application name.
      type: String
    - contextPath: Panorama.SecurityPolicyMatch.QueryFields.Category
      description: The category name.
      type: String
    - contextPath: Panorama.SecurityPolicyMatch.QueryFields.Destination
      description: The destination IP address.
      type: String
    - contextPath: Panorama.SecurityPolicyMatch.QueryFields.DestinationPort
      description: The destination port.
      type: Number
    - contextPath: Panorama.SecurityPolicyMatch.QueryFields.From
      description: The query fields from zone.
      type: String
    - contextPath: Panorama.SecurityPolicyMatch.QueryFields.To
      description: The query fields to zone.
      type: String
    - contextPath: Panorama.SecurityPolicyMatch.QueryFields.Protocol
      description: The IP protocol value.
      type: String
    - contextPath: Panorama.SecurityPolicyMatch.QueryFields.Source
      description: The destination IP address.
      type: String
    - contextPath: Panorama.SecurityPolicyMatch.QueryFields.SourceUser
      description: The source user.
      type: String
  - arguments:
    - description: The name of the virtual router for which to list the static routes.
      name: virtual_router
      required: true
    - description: The template to use to run the command. Overrides the template
        parameter (Panorama instances).
      name: template
    - auto: PREDEFINED
      defaultValue: 'false'
      description: Whether to show an uncommitted configuration. Default is "false".
      name: show_uncommitted
      predefined:
      - 'true'
      - 'false'
    description: Lists the static routes of a virtual router.
    name: pan-os-list-static-routes
    outputs:
    - contextPath: Panorama.StaticRoutes.Name
      description: The name of the static route.
      type: String
    - contextPath: Panorama.StaticRoutes.BFDProfile
      description: The BFD profile of the static route.
      type: String
    - contextPath: Panorama.StaticRoutes.Destination
      description: The destination of the static route.
      type: String
    - contextPath: Panorama.StaticRoutes.Metric
      description: The metric (port) of the static route.
      type: Number
    - contextPath: Panorama.StaticRoutes.NextHop
      description: The next hop of the static route. Can be an IP address, FQDN, or
        a virtual router.
      type: String
    - contextPath: Panorama.StaticRoutes.RouteTable
      description: The route table of a static route.
      type: String
    - contextPath: Panorama.StaticRoutes.VirtualRouter
      description: The virtual router to which the static router belongs.
      type: String
    - contextPath: Panorama.StaticRoutes.Template
      description: The template in which the static route is defined (Panorama instances
        only).
      type: String
    - contextPath: Panorama.StaticRoutes.Uncommitted
      description: Whether the static route is committed.
      type: Boolean
  - arguments:
    - description: Name of the virtual router for which to display the static route.
      name: virtual_router
      required: true
    - description: Name of the static route to display.
      name: static_route
      required: true
    - description: The template to use to run the command. Overrides the template
        parameter (Panorama instances).
      name: template
    description: Returns the specified static route of a virtual router.
    name: pan-os-get-static-route
    outputs:
    - contextPath: Panorama.StaticRoutes.Name
      description: The name of the static route.
      type: String
    - contextPath: Panorama.StaticRoutes.BFDProfile
      description: The BFD profile of the static route.
      type: String
    - contextPath: Panorama.StaticRoutes.Destination
      description: The destination of the static route.
      type: String
    - contextPath: Panorama.StaticRoutes.Metric
      description: The metric (port) of the static route.
      type: Number
    - contextPath: Panorama.StaticRoutes.NextHop
      description: The next hop of the static route. Can be an IP address, FQDN, or
        a virtual router.
      type: String
    - contextPath: Panorama.StaticRoutes.RouteTable
      description: The route table of the static route.
      type: String
    - contextPath: Panorama.StaticRoutes.VirtualRouter
      description: The virtual router to which the static router belongs.
      type: String
    - contextPath: Panorama.StaticRoutes.Template
      description: The template in which the static route is defined (Panorama instances
        only).
      type: String
  - arguments:
    - description: Virtual router to which the routes will be added.
      name: virtual_router
      required: true
    - description: The name of the static route to add. The argument is limited to
        a maximum of 31 characters, is case-sensitive, and supports letters, numbers,
        spaces, hyphens, and underscores.
      name: static_route
      required: true
    - description: 'The IP address and network mask in Classless Inter-domain Routing
        (CIDR) notation: ip_address/mask. For example, 192.168.0.1/24 for IPv4 or
        2001:db8::/32 for IPv6).'
      name: destination
      required: true
    - auto: PREDEFINED
      description: 'The type for the next hop. Can be: "ip-address", "next-vr", "fqdn",
        or "discard".'
      name: nexthop_type
      predefined:
      - ip-address
      - next-vr
      - fqdn
      - discard
      required: true
    - description: The next hop value.
      name: nexthop_value
      required: true
    - description: The metric port for the static route (1-65535).
      name: metric
    - description: The interface name in which to add the static route.
      name: interface
    - description: The template to use to run the command. Overrides the template
        parameter (Panorama instances).
      name: template
    description: Adds a static route.
    name: pan-os-add-static-route
    outputs:
    - contextPath: Panorama.StaticRoutes.Name
      description: The name of the static route.
      type: String
    - contextPath: Panorama.StaticRoutes.BFDProfile
      description: The BFD profile of the static route.
      type: String
    - contextPath: Panorama.StaticRoutes.Destination
      description: The destination of the static route.
      type: String
    - contextPath: Panorama.StaticRoutes.Metric
      description: The metric (port) of the static route.
      type: Number
    - contextPath: Panorama.StaticRoutes.NextHop
      description: The next hop of the static route. Can be an IP address, FQDN, or
        a virtual router.
      type: String
    - contextPath: Panorama.StaticRoutes.RouteTable
      description: The route table of the static route.
      type: String
    - contextPath: Panorama.StaticRoutes.VirtualRouter
      description: The virtual router to which the static router belongs.
      type: String
    - contextPath: Panorama.StaticRoutes.Template
      description: The template in which the static route is defined (Panorama instances
        only).
      type: String
  - arguments:
    - description: The name of the static route to delete.
      name: route_name
      required: true
    - description: The virtual router from which the routes will be deleted.
      name: virtual_router
      required: true
    - description: The template to use to run the command. Overrides the template
        parameter (Panorama instances).
      name: template
    description: Deletes a static route.
    name: pan-os-delete-static-route
    outputs:
    - contextPath: Panorama.StaticRoutes.Name
      description: The name of the static route to delete.
      type: String
    - contextPath: Panorama.StaticRoutes.BFDProfile
      description: The BFD profile of the static route.
      type: String
    - contextPath: Panorama.StaticRoutes.Destination
      description: The destination of the static route.
      type: String
    - contextPath: Panorama.StaticRoutes.Metric
      description: The metric (port) of the static route.
      type: Number
    - contextPath: Panorama.StaticRoutes.NextHop
      description: The next hop of the static route. Can be an IP address, FQDN, or
        a virtual router.
      type: String
    - contextPath: Panorama.StaticRoutes.RouteTable
      description: The route table of the static route.
      type: String
    - contextPath: Panorama.StaticRoutes.VirtualRouter
      description: The virtual router to which the static router belongs.
      type: String
    - contextPath: Panorama.StaticRoutes.Template
      description: The template in which the static route is defined (Panorama instances
        only).
      type: String
    - contextPath: Panorama.StaticRoutes.Deleted
      description: Whether the static route was deleted.
      type: Boolean
  - arguments:
    - description: Serial number of the target device.
      name: target
    description: Show firewall device software version.
    name: pan-os-show-device-version
    outputs:
    - contextPath: Panorama.Device.Info.Devicename
      description: Device name of the PAN-OS.
      type: String
    - contextPath: Panorama.Device.Info.Model
      description: Model of the PAN-OS.
      type: String
    - contextPath: Panorama.Device.Info.Serial
      description: Serial number of the PAN-OS.
      type: String
    - contextPath: Panorama.Device.Info.Version
      description: Version of the PAN-OS.
      type: String
  - arguments:
    - description: The device to which to download the content update.
      name: target
    description: Downloads the latest content update.
    name: pan-os-download-latest-content-update
    outputs:
    - contextPath: Panorama.Content.Download.JobID
      description: Job ID of the content download.
      type: String
    - contextPath: Panorama.Content.Download.Status
      description: Content download status.
      type: String
  - arguments:
    - description: The device to which the content update is downloading.
      name: target
    - description: Job ID to check.
      name: job_id
      required: true
    description: Checks the download status of a content update.
    name: pan-os-content-update-download-status
    outputs:
    - contextPath: Panorama.Content.Download.JobID
      description: Job ID to monitor.
      type: String
    - contextPath: Panorama.Content.Download.Status
      description: Download status.
      type: String
    - contextPath: Panorama.Content.Download.Details
      description: Job ID details.
      type: String
  - arguments:
    - description: The device on which to install the content update.
      name: target
    description: Installs the latest content update.
    name: pan-os-install-latest-content-update
    outputs:
    - contextPath: Panorama.Content.Install.JobID
      description: Job ID of the installation.
      type: String
    - contextPath: Content.Install.Status
      description: Installation status.
      type: String
  - arguments:
    - description: The device on which to check the installation status of the content
        update.
      name: target
    - description: Job ID of the content installation.
      name: job_id
      required: true
    description: Gets the installation status of the content update.
    name: pan-os-content-update-install-status
    outputs:
    - contextPath: Panorama.Content.Install.JobID
      description: Job ID of the content installation.
      type: String
    - contextPath: Panorama.Content.Install.Status
      description: Content installation status.
      type: String
    - contextPath: Panorama.Content.Install.Details
      description: Content installation status details.
      type: String
  - arguments:
    - description: The target device from which to get the PAN-OS software version.
      name: target
    description: Checks the PAN-OS software version from the repository.
    name: pan-os-check-latest-panos-software
  - arguments:
    - description: The target device from which to download the PAN-OS software version.
      name: target
    - description: The target version number to install.
      name: target_version
      required: true
    description: Downloads the target PAN-OS software version to install on the target
      device.
    name: pan-os-download-panos-version
    outputs:
    - contextPath: Panorama.PANOS.Download.JobID
      description: Job ID of the PAN-OS download.
      type: number
    - contextPath: Panorama.PANOS.Download.Status
      description: Status of the PAN-OS download.
      type: String
  - arguments:
    - description: The target device from which to get the download status.
      name: target
    - description: Job ID to check.
      name: job_id
      required: true
    description: Gets the download status of the target PAN-OS software.
    name: pan-os-download-panos-status
    outputs:
    - contextPath: Panorama.PANOS.Download.JobID
      description: Job ID of the PAN-OS download.
      type: string
    - contextPath: Panorama.PANOS.Download.Status
      description: PAN-OS download status.
      type: String
    - contextPath: Panorama.PANOS.Download.Details
      description: PAN-OS download details.
      type: String
  - arguments:
    - description: The target device on which to install the target PAN-OS software
        version.
      name: target
    - description: Target PAN-OS version to install.
      name: target_version
      required: true
    description: Installs the target PAN-OS version on the specified target device.
    name: pan-os-install-panos-version
    outputs:
    - contextPath: Panorama.PANOS.Install.JobID
      description: Job ID of the PAN-OS installation.
      type: string
    - contextPath: Panorama.PANOS.Install.Status
      description: Status of the PAN-OS installation.
      type: String
  - arguments:
    - description: The target device from which to get the installation status.
      name: target
    - description: Job ID to check.
      name: job_id
      required: true
    description: Gets the installation status of the PAN-OS software.
    name: pan-os-install-panos-status
    outputs:
    - contextPath: Panorama.PANOS.Install.JobID
      description: Job ID of the PAN-OS installation.
      type: number
    - contextPath: Panorama.PANOS.Install.Status
      description: Status of the PAN-OS installation.
      type: String
    - contextPath: Panorama.PANOS.Install.Details
      description: PAN-OS installation details.
      type: String
  - arguments:
    - description: The target device on which to reboot the firewall.
      name: target
    description: Reboots the Firewall device.
    name: pan-os-device-reboot
  - arguments:
    - description: The IP address from which to return information.
      name: ip_address
      required: true
    description: Gets location information for an IP address.
    name: pan-os-show-location-ip
    outputs:
    - contextPath: Panorama.Location.IP.country_code
      description: The IP address location country code.
      type: String
    - contextPath: Panorama.Location.IP.country_name
      description: The IP address location country name.
      type: String
    - contextPath: Panorama.Location.IP.ip_address
      description: The IP address.
      type: String
    - contextPath: Panorama.Location.IP.Status
      description: Whether the IP address was found.
      type: String
  - arguments: []
    description: Gets information about available PAN-OS licenses and their statuses.
    name: pan-os-get-licenses
    outputs:
    - contextPath: Panorama.License.Authcode
      description: The authentication code of the license.
      type: String
    - contextPath: Panorama.License.Base-license-name
      description: The base license name.
      type: String
    - contextPath: Panorama.License.Description
      description: The description of the license.
      type: String
    - contextPath: Panorama.License.Expired
      description: Whether the license has expired.
      type: String
    - contextPath: Panorama.License.Expires
      description: When the license will expire.
      type: String
    - contextPath: Panorama.License.Feature
      description: The feature of the license.
      type: String
    - contextPath: Panorama.License.Issued
      description: When the license was issued.
      type: String
    - contextPath: Panorama.License.Serial
      description: The serial number of the license.
      type: String
  - arguments:
    - auto: PREDEFINED
      description: The security profile for which to get information. Can be "data-filtering",
        "file-blocking", "spyware", "url-filtering", "virus", "vulnerability", or
        "wildfire-analysis".
      name: security_profile
      predefined:
      - data-filtering
      - file-blocking
      - spyware
      - url-filtering
      - virus
      - vulnerability
      - wildfire-analysis
    description: Gets information for the specified security profile.
    name: pan-os-get-security-profiles
    outputs:
    - contextPath: Panorama.Spyware.Name
      description: The profile name.
      type: String
    - contextPath: Panorama.Spyware.Rules.Action
      description: The rule action.
      type: String
    - contextPath: Panorama.Spyware.Rules.Category
      description: The category for which to apply the rule.
      type: String
    - contextPath: Panorama.Spyware.Rules.Name
      description: The rule name.
      type: String
    - contextPath: Panorama.Spyware.Rules.Packet-capture
      description: Whether packet capture is enabled.
      type: String
    - contextPath: Panorama.Spyware.Rules.Severity
      description: The rule severity.
      type: String
    - contextPath: Panorama.Spyware.Rules.Threat-name
      description: The threat name for which to apply the rule.
      type: String
    - contextPath: Panorama.URLFilter.Name
      description: The profile name.
      type: String
    - contextPath: Panorama.URLFilter.Rules.Category.Action
      description: The rule action to apply to the category.
      type: String
    - contextPath: Panorama.URLFilter.Rules.Category.Name
      description: The category name.
      type: String
    - contextPath: Panorama.WildFire.Name
      description: The WildFire profile name.
      type: String
    - contextPath: Panorama.WildFire.Rules.Analysis
      description: The rule analysis.
      type: String
    - contextPath: Panorama.WildFire.Rules.Application
      description: The application for which to apply the rule.
      type: String
    - contextPath: Panorama.WildFire.Rules.File-type
      description: The file type for which to apply the rule.
      type: String
    - contextPath: Panorama.WildFire.Rules.Name
      description: The rule name.
      type: String
    - contextPath: Panorama.Vulnerability.Name
      description: The vulnerability profile name.
      type: String
    - contextPath: Panorama.Vulnerability.Rules.Vendor-id
      description: The vendor ID for which to apply the rule.
      type: String
    - contextPath: Panorama.Vulnerability.Rules.Packet-capture
      description: Whether packet capture is enabled.
      type: String
    - contextPath: Panorama.Vulnerability.Rules.Host
      description: The rule host.
      type: String
    - contextPath: Panorama.Vulnerability.Rules.Name
      description: The rule name.
      type: String
    - contextPath: Panorama.Vulnerability.Rules.Category
      description: The category for which to apply the rule.
      type: String
    - contextPath: Panorama.Vulnerability.Rules.CVE
      description: The CVE for which to apply the rule.
      type: String
    - contextPath: Panorama.Vulnerability.Rules.Action
      description: The rule action.
      type: String
    - contextPath: Panorama.Vulnerability.Rules.Severity
      description: The rule severity.
      type: String
    - contextPath: Panorama.Vulnerability.Rules.Threat-name
      description: The threat for which to apply the rule.
      type: String
    - contextPath: Panorama.Antivirus.Name
      description: The Antivirus profile name.
      type: String
    - contextPath: Panorama.Antivirus.Rules.Action
      description: The rule action.
      type: String
    - contextPath: Panorama.Antivirus.Rules.Name
      description: The rule name.
      type: String
    - contextPath: Panorama.Antivirus.Rules.WildFire-action
      description: The WildFire action.
      type: String
    - contextPath: Panorama.FileBlocking.Name
      description: The file blocking profile name.
      type: String
    - contextPath: Panorama.FileBlocking.Rules.Action
      description: The rule action.
      type: String
    - contextPath: Panorama.FileBlocking.Rules.Application
      description: The application for which to apply the rule.
      type: String
    - contextPath: Panorama.FileBlocking.Rules.File-type
      description: The file type to apply the rule.
      type: String
    - contextPath: Panorama.FileBlocking.Rules.Name
      description: The rule name.
      type: String
    - contextPath: Panorama.DataFiltering.Name
      description: The data filtering profile name.
      type: String
    - contextPath: Panorama.DataFiltering.Rules.Alert-threshold
      description: The alert threshold.
      type: String
    - contextPath: Panorama.DataFiltering.Rules.Application
      description: The application to apply the rule.
      type: String
    - contextPath: Panorama.DataFiltering.Rules.Block-threshold
      description: The block threshold.
      type: String
    - contextPath: Panorama.DataFiltering.Rules.Data-object
      description: The data object.
      type: String
    - contextPath: Panorama.DataFiltering.Rules.Direction
      description: The rule direction.
      type: String
    - contextPath: Panorama.DataFiltering.Rules.File-type
      description: The file type for which to apply the rule.
      type: String
    - contextPath: Panorama.DataFiltering.Rules.Log-severity
      description: The log severity.
      type: String
    - contextPath: Panorama.DataFiltering.Rules.Name
      description: The rule name.
      type: String
  - arguments:
    - auto: PREDEFINED
      description: Security profile type. Can be 'data-filtering', 'file-blocking',
        'spyware', 'url-filtering', 'virus, 'vulnerability', or wildfire-analysis.'
      name: profile_type
      predefined:
      - data-filtering
      - file-blocking
      - spyware
      - url-filtering
      - virus
      - vulnerability
      - wildfire-analysis
      required: true
    - description: The rule name to apply.
      name: rule_name
      required: true
    - description: The profile name to apply to the rule.
      name: profile_name
      required: true
    - auto: PREDEFINED
      description: The location of the rules. Can be 'pre-rulebase' or 'post-rulebase'.
        Mandatory for Panorama instances.
      name: pre_post
      predefined:
      - pre-rulebase
      - post-rulebase
    description: Apply a security profile to specific rules or rules with a specific
      tag.
    name: pan-os-apply-security-profile
  - arguments:
    - auto: PREDEFINED
      description: The location of the rules. Can be 'pre-rulebase' or 'post-rulebase'.
        Mandatory for Panorama instances.
      name: pre_post
      predefined:
      - pre-rulebase
      - post-rulebase
    description: Get SSL decryption rules.
    name: pan-os-get-ssl-decryption-rules
    outputs:
    - contextPath: Panorama.SSLRule.From
      description: The SSL rule from the source.
      type: String
    - contextPath: Panorama.SSLRule.Name
      description: The name of the SSL rule.
      type: String
    - contextPath: Panorama.SSLRule.Destination
      description: The destination of the SSL rule.
      type: String
    - contextPath: Panorama.SSLRule.Target
      description: The target of the SSL rule.
      type: String
    - contextPath: Panorama.SSLRule.Service
      description: The SSL rule service.
      type: String
    - contextPath: Panorama.SSLRule.Action
      description: The SSL rule action.
      type: String
    - contextPath: Panorama.SSLRule.Type
      description: The SSL rule type.
      type: String
    - contextPath: Panorama.SSLRule.Source
      description: The source of the SSL rule.
      type: String
    - contextPath: Panorama.SSLRule.To
      description: The SSL rule to destination.
      type: String
    - contextPath: Panorama.SSLRule.UUID
      description: The SSL rule UUID.
      type: String
    - contextPath: Panorama.SSLRule.Description
      description: The SSL rule description.
      type: String
    - contextPath: Panorama.SSLRule.Source-user
      description: The SSL rule source user.
      type: String
    - contextPath: Panorama.SSLRule.Category
      description: The SSL rule category.
      type: String
  - arguments:
    - description: The template name.
      name: template
      required: true
    description: Retrieves the Wildfire configuration.
    name: pan-os-get-wildfire-configuration
    outputs:
    - contextPath: Panorama.WildFire.Name
      description: The file type.
      type: String
    - contextPath: Panorama.WildFire.Size-limit
      description: The file size limit.
      type: String
    - contextPath: Panorama.WildFire.recurring
      description: The schedule that is recurring.
      type: String
  - arguments:
    - description: The url-filtering profile name. Get the name by running the get-security-profiles
        command.
      name: profile_name
      required: true
    description: Set default categories to block in the URL filtering profile.
    name: pan-os-url-filtering-block-default-categories
  - arguments: []
    description: Get anti-spyware best practices.
    name: pan-os-get-anti-spyware-best-practice
    outputs:
    - contextPath: Panorama.Spyware.BotentDomain.Name
      description: The botnet domain name.
      type: String
    - contextPath: Panorama.Spyware.BotentDomain.Action
      description: The botnet domain action.
      type: String
    - contextPath: Panorama.Spyware.BotentDomain.Packet-capture
      description: Whether packet capture is enabled.
      type: String
    - contextPath: Panorama.Spyware.BotentDomain.Sinkhole.ipv4-address
      description: The botnet domain IPv4 address.
      type: String
    - contextPath: Panorama.Spyware.BotentDomain.Sinkhole.ipv6-address
      description: The Botnet domain IPv6 address.
      type: String
    - contextPath: Panorama.Spyware.Rule.Category
      description: The rule category.
      type: String
    - contextPath: Panorama.Spyware.Rule.Action
      description: The rule action.
      type: String
    - contextPath: Panorama.Spyware.Rule.Name
      description: The rule name.
      type: String
    - contextPath: Panorama.Spyware.Rule.Severity
      description: The rule severity.
      type: String
    - contextPath: Panorama.Spyware.Rule.Threat-name
      description: The rule threat name.
      type: String
    - contextPath: Panorama.Spyware.BotentDomain.Max_version
      description: The botnet domain max version.
      type: String
  - arguments: []
    description: Get file-blocking best practices.
    name: pan-os-get-file-blocking-best-practice
    outputs:
    - contextPath: Panorama.FileBlocking.Rule.Action
      description: The rule action.
      type: String
    - contextPath: Panorama.FileBlocking.Rule.Application
      description: The rule application.
      type: String
    - contextPath: Panorama.FileBlocking.Rule.File-type
      description: The rule file type.
      type: String
    - contextPath: Panorama.FileBlocking.Rule.Name
      description: The rule name.
      type: String
  - arguments: []
    description: Get anti-virus best practices.
    name: pan-os-get-antivirus-best-practice
    outputs:
    - contextPath: Panorama.Antivirus.Decoder.Action
      description: The rule action.
      type: String
    - contextPath: Panorama.Antivirus.Decoder.Name
      description: The rule name.
      type: String
    - contextPath: Panorama.Antivirus.Decoder.WildFire-action
      description: The WildFire action.
      type: String
  - arguments: []
    description: Get vulnerability-protection best practices.
    name: pan-os-get-vulnerability-protection-best-practice
    outputs:
    - contextPath: Panorama.Vulnerability.Rule.Action
      description: The rule action.
      type: String
    - contextPath: Panorama.Vulnerability.Rule.CVE
      description: The rule CVE.
      type: String
    - contextPath: Panorama.Vulnerability.Rule.Category
      description: The rule category.
      type: String
    - contextPath: Panorama.Vulnerability.Rule.Host
      description: The rule host.
      type: String
    - contextPath: Panorama.Vulnerability.Rule.Name
      description: The rule name.
      type: String
    - contextPath: Panorama.Vulnerability.Rule.Severity
      description: The rule severity.
      type: String
    - contextPath: Panorama.Vulnerability.Rule.Threat-name
      description: The threat name.
      type: String
    - contextPath: Panorama.Vulnerability.Rule.Vendor-id
      description: The vendor ID.
      type: String
  - arguments: []
    description: View WildFire best practices.
    name: pan-os-get-wildfire-best-practice
    outputs:
    - contextPath: Panorama.WildFire.Analysis
      description: The WildFire analysis.
      type: String
    - contextPath: Panorama.WildFire.Application
      description: The WildFire application.
      type: String
    - contextPath: Panorama.WildFire.File.File-size
      description: The recommended file size.
      type: String
    - contextPath: Panorama.WildFire.File.Name
      description: The file name.
      type: String
    - contextPath: Panorama.WildFire.File-type
      description: The WildFire profile file type.
      type: String
    - contextPath: Panorama.WildFire.Name
      description: The WildFire profile name.
      type: String
    - contextPath: Panorama.WildFire.SSLDecrypt
      description: The SSL decrypt content.
      type: String
    - contextPath: Panorama.WildFire.Schedule.Action
      description: The WildFire schedule action.
      type: String
    - contextPath: Panorama.WildFire.Schedule.Recurring
      description: The WildFire schedule recurring.
      type: String
  - arguments: []
    description: View URL filtering best practices.
    name: pan-os-get-url-filtering-best-practice
    outputs:
    - contextPath: Panorama.URLFilter.Category.Action
      description: The action to perform on the category.
      type: String
    - contextPath: Panorama.URLFilter.Category.Name
      description: The category name.
      type: String
    - contextPath: Panorama.URLFilter.DeviceGroup
      description: The device group name.
      type: String
    - contextPath: Panorama.URLFilter.Name
      description: The Profile name.
      type: String
    - contextPath: Panorama.URLFilter.Header.log-container-page-only
      description: The log container page only.
      type: String
    - contextPath: Panorama.URLFilter.Header.log-http-hdr-referer
      description: The log HTTP header referer.
      type: String
    - contextPath: Panorama.URLFilter.Header.log-http-hdr-user
      description: The log HTTP header user.
      type: String
    - contextPath: Panorama.URLFilter.Header.log-http-hdr-xff
      description: The log HTTP header xff.
      type: String
  - arguments:
    - description: The template name.
      name: template
      required: true
    description: Enforces wildfire best practices to upload files to the maximum size,
      forwards all file types, and updates the schedule.
    name: pan-os-enforce-wildfire-best-practice
  - arguments:
    - description: The name of the profile to create.
      name: profile_name
      required: true
    description: Creates an antivirus best practice profile.
    name: pan-os-create-antivirus-best-practice-profile
  - arguments:
    - description: The profile name to create.
      name: profile_name
      required: true
    description: Creates an Anti-Spyware best practice profile.
    name: pan-os-create-anti-spyware-best-practice-profile
  - arguments:
    - description: The profile name.
      name: profile_name
      required: true
    description: Creates a vulnerability protection best practice profile.
    name: pan-os-create-vulnerability-best-practice-profile
  - arguments:
    - description: The profile name.
      name: profile_name
      required: true
    description: Creates a URL filtering best practice profile.
    name: pan-os-create-url-filtering-best-practice-profile
  - arguments:
    - description: The name of the profile.
      name: profile_name
      required: true
    description: Creates a file blocking best practice profile.
    name: pan-os-create-file-blocking-best-practice-profile
  - arguments:
    - description: The name of the profile.
      name: profile_name
      required: true
    description: Creates a WildFire analysis best practice profile.
    name: pan-os-create-wildfire-best-practice-profile
  - arguments:
    - description: The template to use when running the command. Overrides the template
        parameter (Panorama instances). If not given, will use the integration parameter.
      name: template
    - description: The template stack to use when running the command.
      name: template_stack
    - description: "The name of the virtual system to be configured. Will use the\
        \ configured VSYS parameter if exists. If given a value, will override the\
        \ VSYS parameter. If neither the VSYS parameter and this argument are entered,\
        \ will default to 'vsys1'. "
      name: vsys
    description: Shows the user ID interface configuration.
    name: pan-os-show-user-id-interfaces-config
    outputs:
    - contextPath: Panorama.UserInterfaces.Name
      description: The name of the user interface.
      type: String
    - contextPath: Panorama.UserInterfaces.Zone
      description: The zone to which the interface is connected
      type: String
    - contextPath: Panorama.UserInterfaces.EnableUserIdentification
      description: Whether user identification is enabled.
      type: String
  - arguments:
    - description: The template to use when running the command. Overrides the template
        parameter (Panorama instances). If not given, will use the integration parameter.
      name: template
    - description: The template stack to use when running the command.
      name: template_stack
    - description: "The name of the virtual system to be configured. Will use the\
        \ configured VSYS parameter if exists. If given a value, will override the\
        \ VSYS parameter. If neither the VSYS parameter and this argument are entered,\
        \ will default to 'vsys1'. "
      name: vsys
    description: Shows the zones configuration.
    name: pan-os-show-zones-config
    outputs:
    - contextPath: Panorama.Zone.Name
      description: The name of the zone.
      type: String
    - contextPath: Panorama.Zone.Network
      description: The network to which the zone connected
      type: String
    - contextPath: Panorama.Zone.EnableUserIdentification
      description: Whether user identification is enabled.
      type: String
    - contextPath: Panorama.Zone.ZoneProtectionProfile
      description: The zone protection profile.
      type: String
    - contextPath: Panorama.Zone.LogSetting
      description: The log setting for the zone
      type: String
  - arguments:
    - description: The template to use when running the command. Overrides the template
        parameter (Panorama instances). If not given, will use the integration parameter.
      name: template
    - description: The template stack to use when running the command.
      name: template_stack
    - description: "The name of the virtual system to be configured. Will use the\
        \ configured VSYS parameter if exists. If given a value, will override the\
        \ VSYS parameter. If neither the VSYS parameter and this argument are entered,\
        \ will default to 'vsys1'. "
      name: vsys
    description: Retrieves list of user-ID agents configured in the system.
    name: pan-os-list-configured-user-id-agents
    outputs:
    - contextPath: Panorama.UserIDAgents.Name
      description: The user-ID Agent name.
      type: String
    - contextPath: Panorama.UserIDAgents.Host
      description: The user-ID Agent host.
      type: String
    - contextPath: Panorama.UserIDAgents.Port
      description: The user-ID Agent port.
      type: Number
    - contextPath: Panorama.UserIDAgents.LdapProxy
      description: Whether LDAP proxy is used in the user-ID agent.
      type: String
    - contextPath: Panorama.UserIDAgents.NtlmAuth
      description: Whether NLTM authentication is used in the user-ID agent.
      type: String
    - contextPath: Panorama.UserIDAgents.EnableHipCollection
      description: Whether HIP collection is enabled in the user-ID agent.
      type: String
    - contextPath: Panorama.UserIDAgents.IpUserMapping
      description: Whether IP user mapping is enabled in the user-ID agent.
      type: String
    - contextPath: Panorama.UserIDAgents.SerialNumber
      description: The serial number associated with the user-ID agent.
      type: Unknown
    - contextPath: Panorama.UserIDAgents.CollectorName
      description: The user-ID agent collector name.
      type: String
    - contextPath: Panorama.UserIDAgents.Secret
      description: The user-ID agent secret.
      type: String
    - contextPath: Panorama.UserIDAgents.Disabled
      description: Whether the user-ID agent is disbaled.
      type: String
  - arguments:
    - description: Entry ID of the file to upload.
      name: entryID
      required: true
    - auto: PREDEFINED
      description: The category of the content.
      name: category
      predefined:
      - wildfire
      - anti-virus
      - content
      required: true
    description: Uploads a content file to Panorama.
    name: pan-os-upload-content-update-file
    outputs:
    - contextPath: Panorama.Content.Upload.Status
      description: Content upload status.
      type: string
    - contextPath: Panorama.Content.Upload.Message
      description: Content upload message.
      type: string
  - arguments:
    - description: Update file name to be installed on PAN-OS.
      name: version_name
      required: true
    - auto: PREDEFINED
      description: The category of the content.
      name: category
      predefined:
      - wildfire
      - anti-virus
      - content
      required: true
    - auto: PREDEFINED
      defaultValue: no
      description: Skips file validity check with PAN-OS update server. Use this option
        for air-gapped networks and only if you trust the content file.
      name: skip_validity_check
      predefined:
      - yes
      - no
      required: true
    description: Installs specific content update file.
    name: pan-os-install-file-content-update
    outputs:
    - contextPath: Panorama.Content.Install.JobID
      description: JobID of the installation.
      type: string
    - contextPath: Panorama.Content.Install.Status
      description: Installation status.
      type: string
  - arguments:
      - default: false
        description: String by which to filter the results to only show specific hostnames or serial numbers.
        isArray: false
        name: device_filter_string
        required: false
        secret: false
    deprecated: false
    description: Gets all ARP tables from all firewalls in the topology.
    name: pan-os-platform-get-arp-tables
    outputs:
      - contextPath: PANOS.ShowArp.Summary.hostid
        description: ID of the PAN-OS host.
        type: String
      - contextPath: PANOS.ShowArp.Summary.max
        description: Maximum number of supported ARP entries.
        type: String
      - contextPath: PANOS.ShowArp.Summary.total
        description: Total number of current ARP entries.
        type: String
      - contextPath: PANOS.ShowArp.Summary.timeout
        description: ARP entry timeout.
        type: String
      - contextPath: PANOS.ShowArp.Summary.dp
        description: Firewall dataplane associated with the entry.
        type: String
      - contextPath: PANOS.ShowArp.Result.hostid
        description: ID of the PAN-OS host.
        type: String
      - contextPath: PANOS.ShowArp.Result.interface
        description: Network interface learned ARP entry.
        type: String
      - contextPath: PANOS.ShowArp.Result.ip
        description: Layer 3 address.
        type: String
      - contextPath: PANOS.ShowArp.Result.mac
        description: Layer 2 address.
        type: String
      - contextPath: PANOS.ShowArp.Result.port
        description: Network interface matching entry.
        type: String
      - contextPath: PANOS.ShowArp.Result.status
        description: ARP entry status.
        type: String
      - contextPath: PANOS.ShowArp.Result.ttl
        description: Time to live.
        type: String
  - arguments:
      - default: false
        description: String by which to filter the results to only show specific hostnames or serial numbers.
        isArray: false
        name: device_filter_string
        required: false
        secret: false
    deprecated: false
    description: Pulls all route summary information from the topology.
    name: pan-os-platform-get-route-summary
    outputs:
      - contextPath: PANOS.ShowRouteSummary.Summary.hostid
        description: ID of the PAN-OS host.
        type: Number
      - contextPath: PANOS.ShowRouteSummary.Summary.total
        description: Total number of routes.
        type: Number
      - contextPath: PANOS.ShowRouteSummary.Summary.limit
        description: Maximum number of routes for the platform.
        type: Number
      - contextPath: PANOS.ShowRouteSummary.Summary.active
        description: Active routes in the routing table.
        type: Number
  - arguments:
      - default: false
        description: String by which to filter the results to only show specific hostnames or serial numbers.
        isArray: false
        name: device_filter_string
        required: false
        secret: false
    deprecated: false
    description: Pulls all route summary information from the topology.
    name: pan-os-platform-get-routes
    outputs:
      - contextPath: PANOS.ShowRoute.Summary.hostid
        description: ID of the PAN-OS host.
        type: String
      - contextPath: PANOS.ShowRoute.Summary.interface
        description: Next hop interface.
        type: String
      - contextPath: PANOS.ShowRoute.Summary.route_count
        description: Total number of routes seen on the virtual router interface.
        type: Number
      - contextPath: PANOS.ShowRoute.Result.hostid
        description: ID of the PAN-OS host.
        type: String
      - contextPath: PANOS.ShowRoute.Result.virtual_router
        description: Virtual router this route belongs to.
        type: String
      - contextPath: PANOS.ShowRoute.Result.destination
        description: Network destination of the route.
        type: String
      - contextPath: PANOS.ShowRoute.Result.nexthop
        description: Next hop to the destination.
        type: String
      - contextPath: PANOS.ShowRoute.Result.metric
        description: Route metric.
        type: String
      - contextPath: PANOS.ShowRoute.Result.flags
        description: Route flags.
        type: String
      - contextPath: PANOS.ShowRoute.Result.age
        description: Age of the route.
        type: Number
      - contextPath: PANOS.ShowRoute.Result.interface
        description: Next hop interface.
        type: String
      - contextPath: PANOS.ShowRoute.Result.route_table
        description: The route table this route belongs to.
        type: String
  - arguments:
      - default: false
        description: String by which to filter the results to only show specific hostnames or serial numbers.
        isArray: false
        name: device_filter_string
        required: false
        secret: false
    deprecated: false
    description: Gets information from all PAN-OS systems in the topology.
    name: pan-os-platform-get-system-info
    outputs:
      - contextPath: PANOS.ShowSystemInfo.Summary.hostid
        description: ID of the PAN-OS host.
        type: String
      - contextPath: PANOS.ShowSystemInfo.Summary.ip_address
        description: Management IP address.
        type: String
      - contextPath: PANOS.ShowSystemInfo.Summary.sw_version
        description: System software version.
        type: String
      - contextPath: PANOS.ShowSystemInfo.Summary.family
        description: Platform family.
        type: String
      - contextPath: PANOS.ShowSystemInfo.Summary.model
        description: Platform model.
        type: String
      - contextPath: PANOS.ShowSystemInfo.Summary.uptime
        description: Total system uptime.
        type: String
      - contextPath: PANOS.ShowSystemInfo.Summary.hostname
        description: System hostname.
        type: String
      - contextPath: PANOS.ShowSystemInfo.Result.hostid
        description: ID of the PAN-OS host.
        type: String
      - contextPath: PANOS.ShowSystemInfo.Result.ip_address
        description: Management IP address.
        type: String
      - contextPath: PANOS.ShowSystemInfo.Result.netmask
        description: Management netmask.
        type: String
      - contextPath: PANOS.ShowSystemInfo.Result.mac_address
        description: Management MAC address.
        type: String
      - contextPath: PANOS.ShowSystemInfo.Result.uptime
        description: Total system uptime.
        type: String
      - contextPath: PANOS.ShowSystemInfo.Result.family
        description: Platform family.
        type: String
      - contextPath: PANOS.ShowSystemInfo.Result.model
        description: Platform model.
        type: String
      - contextPath: PANOS.ShowSystemInfo.Result.sw_version
        description: System software version.
        type: String
      - contextPath: PANOS.ShowSystemInfo.Result.operational_mode
        description: Current operational mode.
        type: String
      - contextPath: PANOS.ShowSystemInfo.Result.ipv6_address
        description: Management IPv6 address.
        type: String
      - contextPath: PANOS.ShowSystemInfo.Result.default_gateway
        description: Management default gateway.
        type: String
      - contextPath: PANOS.ShowSystemInfo.Result.public_ip_address
        description: Firewall public IP address.
        type: String
      - contextPath: PANOS.ShowSystemInfo.Result.hostname
        description: Device hostname.
        type: String
      - contextPath: PANOS.ShowSystemInfo.Result.av_version
        description: System anti-virus version.
        type: String
      - contextPath: PANOS.ShowSystemInfo.Result.av_release_date
        description: Release date of the antivirus content.
        type: String
      - contextPath: PANOS.ShowSystemInfo.Result.app_version
        description: App content version.
        type: String
      - contextPath: PANOS.ShowSystemInfo.Result.app_release_date
        description: Release date of the application content.
        type: String
      - contextPath: PANOS.ShowSystemInfo.Result.threat_version
        description: Threat content version.
        type: String
      - contextPath: PANOS.ShowSystemInfo.Result.threat_release_date
        description: Release date of the threat content.
        type: String
      - contextPath: PANOS.ShowSystemInfo.Result.wildfire_version
        description: Wildfire content version.
        type: String
      - contextPath: PANOS.ShowSystemInfo.Result.wildfire_release_date
        description: Wildfire release date.
        type: String
      - contextPath: PANOS.ShowSystemInfo.Result.url_filtering_version
        description: URL filtering content version.
        type: String
  - arguments:
      - default: false
        description: String by which to filter the results to only show specific hostnames or serial numbers.
        isArray: false
        name: device_filter_string
        required: false
        secret: false
    deprecated: false
    description: Gets the operational information of the device groups in the topology.
    name: pan-os-platform-get-device-groups
    outputs:
      - contextPath: PANOS.DeviceGroupOp.hostid
        description: ID of the PAN-OS host.
        type: String
      - contextPath: PANOS.DeviceGroupOp.serial
        description: Serial number of the firewall.
        type: String
      - contextPath: PANOS.DeviceGroupOp.connected
        description: Whether the firewall is currently connected.
        type: String
      - contextPath: PANOS.DeviceGroupOp.hostname
        description: Firewall hostname.
        type: String
      - contextPath: PANOS.DeviceGroupOp.last_commit_all_state_sp
        description: State of the last commit.
        type: String
      - contextPath: PANOS.DeviceGroupOp.name
        description: Device group name.
        type: String
  - arguments:
      - default: false
        description: String by which to filter the results to only show specific hostnames or serial numbers.
        isArray: false
        name: device_filter_string
        required: false
        secret: false
    deprecated: false
    description: Gets the operational information of the template stacks in the topology.
    name: pan-os-platform-get-template-stacks
    outputs:
      - contextPath: PANOS.TemplateStackOp.hostid
        description: ID of the PAN-OS host.
        type: String
      - contextPath: PANOS.TemplateStackOp.serial
        description: Serial number of the firewall.
        type: String
      - contextPath: PANOS.TemplateStackOp.connected
        description: Whether the firewall is currently connected.
        type: String
      - contextPath: PANOS.TemplateStackOp.hostname
        description: Firewall hostname.
        type: String
      - contextPath: PANOS.TemplateStackOp.last_commit_all_state_tpl
        description: State of the last commit.
        type: String
      - contextPath: PANOS.TemplateStackOp.name
        description: Template stack name.
        type: String
  - arguments:
      - default: false
        description: String by which to filter the results to only show specific hostnames or serial numbers.
        isArray: false
        name: device_filter_string
        required: false
        secret: false
    deprecated: false
    description: Gets global counter information from all the PAN-OS firewalls in the topology.
    name: pan-os-platform-get-global-counters
    outputs:
      - contextPath: PANOS.ShowCounters.Summary.hostid
        type: String
        description: Host ID.
      - contextPath: PANOS.ShowCounters.Summary.name
        description: Human readable counter name.
        type: String
      - contextPath: PANOS.ShowCounters.Summary.value
        description: Current counter value
        type: Number
      - contextPath: PANOS.ShowCounters.Summary.rate
        description: Packets per second rate.
        type: Number
      - contextPath: PANOS.ShowCounters.Summary.desc
        description: Human readable counter description.
        type: String
      - contextPath: PANOS.ShowCounters.Result.hostid
        type: String
        description: Host ID.
      - contextPath: PANOS.ShowCounters.Result.category
        description: The counter category.
        type: String
      - contextPath: PANOS.ShowCounters.Result.name
        description: Human readable counter name.
        type: String
      - contextPath: PANOS.ShowCounters.Result.value
        description: Current counter value.
        type: Number
      - contextPath: PANOS.ShowCounters.Result.rate
        description: Packets per second rate.
        type: Number
      - contextPath: PANOS.ShowCounters.Result.aspect
        description: PAN-OS aspect.
        type: String
      - contextPath: PANOS.ShowCounters.Result.desc
        description: Human readable counter description.
        type: String
      - contextPath: PANOS.ShowCounters.Result.id
        description: Counter ID.
        type: String
      - contextPath: PANOS.ShowCounters.Result.severity
        description: Counter severity.
        type: String
  - arguments:
      - default: false
        description: String by which to filter the results to only show specific hostnames or serial numbers.
        isArray: false
        name: device_filter_string
        required: false
        secret: false
    deprecated: false
    description: Retrieves all BGP peer information from the PAN-OS firewalls in the topology.
    name: pan-os-platform-get-bgp-peers
    outputs:
      - contextPath: PANOS.ShowBGPPeers.Summary.hostid
        type: String
        description: Host ID
      - contextPath: PANOS.ShowBGPPeers.Summary.peer
        description: Name of the Border Gateway Protocol (BGP) peer.
        type: String
      - contextPath: PANOS.ShowBGPPeers.Summary.status
        description: Peer connection status.
        type: String
      - contextPath: PANOS.ShowBGPPeers.Summary.incoming_accepted
        description: Total number of accepted routes from the peer.
        type: String
      - contextPath: PANOS.ShowBGPPeers.Result.hostid
        type: String
        description: Host ID.
      - contextPath: PANOS.ShowBGPPeers.Result.peer
        description: Name of the Border Gateway Protocol (BGP) peer.
        type: String
      - contextPath: PANOS.ShowBGPPeers.Result.vr
        description: Virtual router in which the peer resides.
        type: String
      - contextPath: PANOS.ShowBGPPeers.Result.remote_as
        description: Remote AS (Autonomous System) of the peer.
        type: String
      - contextPath: PANOS.ShowBGPPeers.Result.status
        description: Peer connection status.
        type: String
      - contextPath: PANOS.ShowBGPPeers.Result.peer_address
        description: IP address and port of the peer.
        type: String
      - contextPath: PANOS.ShowBGPPeers.Result.local_address
        description: Local router address and port.
        type: String
      - contextPath: PANOS.ShowBGPPeers.Result.incoming_total
        description: Total incoming routes from the peer.
        type: String
      - contextPath: PANOS.ShowBGPPeers.Result.incoming_accepted
        description: Total accepted routes from the peer.
        type: String
      - contextPath: PANOS.ShowBGPPeers.Result.incoming_rejected
        description: Total rejected routes from peer
        type: String
      - contextPath: PANOS.ShowBGPPeers.Result.policy_rejected
        description: Total routes rejected by the peer by policy.
        type: String
      - contextPath: PANOS.ShowBGPPeers.Result.outgoing_total
        description: Total routes advertised to the peer.
        type: String
      - contextPath: PANOS.ShowBGPPeers.Result.outgoing_advertised
        description: Number of advertised routes to the peer.
        type: String
  - arguments:
      - default: false
        description: String by which to filter the results to only show specific hostnames or serial numbers.
        isArray: false
        name: device_filter_string
        required: false
        secret: false
    deprecated: false
    description: Check the devices for software that is available to be installed.
    name: pan-os-platform-get-available-software
    outputs:
      - contextPath: PANOS.SoftwareVersions.Summary.hostid
        type: String
        description: Host ID,
      - contextPath: PANOS.SoftwareVersions.Summary.version
        description: Software version in Major.Minor.Maint format.
        type: String
      - contextPath: PANOS.SoftwareVersions.Summary.filename
        description: Software version filename.
        type: String
      - contextPath: PANOS.SoftwareVersions.Summary.size
        description: Size of the software in MB.
        type: String
      - contextPath: PANOS.SoftwareVersions.Summary.size_kb
        description: Size of the software in KB.
        type: String
      - contextPath: PANOS.SoftwareVersions.Summary.release_notes
        description: Link to version release notes on PAN knowledge base.
        type: String
      - contextPath: PANOS.SoftwareVersions.Summary.downloaded
        description: True if the software version is present on the system.
        type: Boolean
      - contextPath: PANOS.SoftwareVersions.Summary.current
        description: True if this is the currently installed software on the system.
        type: Boolean
      - contextPath: PANOS.SoftwareVersions.Summary.latest
        description: True if this is the most recently released software for this platform.
        type: Boolean
      - contextPath: PANOS.SoftwareVersions.Summary.uploaded
        description: True if the software version has been uploaded to the system.
        type: Boolean
  - arguments:
      - default: false
        description: String by which to filter the results to only show specific hostnames or serial numbers.
        isArray: false
        name: device_filter_string
        required: false
        secret: false
    deprecated: false
    description: Get the HA state and associated details from the given device and any other details.
    name: pan-os-platform-get-ha-state
    outputs:
      - contextPath: PANOS.HAState.hostid
        type: String
        description: Host ID.
      - contextPath: PANOS.HAState.active
        description: Whether this is the active firewall in a pair. True if standalone as well.
        type: Boolean
      - contextPath: PANOS.HAState.status
        description: String HA status.
        type: String
      - contextPath: PANOS.HAState.peer
        description: HA peer.
        type: String
  - arguments:
    - default: false
      description: String by which to filter the results to only show specific hostnames or serial numbers.
      isArray: false
      name: device_filter_string
      required: false
      secret: false
    - default: false
      description: Filter to return jobs by status.
      isArray: false
      name: status
      required: false
      secret: false
    - default: false
      description: Filter to return jobs by type.
      isArray: false
      name: job_type
      required: false
      secret: false
    - default: false
      description: Filter returned jobs by ID.
      isArray: false
      name: id
      required: false
      secret: false
    deprecated: false
    description: Get all the jobs from the devices in the environment, or a single job when the ID is specified.
    name: pan-os-platform-get-jobs
    outputs:
      - contextPath: PANOS.JobStatus.hostid
        type: String
        description: Host ID.
      - contextPath: PANOS.JobStatus.id
        description: ID of the job.
        type: String
      - contextPath: PANOS.JobStatus.type
        description: Job type.
        type: String
      - contextPath: PANOS.JobStatus.tfin
        description: Time the job finished.
        type: String
      - contextPath: PANOS.JobStatus.status
        description: Status of the job.
        type: String
      - contextPath: PANOS.JobStatus.result
        type: String
        description: The result of the job.
      - contextPath: PANOS.JobStatus.user
        type: String
        description: The user who initiated the job.
      - contextPath: PANOS.JobStatus.tenq
        type: String
        description: The time the job was enqueued into the system.
      - contextPath: PANOS.JobStatus.stoppable
        type: String
        description: Whether the job can be stopped after it started.
      - contextPath: PANOS.JobStatus.description
        type: String
        description: The job description
      - contextPath: PANOS.JobStatus.positionInQ
        type: String
        description: The position of the job in the current job queue.
      - contextPath: PANOS.JobStatus.progress
        type: String
        description: The numerical progress of the job.
  - arguments:
      - default: false
        description: The software version to upgrade to, for example, 9.1.2.
        isArray: false
        name: version
        required: true
        secret: false
      - default: false
        defaultValue: null
        description: String by which to filter the results to only install to specific devices or serial
          numbers
        isArray: false
        name: device_filter_string
        required: false
        secret: false
      - default: false
        defaultValue: false
        description: If provided, runs the download synchronously. Make sure 'execution-timeout'
          is increased.
        isArray: false
        name: sync
        required: false
        secret: false
    deprecated: false
    description: Download the provided software version onto the device.
    name: pan-os-platform-download-software
    outputs:
      - contextPath: PANOS.DownloadStatus.Summary.hostid
        type: String
        description: Host ID.
      - contextPath: PANOS.DownloadStatus.Summary.started
        description: Whether the download process started.
        type: String
<<<<<<< HEAD
  - arguments:
    - default: false
      description: ID of host (serial or hostname) to reboot
      isArray: false
      name: hostid
      required: true
      secret: false
    deprecated: false
    description: >
      Reboot the given device by hostid. Warning; this command has no confirmation and the device
      will immediately reboot.
    name: pan-os-platform-reboot
    outputs:
    - contextPath: PANOS.RestartStatus.Summary.hostid
      type: String
      description: Host ID
    - contextPath: PANOS.RestartStatus.Summary.started
      description: Whether download process has started.
      type: String
  - arguments:
    - default: false
      description: ID of host (serial or hostname) to check.
      isArray: false
      name: hostid
      required: true
      secret: false
    deprecated: false
    description: Checks the status of the given device, checking whether it's up or
      down and the operational mode normal
    name: pan-os-platform-get-system-status
    outputs:
    - contextPath: PANOS.SystemStatus.hostid
      type: String
      description: Host ID
    - contextPath: PANOS.SystemStatus.up
      description: Whether the host device is up or still unavailable.
      type: String
  - arguments:
    - default: false
      description: ID of host (serial or hostname) to update the state.
      isArray: false
      name: hostid
      required: true
      secret: false
    - default: false
      description: New state.
      isArray: false
      name: state
      required: true
      secret: false
    deprecated: false
    description: Checks the status of the given device, checking whether it's up or
      down and the operational mode normal
    name: pan-os-platform-update-ha-state
    outputs:
    - contextPath: PANOS.HAStateUpdate.hostid
      type: String
      description: Host ID
    - contextPath: PANOS.HAStateUpdate.state
      description: New HA State
      type: String
  - arguments:
    - default: false
      defaultValue: null
      description: String to filter to only check given device
      isArray: false
      name: device_filter_string
      required: false
      secret: false
    deprecated: false
    description: Checks at least one Log forwarding profile is configured according to best practices.
    name: pan-os-hygiene-check-log-forwarding
    outputs:
    - contextPath: PANOS.ConfigurationHygiene.Summary.description
      description: The description of the check
      type: String
    - contextPath: PANOS.ConfigurationHygiene.Summary.issue_code
      description: The shorthand code for this hygiene check
      type: String
    - contextPath: PANOS.ConfigurationHygiene.Summary.result
      description: Whether the check passed or failed
      type: String
    - contextPath: PANOS.ConfigurationHygiene.Summary.issue_count
      description: Total number of matching issues
      type: String
    - contextPath: PANOS.ConfigurationHygiene.Result.hostid
      type: String
    - contextPath: PANOS.ConfigurationHygiene.Result.container_name
      description: What parent container (DG, Template, VSYS) this object belongs
        to.
      type: String
    - contextPath: PANOS.ConfigurationHygiene.Result.issue_code
      description: The shorthand code for the issue
      type: String
    - contextPath: PANOS.ConfigurationHygiene.Result.description
      description: Human readable description of issue
      type: String
    - contextPath: PANOS.ConfigurationHygiene.Result.name
      description: The affected object name
      type: String
  - arguments:
    - default: false
      defaultValue: null
      description: String to filter to only check given device
      isArray: false
      name: device_filter_string
      required: false
      secret: false
    - default: false
      defaultValue: critical,high
      description: csv list of severities that must be in drop/reset/block-ip mode.
      isArray: false
      name: minimum_block_severities
      required: false
      secret: false
    - default: false
      defaultValue: medium,low
      description: csv list of severities that must be in alert/default or higher
        mode.
      isArray: false
      name: minimum_alert_severities
      required: false
      secret: false
    deprecated: false
    description: Checks the configured Vulnerability profiles to ensure at least one meets best practices.
    name: pan-os-hygiene-check-vulnerability-profiles
    outputs:
    - contextPath: PANOS.ConfigurationHygiene.Summary.description
      description: The description of the check
      type: String
    - contextPath: PANOS.ConfigurationHygiene.Summary.issue_code
      description: The shorthand code for this hygiene check
      type: String
    - contextPath: PANOS.ConfigurationHygiene.Summary.result
      description: Whether the check passed or failed
      type: String
    - contextPath: PANOS.ConfigurationHygiene.Summary.issue_count
      description: Total number of matching issues
      type: Nunber
    - contextPath: PANOS.ConfigurationHygiene.Result.hostid
      type: String
      description: Host ID
    - contextPath: PANOS.ConfigurationHygiene.Result.container_name
      description: What parent container (DG, Template, VSYS) this object belongs
        to.
      type: String
    - contextPath: PANOS.ConfigurationHygiene.Result.issue_code
      description: The shorthand code for the issue
      type: String
    - contextPath: PANOS.ConfigurationHygiene.Result.description
      description: Human readable description of issue
      type: String
    - contextPath: PANOS.ConfigurationHygiene.Result.name
      description: The affected object name
      type: String
  - arguments:
      - default: false
        description: software version to upgrade to, ex. 9.1.2
        isArray: false
        name: version
        required: true
        secret: false
      - default: false
        defaultValue: null
        description: String to filter to only install to specific devices or serial
          numbers
        isArray: false
        name: device_filter_string
        required: false
        secret: false
      - default: false
        defaultValue: false
        description: If provided, runs the download synchronously - make sure 'execution-timeout'
          is increased.
        isArray: false
        name: sync
        required: false
        secret: false
    deprecated: false
    description: Install the given software version onto the device. Download the
      software first with
    name: pan-os-platform-install-software
    outputs:
      - contextPath: PANOS.InstallStatus.Summary.hostid
        description: Host ID
        type: String
      - contextPath: PANOS.InstallStatus.Summary.started
        description: Whether download process has started.
        type: String
  dockerimage: demisto/pan-os-python:1.0.0.27970
=======
  dockerimage: demisto/pan-os-python:1.0.0.28307
>>>>>>> a02e4ff7
  feed: false
  isfetch: false
  longRunning: false
  longRunningPort: false
  runonce: false
  script: ''
  subtype: python3
  type: python
fromversion: 5.0.0
tests:
- palo_alto_firewall_test_pb
- palo_alto_panorama_test_pb
- PAN-OS-firewall-topology-test-pb
- PAN-OS-panorama-topology-test-pb<|MERGE_RESOLUTION|>--- conflicted
+++ resolved
@@ -7466,7 +7466,6 @@
       - contextPath: PANOS.DownloadStatus.Summary.started
         description: Whether the download process started.
         type: String
-<<<<<<< HEAD
   - arguments:
     - default: false
       description: ID of host (serial or hostname) to reboot
@@ -7656,10 +7655,7 @@
       - contextPath: PANOS.InstallStatus.Summary.started
         description: Whether download process has started.
         type: String
-  dockerimage: demisto/pan-os-python:1.0.0.27970
-=======
   dockerimage: demisto/pan-os-python:1.0.0.28307
->>>>>>> a02e4ff7
   feed: false
   isfetch: false
   longRunning: false
