--- conflicted
+++ resolved
@@ -9559,11 +9559,7 @@
     description: Deletes an application-group
     name: pan-os-delete-application-group
     outputs: []
-<<<<<<< HEAD
-  dockerimage: demisto/pan-os-python:1.0.0.57650
-=======
   dockerimage: demisto/pan-os-python:1.0.0.58557
->>>>>>> 78b24fd6
   feed: false
   isfetch: true
   longRunning: false
