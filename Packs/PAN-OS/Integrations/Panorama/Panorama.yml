category: Network Security
commonfields:
  id: Panorama - SPY
  version: -1
configuration:
- display: Server URL (e.g., https://192.168.0.1)
  name: server
  required: true
  type: 0
- displaypassword: API Key
  name: credentials
  required: false
  type: 9
  hiddenusername: true
- defaultvalue: '443'
  display: Port (e.g 443)
  name: port
  required: false
  type: 0
- additionalinfo: Located in the Panorama UI. Go to Panorama, Device Groups and select
    the desired Device Group
  display: Device group - Panorama instances only (write shared for Shared location)
  name: device_group
  required: false
  type: 0
- additionalinfo: Located in the Firewall URL; by default of PAN-OS it is vsys1
  display: Vsys - Firewall instances only
  name: vsys
  required: false
  type: 0
- display: Template - Panorama instances only
  name: template
  required: false
  type: 0
- additionalinfo: If selected, when running the !url command, the command will execute
    using pan-os with PAN_DB (with applied filters). The URL filtering categories
    determine DBot score (malicious, suspicious, benign).
  display: Use URL Filtering for auto enrichment
  name: use_url_filtering
  required: false
  type: 8
- display: URL Filtering Additional suspicious categories. CSV list of categories
    that will be considered suspicious.
  name: additional_suspicious
  required: false
  type: 12
- display: URL Filtering Additional malicious categories. CSV list of categories that
    will be considered malicious.
  name: additional_malicious
  required: false
  type: 12
- display: Trust any certificate (not secure)
  name: insecure
  required: false
  type: 8
- display: Use system proxy settings
  name: proxy
  required: false
  type: 8
- display: API Key (Deprecated)
  name: key
  required: false
  type: 4
  hidden: true
  additionalinfo: Use the "API Key (Recommended)" parameter instead.
description: Manage Palo Alto Networks Firewall and Panorama. For more information
  see Panorama documentation.
display: Palo Alto Networks PAN-OS - SPY
name: Panorama - SPY
script:
  commands:
  - arguments:
    - auto: PREDEFINED
      description: Action to be taken, such as show, get, set, edit, delete, rename,
        clone, move, override, multi-move, multi-clone, or complete.
      name: action
      predefined:
      - set
      - edit
      - delete
      - rename
      - clone
      - move
      - override
      - muti-move
      - multi-clone
      - complete
      - show
      - get
    - description: Category parameter. For example, when exporting a configuration
        file, use "category=configuration".
      name: category
    - description: Specifies the xml structure that defines the command. Used for
        operation commands.
      name: cmd
    - description: Run a command. For example, command =<show><arp><entry name='all'/></arp></show>
      name: command
    - description: Specifies a destination.
      name: dst
    - description: Used to define a new value for an object.
      name: element
    - description: End time (used when cloning an object).
      name: to
    - description: Start time (used when cloning an object).
      name: from
    - description: Sets a key value.
      name: key
    - description: Retrieves log types. For example, log-type=threat for threat logs.
      name: log-type
    - description: Specifies the type of a move operation (for example, where=after,
        where=before, where=top, where=bottom).
      name: where
    - description: Time period. For example, period=last-24-hrs
      name: period
    - description: xpath location. For example, xpath=/config/predefined/application/entry[@name='hotmail']
      name: xpath
    - description: PCAP ID included in the threat log.
      name: pcap-id
    - description: Specifies the device serial number.
      name: serialno
    - description: Chooses the report type, such as dynamic, predefined or custom.
      name: reporttype
    - description: Report name.
      name: reportname
    - defaultValue: keygen,config,commit,op,report,log,import,export,user-id,version
      description: Request type (e.g. export, import, log, config).
      name: type
    - description: The time that the PCAP was received on the firewall. Used for threat
        PCAPs.
      name: search-time
    - description: Target number of the firewall. Use only on a Panorama instance.
      name: target
    - description: Job ID.
      name: job-id
    - description: Query string.
      name: query
    - description: The name of the virtual system to be configured. If no vsys is
        mentioned, this command will not use the vsys parameter.
      name: vsys
    description: Run any command supported in the API.
    deprecated: true
    name: panorama
  - arguments:
    - description: The firewall managed by Panorama from which to retrieve the predefined
        threats.
      name: target
    description: Gets the predefined threats list from a Firewall or Panorama and
      stores it as a JSON file in the context.
    deprecated: true
    name: panorama-get-predefined-threats-list
    outputs:
    - contextPath: File.Size
      description: File size.
      type: number
    - contextPath: File.Name
      description: File name.
      type: string
    - contextPath: File.Type
      description: File type.
      type: string
    - contextPath: File.Info
      description: File information.
      type: string
    - contextPath: File.Extension
      description: File extension.
      type: string
    - contextPath: File.EntryID
      description: File entry ID.
      type: string
    - contextPath: File.MD5
      description: MD5 hash of the file.
      type: string
    - contextPath: File.SHA1
      description: SHA1 hash of the file.
      type: string
    - contextPath: File.SHA256
      description: SHA256 hash of the file.
      type: string
    - contextPath: File.SHA512
      description: SHA512 hash of the file.
      type: string
    - contextPath: File.SSDeep
      description: SSDeep hash of the file.
      type: string
  - arguments:
    - description: Commit description.
      name: description
    - description: To commit admin-level changes on a firewall, include the administrator
        name in the request.
      name: admin_name
    - auto: PREDEFINED
      description: Force Commit.
      name: force_commit
      predefined:
      - 'true'
      - 'false'
    - auto: PREDEFINED
      description: Partial commit while excluding device and network configuration.
      name: exclude_device_network_configuration
      predefined:
      - 'true'
      - 'false'
    - auto: PREDEFINED
      description: Partial commit while excluding shared objects.
      name: exclude_shared_objects
      predefined:
      - 'true'
      - 'false'
    description: Commits a configuration to the Palo Alto firewall or Panorama, but
      does not validate if the commit was successful. Committing to Panorama does
      not push the configuration to the firewalls. To push the configuration, run
      the panorama-push-to-device-group command.
    deprecated: true
    name: panorama-commit
    outputs:
    - contextPath: Panorama.Commit.JobID
      description: Job ID to commit.
      type: number
    - contextPath: Panorama.Commit.Status
      description: Commit status.
      type: string
  - arguments:
    - default: true
      description: The device group to which to push (Panorama instances).
      name: device-group
    - auto: PREDEFINED
      defaultValue: 'false'
      description: Pre policy validation.
      name: validate-only
      predefined:
      - 'true'
      - 'false'
    - auto: PREDEFINED
      defaultValue: 'true'
      description: Whether to include template changes.
      name: include-template
      predefined:
      - 'true'
      - 'false'
    - description: Push description.
      name: description
    - description: The serial number for a virtual system commit. If provided, the
        commit will be a virtual system commit.
      name: serial_number
    description: Pushes rules from PAN-OS to the configured device group. In order
      to push the configuration to Prisma Access managed tenants (single or multi
      tenancy), use the device group argument with the device group which is associated
      with the tenant ID.
    deprecated: true
    name: panorama-push-to-device-group
    outputs:
    - contextPath: Panorama.Push.DeviceGroup
      description: Device group in which the policies were pushed.
      type: String
    - contextPath: Panorama.Push.JobID
      description: Job ID of the polices that were pushed.
      type: Number
    - contextPath: Panorama.Push.Status
      description: Push status.
      type: String
    - contextPath: Panorama.Push.Warnings
      description: Push warnings.
      type: String
    - contextPath: Panorama.Push.Errors
      description: Push errors.
      type: String
  - arguments:
    - description: The device group for which to return addresses (Panorama instances).
      name: device-group
    - description: Tag for which to filter the list of addresses.
      name: tag
    description: Returns a list of addresses.
    deprecated: true
    name: panorama-list-addresses
    outputs:
    - contextPath: Panorama.Addresses.Name
      description: Address name.
      type: string
    - contextPath: Panorama.Addresses.Description
      description: Address description.
      type: string
    - contextPath: Panorama.Addresses.FQDN
      description: Address FQDN.
      type: string
    - contextPath: Panorama.Addresses.IP_Netmask
      description: Address IP Netmask.
      type: string
    - contextPath: Panorama.Addresses.IP_Range
      description: Address IP range.
      type: string
    - contextPath: Panorama.Addresses.DeviceGroup
      description: Address device group.
      type: String
    - contextPath: Panorama.Addresses.Tags
      description: Address tags.
      type: String
  - arguments:
    - description: Address name.
      name: name
      required: true
    - description: The device group for which to return addresses (Panorama instances).
      name: device-group
    description: Returns address details for the supplied address name.
    deprecated: true
    name: panorama-get-address
    outputs:
    - contextPath: Panorama.Addresses.Name
      description: Address name.
      type: string
    - contextPath: Panorama.Addresses.Description
      description: Address description.
      type: string
    - contextPath: Panorama.Addresses.FQDN
      description: Address FQDN.
      type: string
    - contextPath: Panorama.Addresses.IP_Netmask
      description: Address IP Netmask.
      type: string
    - contextPath: Panorama.Addresses.IP_Range
      description: Address IP range.
      type: string
    - contextPath: Panorama.Addresses.DeviceGroup
      description: Device group for the address (Panorama instances).
      type: String
    - contextPath: Panorama.Addresses.Tags
      description: Address tags.
      type: String
  - arguments:
    - description: New address name.
      name: name
      required: true
    - description: New address description.
      name: description
    - description: FQDN of the new address.
      name: fqdn
    - description: IP Netmask of the new address. For example, 10.10.10.10/24
      name: ip_netmask
    - description: IP range of the new address IP. For example, 10.10.10.0-10.10.10.255
      name: ip_range
    - description: The device group for which to return addresses (Panorama instances).
      name: device-group
    - description: The tag for the new address.
      isArray: true
      name: tag
    description: Creates an address object.
    deprecated: true
    name: panorama-create-address
    outputs:
    - contextPath: Panorama.Addresses.Name
      description: Address name.
      type: string
    - contextPath: Panorama.Addresses.Description
      description: Address description.
      type: string
    - contextPath: Panorama.Addresses.FQDN
      description: Address FQDN.
      type: string
    - contextPath: Panorama.Addresses.IP_Netmask
      description: Address IP Netmask.
      type: string
    - contextPath: Panorama.Addresses.IP_Range
      description: Address IP range.
      type: string
    - contextPath: Panorama.Addresses.DeviceGroup
      description: Device group for the address (Panorama instances).
      type: String
    - contextPath: Panorama.Addresses.Tag
      description: Address tag.
      type: String
  - arguments:
    - description: Name of the address to delete.
      name: name
      required: true
    - description: The device group for which to return addresses (Panorama instances).
      name: device-group
    description: Delete an address object
    deprecated: true
    name: panorama-delete-address
    outputs:
    - contextPath: Panorama.Addresses.Name
      description: Address name that was deleted.
      type: string
    - contextPath: Panorama.Addresses.DeviceGroup
      description: Device group for the address (Panorama instances).
      type: String
  - arguments:
    - description: The device group for which to return addresses (Panorama instances).
      name: device-group
    - description: Tag for which to filter the Address groups.
      name: tag
    description: Returns a list of address groups.
    deprecated: true
    name: panorama-list-address-groups
    outputs:
    - contextPath: Panorama.AddressGroups.Name
      description: Address group name.
      type: string
    - contextPath: Panorama.AddressGroups.Type
      description: Address group type.
      type: string
    - contextPath: Panorama.AddressGroups.Match
      description: Dynamic Address group match.
      type: string
    - contextPath: Panorama.AddressGroups.Description
      description: Address group description.
      type: string
    - contextPath: Panorama.AddressGroups.Addresses
      description: Static Address group addresses.
      type: String
    - contextPath: Panorama.AddressGroups.DeviceGroup
      description: Device group for the address group (Panorama instances).
      type: String
    - contextPath: Panorama.AddressGroups.Tag
      description: Address group tag.
      type: String
  - arguments:
    - description: Address group name.
      name: name
      required: true
    - description: The device group for which to return addresses (Panorama instances).
      name: device-group
    description: Get details for the specified address group
    deprecated: true
    name: panorama-get-address-group
    outputs:
    - contextPath: Panorama.AddressGroups.Name
      description: Address group name.
      type: string
    - contextPath: Panorama.AddressGroups.Type
      description: Address group type.
      type: string
    - contextPath: Panorama.AddressGroups.Match
      description: Dynamic Address group match.
      type: string
    - contextPath: Panorama.AddressGroups.Description
      description: Address group description.
      type: string
    - contextPath: Panorama.AddressGroups.Addresses
      description: Static Address group addresses.
      type: string
    - contextPath: Panorama.AddressGroups.DeviceGroup
      description: Device group for the address group (Panorama instances).
      type: String
    - contextPath: Panorama.AddressGroups.Tags
      description: Address group tags.
      type: String
  - arguments:
    - description: Address group name.
      name: name
      required: true
    - auto: PREDEFINED
      description: Address group type.
      name: type
      predefined:
      - dynamic
      - static
      required: true
    - description: 'Dynamic Address group match. e.g: "1.1.1.1 or 2.2.2.2"'
      name: match
    - description: Static address group list of addresses.
      isArray: true
      name: addresses
    - description: Address group description.
      name: description
    - description: The device group for which to return addresses (Panorama instances).
      name: device-group
    - description: The tags for the Address group.
      isArray: true
      name: tags
    description: Creates a static or dynamic address group.
    deprecated: true
    name: panorama-create-address-group
    outputs:
    - contextPath: Panorama.AddressGroups.Name
      description: Address group name.
      type: string
    - contextPath: Panorama.AddressGroups.Type
      description: Address group type.
      type: string
    - contextPath: Panorama.AddressGroups.Match
      description: Dynamic Address group match.
      type: string
    - contextPath: Panorama.AddressGroups.Addresses
      description: Static Address group list of addresses.
      type: string
    - contextPath: Panorama.AddressGroups.Description
      description: Address group description.
      type: string
    - contextPath: Panorama.AddressGroups.DeviceGroup
      description: Device group for the address group (Panorama instances).
      type: String
    - contextPath: Panorama.AddressGroups.Tag
      description: Address group tags.
      type: String
  - arguments:
    - auto: PREDEFINED
      description: 'Type of session rejection. Possible values are: "drop", "alert",
        "block-ip", "reset-both", "reset-client", and "reset-server". Default is "drop".'
      name: drop_mode
      predefined:
      - drop
      - alert
      - block-ip
      - reset-both
      - reset-client
      - reset-server
    - description: Name of vulnerability profile.
      name: vulnerability_profile
      required: true
    - description: Numerical threat ID.
      name: threat_id
      required: true
    description: Sets a vulnerability signature to block mode.
    deprecated: true
    name: panorama-block-vulnerability
    outputs:
    - contextPath: Panorama.Vulnerability.ID
      description: ID of vulnerability that has been blocked/overridden.
      type: string
    - contextPath: Panorama.Vulnerability.NewAction
      description: New action for the vulnerability.
      type: string
  - arguments:
    - description: Name of address group to delete.
      name: name
      required: true
    - description: The device group for which to return addresses (Panorama instances).
      name: device-group
    description: Deletes an address group.
    deprecated: true
    name: panorama-delete-address-group
    outputs:
    - contextPath: Panorama.AddressGroups.Name
      description: Name of address group that was deleted.
      type: string
    - contextPath: Panorama.AddressGroups.DeviceGroup
      description: Device group for the address group (Panorama instances).
      type: String
  - arguments:
    - description: Name of the address group to edit.
      name: name
      required: true
    - auto: PREDEFINED
      description: Address group type.
      name: type
      predefined:
      - static
      - dynamic
      required: true
    - description: Address group new match. For example, '1.1.1.1 and 2.2.2.2'.
      name: match
    - description: Element to add to the list of the static address group. Only existing
        Address objects can be added.
      name: element_to_add
    - description: Element to remove from the list of the static address group. Only
        existing Address objects can be removed.
      name: element_to_remove
    - description: Address group new description.
      name: description
    - description: The tag of the Address group to edit.
      isArray: true
      name: tags
    description: Edits a static or dynamic address group.
    deprecated: true
    name: panorama-edit-address-group
    outputs:
    - contextPath: Panorama.AddressGroups.Name
      description: Address group name.
      type: string
    - contextPath: Panorama.AddressGroups.Type
      description: Address group type.
      type: string
    - contextPath: Panorama.AddressGroups.Filter
      description: Dynamic Address group match.
      type: string
    - contextPath: Panorama.AddressGroups.Description
      description: Address group description.
      type: string
    - contextPath: Panorama.AddressGroups.Addresses
      description: Static Address group addresses.
      type: string
    - contextPath: Panorama.AddressGroups.DeviceGroup
      description: Device group for the address group (Panorama instances).
      type: String
    - contextPath: Panorama.AddressGroups.Tags
      description: Address group tags.
      type: String
  - arguments:
    - description: The device group for which to return addresses (Panorama instances).
      name: device-group
    - description: Tag for which to filter the Services.
      name: tag
    description: Returns a list of addresses.
    deprecated: true
    name: panorama-list-services
    outputs:
    - contextPath: Panorama.Services.Name
      description: Service name.
      type: string
    - contextPath: Panorama.Services.Protocol
      description: Service protocol.
      type: string
    - contextPath: Panorama.Services.Description
      description: Service description.
      type: string
    - contextPath: Panorama.Services.DestinationPort
      description: Service destination port.
      type: string
    - contextPath: Panorama.Services.SourcePort
      description: Service source port.
      type: string
    - contextPath: Panorama.Services.DeviceGroup
      description: Device group in which the service was configured (Panorama instances).
      type: string
    - contextPath: Panorama.Services.Tags
      description: Service tags.
      type: String
  - arguments:
    - description: Service name.
      name: name
      required: true
    - description: The device group for which to return addresses (Panorama instances).
      name: device-group
    description: Returns service details for the supplied service name.
    deprecated: true
    name: panorama-get-service
    outputs:
    - contextPath: Panorama.Services.Name
      description: Service name.
      type: string
    - contextPath: Panorama.Services.Protocol
      description: Service protocol.
      type: string
    - contextPath: Panorama.Services.Description
      description: Service description.
      type: string
    - contextPath: Panorama.Services.DestinationPort
      description: Service destination port.
      type: string
    - contextPath: Panorama.Services.SourcePort
      description: Service source port.
      type: string
    - contextPath: Panorama.Services.DeviceGroup
      description: Device group for the service (Panorama instances).
      type: string
    - contextPath: Panorama.Service.Tags
      description: Service tags.
      type: String
  - arguments:
    - description: Name for the new service.
      name: name
      required: true
    - auto: PREDEFINED
      description: Protocol for the new service.
      name: protocol
      predefined:
      - tcp
      - udp
      - sctp
      required: true
    - description: Destination port  for the new service.
      name: destination_port
      required: true
    - description: Source port  for the new service.
      name: source_port
    - description: Description for the new service.
      name: description
    - description: The device group for which to return addresses (Panorama instances).
      name: device-group
    - description: Tags for the new service.
      isArray: true
      name: tags
    description: Creates a service.
    deprecated: true
    name: panorama-create-service
    outputs:
    - contextPath: Panorama.Services.Name
      description: Service name.
      type: string
    - contextPath: Panorama.Services.Protocol
      description: Service protocol.
      type: string
    - contextPath: Panorama.Services.Descritpion
      description: Service description.
      type: string
    - contextPath: Panorama.Services.DestinationPort
      description: Service destination port.
      type: string
    - contextPath: Panorama.Services.SourcePort
      description: Service source port.
      type: string
    - contextPath: Panorama.Services.DeviceGroup
      description: Device group for the service (Panorama instances).
      type: string
    - contextPath: Panorama.Services.Tags
      description: Service tags.
      type: String
  - arguments:
    - description: Name of the service to delete.
      name: name
      required: true
    - description: The device group for which to return addresses (Panorama instances).
      name: device-group
    description: Deletes a service.
    deprecated: true
    name: panorama-delete-service
    outputs:
    - contextPath: Panorama.Services.Name
      description: Name of the deleted service.
      type: string
    - contextPath: Panorama.Services.DeviceGroup
      description: Device group for the service (Panorama instances).
      type: string
  - arguments:
    - description: The device group for which to return addresses (Panorama instances).
      name: device-group
    - description: Tags for which to filter the Service groups.
      isArray: true
      name: tag
    description: Returns a list of service groups.
    deprecated: true
    name: panorama-list-service-groups
    outputs:
    - contextPath: Panorama.ServiceGroups.Name
      description: Service group name.
      type: string
    - contextPath: Panorama.ServiceGroups.Services
      description: Service group related services.
      type: string
    - contextPath: Panorama.ServiceGroups.DeviceGroup
      description: Device group for the service group (Panorama instances).
      type: string
    - contextPath: Panorama.ServiceGroups.Tags
      description: Service group tags.
      type: String
  - arguments:
    - description: Service group name.
      name: name
      required: true
    - description: The device group for which to return addresses (Panorama instances).
      name: device-group
    description: Returns details for the specified service group.
    deprecated: true
    name: panorama-get-service-group
    outputs:
    - contextPath: Panorama.ServiceGroups.Name
      description: Service group name.
      type: string
    - contextPath: Panorama.ServiceGroups.Services
      description: Service group related services.
      type: string
    - contextPath: Panorama.ServiceGroups.DeviceGroup
      description: Device group for the service group (Panorama instances).
      type: string
    - contextPath: Panorama.ServiceGroups.Tags
      description: Service group tags.
      type: String
  - arguments:
    - description: Service group name.
      name: name
      required: true
    - description: Service group related services.
      isArray: true
      name: services
      required: true
    - description: The device group for which to return addresses (Panorama instances).
      name: device-group
    - description: Tags for which to filter Service groups.
      isArray: true
      name: tags
    description: Creates a service group.
    deprecated: true
    name: panorama-create-service-group
    outputs:
    - contextPath: Panorama.ServiceGroups.Name
      description: Service group name.
      type: string
    - contextPath: Panorama.ServiceGroups.Services
      description: Service group related services.
      type: string
    - contextPath: Panorama.ServiceGroups.DeviceGroup
      description: Device group for the service group (Panorama instances).
      type: string
    - contextPath: Panorama.ServiceGroups.Tags
      description: Service group tags.
      type: String
  - arguments:
    - description: Name of the service group to delete.
      name: name
      required: true
    - description: The device group for which to return addresses (Panorama instances).
      name: device-group
    description: Deletes a service group.
    deprecated: true
    name: panorama-delete-service-group
    outputs:
    - contextPath: Panorama.ServiceGroups.Name
      description: Name of the deleted service group.
      type: string
    - contextPath: Panorama.ServiceGroups.DeviceGroup
      description: Device group for the service group (Panorama instances).
      type: string
  - arguments:
    - description: Name of the service group to edit.
      name: name
      required: true
    - description: Services to add to the service group. Only existing Services objects
        can be added.
      isArray: true
      name: services_to_add
    - description: Services to remove from the service group. Only existing Services
        objects can be removed.
      name: services_to_remove
    - description: Tag of the Service group to edit.
      isArray: true
      name: tags
    description: Edit a service group.
    name: panorama-edit-service-group
    outputs:
    - contextPath: Panorama.ServiceGroups.Name
      description: Service group name.
      type: string
    - contextPath: Panorama.ServiceGroups.Services
      description: Service group related services.
      type: string
    - contextPath: Panorama.ServiceGroups.DeviceGroup
      description: Device group for the service group (Panorama instances).
      type: string
    - contextPath: Panorama.ServiceGroups.Tags
      description: Service group tags.
      type: String
  - arguments:
    - description: Custom URL category name.
      name: name
      required: true
    - description: The device group for which to return addresses for the custom URL
        category (Panorama instances).
      name: device-group
    description: Returns information for a custom URL category.
    deprecated: true
    name: panorama-get-custom-url-category
    outputs:
    - contextPath: Panorama.CustomURLCategory.Name
      description: The category name of the custom URL.
      type: String
    - contextPath: Panorama.CustomURLCategory.Description
      description: The category description of the custom URL.
      type: String
    - contextPath: Panorama.CustomURLCategory.Sites
      description: The list of sites of the custom URL category.
      type: String
    - contextPath: Panorama.CustomURLCategory.DeviceGroup
      description: The device group for the custom URL Category (Panorama instances).
      type: String
    - contextPath: Panorama.CustomURLCategory.Categories
      description: The list of categories of the custom URL category.
      type: String
    - contextPath: Panorama.CustomURLCategory.Type
      description: The category type of the custom URL.
      type: String
  - arguments:
    - description: The name of the custom URL category to create.
      name: name
      required: true
    - description: Description of the custom URL category to create.
      name: description
    - description: List of sites for the custom URL category.
      isArray: true
      name: sites
    - description: The device group for which to return addresses for the custom URL
        category (Panorama instances).
      name: device-group
    - auto: PREDEFINED
      description: The category type of the URL. Relevant from PAN-OS v9.x.
      name: type
      predefined:
      - URL List
      - Category Match
    - description: The list of categories. Relevant from PAN-OS v9.x.
      isArray: true
      name: categories
    description: Creates a custom URL category.
    deprecated: true
    name: panorama-create-custom-url-category
    outputs:
    - contextPath: Panorama.CustomURLCategory.Name
      description: Custom URL category name.
      type: String
    - contextPath: Panorama.CustomURLCategory.Description
      description: Custom URL category description.
      type: String
    - contextPath: Panorama.CustomURLCategory.Sites
      description: Custom URL category list of sites.
      type: String
    - contextPath: Panorama.CustomURLCategory.DeviceGroup
      description: Device group for the Custom URL Category (Panorama instances).
      type: String
    - contextPath: Panorama.CustomURLCategory.Sites
      description: Custom URL category list of categories.
      type: String
    - contextPath: Panorama.CustomURLCategory.Type
      description: Custom URL category type.
      type: String
  - arguments:
    - description: Name of the custom URL category to delete.
      name: name
    - description: The device group for which to return addresses (Panorama instances).
      name: device-group
    description: Deletes a custom URL category.
    deprecated: true
    name: panorama-delete-custom-url-category
    outputs:
    - contextPath: Panorama.CustomURLCategory.Name
      description: Name of the custom URL category to delete.
      type: string
    - contextPath: Panorama.CustomURLCategory.DeviceGroup
      description: Device group for the Custom URL Category (Panorama instances).
      type: string
  - arguments:
    - description: Name of the custom URL category to add or remove sites.
      name: name
      required: true
    - description: A comma separated list of sites to add to the custom URL category.
      isArray: true
      name: sites
    - auto: PREDEFINED
      description: Adds or removes sites or categories. Can be "add",or "remove".
      isArray: true
      name: action
      predefined:
      - add
      - remove
      required: true
    - description: A comma separated list of categories to add to the custom URL category.
      isArray: true
      name: categories
    description: Adds or removes sites to and from a custom URL category.
    deprecated: true
    name: panorama-edit-custom-url-category
    outputs:
    - contextPath: Panorama.CustomURLCategory.Name
      description: Custom URL category name.
      type: string
    - contextPath: Panorama.CustomURLCategory.Description
      description: Custom URL category description.
      type: string
    - contextPath: Panorama.CustomURLCategory.Sites
      description: Custom URL category list of sites.
      type: string
    - contextPath: Panorama.CustomURLCategory.DeviceGroup
      description: Device group for the Custom URL Category (Panorama instances).
      type: string
  - arguments:
    - default: true
      description: URL to check.
      isArray: true
      name: url
    description: Gets a URL category from URL filtering. This command is only available
      on Firewall devices.
    name: panorama-get-url-category
    outputs:
    - contextPath: Panorama.URLFilter.URL
      description: URL.
      type: string
    - contextPath: Panorama.URLFilter.Category
      description: URL category.
      type: string
    - contextPath: DBotScore.Vendor
      description: The vendor used to calculate the score.
      type: String
    - contextPath: DBotScore.Score
      description: The actual score.
      type: Number
    - contextPath: DBotScore.Type
      description: The indicator type.
      type: String
    - contextPath: DBotScore.Indicator
      description: The indicator that was tested.
      type: String
    - contextPath: URL.Data
      description: The URL address.
      type: String
    - contextPath: URL.Category
      description: The URL category.
      type: String
  - arguments:
    - description: The URL to check.
      isArray: true
      name: url
      required: true
    description: Returns a URL category from URL filtering. This command is only available
      on Firewall devices.
    deprecated: true
    name: panorama-get-url-category-from-cloud
    outputs:
    - contextPath: Panorama.URLFilter.URL
      description: The URL.
      type: string
    - contextPath: Panorama.URLFilter.Category
      description: The URL category.
      type: string
  - arguments:
    - description: The URL to check.
      isArray: true
      name: url
      required: true
    description: Returns a URL category from URL filtering. This command is only available
      on Firewall devices.
    deprecated: true
    name: panorama-get-url-category-from-host
    outputs:
    - contextPath: Panorama.URLFilter.URL
      description: The URL.
      type: string
    - contextPath: Panorama.URLFilter.Category
      description: The URL category.
      type: string
  - arguments:
    - description: URL Filter name.
      name: name
      required: true
    - description: The device group for which to return addresses for the URL Filter
        (Panorama instances).
      name: device-group
    description: Returns information for a URL filtering rule.
    deprecated: true
    name: panorama-get-url-filter
    outputs:
    - contextPath: Panorama.URLFilter.Name
      description: URL Filter name.
      type: string
    - contextPath: Panorama.URLFilter.Category.Name
      description: URL Filter category name.
      type: string
    - contextPath: Panorama.URLFilter.Category.Action
      description: Action for the URL category.
      type: string
    - contextPath: Panorama.URLFilter.OverrideBlockList
      description: URL Filter override block list.
      type: string
    - contextPath: Panorama.URLFilter.OverrideAllowList
      description: URL Filter override allow list.
      type: string
    - contextPath: Panorama.URLFilter.Description
      description: URL Filter description.
      type: string
    - contextPath: Panorama.URLFilter.DeviceGroup
      description: Device group for the URL Filter (Panorama instances).
      type: string
  - arguments:
    - description: Name of the URL filter to create.
      name: name
      required: true
    - description: URL categories.
      isArray: true
      name: url_category
      required: true
    - auto: PREDEFINED
      description: Action for the URL categories. Can be "allow", "block", "alert",
        "continue", or "override".
      name: action
      predefined:
      - allow
      - block
      - alert
      - continue
      - override
      required: true
    - description: CSV list of URLs to exclude from the allow list.
      isArray: true
      name: override_allow_list
    - description: CSV list of URLs to exclude from the blocked list.
      isArray: true
      name: override_block_list
    - description: URL Filter description.
      name: description
    - description: The device group for which to return addresses for the URL Filter
        (Panorama instances).
      name: device-group
    description: Creates a URL filtering rule.
    deprecated: true
    name: panorama-create-url-filter
    outputs:
    - contextPath: Panorama.URLFilter.Name
      description: URL Filter name.
      type: string
    - contextPath: Panorama.URLFilter.Category.Name
      description: URL Filter category name.
      type: string
    - contextPath: Panorama.URLFilter.Category.Action
      description: Action for the URL category.
      type: string
    - contextPath: Panorama.URLFilter.OverrideBlockList
      description: URL Filter override allow list.
      type: string
    - contextPath: Panorama.URLFilter.OverrideBlockList
      description: URL Filter override blocked list.
      type: string
    - contextPath: Panorama.URLFilter.Description
      description: URL Filter description.
      type: string
    - contextPath: Panorama.URLFilter.DeviceGroup
      description: Device group for the URL Filter (Panorama instances).
      type: string
  - arguments:
    - description: Name of the URL filter to edit.
      name: name
      required: true
    - auto: PREDEFINED
      description: Element to change.
      name: element_to_change
      predefined:
      - override_allow_list
      - override_block_list
      - allow_categories
      - block_categories
      - description
      required: true
    - description: Element value. Limited to one value.
      name: element_value
      required: true
    - auto: PREDEFINED
      defaultValue: add
      description: Add or remove an element from the Allow List or Block List fields.
        Default is to 'add' the element_value to the list.
      name: add_remove_element
      predefined:
      - add
      - remove
    description: Edit a URL filtering rule.
    deprecated: true
    name: panorama-edit-url-filter
    outputs:
    - contextPath: Panorama.URLFilter.Name
      description: URL Filter name.
      type: string
    - contextPath: Panorama.URLFilter.Description
      description: URL Filter description.
      type: string
    - contextPath: Panorama.URLFilter.Category.Name
      description: URL Filter category.
      type: string
    - contextPath: Panorama.URLFilter.Action
      description: Action for the URL category.
      type: string
    - contextPath: Panorama.URLFilter.OverrideAllowList
      description: Allow Overrides for the URL category.
      type: string
    - contextPath: Panorama.URLFilter.OverrideBlockList
      description: Block Overrides for the URL category.
      type: string
    - contextPath: Panorama.URLFilter.DeviceGroup
      description: Device group for the URL Filter (Panorama instances).
      type: string
  - arguments:
    - description: Name of the URL filter rule to delete.
      name: name
      required: true
    - description: The device group for which to return addresses for the URL filter
        (Panorama instances)
      name: device-group
    description: Deletes a URL filtering rule.
    name: panorama-delete-url-filter
    deprecated: true
    outputs:
    - contextPath: Panorama.URLFilter.Name
      description: URL filter rule name.
      type: string
    - contextPath: Panorama.URLFilter.DeviceGroup
      description: Device group for the URL Filter (Panorama instances).
      type: string
  - arguments:
    - description: The device group for which to return addresses for the EDL (Panorama
        instances).
      name: device-group
    description: Returns a list of external dynamic lists.
    deprecated: true
    name: panorama-list-edls
    outputs:
    - contextPath: Panorama.EDL.Name
      description: Name of the EDL.
      type: string
    - contextPath: Panorama.EDL.Type
      description: The type of EDL.
      type: string
    - contextPath: Panorama.EDL.URL
      description: URL in which the EDL is stored.
      type: string
    - contextPath: Panorama.EDL.Description
      description: Description of the EDL.
      type: string
    - contextPath: Panorama.EDL.CertificateProfile
      description: EDL certificate profile.
      type: string
    - contextPath: Panorama.EDL.Recurring
      description: Time interval that the EDL was pulled and updated.
      type: string
    - contextPath: Panorama.EDL.DeviceGroup
      description: Device group for the EDL (Panorama instances).
      type: string
  - arguments:
    - description: Name of the EDL.
      name: name
      required: true
    - description: The device group for which to return addresses for the EDL (Panorama
        instances).
      name: device-group
    description: Returns information for an external dynamic list
    deprecated: true
    name: panorama-get-edl
    outputs:
    - contextPath: Panorama.EDL.Name
      description: Name of the EDL.
      type: string
    - contextPath: Panorama.EDL.Type
      description: The type of EDL.
      type: string
    - contextPath: Panorama.EDL.URL
      description: URL in which the EDL is stored.
      type: string
    - contextPath: Panorama.EDL.Description
      description: Description of the EDL.
      type: string
    - contextPath: Panorama.EDL.CertificateProfile
      description: EDL certificate profile.
      type: string
    - contextPath: Panorama.EDL.Recurring
      description: Time interval that the EDL was pulled and updated.
      type: string
    - contextPath: Panorama.EDL.DeviceGroup
      description: Device group for the EDL (Panorama instances).
      type: string
  - arguments:
    - description: Name of the EDL.
      name: name
      required: true
    - description: URL from which to pull the EDL.
      name: url
      required: true
    - auto: PREDEFINED
      description: The type of EDL.
      name: type
      predefined:
      - ip
      - url
      - domain
      required: true
    - auto: PREDEFINED
      description: Time interval for pulling and updating the EDL.
      name: recurring
      predefined:
      - five-minute
      - hourly
      required: true
    - description: Certificate Profile name for the URL that was previously uploaded.
        to PAN OS.
      name: certificate_profile
    - description: Description of the EDL.
      name: description
    - description: The device group for which to return addresses for the EDL (Panorama
        instances).
      name: device-group
    description: Creates an external dynamic list.
    deprecated: true
    name: panorama-create-edl
    outputs:
    - contextPath: Panorama.EDL.Name
      description: Name of theEDL.
      type: string
    - contextPath: Panorama.EDL.Type
      description: Type of the EDL.
      type: string
    - contextPath: Panorama.EDL.URL
      description: URL in which the EDL is stored.
      type: string
    - contextPath: Panorama.EDL.Description
      description: Description of the EDL.
      type: string
    - contextPath: Panorama.EDL.CertificateProfile
      description: EDL certificate profile.
      type: string
    - contextPath: Panorama.EDL.Recurring
      description: Time interval that the EDL was pulled and updated.
      type: string
    - contextPath: Panorama.EDL.DeviceGroup
      description: Device group for the EDL (Panorama instances).
      type: string
  - arguments:
    - description: Name of the external dynamic list to edit.
      name: name
      required: true
    - auto: PREDEFINED
      description: The element to change (“url”, “recurring”, “certificate_profile”,
        “description”).
      name: element_to_change
      predefined:
      - url
      - recurring
      - certificate_profile
      - description
      required: true
    - description: The element value.
      name: element_value
      required: true
    description: Modifies an element of an external dynamic list.
    deprecated: true
    name: panorama-edit-edl
    outputs:
    - contextPath: Panorama.EDL.Name
      description: Name of the EDL.
      type: string
    - contextPath: Panorama.EDL.URL
      description: URL where the EDL is stored.
      type: string
    - contextPath: Panorama.EDL.Description
      description: Description of the EDL.
      type: string
    - contextPath: Panorama.EDL.CertificateProfile
      description: EDL certificate profile.
      type: string
    - contextPath: Panorama.EDL.Recurring
      description: Time interval that the EDL was pulled and updated.
      type: string
    - contextPath: Panorama.EDL.DeviceGroup
      description: Device group for the EDL (Panorama instances).
      type: string
  - arguments:
    - description: Name of the EDL to delete.
      name: name
      required: true
    - description: The device group for which to return addresses for the EDL (Panorama
        instances).
      name: device-group
    description: Deletes an external dynamic list.
    deprecated: true
    name: panorama-delete-edl
    outputs:
    - contextPath: Panorama.EDL.Name
      description: Name of the EDL that was deleted.
      type: string
    - contextPath: Panorama.EDL.DeviceGroup
      description: Device group for the EDL (Panorama instances).
      type: string
  - arguments:
    - description: Name of the EDL
      name: name
      required: true
    - description: The device group for which to return addresses for the EDL (Panorama
        instances).
      name: device-group
    - auto: PREDEFINED
      description: The type of the EDL. Required when refreshing an EDL object which
        is configured on Panorama.
      name: edl_type
      predefined:
      - ip
      - url
      - domain
    - description: The location of the EDL. Required when refreshing an EDL object
        which is configured on Panorama.
      name: location
    - description: The Vsys of the EDL. Required when refreshing an EDL object which
        is configured on Panorama.
      name: vsys
    description: Refreshes the specified external dynamic list.
    deprecated: true
    name: panorama-refresh-edl
  - arguments:
    - description: Name of the rule to create.
      name: rulename
    - description: Description of the rule to create.
      name: description
    - auto: PREDEFINED
      description: Action for the rule. Can be "allow", "deny", or "drop".
      name: action
      predefined:
      - allow
      - deny
      - drop
      required: true
    - description: A comma-separated list of address object names, address group object
        names, or EDL object names.
      isArray: true
      name: source
    - description: A comma-separated list of address object names, address group object
        names, or EDL object names.
      isArray: true
      name: destination
    - description: A comma-separated list of source zones.
      isArray: true
      name: source_zone
    - description: A comma-separated list of destination zones.
      isArray: true
      name: destination_zone
    - auto: PREDEFINED
      description: Whether to negate the source (address, address group). Can be "Yes"
        or "No".
      name: negate_source
      predefined:
      - Yes
      - No
    - auto: PREDEFINED
      description: Whether to negate the destination (address, address group). Can
        be "Yes" or "No".
      name: negate_destination
      predefined:
      - Yes
      - No
    - description: A comma-separated list of service object names for the rule.
      isArray: true
      name: service
    - auto: PREDEFINED
      defaultValue: No
      description: Whether to disable the rule. Can be "Yes" or "No" (default is "No").
      name: disable
      predefined:
      - Yes
      - No
    - defaultValue: any
      description: A comma-separated list of application object names for the rule.
        to create.
      isArray: true
      name: application
    - defaultValue: any
      description: Source user for the rule to create.
      name: source_user
    - auto: PREDEFINED
      description: Pre rule or Post rule (Panorama instances).
      name: pre_post
      predefined:
      - pre-rulebase
      - post-rulebase
    - description: Specifies a target firewall for the rule (Panorama instances).
      name: target
    - description: Log forwarding profile.
      name: log_forwarding
    - description: The device group for which to return addresses for the rule (Panorama
        instances).
      name: device-group
    - description: Rule tags to create.
      isArray: true
      name: tags
    - description: A comma-separated list of URL categories.
      name: category
    - description: A profile setting group.
      name: profile_setting
    - auto: PREDEFINED
      defaultValue: bottom
      description: Where to move the rule. Can be "before", "after", "top", or "bottom".
        If you specify "top" or "bottom", you need to supply the "dst" argument.
      name: where
      predefined:
      - before
      - after
      - top
      - bottom
    - description: Destination rule relative to the rule that you are moving. This
        field is only relevant if you specify "top" or "bottom" in the "where" argument.
      name: dst
    description: Creates a policy rule.
    execution: true
    name: panorama-create-rule
    deprecated: true
    outputs:
    - contextPath: Panorama.SecurityRule.Name
      description: Rule name.
      type: string
    - contextPath: Panorama.SecurityRule.Description
      description: Rule description.
      type: string
    - contextPath: Panorama.SecurityRule.Action
      description: Action for the rule.
      type: string
    - contextPath: Panorama.SecurityRule.Source
      description: Source address.
      type: string
    - contextPath: Panorama.SecurityRule.Destination
      description: Destination address.
      type: string
    - contextPath: Panorama.SecurityRule.NegateSource
      description: Whether the source is negated (address, address group).
      type: boolean
    - contextPath: Panorama.SecurityRule.NegateDestination
      description: Whether the destination negated (address, address group).
      type: boolean
    - contextPath: Panorama.SecurityRule.Service
      description: Service for the rule.
      type: string
    - contextPath: Panorama.SecurityRule.Disabled
      description: Whether the rule is disabled.
      type: string
    - contextPath: Panorama.SecurityRule.Application
      description: Application for the rule.
      type: string
    - contextPath: Panorama.SecurityRule.Target
      description: Target firewall (Panorama instances).
      type: string
    - contextPath: Panorama.SecurityRule.LogForwarding
      description: Log forwarding profile (Panorama instances).
      type: string
    - contextPath: Panorama.SecurityRule.DeviceGroup
      description: Device group for the rule (Panorama instances).
      type: string
    - contextPath: Panorama.SecurityRules.Tags
      description: Rule tags.
      type: String
    - contextPath: Panorama.SecurityRules.ProfileSetting
      description: Profile setting group.
      type: String
  - arguments:
    - description: Name of the custom block policy rule to create.
      name: rulename
    - auto: PREDEFINED
      description: Object type to block in the policy rule. Can be "ip", "address-group",
        "edl", or "custom-url-category".
      name: object_type
      predefined:
      - ip
      - address-group
      - application
      - url-category
      - edl
      required: true
    - description: A comma-separated list of object values for the object_type argument.
      isArray: true
      name: object_value
      required: true
    - auto: PREDEFINED
      defaultValue: both
      description: Direction to block. Can be "to", "from", or "both". Default is
        "both". This argument is not applicable to the "custom-url-category" object_type.
      name: direction
      predefined:
      - to
      - from
      - both
    - auto: PREDEFINED
      description: Pre rule or Post rule (Panorama instances).
      name: pre_post
      predefined:
      - pre-rulebase
      - post-rulebase
    - description: Specifies a target firewall for the rule (Panorama instances).
      name: target
    - description: Log forwarding profile.
      name: log_forwarding
    - description: The device group for which to return addresses for the rule (Panorama
        instances).
      name: device-group
    - description: Tags for which to use for the custom block policy rule.
      isArray: true
      name: tags
    - auto: PREDEFINED
      defaultValue: bottom
      description: Where to move the rule. Can be "before", "after", "top", or "bottom".
        If you specify "top" or "bottom", you need to supply the "dst" argument.
      name: where
      predefined:
      - before
      - after
      - top
      - bottom
    - description: Destination rule relative to the rule that you are moving. This
        field is only relevant if you specify "top" or "bottom" in the "where" argument.
      name: dst
    description: Creates a custom block policy rule.
    execution: true
    deprecated: true
    name: panorama-custom-block-rule
    outputs:
    - contextPath: Panorama.SecurityRule.Name
      description: Rule name.
      type: string
    - contextPath: Panorama.SecurityRule.Object
      description: Blocked object.
      type: string
    - contextPath: Panorama.SecurityRule.Direction
      description: Direction blocked.
      type: string
    - contextPath: Panorama.SecurityRule.Target
      description: Target firewall (Panorama instances)
      type: string
    - contextPath: Panorama.SecurityRule.LogForwarding
      description: Log forwarding profile (Panorama instances).
      type: string
    - contextPath: Panorama.SecurityRule.DeviceGroup
      description: Device group for the rule (Panorama instances).
      type: string
    - contextPath: Panorama.SecurityRule.Tags
      description: Rule tags.
      type: String
    - contextPath: Panorama.SecurityRules.ProfileSetting
      description: Profile setting group.
      type: String
  - arguments:
    - description: Name of the rule to move.
      name: rulename
      required: true
    - auto: PREDEFINED
      description: Where to move the rule. Can be "before", "after", "top", or "bottom".
        If you specify "top" or "bottom", you need to supply the "dst" argument.
      name: where
      predefined:
      - before
      - after
      - top
      - bottom
      required: true
    - description: Destination rule relative to the rule that you are moving. This
        field is only relevant if you specify "top" or "bottom" in the "where" argument.
      name: dst
    - auto: PREDEFINED
      description: Rule location. Mandatory for Panorama instances.
      name: pre_post
      predefined:
      - pre-rulebase
      - post-rulebase
    - description: The device group for which to return addresses for the rule (Panorama
        instances).
      name: device-group
    description: Changes the location of a policy rule.
    execution: true
    deprecated: true
    name: panorama-move-rule
    outputs:
    - contextPath: Panorama.SecurityRule.Name
      description: Rule name.
      type: string
    - contextPath: Panorama.SecurityRule.DeviceGroup
      description: Device group for the rule (Panorama instances).
      type: string
  - arguments:
    - description: Name of the rule to edit.
      name: rulename
      required: true
    - auto: PREDEFINED
      description: Parameter in the security rule to change. Can be 'source', 'destination',
        'application', 'action', 'category', 'description', 'disabled', 'target',
        'log-forwarding', 'tag', 'source-user', 'service' or 'profile-setting'.
      name: element_to_change
      predefined:
      - source
      - destination
      - application
      - action
      - category
      - description
      - disabled
      - target
      - log-forwarding
      - tag
      - profile-setting
      - source-user
      - service
      required: true
    - description: The new value for the parameter.
      name: element_value
      required: true
    - auto: PREDEFINED
      description: Pre-rule or post-rule (Panorama instances).
      name: pre_post
      predefined:
      - pre-rulebase
      - post-rulebase
    - auto: PREDEFINED
      defaultValue: replace
      description: Whether to replace, add, or remove the element_value from the current
        rule object value.
      name: behaviour
      predefined:
      - replace
      - add
      - remove
    description: Edits a policy rule.
    execution: true
    deprecated: true
    name: panorama-edit-rule
    outputs:
    - contextPath: Panorama.SecurityRule.Name
      description: Rule name.
      type: string
    - contextPath: Panorama.SecurityRule.Description
      description: Rule description.
      type: string
    - contextPath: Panorama.SecurityRule.Action
      description: Action for the rule.
      type: string
    - contextPath: Panorama.SecurityRule.Source
      description: Source address.
      type: string
    - contextPath: Panorama.SecurityRule.Destination
      description: Destination address.
      type: string
    - contextPath: Panorama.SecurityRule.NegateSource
      description: Whether the source is negated (address, address group).
      type: boolean
    - contextPath: Panorama.SecurityRule.NegateDestination
      description: Whether the destination is negated (address, address group).
      type: boolean
    - contextPath: Panorama.SecurityRule.Service
      description: Service for the rule.
      type: string
    - contextPath: Panorama.SecurityRule.Disabled
      description: Whether the rule is disabled.
      type: string
    - contextPath: Panorama.SecurityRule.Application
      description: Application for the rule.
      type: string
    - contextPath: Panorama.SecurityRule.Target
      description: Target firewall (Panorama instances).
      type: string
    - contextPath: Panorama.SecurityRule.DeviceGroup
      description: Device group for the rule (Panorama instances).
      type: string
    - contextPath: Panorama.SecurityRule.Tags
      description: Tags for the rule.
      type: String
  - arguments:
    - description: Name of the rule to delete.
      name: rulename
      required: true
    - auto: PREDEFINED
      description: Pre rule or Post rule (Panorama instances).
      name: pre_post
      predefined:
      - pre-rulebase
      - post-rulebase
    - description: The device group for which to return addresses for the rule (Panorama
        instances).
      name: device-group
    description: Deletes a policy rule.
    execution: true
    deprecated: true
    name: panorama-delete-rule
    outputs:
    - contextPath: Panorama.SecurityRule.Name
      description: Rule name.
      type: string
    - contextPath: Panorama.SecurityRule.DeviceGroup
      description: Device group for the rule (Panorama instances).
      type: string
  - arguments:
    - auto: PREDEFINED
      defaultValue: 'false'
      description: Whether to list predefined applications or not.
      name: predefined
      predefined:
      - 'true'
      - 'false'
    description: Returns a list of applications.
    deprecated: true
    name: panorama-list-applications
    outputs:
    - contextPath: Panorama.Applications.Name
      description: Application name.
      type: string
    - contextPath: Panorama.Applications.Id
      description: Application ID.
      type: number
    - contextPath: Panorama.Applications.Category
      description: Application category.
      type: string
    - contextPath: Panorama.Applications.SubCategory
      description: Application sub-category.
      type: string
    - contextPath: Panorama.Applications.Technology
      description: Application technology.
      type: string
    - contextPath: Panorama.Applications.Risk
      description: Application risk (1 to 5).
      type: number
    - contextPath: Panorama.Applications.Description
      description: Application description.
      type: string
  - arguments:
    - description: Job ID to check.
      name: job_id
      required: true
    description: Returns commit status for a configuration.
    deprecated: true
    name: panorama-commit-status
    outputs:
    - contextPath: Panorama.Commit.JobID
      description: Job ID of the configuration to be committed.
      type: number
    - contextPath: Panorama.Commit.Status
      description: Commit status.
      type: string
    - contextPath: Panorama.Commit.Details
      description: Job ID details.
      type: string
    - contextPath: Panorama.Commit.Warnings
      description: Job ID warnings
      type: String
  - arguments:
    - description: Job ID to check.
      name: job_id
      required: true
    description: Returns the push status for a configuration.
    deprecated: true
    name: panorama-push-status
    outputs:
    - contextPath: Panorama.Push.DeviceGroup
      description: Device group to which the policies were pushed.
      type: string
    - contextPath: Panorama.Push.JobID
      description: Job ID of the configuration to be pushed.
      type: number
    - contextPath: Panorama.Push.Status
      description: Push status.
      type: string
    - contextPath: Panorama.Push.Details
      description: Job ID details.
      type: string
    - contextPath: Panorama.Push.Warnings
      description: Job ID warnings
      type: String
  - arguments:
    - auto: PREDEFINED
      description: Type of Packet Capture.
      name: pcapType
      predefined:
      - application-pcap
      - filter-pcap
      - threat-pcap
      - dlp-pcap
      required: true
    - description: The serial number of the firewall to download the PCAP from.
      name: serialNumber
    - description: The
      name: from
    - description: The new name for the PCAP file after downloading. If this argument
        is not specified, the file name is the PCAP file name set in the firewall.
      name: localName
    - description: Serial number for the request. For further information, see the
        Panorama XML API Documentation.
      name: serialNo
    - description: 'The Search time for the request. For example: "2019/12/26 00:00:00",
        "2020/01/10". For more information, see the Panorama XML API documentation.'
      name: searchTime
    - description: The ID of the PCAP for the request. For further information, see
        the Panorama XML API Documentation.
      name: pcapID
    - description: Password for Panorama, needed for the 'dlp-pcap' PCAP type only.
      name: password
    - description: The Device Name on which the PCAP is stored. For further information,
        see the Panorama XML API Documentation.
      name: deviceName
    - description: The Session ID of the PCAP. For further information, see the Panorama
        XML API Documentation.
      name: sessionID
    description: Returns information for a Panorama PCAP file. The recommended maximum
      file size is 5 MB. If the limit is exceeded, you might need to SSH the firewall
      and run the scp export command to export the PCAP file. For more information,
      see the Palo Alto Networks documentation.
    deprecated: true
    name: panorama-get-pcap
    outputs:
    - contextPath: File.Size
      description: File size.
      type: number
    - contextPath: File.Name
      description: File name.
      type: string
    - contextPath: File.Type
      description: File type.
      type: string
    - contextPath: File.Info
      description: File info.
      type: string
    - contextPath: File.Extension
      description: File extension.
      type: string
    - contextPath: File.EntryID
      description: FIle entryID.
      type: string
    - contextPath: File.MD5
      description: MD5 hash of the file.
      type: string
    - contextPath: File.SHA1
      description: SHA1 hash of the file.
      type: string
    - contextPath: File.SHA256
      description: SHA256 hash of the file.
      type: string
    - contextPath: File.SHA512
      description: SHA512 hash of the file.
      type: string
    - contextPath: File.SSDeep
      description: SSDeep hash of the file.
      type: string
  - arguments:
    - auto: PREDEFINED
      description: Type of Packet Capture.
      name: pcapType
      predefined:
      - application-pcap
      - filter-pcap
      - dlp-pcap
      required: true
    - description: The serial number of the firewall to download the PCAP from.
      name: serialNumber
    - description: Password for Panorama. Relevant for the 'dlp-pcap' PCAP type.
      name: password
    description: Returns a list of all PCAP files by PCAP type. Not available for
      threat PCAPs.
    deprecated: true
    name: panorama-list-pcaps
  - arguments:
    - description: Tag for which to register IP addresses.
      name: tag
      required: true
    - description: IP addresses to register.
      isArray: true
      name: IPs
      required: true
    - auto: PREDEFINED
      defaultValue: 'true'
      description: Whether the IP addresses remain registered to the tag after the
        device reboots ('true':persistent, 'false':non-persistent). Default is 'true'.
      name: persistent
      predefined:
      - 'true'
      - 'false'
    - description: Timeout value to automatically unregister the IPs. Only applicable
        to PAN-OS 9.x and higher. Can not be used with persistent as true.
      name: timeout
    description: Registers IP addresses to a tag.
    deprecated: true
    name: panorama-register-ip-tag
    outputs:
    - contextPath: Panorama.DynamicTags.Tag
      description: Name of the tag.
      type: string
    - contextPath: Panorama.DynamicTags.IPs
      description: Registered IP addresses.
      type: string
  - arguments:
    - description: Tag for which to unregister IP addresses.
      name: tag
      required: true
    - description: IP addresses to unregister.
      isArray: true
      name: IPs
      required: true
    description: Unregisters IP addresses from a tag.
    deprecated: true
    name: panorama-unregister-ip-tag
  - arguments:
    - description: Tag for which to register users.
      name: tag
      required: true
    - description: A comma-separated list of users to register.
      isArray: true
      name: Users
      required: true
    description: Registers users to a tag. This command is only available for PAN-OS
      version 9.x and above.
    deprecated: true
    name: panorama-register-user-tag
    outputs:
    - contextPath: Panorama.DynamicTags.Tag
      description: Name of the tag.
      type: string
    - contextPath: Panorama.DynamicTags.Users
      description: List of registered users.
      type: string
  - arguments:
    - description: Tag from which to unregister users.
      name: tag
      required: true
    - description: A comma-separated list of users to unregister.
      isArray: true
      name: Users
      required: true
    description: Unregisters users from a tag. This command is only available for
      PAN-OS version 9.x and above.
    deprecated: true
    name: panorama-unregister-user-tag
  - arguments:
    - description: Specifies the match criteria for the logs. This is similar to the
        query provided in the web interface under the Monitor tab, when viewing the
        logs.
      name: query
    - defaultValue: '100'
      description: The number of logs to retrieve. The default is 100. Maximum is
        5000.
      name: number_of_logs
    - auto: PREDEFINED
      defaultValue: backward
      description: |-
        Whether logs are shown oldest first (forward) or newest
        first (backward). Default is backward.
      name: direction
      predefined:
      - backward
      - forward
    - description: Source address for the query.
      name: source
    - description: Destination address for the query.
      name: destination
    - description: Date and time after which logs were received in the format YYYY/MM/DD
        HH:MM:SS.
      name: receive_time
    - description: Application for the query.
      name: application
    - description: Destination port for the query.
      name: to_port
    - description: Action for the query.
      name: action
    description: Deprecated. Use the pan-os-query-logs command instead.
    deprecated: true
    name: panorama-query-traffic-logs
    outputs:
    - contextPath: Panorama.TrafficLogs.JobID
      description: Job ID of the traffic logs query.
      type: Number
    - contextPath: Panorama.TrafficLogs.Status
      description: Status of the traffic logs query.
      type: String
  - arguments:
    - description: Job ID of the query.
      name: job_id
      required: true
    description: Deprecated. Use the pan-os-check-logs-status command instead.
    deprecated: true
    name: panorama-check-traffic-logs-status
    outputs:
    - contextPath: Panorama.TrafficLogs.JobID
      description: Job ID of the traffic logs query.
      type: Number
    - contextPath: Panorama.TrafficLogs.Status
      description: Status of the traffic logs query.
      type: String
  - arguments:
    - description: Job ID of the query.
      name: job_id
      required: true
    description: Deprecated. Use the pan-os-get-logs command instead.
    deprecated: true
    name: panorama-get-traffic-logs
    outputs:
    - contextPath: Panorama.TrafficLogs.JobID
      description: Job ID of the traffic logs query.
      type: Number
    - contextPath: Panorama.TrafficLogs.Status
      description: Status of the traffic logs query.
      type: String
    - contextPath: Panorama.TrafficLogs.Logs.Action
      description: Action of the traffic log.
      type: String
    - contextPath: Panorama.TrafficLogs.Logs.ActionSource
      description: Action source of the traffic log.
      type: String
    - contextPath: Panorama.TrafficLogs.Logs.Application
      description: Application of the traffic log.
      type: String
    - contextPath: Panorama.TrafficLogs.Logs.Category
      description: Category of the traffic log.
      type: String
    - contextPath: Panorama.TrafficLogs.Logs.DeviceName
      description: Device name of the traffic log.
      type: String
    - contextPath: Panorama.TrafficLogs.Logs.Destination
      description: Destination of the traffic log.
      type: String
    - contextPath: Panorama.TrafficLogs.Logs.DestinationPort
      description: Destination port of the traffic log.
      type: String
    - contextPath: Panorama.TrafficLogs.Logs.FromZone
      description: The from zone of the traffic log.
      type: String
    - contextPath: Panorama.TrafficLogs.Logs.Protocol
      description: Protocol of the traffic log.
      type: String
    - contextPath: Panorama.TrafficLogs.Logs.ReceiveTime
      description: Receive time of the traffic log.
      type: String
    - contextPath: Panorama.TrafficLogs.Logs.Rule
      description: Rule of the traffic log.
      type: String
    - contextPath: Panorama.TrafficLogs.Logs.SessionEndReason
      description: Session end reason of the traffic log.
      type: String
    - contextPath: Panorama.TrafficLogs.Logs.Source
      description: Source of the traffic log.
      type: String
    - contextPath: Panorama.TrafficLogs.Logs.SourcePort
      description: Source port of the traffic log.
      type: String
    - contextPath: Panorama.TrafficLogs.Logs.StartTime
      description: Start time of the traffic log.
      type: String
    - contextPath: Panorama.TrafficLogs.Logs.ToZone
      description: The to zone of the traffic log.
      type: String
    - contextPath: Panorama.TrafficLogs.Logs.Bytes
      description: Total log bytes.
      type: String
    - contextPath: Panorama.TrafficLogs.Logs.BytesReceived
      description: Log bytes received.
      type: String
    - contextPath: Panorama.TrafficLogs.Logs.BytesSent
      description: Log bytes sent.
      type: String
  - arguments:
    - auto: PREDEFINED
      description: Rules location. Can be 'pre-rulebase' or 'post-rulebase'. Mandatory
        for Panorama instances.
      name: pre_post
      predefined:
      - pre-rulebase
      - post-rulebase
    - description: The device group for which to return addresses (Panorama instances).
      name: device-group
    - description: Tag for which to filter the rules.
      name: tag
    description: Returns a list of predefined Security Rules.
    deprecated: true
    name: panorama-list-rules
    outputs:
    - contextPath: Panorama.SecurityRule.Name
      description: Rule name.
      type: String
    - contextPath: Panorama.SecurityRule.Action
      description: Action for the rule.
      type: String
    - contextPath: Panorama.SecurityRule.Location
      description: Rule location.
      type: String
    - contextPath: Panorama.SecurityRule.Category
      description: Rule category.
      type: String
    - contextPath: Panorama.SecurityRule.Application
      description: Application for the rule.
      type: String
    - contextPath: Panorama.SecurityRule.Destination
      description: Destination address.
      type: String
    - contextPath: Panorama.SecurityRule.From
      description: Rule from.
      type: String
    - contextPath: Panorama.SecurityRule.Service
      description: Service for the rule.
      type: String
    - contextPath: Panorama.SecurityRule.To
      description: Rule to.
      type: String
    - contextPath: Panorama.SecurityRule.Source
      description: Source address.
      type: String
    - contextPath: Panorama.SecurityRule.DeviceGroup
      description: Device group for the rule (Panorama instances).
      type: string
    - contextPath: Panorama.SecurityRules.Tags
      description: Rule tags.
      type: String
  - arguments:
    - auto: PREDEFINED
      description: The log type. Can be "threat", "traffic", "wildfire", "url", or
        "data".
      name: log-type
      predefined:
      - threat
      - traffic
      - wildfire
      - url
      - data
      required: true
    - description: The query string by which to match criteria for the logs. This
        is similar to the query provided in the web interface under the Monitor tab
        when viewing the logs.
      name: query
    - description: |-
        The time that the log was generated from the timestamp and prior to it.
        e.g "2019/08/11 01:10:44".
      name: time-generated
    - description: Source address.
      isArray: true
      name: addr-src
    - description: Destination address.
      isArray: true
      name: addr-dst
    - description: Source or destination IP address.
      isArray: true
      name: ip
    - description: Source zone.
      isArray: true
      name: zone-src
    - description: Destination Source.
      isArray: true
      name: zone-dst
    - description: Rule action.
      isArray: true
      name: action
    - description: Destination port.
      isArray: true
      name: port-dst
    - description: Rule name, e.g "Allow all outbound".
      isArray: true
      name: rule
    - description: URL, e.g "safebrowsing.googleapis.com".
      isArray: true
      name: url
    - description: File hash (for WildFire logs only).
      isArray: true
      name: filedigest
    - defaultValue: '100'
      description: Maximum number of logs to retrieve. If empty, the default is 100.
        The maximum is 5,000.
      name: number_of_logs
    description: Query logs in Panorama.
    deprecated: true
    name: panorama-query-logs
    outputs:
    - contextPath: Panorama.Monitor.JobID
      description: Job ID of the logs query.
      type: String
    - contextPath: Panorama.Monitor.Status
      description: Status of the logs query.
      type: String
    - contextPath: Panorama.Monitor.Message
      description: Message of the logs query.
      type: String
  - arguments:
    - description: Job ID of the query.
      isArray: true
      name: job_id
      required: true
    description: Checks the status of a logs query.
    deprecated: true
    name: panorama-check-logs-status
    outputs:
    - contextPath: Panorama.Monitor.JobID
      description: Job ID of the logs query.
      type: String
    - contextPath: Panorama.Monitor.Status
      description: Status of the logs query.
      type: String
  - arguments:
    - description: Job ID of the query.
      isArray: true
      name: job_id
      required: true
    - defaultValue: 'true'
      description: Whether to auto-enrich the War Room entry. If "true", entry is
        not auto-enriched. If "false", entry is auto-extracted. Default is "true".
      name: ignore_auto_extract
    description: Retrieves the data of a logs query.
    name: panorama-get-logs
    outputs:
    - contextPath: Panorama.Monitor.Logs.Action
      description: Action taken for the session. Can be "alert", "allow", "deny",
        "drop", "drop-all-packets", "reset-client", "reset-server", "reset-both",
        or "block-url".
      type: String
    - contextPath: Panorama.Monitor.Logs.Application
      description: Application associated with the session.
      type: String
    - contextPath: Panorama.Monitor.Logs.Category
      description: The URL category of the URL subtype. For WildFire subtype, it is
        the verdict on the file, and can be either "malicious", "phishing", "grayware"’,
        or "benign". For other subtypes, the value is "any".
      type: String
    - contextPath: Panorama.Monitor.Logs.DeviceName
      description: The hostname of the firewall on which the session was logged.
      type: String
    - contextPath: Panorama.Monitor.Logs.DestinationAddress
      description: Original session destination IP address.
      type: String
    - contextPath: Panorama.Monitor.Logs.DestinationUser
      description: Username of the user to which the session was destined.
      type: String
    - contextPath: Panorama.Monitor.Logs.DestinationCountry
      description: Destination country or internal region for private addresses. Maximum
        length is 32 bytes.
      type: String
    - contextPath: Panorama.Monitor.Logs.DestinationPort
      description: Destination port utilized by the session.
      type: String
    - contextPath: Panorama.Monitor.Logs.FileDigest
      description: Only for the WildFire subtype, all other types do not use this
        field. The filedigest string shows the binary hash of the file sent to be
        analyzed by the WildFire service.
      type: String
    - contextPath: Panorama.Monitor.Logs.FileName
      description: |-
        File name or file type when the subtype is file.
        File name when the subtype is virus.
        File name when the subtype is wildfire-virus.
        File name when the subtype is wildfire.
      type: String
    - contextPath: Panorama.Monitor.Logs.FileType
      description: |-
        Only for the WildFire subtype, all other types do not use this field.
        Specifies the type of file that the firewall forwarded for WildFire analysis.
      type: String
    - contextPath: Panorama.Monitor.Logs.FromZone
      description: The zone from which the session was sourced.
      type: String
    - contextPath: Panorama.Monitor.Logs.URLOrFilename
      description: |-
        The actual URL when the subtype is url.
        File name or file type when the subtype is file.
        File name when the subtype is virus.
        File name when the subtype is wildfire-virus.
        File name when the subtype is wildfire.
        URL or file name when the subtype is vulnerability (if applicable).
      type: String
    - contextPath: Panorama.Monitor.Logs.NATDestinationIP
      description: If destination NAT performed, the post-NAT destination IP address.
      type: String
    - contextPath: Panorama.Monitor.Logs.NATDestinationPort
      description: Post-NAT destination port.
      type: String
    - contextPath: Panorama.Monitor.Logs.NATSourceIP
      description: If source NAT performed, the post-NAT source IP address.
      type: String
    - contextPath: Panorama.Monitor.Logs.NATSourcePort
      description: Post-NAT source port.
      type: String
    - contextPath: Panorama.Monitor.Logs.PCAPid
      description: |-
        The packet capture (pcap) ID is a 64 bit unsigned integral denoting
        an ID to correlate threat pcap files with extended pcaps taken as a part of
        that flow. All threat logs will contain either a pcap_id of 0 (no associated
        pcap), or an ID referencing the extended pcap file.
      type: String
    - contextPath: Panorama.Monitor.Logs.IPProtocol
      description: IP protocol associated with the session.
      type: String
    - contextPath: Panorama.Monitor.Logs.Recipient
      description: |-
        Only for the WildFire subtype, all other types do not use this field.
        Specifies the name of the receiver of an email that WildFire determined to be malicious when analyzing an email link forwarded by the firewall.
      type: String
    - contextPath: Panorama.Monitor.Logs.Rule
      description: Name of the rule that the session matched.
      type: String
    - contextPath: Panorama.Monitor.Logs.RuleID
      description: ID of the rule that the session matched.
      type: String
    - contextPath: Panorama.Monitor.Logs.ReceiveTime
      description: Time the log was received at the management plane.
      type: String
    - contextPath: Panorama.Monitor.Logs.Sender
      description: |-
        Only for the WildFire subtype; all other types do not use this field.
        Specifies the name of the sender of an email that WildFire determined to be malicious when analyzing an email link forwarded by the firewall.
      type: String
    - contextPath: Panorama.Monitor.Logs.SessionID
      description: An internal numerical identifier applied to each session.
      type: String
    - contextPath: Panorama.Monitor.Logs.DeviceSN
      description: The serial number of the firewall on which the session was logged.
      type: String
    - contextPath: Panorama.Monitor.Logs.Severity
      description: |-
        Severity associated with the threat. Can be "informational", "low",
        "medium", "high", or "critical".
      type: String
    - contextPath: Panorama.Monitor.Logs.SourceAddress
      description: Original session source IP address.
      type: String
    - contextPath: Panorama.Monitor.Logs.SourceCountry
      description: |-
        Source country or internal region for private addresses. Maximum
        length is 32 bytes.
      type: String
    - contextPath: Panorama.Monitor.Logs.SourceUser
      description: Username of the user who initiated the session.
      type: String
    - contextPath: Panorama.Monitor.Logs.SourcePort
      description: Source port utilized by the session.
      type: String
    - contextPath: Panorama.Monitor.Logs.ThreatCategory
      description: |-
        Describes threat categories used to classify different types of
        threat signatures.
      type: String
    - contextPath: Panorama.Monitor.Logs.Name
      description: |-
        Palo Alto Networks identifier for the threat. It is a description
        string followed by a 64-bit numerical identifier
      type: String
    - contextPath: Panorama.Monitor.Logs.ID
      description: Palo Alto Networks ID for the threat.
      type: String
    - contextPath: Panorama.Monitor.Logs.ToZone
      description: The zone to which the session was destined.
      type: String
    - contextPath: Panorama.Monitor.Logs.TimeGenerated
      description: Time that the log was generated on the dataplane.
      type: String
    - contextPath: Panorama.Monitor.Logs.URLCategoryList
      description: |-
        A list of the URL filtering categories that the firewall used to
        enforce the policy.
      type: String
    - contextPath: Panorama.Monitor.Logs.Bytes
      description: Total log bytes.
      type: String
    - contextPath: Panorama.Monitor.Logs.BytesReceived
      description: Log bytes received.
      type: String
    - contextPath: Panorama.Monitor.Logs.BytesSent
      description: Log bytes sent.
      type: String
    - contextPath: Panorama.Monitor.Logs.Vsys
      description: Vsys on the firewall that generated the log.
      type: String
  - arguments:
    - description: The application name.
      name: application
    - description: The category name.
      name: category
    - description: The destination IP address.
      name: destination
      required: true
    - description: The destination port.
      name: destination-port
    - description: The from zone.
      name: from
    - description: The to zone.
      name: to
    - description: The IP protocol value.
      name: protocol
      required: true
    - description: The source IP address.
      name: source
      required: true
    - description: The source user.
      name: source-user
    - description: Target number of the firewall. Use only on a Panorama instance.
      name: target
      isArray: true
    - description: Target vsys of the firewall. Use only on a Panorama instance.
      name: vsys
      isArray: true
    description: Checks whether a session matches a specified security policy. This
      command is only available on Firewall instances.
    deprecated: true
    name: panorama-security-policy-match
    outputs:
    - contextPath: Panorama.SecurityPolicyMatch.Query
      description: Query for the session to test.
      type: String
    - contextPath: Panorama.SecurityPolicyMatch.Rules.Name
      description: The matching rule name.
      type: String
    - contextPath: Panorama.SecurityPolicyMatch.Rules.Action
      description: The matching rule action.
      type: String
    - contextPath: Panorama.SecurityPolicyMatch.Rules.Category
      description: The matching rule category.
      type: String
    - contextPath: Panorama.SecurityPolicyMatch.Rules.Destination
      description: The matching rule destination.
      type: String
    - contextPath: Panorama.SecurityPolicyMatch.Rules.From
      description: The matching rule from zone.
      type: String
    - contextPath: Panorama.SecurityPolicyMatch.Rules.Source
      description: The matching rule source.
      type: String
    - contextPath: Panorama.SecurityPolicyMatch.Rules.To
      description: The matching rule to zone.
      type: String
    - contextPath: Panorama.SecurityPolicyMatch.QueryFields.Application
      description: The application name.
      type: String
    - contextPath: Panorama.SecurityPolicyMatch.QueryFields.Category
      description: The category name.
      type: String
    - contextPath: Panorama.SecurityPolicyMatch.QueryFields.Destination
      description: The destination IP address.
      type: String
    - contextPath: Panorama.SecurityPolicyMatch.QueryFields.DestinationPort
      description: The destination port.
      type: Number
    - contextPath: Panorama.SecurityPolicyMatch.QueryFields.From
      description: The query fields from zone.
      type: String
    - contextPath: Panorama.SecurityPolicyMatch.QueryFields.To
      description: The query fields to zone.
      type: String
    - contextPath: Panorama.SecurityPolicyMatch.QueryFields.Protocol
      description: The IP protocol value.
      type: String
    - contextPath: Panorama.SecurityPolicyMatch.QueryFields.Source
      description: The destination IP address.
      type: String
    - contextPath: Panorama.SecurityPolicyMatch.QueryFields.SourceUser
      description: The source user.
      type: String
  - arguments:
    - description: The name of the virtual router for which to list the static routes.
      name: virtual_router
      required: true
    - description: The template to use to run the command. Overrides the template
        parameter (Panorama instances).
      name: template
    - auto: PREDEFINED
      defaultValue: 'false'
      description: Whether to show an uncommitted configuration. Default is "false".
      name: show_uncommitted
      predefined:
      - 'true'
      - 'false'
    description: Lists the static routes of a virtual router.
    deprecated: true
    name: panorama-list-static-routes
    outputs:
    - contextPath: Panorama.StaticRoutes.Name
      description: The name of the static route.
      type: String
    - contextPath: Panorama.StaticRoutes.BFDProfile
      description: The BFD profile of the static route.
      type: String
    - contextPath: Panorama.StaticRoutes.Destination
      description: The destination of the static route.
      type: String
    - contextPath: Panorama.StaticRoutes.Metric
      description: The metric (port) of the static route.
      type: Number
    - contextPath: Panorama.StaticRoutes.NextHop
      description: The next hop of the static route. Can be an IP address, FQDN, or
        a virtual router.
      type: String
    - contextPath: Panorama.StaticRoutes.RouteTable
      description: The route table of a static route.
      type: String
    - contextPath: Panorama.StaticRoutes.VirtualRouter
      description: The virtual router to which the static router belongs.
      type: String
    - contextPath: Panorama.StaticRoutes.Template
      description: The template in which the static route is defined (Panorama instances
        only).
      type: String
    - contextPath: Panorama.StaticRoutes.Uncommitted
      description: Whether the static route is committed.
      type: Boolean
  - arguments:
    - description: Name of the virtual router for which to display the static route.
      name: virtual_router
      required: true
    - description: Name of the static route to display.
      name: static_route
      required: true
    - description: The template to use to run the command. Overrides the template
        parameter (Panorama instances).
      name: template
    description: Returns the specified static route of a virtual router.
    deprecated: true
    name: panorama-get-static-route
    outputs:
    - contextPath: Panorama.StaticRoutes.Name
      description: The name of the static route.
      type: String
    - contextPath: Panorama.StaticRoutes.BFDProfile
      description: The BFD profile of the static route.
      type: String
    - contextPath: Panorama.StaticRoutes.Destination
      description: The destination of the static route.
      type: String
    - contextPath: Panorama.StaticRoutes.Metric
      description: The metric (port) of the static route.
      type: Number
    - contextPath: Panorama.StaticRoutes.NextHop
      description: The next hop of the static route. Can be an IP address, FQDN, or
        a virtual router.
      type: String
    - contextPath: Panorama.StaticRoutes.RouteTable
      description: The route table of the static route.
      type: String
    - contextPath: Panorama.StaticRoutes.VirtualRouter
      description: The virtual router to which the static router belongs.
      type: String
    - contextPath: Panorama.StaticRoutes.Template
      description: The template in which the static route is defined (Panorama instances
        only).
      type: String
  - arguments:
    - description: Virtual router to which the routes will be added.
      name: virtual_router
      required: true
    - description: The name of the static route to add. The argument is limited to
        a maximum of 31 characters, is case-sensitive, and supports letters, numbers,
        spaces, hyphens, and underscores.
      name: static_route
      required: true
    - description: 'The IP address and network mask in Classless Inter-domain Routing
        (CIDR) notation: ip_address/mask. For example, 192.168.0.1/24 for IPv4 or
        2001:db8::/32 for IPv6).'
      name: destination
      required: true
    - auto: PREDEFINED
      description: 'The type for the next hop. Can be: "ip-address", "next-vr", "fqdn",
        or "discard".'
      name: nexthop_type
      predefined:
      - ip-address
      - next-vr
      - fqdn
      - discard
      required: true
    - description: The next hop value.
      name: nexthop_value
      required: true
    - description: The metric port for the static route (1-65535).
      name: metric
    - description: The interface name in which to add the static route.
      name: interface
    - description: The template to use to run the command. Overrides the template
        parameter (Panorama instances).
      name: template
    description: Adds a static route.
    deprecated: true
    name: panorama-add-static-route
    outputs:
    - contextPath: Panorama.StaticRoutes.Name
      description: The name of the static route.
      type: String
    - contextPath: Panorama.StaticRoutes.BFDProfile
      description: The BFD profile of the static route.
      type: String
    - contextPath: Panorama.StaticRoutes.Destination
      description: The destination of the static route.
      type: String
    - contextPath: Panorama.StaticRoutes.Metric
      description: The metric (port) of the static route.
      type: Number
    - contextPath: Panorama.StaticRoutes.NextHop
      description: The next hop of the static route. Can be an IP address, FQDN, or
        a virtual router.
      type: String
    - contextPath: Panorama.StaticRoutes.RouteTable
      description: The route table of the static route.
      type: String
    - contextPath: Panorama.StaticRoutes.VirtualRouter
      description: The virtual router to which the static router belongs.
      type: String
    - contextPath: Panorama.StaticRoutes.Template
      description: The template in which the static route is defined (Panorama instances
        only).
      type: String
  - arguments:
    - description: The name of the static route to delete.
      name: route_name
      required: true
    - description: The virtual router from which the routes will be deleted.
      name: virtual_router
      required: true
    - description: The template to use to run the command. Overrides the template
        parameter (Panorama instances).
      name: template
    description: Deletes a static route.
    deprecated: true
    name: panorama-delete-static-route
    outputs:
    - contextPath: Panorama.StaticRoutes.Name
      description: The name of the static route to delete.
      type: String
    - contextPath: Panorama.StaticRoutes.BFDProfile
      description: The BFD profile of the static route.
      type: String
    - contextPath: Panorama.StaticRoutes.Destination
      description: The destination of the static route.
      type: String
    - contextPath: Panorama.StaticRoutes.Metric
      description: The metric (port) of the static route.
      type: Number
    - contextPath: Panorama.StaticRoutes.NextHop
      description: The next hop of the static route. Can be an IP address, FQDN, or
        a virtual router.
      type: String
    - contextPath: Panorama.StaticRoutes.RouteTable
      description: The route table of the static route.
      type: String
    - contextPath: Panorama.StaticRoutes.VirtualRouter
      description: The virtual router to which the static router belongs.
      type: String
    - contextPath: Panorama.StaticRoutes.Template
      description: The template in which the static route is defined (Panorama instances
        only).
      type: String
    - contextPath: Panorama.StaticRoutes.Deleted
      description: Whether the static route was deleted.
      type: Boolean
  - arguments:
    - description: Serial number of the target device.
      name: target
    description: Show firewall device software version.
    deprecated: true
    name: panorama-show-device-version
    outputs:
    - contextPath: Panorama.Device.Info.Devicename
      description: Device name of the PAN-OS.
      type: String
    - contextPath: Panorama.Device.Info.Model
      description: Model of the PAN-OS.
      type: String
    - contextPath: Panorama.Device.Info.Serial
      description: Serial number of the PAN-OS.
      type: String
    - contextPath: Panorama.Device.Info.Version
      description: Version of the PAN-OS.
      type: String
  - arguments:
    - description: The device to which to download the content update.
      name: target
    description: Downloads the latest content update.
    deprecated: true
    name: panorama-download-latest-content-update
    outputs:
    - contextPath: Panorama.Content.Download.JobID
      description: Job ID of the content download.
      type: String
    - contextPath: Panorama.Content.Download.Status
      description: Content download status.
      type: String
  - arguments:
    - description: The device to which the content update is downloading.
      name: target
    - description: Job ID to check.
      name: job_id
      required: true
    description: Checks the download status of a content update.
    deprecated: true
    name: panorama-content-update-download-status
    outputs:
    - contextPath: Panorama.Content.Download.JobID
      description: Job ID to monitor.
      type: String
    - contextPath: Panorama.Content.Download.Status
      description: Download status.
      type: String
    - contextPath: Panorama.Content.Download.Details
      description: Job ID details.
      type: String
  - arguments:
    - description: The device on which to install the content update.
      name: target
    description: Installs the latest content update.
    deprecated: true
    name: panorama-install-latest-content-update
    outputs:
    - contextPath: Panorama.Content.Install.JobID
      description: Job ID of the installation.
      type: String
    - contextPath: Content.Install.Status
      description: Installation status.
      type: String
  - arguments:
    - description: The device on which to check the installation status of the content
        update.
      name: target
    - description: Job ID of the content installation.
      name: job_id
      required: true
    description: Gets the installation status of the content update.
    deprecated: true
    name: panorama-content-update-install-status
    outputs:
    - contextPath: Panorama.Content.Install.JobID
      description: Job ID of the content installation.
      type: String
    - contextPath: Panorama.Content.Install.Status
      description: Content installation status.
      type: String
    - contextPath: Panorama.Content.Install.Details
      description: Content installation status details.
      type: String
  - arguments:
    - description: The target device from which to get the PAN-OS software version.
      name: target
    description: Checks the PAN-OS software version from the repository.
    deprecated: true
    name: panorama-check-latest-panos-software
  - arguments:
    - description: The target device from which to download the PAN-OS software version.
      name: target
    - description: The target version number to install.
      name: target_version
      required: true
    description: Downloads the target PAN-OS software version to install on the target
      device.
    deprecated: true
    name: panorama-download-panos-version
    outputs:
    - contextPath: Panorama.PANOS.Download.JobID
      description: Job ID of the PAN-OS download.
      type: number
    - contextPath: Panorama.PANOS.Download.Status
      description: Status of the PAN-OS download.
      type: String
  - arguments:
    - description: The target device from which to get the download status.
      name: target
    - description: Job ID to check.
      name: job_id
      required: true
    description: Gets the download status of the target PAN-OS software.
    name: panorama-download-panos-status
    deprecated: true
    outputs:
    - contextPath: Panorama.PANOS.Download.JobID
      description: Job ID of the PAN-OS download.
      type: string
    - contextPath: Panorama.PANOS.Download.Status
      description: PAN-OS download status.
      type: String
    - contextPath: Panorama.PANOS.Download.Details
      description: PAN-OS download details.
      type: String
  - arguments:
    - description: The target device on which to install the target PAN-OS software
        version.
      name: target
    - description: Target PAN-OS version to install.
      name: target_version
      required: true
    description: Installs the target PAN-OS version on the specified target device.
    deprecated: true
    name: panorama-install-panos-version
    outputs:
    - contextPath: Panorama.PANOS.Install.JobID
      description: Job ID of the PAN-OS installation.
      type: string
    - contextPath: Panorama.PANOS.Install.Status
      description: Status of the PAN-OS installation.
      type: String
  - arguments:
    - description: The target device from which to get the installation status.
      name: target
    - description: Job ID to check.
      name: job_id
      required: true
    description: Gets the installation status of the PAN-OS software.
    deprecated: true
    name: panorama-install-panos-status
    outputs:
    - contextPath: Panorama.PANOS.Install.JobID
      description: Job ID of the PAN-OS installation.
      type: number
    - contextPath: Panorama.PANOS.Install.Status
      description: Status of the PAN-OS installation.
      type: String
    - contextPath: Panorama.PANOS.Install.Details
      description: PAN-OS installation details.
      type: String
  - arguments:
    - description: The target device on which to reboot the firewall.
      name: target
    description: Reboots the Firewall device.
    deprecated: true
    name: panorama-device-reboot
  - arguments:
    - description: The IP address from which to return information.
      name: ip_address
      required: true
    description: Gets location information for an IP address.
    deprecated: true
    name: panorama-show-location-ip
    outputs:
    - contextPath: Panorama.Location.IP.country_code
      description: The IP address location country code.
      type: String
    - contextPath: Panorama.Location.IP.country_name
      description: The IP address location country name.
      type: String
    - contextPath: Panorama.Location.IP.ip_address
      description: The IP address.
      type: String
    - contextPath: Panorama.Location.IP.Status
      description: Whether the IP address was found.
      type: String
  - arguments: []
    description: Gets information about available PAN-OS licenses and their statuses.
    deprecated: true
    name: panorama-get-licenses
    outputs:
    - contextPath: Panorama.License.Authcode
      description: The authentication code of the license.
      type: String
    - contextPath: Panorama.License.Base-license-name
      description: The base license name.
      type: String
    - contextPath: Panorama.License.Description
      description: The description of the license.
      type: String
    - contextPath: Panorama.License.Expired
      description: Whether the license has expired.
      type: String
    - contextPath: Panorama.License.Expires
      description: When the license will expire.
      type: String
    - contextPath: Panorama.License.Feature
      description: The feature of the license.
      type: String
    - contextPath: Panorama.License.Issued
      description: When the license was issued.
      type: String
    - contextPath: Panorama.License.Serial
      description: The serial number of the license.
      type: String
  - arguments:
    - auto: PREDEFINED
      description: The security profile for which to get information. Can be "data-filtering",
        "file-blocking", "spyware", "url-filtering", "virus", "vulnerability", or
        "wildfire-analysis".
      name: security_profile
      predefined:
      - data-filtering
      - file-blocking
      - spyware
      - url-filtering
      - virus
      - vulnerability
      - wildfire-analysis
    description: Gets information for the specified security profile.
    deprecated: true
    name: panorama-get-security-profiles
    outputs:
    - contextPath: Panorama.Spyware.Name
      description: The profile name.
      type: String
    - contextPath: Panorama.Spyware.Rules.Action
      description: The rule action.
      type: String
    - contextPath: Panorama.Spyware.Rules.Category
      description: The category for which to apply the rule.
      type: String
    - contextPath: Panorama.Spyware.Rules.Name
      description: The rule name.
      type: String
    - contextPath: Panorama.Spyware.Rules.Packet-capture
      description: Whether packet capture is enabled.
      type: String
    - contextPath: Panorama.Spyware.Rules.Severity
      description: The rule severity.
      type: String
    - contextPath: Panorama.Spyware.Rules.Threat-name
      description: The threat name for which to apply the rule.
      type: String
    - contextPath: Panorama.URLFilter.Name
      description: The profile name.
      type: String
    - contextPath: Panorama.URLFilter.Rules.Category.Action
      description: The rule action to apply to the category.
      type: String
    - contextPath: Panorama.URLFilter.Rules.Category.Name
      description: The category name.
      type: String
    - contextPath: Panorama.WildFire.Name
      description: The WildFire profile name.
      type: String
    - contextPath: Panorama.WildFire.Rules.Analysis
      description: The rule analysis.
      type: String
    - contextPath: Panorama.WildFire.Rules.Application
      description: The application for which to apply the rule.
      type: String
    - contextPath: Panorama.WildFire.Rules.File-type
      description: The file type for which to apply the rule.
      type: String
    - contextPath: Panorama.WildFire.Rules.Name
      description: The rule name.
      type: String
    - contextPath: Panorama.Vulnerability.Name
      description: The vulnerability profile name.
      type: String
    - contextPath: Panorama.Vulnerability.Rules.Vendor-id
      description: The vendor ID for which to apply the rule.
      type: String
    - contextPath: Panorama.Vulnerability.Rules.Packet-capture
      description: Whether packet capture is enabled.
      type: String
    - contextPath: Panorama.Vulnerability.Rules.Host
      description: The rule host.
      type: String
    - contextPath: Panorama.Vulnerability.Rules.Name
      description: The rule name.
      type: String
    - contextPath: Panorama.Vulnerability.Rules.Category
      description: The category for which to apply the rule.
      type: String
    - contextPath: Panorama.Vulnerability.Rules.CVE
      description: The CVE for which to apply the rule.
      type: String
    - contextPath: Panorama.Vulnerability.Rules.Action
      description: The rule action.
      type: String
    - contextPath: Panorama.Vulnerability.Rules.Severity
      description: The rule severity.
      type: String
    - contextPath: Panorama.Vulnerability.Rules.Threat-name
      description: The threat for which to apply the rule.
      type: String
    - contextPath: Panorama.Antivirus.Name
      description: The Antivirus profile name.
      type: String
    - contextPath: Panorama.Antivirus.Rules.Action
      description: The rule action.
      type: String
    - contextPath: Panorama.Antivirus.Rules.Name
      description: The rule name.
      type: String
    - contextPath: Panorama.Antivirus.Rules.WildFire-action
      description: The WildFire action.
      type: String
    - contextPath: Panorama.FileBlocking.Name
      description: The file blocking profile name.
      type: String
    - contextPath: Panorama.FileBlocking.Rules.Action
      description: The rule action.
      type: String
    - contextPath: Panorama.FileBlocking.Rules.Application
      description: The application for which to apply the rule.
      type: String
    - contextPath: Panorama.FileBlocking.Rules.File-type
      description: The file type to apply the rule.
      type: String
    - contextPath: Panorama.FileBlocking.Rules.Name
      description: The rule name.
      type: String
    - contextPath: Panorama.DataFiltering.Name
      description: The data filtering profile name.
      type: String
    - contextPath: Panorama.DataFiltering.Rules.Alert-threshold
      description: The alert threshold.
      type: String
    - contextPath: Panorama.DataFiltering.Rules.Application
      description: The application to apply the rule.
      type: String
    - contextPath: Panorama.DataFiltering.Rules.Block-threshold
      description: The block threshold.
      type: String
    - contextPath: Panorama.DataFiltering.Rules.Data-object
      description: The data object.
      type: String
    - contextPath: Panorama.DataFiltering.Rules.Direction
      description: The rule direction.
      type: String
    - contextPath: Panorama.DataFiltering.Rules.File-type
      description: The file type for which to apply the rule.
      type: String
    - contextPath: Panorama.DataFiltering.Rules.Log-severity
      description: The log severity.
      type: String
    - contextPath: Panorama.DataFiltering.Rules.Name
      description: The rule name.
      type: String
  - arguments:
    - auto: PREDEFINED
      description: Security profile type. Can be 'data-filtering', 'file-blocking',
        'spyware', 'url-filtering', 'virus, 'vulnerability', or wildfire-analysis.'
      name: profile_type
      predefined:
      - data-filtering
      - file-blocking
      - spyware
      - url-filtering
      - virus
      - vulnerability
      - wildfire-analysis
      required: true
    - description: The rule name to apply.
      name: rule_name
      required: true
    - description: The profile name to apply to the rule.
      name: profile_name
      required: true
    - auto: PREDEFINED
      description: The location of the rules. Can be 'pre-rulebase' or 'post-rulebase'.
        Mandatory for Panorama instances.
      name: pre_post
      predefined:
      - pre-rulebase
      - post-rulebase
    description: Apply a security profile to specific rules or rules with a specific
      tag.
    deprecated: true
    name: panorama-apply-security-profile
  - arguments:
    - auto: PREDEFINED
      description: The location of the rules. Can be 'pre-rulebase' or 'post-rulebase'.
        Mandatory for Panorama instances.
      name: pre_post
      predefined:
      - pre-rulebase
      - post-rulebase
    description: Get SSL decryption rules.
    deprecated: true
    name: panorama-get-ssl-decryption-rules
    outputs:
    - contextPath: Panorama.SSLRule.From
      description: The SSL rule from the source.
      type: String
    - contextPath: Panorama.SSLRule.Name
      description: The name of the SSL rule.
      type: String
    - contextPath: Panorama.SSLRule.Destination
      description: The destination of the SSL rule.
      type: String
    - contextPath: Panorama.SSLRule.Target
      description: The target of the SSL rule.
      type: String
    - contextPath: Panorama.SSLRule.Service
      description: The SSL rule service.
      type: String
    - contextPath: Panorama.SSLRule.Action
      description: The SSL rule action.
      type: String
    - contextPath: Panorama.SSLRule.Type
      description: The SSL rule type.
      type: String
    - contextPath: Panorama.SSLRule.Source
      description: The source of the SSL rule.
      type: String
    - contextPath: Panorama.SSLRule.To
      description: The SSL rule to destination.
      type: String
    - contextPath: Panorama.SSLRule.UUID
      description: The SSL rule UUID.
      type: String
    - contextPath: Panorama.SSLRule.Description
      description: The SSL rule description.
      type: String
    - contextPath: Panorama.SSLRule.Source-user
      description: The SSL rule source user.
      type: String
    - contextPath: Panorama.SSLRule.Category
      description: The SSL rule category.
      type: String
  - arguments:
    - description: The template name.
      name: template
      required: true
    description: Retrieves the Wildfire configuration.
    deprecated: true
    name: panorama-get-wildfire-configuration
    outputs:
    - contextPath: Panorama.WildFire.Name
      description: The file type.
      type: String
    - contextPath: Panorama.WildFire.Size-limit
      description: The file size limit.
      type: String
    - contextPath: Panorama.WildFire.recurring
      description: The schedule that is recurring.
      type: String
  - arguments:
    - description: The url-filtering profile name. Get the name by running the get-security-profiles
        command.
      name: profile_name
      required: true
    description: Set default categories to block in the URL filtering profile.
    deprecated: true
    name: panorama-url-filtering-block-default-categories
  - arguments: []
    description: Get anti-spyware best practices.
    deprecated: true
    name: panorama-get-anti-spyware-best-practice
    outputs:
    - contextPath: Panorama.Spyware.BotentDomain.Name
      description: The botnet domain name.
      type: String
    - contextPath: Panorama.Spyware.BotentDomain.Action
      description: The botnet domain action.
      type: String
    - contextPath: Panorama.Spyware.BotentDomain.Packet-capture
      description: Whether packet capture is enabled.
      type: String
    - contextPath: Panorama.Spyware.BotentDomain.Sinkhole.ipv4-address
      description: The botnet domain IPv4 address.
      type: String
    - contextPath: Panorama.Spyware.BotentDomain.Sinkhole.ipv6-address
      description: The Botnet domain IPv6 address.
      type: String
    - contextPath: Panorama.Spyware.Rule.Category
      description: The rule category.
      type: String
    - contextPath: Panorama.Spyware.Rule.Action
      description: The rule action.
      type: String
    - contextPath: Panorama.Spyware.Rule.Name
      description: The rule name.
      type: String
    - contextPath: Panorama.Spyware.Rule.Severity
      description: The rule severity.
      type: String
    - contextPath: Panorama.Spyware.Rule.Threat-name
      description: The rule threat name.
      type: String
    - contextPath: Panorama.Spyware.BotentDomain.Max_version
      description: The botnet domain max version.
      type: String
  - arguments: []
    description: Get file-blocking best practices.
    deprecated: true
    name: panorama-get-file-blocking-best-practice
    outputs:
    - contextPath: Panorama.FileBlocking.Rule.Action
      description: The rule action.
      type: String
    - contextPath: Panorama.FileBlocking.Rule.Application
      description: The rule application.
      type: String
    - contextPath: Panorama.FileBlocking.Rule.File-type
      description: The rule file type.
      type: String
    - contextPath: Panorama.FileBlocking.Rule.Name
      description: The rule name.
      type: String
  - arguments: []
    description: Get anti-virus best practices.
    deprecated: true
    name: panorama-get-antivirus-best-practice
    outputs:
    - contextPath: Panorama.Antivirus.Decoder.Action
      description: The rule action.
      type: String
    - contextPath: Panorama.Antivirus.Decoder.Name
      description: The rule name.
      type: String
    - contextPath: Panorama.Antivirus.Decoder.WildFire-action
      description: The WildFire action.
      type: String
  - arguments: []
    description: Get vulnerability-protection best practices.
    deprecated: true
    name: panorama-get-vulnerability-protection-best-practice
    outputs:
    - contextPath: Panorama.Vulnerability.Rule.Action
      description: The rule action.
      type: String
    - contextPath: Panorama.Vulnerability.Rule.CVE
      description: The rule CVE.
      type: String
    - contextPath: Panorama.Vulnerability.Rule.Category
      description: The rule category.
      type: String
    - contextPath: Panorama.Vulnerability.Rule.Host
      description: The rule host.
      type: String
    - contextPath: Panorama.Vulnerability.Rule.Name
      description: The rule name.
      type: String
    - contextPath: Panorama.Vulnerability.Rule.Severity
      description: The rule severity.
      type: String
    - contextPath: Panorama.Vulnerability.Rule.Threat-name
      description: The threat name.
      type: String
    - contextPath: Panorama.Vulnerability.Rule.Vendor-id
      description: The vendor ID.
      type: String
  - arguments: []
    description: View WildFire best practices.
    deprecated: true
    name: panorama-get-wildfire-best-practice
    outputs:
    - contextPath: Panorama.WildFire.Analysis
      description: The WildFire analysis.
      type: String
    - contextPath: Panorama.WildFire.Application
      description: The WildFire application.
      type: String
    - contextPath: Panorama.WildFire.File.File-size
      description: The recommended file size.
      type: String
    - contextPath: Panorama.WildFire.File.Name
      description: The file name.
      type: String
    - contextPath: Panorama.WildFire.File-type
      description: The WildFire profile file type.
      type: String
    - contextPath: Panorama.WildFire.Name
      description: The WildFire profile name.
      type: String
    - contextPath: Panorama.WildFire.SSLDecrypt
      description: The SSL decrypt content.
      type: String
    - contextPath: Panorama.WildFire.Schedule.Action
      description: The WildFire schedule action.
      type: String
    - contextPath: Panorama.WildFire.Schedule.Recurring
      description: The WildFire schedule recurring.
      type: String
  - arguments: []
    description: View URL filtering best practices.
    deprecated: true
    name: panorama-get-url-filtering-best-practice
    outputs:
    - contextPath: Panorama.URLFilter.Category.Action
      description: The action to perform on the category.
      type: String
    - contextPath: Panorama.URLFilter.Category.Name
      description: The category name.
      type: String
    - contextPath: Panorama.URLFilter.DeviceGroup
      description: The device group name.
      type: String
    - contextPath: Panorama.URLFilter.Name
      description: The Profile name.
      type: String
    - contextPath: Panorama.URLFilter.Header.log-container-page-only
      description: The log container page only.
      type: String
    - contextPath: Panorama.URLFilter.Header.log-http-hdr-referer
      description: The log HTTP header referer.
      type: String
    - contextPath: Panorama.URLFilter.Header.log-http-hdr-user
      description: The log HTTP header user.
      type: String
    - contextPath: Panorama.URLFilter.Header.log-http-hdr-xff
      description: The log HTTP header xff.
      type: String
  - arguments:
    - description: The template name.
      name: template
      required: true
    description: Enforces wildfire best practices to upload files to the maximum size,
      forwards all file types, and updates the schedule.
    deprecated: true
    name: panorama-enforce-wildfire-best-practice
  - arguments:
    - description: The name of the profile to create.
      name: profile_name
      required: true
    description: Creates an antivirus best practice profile.
    deprecated: true
    name: panorama-create-antivirus-best-practice-profile
  - arguments:
    - description: The profile name to create.
      name: profile_name
      required: true
    description: Creates an Anti-Spyware best practice profile.
    deprecated: true
    name: panorama-create-anti-spyware-best-practice-profile
  - arguments:
    - description: The profile name.
      name: profile_name
      required: true
    description: Creates a vulnerability protection best practice profile.
    deprecated: true
    name: panorama-create-vulnerability-best-practice-profile
  - arguments:
    - description: The profile name.
      name: profile_name
      required: true
    description: Creates a URL filtering best practice profile.
    deprecated: true
    name: panorama-create-url-filtering-best-practice-profile
  - arguments:
    - description: The name of the profile.
      name: profile_name
      required: true
    description: Creates a file blocking best practice profile.
    deprecated: true
    name: panorama-create-file-blocking-best-practice-profile
  - arguments:
    - description: The name of the profile.
      name: profile_name
      required: true
    description: Creates a WildFire analysis best practice profile.
    deprecated: true
    name: panorama-create-wildfire-best-practice-profile
  - arguments:
    - description: The template to use when running the command. Overrides the template
        parameter (Panorama instances). If not given, will use the integration parameter.
      name: template
    - description: The template stack to use when running the command.
      name: template_stack
    - description: "The name of the virtual system to be configured. Will use the\
        \ configured VSYS parameter if exists. If given a value, will override the\
        \ VSYS parameter. If neither the VSYS parameter and this argument are entered,\
        \ will default to 'vsys1'. "
      name: vsys
    description: Shows the user ID interface configuration.
    deprecated: true
    name: panorama-show-user-id-interfaces-config
    outputs:
    - contextPath: Panorama.UserInterfaces.Name
      description: The name of the user interface.
      type: String
    - contextPath: Panorama.UserInterfaces.Zone
      description: The zone to which the interface is connected
      type: String
    - contextPath: Panorama.UserInterfaces.EnableUserIdentification
      description: Whether user identification is enabled.
      type: String
  - arguments:
    - description: The template to use when running the command. Overrides the template
        parameter (Panorama instances). If not given, will use the integration parameter.
      name: template
    - description: The template stack to use when running the command.
      name: template_stack
    - description: "The name of the virtual system to be configured. Will use the\
        \ configured VSYS parameter if exists. If given a value, will override the\
        \ VSYS parameter. If neither the VSYS parameter and this argument are entered,\
        \ will default to 'vsys1'. "
      name: vsys
    description: Shows the zones configuration.
    deprecated: true
    name: panorama-show-zones-config
    outputs:
    - contextPath: Panorama.Zone.Name
      description: The name of the zone.
      type: String
    - contextPath: Panorama.Zone.Network
      description: The network to which the zone connected
      type: String
    - contextPath: Panorama.Zone.EnableUserIdentification
      description: Whether user identification is enabled.
      type: String
    - contextPath: Panorama.Zone.ZoneProtectionProfile
      description: The zone protection profile.
      type: String
    - contextPath: Panorama.Zone.LogSetting
      description: The log setting for the zone
      type: String
  - arguments:
    - description: The template to use when running the command. Overrides the template
        parameter (Panorama instances). If not given, will use the integration parameter.
      name: template
    - description: The template stack to use when running the command.
      name: template_stack
    - description: "The name of the virtual system to be configured. Will use the\
        \ configured VSYS parameter if exists. If given a value, will override the\
        \ VSYS parameter. If neither the VSYS parameter and this argument are entered,\
        \ will default to 'vsys1'. "
      name: vsys
    description: Retrieves list of user-ID agents configured in the system.
    deprecated: true
    name: panorama-list-configured-user-id-agents
    outputs:
    - contextPath: Panorama.UserIDAgents.Name
      description: The user-ID Agent name.
      type: String
    - contextPath: Panorama.UserIDAgents.Host
      description: The user-ID Agent host.
      type: String
    - contextPath: Panorama.UserIDAgents.Port
      description: The user-ID Agent port.
      type: Number
    - contextPath: Panorama.UserIDAgents.LdapProxy
      description: Whether LDAP proxy is used in the user-ID agent.
      type: String
    - contextPath: Panorama.UserIDAgents.NtlmAuth
      description: Whether NLTM authentication is used in the user-ID agent.
      type: String
    - contextPath: Panorama.UserIDAgents.EnableHipCollection
      description: Whether HIP collection is enabled in the user-ID agent.
      type: String
    - contextPath: Panorama.UserIDAgents.IpUserMapping
      description: Whether IP user mapping is enabled in the user-ID agent.
      type: String
    - contextPath: Panorama.UserIDAgents.SerialNumber
      description: The serial number associated with the user-ID agent.
      type: Unknown
    - contextPath: Panorama.UserIDAgents.CollectorName
      description: The user-ID agent collector name.
      type: String
    - contextPath: Panorama.UserIDAgents.Secret
      description: The user-ID agent secret.
      type: String
    - contextPath: Panorama.UserIDAgents.Disabled
      description: Whether the user-ID agent is disbaled.
      type: String
  - arguments:
    - description: Entry ID of the file to upload.
      name: entryID
      required: true
    - auto: PREDEFINED
      description: The category of the content.
      name: category
      predefined:
      - wildfire
      - anti-virus
      - content
      required: true
    description: Uploads a content file to Panorama.
    deprecated: true
    name: panorama-upload-content-update-file
    outputs:
    - contextPath: Panorama.Content.Upload.Status
      description: Content upload status.
      type: string
    - contextPath: Panorama.Content.Upload.Message
      description: Content upload message.
      type: string
  - arguments:
    - description: Update file name to be installed on PAN-OS.
      name: version_name
      required: true
    - auto: PREDEFINED
      description: The category of the content.
      name: category
      predefined:
      - wildfire
      - anti-virus
      - content
      required: true
    - auto: PREDEFINED
      defaultValue: no
      description: Skips file validity check with PAN-OS update server. Use this option
        for air-gapped networks and only if you trust the content file.
      name: skip_validity_check
      predefined:
      - yes
      - no
      required: true
    description: Installs specific content update file.
    deprecated: true
    name: panorama-install-file-content-update
    outputs:
    - contextPath: Panorama.Content.Install.JobID
      description: JobID of the installation.
      type: string
    - contextPath: Panorama.Content.Install.Status
      description: Installation status.
      type: string
  - arguments:
    - auto: PREDEFINED
      description: Action to be taken, such as show, get, set, edit, delete, rename,
        clone, move, override, multi-move, multi-clone, or complete.
      name: action
      predefined:
      - set
      - edit
      - delete
      - rename
      - clone
      - move
      - override
      - muti-move
      - multi-clone
      - complete
      - show
      - get
    - description: Category parameter. For example, when exporting a configuration
        file, use "category=configuration".
      name: category
    - description: Specifies the xml structure that defines the command. Used for
        operation commands.
      name: cmd
    - description: Run a command. For example, command =<show><arp><entry name='all'/></arp></show>
      name: command
    - description: Specifies a destination.
      name: dst
    - description: Used to define a new value for an object.
      name: element
    - description: End time (used when cloning an object).
      name: to
    - description: Start time (used when cloning an object).
      name: from
    - description: Sets a key value.
      name: key
    - description: Retrieves log types. For example, log-type=threat for threat logs.
      name: log-type
    - description: Specifies the type of a move operation (for example, where=after,
        where=before, where=top, where=bottom).
      name: where
    - description: Time period. For example, period=last-24-hrs
      name: period
    - description: xpath location. For example, xpath=/config/predefined/application/entry[@name='hotmail']
      name: xpath
    - description: PCAP ID included in the threat log.
      name: pcap-id
    - description: Specifies the device serial number.
      name: serialno
    - description: Chooses the report type, such as dynamic, predefined or custom.
      name: reporttype
    - description: Report name.
      name: reportname
    - defaultValue: keygen,config,commit,op,report,log,import,export,user-id,version
      description: Request type (e.g. export, import, log, config).
      name: type
    - description: The time that the PCAP was received on the firewall. Used for threat
        PCAPs.
      name: search-time
    - description: Target number of the firewall. Use only on a Panorama instance.
      name: target
    - description: Job ID.
      name: job-id
    - description: Query string.
      name: query
    - description: The name of the virtual system to be configured. If no vsys is
        mentioned, this command will not use the vsys parameter.
      name: vsys
    description: Run any command supported in the API.
    name: pan-os
  - arguments:
    - description: The firewall managed by Panorama from which to retrieve the predefined
        threats.
      name: target
    description: Gets the predefined threats list from a Firewall or Panorama and
      stores it as a JSON file in the context.
    name: pan-os-get-predefined-threats-list
    outputs:
    - contextPath: File.Size
      description: File size.
      type: number
    - contextPath: File.Name
      description: File name.
      type: string
    - contextPath: File.Type
      description: File type.
      type: string
    - contextPath: File.Info
      description: File information.
      type: string
    - contextPath: File.Extension
      description: File extension.
      type: string
    - contextPath: File.EntryID
      description: File entry ID.
      type: string
    - contextPath: File.MD5
      description: MD5 hash of the file.
      type: string
    - contextPath: File.SHA1
      description: SHA1 hash of the file.
      type: string
    - contextPath: File.SHA256
      description: SHA256 hash of the file.
      type: string
    - contextPath: File.SHA512
      description: SHA512 hash of the file.
      type: string
    - contextPath: File.SSDeep
      description: SSDeep hash of the file.
      type: string
  - arguments:
    - description: Commit description.
      name: description
    - description: To commit admin-level changes on a firewall, include the administrator
        name in the request.
      name: admin_name
    - auto: PREDEFINED
      description: Force Commit.
      name: force_commit
      predefined:
      - 'true'
      - 'false'
    - auto: PREDEFINED
      description: Partial commit while excluding device and network configuration.
      name: exclude_device_network_configuration
      predefined:
      - 'true'
      - 'false'
    - auto: PREDEFINED
      description: Partial commit while excluding shared objects.
      name: exclude_shared_objects
      predefined:
      - 'true'
      - 'false'
    description: Commits a configuration to the Palo Alto firewall or Panorama, but
      does not validate if the commit was successful. Committing to Panorama does
      not push the configuration to the firewalls. To push the configuration, run
      the panorama-push-to-device-group command.
    name: pan-os-commit
    outputs:
    - contextPath: Panorama.Commit.JobID
      description: Job ID to commit.
      type: number
    - contextPath: Panorama.Commit.Status
      description: Commit status.
      type: string
  - arguments:
    - default: true
      description: The device group to which to push (Panorama instances).
      name: device-group
    - auto: PREDEFINED
      defaultValue: 'false'
      description: Pre policy validation.
      name: validate-only
      predefined:
      - 'true'
      - 'false'
    - auto: PREDEFINED
      defaultValue: 'true'
      description: Whether to include template changes.
      name: include-template
      predefined:
      - 'true'
      - 'false'
    - description: Push description.
      name: description
    - description: The serial number for a virtual system commit. If provided, the
        commit will be a virtual system commit.
      name: serial_number
    description: Pushes rules from PAN-OS to the configured device group. In order
      to push the configuration to Prisma Access managed tenants (single or multi
      tenancy), use the device group argument with the device group which is associated
      with the tenant ID.
    name: pan-os-push-to-device-group
    outputs:
    - contextPath: Panorama.Push.DeviceGroup
      description: Device group in which the policies were pushed.
      type: String
    - contextPath: Panorama.Push.JobID
      description: Job ID of the polices that were pushed.
      type: Number
    - contextPath: Panorama.Push.Status
      description: Push status.
      type: String
    - contextPath: Panorama.Push.Warnings
      description: Push warnings.
      type: String
    - contextPath: Panorama.Push.Errors
      description: Push erros.
      type: String
  - arguments:
    - description: The device group for which to return addresses (Panorama instances).
      name: device-group
    - description: Tag for which to filter the list of addresses.
      name: tag
    description: Returns a list of addresses.
    name: pan-os-list-addresses
    outputs:
    - contextPath: Panorama.Addresses.Name
      description: Address name.
      type: string
    - contextPath: Panorama.Addresses.Description
      description: Address description.
      type: string
    - contextPath: Panorama.Addresses.FQDN
      description: Address FQDN.
      type: string
    - contextPath: Panorama.Addresses.IP_Netmask
      description: Address IP Netmask.
      type: string
    - contextPath: Panorama.Addresses.IP_Range
      description: Address IP range.
      type: string
    - contextPath: Panorama.Addresses.DeviceGroup
      description: Address device group.
      type: String
    - contextPath: Panorama.Addresses.Tags
      description: Address tags.
      type: String
  - arguments:
    - description: Address name.
      name: name
      required: true
    - description: The device group for which to return addresses (Panorama instances).
      name: device-group
    description: Returns address details for the supplied address name.
    name: pan-os-get-address
    outputs:
    - contextPath: Panorama.Addresses.Name
      description: Address name.
      type: string
    - contextPath: Panorama.Addresses.Description
      description: Address description.
      type: string
    - contextPath: Panorama.Addresses.FQDN
      description: Address FQDN.
      type: string
    - contextPath: Panorama.Addresses.IP_Netmask
      description: Address IP Netmask.
      type: string
    - contextPath: Panorama.Addresses.IP_Range
      description: Address IP range.
      type: string
    - contextPath: Panorama.Addresses.DeviceGroup
      description: Device group for the address (Panorama instances).
      type: String
    - contextPath: Panorama.Addresses.Tags
      description: Address tags.
      type: String
  - arguments:
    - description: New address name.
      name: name
      required: true
    - description: New address description.
      name: description
    - description: FQDN of the new address.
      name: fqdn
    - description: IP Netmask of the new address. For example, 10.10.10.10/24
      name: ip_netmask
    - description: IP range of the new address IP. For example, 10.10.10.0-10.10.10.255
      name: ip_range
    - description: The device group for which to return addresses (Panorama instances).
      name: device-group
    - description: The tag for the new address.
      isArray: true
      name: tag
    description: Creates an address object.
    name: pan-os-create-address
    outputs:
    - contextPath: Panorama.Addresses.Name
      description: Address name.
      type: string
    - contextPath: Panorama.Addresses.Description
      description: Address description.
      type: string
    - contextPath: Panorama.Addresses.FQDN
      description: Address FQDN.
      type: string
    - contextPath: Panorama.Addresses.IP_Netmask
      description: Address IP Netmask.
      type: string
    - contextPath: Panorama.Addresses.IP_Range
      description: Address IP range.
      type: string
    - contextPath: Panorama.Addresses.DeviceGroup
      description: Device group for the address (Panorama instances).
      type: String
    - contextPath: Panorama.Addresses.Tag
      description: Address tag.
      type: String
  - arguments:
    - description: Name of the address to delete.
      name: name
      required: true
    - description: The device group for which to return addresses (Panorama instances).
      name: device-group
    description: Delete an address object
    name: pan-os-delete-address
    outputs:
    - contextPath: Panorama.Addresses.Name
      description: Address name that was deleted.
      type: string
    - contextPath: Panorama.Addresses.DeviceGroup
      description: Device group for the address (Panorama instances).
      type: String
  - arguments:
    - description: The device group for which to return addresses (Panorama instances).
      name: device-group
    - description: Tag for which to filter the Address groups.
      name: tag
    description: Returns a list of address groups.
    name: pan-os-list-address-groups
    outputs:
    - contextPath: Panorama.AddressGroups.Name
      description: Address group name.
      type: string
    - contextPath: Panorama.AddressGroups.Type
      description: Address group type.
      type: string
    - contextPath: Panorama.AddressGroups.Match
      description: Dynamic Address group match.
      type: string
    - contextPath: Panorama.AddressGroups.Description
      description: Address group description.
      type: string
    - contextPath: Panorama.AddressGroups.Addresses
      description: Static Address group addresses.
      type: String
    - contextPath: Panorama.AddressGroups.DeviceGroup
      description: Device group for the address group (Panorama instances).
      type: String
    - contextPath: Panorama.AddressGroups.Tag
      description: Address group tag.
      type: String
  - arguments:
    - description: Address group name.
      name: name
      required: true
    - description: The device group for which to return addresses (Panorama instances).
      name: device-group
    description: Get details for the specified address group
    name: pan-os-get-address-group
    outputs:
    - contextPath: Panorama.AddressGroups.Name
      description: Address group name.
      type: string
    - contextPath: Panorama.AddressGroups.Type
      description: Address group type.
      type: string
    - contextPath: Panorama.AddressGroups.Match
      description: Dynamic Address group match.
      type: string
    - contextPath: Panorama.AddressGroups.Description
      description: Address group description.
      type: string
    - contextPath: Panorama.AddressGroups.Addresses
      description: Static Address group addresses.
      type: string
    - contextPath: Panorama.AddressGroups.DeviceGroup
      description: Device group for the address group (Panorama instances).
      type: String
    - contextPath: Panorama.AddressGroups.Tags
      description: Address group tags.
      type: String
  - arguments:
    - description: Address group name.
      name: name
      required: true
    - auto: PREDEFINED
      description: Address group type.
      name: type
      predefined:
      - dynamic
      - static
      required: true
    - description: 'Dynamic Address group match. e.g: "1.1.1.1 or 2.2.2.2"'
      name: match
    - description: Static address group list of addresses.
      isArray: true
      name: addresses
    - description: Address group description.
      name: description
    - description: The device group for which to return addresses (Panorama instances).
      name: device-group
    - description: The tags for the Address group.
      isArray: true
      name: tags
    description: Creates a static or dynamic address group.
    name: pan-os-create-address-group
    outputs:
    - contextPath: Panorama.AddressGroups.Name
      description: Address group name.
      type: string
    - contextPath: Panorama.AddressGroups.Type
      description: Address group type.
      type: string
    - contextPath: Panorama.AddressGroups.Match
      description: Dynamic Address group match.
      type: string
    - contextPath: Panorama.AddressGroups.Addresses
      description: Static Address group list of addresses.
      type: string
    - contextPath: Panorama.AddressGroups.Description
      description: Address group description.
      type: string
    - contextPath: Panorama.AddressGroups.DeviceGroup
      description: Device group for the address group (Panorama instances).
      type: String
    - contextPath: Panorama.AddressGroups.Tag
      description: Address group tags.
      type: String
  - arguments:
    - auto: PREDEFINED
      description: 'Type of session rejection. Possible values are: "drop", "alert",
        "block-ip", "reset-both", "reset-client", and "reset-server". Default is "drop".'
      name: drop_mode
      predefined:
      - drop
      - alert
      - block-ip
      - reset-both
      - reset-client
      - reset-server
    - description: Name of vulnerability profile.
      name: vulnerability_profile
      required: true
    - description: Numerical threat ID.
      name: threat_id
      required: true
    description: Sets a vulnerability signature to block mode.
    name: pan-os-block-vulnerability
    outputs:
    - contextPath: Panorama.Vulnerability.ID
      description: ID of vulnerability that has been blocked/overridden.
      type: string
    - contextPath: Panorama.Vulnerability.NewAction
      description: New action for the vulnerability.
      type: string
  - arguments:
    - description: Name of address group to delete.
      name: name
      required: true
    - description: The device group for which to return addresses (Panorama instances).
      name: device-group
    description: Deletes an address group.
    name: pan-os-delete-address-group
    outputs:
    - contextPath: Panorama.AddressGroups.Name
      description: Name of address group that was deleted.
      type: string
    - contextPath: Panorama.AddressGroups.DeviceGroup
      description: Device group for the address group (Panorama instances).
      type: String
  - arguments:
    - description: Name of the address group to edit.
      name: name
      required: true
    - auto: PREDEFINED
      description: Address group type.
      name: type
      predefined:
      - static
      - dynamic
      required: true
    - description: Address group new match. For example, '1.1.1.1 and 2.2.2.2'.
      name: match
    - description: Element to add to the list of the static address group. Only existing
        Address objects can be added.
      name: element_to_add
    - description: Element to remove from the list of the static address group. Only
        existing Address objects can be removed.
      name: element_to_remove
    - description: Address group new description.
      name: description
    - description: The tag of the Address group to edit.
      isArray: true
      name: tags
    description: Edits a static or dynamic address group.
    name: pan-os-edit-address-group
    outputs:
    - contextPath: Panorama.AddressGroups.Name
      description: Address group name.
      type: string
    - contextPath: Panorama.AddressGroups.Type
      description: Address group type.
      type: string
    - contextPath: Panorama.AddressGroups.Filter
      description: Dynamic Address group match.
      type: string
    - contextPath: Panorama.AddressGroups.Description
      description: Address group description.
      type: string
    - contextPath: Panorama.AddressGroups.Addresses
      description: Static Address group addresses.
      type: string
    - contextPath: Panorama.AddressGroups.DeviceGroup
      description: Device group for the address group (Panorama instances).
      type: String
    - contextPath: Panorama.AddressGroups.Tags
      description: Address group tags.
      type: String
  - arguments:
    - description: The device group for which to return addresses (Panorama instances).
      name: device-group
    - description: Tag for which to filter the Services.
      name: tag
    description: Returns a list of addresses.
    name: pan-os-list-services
    outputs:
    - contextPath: Panorama.Services.Name
      description: Service name.
      type: string
    - contextPath: Panorama.Services.Protocol
      description: Service protocol.
      type: string
    - contextPath: Panorama.Services.Description
      description: Service description.
      type: string
    - contextPath: Panorama.Services.DestinationPort
      description: Service destination port.
      type: string
    - contextPath: Panorama.Services.SourcePort
      description: Service source port.
      type: string
    - contextPath: Panorama.Services.DeviceGroup
      description: Device group in which the service was configured (Panorama instances).
      type: string
    - contextPath: Panorama.Services.Tags
      description: Service tags.
      type: String
  - arguments:
    - description: Service name.
      name: name
      required: true
    - description: The device group for which to return addresses (Panorama instances).
      name: device-group
    description: Returns service details for the supplied service name.
    name: pan-os-get-service
    outputs:
    - contextPath: Panorama.Services.Name
      description: Service name.
      type: string
    - contextPath: Panorama.Services.Protocol
      description: Service protocol.
      type: string
    - contextPath: Panorama.Services.Description
      description: Service description.
      type: string
    - contextPath: Panorama.Services.DestinationPort
      description: Service destination port.
      type: string
    - contextPath: Panorama.Services.SourcePort
      description: Service source port.
      type: string
    - contextPath: Panorama.Services.DeviceGroup
      description: Device group for the service (Panorama instances).
      type: string
    - contextPath: Panorama.Service.Tags
      description: Service tags.
      type: String
  - arguments:
    - description: Name for the new service.
      name: name
      required: true
    - auto: PREDEFINED
      description: Protocol for the new service.
      name: protocol
      predefined:
      - tcp
      - udp
      - sctp
      required: true
    - description: Destination port  for the new service.
      name: destination_port
      required: true
    - description: Source port  for the new service.
      name: source_port
    - description: Description for the new service.
      name: description
    - description: The device group for which to return addresses (Panorama instances).
      name: device-group
    - description: Tags for the new service.
      isArray: true
      name: tags
    description: Creates a service.
    name: pan-os-create-service
    outputs:
    - contextPath: Panorama.Services.Name
      description: Service name.
      type: string
    - contextPath: Panorama.Services.Protocol
      description: Service protocol.
      type: string
    - contextPath: Panorama.Services.Descritpion
      description: Service description.
      type: string
    - contextPath: Panorama.Services.DestinationPort
      description: Service destination port.
      type: string
    - contextPath: Panorama.Services.SourcePort
      description: Service source port.
      type: string
    - contextPath: Panorama.Services.DeviceGroup
      description: Device group for the service (Panorama instances).
      type: string
    - contextPath: Panorama.Services.Tags
      description: Service tags.
      type: String
  - arguments:
    - description: Name of the service to delete.
      name: name
      required: true
    - description: The device group for which to return addresses (Panorama instances).
      name: device-group
    description: Deletes a service.
    name: pan-os-delete-service
    outputs:
    - contextPath: Panorama.Services.Name
      description: Name of the deleted service.
      type: string
    - contextPath: Panorama.Services.DeviceGroup
      description: Device group for the service (Panorama instances).
      type: string
  - arguments:
    - description: The device group for which to return addresses (Panorama instances).
      name: device-group
    - description: Tags for which to filter the Service groups.
      isArray: true
      name: tag
    description: Returns a list of service groups.
    name: pan-os-list-service-groups
    outputs:
    - contextPath: Panorama.ServiceGroups.Name
      description: Service group name.
      type: string
    - contextPath: Panorama.ServiceGroups.Services
      description: Service group related services.
      type: string
    - contextPath: Panorama.ServiceGroups.DeviceGroup
      description: Device group for the service group (Panorama instances).
      type: string
    - contextPath: Panorama.ServiceGroups.Tags
      description: Service group tags.
      type: String
  - arguments:
    - description: Service group name.
      name: name
      required: true
    - description: The device group for which to return addresses (Panorama instances).
      name: device-group
    description: Returns details for the specified service group.
    name: pan-os-get-service-group
    outputs:
    - contextPath: Panorama.ServiceGroups.Name
      description: Service group name.
      type: string
    - contextPath: Panorama.ServiceGroups.Services
      description: Service group related services.
      type: string
    - contextPath: Panorama.ServiceGroups.DeviceGroup
      description: Device group for the service group (Panorama instances).
      type: string
    - contextPath: Panorama.ServiceGroups.Tags
      description: Service group tags.
      type: String
  - arguments:
    - description: Service group name.
      name: name
      required: true
    - description: Service group related services.
      isArray: true
      name: services
      required: true
    - description: The device group for which to return addresses (Panorama instances).
      name: device-group
    - description: Tags for which to filter Service groups.
      isArray: true
      name: tags
    description: Creates a service group.
    name: pan-os-create-service-group
    outputs:
    - contextPath: Panorama.ServiceGroups.Name
      description: Service group name.
      type: string
    - contextPath: Panorama.ServiceGroups.Services
      description: Service group related services.
      type: string
    - contextPath: Panorama.ServiceGroups.DeviceGroup
      description: Device group for the service group (Panorama instances).
      type: string
    - contextPath: Panorama.ServiceGroups.Tags
      description: Service group tags.
      type: String
  - arguments:
    - description: Name of the service group to delete.
      name: name
      required: true
    - description: The device group for which to return addresses (Panorama instances).
      name: device-group
    description: Deletes a service group.
    name: pan-os-delete-service-group
    outputs:
    - contextPath: Panorama.ServiceGroups.Name
      description: Name of the deleted service group.
      type: string
    - contextPath: Panorama.ServiceGroups.DeviceGroup
      description: Device group for the service group (Panorama instances).
      type: string
  - arguments:
    - description: Name of the service group to edit.
      name: name
      required: true
    - description: Services to add to the service group. Only existing Services objects
        can be added.
      isArray: true
      name: services_to_add
    - description: Services to remove from the service group. Only existing Services
        objects can be removed.
      name: services_to_remove
    - description: Tag of the Service group to edit.
      isArray: true
      name: tags
    description: Edit a service group.
    name: pan-os-edit-service-group
    outputs:
    - contextPath: Panorama.ServiceGroups.Name
      description: Service group name.
      type: string
    - contextPath: Panorama.ServiceGroups.Services
      description: Service group related services.
      type: string
    - contextPath: Panorama.ServiceGroups.DeviceGroup
      description: Device group for the service group (Panorama instances).
      type: string
    - contextPath: Panorama.ServiceGroups.Tags
      description: Service group tags.
      type: String
  - arguments:
    - description: Custom URL category name.
      name: name
      required: true
    - description: The device group for which to return addresses for the custom URL
        category (Panorama instances).
      name: device-group
    description: Returns information for a custom URL category.
    name: pan-os-get-custom-url-category
    outputs:
    - contextPath: Panorama.CustomURLCategory.Name
      description: The category name of the custom URL.
      type: String
    - contextPath: Panorama.CustomURLCategory.Description
      description: The category description of the custom URL.
      type: String
    - contextPath: Panorama.CustomURLCategory.Sites
      description: The list of sites of the custom URL category.
      type: String
    - contextPath: Panorama.CustomURLCategory.DeviceGroup
      description: The device group for the custom URL Category (Panorama instances).
      type: String
    - contextPath: Panorama.CustomURLCategory.Categories
      description: The list of categories of the custom URL category.
      type: String
    - contextPath: Panorama.CustomURLCategory.Type
      description: The category type of the custom URL.
      type: String
  - arguments:
    - description: The name of the custom URL category to create.
      name: name
      required: true
    - description: Description of the custom URL category to create.
      name: description
    - description: List of sites for the custom URL category.
      isArray: true
      name: sites
    - description: The device group for which to return addresses for the custom URL
        category (Panorama instances).
      name: device-group
    - auto: PREDEFINED
      description: The category type of the URL. Relevant from PAN-OS v9.x.
      name: type
      predefined:
      - URL List
      - Category Match
    - description: The list of categories. Relevant from PAN-OS v9.x.
      isArray: true
      name: categories
    description: Creates a custom URL category.
    name: pan-os-create-custom-url-category
    outputs:
    - contextPath: Panorama.CustomURLCategory.Name
      description: Custom URL category name.
      type: String
    - contextPath: Panorama.CustomURLCategory.Description
      description: Custom URL category description.
      type: String
    - contextPath: Panorama.CustomURLCategory.Sites
      description: Custom URL category list of sites.
      type: String
    - contextPath: Panorama.CustomURLCategory.DeviceGroup
      description: Device group for the Custom URL Category (Panorama instances).
      type: String
    - contextPath: Panorama.CustomURLCategory.Sites
      description: Custom URL category list of categories.
      type: String
    - contextPath: Panorama.CustomURLCategory.Type
      description: Custom URL category type.
      type: String
  - arguments:
    - description: Name of the custom URL category to delete.
      name: name
    - description: The device group for which to return addresses (Panorama instances).
      name: device-group
    description: Deletes a custom URL category.
    name: pan-os-delete-custom-url-category
    outputs:
    - contextPath: Panorama.CustomURLCategory.Name
      description: Name of the custom URL category to delete.
      type: string
    - contextPath: Panorama.CustomURLCategory.DeviceGroup
      description: Device group for the Custom URL Category (Panorama instances).
      type: string
  - arguments:
    - description: Name of the custom URL category to add or remove sites.
      name: name
      required: true
    - description: A comma separated list of sites to add to the custom URL category.
      isArray: true
      name: sites
    - auto: PREDEFINED
      description: Adds or removes sites or categories. Can be "add",or "remove".
      isArray: true
      name: action
      predefined:
      - add
      - remove
      required: true
    - description: A comma separated list of categories to add to the custom URL category.
      isArray: true
      name: categories
    description: Adds or removes sites to and from a custom URL category.
    name: pan-os-edit-custom-url-category
    outputs:
    - contextPath: Panorama.CustomURLCategory.Name
      description: Custom URL category name.
      type: string
    - contextPath: Panorama.CustomURLCategory.Description
      description: Custom URL category description.
      type: string
    - contextPath: Panorama.CustomURLCategory.Sites
      description: Custom URL category list of sites.
      type: string
    - contextPath: Panorama.CustomURLCategory.DeviceGroup
      description: Device group for the Custom URL Category (Panorama instances).
      type: string
  - arguments:
    - default: true
      description: URL to check.
      isArray: true
      name: url
      required: true
    description: Gets a URL category from URL filtering.
    execution: false
    name: url
    outputs:
    - contextPath: Panorama.URLFilter.URL
      description: The URL.
      type: string
    - contextPath: Panorama.URLFilter.Category
      description: The URL category.
      type: string
    - contextPath: DBotScore.Vendor
      description: The vendor used to calculate the score.
      type: String
    - contextPath: DBotScore.Score
      description: The actual score.
      type: Number
    - contextPath: DBotScore.Type
      description: The indicator type.
      type: String
    - contextPath: DBotScore.Indicator
      description: The indicator that was tested.
      type: String
    - contextPath: URL.Data
      description: The URL address.
      type: String
    - contextPath: URL.Category
      description: The URL category.
      type: String
  - arguments:
    - default: true
      description: URL to check.
      isArray: true
      name: url
    description: Gets a URL category from URL filtering. This command is only available
      on Firewall devices.
    name: pan-os-get-url-category
    outputs:
    - contextPath: Panorama.URLFilter.URL
      description: URL.
      type: string
    - contextPath: Panorama.URLFilter.Category
      description: URL category.
      type: string
    - contextPath: DBotScore.Vendor
      description: The vendor used to calculate the score.
      type: String
    - contextPath: DBotScore.Score
      description: The actual score.
      type: Number
    - contextPath: DBotScore.Type
      description: The indicator type.
      type: String
    - contextPath: DBotScore.Indicator
      description: The indicator that was tested.
      type: String
    - contextPath: URL.Data
      description: The URL address.
      type: String
    - contextPath: URL.Category
      description: The URL category.
      type: String
  - arguments:
    - description: The URL to check.
      isArray: true
      name: url
      required: true
    description: Returns a URL category from URL filtering. This command is only available
      on Firewall devices.
    name: pan-os-get-url-category-from-cloud
    outputs:
    - contextPath: Panorama.URLFilter.URL
      description: The URL.
      type: string
    - contextPath: Panorama.URLFilter.Category
      description: The URL category.
      type: string
  - arguments:
    - description: The URL to check.
      isArray: true
      name: url
      required: true
    description: Returns a URL category from URL filtering. This command is only available
      on Firewall devices.
    name: pan-os-get-url-category-from-host
    outputs:
    - contextPath: Panorama.URLFilter.URL
      description: The URL.
      type: string
    - contextPath: Panorama.URLFilter.Category
      description: The URL category.
      type: string
  - arguments:
    - description: URL Filter name.
      name: name
      required: true
    - description: The device group for which to return addresses for the URL Filter
        (Panorama instances).
      name: device-group
    description: Returns information for a URL filtering rule.
    name: pan-os-get-url-filter
    outputs:
    - contextPath: Panorama.URLFilter.Name
      description: URL Filter name.
      type: string
    - contextPath: Panorama.URLFilter.Category.Name
      description: URL Filter category name.
      type: string
    - contextPath: Panorama.URLFilter.Category.Action
      description: Action for the URL category.
      type: string
    - contextPath: Panorama.URLFilter.OverrideBlockList
      description: URL Filter override block list.
      type: string
    - contextPath: Panorama.URLFilter.OverrideAllowList
      description: URL Filter override allow list.
      type: string
    - contextPath: Panorama.URLFilter.Description
      description: URL Filter description.
      type: string
    - contextPath: Panorama.URLFilter.DeviceGroup
      description: Device group for the URL Filter (Panorama instances).
      type: string
  - arguments:
    - description: Name of the URL filter to create.
      name: name
      required: true
    - description: URL categories.
      isArray: true
      name: url_category
      required: true
    - auto: PREDEFINED
      description: Action for the URL categories. Can be "allow", "block", "alert",
        "continue", or "override".
      name: action
      predefined:
      - allow
      - block
      - alert
      - continue
      - override
      required: true
    - description: CSV list of URLs to exclude from the allow list.
      isArray: true
      name: override_allow_list
    - description: CSV list of URLs to exclude from the blocked list.
      isArray: true
      name: override_block_list
    - description: URL Filter description.
      name: description
    - description: The device group for which to return addresses for the URL Filter
        (Panorama instances).
      name: device-group
    description: Creates a URL filtering rule.
    name: pan-os-create-url-filter
    outputs:
    - contextPath: Panorama.URLFilter.Name
      description: URL Filter name.
      type: string
    - contextPath: Panorama.URLFilter.Category.Name
      description: URL Filter category name.
      type: string
    - contextPath: Panorama.URLFilter.Category.Action
      description: Action for the URL category.
      type: string
    - contextPath: Panorama.URLFilter.OverrideBlockList
      description: URL Filter override allow list.
      type: string
    - contextPath: Panorama.URLFilter.OverrideBlockList
      description: URL Filter override blocked list.
      type: string
    - contextPath: Panorama.URLFilter.Description
      description: URL Filter description.
      type: string
    - contextPath: Panorama.URLFilter.DeviceGroup
      description: Device group for the URL Filter (Panorama instances).
      type: string
  - arguments:
    - description: Name of the URL filter to edit.
      name: name
      required: true
    - auto: PREDEFINED
      description: Element to change.
      name: element_to_change
      predefined:
      - override_allow_list
      - override_block_list
      - allow_categories
      - block_categories
      - description
      required: true
    - description: Element value. Limited to one value.
      name: element_value
      required: true
    - auto: PREDEFINED
      defaultValue: add
      description: Add or remove an element from the Allow List or Block List fields.
        Default is to 'add' the element_value to the list.
      name: add_remove_element
      predefined:
      - add
      - remove
    description: Edit a URL filtering rule.
    name: pan-os-edit-url-filter
    outputs:
    - contextPath: Panorama.URLFilter.Name
      description: URL Filter name.
      type: string
    - contextPath: Panorama.URLFilter.Description
      description: URL Filter description.
      type: string
    - contextPath: Panorama.URLFilter.Category.Name
      description: URL Filter category.
      type: string
    - contextPath: Panorama.URLFilter.Action
      description: Action for the URL category.
      type: string
    - contextPath: Panorama.URLFilter.OverrideAllowList
      description: Allow Overrides for the URL category.
      type: string
    - contextPath: Panorama.URLFilter.OverrideBlockList
      description: Block Overrides for the URL category.
      type: string
    - contextPath: Panorama.URLFilter.DeviceGroup
      description: Device group for the URL Filter (Panorama instances).
      type: string
  - arguments:
    - description: Name of the URL filter rule to delete.
      name: name
      required: true
    - description: The device group for which to return addresses for the URL filter
        (Panorama instances)
      name: device-group
    description: Deletes a URL filtering rule.
    name: pan-os-delete-url-filter
    outputs:
    - contextPath: Panorama.URLFilter.Name
      description: URL filter rule name.
      type: string
    - contextPath: Panorama.URLFilter.DeviceGroup
      description: Device group for the URL Filter (Panorama instances).
      type: string
  - arguments:
    - description: The device group for which to return addresses for the EDL (Panorama
        instances).
      name: device-group
    description: Returns a list of external dynamic lists.
    name: pan-os-list-edls
    outputs:
    - contextPath: Panorama.EDL.Name
      description: Name of the EDL.
      type: string
    - contextPath: Panorama.EDL.Type
      description: The type of EDL.
      type: string
    - contextPath: Panorama.EDL.URL
      description: URL in which the EDL is stored.
      type: string
    - contextPath: Panorama.EDL.Description
      description: Description of the EDL.
      type: string
    - contextPath: Panorama.EDL.CertificateProfile
      description: EDL certificate profile.
      type: string
    - contextPath: Panorama.EDL.Recurring
      description: Time interval that the EDL was pulled and updated.
      type: string
    - contextPath: Panorama.EDL.DeviceGroup
      description: Device group for the EDL (Panorama instances).
      type: string
  - arguments:
    - description: Name of the EDL.
      name: name
      required: true
    - description: The device group for which to return addresses for the EDL (Panorama
        instances).
      name: device-group
    description: Returns information for an external dynamic list
    name: pan-os-get-edl
    outputs:
    - contextPath: Panorama.EDL.Name
      description: Name of the EDL.
      type: string
    - contextPath: Panorama.EDL.Type
      description: The type of EDL.
      type: string
    - contextPath: Panorama.EDL.URL
      description: URL in which the EDL is stored.
      type: string
    - contextPath: Panorama.EDL.Description
      description: Description of the EDL.
      type: string
    - contextPath: Panorama.EDL.CertificateProfile
      description: EDL certificate profile.
      type: string
    - contextPath: Panorama.EDL.Recurring
      description: Time interval that the EDL was pulled and updated.
      type: string
    - contextPath: Panorama.EDL.DeviceGroup
      description: Device group for the EDL (Panorama instances).
      type: string
  - arguments:
    - description: Name of the EDL.
      name: name
      required: true
    - description: URL from which to pull the EDL.
      name: url
      required: true
    - auto: PREDEFINED
      description: The type of EDL.
      name: type
      predefined:
      - ip
      - url
      - domain
      required: true
    - auto: PREDEFINED
      description: Time interval for pulling and updating the EDL.
      name: recurring
      predefined:
      - five-minute
      - hourly
      required: true
    - description: Certificate Profile name for the URL that was previously uploaded.
        to PAN OS.
      name: certificate_profile
    - description: Description of the EDL.
      name: description
    - description: The device group for which to return addresses for the EDL (Panorama
        instances).
      name: device-group
    description: Creates an external dynamic list.
    name: pan-os-create-edl
    outputs:
    - contextPath: Panorama.EDL.Name
      description: Name of theEDL.
      type: string
    - contextPath: Panorama.EDL.Type
      description: Type of the EDL.
      type: string
    - contextPath: Panorama.EDL.URL
      description: URL in which the EDL is stored.
      type: string
    - contextPath: Panorama.EDL.Description
      description: Description of the EDL.
      type: string
    - contextPath: Panorama.EDL.CertificateProfile
      description: EDL certificate profile.
      type: string
    - contextPath: Panorama.EDL.Recurring
      description: Time interval that the EDL was pulled and updated.
      type: string
    - contextPath: Panorama.EDL.DeviceGroup
      description: Device group for the EDL (Panorama instances).
      type: string
  - arguments:
    - description: Name of the external dynamic list to edit.
      name: name
      required: true
    - auto: PREDEFINED
      description: The element to change (“url”, “recurring”, “certificate_profile”,
        “description”).
      name: element_to_change
      predefined:
      - url
      - recurring
      - certificate_profile
      - description
      required: true
    - description: The element value.
      name: element_value
      required: true
    description: Modifies an element of an external dynamic list.
    name: pan-os-edit-edl
    outputs:
    - contextPath: Panorama.EDL.Name
      description: Name of the EDL.
      type: string
    - contextPath: Panorama.EDL.URL
      description: URL where the EDL is stored.
      type: string
    - contextPath: Panorama.EDL.Description
      description: Description of the EDL.
      type: string
    - contextPath: Panorama.EDL.CertificateProfile
      description: EDL certificate profile.
      type: string
    - contextPath: Panorama.EDL.Recurring
      description: Time interval that the EDL was pulled and updated.
      type: string
    - contextPath: Panorama.EDL.DeviceGroup
      description: Device group for the EDL (Panorama instances).
      type: string
  - arguments:
    - description: Name of the EDL to delete.
      name: name
      required: true
    - description: The device group for which to return addresses for the EDL (Panorama
        instances).
      name: device-group
    description: Deletes an external dynamic list.
    name: pan-os-delete-edl
    outputs:
    - contextPath: Panorama.EDL.Name
      description: Name of the EDL that was deleted.
      type: string
    - contextPath: Panorama.EDL.DeviceGroup
      description: Device group for the EDL (Panorama instances).
      type: string
  - arguments:
    - description: Name of the EDL
      name: name
      required: true
    - description: The device group for which to return addresses for the EDL (Panorama
        instances).
      name: device-group
    - auto: PREDEFINED
      description: The type of the EDL. Required when refreshing an EDL object which
        is configured on Panorama.
      name: edl_type
      predefined:
      - ip
      - url
      - domain
    - description: The location of the EDL. Required when refreshing an EDL object
        which is configured on Panorama.
      name: location
    - description: The Vsys of the EDL. Required when refreshing an EDL object which
        is configured on Panorama.
      name: vsys
    description: Refreshes the specified external dynamic list.
    name: pan-os-refresh-edl
  - arguments:
    - description: Name of the rule to create.
      name: rulename
    - description: Description of the rule to create.
      name: description
    - auto: PREDEFINED
      description: Action for the rule. Can be "allow", "deny", or "drop".
      name: action
      predefined:
      - allow
      - deny
      - drop
      required: true
    - description: A comma-separated list of address object names, address group object
        names, or EDL object names.
      isArray: true
      name: source
    - description: A comma-separated list of address object names, address group object
        names, or EDL object names.
      isArray: true
      name: destination
    - description: A comma-separated list of source zones.
      isArray: true
      name: source_zone
    - description: A comma-separated list of destination zones.
      isArray: true
      name: destination_zone
    - auto: PREDEFINED
      description: Whether to negate the source (address, address group). Can be "Yes"
        or "No".
      name: negate_source
      predefined:
      - Yes
      - No
    - auto: PREDEFINED
      description: Whether to negate the destination (address, address group). Can
        be "Yes" or "No".
      name: negate_destination
      predefined:
      - Yes
      - No
    - description: A comma-separated list of service object names for the rule.
      isArray: true
      name: service
    - auto: PREDEFINED
      defaultValue: No
      description: Whether to disable the rule. Can be "Yes" or "No" (default is "No").
      name: disable
      predefined:
      - Yes
      - No
    - defaultValue: any
      description: A comma-separated list of application object names for the rule.
        to create.
      isArray: true
      name: application
    - defaultValue: any
      description: Source user for the rule to create.
      name: source_user
    - auto: PREDEFINED
      description: Pre rule or Post rule (Panorama instances).
      name: pre_post
      predefined:
      - pre-rulebase
      - post-rulebase
    - description: Specifies a target firewall for the rule (Panorama instances).
      name: target
    - description: Log forwarding profile.
      name: log_forwarding
    - description: The device group for which to return addresses for the rule (Panorama
        instances).
      name: device-group
    - description: Rule tags to create.
      isArray: true
      name: tags
    - description: A comma-separated list of URL categories.
      name: category
    - description: A profile setting group.
      name: profile_setting
    - auto: PREDEFINED
      defaultValue: bottom
      description: Where to move the rule. Can be "before", "after", "top", or "bottom".
        If you specify "top" or "bottom", you need to supply the "dst" argument.
      name: where
      predefined:
      - before
      - after
      - top
      - bottom
    - description: Destination rule relative to the rule that you are moving. This
        field is only relevant if you specify "top" or "bottom" in the "where" argument.
      name: dst
    description: Creates a policy rule.
    execution: true
    name: pan-os-create-rule
    outputs:
    - contextPath: Panorama.SecurityRule.Name
      description: Rule name.
      type: string
    - contextPath: Panorama.SecurityRule.Description
      description: Rule description.
      type: string
    - contextPath: Panorama.SecurityRule.Action
      description: Action for the rule.
      type: string
    - contextPath: Panorama.SecurityRule.Source
      description: Source address.
      type: string
    - contextPath: Panorama.SecurityRule.Destination
      description: Destination address.
      type: string
    - contextPath: Panorama.SecurityRule.NegateSource
      description: Whether the source is negated (address, address group).
      type: boolean
    - contextPath: Panorama.SecurityRule.NegateDestination
      description: Whether the destination negated (address, address group).
      type: boolean
    - contextPath: Panorama.SecurityRule.Service
      description: Service for the rule.
      type: string
    - contextPath: Panorama.SecurityRule.Disabled
      description: Whether the rule is disabled.
      type: string
    - contextPath: Panorama.SecurityRule.Application
      description: Application for the rule.
      type: string
    - contextPath: Panorama.SecurityRule.Target
      description: Target firewall (Panorama instances).
      type: string
    - contextPath: Panorama.SecurityRule.LogForwarding
      description: Log forwarding profile (Panorama instances).
      type: string
    - contextPath: Panorama.SecurityRule.DeviceGroup
      description: Device group for the rule (Panorama instances).
      type: string
    - contextPath: Panorama.SecurityRules.Tags
      description: Rule tags.
      type: String
    - contextPath: Panorama.SecurityRules.ProfileSetting
      description: Profile setting group.
      type: String
  - arguments:
    - description: Name of the custom block policy rule to create.
      name: rulename
    - auto: PREDEFINED
      description: Object type to block in the policy rule. Can be "ip", "address-group",
        "edl", or "custom-url-category".
      name: object_type
      predefined:
      - ip
      - address-group
      - application
      - url-category
      - edl
      required: true
    - description: A comma-separated list of object values for the object_type argument.
      isArray: true
      name: object_value
      required: true
    - auto: PREDEFINED
      defaultValue: both
      description: Direction to block. Can be "to", "from", or "both". Default is
        "both". This argument is not applicable to the "custom-url-category" object_type.
      name: direction
      predefined:
      - to
      - from
      - both
    - auto: PREDEFINED
      description: Pre rule or Post rule (Panorama instances).
      name: pre_post
      predefined:
      - pre-rulebase
      - post-rulebase
    - description: Specifies a target firewall for the rule (Panorama instances).
      name: target
    - description: Log forwarding profile.
      name: log_forwarding
    - description: The device group for which to return addresses for the rule (Panorama
        instances).
      name: device-group
    - description: Tags for which to use for the custom block policy rule.
      isArray: true
      name: tags
    - auto: PREDEFINED
      defaultValue: bottom
      description: Where to move the rule. Can be "before", "after", "top", or "bottom".
        If you specify "top" or "bottom", you need to supply the "dst" argument.
      name: where
      predefined:
      - before
      - after
      - top
      - bottom
    - description: Destination rule relative to the rule that you are moving. This
        field is only relevant if you specify "top" or "bottom" in the "where" argument.
      name: dst
    description: Creates a custom block policy rule.
    execution: true
    name: pan-os-custom-block-rule
    outputs:
    - contextPath: Panorama.SecurityRule.Name
      description: Rule name.
      type: string
    - contextPath: Panorama.SecurityRule.Object
      description: Blocked object.
      type: string
    - contextPath: Panorama.SecurityRule.Direction
      description: Direction blocked.
      type: string
    - contextPath: Panorama.SecurityRule.Target
      description: Target firewall (Panorama instances)
      type: string
    - contextPath: Panorama.SecurityRule.LogForwarding
      description: Log forwarding profile (Panorama instances).
      type: string
    - contextPath: Panorama.SecurityRule.DeviceGroup
      description: Device group for the rule (Panorama instances).
      type: string
    - contextPath: Panorama.SecurityRule.Tags
      description: Rule tags.
      type: String
    - contextPath: Panorama.SecurityRules.ProfileSetting
      description: Profile setting group.
      type: String
  - arguments:
    - description: Name of the rule to move.
      name: rulename
      required: true
    - auto: PREDEFINED
      description: Where to move the rule. Can be "before", "after", "top", or "bottom".
        If you specify "top" or "bottom", you need to supply the "dst" argument.
      name: where
      predefined:
      - before
      - after
      - top
      - bottom
      required: true
    - description: Destination rule relative to the rule that you are moving. This
        field is only relevant if you specify "top" or "bottom" in the "where" argument.
      name: dst
    - auto: PREDEFINED
      description: Rule location. Mandatory for Panorama instances.
      name: pre_post
      predefined:
      - pre-rulebase
      - post-rulebase
    - description: The device group for which to return addresses for the rule (Panorama
        instances).
      name: device-group
    description: Changes the location of a policy rule.
    execution: true
    name: pan-os-move-rule
    outputs:
    - contextPath: Panorama.SecurityRule.Name
      description: Rule name.
      type: string
    - contextPath: Panorama.SecurityRule.DeviceGroup
      description: Device group for the rule (Panorama instances).
      type: string
  - arguments:
    - description: Name of the rule to edit.
      name: rulename
      required: true
    - auto: PREDEFINED
      description: Parameter in the security rule to change. Can be 'source', 'destination',
        'application', 'action', 'category', 'description', 'disabled', 'target',
        'log-forwarding', 'tag', 'source-user', 'service' or 'profile-setting'.
      name: element_to_change
      predefined:
      - source
      - destination
      - application
      - action
      - category
      - description
      - disabled
      - target
      - log-forwarding
      - tag
      - profile-setting
      - source-user
      - service
      required: true
    - description: The new value for the parameter.
      name: element_value
      required: true
    - auto: PREDEFINED
      description: Pre-rule or post-rule (Panorama instances).
      name: pre_post
      predefined:
      - pre-rulebase
      - post-rulebase
    - auto: PREDEFINED
      defaultValue: replace
      description: Whether to replace, add, or remove the element_value from the current
        rule object value.
      name: behaviour
      predefined:
      - replace
      - add
      - remove
    description: Edits a policy rule.
    execution: true
    name: pan-os-edit-rule
    outputs:
    - contextPath: Panorama.SecurityRule.Name
      description: Rule name.
      type: string
    - contextPath: Panorama.SecurityRule.Description
      description: Rule description.
      type: string
    - contextPath: Panorama.SecurityRule.Action
      description: Action for the rule.
      type: string
    - contextPath: Panorama.SecurityRule.Source
      description: Source address.
      type: string
    - contextPath: Panorama.SecurityRule.Destination
      description: Destination address.
      type: string
    - contextPath: Panorama.SecurityRule.NegateSource
      description: Whether the source is negated (address, address group).
      type: boolean
    - contextPath: Panorama.SecurityRule.NegateDestination
      description: Whether the destination is negated (address, address group).
      type: boolean
    - contextPath: Panorama.SecurityRule.Service
      description: Service for the rule.
      type: string
    - contextPath: Panorama.SecurityRule.Disabled
      description: Whether the rule is disabled.
      type: string
    - contextPath: Panorama.SecurityRule.Application
      description: Application for the rule.
      type: string
    - contextPath: Panorama.SecurityRule.Target
      description: Target firewall (Panorama instances).
      type: string
    - contextPath: Panorama.SecurityRule.DeviceGroup
      description: Device group for the rule (Panorama instances).
      type: string
    - contextPath: Panorama.SecurityRule.Tags
      description: Tags for the rule.
      type: String
  - arguments:
    - description: Name of the rule to delete.
      name: rulename
      required: true
    - auto: PREDEFINED
      description: Pre rule or Post rule (Panorama instances).
      name: pre_post
      predefined:
      - pre-rulebase
      - post-rulebase
    - description: The device group for which to return addresses for the rule (Panorama
        instances).
      name: device-group
    description: Deletes a policy rule.
    execution: true
    name: pan-os-delete-rule
    outputs:
    - contextPath: Panorama.SecurityRule.Name
      description: Rule name.
      type: string
    - contextPath: Panorama.SecurityRule.DeviceGroup
      description: Device group for the rule (Panorama instances).
      type: string
  - arguments:
    - auto: PREDEFINED
      defaultValue: 'false'
      description: Whether to list predefined applications or not.
      name: predefined
      predefined:
      - 'true'
      - 'false'
    description: Returns a list of applications.
    name: pan-os-list-applications
    outputs:
    - contextPath: Panorama.Applications.Name
      description: Application name.
      type: string
    - contextPath: Panorama.Applications.Id
      description: Application ID.
      type: number
    - contextPath: Panorama.Applications.Category
      description: Application category.
      type: string
    - contextPath: Panorama.Applications.SubCategory
      description: Application sub-category.
      type: string
    - contextPath: Panorama.Applications.Technology
      description: Application technology.
      type: string
    - contextPath: Panorama.Applications.Risk
      description: Application risk (1 to 5).
      type: number
    - contextPath: Panorama.Applications.Description
      description: Application description.
      type: string
  - arguments:
    - description: Job ID to check.
      name: job_id
      required: true
    description: Returns commit status for a configuration.
    name: pan-os-commit-status
    outputs:
    - contextPath: Panorama.Commit.JobID
      description: Job ID of the configuration to be committed.
      type: number
    - contextPath: Panorama.Commit.Status
      description: Commit status.
      type: string
    - contextPath: Panorama.Commit.Details
      description: Job ID details.
      type: string
    - contextPath: Panorama.Commit.Warnings
      description: Job ID warnings
      type: String
  - arguments:
    - description: Job ID to check.
      name: job_id
      required: true
    description: Returns the push status for a configuration.
    name: pan-os-push-status
    outputs:
    - contextPath: Panorama.Push.DeviceGroup
      description: Device group to which the policies were pushed.
      type: string
    - contextPath: Panorama.Push.JobID
      description: Job ID of the configuration to be pushed.
      type: number
    - contextPath: Panorama.Push.Status
      description: Push status.
      type: string
    - contextPath: Panorama.Push.Details
      description: Job ID details.
      type: string
    - contextPath: Panorama.Push.Warnings
      description: Job ID warnings
      type: String
  - arguments:
    - auto: PREDEFINED
      description: Type of Packet Capture.
      name: pcapType
      predefined:
      - application-pcap
      - filter-pcap
      - threat-pcap
      - dlp-pcap
      required: true
    - description: The serial number of the firewall to download the PCAP from.
      name: serialNumber
    - description: The file name for the PCAP type ('dlp-pcap', 'filter-pcap', or 'application-pcap'). Required for 'filter-pcap'.
      name: from
    - description: The new name for the PCAP file after downloading. If this argument
        is not specified, the file name is the PCAP file name set in the firewall.
      name: localName
    - description: Serial number for the request. For further information, see the
        Panorama XML API Documentation.
      name: serialNo
    - description: 'The Search time for the request. For example: "2019/12/26 00:00:00",
        "2020/01/10". For more information, see the Panorama XML API documentation. Required for the "threat-pcap"'
      name: searchTime
    - description: The ID of the PCAP for the request. For further information, see
        the Panorama XML API Documentation. Required for 'threat-pcap'.
      name: pcapID
    - description: Password for Panorama, needed for the 'dlp-pcap' PCAP type only.
      name: password
    - description: The Device Name on which the PCAP is stored. For further information,
        see the Panorama XML API Documentation. Required for 'threat-pcap' in pan-os firewalls < 9.0.7 versions
      name: deviceName
    - description: The Session ID of the PCAP. For further information, see the Panorama
        XML API Documentation. Required for 'threat-pcap' in pan-os firewalls < 9.0.7 versions
      name: sessionID
    description: Returns information for a Panorama PCAP file. The recommended maximum
      file size is 5 MB. If the limit is exceeded, you might need to SSH the firewall
      and run the scp export command to export the PCAP file. For more information,
      see the Palo Alto Networks documentation.
    name: pan-os-get-pcap
    outputs:
    - contextPath: File.Size
      description: File size.
      type: number
    - contextPath: File.Name
      description: File name.
      type: string
    - contextPath: File.Type
      description: File type.
      type: string
    - contextPath: File.Info
      description: File info.
      type: string
    - contextPath: File.Extension
      description: File extension.
      type: string
    - contextPath: File.EntryID
      description: FIle entryID.
      type: string
    - contextPath: File.MD5
      description: MD5 hash of the file.
      type: string
    - contextPath: File.SHA1
      description: SHA1 hash of the file.
      type: string
    - contextPath: File.SHA256
      description: SHA256 hash of the file.
      type: string
    - contextPath: File.SHA512
      description: SHA512 hash of the file.
      type: string
    - contextPath: File.SSDeep
      description: SSDeep hash of the file.
      type: string
  - arguments:
    - auto: PREDEFINED
      description: Type of Packet Capture.
      name: pcapType
      predefined:
      - application-pcap
      - filter-pcap
      - dlp-pcap
      required: true
    - description: The serial number of the firewall to download the PCAP from.
      name: serialNumber
    - description: Password for Panorama. Relevant for the 'dlp-pcap' PCAP type.
      name: password
    description: Returns a list of all PCAP files by PCAP type. Not available for
      threat PCAPs.
    name: pan-os-list-pcaps
  - arguments:
    - description: Tag for which to register IP addresses.
      name: tag
      required: true
    - description: IP addresses to register.
      isArray: true
      name: IPs
      required: true
    - auto: PREDEFINED
      defaultValue: 'true'
      description: Whether the IP addresses remain registered to the tag after the
        device reboots ('true':persistent, 'false':non-persistent). Default is 'true'.
      name: persistent
      predefined:
      - 'true'
      - 'false'
    - description: Timeout value to automatically unregister the IPs. Only applicable
        to PAN-OS 9.x and higher. Can not be used with persistent as true.
      name: timeout
    description: Registers IP addresses to a tag.
    name: pan-os-register-ip-tag
    outputs:
    - contextPath: Panorama.DynamicTags.Tag
      description: Name of the tag.
      type: string
    - contextPath: Panorama.DynamicTags.IPs
      description: Registered IP addresses.
      type: string
  - arguments:
    - description: Tag for which to unregister IP addresses.
      name: tag
      required: true
    - description: IP addresses to unregister.
      isArray: true
      name: IPs
      required: true
    description: Unregisters IP addresses from a tag.
    name: pan-os-unregister-ip-tag
  - arguments:
    - description: Tag for which to register users.
      name: tag
      required: true
    - description: A comma-separated list of users to register.
      isArray: true
      name: Users
      required: true
    - description: Timeout value to automatically unregister the users (in seconds). Only applicable to PAN-OS 9.x and higher.
      name: timeout
      required: false
    description: Registers users to a tag. This command is only available for PAN-OS
      version 9.x and above.
    name: pan-os-register-user-tag
    outputs:
    - contextPath: Panorama.DynamicTags.Tag
      description: Name of the tag.
      type: string
    - contextPath: Panorama.DynamicTags.Users
      description: List of registered users.
      type: string
  - arguments:
    - description: Tag from which to unregister users.
      name: tag
      required: true
    - description: A comma-separated list of users to unregister.
      isArray: true
      name: Users
      required: true
    description: Unregisters users from a tag. This command is only available for
      PAN-OS version 9.x and above.
    name: pan-os-unregister-user-tag
  - arguments:
    - description: Specifies the match criteria for the logs. This is similar to the
        query provided in the web interface under the Monitor tab, when viewing the
        logs.
      name: query
    - defaultValue: '100'
      description: The number of logs to retrieve. The default is 100. Maximum is
        5000.
      name: number_of_logs
    - auto: PREDEFINED
      defaultValue: backward
      description: |-
        Whether logs are shown oldest first (forward) or newest
        first (backward). Default is backward.
      name: direction
      predefined:
      - backward
      - forward
    - description: Source address for the query.
      name: source
    - description: Destination address for the query.
      name: destination
    - description: Date and time after which logs were received in the format YYYY/MM/DD
        HH:MM:SS.
      name: receive_time
    - description: Application for the query.
      name: application
    - description: Destination port for the query.
      name: to_port
    - description: Action for the query.
      name: action
    deprecated: true
    description: Deprecated. Use the pan-os-query-logs command instead.
    name: pan-os-query-traffic-logs
    outputs:
    - contextPath: Panorama.TrafficLogs.JobID
      description: Job ID of the traffic logs query.
      type: Number
    - contextPath: Panorama.TrafficLogs.Status
      description: Status of the traffic logs query.
      type: String
  - arguments:
    - description: Job ID of the query.
      name: job_id
      required: true
    deprecated: true
    description: Deprecated. Use the pan-os-check-logs-status command instead.
    name: pan-os-check-traffic-logs-status
    outputs:
    - contextPath: Panorama.TrafficLogs.JobID
      description: Job ID of the traffic logs query.
      type: Number
    - contextPath: Panorama.TrafficLogs.Status
      description: Status of the traffic logs query.
      type: String
  - arguments:
    - description: Job ID of the query.
      name: job_id
      required: true
    deprecated: true
    description: Deprecated. Use the pan-os-get-logs command instead.
    name: pan-os-get-traffic-logs
    outputs:
    - contextPath: Panorama.TrafficLogs.JobID
      description: Job ID of the traffic logs query.
      type: Number
    - contextPath: Panorama.TrafficLogs.Status
      description: Status of the traffic logs query.
      type: String
    - contextPath: Panorama.TrafficLogs.Logs.Action
      description: Action of the traffic log.
      type: String
    - contextPath: Panorama.TrafficLogs.Logs.ActionSource
      description: Action source of the traffic log.
      type: String
    - contextPath: Panorama.TrafficLogs.Logs.Application
      description: Application of the traffic log.
      type: String
    - contextPath: Panorama.TrafficLogs.Logs.Category
      description: Category of the traffic log.
      type: String
    - contextPath: Panorama.TrafficLogs.Logs.DeviceName
      description: Device name of the traffic log.
      type: String
    - contextPath: Panorama.TrafficLogs.Logs.Destination
      description: Destination of the traffic log.
      type: String
    - contextPath: Panorama.TrafficLogs.Logs.DestinationPort
      description: Destination port of the traffic log.
      type: String
    - contextPath: Panorama.TrafficLogs.Logs.FromZone
      description: The from zone of the traffic log.
      type: String
    - contextPath: Panorama.TrafficLogs.Logs.Protocol
      description: Protocol of the traffic log.
      type: String
    - contextPath: Panorama.TrafficLogs.Logs.ReceiveTime
      description: Receive time of the traffic log.
      type: String
    - contextPath: Panorama.TrafficLogs.Logs.Rule
      description: Rule of the traffic log.
      type: String
    - contextPath: Panorama.TrafficLogs.Logs.SessionEndReason
      description: Session end reason of the traffic log.
      type: String
    - contextPath: Panorama.TrafficLogs.Logs.Source
      description: Source of the traffic log.
      type: String
    - contextPath: Panorama.TrafficLogs.Logs.SourcePort
      description: Source port of the traffic log.
      type: String
    - contextPath: Panorama.TrafficLogs.Logs.StartTime
      description: Start time of the traffic log.
      type: String
    - contextPath: Panorama.TrafficLogs.Logs.ToZone
      description: The to zone of the traffic log.
      type: String
    - contextPath: Panorama.TrafficLogs.Logs.Bytes
      description: Total log bytes.
      type: String
    - contextPath: Panorama.TrafficLogs.Logs.BytesReceived
      description: Log bytes received.
      type: String
    - contextPath: Panorama.TrafficLogs.Logs.BytesSent
      description: Log bytes sent.
      type: String
  - arguments:
    - auto: PREDEFINED
      description: Rules location. Can be 'pre-rulebase' or 'post-rulebase'. Mandatory
        for Panorama instances.
      name: pre_post
      predefined:
      - pre-rulebase
      - post-rulebase
    - description: The device group for which to return addresses (Panorama instances).
      name: device-group
    - description: Tag for which to filter the rules.
      name: tag
    description: Returns a list of predefined Security Rules.
    name: pan-os-list-rules
    outputs:
    - contextPath: Panorama.SecurityRule.Name
      description: Rule name.
      type: String
    - contextPath: Panorama.SecurityRule.Action
      description: Action for the rule.
      type: String
    - contextPath: Panorama.SecurityRule.Location
      description: Rule location.
      type: String
    - contextPath: Panorama.SecurityRule.Category
      description: Rule category.
      type: String
    - contextPath: Panorama.SecurityRule.Application
      description: Application for the rule.
      type: String
    - contextPath: Panorama.SecurityRule.Destination
      description: Destination address.
      type: String
    - contextPath: Panorama.SecurityRule.From
      description: Rule from.
      type: String
    - contextPath: Panorama.SecurityRule.Service
      description: Service for the rule.
      type: String
    - contextPath: Panorama.SecurityRule.To
      description: Rule to.
      type: String
    - contextPath: Panorama.SecurityRule.Source
      description: Source address.
      type: String
    - contextPath: Panorama.SecurityRule.DeviceGroup
      description: Device group for the rule (Panorama instances).
      type: string
    - contextPath: Panorama.SecurityRules.Tags
      description: Rule tags.
      type: String
  - arguments:
    - auto: PREDEFINED
      description: The log type. Can be "threat", "traffic", "wildfire", "url", or
        "data".
      name: log-type
      predefined:
      - threat
      - traffic
      - wildfire
      - url
      - data
      required: true
    - description: The query string by which to match criteria for the logs. This
        is similar to the query provided in the web interface under the Monitor tab
        when viewing the logs.
      name: query
    - description: |-
        The time that the log was generated from the timestamp and prior to it.
        e.g "2019/08/11 01:10:44".
      name: time-generated
    - description: Source address.
      isArray: true
      name: addr-src
    - description: Destination address.
      isArray: true
      name: addr-dst
    - description: Source or destination IP address.
      isArray: true
      name: ip
    - description: Source zone.
      isArray: true
      name: zone-src
    - description: Destination Source.
      isArray: true
      name: zone-dst
    - description: Rule action.
      isArray: true
      name: action
    - description: Destination port.
      isArray: true
      name: port-dst
    - description: Rule name, e.g "Allow all outbound".
      isArray: true
      name: rule
    - description: URL, e.g "safebrowsing.googleapis.com".
      isArray: true
      name: url
    - description: File hash (for WildFire logs only).
      isArray: true
      name: filedigest
    - defaultValue: '100'
      description: Maximum number of logs to retrieve. If empty, the default is 100.
        The maximum is 5,000.
      name: number_of_logs
    description: Query logs in Panorama.
    name: pan-os-query-logs
    outputs:
    - contextPath: Panorama.Monitor.JobID
      description: Job ID of the logs query.
      type: String
    - contextPath: Panorama.Monitor.Status
      description: Status of the logs query.
      type: String
    - contextPath: Panorama.Monitor.Message
      description: Message of the logs query.
      type: String
  - arguments:
    - description: Job ID of the query.
      isArray: true
      name: job_id
      required: true
    description: Checks the status of a logs query.
    name: pan-os-check-logs-status
    outputs:
    - contextPath: Panorama.Monitor.JobID
      description: Job ID of the logs query.
      type: String
    - contextPath: Panorama.Monitor.Status
      description: Status of the logs query.
      type: String
  - arguments:
    - description: Job ID of the query.
      isArray: true
      name: job_id
      required: true
    - defaultValue: 'true'
      description: Whether to auto-enrich the War Room entry. If "true", entry is
        not auto-enriched. If "false", entry is auto-extracted. Default is "true".
      name: ignore_auto_extract
    description: Retrieves the data of a logs query.
    name: pan-os-get-logs
    outputs:
    - contextPath: Panorama.Monitor.Logs.Action
      description: Action taken for the session. Can be "alert", "allow", "deny",
        "drop", "drop-all-packets", "reset-client", "reset-server", "reset-both",
        or "block-url".
      type: String
    - contextPath: Panorama.Monitor.Logs.Application
      description: Application associated with the session.
      type: String
    - contextPath: Panorama.Monitor.Logs.Category
      description: The URL category of the URL subtype. For WildFire subtype, it is
        the verdict on the file, and can be either "malicious", "phishing", "grayware"’,
        or "benign". For other subtypes, the value is "any".
      type: String
    - contextPath: Panorama.Monitor.Logs.DeviceName
      description: The hostname of the firewall on which the session was logged.
      type: String
    - contextPath: Panorama.Monitor.Logs.DestinationAddress
      description: Original session destination IP address.
      type: String
    - contextPath: Panorama.Monitor.Logs.DestinationUser
      description: Username of the user to which the session was destined.
      type: String
    - contextPath: Panorama.Monitor.Logs.DestinationCountry
      description: Destination country or internal region for private addresses. Maximum
        length is 32 bytes.
      type: String
    - contextPath: Panorama.Monitor.Logs.DestinationPort
      description: Destination port utilized by the session.
      type: String
    - contextPath: Panorama.Monitor.Logs.FileDigest
      description: Only for the WildFire subtype, all other types do not use this
        field. The filedigest string shows the binary hash of the file sent to be
        analyzed by the WildFire service.
      type: String
    - contextPath: Panorama.Monitor.Logs.FileName
      description: |-
        File name or file type when the subtype is file.
        File name when the subtype is virus.
        File name when the subtype is wildfire-virus.
        File name when the subtype is wildfire.
      type: String
    - contextPath: Panorama.Monitor.Logs.FileType
      description: |-
        Only for the WildFire subtype, all other types do not use this field.
        Specifies the type of file that the firewall forwarded for WildFire analysis.
      type: String
    - contextPath: Panorama.Monitor.Logs.FromZone
      description: The zone from which the session was sourced.
      type: String
    - contextPath: Panorama.Monitor.Logs.URLOrFilename
      description: |-
        The actual URL when the subtype is url.
        File name or file type when the subtype is file.
        File name when the subtype is virus.
        File name when the subtype is wildfire-virus.
        File name when the subtype is wildfire.
        URL or file name when the subtype is vulnerability (if applicable).
      type: String
    - contextPath: Panorama.Monitor.Logs.NATDestinationIP
      description: If destination NAT performed, the post-NAT destination IP address.
      type: String
    - contextPath: Panorama.Monitor.Logs.NATDestinationPort
      description: Post-NAT destination port.
      type: String
    - contextPath: Panorama.Monitor.Logs.NATSourceIP
      description: If source NAT performed, the post-NAT source IP address.
      type: String
    - contextPath: Panorama.Monitor.Logs.NATSourcePort
      description: Post-NAT source port.
      type: String
    - contextPath: Panorama.Monitor.Logs.PCAPid
      description: |-
        The packet capture (pcap) ID is a 64 bit unsigned integral denoting
        an ID to correlate threat pcap files with extended pcaps taken as a part of
        that flow. All threat logs will contain either a pcap_id of 0 (no associated
        pcap), or an ID referencing the extended pcap file.
      type: String
    - contextPath: Panorama.Monitor.Logs.IPProtocol
      description: IP protocol associated with the session.
      type: String
    - contextPath: Panorama.Monitor.Logs.Recipient
      description: |-
        Only for the WildFire subtype, all other types do not use this field.
        Specifies the name of the receiver of an email that WildFire determined to be malicious when analyzing an email link forwarded by the firewall.
      type: String
    - contextPath: Panorama.Monitor.Logs.Rule
      description: Name of the rule that the session matched.
      type: String
    - contextPath: Panorama.Monitor.Logs.RuleID
      description: ID of the rule that the session matched.
      type: String
    - contextPath: Panorama.Monitor.Logs.ReceiveTime
      description: Time the log was received at the management plane.
      type: String
    - contextPath: Panorama.Monitor.Logs.Sender
      description: |-
        Only for the WildFire subtype; all other types do not use this field.
        Specifies the name of the sender of an email that WildFire determined to be malicious when analyzing an email link forwarded by the firewall.
      type: String
    - contextPath: Panorama.Monitor.Logs.SessionID
      description: An internal numerical identifier applied to each session.
      type: String
    - contextPath: Panorama.Monitor.Logs.DeviceSN
      description: The serial number of the firewall on which the session was logged.
      type: String
    - contextPath: Panorama.Monitor.Logs.Severity
      description: |-
        Severity associated with the threat. Can be "informational", "low",
        "medium", "high", or "critical".
      type: String
    - contextPath: Panorama.Monitor.Logs.SourceAddress
      description: Original session source IP address.
      type: String
    - contextPath: Panorama.Monitor.Logs.SourceCountry
      description: |-
        Source country or internal region for private addresses. Maximum
        length is 32 bytes.
      type: String
    - contextPath: Panorama.Monitor.Logs.SourceUser
      description: Username of the user who initiated the session.
      type: String
    - contextPath: Panorama.Monitor.Logs.SourcePort
      description: Source port utilized by the session.
      type: String
    - contextPath: Panorama.Monitor.Logs.ThreatCategory
      description: |-
        Describes threat categories used to classify different types of
        threat signatures.
      type: String
    - contextPath: Panorama.Monitor.Logs.Name
      description: |-
        Palo Alto Networks identifier for the threat. It is a description
        string followed by a 64-bit numerical identifier
      type: String
    - contextPath: Panorama.Monitor.Logs.ID
      description: Palo Alto Networks ID for the threat.
      type: String
    - contextPath: Panorama.Monitor.Logs.ToZone
      description: The zone to which the session was destined.
      type: String
    - contextPath: Panorama.Monitor.Logs.TimeGenerated
      description: Time that the log was generated on the dataplane.
      type: String
    - contextPath: Panorama.Monitor.Logs.URLCategoryList
      description: |-
        A list of the URL filtering categories that the firewall used to
        enforce the policy.
      type: String
    - contextPath: Panorama.Monitor.Logs.Bytes
      description: Total log bytes.
      type: String
    - contextPath: Panorama.Monitor.Logs.BytesReceived
      description: Log bytes received.
      type: String
    - contextPath: Panorama.Monitor.Logs.BytesSent
      description: Log bytes sent.
      type: String
    - contextPath: Panorama.Monitor.Logs.Vsys
      description: Vsys on the firewall that generated the log.
      type: String
  - arguments:
    - description: The application name.
      name: application
    - description: The category name.
      name: category
    - description: The destination IP address.
      name: destination
      required: true
    - description: The destination port.
      name: destination-port
    - description: The from zone.
      name: from
    - description: The to zone.
      name: to
    - description: The IP protocol value.
      name: protocol
      required: true
    - description: The source IP address.
      name: source
      required: true
    - description: The source user.
      name: source-user
    - description: Target number of the firewall. Use only on a Panorama instance.
      name: target
      isArray: true
    - description: Target vsys of the firewall. Use only on a Panorama instance.
      name: vsys
      isArray: true
    description: Checks whether a session matches a specified security policy. This
      command is only available on Firewall instances.
    name: pan-os-security-policy-match
    outputs:
    - contextPath: Panorama.SecurityPolicyMatch.Query
      description: Query for the session to test.
      type: String
    - contextPath: Panorama.SecurityPolicyMatch.Rules.Name
      description: The matching rule name.
      type: String
    - contextPath: Panorama.SecurityPolicyMatch.Rules.Action
      description: The matching rule action.
      type: String
    - contextPath: Panorama.SecurityPolicyMatch.Rules.Category
      description: The matching rule category.
      type: String
    - contextPath: Panorama.SecurityPolicyMatch.Rules.Destination
      description: The matching rule destination.
      type: String
    - contextPath: Panorama.SecurityPolicyMatch.Rules.From
      description: The matching rule from zone.
      type: String
    - contextPath: Panorama.SecurityPolicyMatch.Rules.Source
      description: The matching rule source.
      type: String
    - contextPath: Panorama.SecurityPolicyMatch.Rules.To
      description: The matching rule to zone.
      type: String
    - contextPath: Panorama.SecurityPolicyMatch.QueryFields.Application
      description: The application name.
      type: String
    - contextPath: Panorama.SecurityPolicyMatch.QueryFields.Category
      description: The category name.
      type: String
    - contextPath: Panorama.SecurityPolicyMatch.QueryFields.Destination
      description: The destination IP address.
      type: String
    - contextPath: Panorama.SecurityPolicyMatch.QueryFields.DestinationPort
      description: The destination port.
      type: Number
    - contextPath: Panorama.SecurityPolicyMatch.QueryFields.From
      description: The query fields from zone.
      type: String
    - contextPath: Panorama.SecurityPolicyMatch.QueryFields.To
      description: The query fields to zone.
      type: String
    - contextPath: Panorama.SecurityPolicyMatch.QueryFields.Protocol
      description: The IP protocol value.
      type: String
    - contextPath: Panorama.SecurityPolicyMatch.QueryFields.Source
      description: The destination IP address.
      type: String
    - contextPath: Panorama.SecurityPolicyMatch.QueryFields.SourceUser
      description: The source user.
      type: String
  - arguments:
    - description: The name of the virtual router for which to list the static routes.
      name: virtual_router
      required: true
    - description: The template to use to run the command. Overrides the template
        parameter (Panorama instances).
      name: template
    - auto: PREDEFINED
      defaultValue: 'false'
      description: Whether to show an uncommitted configuration. Default is "false".
      name: show_uncommitted
      predefined:
      - 'true'
      - 'false'
    description: Lists the static routes of a virtual router.
    name: pan-os-list-static-routes
    outputs:
    - contextPath: Panorama.StaticRoutes.Name
      description: The name of the static route.
      type: String
    - contextPath: Panorama.StaticRoutes.BFDProfile
      description: The BFD profile of the static route.
      type: String
    - contextPath: Panorama.StaticRoutes.Destination
      description: The destination of the static route.
      type: String
    - contextPath: Panorama.StaticRoutes.Metric
      description: The metric (port) of the static route.
      type: Number
    - contextPath: Panorama.StaticRoutes.NextHop
      description: The next hop of the static route. Can be an IP address, FQDN, or
        a virtual router.
      type: String
    - contextPath: Panorama.StaticRoutes.RouteTable
      description: The route table of a static route.
      type: String
    - contextPath: Panorama.StaticRoutes.VirtualRouter
      description: The virtual router to which the static router belongs.
      type: String
    - contextPath: Panorama.StaticRoutes.Template
      description: The template in which the static route is defined (Panorama instances
        only).
      type: String
    - contextPath: Panorama.StaticRoutes.Uncommitted
      description: Whether the static route is committed.
      type: Boolean
  - arguments:
    - description: Name of the virtual router for which to display the static route.
      name: virtual_router
      required: true
    - description: Name of the static route to display.
      name: static_route
      required: true
    - description: The template to use to run the command. Overrides the template
        parameter (Panorama instances).
      name: template
    description: Returns the specified static route of a virtual router.
    name: pan-os-get-static-route
    outputs:
    - contextPath: Panorama.StaticRoutes.Name
      description: The name of the static route.
      type: String
    - contextPath: Panorama.StaticRoutes.BFDProfile
      description: The BFD profile of the static route.
      type: String
    - contextPath: Panorama.StaticRoutes.Destination
      description: The destination of the static route.
      type: String
    - contextPath: Panorama.StaticRoutes.Metric
      description: The metric (port) of the static route.
      type: Number
    - contextPath: Panorama.StaticRoutes.NextHop
      description: The next hop of the static route. Can be an IP address, FQDN, or
        a virtual router.
      type: String
    - contextPath: Panorama.StaticRoutes.RouteTable
      description: The route table of the static route.
      type: String
    - contextPath: Panorama.StaticRoutes.VirtualRouter
      description: The virtual router to which the static router belongs.
      type: String
    - contextPath: Panorama.StaticRoutes.Template
      description: The template in which the static route is defined (Panorama instances
        only).
      type: String
  - arguments:
    - description: Virtual router to which the routes will be added.
      name: virtual_router
      required: true
    - description: The name of the static route to add. The argument is limited to
        a maximum of 31 characters, is case-sensitive, and supports letters, numbers,
        spaces, hyphens, and underscores.
      name: static_route
      required: true
    - description: 'The IP address and network mask in Classless Inter-domain Routing
        (CIDR) notation: ip_address/mask. For example, 192.168.0.1/24 for IPv4 or
        2001:db8::/32 for IPv6).'
      name: destination
      required: true
    - auto: PREDEFINED
      description: 'The type for the next hop. Can be: "ip-address", "next-vr", "fqdn",
        or "discard".'
      name: nexthop_type
      predefined:
      - ip-address
      - next-vr
      - fqdn
      - discard
      required: true
    - description: The next hop value.
      name: nexthop_value
      required: true
    - description: The metric port for the static route (1-65535).
      name: metric
    - description: The interface name in which to add the static route.
      name: interface
    - description: The template to use to run the command. Overrides the template
        parameter (Panorama instances).
      name: template
    description: Adds a static route.
    name: pan-os-add-static-route
    outputs:
    - contextPath: Panorama.StaticRoutes.Name
      description: The name of the static route.
      type: String
    - contextPath: Panorama.StaticRoutes.BFDProfile
      description: The BFD profile of the static route.
      type: String
    - contextPath: Panorama.StaticRoutes.Destination
      description: The destination of the static route.
      type: String
    - contextPath: Panorama.StaticRoutes.Metric
      description: The metric (port) of the static route.
      type: Number
    - contextPath: Panorama.StaticRoutes.NextHop
      description: The next hop of the static route. Can be an IP address, FQDN, or
        a virtual router.
      type: String
    - contextPath: Panorama.StaticRoutes.RouteTable
      description: The route table of the static route.
      type: String
    - contextPath: Panorama.StaticRoutes.VirtualRouter
      description: The virtual router to which the static router belongs.
      type: String
    - contextPath: Panorama.StaticRoutes.Template
      description: The template in which the static route is defined (Panorama instances
        only).
      type: String
  - arguments:
    - description: The name of the static route to delete.
      name: route_name
      required: true
    - description: The virtual router from which the routes will be deleted.
      name: virtual_router
      required: true
    - description: The template to use to run the command. Overrides the template
        parameter (Panorama instances).
      name: template
    description: Deletes a static route.
    name: pan-os-delete-static-route
    outputs:
    - contextPath: Panorama.StaticRoutes.Name
      description: The name of the static route to delete.
      type: String
    - contextPath: Panorama.StaticRoutes.BFDProfile
      description: The BFD profile of the static route.
      type: String
    - contextPath: Panorama.StaticRoutes.Destination
      description: The destination of the static route.
      type: String
    - contextPath: Panorama.StaticRoutes.Metric
      description: The metric (port) of the static route.
      type: Number
    - contextPath: Panorama.StaticRoutes.NextHop
      description: The next hop of the static route. Can be an IP address, FQDN, or
        a virtual router.
      type: String
    - contextPath: Panorama.StaticRoutes.RouteTable
      description: The route table of the static route.
      type: String
    - contextPath: Panorama.StaticRoutes.VirtualRouter
      description: The virtual router to which the static router belongs.
      type: String
    - contextPath: Panorama.StaticRoutes.Template
      description: The template in which the static route is defined (Panorama instances
        only).
      type: String
    - contextPath: Panorama.StaticRoutes.Deleted
      description: Whether the static route was deleted.
      type: Boolean
  - arguments:
    - description: Serial number of the target device.
      name: target
    description: Show firewall device software version.
    name: pan-os-show-device-version
    outputs:
    - contextPath: Panorama.Device.Info.Devicename
      description: Device name of the PAN-OS.
      type: String
    - contextPath: Panorama.Device.Info.Model
      description: Model of the PAN-OS.
      type: String
    - contextPath: Panorama.Device.Info.Serial
      description: Serial number of the PAN-OS.
      type: String
    - contextPath: Panorama.Device.Info.Version
      description: Version of the PAN-OS.
      type: String
  - arguments:
    - description: The device to which to download the content update.
      name: target
    description: Downloads the latest content update.
    name: pan-os-download-latest-content-update
    outputs:
    - contextPath: Panorama.Content.Download.JobID
      description: Job ID of the content download.
      type: String
    - contextPath: Panorama.Content.Download.Status
      description: Content download status.
      type: String
  - arguments:
    - description: The device to which the content update is downloading.
      name: target
    - description: Job ID to check.
      name: job_id
      required: true
    description: Checks the download status of a content update.
    name: pan-os-content-update-download-status
    outputs:
    - contextPath: Panorama.Content.Download.JobID
      description: Job ID to monitor.
      type: String
    - contextPath: Panorama.Content.Download.Status
      description: Download status.
      type: String
    - contextPath: Panorama.Content.Download.Details
      description: Job ID details.
      type: String
  - arguments:
    - description: The device on which to install the content update.
      name: target
    description: Installs the latest content update.
    name: pan-os-install-latest-content-update
    outputs:
    - contextPath: Panorama.Content.Install.JobID
      description: Job ID of the installation.
      type: String
    - contextPath: Content.Install.Status
      description: Installation status.
      type: String
  - arguments:
    - description: The device on which to check the installation status of the content
        update.
      name: target
    - description: Job ID of the content installation.
      name: job_id
      required: true
    description: Gets the installation status of the content update.
    name: pan-os-content-update-install-status
    outputs:
    - contextPath: Panorama.Content.Install.JobID
      description: Job ID of the content installation.
      type: String
    - contextPath: Panorama.Content.Install.Status
      description: Content installation status.
      type: String
    - contextPath: Panorama.Content.Install.Details
      description: Content installation status details.
      type: String
  - arguments:
    - description: The target device from which to get the PAN-OS software version.
      name: target
    description: Checks the PAN-OS software version from the repository.
    name: pan-os-check-latest-panos-software
  - arguments:
    - description: The target device from which to download the PAN-OS software version.
      name: target
    - description: The target version number to install.
      name: target_version
      required: true
    description: Downloads the target PAN-OS software version to install on the target
      device.
    name: pan-os-download-panos-version
    outputs:
    - contextPath: Panorama.PANOS.Download.JobID
      description: Job ID of the PAN-OS download.
      type: number
    - contextPath: Panorama.PANOS.Download.Status
      description: Status of the PAN-OS download.
      type: String
  - arguments:
    - description: The target device from which to get the download status.
      name: target
    - description: Job ID to check.
      name: job_id
      required: true
    description: Gets the download status of the target PAN-OS software.
    name: pan-os-download-panos-status
    outputs:
    - contextPath: Panorama.PANOS.Download.JobID
      description: Job ID of the PAN-OS download.
      type: string
    - contextPath: Panorama.PANOS.Download.Status
      description: PAN-OS download status.
      type: String
    - contextPath: Panorama.PANOS.Download.Details
      description: PAN-OS download details.
      type: String
  - arguments:
    - description: The target device on which to install the target PAN-OS software
        version.
      name: target
    - description: Target PAN-OS version to install.
      name: target_version
      required: true
    description: Installs the target PAN-OS version on the specified target device.
    name: pan-os-install-panos-version
    outputs:
    - contextPath: Panorama.PANOS.Install.JobID
      description: Job ID of the PAN-OS installation.
      type: string
    - contextPath: Panorama.PANOS.Install.Status
      description: Status of the PAN-OS installation.
      type: String
  - arguments:
    - description: The target device from which to get the installation status.
      name: target
    - description: Job ID to check.
      name: job_id
      required: true
    description: Gets the installation status of the PAN-OS software.
    name: pan-os-install-panos-status
    outputs:
    - contextPath: Panorama.PANOS.Install.JobID
      description: Job ID of the PAN-OS installation.
      type: number
    - contextPath: Panorama.PANOS.Install.Status
      description: Status of the PAN-OS installation.
      type: String
    - contextPath: Panorama.PANOS.Install.Details
      description: PAN-OS installation details.
      type: String
  - arguments:
    - description: The target device on which to reboot the firewall.
      name: target
    description: Reboots the Firewall device.
    name: pan-os-device-reboot
  - arguments:
    - description: The IP address from which to return information.
      name: ip_address
      required: true
    description: Gets location information for an IP address.
    name: pan-os-show-location-ip
    outputs:
    - contextPath: Panorama.Location.IP.country_code
      description: The IP address location country code.
      type: String
    - contextPath: Panorama.Location.IP.country_name
      description: The IP address location country name.
      type: String
    - contextPath: Panorama.Location.IP.ip_address
      description: The IP address.
      type: String
    - contextPath: Panorama.Location.IP.Status
      description: Whether the IP address was found.
      type: String
  - arguments: []
    description: Gets information about available PAN-OS licenses and their statuses.
    name: pan-os-get-licenses
    outputs:
    - contextPath: Panorama.License.Authcode
      description: The authentication code of the license.
      type: String
    - contextPath: Panorama.License.Base-license-name
      description: The base license name.
      type: String
    - contextPath: Panorama.License.Description
      description: The description of the license.
      type: String
    - contextPath: Panorama.License.Expired
      description: Whether the license has expired.
      type: String
    - contextPath: Panorama.License.Expires
      description: When the license will expire.
      type: String
    - contextPath: Panorama.License.Feature
      description: The feature of the license.
      type: String
    - contextPath: Panorama.License.Issued
      description: When the license was issued.
      type: String
    - contextPath: Panorama.License.Serial
      description: The serial number of the license.
      type: String
  - arguments:
    - auto: PREDEFINED
      description: The security profile for which to get information. Can be "data-filtering",
        "file-blocking", "spyware", "url-filtering", "virus", "vulnerability", or
        "wildfire-analysis".
      name: security_profile
      predefined:
      - data-filtering
      - file-blocking
      - spyware
      - url-filtering
      - virus
      - vulnerability
      - wildfire-analysis
    description: Gets information for the specified security profile.
    name: pan-os-get-security-profiles
    outputs:
    - contextPath: Panorama.Spyware.Name
      description: The profile name.
      type: String
    - contextPath: Panorama.Spyware.Rules.Action
      description: The rule action.
      type: String
    - contextPath: Panorama.Spyware.Rules.Category
      description: The category for which to apply the rule.
      type: String
    - contextPath: Panorama.Spyware.Rules.Name
      description: The rule name.
      type: String
    - contextPath: Panorama.Spyware.Rules.Packet-capture
      description: Whether packet capture is enabled.
      type: String
    - contextPath: Panorama.Spyware.Rules.Severity
      description: The rule severity.
      type: String
    - contextPath: Panorama.Spyware.Rules.Threat-name
      description: The threat name for which to apply the rule.
      type: String
    - contextPath: Panorama.URLFilter.Name
      description: The profile name.
      type: String
    - contextPath: Panorama.URLFilter.Rules.Category.Action
      description: The rule action to apply to the category.
      type: String
    - contextPath: Panorama.URLFilter.Rules.Category.Name
      description: The category name.
      type: String
    - contextPath: Panorama.WildFire.Name
      description: The WildFire profile name.
      type: String
    - contextPath: Panorama.WildFire.Rules.Analysis
      description: The rule analysis.
      type: String
    - contextPath: Panorama.WildFire.Rules.Application
      description: The application for which to apply the rule.
      type: String
    - contextPath: Panorama.WildFire.Rules.File-type
      description: The file type for which to apply the rule.
      type: String
    - contextPath: Panorama.WildFire.Rules.Name
      description: The rule name.
      type: String
    - contextPath: Panorama.Vulnerability.Name
      description: The vulnerability profile name.
      type: String
    - contextPath: Panorama.Vulnerability.Rules.Vendor-id
      description: The vendor ID for which to apply the rule.
      type: String
    - contextPath: Panorama.Vulnerability.Rules.Packet-capture
      description: Whether packet capture is enabled.
      type: String
    - contextPath: Panorama.Vulnerability.Rules.Host
      description: The rule host.
      type: String
    - contextPath: Panorama.Vulnerability.Rules.Name
      description: The rule name.
      type: String
    - contextPath: Panorama.Vulnerability.Rules.Category
      description: The category for which to apply the rule.
      type: String
    - contextPath: Panorama.Vulnerability.Rules.CVE
      description: The CVE for which to apply the rule.
      type: String
    - contextPath: Panorama.Vulnerability.Rules.Action
      description: The rule action.
      type: String
    - contextPath: Panorama.Vulnerability.Rules.Severity
      description: The rule severity.
      type: String
    - contextPath: Panorama.Vulnerability.Rules.Threat-name
      description: The threat for which to apply the rule.
      type: String
    - contextPath: Panorama.Antivirus.Name
      description: The Antivirus profile name.
      type: String
    - contextPath: Panorama.Antivirus.Rules.Action
      description: The rule action.
      type: String
    - contextPath: Panorama.Antivirus.Rules.Name
      description: The rule name.
      type: String
    - contextPath: Panorama.Antivirus.Rules.WildFire-action
      description: The WildFire action.
      type: String
    - contextPath: Panorama.FileBlocking.Name
      description: The file blocking profile name.
      type: String
    - contextPath: Panorama.FileBlocking.Rules.Action
      description: The rule action.
      type: String
    - contextPath: Panorama.FileBlocking.Rules.Application
      description: The application for which to apply the rule.
      type: String
    - contextPath: Panorama.FileBlocking.Rules.File-type
      description: The file type to apply the rule.
      type: String
    - contextPath: Panorama.FileBlocking.Rules.Name
      description: The rule name.
      type: String
    - contextPath: Panorama.DataFiltering.Name
      description: The data filtering profile name.
      type: String
    - contextPath: Panorama.DataFiltering.Rules.Alert-threshold
      description: The alert threshold.
      type: String
    - contextPath: Panorama.DataFiltering.Rules.Application
      description: The application to apply the rule.
      type: String
    - contextPath: Panorama.DataFiltering.Rules.Block-threshold
      description: The block threshold.
      type: String
    - contextPath: Panorama.DataFiltering.Rules.Data-object
      description: The data object.
      type: String
    - contextPath: Panorama.DataFiltering.Rules.Direction
      description: The rule direction.
      type: String
    - contextPath: Panorama.DataFiltering.Rules.File-type
      description: The file type for which to apply the rule.
      type: String
    - contextPath: Panorama.DataFiltering.Rules.Log-severity
      description: The log severity.
      type: String
    - contextPath: Panorama.DataFiltering.Rules.Name
      description: The rule name.
      type: String
  - arguments:
    - auto: PREDEFINED
      description: Security profile type. Can be 'data-filtering', 'file-blocking',
        'spyware', 'url-filtering', 'virus, 'vulnerability', or wildfire-analysis.'
      name: profile_type
      predefined:
      - data-filtering
      - file-blocking
      - spyware
      - url-filtering
      - virus
      - vulnerability
      - wildfire-analysis
      required: true
    - description: The rule name to apply.
      name: rule_name
      required: true
    - description: The profile name to apply to the rule.
      name: profile_name
      required: true
    - auto: PREDEFINED
      description: The location of the rules. Can be 'pre-rulebase' or 'post-rulebase'.
        Mandatory for Panorama instances.
      name: pre_post
      predefined:
      - pre-rulebase
      - post-rulebase
    description: Apply a security profile to specific rules or rules with a specific
      tag.
    name: pan-os-apply-security-profile
  - arguments:
    - auto: PREDEFINED
      description: The location of the rules. Can be 'pre-rulebase' or 'post-rulebase'.
        Mandatory for Panorama instances.
      name: pre_post
      predefined:
      - pre-rulebase
      - post-rulebase
    description: Get SSL decryption rules.
    name: pan-os-get-ssl-decryption-rules
    outputs:
    - contextPath: Panorama.SSLRule.From
      description: The SSL rule from the source.
      type: String
    - contextPath: Panorama.SSLRule.Name
      description: The name of the SSL rule.
      type: String
    - contextPath: Panorama.SSLRule.Destination
      description: The destination of the SSL rule.
      type: String
    - contextPath: Panorama.SSLRule.Target
      description: The target of the SSL rule.
      type: String
    - contextPath: Panorama.SSLRule.Service
      description: The SSL rule service.
      type: String
    - contextPath: Panorama.SSLRule.Action
      description: The SSL rule action.
      type: String
    - contextPath: Panorama.SSLRule.Type
      description: The SSL rule type.
      type: String
    - contextPath: Panorama.SSLRule.Source
      description: The source of the SSL rule.
      type: String
    - contextPath: Panorama.SSLRule.To
      description: The SSL rule to destination.
      type: String
    - contextPath: Panorama.SSLRule.UUID
      description: The SSL rule UUID.
      type: String
    - contextPath: Panorama.SSLRule.Description
      description: The SSL rule description.
      type: String
    - contextPath: Panorama.SSLRule.Source-user
      description: The SSL rule source user.
      type: String
    - contextPath: Panorama.SSLRule.Category
      description: The SSL rule category.
      type: String
  - arguments:
    - description: The template name.
      name: template
      required: true
    description: Retrieves the Wildfire configuration.
    name: pan-os-get-wildfire-configuration
    outputs:
    - contextPath: Panorama.WildFire.Name
      description: The file type.
      type: String
    - contextPath: Panorama.WildFire.Size-limit
      description: The file size limit.
      type: String
    - contextPath: Panorama.WildFire.recurring
      description: The schedule that is recurring.
      type: String
  - arguments:
    - description: The url-filtering profile name. Get the name by running the get-security-profiles
        command.
      name: profile_name
      required: true
    description: Set default categories to block in the URL filtering profile.
    name: pan-os-url-filtering-block-default-categories
  - arguments: []
    description: Get anti-spyware best practices.
    name: pan-os-get-anti-spyware-best-practice
    outputs:
    - contextPath: Panorama.Spyware.BotentDomain.Name
      description: The botnet domain name.
      type: String
    - contextPath: Panorama.Spyware.BotentDomain.Action
      description: The botnet domain action.
      type: String
    - contextPath: Panorama.Spyware.BotentDomain.Packet-capture
      description: Whether packet capture is enabled.
      type: String
    - contextPath: Panorama.Spyware.BotentDomain.Sinkhole.ipv4-address
      description: The botnet domain IPv4 address.
      type: String
    - contextPath: Panorama.Spyware.BotentDomain.Sinkhole.ipv6-address
      description: The Botnet domain IPv6 address.
      type: String
    - contextPath: Panorama.Spyware.Rule.Category
      description: The rule category.
      type: String
    - contextPath: Panorama.Spyware.Rule.Action
      description: The rule action.
      type: String
    - contextPath: Panorama.Spyware.Rule.Name
      description: The rule name.
      type: String
    - contextPath: Panorama.Spyware.Rule.Severity
      description: The rule severity.
      type: String
    - contextPath: Panorama.Spyware.Rule.Threat-name
      description: The rule threat name.
      type: String
    - contextPath: Panorama.Spyware.BotentDomain.Max_version
      description: The botnet domain max version.
      type: String
  - arguments:
      - name: anti_spyware_profile_name
        description: The name of the anti spyware profile. If the profile exists, the command will operate on it, otherwise, if a new name is given, a new Anti-Spyware profile will be created.
        required: true
      - name: dns_signature_source
        description: The EDL name to link to the profile.
        required: true
      - auto: PREDEFINED
        description: Action on the DNS queries
        name: action
        predefined:
          - alert
          - allow
          - block
          - sinkhole
        required: true
      - auto: PREDEFINED
        description: Allows capturing packets on match. Select "single-packet" to capture the first packet of the session or "extended-capture" to set between 1-50 packets. Packet capture can be very CPU intensive and can degrade firewall performance. Only use this feature when necessary and make sure you turn it off after you have collected the required packets.
        name: packet_capture
        predefined:
          - disable
          - single-packet
          - extended-capture
        defaultValue: disable
    name: pan-os-apply-dns-signature-policy
<<<<<<< HEAD
    description: Allows assigning of EDL to the Anti-Spyware profile under "DNS Signature Policies"
    outputs: []
=======
    description: Allows assigning of EDL to the Anti-Spyware profile under "DNS Signature Policies".
    outputs:
      - contextPath: Panorama.ApplyDNS
        description: The API response from the command.
>>>>>>> 521e5922
  - arguments: []
    description: Get file-blocking best practices.
    name: pan-os-get-file-blocking-best-practice
    outputs:
    - contextPath: Panorama.FileBlocking.Rule.Action
      description: The rule action.
      type: String
    - contextPath: Panorama.FileBlocking.Rule.Application
      description: The rule application.
      type: String
    - contextPath: Panorama.FileBlocking.Rule.File-type
      description: The rule file type.
      type: String
    - contextPath: Panorama.FileBlocking.Rule.Name
      description: The rule name.
      type: String
  - arguments: []
    description: Get anti-virus best practices.
    name: pan-os-get-antivirus-best-practice
    outputs:
    - contextPath: Panorama.Antivirus.Decoder.Action
      description: The rule action.
      type: String
    - contextPath: Panorama.Antivirus.Decoder.Name
      description: The rule name.
      type: String
    - contextPath: Panorama.Antivirus.Decoder.WildFire-action
      description: The WildFire action.
      type: String
  - arguments: []
    description: Get vulnerability-protection best practices.
    name: pan-os-get-vulnerability-protection-best-practice
    outputs:
    - contextPath: Panorama.Vulnerability.Rule.Action
      description: The rule action.
      type: String
    - contextPath: Panorama.Vulnerability.Rule.CVE
      description: The rule CVE.
      type: String
    - contextPath: Panorama.Vulnerability.Rule.Category
      description: The rule category.
      type: String
    - contextPath: Panorama.Vulnerability.Rule.Host
      description: The rule host.
      type: String
    - contextPath: Panorama.Vulnerability.Rule.Name
      description: The rule name.
      type: String
    - contextPath: Panorama.Vulnerability.Rule.Severity
      description: The rule severity.
      type: String
    - contextPath: Panorama.Vulnerability.Rule.Threat-name
      description: The threat name.
      type: String
    - contextPath: Panorama.Vulnerability.Rule.Vendor-id
      description: The vendor ID.
      type: String
  - arguments: []
    description: View WildFire best practices.
    name: pan-os-get-wildfire-best-practice
    outputs:
    - contextPath: Panorama.WildFire.Analysis
      description: The WildFire analysis.
      type: String
    - contextPath: Panorama.WildFire.Application
      description: The WildFire application.
      type: String
    - contextPath: Panorama.WildFire.File.File-size
      description: The recommended file size.
      type: String
    - contextPath: Panorama.WildFire.File.Name
      description: The file name.
      type: String
    - contextPath: Panorama.WildFire.File-type
      description: The WildFire profile file type.
      type: String
    - contextPath: Panorama.WildFire.Name
      description: The WildFire profile name.
      type: String
    - contextPath: Panorama.WildFire.SSLDecrypt
      description: The SSL decrypt content.
      type: String
    - contextPath: Panorama.WildFire.Schedule.Action
      description: The WildFire schedule action.
      type: String
    - contextPath: Panorama.WildFire.Schedule.Recurring
      description: The WildFire schedule recurring.
      type: String
  - arguments: []
    description: View URL filtering best practices.
    name: pan-os-get-url-filtering-best-practice
    outputs:
    - contextPath: Panorama.URLFilter.Category.Action
      description: The action to perform on the category.
      type: String
    - contextPath: Panorama.URLFilter.Category.Name
      description: The category name.
      type: String
    - contextPath: Panorama.URLFilter.DeviceGroup
      description: The device group name.
      type: String
    - contextPath: Panorama.URLFilter.Name
      description: The Profile name.
      type: String
    - contextPath: Panorama.URLFilter.Header.log-container-page-only
      description: The log container page only.
      type: String
    - contextPath: Panorama.URLFilter.Header.log-http-hdr-referer
      description: The log HTTP header referer.
      type: String
    - contextPath: Panorama.URLFilter.Header.log-http-hdr-user
      description: The log HTTP header user.
      type: String
    - contextPath: Panorama.URLFilter.Header.log-http-hdr-xff
      description: The log HTTP header xff.
      type: String
  - arguments:
    - description: The template name.
      name: template
      required: true
    description: Enforces wildfire best practices to upload files to the maximum size,
      forwards all file types, and updates the schedule.
    name: pan-os-enforce-wildfire-best-practice
  - arguments:
    - description: The name of the profile to create.
      name: profile_name
      required: true
    description: Creates an antivirus best practice profile.
    name: pan-os-create-antivirus-best-practice-profile
  - arguments:
    - description: The profile name to create.
      name: profile_name
      required: true
    description: Creates an Anti-Spyware best practice profile.
    name: pan-os-create-anti-spyware-best-practice-profile
  - arguments:
    - description: The profile name.
      name: profile_name
      required: true
    description: Creates a vulnerability protection best practice profile.
    name: pan-os-create-vulnerability-best-practice-profile
  - arguments:
    - description: The profile name.
      name: profile_name
      required: true
    description: Creates a URL filtering best practice profile.
    name: pan-os-create-url-filtering-best-practice-profile
  - arguments:
    - description: The name of the profile.
      name: profile_name
      required: true
    description: Creates a file blocking best practice profile.
    name: pan-os-create-file-blocking-best-practice-profile
  - arguments:
    - description: The name of the profile.
      name: profile_name
      required: true
    description: Creates a WildFire analysis best practice profile.
    name: pan-os-create-wildfire-best-practice-profile
  - arguments:
    - description: The template to use when running the command. Overrides the template
        parameter (Panorama instances). If not given, will use the integration parameter.
      name: template
    - description: The template stack to use when running the command.
      name: template_stack
    - description: "The name of the virtual system to be configured. Will use the\
        \ configured VSYS parameter if exists. If given a value, will override the\
        \ VSYS parameter. If neither the VSYS parameter and this argument are entered,\
        \ will default to 'vsys1'. "
      name: vsys
    description: Shows the user ID interface configuration.
    name: pan-os-show-user-id-interfaces-config
    outputs:
    - contextPath: Panorama.UserInterfaces.Name
      description: The name of the user interface.
      type: String
    - contextPath: Panorama.UserInterfaces.Zone
      description: The zone to which the interface is connected
      type: String
    - contextPath: Panorama.UserInterfaces.EnableUserIdentification
      description: Whether user identification is enabled.
      type: String
  - arguments:
    - description: The template to use when running the command. Overrides the template
        parameter (Panorama instances). If not given, will use the integration parameter.
      name: template
    - description: The template stack to use when running the command.
      name: template_stack
    - description: "The name of the virtual system to be configured. Will use the\
        \ configured VSYS parameter if exists. If given a value, will override the\
        \ VSYS parameter. If neither the VSYS parameter and this argument are entered,\
        \ will default to 'vsys1'. "
      name: vsys
    description: Shows the zones configuration.
    name: pan-os-show-zones-config
    outputs:
    - contextPath: Panorama.Zone.Name
      description: The name of the zone.
      type: String
    - contextPath: Panorama.Zone.Network
      description: The network to which the zone connected
      type: String
    - contextPath: Panorama.Zone.EnableUserIdentification
      description: Whether user identification is enabled.
      type: String
    - contextPath: Panorama.Zone.ZoneProtectionProfile
      description: The zone protection profile.
      type: String
    - contextPath: Panorama.Zone.LogSetting
      description: The log setting for the zone
      type: String
  - arguments:
    - description: The template to use when running the command. Overrides the template
        parameter (Panorama instances). If not given, will use the integration parameter.
      name: template
    - description: The template stack to use when running the command.
      name: template_stack
    - description: "The name of the virtual system to be configured. Will use the\
        \ configured VSYS parameter if exists. If given a value, will override the\
        \ VSYS parameter. If neither the VSYS parameter and this argument are entered,\
        \ will default to 'vsys1'. "
      name: vsys
    description: Retrieves list of user-ID agents configured in the system.
    name: pan-os-list-configured-user-id-agents
    outputs:
    - contextPath: Panorama.UserIDAgents.Name
      description: The user-ID Agent name.
      type: String
    - contextPath: Panorama.UserIDAgents.Host
      description: The user-ID Agent host.
      type: String
    - contextPath: Panorama.UserIDAgents.Port
      description: The user-ID Agent port.
      type: Number
    - contextPath: Panorama.UserIDAgents.LdapProxy
      description: Whether LDAP proxy is used in the user-ID agent.
      type: String
    - contextPath: Panorama.UserIDAgents.NtlmAuth
      description: Whether NLTM authentication is used in the user-ID agent.
      type: String
    - contextPath: Panorama.UserIDAgents.EnableHipCollection
      description: Whether HIP collection is enabled in the user-ID agent.
      type: String
    - contextPath: Panorama.UserIDAgents.IpUserMapping
      description: Whether IP user mapping is enabled in the user-ID agent.
      type: String
    - contextPath: Panorama.UserIDAgents.SerialNumber
      description: The serial number associated with the user-ID agent.
      type: Unknown
    - contextPath: Panorama.UserIDAgents.CollectorName
      description: The user-ID agent collector name.
      type: String
    - contextPath: Panorama.UserIDAgents.Secret
      description: The user-ID agent secret.
      type: String
    - contextPath: Panorama.UserIDAgents.Disabled
      description: Whether the user-ID agent is disbaled.
      type: String
  - arguments:
    - description: Entry ID of the file to upload.
      name: entryID
      required: true
    - auto: PREDEFINED
      description: The category of the content.
      name: category
      predefined:
      - wildfire
      - anti-virus
      - content
      required: true
    description: Uploads a content file to Panorama.
    name: pan-os-upload-content-update-file
    outputs:
    - contextPath: Panorama.Content.Upload.Status
      description: Content upload status.
      type: string
    - contextPath: Panorama.Content.Upload.Message
      description: Content upload message.
      type: string
  - arguments:
    - description: Update file name to be installed on PAN-OS.
      name: version_name
      required: true
    - auto: PREDEFINED
      description: The category of the content.
      name: category
      predefined:
      - wildfire
      - anti-virus
      - content
      required: true
    - auto: PREDEFINED
      defaultValue: no
      description: Skips file validity check with PAN-OS update server. Use this option
        for air-gapped networks and only if you trust the content file.
      name: skip_validity_check
      predefined:
      - yes
      - no
      required: true
    description: Installs specific content update file.
    name: pan-os-install-file-content-update
    outputs:
    - contextPath: Panorama.Content.Install.JobID
      description: JobID of the installation.
      type: string
    - contextPath: Panorama.Content.Install.Status
      description: Installation status.
      type: string
  - arguments:
      - default: false
        description: String by which to filter the results to only show specific hostnames or serial numbers.
        isArray: false
        name: device_filter_string
        required: false
        secret: false
    deprecated: false
    description: Gets all ARP tables from all firewalls in the topology.
    name: pan-os-platform-get-arp-tables
    outputs:
      - contextPath: PANOS.ShowArp.Summary.hostid
        description: ID of the PAN-OS host.
        type: String
      - contextPath: PANOS.ShowArp.Summary.max
        description: Maximum number of supported ARP entries.
        type: String
      - contextPath: PANOS.ShowArp.Summary.total
        description: Total number of current ARP entries.
        type: String
      - contextPath: PANOS.ShowArp.Summary.timeout
        description: ARP entry timeout.
        type: String
      - contextPath: PANOS.ShowArp.Summary.dp
        description: Firewall dataplane associated with the entry.
        type: String
      - contextPath: PANOS.ShowArp.Result.hostid
        description: ID of the PAN-OS host.
        type: String
      - contextPath: PANOS.ShowArp.Result.interface
        description: Network interface learned ARP entry.
        type: String
      - contextPath: PANOS.ShowArp.Result.ip
        description: Layer 3 address.
        type: String
      - contextPath: PANOS.ShowArp.Result.mac
        description: Layer 2 address.
        type: String
      - contextPath: PANOS.ShowArp.Result.port
        description: Network interface matching entry.
        type: String
      - contextPath: PANOS.ShowArp.Result.status
        description: ARP entry status.
        type: String
      - contextPath: PANOS.ShowArp.Result.ttl
        description: Time to live.
        type: String
  - arguments:
      - default: false
        description: String by which to filter the results to only show specific hostnames or serial numbers.
        isArray: false
        name: device_filter_string
        required: false
        secret: false
    deprecated: false
    description: Pulls all route summary information from the topology.
    name: pan-os-platform-get-route-summary
    outputs:
      - contextPath: PANOS.ShowRouteSummary.Summary.hostid
        description: ID of the PAN-OS host.
        type: Number
      - contextPath: PANOS.ShowRouteSummary.Summary.total
        description: Total number of routes.
        type: Number
      - contextPath: PANOS.ShowRouteSummary.Summary.limit
        description: Maximum number of routes for the platform.
        type: Number
      - contextPath: PANOS.ShowRouteSummary.Summary.active
        description: Active routes in the routing table.
        type: Number
  - arguments:
      - default: false
        description: String by which to filter the results to only show specific hostnames or serial numbers.
        isArray: false
        name: device_filter_string
        required: false
        secret: false
    deprecated: false
    description: Pulls all route summary information from the topology.
    name: pan-os-platform-get-routes
    outputs:
      - contextPath: PANOS.ShowRoute.Summary.hostid
        description: ID of the PAN-OS host.
        type: String
      - contextPath: PANOS.ShowRoute.Summary.interface
        description: Next hop interface.
        type: String
      - contextPath: PANOS.ShowRoute.Summary.route_count
        description: Total number of routes seen on the virtual router interface.
        type: Number
      - contextPath: PANOS.ShowRoute.Result.hostid
        description: ID of the PAN-OS host.
        type: String
      - contextPath: PANOS.ShowRoute.Result.virtual_router
        description: Virtual router this route belongs to.
        type: String
      - contextPath: PANOS.ShowRoute.Result.destination
        description: Network destination of the route.
        type: String
      - contextPath: PANOS.ShowRoute.Result.nexthop
        description: Next hop to the destination.
        type: String
      - contextPath: PANOS.ShowRoute.Result.metric
        description: Route metric.
        type: String
      - contextPath: PANOS.ShowRoute.Result.flags
        description: Route flags.
        type: String
      - contextPath: PANOS.ShowRoute.Result.age
        description: Age of the route.
        type: Number
      - contextPath: PANOS.ShowRoute.Result.interface
        description: Next hop interface.
        type: String
      - contextPath: PANOS.ShowRoute.Result.route_table
        description: The route table this route belongs to.
        type: String
  - arguments:
      - default: false
        description: String by which to filter the results to only show specific hostnames or serial numbers.
        isArray: false
        name: device_filter_string
        required: false
        secret: false
    deprecated: false
    description: Gets information from all PAN-OS systems in the topology.
    name: pan-os-platform-get-system-info
    outputs:
      - contextPath: PANOS.ShowSystemInfo.Summary.hostid
        description: ID of the PAN-OS host.
        type: String
      - contextPath: PANOS.ShowSystemInfo.Summary.ip_address
        description: Management IP address.
        type: String
      - contextPath: PANOS.ShowSystemInfo.Summary.sw_version
        description: System software version.
        type: String
      - contextPath: PANOS.ShowSystemInfo.Summary.family
        description: Platform family.
        type: String
      - contextPath: PANOS.ShowSystemInfo.Summary.model
        description: Platform model.
        type: String
      - contextPath: PANOS.ShowSystemInfo.Summary.uptime
        description: Total system uptime.
        type: String
      - contextPath: PANOS.ShowSystemInfo.Summary.hostname
        description: System hostname.
        type: String
      - contextPath: PANOS.ShowSystemInfo.Result.hostid
        description: ID of the PAN-OS host.
        type: String
      - contextPath: PANOS.ShowSystemInfo.Result.ip_address
        description: Management IP address.
        type: String
      - contextPath: PANOS.ShowSystemInfo.Result.netmask
        description: Management netmask.
        type: String
      - contextPath: PANOS.ShowSystemInfo.Result.mac_address
        description: Management MAC address.
        type: String
      - contextPath: PANOS.ShowSystemInfo.Result.uptime
        description: Total system uptime.
        type: String
      - contextPath: PANOS.ShowSystemInfo.Result.family
        description: Platform family.
        type: String
      - contextPath: PANOS.ShowSystemInfo.Result.model
        description: Platform model.
        type: String
      - contextPath: PANOS.ShowSystemInfo.Result.sw_version
        description: System software version.
        type: String
      - contextPath: PANOS.ShowSystemInfo.Result.operational_mode
        description: Current operational mode.
        type: String
      - contextPath: PANOS.ShowSystemInfo.Result.ipv6_address
        description: Management IPv6 address.
        type: String
      - contextPath: PANOS.ShowSystemInfo.Result.default_gateway
        description: Management default gateway.
        type: String
      - contextPath: PANOS.ShowSystemInfo.Result.public_ip_address
        description: Firewall public IP address.
        type: String
      - contextPath: PANOS.ShowSystemInfo.Result.hostname
        description: Device hostname.
        type: String
      - contextPath: PANOS.ShowSystemInfo.Result.av_version
        description: System anti-virus version.
        type: String
      - contextPath: PANOS.ShowSystemInfo.Result.av_release_date
        description: Release date of the antivirus content.
        type: String
      - contextPath: PANOS.ShowSystemInfo.Result.app_version
        description: App content version.
        type: String
      - contextPath: PANOS.ShowSystemInfo.Result.app_release_date
        description: Release date of the application content.
        type: String
      - contextPath: PANOS.ShowSystemInfo.Result.threat_version
        description: Threat content version.
        type: String
      - contextPath: PANOS.ShowSystemInfo.Result.threat_release_date
        description: Release date of the threat content.
        type: String
      - contextPath: PANOS.ShowSystemInfo.Result.wildfire_version
        description: Wildfire content version.
        type: String
      - contextPath: PANOS.ShowSystemInfo.Result.wildfire_release_date
        description: Wildfire release date.
        type: String
      - contextPath: PANOS.ShowSystemInfo.Result.url_filtering_version
        description: URL filtering content version.
        type: String
  - arguments:
      - default: false
        description: String by which to filter the results to only show specific hostnames or serial numbers.
        isArray: false
        name: device_filter_string
        required: false
        secret: false
    deprecated: false
    description: Gets the operational information of the device groups in the topology.
    name: pan-os-platform-get-device-groups
    outputs:
      - contextPath: PANOS.DeviceGroupOp.hostid
        description: ID of the PAN-OS host.
        type: String
      - contextPath: PANOS.DeviceGroupOp.serial
        description: Serial number of the firewall.
        type: String
      - contextPath: PANOS.DeviceGroupOp.connected
        description: Whether the firewall is currently connected.
        type: String
      - contextPath: PANOS.DeviceGroupOp.hostname
        description: Firewall hostname.
        type: String
      - contextPath: PANOS.DeviceGroupOp.last_commit_all_state_sp
        description: State of the last commit.
        type: String
      - contextPath: PANOS.DeviceGroupOp.name
        description: Device group name.
        type: String
  - arguments:
      - default: false
        description: String by which to filter the results to only show specific hostnames or serial numbers.
        isArray: false
        name: device_filter_string
        required: false
        secret: false
    deprecated: false
    description: Gets the operational information of the template stacks in the topology.
    name: pan-os-platform-get-template-stacks
    outputs:
      - contextPath: PANOS.TemplateStackOp.hostid
        description: ID of the PAN-OS host.
        type: String
      - contextPath: PANOS.TemplateStackOp.serial
        description: Serial number of the firewall.
        type: String
      - contextPath: PANOS.TemplateStackOp.connected
        description: Whether the firewall is currently connected.
        type: String
      - contextPath: PANOS.TemplateStackOp.hostname
        description: Firewall hostname.
        type: String
      - contextPath: PANOS.TemplateStackOp.last_commit_all_state_tpl
        description: State of the last commit.
        type: String
      - contextPath: PANOS.TemplateStackOp.name
        description: Template stack name.
        type: String
  - arguments:
      - default: false
        description: String by which to filter the results to only show specific hostnames or serial numbers.
        isArray: false
        name: device_filter_string
        required: false
        secret: false
    deprecated: false
    description: Gets global counter information from all the PAN-OS firewalls in the topology.
    name: pan-os-platform-get-global-counters
    outputs:
      - contextPath: PANOS.ShowCounters.Summary.hostid
        type: String
        description: Host ID.
      - contextPath: PANOS.ShowCounters.Summary.name
        description: Human readable counter name.
        type: String
      - contextPath: PANOS.ShowCounters.Summary.value
        description: Current counter value
        type: Number
      - contextPath: PANOS.ShowCounters.Summary.rate
        description: Packets per second rate.
        type: Number
      - contextPath: PANOS.ShowCounters.Summary.desc
        description: Human readable counter description.
        type: String
      - contextPath: PANOS.ShowCounters.Result.hostid
        type: String
        description: Host ID.
      - contextPath: PANOS.ShowCounters.Result.category
        description: The counter category.
        type: String
      - contextPath: PANOS.ShowCounters.Result.name
        description: Human readable counter name.
        type: String
      - contextPath: PANOS.ShowCounters.Result.value
        description: Current counter value.
        type: Number
      - contextPath: PANOS.ShowCounters.Result.rate
        description: Packets per second rate.
        type: Number
      - contextPath: PANOS.ShowCounters.Result.aspect
        description: PAN-OS aspect.
        type: String
      - contextPath: PANOS.ShowCounters.Result.desc
        description: Human readable counter description.
        type: String
      - contextPath: PANOS.ShowCounters.Result.id
        description: Counter ID.
        type: String
      - contextPath: PANOS.ShowCounters.Result.severity
        description: Counter severity.
        type: String
  - arguments:
      - default: false
        description: String by which to filter the results to only show specific hostnames or serial numbers.
        isArray: false
        name: device_filter_string
        required: false
        secret: false
    deprecated: false
    description: Retrieves all BGP peer information from the PAN-OS firewalls in the topology.
    name: pan-os-platform-get-bgp-peers
    outputs:
      - contextPath: PANOS.ShowBGPPeers.Summary.hostid
        type: String
        description: Host ID
      - contextPath: PANOS.ShowBGPPeers.Summary.peer
        description: Name of the Border Gateway Protocol (BGP) peer.
        type: String
      - contextPath: PANOS.ShowBGPPeers.Summary.status
        description: Peer connection status.
        type: String
      - contextPath: PANOS.ShowBGPPeers.Summary.incoming_accepted
        description: Total number of accepted routes from the peer.
        type: String
      - contextPath: PANOS.ShowBGPPeers.Result.hostid
        type: String
        description: Host ID.
      - contextPath: PANOS.ShowBGPPeers.Result.peer
        description: Name of the Border Gateway Protocol (BGP) peer.
        type: String
      - contextPath: PANOS.ShowBGPPeers.Result.vr
        description: Virtual router in which the peer resides.
        type: String
      - contextPath: PANOS.ShowBGPPeers.Result.remote_as
        description: Remote AS (Autonomous System) of the peer.
        type: String
      - contextPath: PANOS.ShowBGPPeers.Result.status
        description: Peer connection status.
        type: String
      - contextPath: PANOS.ShowBGPPeers.Result.peer_address
        description: IP address and port of the peer.
        type: String
      - contextPath: PANOS.ShowBGPPeers.Result.local_address
        description: Local router address and port.
        type: String
      - contextPath: PANOS.ShowBGPPeers.Result.incoming_total
        description: Total incoming routes from the peer.
        type: String
      - contextPath: PANOS.ShowBGPPeers.Result.incoming_accepted
        description: Total accepted routes from the peer.
        type: String
      - contextPath: PANOS.ShowBGPPeers.Result.incoming_rejected
        description: Total rejected routes from peer
        type: String
      - contextPath: PANOS.ShowBGPPeers.Result.policy_rejected
        description: Total routes rejected by the peer by policy.
        type: String
      - contextPath: PANOS.ShowBGPPeers.Result.outgoing_total
        description: Total routes advertised to the peer.
        type: String
      - contextPath: PANOS.ShowBGPPeers.Result.outgoing_advertised
        description: Number of advertised routes to the peer.
        type: String
  - arguments:
      - default: false
        description: String by which to filter the results to only show specific hostnames or serial numbers.
        isArray: false
        name: device_filter_string
        required: false
        secret: false
    deprecated: false
    description: Check the devices for software that is available to be installed.
    name: pan-os-platform-get-available-software
    outputs:
      - contextPath: PANOS.SoftwareVersions.Summary.hostid
        type: String
        description: Host ID,
      - contextPath: PANOS.SoftwareVersions.Summary.version
        description: Software version in Major.Minor.Maint format.
        type: String
      - contextPath: PANOS.SoftwareVersions.Summary.filename
        description: Software version filename.
        type: String
      - contextPath: PANOS.SoftwareVersions.Summary.size
        description: Size of the software in MB.
        type: String
      - contextPath: PANOS.SoftwareVersions.Summary.size_kb
        description: Size of the software in KB.
        type: String
      - contextPath: PANOS.SoftwareVersions.Summary.release_notes
        description: Link to version release notes on PAN knowledge base.
        type: String
      - contextPath: PANOS.SoftwareVersions.Summary.downloaded
        description: True if the software version is present on the system.
        type: Boolean
      - contextPath: PANOS.SoftwareVersions.Summary.current
        description: True if this is the currently installed software on the system.
        type: Boolean
      - contextPath: PANOS.SoftwareVersions.Summary.latest
        description: True if this is the most recently released software for this platform.
        type: Boolean
      - contextPath: PANOS.SoftwareVersions.Summary.uploaded
        description: True if the software version has been uploaded to the system.
        type: Boolean
  - arguments:
      - default: false
        description: String by which to filter the results to only show specific hostnames or serial numbers.
        isArray: false
        name: device_filter_string
        required: false
        secret: false
    deprecated: false
    description: Get the HA state and associated details from the given device and any other details.
    name: pan-os-platform-get-ha-state
    outputs:
      - contextPath: PANOS.HAState.hostid
        type: String
        description: Host ID.
      - contextPath: PANOS.HAState.active
        description: Whether this is the active firewall in a pair. True if standalone as well.
        type: Boolean
      - contextPath: PANOS.HAState.status
        description: String HA status.
        type: String
      - contextPath: PANOS.HAState.peer
        description: HA peer.
        type: String
  - arguments:
    - default: false
      description: String by which to filter the results to only show specific hostnames or serial numbers.
      isArray: false
      name: device_filter_string
      required: false
      secret: false
    - default: false
      description: Filter to return jobs by status.
      isArray: false
      name: status
      required: false
      secret: false
    - default: false
      description: Filter to return jobs by type.
      isArray: false
      name: job_type
      required: false
      secret: false
    - default: false
      description: Filter returned jobs by ID.
      isArray: false
      name: id
      required: false
      secret: false
    deprecated: false
    description: Get all the jobs from the devices in the environment, or a single job when the ID is specified.
    name: pan-os-platform-get-jobs
    outputs:
      - contextPath: PANOS.JobStatus.hostid
        type: String
        description: Host ID.
      - contextPath: PANOS.JobStatus.id
        description: ID of the job.
        type: String
      - contextPath: PANOS.JobStatus.type
        description: Job type.
        type: String
      - contextPath: PANOS.JobStatus.tfin
        description: Time the job finished.
        type: String
      - contextPath: PANOS.JobStatus.status
        description: Status of the job.
        type: String
      - contextPath: PANOS.JobStatus.result
        type: String
        description: The result of the job.
      - contextPath: PANOS.JobStatus.user
        type: String
        description: The user who initiated the job.
      - contextPath: PANOS.JobStatus.tenq
        type: String
        description: The time the job was enqueued into the system.
      - contextPath: PANOS.JobStatus.stoppable
        type: String
        description: Whether the job can be stopped after it started.
      - contextPath: PANOS.JobStatus.description
        type: String
        description: The job description
      - contextPath: PANOS.JobStatus.positionInQ
        type: String
        description: The position of the job in the current job queue.
      - contextPath: PANOS.JobStatus.progress
        type: String
        description: The numerical progress of the job.
  - arguments:
      - default: false
        description: The software version to upgrade to, for example, 9.1.2.
        isArray: false
        name: version
        required: true
        secret: false
      - default: false
        defaultValue: null
        description: String by which to filter the results to only install to specific devices or serial
          numbers
        isArray: false
        name: device_filter_string
        required: false
        secret: false
      - default: false
        defaultValue: false
        description: If provided, runs the download synchronously. Make sure 'execution-timeout'
          is increased.
        isArray: false
        name: sync
        required: false
        secret: false
    deprecated: false
    description: Download the provided software version onto the device.
    name: pan-os-platform-download-software
    outputs:
      - contextPath: PANOS.DownloadStatus.Summary.hostid
        type: String
        description: Host ID.
      - contextPath: PANOS.DownloadStatus.Summary.started
        description: Whether the download process started.
        type: String
  dockerimage: demisto/pan-os-python:1.0.0.28307
  feed: false
  isfetch: false
  longRunning: false
  longRunningPort: false
  runonce: false
  script: ''
  subtype: python3
  type: python
fromversion: 5.0.0
tests:
- palo_alto_firewall_test_pb
- palo_alto_panorama_test_pb
- PAN-OS-firewall-topology-test-pb
- PAN-OS-panorama-topology-test-pb<|MERGE_RESOLUTION|>--- conflicted
+++ resolved
@@ -6632,15 +6632,8 @@
           - extended-capture
         defaultValue: disable
     name: pan-os-apply-dns-signature-policy
-<<<<<<< HEAD
-    description: Allows assigning of EDL to the Anti-Spyware profile under "DNS Signature Policies"
+    description: Allows assigning of EDL to the Anti-Spyware profile under "DNS Signature Policies".
     outputs: []
-=======
-    description: Allows assigning of EDL to the Anti-Spyware profile under "DNS Signature Policies".
-    outputs:
-      - contextPath: Panorama.ApplyDNS
-        description: The API response from the command.
->>>>>>> 521e5922
   - arguments: []
     description: Get file-blocking best practices.
     name: pan-os-get-file-blocking-best-practice
