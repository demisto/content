--- conflicted
+++ resolved
@@ -9298,10 +9298,7 @@
     name: pan-os-delete-tag
   dockerimage: demisto/pan-os-python:1.0.0.63723
   isfetch: true
-<<<<<<< HEAD
-=======
   runonce: false
->>>>>>> 9ddafcfd
   script: ''
   subtype: python3
   type: python
