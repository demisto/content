--- conflicted
+++ resolved
@@ -9323,15 +9323,11 @@
       required: true
     description: Deletes a tag from Panorama.
     name: pan-os-delete-tag
-<<<<<<< HEAD
   - arguments: []
     name: pan-os-list-device-groups
     outputs:
     - contextPath: DeviceGroupNames
-  dockerimage: demisto/pan-os-python:1.0.0.63723
-=======
   dockerimage: demisto/pan-os-python:1.0.0.66894
->>>>>>> e3e3f550
   isfetch: true
   runonce: false
   script: ''
