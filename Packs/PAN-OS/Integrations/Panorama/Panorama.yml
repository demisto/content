category: Network Security
commonfields:
  id: Panorama
  version: -1
configuration:
- display: Server URL (e.g., https://192.168.0.1)
  name: server
  required: true
  type: 0
- displaypassword: API Key
  name: credentials
  required: false
  type: 9
  hiddenusername: true
- defaultvalue: '443'
  display: Port (e.g 443)
  name: port
  required: false
  type: 0
- additionalinfo: Located in the Panorama UI. Go to Panorama, Device Groups and select
    the desired Device Group
  display: Device group - Panorama instances only (write shared for Shared location)
  name: device_group
  required: false
  type: 0
- additionalinfo: Located in the Firewall URL; by default of PAN-OS it is vsys1
  display: Vsys - Firewall instances only
  name: vsys
  required: false
  type: 0
- display: Template - Panorama instances only
  name: template
  required: false
  type: 0
- additionalinfo: If selected, when running the !url command, the command will execute
    using pan-os with PAN_DB (with applied filters). The URL filtering categories
    determine DBot score (malicious, suspicious, benign).
  display: Use URL Filtering for auto enrichment
  name: use_url_filtering
  required: false
  type: 8
- display: URL Filtering Additional suspicious categories. CSV list of categories
    that will be considered suspicious.
  name: additional_suspicious
  required: false
  type: 12
- display: URL Filtering Additional malicious categories. CSV list of categories that
    will be considered malicious.
  name: additional_malicious
  required: false
  type: 12
- display: Trust any certificate (not secure)
  name: insecure
  required: false
  type: 8
- display: Use system proxy settings
  name: proxy
  required: false
  type: 8
- display: API Key (Deprecated)
  name: key
  required: false
  type: 4
  hidden: true
  additionalinfo: Use the "API Key (Recommended)" parameter instead.
description: Manage Palo Alto Networks Firewall and Panorama. For more information
  see Panorama documentation.
display: Palo Alto Networks PAN-OS
name: Panorama
script:
  commands:
  - arguments:
    - auto: PREDEFINED
      description: Action to be taken, such as show, get, set, edit, delete, rename,
        clone, move, override, multi-move, multi-clone, or complete.
      name: action
      predefined:
      - set
      - edit
      - delete
      - rename
      - clone
      - move
      - override
      - muti-move
      - multi-clone
      - complete
      - show
      - get
    - description: Category parameter. For example, when exporting a configuration
        file, use "category=configuration".
      name: category
    - description: Specifies the xml structure that defines the command. Used for
        operation commands.
      name: cmd
    - description: Run a command. For example, command =<show><arp><entry name='all'/></arp></show>
      name: command
    - description: Specifies a destination.
      name: dst
    - description: Used to define a new value for an object.
      name: element
    - description: End time (used when cloning an object).
      name: to
    - description: Start time (used when cloning an object).
      name: from
    - description: Sets a key value.
      name: key
    - description: Retrieves log types. For example, log-type=threat for threat logs.
      name: log-type
    - description: Specifies the type of a move operation (for example, where=after,
        where=before, where=top, where=bottom).
      name: where
    - description: Time period. For example, period=last-24-hrs
      name: period
    - description: xpath location. For example, xpath=/config/predefined/application/entry[@name='hotmail']
      name: xpath
    - description: PCAP ID included in the threat log.
      name: pcap-id
    - description: Specifies the device serial number.
      name: serialno
    - description: Chooses the report type, such as dynamic, predefined or custom.
      name: reporttype
    - description: Report name.
      name: reportname
    - defaultValue: keygen,config,commit,op,report,log,import,export,user-id,version
      description: Request type (e.g. export, import, log, config).
      name: type
    - description: The time that the PCAP was received on the firewall. Used for threat
        PCAPs.
      name: search-time
    - description: Target number of the firewall. Use only on a Panorama instance.
      name: target
    - description: Job ID.
      name: job-id
    - description: Query string.
      name: query
    - description: The name of the virtual system to be configured. If no vsys is
        mentioned, this command will not use the vsys parameter.
      name: vsys
    description: Run any command supported in the API.
    name: panorama
  - arguments:
    - description: The firewall managed by Panorama from which to retrieve the predefined
        threats.
      name: target
    description: Gets the predefined threats list from a Firewall or Panorama and
      stores it as a JSON file in the context.
    name: panorama-get-predefined-threats-list
    outputs:
    - contextPath: File.Size
      description: File size.
      type: number
    - contextPath: File.Name
      description: File name.
      type: string
    - contextPath: File.Type
      description: File type.
      type: string
    - contextPath: File.Info
      description: File information.
      type: string
    - contextPath: File.Extension
      description: File extension.
      type: string
    - contextPath: File.EntryID
      description: File entry ID.
      type: string
    - contextPath: File.MD5
      description: MD5 hash of the file.
      type: string
    - contextPath: File.SHA1
      description: SHA1 hash of the file.
      type: string
    - contextPath: File.SHA256
      description: SHA256 hash of the file.
      type: string
    - contextPath: File.SHA512
      description: SHA512 hash of the file.
      type: string
    - contextPath: File.SSDeep
      description: SSDeep hash of the file.
      type: string
  - arguments:
    - description: Commit description.
      name: description
    - description: To commit admin-level changes on a firewall, include the administrator
        name in the request.
      name: admin_name
    - auto: PREDEFINED
      description: Force Commit.
      name: force_commit
      predefined:
      - 'true'
      - 'false'
    - auto: PREDEFINED
      description: Partial commit while excluding device and network configuration.
      name: exclude_device_network_configuration
      predefined:
      - 'true'
      - 'false'
    - auto: PREDEFINED
      description: Partial commit while excluding shared objects.
      name: exclude_shared_objects
      predefined:
      - 'true'
      - 'false'
    description: Commits a configuration to the Palo Alto firewall or Panorama, but
      does not validate if the commit was successful. Committing to Panorama does
      not push the configuration to the firewalls. To push the configuration, run
      the panorama-push-to-device-group command.
    name: panorama-commit
    outputs:
    - contextPath: Panorama.Commit.JobID
      description: Job ID to commit.
      type: number
    - contextPath: Panorama.Commit.Status
      description: Commit status.
      type: string
  - arguments:
    - default: true
      description: The device group to which to push (Panorama instances).
      name: device-group
    - auto: PREDEFINED
      defaultValue: 'false'
      description: Pre policy validation.
      name: validate-only
      predefined:
      - 'true'
      - 'false'
    - auto: PREDEFINED
      defaultValue: 'true'
      description: Whether to include template changes.
      name: include-template
      predefined:
      - 'true'
      - 'false'
    - description: Push description.
      name: description
    - description: The serial number for a virtual system commit. If provided, the
        commit will be a virtual system commit.
      name: serial_number
    description: Pushes rules from PAN-OS to the configured device group. In order
      to push the configuration to Prisma Access managed tenants (single or multi
      tenancy), use the device group argument with the device group which is associated
      with the tenant ID.
    name: panorama-push-to-device-group
    outputs:
    - contextPath: Panorama.Push.DeviceGroup
      description: Device group in which the policies were pushed.
      type: String
    - contextPath: Panorama.Push.JobID
      description: Job ID of the polices that were pushed.
      type: Number
    - contextPath: Panorama.Push.Status
      description: Push status.
      type: String
    - contextPath: Panorama.Push.Warnings
      description: Push warnings.
      type: String
    - contextPath: Panorama.Push.Errors
      description: Push erros.
      type: String
  - arguments:
    - description: The device group for which to return addresses (Panorama instances).
      name: device-group
    - description: Tag for which to filter the list of addresses.
      name: tag
    description: Returns a list of addresses.
    name: panorama-list-addresses
    outputs:
    - contextPath: Panorama.Addresses.Name
      description: Address name.
      type: string
    - contextPath: Panorama.Addresses.Description
      description: Address description.
      type: string
    - contextPath: Panorama.Addresses.FQDN
      description: Address FQDN.
      type: string
    - contextPath: Panorama.Addresses.IP_Netmask
      description: Address IP Netmask.
      type: string
    - contextPath: Panorama.Addresses.IP_Range
      description: Address IP range.
      type: string
    - contextPath: Panorama.Addresses.DeviceGroup
      description: Address device group.
      type: String
    - contextPath: Panorama.Addresses.Tags
      description: Address tags.
      type: String
  - arguments:
    - description: Address name.
      name: name
      required: true
    - description: The device group for which to return addresses (Panorama instances).
      name: device-group
    description: Returns address details for the supplied address name.
    name: panorama-get-address
    outputs:
    - contextPath: Panorama.Addresses.Name
      description: Address name.
      type: string
    - contextPath: Panorama.Addresses.Description
      description: Address description.
      type: string
    - contextPath: Panorama.Addresses.FQDN
      description: Address FQDN.
      type: string
    - contextPath: Panorama.Addresses.IP_Netmask
      description: Address IP Netmask.
      type: string
    - contextPath: Panorama.Addresses.IP_Range
      description: Address IP range.
      type: string
    - contextPath: Panorama.Addresses.DeviceGroup
      description: Device group for the address (Panorama instances).
      type: String
    - contextPath: Panorama.Addresses.Tags
      description: Address tags.
      type: String
  - arguments:
    - description: New address name.
      name: name
      required: true
    - description: New address description.
      name: description
    - description: FQDN of the new address.
      name: fqdn
    - description: IP Netmask of the new address. For example, 10.10.10.10/24
      name: ip_netmask
    - description: IP range of the new address IP. For example, 10.10.10.0-10.10.10.255
      name: ip_range
    - description: The device group for which to return addresses (Panorama instances).
      name: device-group
    - description: The tag for the new address.
      isArray: true
      name: tag
    description: Creates an address object.
    name: panorama-create-address
    outputs:
    - contextPath: Panorama.Addresses.Name
      description: Address name.
      type: string
    - contextPath: Panorama.Addresses.Description
      description: Address description.
      type: string
    - contextPath: Panorama.Addresses.FQDN
      description: Address FQDN.
      type: string
    - contextPath: Panorama.Addresses.IP_Netmask
      description: Address IP Netmask.
      type: string
    - contextPath: Panorama.Addresses.IP_Range
      description: Address IP range.
      type: string
    - contextPath: Panorama.Addresses.DeviceGroup
      description: Device group for the address (Panorama instances).
      type: String
    - contextPath: Panorama.Addresses.Tag
      description: Address tag.
      type: String
  - arguments:
    - description: Name of the address to delete.
      name: name
      required: true
    - description: The device group for which to return addresses (Panorama instances).
      name: device-group
    description: Delete an address object
    name: panorama-delete-address
    outputs:
    - contextPath: Panorama.Addresses.Name
      description: Address name that was deleted.
      type: string
    - contextPath: Panorama.Addresses.DeviceGroup
      description: Device group for the address (Panorama instances).
      type: String
  - arguments:
    - description: The device group for which to return addresses (Panorama instances).
      name: device-group
    - description: Tag for which to filter the Address groups.
      name: tag
    description: Returns a list of address groups.
    name: panorama-list-address-groups
    outputs:
    - contextPath: Panorama.AddressGroups.Name
      description: Address group name.
      type: string
    - contextPath: Panorama.AddressGroups.Type
      description: Address group type.
      type: string
    - contextPath: Panorama.AddressGroups.Match
      description: Dynamic Address group match.
      type: string
    - contextPath: Panorama.AddressGroups.Description
      description: Address group description.
      type: string
    - contextPath: Panorama.AddressGroups.Addresses
      description: Static Address group addresses.
      type: String
    - contextPath: Panorama.AddressGroups.DeviceGroup
      description: Device group for the address group (Panorama instances).
      type: String
    - contextPath: Panorama.AddressGroups.Tag
      description: Address group tag.
      type: String
  - arguments:
    - description: Address group name.
      name: name
      required: true
    - description: The device group for which to return addresses (Panorama instances).
      name: device-group
    description: Get details for the specified address group
    name: panorama-get-address-group
    outputs:
    - contextPath: Panorama.AddressGroups.Name
      description: Address group name.
      type: string
    - contextPath: Panorama.AddressGroups.Type
      description: Address group type.
      type: string
    - contextPath: Panorama.AddressGroups.Match
      description: Dynamic Address group match.
      type: string
    - contextPath: Panorama.AddressGroups.Description
      description: Address group description.
      type: string
    - contextPath: Panorama.AddressGroups.Addresses
      description: Static Address group addresses.
      type: string
    - contextPath: Panorama.AddressGroups.DeviceGroup
      description: Device group for the address group (Panorama instances).
      type: String
    - contextPath: Panorama.AddressGroups.Tags
      description: Address group tags.
      type: String
  - arguments:
    - description: Address group name.
      name: name
      required: true
    - auto: PREDEFINED
      description: Address group type.
      name: type
      predefined:
      - dynamic
      - static
      required: true
    - description: 'Dynamic Address group match. e.g: "1.1.1.1 or 2.2.2.2"'
      name: match
    - description: Static address group list of addresses.
      isArray: true
      name: addresses
    - description: Address group description.
      name: description
    - description: The device group for which to return addresses (Panorama instances).
      name: device-group
    - description: The tags for the Address group.
      isArray: true
      name: tags
    description: Creates a static or dynamic address group.
    name: panorama-create-address-group
    outputs:
    - contextPath: Panorama.AddressGroups.Name
      description: Address group name.
      type: string
    - contextPath: Panorama.AddressGroups.Type
      description: Address group type.
      type: string
    - contextPath: Panorama.AddressGroups.Match
      description: Dynamic Address group match.
      type: string
    - contextPath: Panorama.AddressGroups.Addresses
      description: Static Address group list of addresses.
      type: string
    - contextPath: Panorama.AddressGroups.Description
      description: Address group description.
      type: string
    - contextPath: Panorama.AddressGroups.DeviceGroup
      description: Device group for the address group (Panorama instances).
      type: String
    - contextPath: Panorama.AddressGroups.Tag
      description: Address group tags.
      type: String
  - arguments:
    - auto: PREDEFINED
      description: 'Type of session rejection. Possible values are: "drop", "alert",
        "block-ip", "reset-both", "reset-client", and "reset-server". Default is "drop".'
      name: drop_mode
      predefined:
      - drop
      - alert
      - block-ip
      - reset-both
      - reset-client
      - reset-server
    - description: Name of vulnerability profile.
      name: vulnerability_profile
      required: true
    - description: Numerical threat ID.
      name: threat_id
      required: true
    description: Sets a vulnerability signature to block mode.
    name: panorama-block-vulnerability
    outputs:
    - contextPath: Panorama.Vulnerability.ID
      description: ID of vulnerability that has been blocked/overridden.
      type: string
    - contextPath: Panorama.Vulnerability.NewAction
      description: New action for the vulnerability.
      type: string
  - arguments:
    - description: Name of address group to delete.
      name: name
      required: true
    - description: The device group for which to return addresses (Panorama instances).
      name: device-group
    description: Deletes an address group.
    name: panorama-delete-address-group
    outputs:
    - contextPath: Panorama.AddressGroups.Name
      description: Name of address group that was deleted.
      type: string
    - contextPath: Panorama.AddressGroups.DeviceGroup
      description: Device group for the address group (Panorama instances).
      type: String
  - arguments:
    - description: Name of the address group to edit.
      name: name
      required: true
    - auto: PREDEFINED
      description: Address group type.
      name: type
      predefined:
      - static
      - dynamic
      required: true
    - description: Address group new match. For example, '1.1.1.1 and 2.2.2.2'.
      name: match
    - description: Element to add to the list of the static address group. Only existing
        Address objects can be added.
      name: element_to_add
    - description: Element to remove from the list of the static address group. Only
        existing Address objects can be removed.
      name: element_to_remove
    - description: Address group new description.
      name: description
    - description: The tag of the Address group to edit.
      isArray: true
      name: tags
    description: Edits a static or dynamic address group.
    name: panorama-edit-address-group
    outputs:
    - contextPath: Panorama.AddressGroups.Name
      description: Address group name.
      type: string
    - contextPath: Panorama.AddressGroups.Type
      description: Address group type.
      type: string
    - contextPath: Panorama.AddressGroups.Filter
      description: Dynamic Address group match.
      type: string
    - contextPath: Panorama.AddressGroups.Description
      description: Address group description.
      type: string
    - contextPath: Panorama.AddressGroups.Addresses
      description: Static Address group addresses.
      type: string
    - contextPath: Panorama.AddressGroups.DeviceGroup
      description: Device group for the address group (Panorama instances).
      type: String
    - contextPath: Panorama.AddressGroups.Tags
      description: Address group tags.
      type: String
  - arguments:
    - description: The device group for which to return addresses (Panorama instances).
      name: device-group
    - description: Tag for which to filter the Services.
      name: tag
    description: Returns a list of addresses.
    name: panorama-list-services
    outputs:
    - contextPath: Panorama.Services.Name
      description: Service name.
      type: string
    - contextPath: Panorama.Services.Protocol
      description: Service protocol.
      type: string
    - contextPath: Panorama.Services.Description
      description: Service description.
      type: string
    - contextPath: Panorama.Services.DestinationPort
      description: Service destination port.
      type: string
    - contextPath: Panorama.Services.SourcePort
      description: Service source port.
      type: string
    - contextPath: Panorama.Services.DeviceGroup
      description: Device group in which the service was configured (Panorama instances).
      type: string
    - contextPath: Panorama.Services.Tags
      description: Service tags.
      type: String
  - arguments:
    - description: Service name.
      name: name
      required: true
    - description: The device group for which to return addresses (Panorama instances).
      name: device-group
    description: Returns service details for the supplied service name.
    name: panorama-get-service
    outputs:
    - contextPath: Panorama.Services.Name
      description: Service name.
      type: string
    - contextPath: Panorama.Services.Protocol
      description: Service protocol.
      type: string
    - contextPath: Panorama.Services.Description
      description: Service description.
      type: string
    - contextPath: Panorama.Services.DestinationPort
      description: Service destination port.
      type: string
    - contextPath: Panorama.Services.SourcePort
      description: Service source port.
      type: string
    - contextPath: Panorama.Services.DeviceGroup
      description: Device group for the service (Panorama instances).
      type: string
    - contextPath: Panorama.Service.Tags
      description: Service tags.
      type: String
  - arguments:
    - description: Name for the new service.
      name: name
      required: true
    - auto: PREDEFINED
      description: Protocol for the new service.
      name: protocol
      predefined:
      - tcp
      - udp
      - sctp
      required: true
    - description: Destination port  for the new service.
      name: destination_port
      required: true
    - description: Source port  for the new service.
      name: source_port
    - description: Description for the new service.
      name: description
    - description: The device group for which to return addresses (Panorama instances).
      name: device-group
    - description: Tags for the new service.
      isArray: true
      name: tags
    description: Creates a service.
    name: panorama-create-service
    outputs:
    - contextPath: Panorama.Services.Name
      description: Service name.
      type: string
    - contextPath: Panorama.Services.Protocol
      description: Service protocol.
      type: string
    - contextPath: Panorama.Services.Descritpion
      description: Service description.
      type: string
    - contextPath: Panorama.Services.DestinationPort
      description: Service destination port.
      type: string
    - contextPath: Panorama.Services.SourcePort
      description: Service source port.
      type: string
    - contextPath: Panorama.Services.DeviceGroup
      description: Device group for the service (Panorama instances).
      type: string
    - contextPath: Panorama.Services.Tags
      description: Service tags.
      type: String
  - arguments:
    - description: Name of the service to delete.
      name: name
      required: true
    - description: The device group for which to return addresses (Panorama instances).
      name: device-group
    description: Deletes a service.
    name: panorama-delete-service
    outputs:
    - contextPath: Panorama.Services.Name
      description: Name of the deleted service.
      type: string
    - contextPath: Panorama.Services.DeviceGroup
      description: Device group for the service (Panorama instances).
      type: string
  - arguments:
    - description: The device group for which to return addresses (Panorama instances).
      name: device-group
    - description: Tags for which to filter the Service groups.
      isArray: true
      name: tag
    description: Returns a list of service groups.
    name: panorama-list-service-groups
    outputs:
    - contextPath: Panorama.ServiceGroups.Name
      description: Service group name.
      type: string
    - contextPath: Panorama.ServiceGroups.Services
      description: Service group related services.
      type: string
    - contextPath: Panorama.ServiceGroups.DeviceGroup
      description: Device group for the service group (Panorama instances).
      type: string
    - contextPath: Panorama.ServiceGroups.Tags
      description: Service group tags.
      type: String
  - arguments:
    - description: Service group name.
      name: name
      required: true
    - description: The device group for which to return addresses (Panorama instances).
      name: device-group
    description: Returns details for the specified service group.
    name: panorama-get-service-group
    outputs:
    - contextPath: Panorama.ServiceGroups.Name
      description: Service group name.
      type: string
    - contextPath: Panorama.ServiceGroups.Services
      description: Service group related services.
      type: string
    - contextPath: Panorama.ServiceGroups.DeviceGroup
      description: Device group for the service group (Panorama instances).
      type: string
    - contextPath: Panorama.ServiceGroups.Tags
      description: Service group tags.
      type: String
  - arguments:
    - description: Service group name.
      name: name
      required: true
    - description: Service group related services.
      isArray: true
      name: services
      required: true
    - description: The device group for which to return addresses (Panorama instances).
      name: device-group
    - description: Tags for which to filter Service groups.
      isArray: true
      name: tags
    description: Creates a service group.
    name: panorama-create-service-group
    outputs:
    - contextPath: Panorama.ServiceGroups.Name
      description: Service group name.
      type: string
    - contextPath: Panorama.ServiceGroups.Services
      description: Service group related services.
      type: string
    - contextPath: Panorama.ServiceGroups.DeviceGroup
      description: Device group for the service group (Panorama instances).
      type: string
    - contextPath: Panorama.ServiceGroups.Tags
      description: Service group tags.
      type: String
  - arguments:
    - description: Name of the service group to delete.
      name: name
      required: true
    - description: The device group for which to return addresses (Panorama instances).
      name: device-group
    description: Deletes a service group.
    name: panorama-delete-service-group
    outputs:
    - contextPath: Panorama.ServiceGroups.Name
      description: Name of the deleted service group.
      type: string
    - contextPath: Panorama.ServiceGroups.DeviceGroup
      description: Device group for the service group (Panorama instances).
      type: string
  - arguments:
    - description: Name of the service group to edit.
      name: name
      required: true
    - description: Services to add to the service group. Only existing Services objects
        can be added.
      isArray: true
      name: services_to_add
    - description: Services to remove from the service group. Only existing Services
        objects can be removed.
      name: services_to_remove
    - description: Tag of the Service group to edit.
      isArray: true
      name: tags
    description: Edit a service group.
    name: panorama-edit-service-group
    outputs:
    - contextPath: Panorama.ServiceGroups.Name
      description: Service group name.
      type: string
    - contextPath: Panorama.ServiceGroups.Services
      description: Service group related services.
      type: string
    - contextPath: Panorama.ServiceGroups.DeviceGroup
      description: Device group for the service group (Panorama instances).
      type: string
    - contextPath: Panorama.ServiceGroups.Tags
      description: Service group tags.
      type: String
  - arguments:
    - description: Custom URL category name.
      name: name
      required: true
    - description: The device group for which to return addresses for the custom URL
        category (Panorama instances).
      name: device-group
    description: Returns information for a custom URL category.
    name: panorama-get-custom-url-category
    outputs:
    - contextPath: Panorama.CustomURLCategory.Name
      description: The category name of the custom URL.
      type: String
    - contextPath: Panorama.CustomURLCategory.Description
      description: The category description of the custom URL.
      type: String
    - contextPath: Panorama.CustomURLCategory.Sites
      description: The list of sites of the custom URL category.
      type: String
    - contextPath: Panorama.CustomURLCategory.DeviceGroup
      description: The device group for the custom URL Category (Panorama instances).
      type: String
    - contextPath: Panorama.CustomURLCategory.Categories
      description: The list of categories of the custom URL category.
      type: String
    - contextPath: Panorama.CustomURLCategory.Type
      description: The category type of the custom URL.
      type: String
  - arguments:
    - description: The name of the custom URL category to create.
      name: name
      required: true
    - description: Description of the custom URL category to create.
      name: description
    - description: List of sites for the custom URL category.
      isArray: true
      name: sites
    - description: The device group for which to return addresses for the custom URL
        category (Panorama instances).
      name: device-group
    - auto: PREDEFINED
      description: The category type of the URL. Relevant from PAN-OS v9.x.
      name: type
      predefined:
      - URL List
      - Category Match
    - description: The list of categories. Relevant from PAN-OS v9.x.
      isArray: true
      name: categories
    description: Creates a custom URL category.
    name: panorama-create-custom-url-category
    outputs:
    - contextPath: Panorama.CustomURLCategory.Name
      description: Custom URL category name.
      type: String
    - contextPath: Panorama.CustomURLCategory.Description
      description: Custom URL category description.
      type: String
    - contextPath: Panorama.CustomURLCategory.Sites
      description: Custom URL category list of sites.
      type: String
    - contextPath: Panorama.CustomURLCategory.DeviceGroup
      description: Device group for the Custom URL Category (Panorama instances).
      type: String
    - contextPath: Panorama.CustomURLCategory.Sites
      description: Custom URL category list of categories.
      type: String
    - contextPath: Panorama.CustomURLCategory.Type
      description: Custom URL category type.
      type: String
  - arguments:
    - description: Name of the custom URL category to delete.
      name: name
    - description: The device group for which to return addresses (Panorama instances).
      name: device-group
    description: Deletes a custom URL category.
    name: panorama-delete-custom-url-category
    outputs:
    - contextPath: Panorama.CustomURLCategory.Name
      description: Name of the custom URL category to delete.
      type: string
    - contextPath: Panorama.CustomURLCategory.DeviceGroup
      description: Device group for the Custom URL Category (Panorama instances).
      type: string
  - arguments:
    - description: Name of the custom URL category to add or remove sites.
      name: name
      required: true
    - description: A comma separated list of sites to add to the custom URL category.
      isArray: true
      name: sites
    - auto: PREDEFINED
      description: Adds or removes sites or categories. Can be "add",or "remove".
      isArray: true
      name: action
      predefined:
      - add
      - remove
      required: true
    - description: A comma separated list of categories to add to the custom URL category.
      isArray: true
      name: categories
    description: Adds or removes sites to and from a custom URL category.
    name: panorama-edit-custom-url-category
    outputs:
    - contextPath: Panorama.CustomURLCategory.Name
      description: Custom URL category name.
      type: string
    - contextPath: Panorama.CustomURLCategory.Description
      description: Custom URL category description.
      type: string
    - contextPath: Panorama.CustomURLCategory.Sites
      description: Custom URL category list of sites.
      type: string
    - contextPath: Panorama.CustomURLCategory.DeviceGroup
      description: Device group for the Custom URL Category (Panorama instances).
      type: string
  - arguments:
    - default: true
      description: URL to check.
      isArray: true
      name: url
    description: Gets a URL category from URL filtering. This command is only available
      on Firewall devices.
    name: panorama-get-url-category
    outputs:
    - contextPath: Panorama.URLFilter.URL
      description: URL.
      type: string
    - contextPath: Panorama.URLFilter.Category
      description: URL category.
      type: string
    - contextPath: DBotScore.Vendor
      description: The vendor used to calculate the score.
      type: String
    - contextPath: DBotScore.Score
      description: The actual score.
      type: Number
    - contextPath: DBotScore.Type
      description: The indicator type.
      type: String
    - contextPath: DBotScore.Indicator
      description: The indicator that was tested.
      type: String
    - contextPath: URL.Data
      description: The URL address.
      type: String
    - contextPath: URL.Category
      description: The URL category.
      type: String
  - arguments:
    - default: true
      description: URL to check.
      isArray: true
      name: url
      required: true
    description: Gets a URL category from URL filtering.
    execution: false
    name: url
    outputs:
    - contextPath: Panorama.URLFilter.URL
      description: The URL.
      type: string
    - contextPath: Panorama.URLFilter.Category
      description: The URL category.
      type: string
    - contextPath: DBotScore.Vendor
      description: The vendor used to calculate the score.
      type: String
    - contextPath: DBotScore.Score
      description: The actual score.
      type: Number
    - contextPath: DBotScore.Type
      description: The indicator type.
      type: String
    - contextPath: DBotScore.Indicator
      description: The indicator that was tested.
      type: String
    - contextPath: URL.Data
      description: The URL address.
      type: String
    - contextPath: URL.Category
      description: The URL category.
      type: String
  - arguments:
    - description: The URL to check.
      isArray: true
      name: url
      required: true
    description: Returns a URL category from URL filtering. This command is only available
      on Firewall devices.
    name: panorama-get-url-category-from-cloud
    outputs:
    - contextPath: Panorama.URLFilter.URL
      description: The URL.
      type: string
    - contextPath: Panorama.URLFilter.Category
      description: The URL category.
      type: string
  - arguments:
    - description: The URL to check.
      isArray: true
      name: url
      required: true
    description: Returns a URL category from URL filtering. This command is only available
      on Firewall devices.
    name: panorama-get-url-category-from-host
    outputs:
    - contextPath: Panorama.URLFilter.URL
      description: The URL.
      type: string
    - contextPath: Panorama.URLFilter.Category
      description: The URL category.
      type: string
  - arguments:
    - description: URL Filter name.
      name: name
      required: true
    - description: The device group for which to return addresses for the URL Filter
        (Panorama instances).
      name: device-group
    description: Returns information for a URL filtering rule.
    name: panorama-get-url-filter
    outputs:
    - contextPath: Panorama.URLFilter.Name
      description: URL Filter name.
      type: string
    - contextPath: Panorama.URLFilter.Category.Name
      description: URL Filter category name.
      type: string
    - contextPath: Panorama.URLFilter.Category.Action
      description: Action for the URL category.
      type: string
    - contextPath: Panorama.URLFilter.OverrideBlockList
      description: URL Filter override block list.
      type: string
    - contextPath: Panorama.URLFilter.OverrideAllowList
      description: URL Filter override allow list.
      type: string
    - contextPath: Panorama.URLFilter.Description
      description: URL Filter description.
      type: string
    - contextPath: Panorama.URLFilter.DeviceGroup
      description: Device group for the URL Filter (Panorama instances).
      type: string
  - arguments:
    - description: Name of the URL filter to create.
      name: name
      required: true
    - description: URL categories.
      isArray: true
      name: url_category
      required: true
    - auto: PREDEFINED
      description: Action for the URL categories. Can be "allow", "block", "alert",
        "continue", or "override".
      name: action
      predefined:
      - allow
      - block
      - alert
      - continue
      - override
      required: true
    - description: CSV list of URLs to exclude from the allow list.
      isArray: true
      name: override_allow_list
    - description: CSV list of URLs to exclude from the blocked list.
      isArray: true
      name: override_block_list
    - description: URL Filter description.
      name: description
    - description: The device group for which to return addresses for the URL Filter
        (Panorama instances).
      name: device-group
    description: Creates a URL filtering rule.
    name: panorama-create-url-filter
    outputs:
    - contextPath: Panorama.URLFilter.Name
      description: URL Filter name.
      type: string
    - contextPath: Panorama.URLFilter.Category.Name
      description: URL Filter category name.
      type: string
    - contextPath: Panorama.URLFilter.Category.Action
      description: Action for the URL category.
      type: string
    - contextPath: Panorama.URLFilter.OverrideBlockList
      description: URL Filter override allow list.
      type: string
    - contextPath: Panorama.URLFilter.OverrideBlockList
      description: URL Filter override blocked list.
      type: string
    - contextPath: Panorama.URLFilter.Description
      description: URL Filter description.
      type: string
    - contextPath: Panorama.URLFilter.DeviceGroup
      description: Device group for the URL Filter (Panorama instances).
      type: string
  - arguments:
    - description: Name of the URL filter to edit.
      name: name
      required: true
    - auto: PREDEFINED
      description: Element to change.
      name: element_to_change
      predefined:
      - override_allow_list
      - override_block_list
      - allow_categories
      - block_categories
      - description
      required: true
    - description: Element value. Limited to one value.
      name: element_value
      required: true
    - auto: PREDEFINED
      defaultValue: add
      description: Add or remove an element from the Allow List or Block List fields.
        Default is to 'add' the element_value to the list.
      name: add_remove_element
      predefined:
      - add
      - remove
    description: Edit a URL filtering rule.
    name: panorama-edit-url-filter
    outputs:
    - contextPath: Panorama.URLFilter.Name
      description: URL Filter name.
      type: string
    - contextPath: Panorama.URLFilter.Description
      description: URL Filter description.
      type: string
    - contextPath: Panorama.URLFilter.Category.Name
      description: URL Filter category.
      type: string
    - contextPath: Panorama.URLFilter.Action
      description: Action for the URL category.
      type: string
    - contextPath: Panorama.URLFilter.OverrideAllowList
      description: Allow Overrides for the URL category.
      type: string
    - contextPath: Panorama.URLFilter.OverrideBlockList
      description: Block Overrides for the URL category.
      type: string
    - contextPath: Panorama.URLFilter.DeviceGroup
      description: Device group for the URL Filter (Panorama instances).
      type: string
  - arguments:
    - description: Name of the URL filter rule to delete.
      name: name
      required: true
    - description: The device group for which to return addresses for the URL filter
        (Panorama instances)
      name: device-group
    description: Deletes a URL filtering rule.
    name: panorama-delete-url-filter
    outputs:
    - contextPath: Panorama.URLFilter.Name
      description: URL filter rule name.
      type: string
    - contextPath: Panorama.URLFilter.DeviceGroup
      description: Device group for the URL Filter (Panorama instances).
      type: string
  - arguments:
    - description: The device group for which to return addresses for the EDL (Panorama
        instances).
      name: device-group
    description: Returns a list of external dynamic lists.
    name: panorama-list-edls
    outputs:
    - contextPath: Panorama.EDL.Name
      description: Name of the EDL.
      type: string
    - contextPath: Panorama.EDL.Type
      description: The type of EDL.
      type: string
    - contextPath: Panorama.EDL.URL
      description: URL in which the EDL is stored.
      type: string
    - contextPath: Panorama.EDL.Description
      description: Description of the EDL.
      type: string
    - contextPath: Panorama.EDL.CertificateProfile
      description: EDL certificate profile.
      type: string
    - contextPath: Panorama.EDL.Recurring
      description: Time interval that the EDL was pulled and updated.
      type: string
    - contextPath: Panorama.EDL.DeviceGroup
      description: Device group for the EDL (Panorama instances).
      type: string
  - arguments:
    - description: Name of the EDL.
      name: name
      required: true
    - description: The device group for which to return addresses for the EDL (Panorama
        instances).
      name: device-group
    description: Returns information for an external dynamic list
    name: panorama-get-edl
    outputs:
    - contextPath: Panorama.EDL.Name
      description: Name of the EDL.
      type: string
    - contextPath: Panorama.EDL.Type
      description: The type of EDL.
      type: string
    - contextPath: Panorama.EDL.URL
      description: URL in which the EDL is stored.
      type: string
    - contextPath: Panorama.EDL.Description
      description: Description of the EDL.
      type: string
    - contextPath: Panorama.EDL.CertificateProfile
      description: EDL certificate profile.
      type: string
    - contextPath: Panorama.EDL.Recurring
      description: Time interval that the EDL was pulled and updated.
      type: string
    - contextPath: Panorama.EDL.DeviceGroup
      description: Device group for the EDL (Panorama instances).
      type: string
  - arguments:
    - description: Name of the EDL.
      name: name
      required: true
    - description: URL from which to pull the EDL.
      name: url
      required: true
    - auto: PREDEFINED
      description: The type of EDL.
      name: type
      predefined:
      - ip
      - url
      - domain
      required: true
    - auto: PREDEFINED
      description: Time interval for pulling and updating the EDL.
      name: recurring
      predefined:
      - five-minute
      - hourly
      required: true
    - description: Certificate Profile name for the URL that was previously uploaded.
        to PAN OS.
      name: certificate_profile
    - description: Description of the EDL.
      name: description
    - description: The device group for which to return addresses for the EDL (Panorama
        instances).
      name: device-group
    description: Creates an external dynamic list.
    name: panorama-create-edl
    outputs:
    - contextPath: Panorama.EDL.Name
      description: Name of theEDL.
      type: string
    - contextPath: Panorama.EDL.Type
      description: Type of the EDL.
      type: string
    - contextPath: Panorama.EDL.URL
      description: URL in which the EDL is stored.
      type: string
    - contextPath: Panorama.EDL.Description
      description: Description of the EDL.
      type: string
    - contextPath: Panorama.EDL.CertificateProfile
      description: EDL certificate profile.
      type: string
    - contextPath: Panorama.EDL.Recurring
      description: Time interval that the EDL was pulled and updated.
      type: string
    - contextPath: Panorama.EDL.DeviceGroup
      description: Device group for the EDL (Panorama instances).
      type: string
  - arguments:
    - description: Name of the external dynamic list to edit.
      name: name
      required: true
    - auto: PREDEFINED
      description: The element to change (“url”, “recurring”, “certificate_profile”,
        “description”).
      name: element_to_change
      predefined:
      - url
      - recurring
      - certificate_profile
      - description
      required: true
    - description: The element value.
      name: element_value
      required: true
    description: Modifies an element of an external dynamic list.
    name: panorama-edit-edl
    outputs:
    - contextPath: Panorama.EDL.Name
      description: Name of the EDL.
      type: string
    - contextPath: Panorama.EDL.URL
      description: URL where the EDL is stored.
      type: string
    - contextPath: Panorama.EDL.Description
      description: Description of the EDL.
      type: string
    - contextPath: Panorama.EDL.CertificateProfile
      description: EDL certificate profile.
      type: string
    - contextPath: Panorama.EDL.Recurring
      description: Time interval that the EDL was pulled and updated.
      type: string
    - contextPath: Panorama.EDL.DeviceGroup
      description: Device group for the EDL (Panorama instances).
      type: string
  - arguments:
    - description: Name of the EDL to delete.
      name: name
      required: true
    - description: The device group for which to return addresses for the EDL (Panorama
        instances).
      name: device-group
    description: Deletes an external dynamic list.
    name: panorama-delete-edl
    outputs:
    - contextPath: Panorama.EDL.Name
      description: Name of the EDL that was deleted.
      type: string
    - contextPath: Panorama.EDL.DeviceGroup
      description: Device group for the EDL (Panorama instances).
      type: string
  - arguments:
    - description: Name of the EDL
      name: name
      required: true
    - description: The device group for which to return addresses for the EDL (Panorama
        instances).
      name: device-group
    - auto: PREDEFINED
      description: The type of the EDL. Required when refreshing an EDL object which
        is configured on Panorama.
      name: edl_type
      predefined:
      - ip
      - url
      - domain
    - description: The location of the EDL. Required when refreshing an EDL object
        which is configured on Panorama.
      name: location
    - description: The Vsys of the EDL. Required when refreshing an EDL object which
        is configured on Panorama.
      name: vsys
    description: Refreshes the specified external dynamic list.
    name: panorama-refresh-edl
  - arguments:
    - description: Name of the rule to create.
      name: rulename
    - description: Description of the rule to create.
      name: description
    - auto: PREDEFINED
      description: Action for the rule. Can be "allow", "deny", or "drop".
      name: action
      predefined:
      - allow
      - deny
      - drop
      required: true
    - description: A comma-separated list of address object names, address group object
        names, or EDL object names.
      isArray: true
      name: source
    - description: A comma-separated list of address object names, address group object
        names, or EDL object names.
      isArray: true
      name: destination
    - description: A comma-separated list of source zones.
      isArray: true
      name: source_zone
    - description: A comma-separated list of destination zones.
      isArray: true
      name: destination_zone
    - auto: PREDEFINED
      description: Whether to negate the source (address, address group). Can be "Yes"
        or "No".
      name: negate_source
      predefined:
      - Yes
      - No
    - auto: PREDEFINED
      description: Whether to negate the destination (address, address group). Can
        be "Yes" or "No".
      name: negate_destination
      predefined:
      - Yes
      - No
    - description: A comma-separated list of service object names for the rule.
      isArray: true
      name: service
    - auto: PREDEFINED
      defaultValue: No
      description: Whether to disable the rule. Can be "Yes" or "No" (default is "No").
      name: disable
      predefined:
      - Yes
      - No
    - defaultValue: any
      description: A comma-separated list of application object names for the rule.
        to create.
      isArray: true
      name: application
    - defaultValue: any
      description: Source user for the rule to create.
      name: source_user
    - auto: PREDEFINED
      description: Pre rule or Post rule (Panorama instances).
      name: pre_post
      predefined:
      - pre-rulebase
      - post-rulebase
    - description: Specifies a target firewall for the rule (Panorama instances).
      name: target
    - description: Log forwarding profile.
      name: log_forwarding
    - description: The device group for which to return addresses for the rule (Panorama
        instances).
      name: device-group
    - description: Rule tags to create.
      isArray: true
      name: tags
    - description: A comma-separated list of URL categories.
      name: category
    - description: A profile setting group.
      name: profile_setting
    - auto: PREDEFINED
      defaultValue: bottom
      description: Where to move the rule. Can be "before", "after", "top", or "bottom".
        If you specify "top" or "bottom", you need to supply the "dst" argument.
      name: where
      predefined:
      - before
      - after
      - top
      - bottom
    - description: Destination rule relative to the rule that you are moving. This
        field is only relevant if you specify "top" or "bottom" in the "where" argument.
      name: dst
    description: Creates a policy rule.
    execution: true
    name: panorama-create-rule
    outputs:
    - contextPath: Panorama.SecurityRule.Name
      description: Rule name.
      type: string
    - contextPath: Panorama.SecurityRule.Description
      description: Rule description.
      type: string
    - contextPath: Panorama.SecurityRule.Action
      description: Action for the rule.
      type: string
    - contextPath: Panorama.SecurityRule.Source
      description: Source address.
      type: string
    - contextPath: Panorama.SecurityRule.Destination
      description: Destination address.
      type: string
    - contextPath: Panorama.SecurityRule.NegateSource
      description: Whether the source is negated (address, address group).
      type: boolean
    - contextPath: Panorama.SecurityRule.NegateDestination
      description: Whether the destination negated (address, address group).
      type: boolean
    - contextPath: Panorama.SecurityRule.Service
      description: Service for the rule.
      type: string
    - contextPath: Panorama.SecurityRule.Disabled
      description: Whether the rule is disabled.
      type: string
    - contextPath: Panorama.SecurityRule.Application
      description: Application for the rule.
      type: string
    - contextPath: Panorama.SecurityRule.Target
      description: Target firewall (Panorama instances).
      type: string
    - contextPath: Panorama.SecurityRule.LogForwarding
      description: Log forwarding profile (Panorama instances).
      type: string
    - contextPath: Panorama.SecurityRule.DeviceGroup
      description: Device group for the rule (Panorama instances).
      type: string
    - contextPath: Panorama.SecurityRules.Tags
      description: Rule tags.
      type: String
    - contextPath: Panorama.SecurityRules.ProfileSetting
      description: Profile setting group.
      type: String
  - arguments:
    - description: Name of the custom block policy rule to create.
      name: rulename
    - auto: PREDEFINED
      description: Object type to block in the policy rule. Can be "ip", "address-group",
        "edl", or "custom-url-category".
      name: object_type
      predefined:
      - ip
      - address-group
      - application
      - url-category
      - edl
      required: true
    - description: A comma-separated list of object values for the object_type argument.
      isArray: true
      name: object_value
      required: true
    - auto: PREDEFINED
      defaultValue: both
      description: Direction to block. Can be "to", "from", or "both". Default is
        "both". This argument is not applicable to the "custom-url-category" object_type.
      name: direction
      predefined:
      - to
      - from
      - both
    - auto: PREDEFINED
      description: Pre rule or Post rule (Panorama instances).
      name: pre_post
      predefined:
      - pre-rulebase
      - post-rulebase
    - description: Specifies a target firewall for the rule (Panorama instances).
      name: target
    - description: Log forwarding profile.
      name: log_forwarding
    - description: The device group for which to return addresses for the rule (Panorama
        instances).
      name: device-group
    - description: Tags for which to use for the custom block policy rule.
      isArray: true
      name: tags
    - auto: PREDEFINED
      defaultValue: bottom
      description: Where to move the rule. Can be "before", "after", "top", or "bottom".
        If you specify "top" or "bottom", you need to supply the "dst" argument.
      name: where
      predefined:
      - before
      - after
      - top
      - bottom
    - description: Destination rule relative to the rule that you are moving. This
        field is only relevant if you specify "top" or "bottom" in the "where" argument.
      name: dst
    description: Creates a custom block policy rule.
    execution: true
    name: panorama-custom-block-rule
    outputs:
    - contextPath: Panorama.SecurityRule.Name
      description: Rule name.
      type: string
    - contextPath: Panorama.SecurityRule.Object
      description: Blocked object.
      type: string
    - contextPath: Panorama.SecurityRule.Direction
      description: Direction blocked.
      type: string
    - contextPath: Panorama.SecurityRule.Target
      description: Target firewall (Panorama instances)
      type: string
    - contextPath: Panorama.SecurityRule.LogForwarding
      description: Log forwarding profile (Panorama instances).
      type: string
    - contextPath: Panorama.SecurityRule.DeviceGroup
      description: Device group for the rule (Panorama instances).
      type: string
    - contextPath: Panorama.SecurityRule.Tags
      description: Rule tags.
      type: String
    - contextPath: Panorama.SecurityRules.ProfileSetting
      description: Profile setting group.
      type: String
  - arguments:
    - description: Name of the rule to move.
      name: rulename
      required: true
    - auto: PREDEFINED
      description: Where to move the rule. Can be "before", "after", "top", or "bottom".
        If you specify "top" or "bottom", you need to supply the "dst" argument.
      name: where
      predefined:
      - before
      - after
      - top
      - bottom
      required: true
    - description: Destination rule relative to the rule that you are moving. This
        field is only relevant if you specify "top" or "bottom" in the "where" argument.
      name: dst
    - auto: PREDEFINED
      description: Rule location. Mandatory for Panorama instances.
      name: pre_post
      predefined:
      - pre-rulebase
      - post-rulebase
    - description: The device group for which to return addresses for the rule (Panorama
        instances).
      name: device-group
    description: Changes the location of a policy rule.
    execution: true
    name: panorama-move-rule
    outputs:
    - contextPath: Panorama.SecurityRule.Name
      description: Rule name.
      type: string
    - contextPath: Panorama.SecurityRule.DeviceGroup
      description: Device group for the rule (Panorama instances).
      type: string
  - arguments:
    - description: Name of the rule to edit.
      name: rulename
      required: true
    - auto: PREDEFINED
      description: Parameter in the security rule to change. Can be 'source', 'destination',
        'application', 'action', 'category', 'description', 'disabled', 'target',
        'log-forwarding', 'tag', 'source-user', 'service' or 'profile-setting'.
      name: element_to_change
      predefined:
      - source
      - destination
      - application
      - action
      - category
      - description
      - disabled
      - target
      - log-forwarding
      - tag
      - profile-setting
      - source-user
      - service
      required: true
    - description: The new value for the parameter.
      name: element_value
      required: true
    - auto: PREDEFINED
      description: Pre-rule or post-rule (Panorama instances).
      name: pre_post
      predefined:
      - pre-rulebase
      - post-rulebase
    - auto: PREDEFINED
      defaultValue: replace
      description: Whether to replace, add, or remove the element_value from the current
        rule object value.
      name: behaviour
      predefined:
      - replace
      - add
      - remove
    description: Edits a policy rule.
    execution: true
    name: panorama-edit-rule
    outputs:
    - contextPath: Panorama.SecurityRule.Name
      description: Rule name.
      type: string
    - contextPath: Panorama.SecurityRule.Description
      description: Rule description.
      type: string
    - contextPath: Panorama.SecurityRule.Action
      description: Action for the rule.
      type: string
    - contextPath: Panorama.SecurityRule.Source
      description: Source address.
      type: string
    - contextPath: Panorama.SecurityRule.Destination
      description: Destination address.
      type: string
    - contextPath: Panorama.SecurityRule.NegateSource
      description: Whether the source is negated (address, address group).
      type: boolean
    - contextPath: Panorama.SecurityRule.NegateDestination
      description: Whether the destination is negated (address, address group).
      type: boolean
    - contextPath: Panorama.SecurityRule.Service
      description: Service for the rule.
      type: string
    - contextPath: Panorama.SecurityRule.Disabled
      description: Whether the rule is disabled.
      type: string
    - contextPath: Panorama.SecurityRule.Application
      description: Application for the rule.
      type: string
    - contextPath: Panorama.SecurityRule.Target
      description: Target firewall (Panorama instances).
      type: string
    - contextPath: Panorama.SecurityRule.DeviceGroup
      description: Device group for the rule (Panorama instances).
      type: string
    - contextPath: Panorama.SecurityRule.Tags
      description: Tags for the rule.
      type: String
  - arguments:
    - description: Name of the rule to delete.
      name: rulename
      required: true
    - auto: PREDEFINED
      description: Pre rule or Post rule (Panorama instances).
      name: pre_post
      predefined:
      - pre-rulebase
      - post-rulebase
    - description: The device group for which to return addresses for the rule (Panorama
        instances).
      name: device-group
    description: Deletes a policy rule.
    execution: true
    name: panorama-delete-rule
    outputs:
    - contextPath: Panorama.SecurityRule.Name
      description: Rule name.
      type: string
    - contextPath: Panorama.SecurityRule.DeviceGroup
      description: Device group for the rule (Panorama instances).
      type: string
  - arguments:
    - auto: PREDEFINED
      defaultValue: 'false'
      description: Whether to list predefined applications or not.
      name: predefined
      predefined:
      - 'true'
      - 'false'
    description: Returns a list of applications.
    name: panorama-list-applications
    outputs:
    - contextPath: Panorama.Applications.Name
      description: Application name.
      type: string
    - contextPath: Panorama.Applications.Id
      description: Application ID.
      type: number
    - contextPath: Panorama.Applications.Category
      description: Application category.
      type: string
    - contextPath: Panorama.Applications.SubCategory
      description: Application sub-category.
      type: string
    - contextPath: Panorama.Applications.Technology
      description: Application technology.
      type: string
    - contextPath: Panorama.Applications.Risk
      description: Application risk (1 to 5).
      type: number
    - contextPath: Panorama.Applications.Description
      description: Application description.
      type: string
  - arguments:
    - description: Job ID to check.
      name: job_id
      required: true
    description: Returns commit status for a configuration.
    name: panorama-commit-status
    outputs:
    - contextPath: Panorama.Commit.JobID
      description: Job ID of the configuration to be committed.
      type: number
    - contextPath: Panorama.Commit.Status
      description: Commit status.
      type: string
    - contextPath: Panorama.Commit.Details
      description: Job ID details.
      type: string
    - contextPath: Panorama.Commit.Warnings
      description: Job ID warnings
      type: String
  - arguments:
    - description: Job ID to check.
      name: job_id
      required: true
    description: Returns the push status for a configuration.
    name: panorama-push-status
    outputs:
    - contextPath: Panorama.Push.DeviceGroup
      description: Device group to which the policies were pushed.
      type: string
    - contextPath: Panorama.Push.JobID
      description: Job ID of the configuration to be pushed.
      type: number
    - contextPath: Panorama.Push.Status
      description: Push status.
      type: string
    - contextPath: Panorama.Push.Details
      description: Job ID details.
      type: string
    - contextPath: Panorama.Push.Warnings
      description: Job ID warnings
      type: String
  - arguments:
    - auto: PREDEFINED
      description: Type of Packet Capture.
      name: pcapType
      predefined:
      - application-pcap
      - filter-pcap
      - threat-pcap
      - dlp-pcap
      required: true
    - description: The serial number of the firewall to download the PCAP from.
      name: serialNumber
    - description: The
      name: from
    - description: The new name for the PCAP file after downloading. If this argument
        is not specified, the file name is the PCAP file name set in the firewall.
      name: localName
    - description: Serial number for the request. For further information, see the
        Panorama XML API Documentation.
      name: serialNo
    - description: 'The Search time for the request. For example: "2019/12/26 00:00:00",
        "2020/01/10". For more information, see the Panorama XML API documentation.'
      name: searchTime
    - description: The ID of the PCAP for the request. For further information, see
        the Panorama XML API Documentation.
      name: pcapID
    - description: Password for Panorama, needed for the 'dlp-pcap' PCAP type only.
      name: password
    - description: The Device Name on which the PCAP is stored. For further information,
        see the Panorama XML API Documentation.
      name: deviceName
    - description: The Session ID of the PCAP. For further information, see the Panorama
        XML API Documentation.
      name: sessionID
    description: Returns information for a Panorama PCAP file. The recommended maximum
      file size is 5 MB. If the limit is exceeded, you might need to SSH the firewall
      and run the scp export command to export the PCAP file. For more information,
      see the Palo Alto Networks documentation.
    name: panorama-get-pcap
    outputs:
    - contextPath: File.Size
      description: File size.
      type: number
    - contextPath: File.Name
      description: File name.
      type: string
    - contextPath: File.Type
      description: File type.
      type: string
    - contextPath: File.Info
      description: File info.
      type: string
    - contextPath: File.Extension
      description: File extension.
      type: string
    - contextPath: File.EntryID
      description: FIle entryID.
      type: string
    - contextPath: File.MD5
      description: MD5 hash of the file.
      type: string
    - contextPath: File.SHA1
      description: SHA1 hash of the file.
      type: string
    - contextPath: File.SHA256
      description: SHA256 hash of the file.
      type: string
    - contextPath: File.SHA512
      description: SHA512 hash of the file.
      type: string
    - contextPath: File.SSDeep
      description: SSDeep hash of the file.
      type: string
  - arguments:
    - auto: PREDEFINED
      description: Type of Packet Capture.
      name: pcapType
      predefined:
      - application-pcap
      - filter-pcap
      - dlp-pcap
      required: true
    - description: The serial number of the firewall to download the PCAP from.
      name: serialNumber
    - description: Password for Panorama. Relevant for the 'dlp-pcap' PCAP type.
      name: password
    description: Returns a list of all PCAP files by PCAP type. Not available for
      threat PCAPs.
    name: panorama-list-pcaps
  - arguments:
    - description: Tag for which to register IP addresses.
      name: tag
      required: true
    - description: IP addresses to register.
      isArray: true
      name: IPs
      required: true
    - auto: PREDEFINED
      defaultValue: 'true'
      description: Whether the IP addresses remain registered to the tag after the
        device reboots ('true':persistent, 'false':non-persistent). Default is 'true'.
      name: persistent
      predefined:
      - 'true'
      - 'false'
    - description: Timeout value to automatically unregister the IPs. Only applicable
        to PAN-OS 9.x and higher. Can not be used with persistent as true.
      name: timeout
    description: Registers IP addresses to a tag.
    name: panorama-register-ip-tag
    outputs:
    - contextPath: Panorama.DynamicTags.Tag
      description: Name of the tag.
      type: string
    - contextPath: Panorama.DynamicTags.IPs
      description: Registered IP addresses.
      type: string
  - arguments:
    - description: Tag for which to unregister IP addresses.
      name: tag
      required: true
    - description: IP addresses to unregister.
      isArray: true
      name: IPs
      required: true
    description: Unregisters IP addresses from a tag.
    name: panorama-unregister-ip-tag
  - arguments:
    - description: Tag for which to register users.
      name: tag
      required: true
    - description: A comma-separated list of users to register.
      isArray: true
      name: Users
      required: true
    description: Registers users to a tag. This command is only available for PAN-OS
      version 9.x and above.
    name: panorama-register-user-tag
    outputs:
    - contextPath: Panorama.DynamicTags.Tag
      description: Name of the tag.
      type: string
    - contextPath: Panorama.DynamicTags.Users
      description: List of registered users.
      type: string
  - arguments:
    - description: Tag from which to unregister users.
      name: tag
      required: true
    - description: A comma-separated list of users to unregister.
      isArray: true
      name: Users
      required: true
    description: Unregisters users from a tag. This command is only available for
      PAN-OS version 9.x and above.
    name: panorama-unregister-user-tag
  - arguments:
    - description: Specifies the match criteria for the logs. This is similar to the
        query provided in the web interface under the Monitor tab, when viewing the
        logs.
      name: query
    - defaultValue: '100'
      description: The number of logs to retrieve. The default is 100. Maximum is
        5000.
      name: number_of_logs
    - auto: PREDEFINED
      defaultValue: backward
      description: |-
        Whether logs are shown oldest first (forward) or newest
        first (backward). Default is backward.
      name: direction
      predefined:
      - backward
      - forward
    - description: Source address for the query.
      name: source
    - description: Destination address for the query.
      name: destination
    - description: Date and time after which logs were received in the format YYYY/MM/DD
        HH:MM:SS.
      name: receive_time
    - description: Application for the query.
      name: application
    - description: Destination port for the query.
      name: to_port
    - description: Action for the query.
      name: action
    deprecated: true
    description: Deprecated. Use the panorama-query-logs command instead.
    name: panorama-query-traffic-logs
    outputs:
    - contextPath: Panorama.TrafficLogs.JobID
      description: Job ID of the traffic logs query.
      type: Number
    - contextPath: Panorama.TrafficLogs.Status
      description: Status of the traffic logs query.
      type: String
  - arguments:
    - description: Job ID of the query.
      name: job_id
      required: true
    deprecated: true
    description: Deprecated. Use the panorama-check-logs-status command instead.
    name: panorama-check-traffic-logs-status
    outputs:
    - contextPath: Panorama.TrafficLogs.JobID
      description: Job ID of the traffic logs query.
      type: Number
    - contextPath: Panorama.TrafficLogs.Status
      description: Status of the traffic logs query.
      type: String
  - arguments:
    - description: Job ID of the query.
      name: job_id
      required: true
    deprecated: true
    description: Deprecated. Use the panorama-get-logs command instead.
    name: panorama-get-traffic-logs
    outputs:
    - contextPath: Panorama.TrafficLogs.JobID
      description: Job ID of the traffic logs query.
      type: Number
    - contextPath: Panorama.TrafficLogs.Status
      description: Status of the traffic logs query.
      type: String
    - contextPath: Panorama.TrafficLogs.Logs.Action
      description: Action of the traffic log.
      type: String
    - contextPath: Panorama.TrafficLogs.Logs.ActionSource
      description: Action source of the traffic log.
      type: String
    - contextPath: Panorama.TrafficLogs.Logs.Application
      description: Application of the traffic log.
      type: String
    - contextPath: Panorama.TrafficLogs.Logs.Category
      description: Category of the traffic log.
      type: String
    - contextPath: Panorama.TrafficLogs.Logs.DeviceName
      description: Device name of the traffic log.
      type: String
    - contextPath: Panorama.TrafficLogs.Logs.Destination
      description: Destination of the traffic log.
      type: String
    - contextPath: Panorama.TrafficLogs.Logs.DestinationPort
      description: Destination port of the traffic log.
      type: String
    - contextPath: Panorama.TrafficLogs.Logs.FromZone
      description: The from zone of the traffic log.
      type: String
    - contextPath: Panorama.TrafficLogs.Logs.Protocol
      description: Protocol of the traffic log.
      type: String
    - contextPath: Panorama.TrafficLogs.Logs.ReceiveTime
      description: Receive time of the traffic log.
      type: String
    - contextPath: Panorama.TrafficLogs.Logs.Rule
      description: Rule of the traffic log.
      type: String
    - contextPath: Panorama.TrafficLogs.Logs.SessionEndReason
      description: Session end reason of the traffic log.
      type: String
    - contextPath: Panorama.TrafficLogs.Logs.Source
      description: Source of the traffic log.
      type: String
    - contextPath: Panorama.TrafficLogs.Logs.SourcePort
      description: Source port of the traffic log.
      type: String
    - contextPath: Panorama.TrafficLogs.Logs.StartTime
      description: Start time of the traffic log.
      type: String
    - contextPath: Panorama.TrafficLogs.Logs.ToZone
      description: The to zone of the traffic log.
      type: String
    - contextPath: Panorama.TrafficLogs.Logs.Bytes
      description: Total log bytes.
      type: String
    - contextPath: Panorama.TrafficLogs.Logs.BytesReceived
      description: Log bytes received.
      type: String
    - contextPath: Panorama.TrafficLogs.Logs.BytesSent
      description: Log bytes sent.
      type: String
  - arguments:
    - auto: PREDEFINED
      description: Rules location. Can be 'pre-rulebase' or 'post-rulebase'. Mandatory
        for Panorama instances.
      name: pre_post
      predefined:
      - pre-rulebase
      - post-rulebase
    - description: The device group for which to return addresses (Panorama instances).
      name: device-group
    - description: Tag for which to filter the rules.
      name: tag
    description: Returns a list of predefined Security Rules.
    name: panorama-list-rules
    outputs:
    - contextPath: Panorama.SecurityRule.Name
      description: Rule name.
      type: String
    - contextPath: Panorama.SecurityRule.Action
      description: Action for the rule.
      type: String
    - contextPath: Panorama.SecurityRule.Location
      description: Rule location.
      type: String
    - contextPath: Panorama.SecurityRule.Category
      description: Rule category.
      type: String
    - contextPath: Panorama.SecurityRule.Application
      description: Application for the rule.
      type: String
    - contextPath: Panorama.SecurityRule.Destination
      description: Destination address.
      type: String
    - contextPath: Panorama.SecurityRule.From
      description: Rule from.
      type: String
    - contextPath: Panorama.SecurityRule.Service
      description: Service for the rule.
      type: String
    - contextPath: Panorama.SecurityRule.To
      description: Rule to.
      type: String
    - contextPath: Panorama.SecurityRule.Source
      description: Source address.
      type: String
    - contextPath: Panorama.SecurityRule.DeviceGroup
      description: Device group for the rule (Panorama instances).
      type: string
    - contextPath: Panorama.SecurityRules.Tags
      description: Rule tags.
      type: String
  - arguments:
    - auto: PREDEFINED
      description: The log type. Can be "threat", "traffic", "wildfire", "url", or
        "data".
      name: log-type
      predefined:
      - threat
      - traffic
      - wildfire
      - url
      - data
      required: true
    - description: The query string by which to match criteria for the logs. This
        is similar to the query provided in the web interface under the Monitor tab
        when viewing the logs.
      name: query
    - description: |-
        The time that the log was generated from the timestamp and prior to it.
        e.g "2019/08/11 01:10:44".
      name: time-generated
    - description: Source address.
      isArray: true
      name: addr-src
    - description: Destination address.
      isArray: true
      name: addr-dst
    - description: Source or destination IP address.
      isArray: true
      name: ip
    - description: Source zone.
      isArray: true
      name: zone-src
    - description: Destination Source.
      isArray: true
      name: zone-dst
    - description: Rule action.
      isArray: true
      name: action
    - description: Destination port.
      isArray: true
      name: port-dst
    - description: Rule name, e.g "Allow all outbound".
      isArray: true
      name: rule
    - description: URL, e.g "safebrowsing.googleapis.com".
      isArray: true
      name: url
    - description: File hash (for WildFire logs only).
      isArray: true
      name: filedigest
    - defaultValue: '100'
      description: Maximum number of logs to retrieve. If empty, the default is 100.
        The maximum is 5,000.
      name: number_of_logs
    description: Query logs in Panorama.
    name: panorama-query-logs
    outputs:
    - contextPath: Panorama.Monitor.JobID
      description: Job ID of the logs query.
      type: String
    - contextPath: Panorama.Monitor.Status
      description: Status of the logs query.
      type: String
    - contextPath: Panorama.Monitor.Message
      description: Message of the logs query.
      type: String
  - arguments:
    - description: Job ID of the query.
      isArray: true
      name: job_id
      required: true
    description: Checks the status of a logs query.
    name: panorama-check-logs-status
    outputs:
    - contextPath: Panorama.Monitor.JobID
      description: Job ID of the logs query.
      type: String
    - contextPath: Panorama.Monitor.Status
      description: Status of the logs query.
      type: String
  - arguments:
    - description: Job ID of the query.
      isArray: true
      name: job_id
      required: true
    - defaultValue: 'true'
      description: Whether to auto-enrich the War Room entry. If "true", entry is
        not auto-enriched. If "false", entry is auto-extracted. Default is "true".
      name: ignore_auto_extract
    description: Retrieves the data of a logs query.
    name: panorama-get-logs
    outputs:
    - contextPath: Panorama.Monitor.Logs.Action
      description: Action taken for the session. Can be "alert", "allow", "deny",
        "drop", "drop-all-packets", "reset-client", "reset-server", "reset-both",
        or "block-url".
      type: String
    - contextPath: Panorama.Monitor.Logs.Application
      description: Application associated with the session.
      type: String
    - contextPath: Panorama.Monitor.Logs.Category
      description: The URL category of the URL subtype. For WildFire subtype, it is
        the verdict on the file, and can be either "malicious", "phishing", "grayware"’,
        or "benign". For other subtypes, the value is "any".
      type: String
    - contextPath: Panorama.Monitor.Logs.DeviceName
      description: The hostname of the firewall on which the session was logged.
      type: String
    - contextPath: Panorama.Monitor.Logs.DestinationAddress
      description: Original session destination IP address.
      type: String
    - contextPath: Panorama.Monitor.Logs.DestinationUser
      description: Username of the user to which the session was destined.
      type: String
    - contextPath: Panorama.Monitor.Logs.DestinationCountry
      description: Destination country or internal region for private addresses. Maximum
        length is 32 bytes.
      type: String
    - contextPath: Panorama.Monitor.Logs.DestinationPort
      description: Destination port utilized by the session.
      type: String
    - contextPath: Panorama.Monitor.Logs.FileDigest
      description: Only for the WildFire subtype, all other types do not use this
        field. The filedigest string shows the binary hash of the file sent to be
        analyzed by the WildFire service.
      type: String
    - contextPath: Panorama.Monitor.Logs.FileName
      description: |-
        File name or file type when the subtype is file.
        File name when the subtype is virus.
        File name when the subtype is wildfire-virus.
        File name when the subtype is wildfire.
      type: String
    - contextPath: Panorama.Monitor.Logs.FileType
      description: |-
        Only for the WildFire subtype, all other types do not use this field.
        Specifies the type of file that the firewall forwarded for WildFire analysis.
      type: String
    - contextPath: Panorama.Monitor.Logs.FromZone
      description: The zone from which the session was sourced.
      type: String
    - contextPath: Panorama.Monitor.Logs.URLOrFilename
      description: |-
        The actual URL when the subtype is url.
        File name or file type when the subtype is file.
        File name when the subtype is virus.
        File name when the subtype is wildfire-virus.
        File name when the subtype is wildfire.
        URL or file name when the subtype is vulnerability (if applicable).
      type: String
    - contextPath: Panorama.Monitor.Logs.NATDestinationIP
      description: If destination NAT performed, the post-NAT destination IP address.
      type: String
    - contextPath: Panorama.Monitor.Logs.NATDestinationPort
      description: Post-NAT destination port.
      type: String
    - contextPath: Panorama.Monitor.Logs.NATSourceIP
      description: If source NAT performed, the post-NAT source IP address.
      type: String
    - contextPath: Panorama.Monitor.Logs.NATSourcePort
      description: Post-NAT source port.
      type: String
    - contextPath: Panorama.Monitor.Logs.PCAPid
      description: |-
        The packet capture (pcap) ID is a 64 bit unsigned integral denoting
        an ID to correlate threat pcap files with extended pcaps taken as a part of
        that flow. All threat logs will contain either a pcap_id of 0 (no associated
        pcap), or an ID referencing the extended pcap file.
      type: String
    - contextPath: Panorama.Monitor.Logs.IPProtocol
      description: IP protocol associated with the session.
      type: String
    - contextPath: Panorama.Monitor.Logs.Recipient
      description: |-
        Only for the WildFire subtype, all other types do not use this field.
        Specifies the name of the receiver of an email that WildFire determined to be malicious when analyzing an email link forwarded by the firewall.
      type: String
    - contextPath: Panorama.Monitor.Logs.Rule
      description: Name of the rule that the session matched.
      type: String
    - contextPath: Panorama.Monitor.Logs.RuleID
      description: ID of the rule that the session matched.
      type: String
    - contextPath: Panorama.Monitor.Logs.ReceiveTime
      description: Time the log was received at the management plane.
      type: String
    - contextPath: Panorama.Monitor.Logs.Sender
      description: |-
        Only for the WildFire subtype; all other types do not use this field.
        Specifies the name of the sender of an email that WildFire determined to be malicious when analyzing an email link forwarded by the firewall.
      type: String
    - contextPath: Panorama.Monitor.Logs.SessionID
      description: An internal numerical identifier applied to each session.
      type: String
    - contextPath: Panorama.Monitor.Logs.DeviceSN
      description: The serial number of the firewall on which the session was logged.
      type: String
    - contextPath: Panorama.Monitor.Logs.Severity
      description: |-
        Severity associated with the threat. Can be "informational", "low",
        "medium", "high", or "critical".
      type: String
    - contextPath: Panorama.Monitor.Logs.SourceAddress
      description: Original session source IP address.
      type: String
    - contextPath: Panorama.Monitor.Logs.SourceCountry
      description: |-
        Source country or internal region for private addresses. Maximum
        length is 32 bytes.
      type: String
    - contextPath: Panorama.Monitor.Logs.SourceUser
      description: Username of the user who initiated the session.
      type: String
    - contextPath: Panorama.Monitor.Logs.SourcePort
      description: Source port utilized by the session.
      type: String
    - contextPath: Panorama.Monitor.Logs.ThreatCategory
      description: |-
        Describes threat categories used to classify different types of
        threat signatures.
      type: String
    - contextPath: Panorama.Monitor.Logs.Name
      description: |-
        Palo Alto Networks identifier for the threat. It is a description
        string followed by a 64-bit numerical identifier
      type: String
    - contextPath: Panorama.Monitor.Logs.ID
      description: Palo Alto Networks ID for the threat.
      type: String
    - contextPath: Panorama.Monitor.Logs.ToZone
      description: The zone to which the session was destined.
      type: String
    - contextPath: Panorama.Monitor.Logs.TimeGenerated
      description: Time that the log was generated on the dataplane.
      type: String
    - contextPath: Panorama.Monitor.Logs.URLCategoryList
      description: |-
        A list of the URL filtering categories that the firewall used to
        enforce the policy.
      type: String
    - contextPath: Panorama.Monitor.Logs.Bytes
      description: Total log bytes.
      type: String
    - contextPath: Panorama.Monitor.Logs.BytesReceived
      description: Log bytes received.
      type: String
    - contextPath: Panorama.Monitor.Logs.BytesSent
      description: Log bytes sent.
      type: String
    - contextPath: Panorama.Monitor.Logs.Vsys
      description: Vsys on the firewall that generated the log.
      type: String
  - arguments:
    - description: The application name.
      name: application
    - description: The category name.
      name: category
    - description: The destination IP address.
      name: destination
      required: true
    - description: The destination port.
      name: destination-port
    - description: The from zone.
      name: from
    - description: The to zone.
      name: to
    - description: The IP protocol value.
      name: protocol
      required: true
    - description: The source IP address.
      name: source
      required: true
    - description: The source user.
      name: source-user
    - description: Target number of the firewall. Use only on a Panorama instance.
      name: target
      isArray: true
    - description: Target vsys of the firewall. Use only on a Panorama instance.
      name: vsys
      isArray: true
    description: Checks whether a session matches a specified security policy. This
      command is only available on Firewall instances.
    name: panorama-security-policy-match
    outputs:
    - contextPath: Panorama.SecurityPolicyMatch.Query
      description: Query for the session to test.
      type: String
    - contextPath: Panorama.SecurityPolicyMatch.Rules.Name
      description: The matching rule name.
      type: String
    - contextPath: Panorama.SecurityPolicyMatch.Rules.Action
      description: The matching rule action.
      type: String
    - contextPath: Panorama.SecurityPolicyMatch.Rules.Category
      description: The matching rule category.
      type: String
    - contextPath: Panorama.SecurityPolicyMatch.Rules.Destination
      description: The matching rule destination.
      type: String
    - contextPath: Panorama.SecurityPolicyMatch.Rules.From
      description: The matching rule from zone.
      type: String
    - contextPath: Panorama.SecurityPolicyMatch.Rules.Source
      description: The matching rule source.
      type: String
    - contextPath: Panorama.SecurityPolicyMatch.Rules.To
      description: The matching rule to zone.
      type: String
    - contextPath: Panorama.SecurityPolicyMatch.QueryFields.Application
      description: The application name.
      type: String
    - contextPath: Panorama.SecurityPolicyMatch.QueryFields.Category
      description: The category name.
      type: String
    - contextPath: Panorama.SecurityPolicyMatch.QueryFields.Destination
      description: The destination IP address.
      type: String
    - contextPath: Panorama.SecurityPolicyMatch.QueryFields.DestinationPort
      description: The destination port.
      type: Number
    - contextPath: Panorama.SecurityPolicyMatch.QueryFields.From
      description: The query fields from zone.
      type: String
    - contextPath: Panorama.SecurityPolicyMatch.QueryFields.To
      description: The query fields to zone.
      type: String
    - contextPath: Panorama.SecurityPolicyMatch.QueryFields.Protocol
      description: The IP protocol value.
      type: String
    - contextPath: Panorama.SecurityPolicyMatch.QueryFields.Source
      description: The destination IP address.
      type: String
    - contextPath: Panorama.SecurityPolicyMatch.QueryFields.SourceUser
      description: The source user.
      type: String
  - arguments:
    - description: The name of the virtual router for which to list the static routes.
      name: virtual_router
      required: true
    - description: The template to use to run the command. Overrides the template
        parameter (Panorama instances).
      name: template
    - auto: PREDEFINED
      defaultValue: 'false'
      description: Whether to show an uncommitted configuration. Default is "false".
      name: show_uncommitted
      predefined:
      - 'true'
      - 'false'
    description: Lists the static routes of a virtual router.
    name: panorama-list-static-routes
    outputs:
    - contextPath: Panorama.StaticRoutes.Name
      description: The name of the static route.
      type: String
    - contextPath: Panorama.StaticRoutes.BFDProfile
      description: The BFD profile of the static route.
      type: String
    - contextPath: Panorama.StaticRoutes.Destination
      description: The destination of the static route.
      type: String
    - contextPath: Panorama.StaticRoutes.Metric
      description: The metric (port) of the static route.
      type: Number
    - contextPath: Panorama.StaticRoutes.NextHop
      description: The next hop of the static route. Can be an IP address, FQDN, or
        a virtual router.
      type: String
    - contextPath: Panorama.StaticRoutes.RouteTable
      description: The route table of a static route.
      type: String
    - contextPath: Panorama.StaticRoutes.VirtualRouter
      description: The virtual router to which the static router belongs.
      type: String
    - contextPath: Panorama.StaticRoutes.Template
      description: The template in which the static route is defined (Panorama instances
        only).
      type: String
    - contextPath: Panorama.StaticRoutes.Uncommitted
      description: Whether the static route is committed.
      type: Boolean
  - arguments:
    - description: Name of the virtual router for which to display the static route.
      name: virtual_router
      required: true
    - description: Name of the static route to display.
      name: static_route
      required: true
    - description: The template to use to run the command. Overrides the template
        parameter (Panorama instances).
      name: template
    description: Returns the specified static route of a virtual router.
    name: panorama-get-static-route
    outputs:
    - contextPath: Panorama.StaticRoutes.Name
      description: The name of the static route.
      type: String
    - contextPath: Panorama.StaticRoutes.BFDProfile
      description: The BFD profile of the static route.
      type: String
    - contextPath: Panorama.StaticRoutes.Destination
      description: The destination of the static route.
      type: String
    - contextPath: Panorama.StaticRoutes.Metric
      description: The metric (port) of the static route.
      type: Number
    - contextPath: Panorama.StaticRoutes.NextHop
      description: The next hop of the static route. Can be an IP address, FQDN, or
        a virtual router.
      type: String
    - contextPath: Panorama.StaticRoutes.RouteTable
      description: The route table of the static route.
      type: String
    - contextPath: Panorama.StaticRoutes.VirtualRouter
      description: The virtual router to which the static router belongs.
      type: String
    - contextPath: Panorama.StaticRoutes.Template
      description: The template in which the static route is defined (Panorama instances
        only).
      type: String
  - arguments:
    - description: Virtual router to which the routes will be added.
      name: virtual_router
      required: true
    - description: The name of the static route to add. The argument is limited to
        a maximum of 31 characters, is case-sensitive, and supports letters, numbers,
        spaces, hyphens, and underscores.
      name: static_route
      required: true
    - description: 'The IP address and network mask in Classless Inter-domain Routing
        (CIDR) notation: ip_address/mask. For example, 192.168.0.1/24 for IPv4 or
        2001:db8::/32 for IPv6).'
      name: destination
      required: true
    - auto: PREDEFINED
      description: 'The type for the next hop. Can be: "ip-address", "next-vr", "fqdn",
        or "discard".'
      name: nexthop_type
      predefined:
      - ip-address
      - next-vr
      - fqdn
      - discard
      required: true
    - description: The next hop value.
      name: nexthop_value
      required: true
    - description: The metric port for the static route (1-65535).
      name: metric
    - description: The interface name in which to add the static route.
      name: interface
    - description: The template to use to run the command. Overrides the template
        parameter (Panorama instances).
      name: template
    description: Adds a static route.
    name: panorama-add-static-route
    outputs:
    - contextPath: Panorama.StaticRoutes.Name
      description: The name of the static route.
      type: String
    - contextPath: Panorama.StaticRoutes.BFDProfile
      description: The BFD profile of the static route.
      type: String
    - contextPath: Panorama.StaticRoutes.Destination
      description: The destination of the static route.
      type: String
    - contextPath: Panorama.StaticRoutes.Metric
      description: The metric (port) of the static route.
      type: Number
    - contextPath: Panorama.StaticRoutes.NextHop
      description: The next hop of the static route. Can be an IP address, FQDN, or
        a virtual router.
      type: String
    - contextPath: Panorama.StaticRoutes.RouteTable
      description: The route table of the static route.
      type: String
    - contextPath: Panorama.StaticRoutes.VirtualRouter
      description: The virtual router to which the static router belongs.
      type: String
    - contextPath: Panorama.StaticRoutes.Template
      description: The template in which the static route is defined (Panorama instances
        only).
      type: String
  - arguments:
    - description: The name of the static route to delete.
      name: route_name
      required: true
    - description: The virtual router from which the routes will be deleted.
      name: virtual_router
      required: true
    - description: The template to use to run the command. Overrides the template
        parameter (Panorama instances).
      name: template
    description: Deletes a static route.
    name: panorama-delete-static-route
    outputs:
    - contextPath: Panorama.StaticRoutes.Name
      description: The name of the static route to delete.
      type: String
    - contextPath: Panorama.StaticRoutes.BFDProfile
      description: The BFD profile of the static route.
      type: String
    - contextPath: Panorama.StaticRoutes.Destination
      description: The destination of the static route.
      type: String
    - contextPath: Panorama.StaticRoutes.Metric
      description: The metric (port) of the static route.
      type: Number
    - contextPath: Panorama.StaticRoutes.NextHop
      description: The next hop of the static route. Can be an IP address, FQDN, or
        a virtual router.
      type: String
    - contextPath: Panorama.StaticRoutes.RouteTable
      description: The route table of the static route.
      type: String
    - contextPath: Panorama.StaticRoutes.VirtualRouter
      description: The virtual router to which the static router belongs.
      type: String
    - contextPath: Panorama.StaticRoutes.Template
      description: The template in which the static route is defined (Panorama instances
        only).
      type: String
    - contextPath: Panorama.StaticRoutes.Deleted
      description: Whether the static route was deleted.
      type: Boolean
  - arguments:
    - description: Serial number of the target device.
      name: target
    description: Show firewall device software version.
    name: panorama-show-device-version
    outputs:
    - contextPath: Panorama.Device.Info.Devicename
      description: Device name of the PAN-OS.
      type: String
    - contextPath: Panorama.Device.Info.Model
      description: Model of the PAN-OS.
      type: String
    - contextPath: Panorama.Device.Info.Serial
      description: Serial number of the PAN-OS.
      type: String
    - contextPath: Panorama.Device.Info.Version
      description: Version of the PAN-OS.
      type: String
  - arguments:
    - description: The device to which to download the content update.
      name: target
    description: Downloads the latest content update.
    name: panorama-download-latest-content-update
    outputs:
    - contextPath: Panorama.Content.Download.JobID
      description: Job ID of the content download.
      type: String
    - contextPath: Panorama.Content.Download.Status
      description: Content download status.
      type: String
  - arguments:
    - description: The device to which the content update is downloading.
      name: target
    - description: Job ID to check.
      name: job_id
      required: true
    description: Checks the download status of a content update.
    name: panorama-content-update-download-status
    outputs:
    - contextPath: Panorama.Content.Download.JobID
      description: Job ID to monitor.
      type: String
    - contextPath: Panorama.Content.Download.Status
      description: Download status.
      type: String
    - contextPath: Panorama.Content.Download.Details
      description: Job ID details.
      type: String
  - arguments:
    - description: The device on which to install the content update.
      name: target
    description: Installs the latest content update.
    name: panorama-install-latest-content-update
    outputs:
    - contextPath: Panorama.Content.Install.JobID
      description: Job ID of the installation.
      type: String
    - contextPath: Content.Install.Status
      description: Installation status.
      type: String
  - arguments:
    - description: The device on which to check the installation status of the content
        update.
      name: target
    - description: Job ID of the content installation.
      name: job_id
      required: true
    description: Gets the installation status of the content update.
    name: panorama-content-update-install-status
    outputs:
    - contextPath: Panorama.Content.Install.JobID
      description: Job ID of the content installation.
      type: String
    - contextPath: Panorama.Content.Install.Status
      description: Content installation status.
      type: String
    - contextPath: Panorama.Content.Install.Details
      description: Content installation status details.
      type: String
  - arguments:
    - description: The target device from which to get the PAN-OS software version.
      name: target
    description: Checks the PAN-OS software version from the repository.
    name: panorama-check-latest-panos-software
  - arguments:
    - description: The target device from which to download the PAN-OS software version.
      name: target
    - description: The target version number to install.
      name: target_version
      required: true
    description: Downloads the target PAN-OS software version to install on the target
      device.
    name: panorama-download-panos-version
    outputs:
    - contextPath: Panorama.PANOS.Download.JobID
      description: Job ID of the PAN-OS download.
      type: number
    - contextPath: Panorama.PANOS.Download.Status
      description: Status of the PAN-OS download.
      type: String
  - arguments:
    - description: The target device from which to get the download status.
      name: target
    - description: Job ID to check.
      name: job_id
      required: true
    description: Gets the download status of the target PAN-OS software.
    name: panorama-download-panos-status
    outputs:
    - contextPath: Panorama.PANOS.Download.JobID
      description: Job ID of the PAN-OS download.
      type: string
    - contextPath: Panorama.PANOS.Download.Status
      description: PAN-OS download status.
      type: String
    - contextPath: Panorama.PANOS.Download.Details
      description: PAN-OS download details.
      type: String
  - arguments:
    - description: The target device on which to install the target PAN-OS software
        version.
      name: target
    - description: Target PAN-OS version to install.
      name: target_version
      required: true
    description: Installs the target PAN-OS version on the specified target device.
    name: panorama-install-panos-version
    outputs:
    - contextPath: Panorama.PANOS.Install.JobID
      description: Job ID of the PAN-OS installation.
      type: string
    - contextPath: Panorama.PANOS.Install.Status
      description: Status of the PAN-OS installation.
      type: String
  - arguments:
    - description: The target device from which to get the installation status.
      name: target
    - description: Job ID to check.
      name: job_id
      required: true
    description: Gets the installation status of the PAN-OS software.
    name: panorama-install-panos-status
    outputs:
    - contextPath: Panorama.PANOS.Install.JobID
      description: Job ID of the PAN-OS installation.
      type: number
    - contextPath: Panorama.PANOS.Install.Status
      description: Status of the PAN-OS installation.
      type: String
    - contextPath: Panorama.PANOS.Install.Details
      description: PAN-OS installation details.
      type: String
  - arguments:
    - description: The target device on which to reboot the firewall.
      name: target
    description: Reboots the Firewall device.
    name: panorama-device-reboot
  - arguments:
    - description: The IP address from which to return information.
      name: ip_address
      required: true
    description: Gets location information for an IP address.
    name: panorama-show-location-ip
    outputs:
    - contextPath: Panorama.Location.IP.country_code
      description: The IP address location country code.
      type: String
    - contextPath: Panorama.Location.IP.country_name
      description: The IP address location country name.
      type: String
    - contextPath: Panorama.Location.IP.ip_address
      description: The IP address.
      type: String
    - contextPath: Panorama.Location.IP.Status
      description: Whether the IP address was found.
      type: String
  - arguments: []
    description: Gets information about available PAN-OS licenses and their statuses.
    name: panorama-get-licenses
    outputs:
    - contextPath: Panorama.License.Authcode
      description: The authentication code of the license.
      type: String
    - contextPath: Panorama.License.Base-license-name
      description: The base license name.
      type: String
    - contextPath: Panorama.License.Description
      description: The description of the license.
      type: String
    - contextPath: Panorama.License.Expired
      description: Whether the license has expired.
      type: String
    - contextPath: Panorama.License.Expires
      description: When the license will expire.
      type: String
    - contextPath: Panorama.License.Feature
      description: The feature of the license.
      type: String
    - contextPath: Panorama.License.Issued
      description: When the license was issued.
      type: String
    - contextPath: Panorama.License.Serial
      description: The serial number of the license.
      type: String
  - arguments:
    - auto: PREDEFINED
      description: The security profile for which to get information. Can be "data-filtering",
        "file-blocking", "spyware", "url-filtering", "virus", "vulnerability", or
        "wildfire-analysis".
      name: security_profile
      predefined:
      - data-filtering
      - file-blocking
      - spyware
      - url-filtering
      - virus
      - vulnerability
      - wildfire-analysis
    description: Gets information for the specified security profile.
    name: panorama-get-security-profiles
    outputs:
    - contextPath: Panorama.Spyware.Name
      description: The profile name.
      type: String
    - contextPath: Panorama.Spyware.Rules.Action
      description: The rule action.
      type: String
    - contextPath: Panorama.Spyware.Rules.Category
      description: The category for which to apply the rule.
      type: String
    - contextPath: Panorama.Spyware.Rules.Name
      description: The rule name.
      type: String
    - contextPath: Panorama.Spyware.Rules.Packet-capture
      description: Whether packet capture is enabled.
      type: String
    - contextPath: Panorama.Spyware.Rules.Severity
      description: The rule severity.
      type: String
    - contextPath: Panorama.Spyware.Rules.Threat-name
      description: The threat name for which to apply the rule.
      type: String
    - contextPath: Panorama.URLFilter.Name
      description: The profile name.
      type: String
    - contextPath: Panorama.URLFilter.Rules.Category.Action
      description: The rule action to apply to the category.
      type: String
    - contextPath: Panorama.URLFilter.Rules.Category.Name
      description: The category name.
      type: String
    - contextPath: Panorama.WildFire.Name
      description: The WildFire profile name.
      type: String
    - contextPath: Panorama.WildFire.Rules.Analysis
      description: The rule analysis.
      type: String
    - contextPath: Panorama.WildFire.Rules.Application
      description: The application for which to apply the rule.
      type: String
    - contextPath: Panorama.WildFire.Rules.File-type
      description: The file type for which to apply the rule.
      type: String
    - contextPath: Panorama.WildFire.Rules.Name
      description: The rule name.
      type: String
    - contextPath: Panorama.Vulnerability.Name
      description: The vulnerability profile name.
      type: String
    - contextPath: Panorama.Vulnerability.Rules.Vendor-id
      description: The vendor ID for which to apply the rule.
      type: String
    - contextPath: Panorama.Vulnerability.Rules.Packet-capture
      description: Whether packet capture is enabled.
      type: String
    - contextPath: Panorama.Vulnerability.Rules.Host
      description: The rule host.
      type: String
    - contextPath: Panorama.Vulnerability.Rules.Name
      description: The rule name.
      type: String
    - contextPath: Panorama.Vulnerability.Rules.Category
      description: The category for which to apply the rule.
      type: String
    - contextPath: Panorama.Vulnerability.Rules.CVE
      description: The CVE for which to apply the rule.
      type: String
    - contextPath: Panorama.Vulnerability.Rules.Action
      description: The rule action.
      type: String
    - contextPath: Panorama.Vulnerability.Rules.Severity
      description: The rule severity.
      type: String
    - contextPath: Panorama.Vulnerability.Rules.Threat-name
      description: The threat for which to apply the rule.
      type: String
    - contextPath: Panorama.Antivirus.Name
      description: The Antivirus profile name.
      type: String
    - contextPath: Panorama.Antivirus.Rules.Action
      description: The rule action.
      type: String
    - contextPath: Panorama.Antivirus.Rules.Name
      description: The rule name.
      type: String
    - contextPath: Panorama.Antivirus.Rules.WildFire-action
      description: The WildFire action.
      type: String
    - contextPath: Panorama.FileBlocking.Name
      description: The file blocking profile name.
      type: String
    - contextPath: Panorama.FileBlocking.Rules.Action
      description: The rule action.
      type: String
    - contextPath: Panorama.FileBlocking.Rules.Application
      description: The application for which to apply the rule.
      type: String
    - contextPath: Panorama.FileBlocking.Rules.File-type
      description: The file type to apply the rule.
      type: String
    - contextPath: Panorama.FileBlocking.Rules.Name
      description: The rule name.
      type: String
    - contextPath: Panorama.DataFiltering.Name
      description: The data filtering profile name.
      type: String
    - contextPath: Panorama.DataFiltering.Rules.Alert-threshold
      description: The alert threshold.
      type: String
    - contextPath: Panorama.DataFiltering.Rules.Application
      description: The application to apply the rule.
      type: String
    - contextPath: Panorama.DataFiltering.Rules.Block-threshold
      description: The block threshold.
      type: String
    - contextPath: Panorama.DataFiltering.Rules.Data-object
      description: The data object.
      type: String
    - contextPath: Panorama.DataFiltering.Rules.Direction
      description: The rule direction.
      type: String
    - contextPath: Panorama.DataFiltering.Rules.File-type
      description: The file type for which to apply the rule.
      type: String
    - contextPath: Panorama.DataFiltering.Rules.Log-severity
      description: The log severity.
      type: String
    - contextPath: Panorama.DataFiltering.Rules.Name
      description: The rule name.
      type: String
  - arguments:
    - auto: PREDEFINED
      description: Security profile type. Can be 'data-filtering', 'file-blocking',
        'spyware', 'url-filtering', 'virus, 'vulnerability', or wildfire-analysis.'
      name: profile_type
      predefined:
      - data-filtering
      - file-blocking
      - spyware
      - url-filtering
      - virus
      - vulnerability
      - wildfire-analysis
      required: true
    - description: The rule name to apply.
      name: rule_name
      required: true
    - description: The profile name to apply to the rule.
      name: profile_name
      required: true
    - auto: PREDEFINED
      description: The location of the rules. Can be 'pre-rulebase' or 'post-rulebase'.
        Mandatory for Panorama instances.
      name: pre_post
      predefined:
      - pre-rulebase
      - post-rulebase
    description: Apply a security profile to specific rules or rules with a specific
      tag.
    name: panorama-apply-security-profile
  - arguments:
    - auto: PREDEFINED
      description: The location of the rules. Can be 'pre-rulebase' or 'post-rulebase'.
        Mandatory for Panorama instances.
      name: pre_post
      predefined:
      - pre-rulebase
      - post-rulebase
    description: Get SSL decryption rules.
    name: panorama-get-ssl-decryption-rules
    outputs:
    - contextPath: Panorama.SSLRule.From
      description: The SSL rule from the source.
      type: String
    - contextPath: Panorama.SSLRule.Name
      description: The name of the SSL rule.
      type: String
    - contextPath: Panorama.SSLRule.Destination
      description: The destination of the SSL rule.
      type: String
    - contextPath: Panorama.SSLRule.Target
      description: The target of the SSL rule.
      type: String
    - contextPath: Panorama.SSLRule.Service
      description: The SSL rule service.
      type: String
    - contextPath: Panorama.SSLRule.Action
      description: The SSL rule action.
      type: String
    - contextPath: Panorama.SSLRule.Type
      description: The SSL rule type.
      type: String
    - contextPath: Panorama.SSLRule.Source
      description: The source of the SSL rule.
      type: String
    - contextPath: Panorama.SSLRule.To
      description: The SSL rule to destination.
      type: String
    - contextPath: Panorama.SSLRule.UUID
      description: The SSL rule UUID.
      type: String
    - contextPath: Panorama.SSLRule.Description
      description: The SSL rule description.
      type: String
    - contextPath: Panorama.SSLRule.Source-user
      description: The SSL rule source user.
      type: String
    - contextPath: Panorama.SSLRule.Category
      description: The SSL rule category.
      type: String
  - arguments:
    - description: The template name.
      name: template
      required: true
    description: Retrieves the Wildfire configuration.
    name: panorama-get-wildfire-configuration
    outputs:
    - contextPath: Panorama.WildFire.Name
      description: The file type.
      type: String
    - contextPath: Panorama.WildFire.Size-limit
      description: The file size limit.
      type: String
    - contextPath: Panorama.WildFire.recurring
      description: The schedule that is recurring.
      type: String
  - arguments:
    - description: The url-filtering profile name. Get the name by running the get-security-profiles
        command.
      name: profile_name
      required: true
    description: Set default categories to block in the URL filtering profile.
    name: panorama-url-filtering-block-default-categories
  - arguments: []
    description: Get anti-spyware best practices.
    name: panorama-get-anti-spyware-best-practice
    outputs:
    - contextPath: Panorama.Spyware.BotentDomain.Name
      description: The botnet domain name.
      type: String
    - contextPath: Panorama.Spyware.BotentDomain.Action
      description: The botnet domain action.
      type: String
    - contextPath: Panorama.Spyware.BotentDomain.Packet-capture
      description: Whether packet capture is enabled.
      type: String
    - contextPath: Panorama.Spyware.BotentDomain.Sinkhole.ipv4-address
      description: The botnet domain IPv4 address.
      type: String
    - contextPath: Panorama.Spyware.BotentDomain.Sinkhole.ipv6-address
      description: The Botnet domain IPv6 address.
      type: String
    - contextPath: Panorama.Spyware.Rule.Category
      description: The rule category.
      type: String
    - contextPath: Panorama.Spyware.Rule.Action
      description: The rule action.
      type: String
    - contextPath: Panorama.Spyware.Rule.Name
      description: The rule name.
      type: String
    - contextPath: Panorama.Spyware.Rule.Severity
      description: The rule severity.
      type: String
    - contextPath: Panorama.Spyware.Rule.Threat-name
      description: The rule threat name.
      type: String
    - contextPath: Panorama.Spyware.BotentDomain.Max_version
      description: The botnet domain max version.
      type: String
  - arguments: []
    description: Get file-blocking best practices.
    name: panorama-get-file-blocking-best-practice
    outputs:
    - contextPath: Panorama.FileBlocking.Rule.Action
      description: The rule action.
      type: String
    - contextPath: Panorama.FileBlocking.Rule.Application
      description: The rule application.
      type: String
    - contextPath: Panorama.FileBlocking.Rule.File-type
      description: The rule file type.
      type: String
    - contextPath: Panorama.FileBlocking.Rule.Name
      description: The rule name.
      type: String
  - arguments: []
    description: Get anti-virus best practices.
    name: panorama-get-antivirus-best-practice
    outputs:
    - contextPath: Panorama.Antivirus.Decoder.Action
      description: The rule action.
      type: String
    - contextPath: Panorama.Antivirus.Decoder.Name
      description: The rule name.
      type: String
    - contextPath: Panorama.Antivirus.Decoder.WildFire-action
      description: The WildFire action.
      type: String
  - arguments: []
    description: Get vulnerability-protection best practices.
    name: panorama-get-vulnerability-protection-best-practice
    outputs:
    - contextPath: Panorama.Vulnerability.Rule.Action
      description: The rule action.
      type: String
    - contextPath: Panorama.Vulnerability.Rule.CVE
      description: The rule CVE.
      type: String
    - contextPath: Panorama.Vulnerability.Rule.Category
      description: The rule category.
      type: String
    - contextPath: Panorama.Vulnerability.Rule.Host
      description: The rule host.
      type: String
    - contextPath: Panorama.Vulnerability.Rule.Name
      description: The rule name.
      type: String
    - contextPath: Panorama.Vulnerability.Rule.Severity
      description: The rule severity.
      type: String
    - contextPath: Panorama.Vulnerability.Rule.Threat-name
      description: The threat name.
      type: String
    - contextPath: Panorama.Vulnerability.Rule.Vendor-id
      description: The vendor ID.
      type: String
  - arguments: []
    description: View WildFire best practices.
    name: panorama-get-wildfire-best-practice
    outputs:
    - contextPath: Panorama.WildFire.Analysis
      description: The WildFire analysis.
      type: String
    - contextPath: Panorama.WildFire.Application
      description: The WildFire application.
      type: String
    - contextPath: Panorama.WildFire.File.File-size
      description: The recommended file size.
      type: String
    - contextPath: Panorama.WildFire.File.Name
      description: The file name.
      type: String
    - contextPath: Panorama.WildFire.File-type
      description: The WildFire profile file type.
      type: String
    - contextPath: Panorama.WildFire.Name
      description: The WildFire profile name.
      type: String
    - contextPath: Panorama.WildFire.SSLDecrypt
      description: The SSL decrypt content.
      type: String
    - contextPath: Panorama.WildFire.Schedule.Action
      description: The WildFire schedule action.
      type: String
    - contextPath: Panorama.WildFire.Schedule.Recurring
      description: The WildFire schedule recurring.
      type: String
  - arguments: []
    description: View URL filtering best practices.
    name: panorama-get-url-filtering-best-practice
    outputs:
    - contextPath: Panorama.URLFilter.Category.Action
      description: The action to perform on the category.
      type: String
    - contextPath: Panorama.URLFilter.Category.Name
      description: The category name.
      type: String
    - contextPath: Panorama.URLFilter.DeviceGroup
      description: The device group name.
      type: String
    - contextPath: Panorama.URLFilter.Name
      description: The Profile name.
      type: String
    - contextPath: Panorama.URLFilter.Header.log-container-page-only
      description: The log container page only.
      type: String
    - contextPath: Panorama.URLFilter.Header.log-http-hdr-referer
      description: The log HTTP header referer.
      type: String
    - contextPath: Panorama.URLFilter.Header.log-http-hdr-user
      description: The log HTTP header user.
      type: String
    - contextPath: Panorama.URLFilter.Header.log-http-hdr-xff
      description: The log HTTP header xff.
      type: String
  - arguments:
    - description: The template name.
      name: template
      required: true
    description: Enforces wildfire best practices to upload files to the maximum size,
      forwards all file types, and updates the schedule.
    name: panorama-enforce-wildfire-best-practice
  - arguments:
    - description: The name of the profile to create.
      name: profile_name
      required: true
    description: Creates an antivirus best practice profile.
    name: panorama-create-antivirus-best-practice-profile
  - arguments:
    - description: The profile name to create.
      name: profile_name
      required: true
    description: Creates an Anti-Spyware best practice profile.
    name: panorama-create-anti-spyware-best-practice-profile
  - arguments:
    - description: The profile name.
      name: profile_name
      required: true
    description: Creates a vulnerability protection best practice profile.
    name: panorama-create-vulnerability-best-practice-profile
  - arguments:
    - description: The profile name.
      name: profile_name
      required: true
    description: Creates a URL filtering best practice profile.
    name: panorama-create-url-filtering-best-practice-profile
  - arguments:
    - description: The name of the profile.
      name: profile_name
      required: true
    description: Creates a file blocking best practice profile.
    name: panorama-create-file-blocking-best-practice-profile
  - arguments:
    - description: The name of the profile.
      name: profile_name
      required: true
    description: Creates a WildFire analysis best practice profile.
    name: panorama-create-wildfire-best-practice-profile
  - arguments:
    - description: The template to use when running the command. Overrides the template
        parameter (Panorama instances). If not given, will use the integration parameter.
      name: template
    - description: The template stack to use when running the command.
      name: template_stack
    - description: "The name of the virtual system to be configured. Will use the\
        \ configured VSYS parameter if exists. If given a value, will override the\
        \ VSYS parameter. If neither the VSYS parameter and this argument are entered,\
        \ will default to 'vsys1'. "
      name: vsys
    description: Shows the user ID interface configuration.
    name: panorama-show-user-id-interfaces-config
    outputs:
    - contextPath: Panorama.UserInterfaces.Name
      description: The name of the user interface.
      type: String
    - contextPath: Panorama.UserInterfaces.Zone
      description: The zone to which the interface is connected
      type: String
    - contextPath: Panorama.UserInterfaces.EnableUserIdentification
      description: Whether user identification is enabled.
      type: String
  - arguments:
    - description: The template to use when running the command. Overrides the template
        parameter (Panorama instances). If not given, will use the integration parameter.
      name: template
    - description: The template stack to use when running the command.
      name: template_stack
    - description: "The name of the virtual system to be configured. Will use the\
        \ configured VSYS parameter if exists. If given a value, will override the\
        \ VSYS parameter. If neither the VSYS parameter and this argument are entered,\
        \ will default to 'vsys1'. "
      name: vsys
    description: Shows the zones configuration.
    name: panorama-show-zones-config
    outputs:
    - contextPath: Panorama.Zone.Name
      description: The name of the zone.
      type: String
    - contextPath: Panorama.Zone.Network
      description: The network to which the zone connected
      type: String
    - contextPath: Panorama.Zone.EnableUserIdentification
      description: Whether user identification is enabled.
      type: String
    - contextPath: Panorama.Zone.ZoneProtectionProfile
      description: The zone protection profile.
      type: String
    - contextPath: Panorama.Zone.LogSetting
      description: The log setting for the zone
      type: String
  - arguments:
    - description: The template to use when running the command. Overrides the template
        parameter (Panorama instances). If not given, will use the integration parameter.
      name: template
    - description: The template stack to use when running the command.
      name: template_stack
    - description: "The name of the virtual system to be configured. Will use the\
        \ configured VSYS parameter if exists. If given a value, will override the\
        \ VSYS parameter. If neither the VSYS parameter and this argument are entered,\
        \ will default to 'vsys1'. "
      name: vsys
    description: Retrieves list of user-ID agents configured in the system.
    name: panorama-list-configured-user-id-agents
    outputs:
    - contextPath: Panorama.UserIDAgents.Name
      description: The user-ID Agent name.
      type: String
    - contextPath: Panorama.UserIDAgents.Host
      description: The user-ID Agent host.
      type: String
    - contextPath: Panorama.UserIDAgents.Port
      description: The user-ID Agent port.
      type: Number
    - contextPath: Panorama.UserIDAgents.LdapProxy
      description: Whether LDAP proxy is used in the user-ID agent.
      type: String
    - contextPath: Panorama.UserIDAgents.NtlmAuth
      description: Whether NLTM authentication is used in the user-ID agent.
      type: String
    - contextPath: Panorama.UserIDAgents.EnableHipCollection
      description: Whether HIP collection is enabled in the user-ID agent.
      type: String
    - contextPath: Panorama.UserIDAgents.IpUserMapping
      description: Whether IP user mapping is enabled in the user-ID agent.
      type: String
    - contextPath: Panorama.UserIDAgents.SerialNumber
      description: The serial number associated with the user-ID agent.
      type: Unknown
    - contextPath: Panorama.UserIDAgents.CollectorName
      description: The user-ID agent collector name.
      type: String
    - contextPath: Panorama.UserIDAgents.Secret
      description: The user-ID agent secret.
      type: String
    - contextPath: Panorama.UserIDAgents.Disabled
      description: Whether the user-ID agent is disbaled.
      type: String
  - arguments:
    - description: Entry ID of the file to upload.
      name: entryID
      required: true
    - auto: PREDEFINED
      description: The category of the content.
      name: category
      predefined:
      - wildfire
      - anti-virus
      - content
      required: true
    description: Uploads a content file to Panorama.
    name: panorama-upload-content-update-file
    outputs:
    - contextPath: Panorama.Content.Upload.Status
      description: Content upload status.
      type: string
    - contextPath: Panorama.Content.Upload.Message
      description: Content upload message.
      type: string
  - arguments:
    - description: Update file name to be installed on PAN-OS.
      name: version_name
      required: true
    - auto: PREDEFINED
      description: The category of the content.
      name: category
      predefined:
      - wildfire
      - anti-virus
      - content
      required: true
    - auto: PREDEFINED
      defaultValue: no
      description: Skips file validity check with PAN-OS update server. Use this option
        for air-gapped networks and only if you trust the content file.
      name: skip_validity_check
      predefined:
      - yes
      - no
      required: true
    description: Installs specific content update file.
    name: panorama-install-file-content-update
    outputs:
    - contextPath: Panorama.Content.Install.JobID
      description: JobID of the installation.
      type: string
    - contextPath: Panorama.Content.Install.Status
      description: Installation status.
      type: string
<<<<<<< HEAD
  - arguments:
    - default: false
      defaultValue: null
      description: String to filter to only show specific hostnames or serial numbers.
      isArray: false
      name: device_filter_string
      required: false
      secret: false
    deprecated: false
    description: Gets all arp tables from all firewalls in the topology.
    name: pan-os-platform-get-arp-tables
    outputs:
    - contextPath: PANOS.ShowArp.Summary.hostid
      description: ID of PAN-OS host
      type: String
    - contextPath: PANOS.ShowArp.Summary.max
      description: Maximum supported ARP Entries
      type: String
    - contextPath: PANOS.ShowArp.Summary.total
      description: Total current arp entries
      type: String
    - contextPath: PANOS.ShowArp.Summary.timeout
      description: ARP entry timeout
      type: String
    - contextPath: PANOS.ShowArp.Summary.dp
      description: Firewall dataplane associated with Entry
      type: String
    - contextPath: PANOS.ShowArp.Result.hostid
      description: ID of PAN-OS host
      type: String
    - contextPath: PANOS.ShowArp.Result.interface
      description: Network interface learnt ARP entry
      type: String
    - contextPath: PANOS.ShowArp.Result.ip
      description: layer 3 address
      type: String
    - contextPath: PANOS.ShowArp.Result.mac
      description: Layer 2 address
      type: String
    - contextPath: PANOS.ShowArp.Result.port
      description: Network interface matching entry
      type: String
    - contextPath: PANOS.ShowArp.Result.status
      description: ARP Entry status
      type: String
    - contextPath: PANOS.ShowArp.Result.ttl
      description: Time to Live
      type: String
  - arguments:
    - default: false
      defaultValue: null
      description: String to filter to only show specific hostnames or serial numbers.
      isArray: false
      name: device_filter_string
      required: false
      secret: false
    deprecated: false
    description: Pulls all route summary information from the topology
    name: pan-os-platform-get-route-summary
    outputs:
    - contextPath: PANOS.ShowRouteSummary.Summary.hostid
      description: ID of PAN-OS host
      type: Number
    - contextPath: PANOS.ShowRouteSummary.Summary.total
      description: Total routes
      type: Number
    - contextPath: PANOS.ShowRouteSummary.Summary.limit
      description: Maximum routes for platform
      type: Number
    - contextPath: PANOS.ShowRouteSummary.Summary.active
      description: Active routes in routing table
      type: Number
  - arguments:
    - default: false
      defaultValue: null
      description: String to filter to only show specific hostnames or serial numbers.
      isArray: false
      name: device_filter_string
      required: false
      secret: false
    deprecated: false
    description: Pulls all route summary information from the topology
    name: pan-os-platform-get-routes
    outputs:
    - contextPath: PANOS.ShowRoute.Summary.hostid
      description: ID of PAN-OS host
      type: String
    - contextPath: PANOS.ShowRoute.Summary.interface
      description: Next hop interface
      type: String
    - contextPath: PANOS.ShowRoute.Summary.route_count
      description: Total routes seen on virtual router interface
      type: Number
    - contextPath: PANOS.ShowRoute.Result.hostid
      description: ID of PAN-OS host
      type: String
    - contextPath: PANOS.ShowRoute.Result.virtual_router
      description: Virtual router this route belongs to
      type: String
    - contextPath: PANOS.ShowRoute.Result.destination
      description: Network destination of route
      type: String
    - contextPath: PANOS.ShowRoute.Result.nexthop
      description: Next hop to destination
      type: String
    - contextPath: PANOS.ShowRoute.Result.metric
      description: Route metric
      type: String
    - contextPath: PANOS.ShowRoute.Result.flags
      description: Route flags
      type: String
    - contextPath: PANOS.ShowRoute.Result.age
      type: Number
      description: Age of the route
    - contextPath: PANOS.ShowRoute.Result.interface
      description: Next hop interface
      type: String
    - contextPath: PANOS.ShowRoute.Result.route_table
      type: String
      description: Which route table this route belongs to
  - arguments:
    - default: false
      defaultValue: null
      description: String to filter to only show specific hostnames or serial numbers.
      isArray: false
      name: device_filter_string
      required: false
      secret: false
    deprecated: false
    description: Gets information from all PAN-OS systems in the topology.
    name: pan-os-platform-get-system-info
    outputs:
    - contextPath: PANOS.ShowSystemInfo.Summary.hostid
      description: ID of PAN-OS host
      type: String
    - contextPath: PANOS.ShowSystemInfo.Summary.ip_address
      description: Management IP Address
      type: String
    - contextPath: PANOS.ShowSystemInfo.Summary.sw_version
      description: System software version
      type: String
    - contextPath: PANOS.ShowSystemInfo.Summary.family
      description: Platform family
      type: String
    - contextPath: PANOS.ShowSystemInfo.Summary.model
      description: Platform model
      type: String
    - contextPath: PANOS.ShowSystemInfo.Summary.uptime
      description: Total System uptime
      type: String
    - contextPath: PANOS.ShowSystemInfo.Summary.hostname
      description: System Hostname
      type: String
    - contextPath: PANOS.ShowSystemInfo.Result.hostid
      description: ID of PAN-OS host
      type: String
    - contextPath: PANOS.ShowSystemInfo.Result.ip_address
      description: Management IP Address
      type: String
    - contextPath: PANOS.ShowSystemInfo.Result.netmask
      description: Management Netmask
      type: String
    - contextPath: PANOS.ShowSystemInfo.Result.mac_address
      description: Management MAC address
      type: String
    - contextPath: PANOS.ShowSystemInfo.Result.uptime
      description: Total System uptime
      type: String
    - contextPath: PANOS.ShowSystemInfo.Result.family
      description: Platform family
      type: String
    - contextPath: PANOS.ShowSystemInfo.Result.model
      description: Platform model
      type: String
    - contextPath: PANOS.ShowSystemInfo.Result.sw_version
      description: System software version
      type: String
    - contextPath: PANOS.ShowSystemInfo.Result.operational_mode
      description: Current operational mode
      type: String
    - contextPath: PANOS.ShowSystemInfo.Result.ipv6_address
      description: Management IPv6 address
      type: String
    - contextPath: PANOS.ShowSystemInfo.Result.default_gateway
      description: Management Default Gateway
      type: String
    - contextPath: PANOS.ShowSystemInfo.Result.public_ip_address
      type: String
      description: Firewall Public IP
    - contextPath: PANOS.ShowSystemInfo.Result.hostname
      type: String
      description: Device hostname
    - contextPath: PANOS.ShowSystemInfo.Result.av_version
      description: System anti-virus version
      type: String
    - contextPath: PANOS.ShowSystemInfo.Result.av_release_date
      type: String
      description: Release date of antivirus content
    - contextPath: PANOS.ShowSystemInfo.Result.app_version
      description: App content version
      type: String
    - contextPath: PANOS.ShowSystemInfo.Result.app_release_date
      description: Release date of application content
      type: String
    - contextPath: PANOS.ShowSystemInfo.Result.threat_version
      description: Threat content version
      type: String
    - contextPath: PANOS.ShowSystemInfo.Result.threat_release_date
      description: Release date of threat content
      type: String
    - contextPath: PANOS.ShowSystemInfo.Result.wildfire_version
      description: Wildfire content version
      type: String
    - contextPath: PANOS.ShowSystemInfo.Result.wildfire_release_date
      description: Wildfire release date
      type: String
    - contextPath: PANOS.ShowSystemInfo.Result.url_filtering_version
      description: URL Filtering content version
      type: String
  - arguments:
    - default: false
      defaultValue: null
      description: String to filter to only show specific hostnames or serial numbers.
      isArray: false
      name: device_filter_string
      required: false
      secret: false
    deprecated: false
    description: Gets the operational information of the device groups in the topology.
    name: pan-os-platform-get-device-groups
    outputs:
    - contextPath: PANOS.DeviceGroupOp.hostid
      description: ID of PAN-OS host
      type: String
    - contextPath: PANOS.DeviceGroupOp.serial
      description: Serial number of firewall
      type: String
    - contextPath: PANOS.DeviceGroupOp.connected
      description: Whether the firewall is currently connected
      type: String
    - contextPath: PANOS.DeviceGroupOp.hostname
      description: Firewall hostname
      type: String
    - contextPath: PANOS.DeviceGroupOp.last_commit_all_state_sp
      description: Text state of last commit
      type: String
    - contextPath: PANOS.DeviceGroupOp.name
      description: Device group Name
      type: String
  - arguments:
    - default: false
      defaultValue: null
      description: String to filter to only show specific hostnames or serial numbers.
      isArray: false
      name: device_filter_string
      required: false
      secret: false
    deprecated: false
    description: Gets the operational information of the template-stacks in the topology.
    name: pan-os-platform-get-template-stacks
    outputs:
    - contextPath: PANOS.TemplateStackOp.hostid
      description: ID of PAN-OS host
      type: String
    - contextPath: PANOS.TemplateStackOp.serial
      description: Serial number of firewall
      type: String
    - contextPath: PANOS.TemplateStackOp.connected
      description: Whether the firewall is currently connected
      type: String
    - contextPath: PANOS.TemplateStackOp.hostname
      description: Firewall hostname
      type: String
    - contextPath: PANOS.TemplateStackOp.last_commit_all_state_tpl
      description: Text state of last commit
      type: String
    - contextPath: PANOS.TemplateStackOp.name
      description: Template Stack Name
      type: String
  dockerimage: demisto/pan-os-python
  feed: false
  isfetch: false
  longRunning: false
  longRunningPort: false
=======
  dockerimage: demisto/python3:3.10.1.25933
>>>>>>> e9a5ba21
  runonce: false
  script: ''
  subtype: python3
  type: python
fromversion: 5.0.0
tests:
- palo_alto_firewall_test_pb
- palo_alto_panorama_test_pb<|MERGE_RESOLUTION|>--- conflicted
+++ resolved
@@ -3460,7 +3460,6 @@
     - contextPath: Panorama.Content.Install.Status
       description: Installation status.
       type: string
-<<<<<<< HEAD
   - arguments:
     - default: false
       defaultValue: null
@@ -3745,9 +3744,6 @@
   isfetch: false
   longRunning: false
   longRunningPort: false
-=======
-  dockerimage: demisto/python3:3.10.1.25933
->>>>>>> e9a5ba21
   runonce: false
   script: ''
   subtype: python3
