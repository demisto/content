--- conflicted
+++ resolved
@@ -9346,8 +9346,6 @@
     - contextPath: Panorama.DeviceGroupNames
       description: The list of device groups.
       type: string
-<<<<<<< HEAD
-=======
   - name: pan-os-export-tech-support-file
     arguments:
     - name: interval_in_seconds
@@ -9361,7 +9359,6 @@
       description: The job ID to use when polling.
     description: Exports a tech support file (TSF).
     polling: true
->>>>>>> b78acd42
   dockerimage: demisto/pan-os-python:1.0.0.80157
   isfetch: true
   runonce: false
