--- conflicted
+++ resolved
@@ -1121,7 +1121,7 @@
       required: true
     - auto: PREDEFINED
       defaultValue: add
-      description: Adds or removes an element from the Allow List or Block List fields.        
+      description: Adds or removes an element from the Allow List or Block List fields.
       name: add_remove_element
       predefined:
       - add
@@ -3576,11 +3576,7 @@
     - description: The time the PCAP was received on the firewall. Used for threat
         PCAPs.
       name: search-time
-<<<<<<< HEAD
-    - description: Serial number of the firewall on which to run the command. Use only for a Panorama instance. 
-=======
-    - description: The target number of the firewall. Use only on a Panorama instance.
->>>>>>> 9f8f8373
+    - description: Serial number of the firewall on which to run the command. Use only for a Panorama instance.
       name: target
     - description: The job ID.
       name: job-id
@@ -3656,7 +3652,7 @@
       predefined:
       - 'true'
       - 'false'
-    - description: Serial number of the firewall on which to run the command. Use only for a Panorama instance. 
+    - description: Serial number of the firewall on which to run the command. Use only for a Panorama instance.
       name: target
       required: false
     description: Commits a configuration to the Palo Alto firewall or Panorama, but
@@ -4418,7 +4414,7 @@
       description: The URL to check.
       isArray: true
       name: url
-    - description: Serial number of the firewall on which to run the command. Use only for a Panorama instance. 
+    - description: Serial number of the firewall on which to run the command. Use only for a Panorama instance.
       name: target
       required: false
     description: Gets a URL category from URL filtering. This command is only available
@@ -4583,7 +4579,7 @@
       required: true
     - auto: PREDEFINED
       defaultValue: add
-      description: Adds or remove an element from the Allow List or Block List fields.        
+      description: Adds or remove an element from the Allow List or Block List fields.
       name: add_remove_element
       predefined:
       - add
@@ -5222,7 +5218,7 @@
     - description: The job ID to check.
       name: job_id
       required: true
-    - description: Serial number of the firewall on which to run the command. Use only for a Panorama instance. 
+    - description: Serial number of the firewall on which to run the command. Use only for a Panorama instance.
       name: target
       required: false
     description: Returns commit status for a configuration.
@@ -5244,7 +5240,7 @@
     - description: The job ID to check.
       name: job_id
       required: true
-    - description: Serial number of the firewall on which to run the command. Use only for a Panorama instance. 
+    - description: Serial number of the firewall on which to run the command. Use only for a Panorama instance.
       name: target
       required: false
     description: Returns the push status for a configuration.
@@ -5559,7 +5555,7 @@
       name: device-group
     - description: The tag to filter the rules.
       name: tag
-    - description: Serial number of the firewall on which to run the command. Use only for a Panorama instance. 
+    - description: Serial number of the firewall on which to run the command. Use only for a Panorama instance.
       name: target
       required: false
     description: Returns a list of predefined Security Rules.
@@ -5655,14 +5651,10 @@
       description: The maximum number of logs to retrieve. If empty, the default is 100.
         The maximum is 5,000.
       name: number_of_logs
-<<<<<<< HEAD
-    - description: Serial number of the firewall on which to run the command. Use only for a Panorama instance. 
+    - description: Serial number of the firewall on which to run the command. Use only for a Panorama instance.
       name: target
       required: false
-    description: Query logs in Panorama.
-=======
     description: The query logs in Panorama.
->>>>>>> 9f8f8373
     name: pan-os-query-logs
     outputs:
     - contextPath: Panorama.Monitor.JobID
@@ -5679,7 +5671,7 @@
       isArray: true
       name: job_id
       required: true
-    - description: Serial number of the firewall on which to run the command. Use only for a Panorama instance. 
+    - description: Serial number of the firewall on which to run the command. Use only for a Panorama instance.
       name: target
       required: false
     description: Checks the status of a logs query.
@@ -5700,7 +5692,7 @@
       description: Whether to auto-enrich the War Room entry. If "true", entry is
         not auto-enriched. If "false", entry is auto-extracted.
       name: ignore_auto_extract
-    - description: Serial number of the firewall on which to run the command. Use only for a Panorama instance. 
+    - description: Serial number of the firewall on which to run the command. Use only for a Panorama instance.
       name: target
       required: false
     description: Retrieves the data of a logs query.
@@ -6140,11 +6132,7 @@
       description: Whether the static route was deleted.
       type: Boolean
   - arguments:
-<<<<<<< HEAD
-    - description: Serial number of the firewall on which to run the command. Use only for a Panorama instance. 
-=======
-    - description: The serial number of the target device.
->>>>>>> 9f8f8373
+    - description: Serial number of the firewall on which to run the command. Use only for a Panorama instance.
       name: target
     description: Show firewall device software version.
     name: pan-os-show-device-version
@@ -6162,7 +6150,7 @@
       description: The version of the PAN-OS.
       type: String
   - arguments:
-    - description: Serial number of the firewall on which to run the command. Use only for a Panorama instance. 
+    - description: Serial number of the firewall on which to run the command. Use only for a Panorama instance.
       name: target
     description: Downloads the latest content update.
     name: pan-os-download-latest-content-update
@@ -6174,14 +6162,10 @@
       description: The content download status.
       type: String
   - arguments:
-    - description: Serial number of the firewall on which to run the command. Use only for a Panorama instance. 
+    - description: Serial number of the firewall on which to run the command. Use only for a Panorama instance.
       name: target
-<<<<<<< HEAD
       required: false
-    - description: Job ID to check.
-=======
     - description: The job ID to check.
->>>>>>> 9f8f8373
       name: job_id
       required: true
     description: Checks the download status of a content update.
@@ -6197,7 +6181,7 @@
       description: The job ID details.
       type: String
   - arguments:
-    - description: Serial number of the firewall on which to run the command. Use only for a Panorama instance. 
+    - description: Serial number of the firewall on which to run the command. Use only for a Panorama instance.
       name: target
       required: false
     description: Installs the latest content update.
@@ -6236,7 +6220,7 @@
       - contextPath: Panorama.LatestVersions
         description: Latest software versions.
   - arguments:
-    - description: Serial number of the firewall on which to run the command. Use only for a Panorama instance. 
+    - description: Serial number of the firewall on which to run the command. Use only for a Panorama instance.
       name: target
     - description: The target version number to install.
       name: target_version
@@ -6252,7 +6236,7 @@
       description: The status of the PAN-OS download.
       type: String
   - arguments:
-    - description: Serial number of the firewall on which to run the command. Use only for a Panorama instance. 
+    - description: Serial number of the firewall on which to run the command. Use only for a Panorama instance.
       name: target
     - description: The job ID to check.
       name: job_id
@@ -6270,7 +6254,7 @@
       description: The PAN-OS download details.
       type: String
   - arguments:
-    - description: Serial number of the firewall on which to run the command. Use only for a Panorama instance. 
+    - description: Serial number of the firewall on which to run the command. Use only for a Panorama instance.
       name: target
     - description: The target PAN-OS version to install.
       name: target_version
@@ -6285,7 +6269,7 @@
       description: The status of the PAN-OS installation.
       type: String
   - arguments:
-    - description: Serial number of the firewall on which to run the command. Use only for a Panorama instance. 
+    - description: Serial number of the firewall on which to run the command. Use only for a Panorama instance.
       name: target
     - description: The job ID to check.
       name: job_id
@@ -6303,7 +6287,7 @@
       description: The PAN-OS installation details.
       type: String
   - arguments:
-    - description: Serial number of the firewall on which to run the command. Use only for a Panorama instance. 
+    - description: Serial number of the firewall on which to run the command. Use only for a Panorama instance.
       name: target
     description: Reboots the firewall device.
     name: pan-os-device-reboot
