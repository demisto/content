--- conflicted
+++ resolved
@@ -2,11 +2,7 @@
     "name": "PAN-OS by Palo Alto Networks",
     "description": "Manage Palo Alto Networks Firewall and Panorama. For more information see Panorama documentation.",
     "support": "xsoar",
-<<<<<<< HEAD
-    "currentVersion": "1.16.10",
-=======
-    "currentVersion": "1.16.12",
->>>>>>> f0ca51f3
+    "currentVersion": "1.16.13",
     "author": "Cortex XSOAR",
     "url": "https://www.paloaltonetworks.com/cortex",
     "email": "",
