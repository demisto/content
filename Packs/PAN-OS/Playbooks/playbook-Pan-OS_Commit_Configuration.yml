--- conflicted
+++ resolved
@@ -2,12 +2,7 @@
 version: -1
 name: PAN-OS Commit Configuration
 fromversion: 5.0.0
-<<<<<<< HEAD
-description: Commit the PAN-OS Panorama or Firewall configuration.\nIf specified as
-  Panorama, it also pushes the Policies to the specified Device Group in the instance.
-=======
 description: Deprecated. Use PAN-OS Commit Configuration v2 instead.
->>>>>>> 90cf3b88
 starttaskid: "0"
 tasks:
   "0":
@@ -822,11 +817,7 @@
   value: {}
   required: false
   description: ""
-<<<<<<< HEAD
-  playbookInputQuery: null
-=======
   playbookInputQuery:
->>>>>>> 90cf3b88
 outputs:
 - contextPath: Panorama.Commit.Warnings
   description: Job ID warnings.
