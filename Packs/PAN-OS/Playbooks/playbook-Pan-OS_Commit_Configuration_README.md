Deprecated. Use PAN-OS Commit Configuration v2 instead.

## Dependencies

This playbook uses the following sub-playbooks, integrations, and scripts.

### Sub-playbooks

* GenericPolling

### Integrations

* Panorama

### Scripts

* PrintErrorEntry

### Commands

* pan-os-commit
* pan-os-commit-status
* pan-os-push-to-device-group
* pan-os-push-status
* pan-os

## Playbook Inputs

---

| **Name** | **Description** | **Default Value** | **Required** |
| --- | --- | --- | --- |
<<<<<<< HEAD
| device-group | Use device-group as input in case needed to override the device-group in panorama instance configuration. | None | Optional |
=======
| device-group |  The device group  | Optional |
>>>>>>> 90cf3b88

## Playbook Outputs

---

| **Path** | **Description** | **Type** |
| --- | --- | --- |
| Panorama.Commit.Warnings | Job ID warnings. | string |
| Panorama.Push.Warnings | Job ID warnings. | unknown |

## Playbook Image

---

![PAN-OS Commit Configuration](../doc_files/PAN-OS_Commit_Configuration.png)<|MERGE_RESOLUTION|>--- conflicted
+++ resolved
@@ -30,11 +30,7 @@
 
 | **Name** | **Description** | **Default Value** | **Required** |
 | --- | --- | --- | --- |
-<<<<<<< HEAD
-| device-group | Use device-group as input in case needed to override the device-group in panorama instance configuration. | None | Optional |
-=======
 | device-group |  The device group  | Optional |
->>>>>>> 90cf3b88
 
 ## Playbook Outputs
 
