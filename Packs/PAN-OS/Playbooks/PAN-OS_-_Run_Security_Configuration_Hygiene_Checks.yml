description: |-
  This playbook executes hygiene check commands using the PAN-OS integration and identifies items configured in a manner that do not meet minimum security best practices.  It looks for the following:
  1. Log Forwarding Profiles
    i. Profiles without Enhanced Logging enabled
    ii. Profiles with no match list (rules) configured
    iii. Profiles that do not include rules to forward Traffic or Threat logs
  2. Security Zones with no Log Forwarding Profile assigned
  3. Spyware Profiles that do not:
    i. Block signatures of Critical and High severity
    ii. Alert on (or block) signatures of Medium and Low severity
  4. URL Filtering Profiles do not block the default URL categories blocked in the pre-defined profile
  5. Vulnerability Profiles that do not:
    i. Block signatures of Critical and High severity
    ii. Alert on (or block) signatures of Medium and Low severity
  6. Security Rules that do not:
    i. Log at Session End
    ii. Have a Log Forwarding Profile assigned
    iii. Have Security Profiles assigned for Anti Virus, Spyware, Vulnerability, and URL Filtering (or a group that includes each)

  NOTE: This playbook is intended for use with a single PAN-OS Integration Instance.
id: 'PAN-OS - Run Security Configuration Hygiene Checks'
inputSections:
- description: Generic group for inputs
  inputs: []
  name: General (Inputs group)
inputs: []
name: PAN-OS - Run Security Configuration Hygiene Checks
outputSections:
- description: Generic group for outputs
  name: General (Outputs group)
  outputs:
  - PANOS.ConfigurationHygiene.Summary
  - PANOS.ConfigurationHygiene.Result
outputs:
- contextPath: PANOS.ConfigurationHygiene.Summary
  description: A list of hygiene check summaries (constructed as dictionaries) describing the overall result of hygiene checks and how many issues of each type were found, if any.
  type: unknown
- contextPath: PANOS.ConfigurationHygiene.Result
  description: A list of hygiene check results (constructed as dictionaries) including a description of the issue found, the configuration location (container name), and the name of the object affected by the issue.
  type: unknown
starttaskid: "0"
tasks:
  "0":
    continueonerrortype: ""
    id: "0"
    ignoreworker: false
    isautoswitchedtoquietmode: false
    isoversize: false
    nexttasks:
      '#none#':
      - "19"
    note: false
    quietmode: 0
    separatecontext: false
    skipunavailable: false
    task:
      brand: ""
      id: 257a493e-7e6a-4096-8f4d-62a0dcbab700
      iscommand: false
      name: ""
      version: -1
      description: ""
    taskid: 257a493e-7e6a-4096-8f4d-62a0dcbab700
    timertriggers: []
    type: start
    view: |-
      {
        "position": {
          "x": 449,
          "y": -150
        }
      }
  "1":
    continueonerrortype: ""
    id: "1"
    ignoreworker: false
    isautoswitchedtoquietmode: false
    isoversize: false
    nexttasks:
      '#none#':
      - "3"
    note: false
    quietmode: 0
    scriptarguments:
      device_filter_string:
        simple: ${targetDevice}
    separatecontext: false
    skipunavailable: false
    task:
      brand: ""
      description: Checks that at least one log forwarding profile is configured according to best practices.
      id: b96f9134-d288-4772-9ab5-e4e304996c39
      iscommand: true
      name: Check Log Forwarding
      script: '|||pan-os-hygiene-check-log-forwarding'
      type: regular
      version: -1
    taskid: b96f9134-d288-4772-9ab5-e4e304996c39
    timertriggers: []
    type: regular
    view: |-
      {
        "position": {
          "x": 449,
          "y": 216
        }
      }
  "2":
    continueonerrortype: ""
    id: "2"
    ignoreworker: false
    isautoswitchedtoquietmode: false
    isoversize: false
    nexttasks:
      '#none#':
      - "17"
    note: false
    quietmode: 0
    scriptarguments:
      device_filter_string:
        simple: ${targetDevice}
    separatecontext: false
    skipunavailable: false
    task:
      brand: ""
      description: Checks that security rules are configured correctly.
      id: cb69559a-8211-4930-b2fa-e45576a8d20f
      iscommand: true
      name: Check Security Rules
      script: '|||pan-os-hygiene-check-security-rules'
      type: regular
      version: -1
    taskid: cb69559a-8211-4930-b2fa-e45576a8d20f
    timertriggers: []
    type: regular
    view: |-
      {
        "position": {
          "x": 449,
          "y": 1095
        }
      }
  "3":
    continueonerrortype: ""
    id: "3"
    ignoreworker: false
    isautoswitchedtoquietmode: false
    isoversize: false
    nexttasks:
      '#none#':
      - "4"
    note: false
    quietmode: 0
    scriptarguments:
      device_filter_string:
        simple: ${targetDevice}
    separatecontext: false
    skipunavailable: false
    task:
      brand: ""
      description: Checks that configured security zones have correct settings.
      id: 6377f393-c375-439c-bfdb-f6286fd04e11
      iscommand: true
      name: Check Security Zones
      script: '|||pan-os-hygiene-check-security-zones'
      type: regular
      version: -1
    taskid: 6377f393-c375-439c-bfdb-f6286fd04e11
    timertriggers: []
    type: regular
    view: |-
      {
        "position": {
          "x": 449,
          "y": 384
        }
      }
  "4":
    continueonerrortype: ""
    id: "4"
    ignoreworker: false
    isautoswitchedtoquietmode: false
    isoversize: false
    nexttasks:
      '#none#':
      - "5"
    note: false
    quietmode: 0
    scriptarguments:
      device_filter_string:
        simple: ${targetDevice}
      return_nonconforming_profiles:
        simple: "yes"
    separatecontext: false
    skipunavailable: false
    task:
      brand: ""
      description: Checks the configured anti-spyware profiles to ensure at least one meets best practices.
      id: 3b49374a-00ad-42be-b0b7-d60fb119eed3
      iscommand: true
      name: Check Spyware Profiles
      script: '|||pan-os-hygiene-check-spyware-profiles'
      type: regular
      version: -1
    taskid: 3b49374a-00ad-42be-b0b7-d60fb119eed3
    timertriggers: []
    type: regular
    view: |-
      {
        "position": {
          "x": 449,
          "y": 565
        }
      }
  "5":
    continueonerrortype: ""
    id: "5"
    ignoreworker: false
    isautoswitchedtoquietmode: false
    isoversize: false
    nexttasks:
      '#none#':
      - "6"
    note: false
    quietmode: 0
    scriptarguments:
      device_filter_string:
        simple: ${targetDevice}
      return_nonconforming_profiles:
        simple: "yes"
    separatecontext: false
    skipunavailable: false
    task:
      brand: ""
      description: Checks the configured URL filtering profiles to ensure at least one meets best practices.
      id: 906afad1-0d04-44bf-99aa-e6030b749c53
      iscommand: true
      name: Check URL Filtering Profiles
      script: '|||pan-os-hygiene-check-url-filtering-profiles'
      type: regular
      version: -1
    taskid: 906afad1-0d04-44bf-99aa-e6030b749c53
    timertriggers: []
    type: regular
    view: |-
      {
        "position": {
          "x": 449,
          "y": 745
        }
      }
  "6":
    continueonerrortype: ""
    id: "6"
    ignoreworker: false
    isautoswitchedtoquietmode: false
    isoversize: false
    nexttasks:
      '#none#':
      - "2"
    note: false
    quietmode: 0
    scriptarguments:
      device_filter_string:
        simple: ${targetDevice}
      return_nonconforming_profiles:
        simple: "yes"
    separatecontext: false
    skipunavailable: false
    task:
      brand: ""
      description: Checks the configured vulnerability profiles to ensure at least one meets best practices.
      id: 883135b1-b645-4817-9cd0-76c2c955a186
      iscommand: true
      name: Check Vulnerability Profiles
      script: '|||pan-os-hygiene-check-vulnerability-profiles'
      type: regular
      version: -1
    taskid: 883135b1-b645-4817-9cd0-76c2c955a186
    timertriggers: []
    type: regular
    view: |-
      {
        "position": {
          "x": 449,
          "y": 925
        }
      }
  "7":
    continueonerrortype: ""
    id: "7"
    ignoreworker: false
    isautoswitchedtoquietmode: false
    isoversize: false
    note: false
    quietmode: 0
    separatecontext: false
    skipunavailable: false
    task:
      brand: ""
      id: 463a7f89-e3ed-4010-bc9e-d65b77f345e3
      description: Indicates completion of security configuration hygiene checks playbook
      iscommand: false
      name: Done
      type: title
      version: -1
    taskid: 463a7f89-e3ed-4010-bc9e-d65b77f345e3
    timertriggers: []
    type: title
    view: |-
      {
        "position": {
          "x": 449,
          "y": 1600
        }
      }
  "16":
    continueonerror: true
    continueonerrortype: ""
    id: "16"
    ignoreworker: false
    isautoswitchedtoquietmode: false
    isoversize: false
    nexttasks:
      '#none#':
      - "7"
    note: false
    quietmode: 0
    scriptarguments:
      append:
        simple: "false"
      key:
        simple: PANOS
      value:
        complex:
          root: PANOS
          transformers:
          - operator: StringifyArray
          - args:
              regex:
                value:
                  simple: \x{274c}
              replaceWith:
                value:
                  simple: Failed
            operator: replaceMatch
          - args:
              regex:
                value:
                  simple: \x{2714}\x{fe0f}
              replaceWith:
                value:
                  simple: Passed
            operator: replaceMatch
          - operator: ParseJSON
    separatecontext: false
    skipunavailable: false
    task:
      brand: ""
      description: Replace unicode in Summary result values with string.
      id: 2732bf0f-e34b-4cd9-868b-3b8a5b13e702
      iscommand: false
      name: Set check results to Passed or Failed
      script: Set
      type: regular
      version: -1
    taskid: 2732bf0f-e34b-4cd9-868b-3b8a5b13e702
    timertriggers: []
    type: regular
    view: |-
      {
        "position": {
          "x": 449,
          "y": 1447.5
        }
      }
  "17":
    conditions:
    - condition:
      - - left:
            iscontext: true
            value:
              simple: PANOS
          operator: isNotEmpty
      label: "yes"
    continueonerrortype: ""
    id: "17"
    ignoreworker: false
    isautoswitchedtoquietmode: false
    isoversize: false
    nexttasks:
      '#default#':
      - "7"
      "yes":
      - "16"
    note: false
    quietmode: 0
    separatecontext: false
    skipunavailable: false
    task:
      brand: ""
      id: d1e2d280-74cd-4d30-843b-1e94876794ad
      description: Conditional task to check if PANOS key exists.
      iscommand: false
      name: Were any results obtained?
      type: condition
      version: -1
    taskid: d1e2d280-74cd-4d30-843b-1e94876794ad
    timertriggers: []
    type: condition
    view: |-
      {
        "position": {
          "x": 449,
          "y": 1257.5
        }
      }
  "19":
    conditions:
    - condition:
      - - left:
            iscontext: true
            value:
              complex:
                accessor: name
                filters:
                - - left:
                      iscontext: true
                      value:
                        simple: modules.brand
                    operator: isEqualString
                    right:
                      value:
                        simple: Panorama
                - - left:
                      iscontext: true
                      value:
                        simple: modules.state
                    operator: isEqualString
                    right:
                      value:
                        simple: active
                root: modules
          operator: isNotEmpty
          right:
            value: {}
      label: "yes"
    continueonerrortype: ""
    id: "19"
    ignoreworker: false
    isautoswitchedtoquietmode: false
    isoversize: false
    nexttasks:
      '#default#':
      - "20"
      "yes":
      - "1"
    note: false
    quietmode: 0
    separatecontext: false
    skipunavailable: false
    task:
      brand: ""
      id: 453ebb29-65cb-40b3-a7bc-00c26048955e
      iscommand: false
      name: Is the Panorama integration enabled?
      description: Check if an active Panorama integration instance is configured and available.
      type: condition
      version: -1
    taskid: 453ebb29-65cb-40b3-a7bc-00c26048955e
    timertriggers: []
    type: condition
    view: |-
      {
        "position": {
          "x": 449,
          "y": 27.25
        }
      }
  "20":
    continueonerrortype: ""
    id: "20"
    ignoreworker: false
    isautoswitchedtoquietmode: false
    isoversize: false
    nexttasks:
      '#none#':
      - "7"
    note: false
    quietmode: 0
    scriptarguments:
      message:
        simple: Please configure and enable an instance of the Panorama integration.
    separatecontext: false
    skipunavailable: false
    task:
      brand: ""
      description: Prints an error entry for no active Panorama integration instances found.
      id: a5e72e6f-8c87-44f2-869c-3dfa3c639331
      iscommand: false
      name: No active Panorama Integration instance
      script: PrintErrorEntry
      type: regular
      version: -1
    taskid: a5e72e6f-8c87-44f2-869c-3dfa3c639331
    timertriggers: []
    type: regular
    view: |-
      {
        "position": {
          "x": 917.75,
          "y": 216
        }
      }
version: -1
view: |-
  {
    "linkLabelsPosition": {
      "17_16_yes": 0.47,
      "17_7_#default#": 0.31,
      "19_1_yes": 0.52,
      "19_20_#default#": 0.33
    },
    "paper": {
      "dimensions": {
        "height": 1810,
        "width": 848.75,
        "x": 449,
        "y": -150
      }
    }
  }
fromversion: 6.10.0
<<<<<<< HEAD
contentitemexportablefields:
  contentitemfields: {}
tests:
- PAN-OS-panorama-topology-test-pb
- PAN-OS-firewall-topology-test-pb
=======
supportedModules:
- agentix
marketplaces:
- platform
>>>>>>> 6d563350
<|MERGE_RESOLUTION|>--- conflicted
+++ resolved
@@ -531,15 +531,7 @@
     }
   }
 fromversion: 6.10.0
-<<<<<<< HEAD
-contentitemexportablefields:
-  contentitemfields: {}
-tests:
-- PAN-OS-panorama-topology-test-pb
-- PAN-OS-firewall-topology-test-pb
-=======
 supportedModules:
 - agentix
 marketplaces:
-- platform
->>>>>>> 6d563350
+- platform