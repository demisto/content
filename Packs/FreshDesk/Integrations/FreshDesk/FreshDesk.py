import demistomock as demisto
from CommonServerPython import *
from CommonServerUserPython import *
''' IMPORTS '''


import requests
import urllib3

# Disable insecure warnings
urllib3.disable_warnings()
# Remove proxy if not set to true in params
handle_proxy(proxy_param_name='proxy')
''' GLOBALS/PARAMS '''

PARAMS = demisto.params()
CREDS = PARAMS.get('credentials')
USERNAME = CREDS.get('identifier') if CREDS else None
PASSWORD = CREDS.get('password') if CREDS else None
TOKEN = PARAMS.get('token')

if not (USERNAME and PASSWORD) and not TOKEN:
    err_msg = 'You must provide either your Freshdesk account API key or the ' \
              'username and password you use to sign into your Freshdesk account ' \
              'when instantiating an instance of the Freshdesk integration.'
    return_error(err_msg)

AUTH = (TOKEN, 'X') if TOKEN else (USERNAME, PASSWORD)

# How much time before the first fetch to retrieve incidents
FETCH_TIME = PARAMS.get('fetch_time', '24 hours')
# Remove trailing slash to prevent wrong URL path to service
SERVER = PARAMS['url'][:-1] if (PARAMS.get('url') and PARAMS['url'].endswith('/')) else PARAMS['url']
# Should we use SSL
USE_SSL = not demisto.params().get('insecure', False)
# Service base URL
BASE_URL = SERVER + '/api/v2/'

# Headers to be sent in requests
HEADERS = {
    'Content-Type': 'application/json',
    'Accept': 'application/json'
}
# Headers to be used when making a request to POST a multi-part encoded file
MULTIPART_HEADERS = {'Accept': 'application/json'}

# Amount of results returned per fetch (default 50)
MAX_INCIDENTS = int(PARAMS.get('maxFetch', 50))

# Default amount of results returned per-page/per-api-call when the
# fd-search-tickets command's results that match the command's specified
# filter criteria exceeds 30
PER_PAGE = 30

# The API response ticket attributes that will be included
# in most command's context outputs
DEFAULT_TICKET_CONTEXT_FIELDS = [
    'priority', 'due_by', 'subject', 'status',
    'requester_id', 'tags', 'group_id', 'source', 'created_at',
    'responder_id', 'fr_due_by', 'id'
]


''' HELPER FUNCTIONS '''


def get_number_of_incidents_to_fetch():
    # FreshDesk API supports maximum of 100 tickets per page so if user asked for more, pagination is needed.
    return 100 if MAX_INCIDENTS >= 100 else MAX_INCIDENTS


def reformat_canned_response_context(context):
    """
    Reformat context for canned-response related commands (from having used string_to_context_key)
    to desired output format.

    parameter: (dict) context
        The context to reformat

    returns:
        The reformatted context
    """
<<<<<<< HEAD
    for key, val in context.items():
=======
    for key, val in list(context.items()):
>>>>>>> 634cb1b6
        if 'Id' in key:
            new_key = key.replace('Id', 'ID')
            context[new_key] = val
            del context[key]
        elif 'Html' in key:
            new_key = key.replace('Html', 'HTML')
            context[new_key] = val
            del context[key]
    return context


def reformat_conversation_context(context):
    """
    Reformat context for conversation related commands (from having used string_to_context_key)
    to desired output format.

    parameter: (dict) context
        The context to reformat

    returns:
        The reformatted context
    """
    to_emails = context.get('ToEmails')
    body = context.get('Body')
    attachments = context.get('Attachments')
    if to_emails:
        context['ToEmail'] = to_emails
        del context['ToEmails']
    if body:
        context['BodyHTML'] = body
        del context['Body']
    if attachments:
        del context['Attachments']
    return context


def format_contact_context(contact):
    """
    Format context for contact related commands.

    parameter: (dict) contact
        The API response from executing a contact related command whose attributes need
        to be parsed into context

    returns:
        The formatted context
    """
    dont_include = ['other_companies', 'other_emails', 'custom_fields', 'avatar']
    # Parse response into context
    context = {}
    for key, val in contact.items():
        if key not in dont_include and val:
            new_key = string_to_context_key(key)
            if 'Id' in new_key:
                new_key = new_key.replace('Id', 'ID')
            elif new_key == 'Tags':
                new_key = 'Tag'
            context[new_key] = val
    return context


def reformat_ticket_context(context):
    """
    Reformat context outputs (from having used string_to_context_key) to desired output format.

    parameter: (dict) context
        The context to reformat

    returns:
        The reformatted context
    """
    standard_context_outputs = [
        'Priority', 'DueBy', 'Subject', 'Status', 'RequesterID',
        'Tag', 'GroupID', 'Source', 'CreatedAt', 'ResponderID',
        'FrDueBy', 'ID', 'UpdatedAt', 'Attachment', 'AdditionalFields',
        'UserID', 'BodyText', 'Category', 'Private', 'Incoming'
    ]

<<<<<<< HEAD
    for key, val in context.items():
=======
    for key, val in list(context.items()):
>>>>>>> 634cb1b6
        if key == 'Tags':
            new_key = key[:-1]
            context[new_key] = val
            del context[key]
        elif key == 'CustomFields':
            new_key = key[:-1]
            context[new_key] = val
            del context[key]
        elif key == 'FwdEmails':
            new_key = key[:-1]
            context[new_key] = val
            del context[key]
        elif key == 'Description':
            new_key = 'DescriptionHTML'
            context[new_key] = val
            del context[key]
        elif 'Id' in key:
            new_key = key.replace('Id', 'ID')
            context[new_key] = val
            del context[key]
        elif 'Cc' in key:
            if key.endswith('s'):
                new_key = key[:-1].replace('Cc', 'CC')
            else:
                new_key = key.replace('Cc', 'CC')
            context[new_key] = val
            del context[key]

    # If 'Attachments' are still in context get rid of them - should be 'Attachment'
    attachments = context.get('Attachments')
    if attachments:
        del context['Attachments']

    new_context = {}
    new_context['AdditionalFields'] = context.get('AdditionalFields') if context.get('AdditionalFields') else {}
    additional_fields = {}
<<<<<<< HEAD
    for key, val in context.items():
=======
    for key, val in list(context.items()):
>>>>>>> 634cb1b6
        if key not in standard_context_outputs:
            if not ((isinstance(val, list) or isinstance(val, dict)) and len(val) == 0):
                additional_fields[key] = val
        else:
            new_context[key] = val
    new_context['AdditionalFields'] = dict(new_context.get('AdditionalFields', {}), **additional_fields)
    return new_context


def handle_search_tickets_pagination(args, response, limit=-1):
    """
    Retrieve all resulting tickets even over the default 30 returned by a single API call.

    When the search_tickets_command results in more tickets than the default per page count (30) returned from
    making an API call, then this function retrieves the remaining tickets by iterating and making API calls
    per additional page of results.

    parameter: (dict) args
        search_tickets_command arguments

    parameter: (dict) response
        The initial json response from making an API call in the search_tickets function

    parameter: (int) limit
        Stops the pagination as soon as the number of tickets exceeds the limit (default -1 for no limit)

    returns:
        All Ticket Objects
    """
    # If user entered custom_query arg, the resulting tickets are in the 'results' attribute of the response
    if args.get('custom_query'):
        # Max page count allowed by API when using custom query
        max_pages = 10
        # Deal with pagination if necessary
        tickets = response.get('results')
        total_tickets = response.get('total')
        total_tickets -= PER_PAGE
        page = 1
        while total_tickets > 0 and page <= max_pages:
            page += 1
            args['page'] = page
            tickets_page = search_tickets(args)
            tickets.extend(tickets_page.get('results'))
            total_tickets -= PER_PAGE
    else:
        # Max page count allowed by API when using normal filters
        max_pages = 300
        tickets = response
        page = 1
        next_page = tickets
        while next_page and page <= max_pages:
            # Stop pagination if limit is defined and we exceeded it
            if 0 < limit <= len(tickets):
                break
            page += 1
            args['page'] = page
            next_page = search_tickets(args)
            if next_page:
                tickets.extend(next_page)
    return tickets


def attachments_into_context(api_response, context):
    """
    Get the attachments field from the api_response argument if present and parse it into the context.

    parameter: (dict) api_response
        The json response returned by the calling function's associated 'requests' function in which calls
        to the API are made.

    parameter: (dict) context
        The context that will be modified and returned to the war room

    returns:
        The modified context, and the modified context with the attachments in readable format for the
        human readable output
    """
    attachment_keys_to_include = [
        'attachment_url', 'content_type', 'id', 'name', 'size'
    ]

    context_readable = dict(**context)
    # Parse attachments into context
    attachments = api_response.get('attachments')
    if attachments:
        attachments_context = []
        attachments_context_readable = []
        for attachment in attachments:
            attachment_context = {}
            for key, val in attachment.items():
                if key in attachment_keys_to_include:
                    if key == 'attachment_url':
                        key = 'AttachmentURL'
                    elif key == 'id':
                        key = 'ID'
                    else:
                        key = string_to_context_key(key)
                    attachment_context[key] = val
            attachment_formatted = formatCell(attachment_context).split('\n')
            attachment_formatted = ', '.join(attachment_formatted)
            attachments_context_readable.append(attachment_formatted)

            attachments_context.append(attachment_context)
        context['Attachment'] = attachments_context
        context_readable['Attachment'] = attachments_context_readable
    return context, context_readable


def additional_fields_to_context(context, already_in_context, additional_fields, additional_values):
    """
    Parses fields not presented as part of the command's standard arguments into the context.

    For commands where the user can enter additional fields and their associated values beyond what
    is offered by the standard arguments (but are still supported by the API endpoint). If the additional
    fields are not part of the standard context output for that command, then those fields and values
    from the API call are parsed and subcategorized under the 'AdditionalFields' context output.

    parameter: (dict) context
        The context that will be modified and returned to the war room

    parameter: (list) already_in_context
        List of fields which are ordinarily/already parsed into the context

    parameter: (list) additional_fields
        List of the fields beyond the command's standard arguments that the user entered as part
        of the call to the API endpoint

    parameter: (list) additional_values
        List of values corresponding to the additional_fields argument

    returns:
        The modified context
    """
    # Parse additional fields into context
    if additional_fields and additional_values:
        added_context = {}
        for field, value in zip(additional_fields, additional_values):
            if field not in already_in_context and field != 'attachments':
                key = string_to_context_key(field)
                added_context[key] = value
        context['AdditionalFields'] = added_context
    return context


def additional_fields_to_args(args, additional_fields_arg_name):
    """
    Parses the additional_fields command argument for the individual fields and values and
    reassigns them to the args dictionary.

    parameter: (dict) args
        The command's arguments

    parameter: (string) additional_fields_arg_name
        The name of the command argument that contains the additional fields and values

    returns:
        The args dictionary that has been updated with the additional fields and values,
        the list of additional fields, and the list of additional values.
    """
    additional_fields = args.get(additional_fields_arg_name)
    if additional_fields:
        fields, values = [], []
        fields_and_vals = additional_fields.split(';')
        # For the case there is only one additional field + value
        if len(fields_and_vals) == 1:
            fields_and_vals = list(fields_and_vals)
        for field_and_val in fields_and_vals:
            field_and_val = field_and_val.split('=')
            # If the length doesn't equal 2, means there were either no equal signs or more than one
            if not len(field_and_val) == 2:
                err_msg = 'It appears you entered either too many or too few' \
                          ' equal signs in the \'additional_fields\' argument.'
                return_error(err_msg)
            field = field_and_val[0].strip()
            val = field_and_val[1]

            # If the value contains commas, then it is a list
            if ',' in val:
                val = argToList(val)
            args[field] = val
            fields.append(field)
            values.append(val)
        del args[additional_fields_arg_name]
        return args, fields, values
    return args, None, None


def ticket_to_incident(ticket):
    """
    Create incident from ticket object.

    parameter: (object) ticket
        Ticket object

    returns:
        Incident Object
    """
    incident = {}
    # Incident Title
    subject = ticket.get('subject', '').encode('ascii', 'replace').decode("utf-8")
    incident['name'] = 'Freshdesk Ticket: "{}"'.format(subject)
    # Incident update time - the ticket's update time - The API does not support filtering tickets by creation time
    # but only by update time. The update time will be the creation time of the incidents and the incident id check will
    # prevent duplications of incidents.
    incident['occurred'] = ticket.get('updated_at')
    # The raw response from the service, providing full info regarding the item
    incident['rawJSON'] = json.dumps(ticket)
    return incident


def get_additional_fields(args):
    """
    Determine which fields need to be added to context based off arguments given in the search_tickets_command.

    parameter: (dict) args
        The search_tickets_command arguments

    returns:
        List of fields to be added to the context outputs
    """
    additional_fields = []  # fields that should be added to output context
    filter = args.get('filter')
    if filter:
        if filter == 'deleted':
            additional_fields.append('deleted')
        elif filter == 'spam':
            additional_fields.append('spam')
    requester = args.get('requester')
    if requester:
        if '@' in requester:
            additional_fields.append('email')
    company_id = args.get('company_id')
    if company_id:
        additional_fields.append('company_id')
    if args.get('include_description') and args.get('include_description').lower() == 'yes':
        additional_fields.extend(['description', 'description_text'])
    return additional_fields


def entries_to_files(entry_ids):
    """
    Format file details (retrieved using the files' entry IDs) to API expectations to include files in API call.

    parameter: (list) entry_ids
        List of entry ID strings for files uploaded to the warroom

    returns:
        List of attachment field, value tuples formatted according to API expectations
    """
    attachments = []
    for entry_id in entry_ids:
        execute_results = demisto.getFilePath(entry_id)
        file_path = execute_results['path']
        file_name = execute_results['name']
        attachments.append(('attachments[]', (file_name, open(file_path, 'rb'))))

    return attachments


def handle_array_input(args):
    """
    Format any command argument that is supposed to be an array from a string to a list.

    parameter: (dict) args
        The command arguments dictionary

    returns:
        The arguments dict with field values transformed from strings to lists where necessary
    """
    array_inputs = [
        'tags', 'attachments', 'cc_emails', 'bcc_emails', 'to_emails',
        'update_fields', 'update_values', 'notify_emails'
    ]
    attchs_present = args.get('attachments')
    if attchs_present:
        for arr_input in array_inputs:
            if arr_input in args.keys():
                if arr_input != 'attachments':
                    args[arr_input + '[]'] = argToList(args.get(arr_input))
                    del args[arr_input]
                else:
                    args[arr_input] = argToList(args.get(arr_input))
    else:
        for arr_input in array_inputs:
            if arr_input in args.keys():
                args[arr_input] = argToList(args.get(arr_input))
    return args


def validate_priority_input(args):
    """
    Check entered value for command argument 'priority' and format to API expectations.

    parameter: (dict) args
        The command arguments dictionary

    returns:
        The arguments dict with the value for 'priority' field reformatted if necessary
    """
    # Parse and ensure valid command argument
    priority = args.get('priority', None)

    # If priority wasn't given by the user as a cmd arg
    # then no need to alter it to API expectations
    if not priority:
        return args

    priorities = ['low', 'medium', 'high', 'urgent']

    # Check if the user entered status as words - aka the
    # options listed above in 'statuses'
    err_msg = 'priority should be one of these values: 1, 2, 3, 4, {}'.format(', '.join(priorities))
    if len(priority) > 1:
        if priority.lower() in priorities:
            # Add 1 since API status numbers for tickets start at 1
            # Cast to string so clean_arguments helper function doesn't throw any errors
            args['priority'] = str(priorities.index(priority.lower()) + 1)
        else:
            return_error(err_msg)
    # Otherwise make sure the user entered valid status number
    elif not (0 < int(priority) < 5):
        return_error(err_msg)
    return args


def validate_status_input(args):
    """
    Check entered value for command argument 'status' and format to API expectations.

    parameter: (dict) args
        The command arguments dictionary

    returns:
        The arguments dict with the value for 'status' field reformatted if necessary
    """
    # Parse and ensure valid command argument
    status = args.get('status', None)

    # If status wasn't given by the user as a cmd arg
    # then no need to alter it to API expectations
    if not status:
        return args

    statuses = [
        'open', 'pending', 'resolved', 'closed',
        'waiting on customer', 'waiting on third party'
    ]

    # Check if the user entered status as words - aka the
    # options listed above in 'statuses'
    err_msg = 'status should be one of these values: 2, 3, 4, 5, 6, 7, {}'.format(', '.join(statuses))
    if len(status) > 1:
        if status.lower() in statuses:
            # Add 2 since API status numbers for tickets start at 2
            # Cast to string so clean_arguments helper function doesn't throw any errors
            args['status'] = str(statuses.index(status.lower()) + 2)
        else:
            return_error(err_msg)
    # Otherwise make sure the user entered valid status number
    elif not (1 < int(status) < 8):
        return_error(err_msg)
    return args


def handle_number_input(args):
    """
    Format any command argument that is supposed to be a number from a string to an int.

    parameter: (dict) args
        The command arguments dictionary

    returns:
        The arguments dict with field values transformed from strings to numbers where necessary
    """
    # Command args that should be numbers
    number_args = [
        'requester_id', 'status', 'priority', 'responder_id',
        'email_config_id', 'group_id', 'product_id', 'source', 'company_id'
    ]
    # Convert cmd args that are expected to be numbers from strings to numbers
    for num_arg in number_args:
        if num_arg in args.keys():
            args[num_arg] = int(args.get(num_arg))
    return args


def clean_arguments(args):
    """
    Perform all validation and reformatting of command arguments.

    parameter: (dict) args
        The command arguments dictionary

    returns:
        The arguments dict with all field values reformatted where necessary
    """
    args = validate_status_input(args)
    args = validate_priority_input(args)
    args = handle_array_input(args)
    args = handle_number_input(args)
    return args


def determine_identifier(args):
    """
    Determine whether the input for the 'identifier' argument is an
    email or twitter handle and adjust 'args' accordingly.

    parameter: (dict) args
        The command arguments dictionary

    returns:
        The arguments dict with the email or twitter_id field (depending on what the value was)
        assigned the value entered for the 'identifier' argument
    """
    identifier = args.get('identifier')
    if identifier.startswith('@'):
        # Then it's a twitter handle
        args['twitter_id'] = identifier
    elif '@' in identifier:
        # Otherwise assume it's an email address
        args['email'] = identifier
    else:
        err_msg = 'The entered value for the \'identifier\' argument must ' \
                  'be either a Twitter handle or an Email Address.'
        return_error(err_msg)
    # Delete identifier field from args since it doesn't match API expected inputs
    del args['identifier']
    return args


def determine_responder(args):
    """
    Determine whether the input for the 'responder' argument is a group or an agent and adjust 'args' accordingly.

    parameter: (dict) args
        The command arguments dictionary

    returns:
        The arguments dict with the group_id or responder_id field (depending on what the value was)
        assigned the value entered for the 'responder' argument
    """
    responder = args.get('responder', None)
    if responder:
        args = determine_group(args, 'responder')
        args = determine_agent(args, 'responder')
    return args


def determine_agent(args, key_name):
    """
    Determine if the value points to an agent by checking against all agent names, emails, and IDs, and adjust
    'args' accordingly.

    parameter: (string) key_name
        The name of the command argument

    parameter: (dict) args
        The command arguments dictionary

    returns:
        The arguments dict with responder_id field assigned the appropriate value if the value passed
        for the command argument represented by 'key_name' is associated with an Agent's details
    """
    assigned_agent = args.get(key_name, None)
    if assigned_agent:
        agent_emails, agent_names, agent_ids = [], [], []
        # Get names, emails and ids of agents
        agents = list_agents()
        for agent in agents:
            agent_ids.append(agent.get('id'))
            contact_info = agent.get('contact')
            if contact_info:
                agent_names.append(contact_info.get('name', '').lower())
                agent_emails.append(contact_info.get('email', '').lower())
        # Check if responder value is a contact ID
        if assigned_agent in agent_ids:
            args['responder_id'] = assigned_agent
            # Delete assigned_agent field from args since it doesn't match API expected inputs
            del args[key_name]
        elif assigned_agent.lower() in agent_names:
            agent_name_idx = agent_names.index(assigned_agent.lower())
            args['responder_id'] = agent_ids[agent_name_idx]
            del args[key_name]
        elif assigned_agent.lower() in agent_emails:
            agent_email_idx = agent_emails.index(assigned_agent.lower())
            args['responder_id'] = agent_ids[agent_email_idx]
            del args[key_name]

    return args


def determine_group(args, key_name):
    """
    Determine if the value points to a group by checking against all group names and IDs, and adjust
    'args' accordingly.

    parameter: (string) key_name
        The name of the command argument

    parameter: (dict) args
        The command arguments dictionary

    returns:
        The arguments dict with group_id field assigned the appropriate value if the value passed
        for the command argument represented by 'key_name' is associated with a Group's details
    """
    assigned_group = args.get(key_name, None)
    if assigned_group:
        group_names, group_ids = [], []
        # Get names and ids of groups
        groups = list_groups()
        for group in groups:
            group_ids.append(group.get('id'))
            group_names.append(group.get('name', '').lower())
        # Check if responder value is a group ID
        if assigned_group in group_ids:
            args['group_id'] = assigned_group
            del args[key_name]
        # Or the name of a group
        elif assigned_group.lower() in group_names:
            group_name_idx = group_names.index(assigned_group.lower())
            args['group_id'] = group_ids[group_name_idx]
            del args[key_name]
    return args


def http_request(method, url_suffix, params=None, data=None, files=None, headers=HEADERS):
    """
    A wrapper for requests lib to send our requests and handle requests and responses better.

    parameter: (string) method
        A string denoting the http request method to use.
        Can be 'GET', 'POST, 'PUT', 'DELETE', etc.

    parameter: (string) url_suffix
        The API endpoint that determines which data we are trying to access/change in our
        call to the API

    parameter: (dict) params
        The key/value pairs to be encoded as part of the URL's query string

    parameter: (dict) data
        The key/value pairs to be form-encoded

    parameter: (list) files
        The multipart-encoded files to upload

    parameter: (dict) headers
        The headers to use with the request

    returns:
        JSON Response Object
    """
    res = requests.request(
        method,
        BASE_URL + url_suffix,
        verify=USE_SSL,
        params=params,
        data=data,
        headers=headers,
        auth=AUTH,
        files=files
    )
    # Handle error responses gracefully
    if res.status_code not in {200, 201, 202, 204}:
        LOG(res.json())
        LOG(res.text)
        LOG.print_log()
        err_msg = 'Error in API call to Freshdesk Integration [{}] - {}'.format(res.status_code, res.reason)
        err = json.loads(res.content)
        if err.get('errors'):
            for error in err.get('errors'):
                err_msg += '\n' + json.dumps(error, indent=2)
        else:
            for key, value in res.json().items():
                err_msg += '\n{}: {}'.format(key, value)
        return_error(err_msg)
    # Handle response with no content
    elif res.status_code == 204:
        return res

    return res.json()


''' COMMANDS + REQUESTS FUNCTIONS '''


def test_module():
    """
    Will try to make a request to the API endpoint for listing all tickets.
    """
    http_request('GET', 'tickets')


def fetch_incidents():
    per_page = get_number_of_incidents_to_fetch()

    # demisto.getLastRun() will returns an obj with the previous run in it.
    last_run = demisto.getLastRun()
    # Get the last fetch time and last id fetched if exist
    last_fetch = last_run.get('last_created_incident_timestamp')
    last_incident_id = last_run.get('last_incident_id', -1)
    # Handle first time fetch, fetch incidents retroactively
    if not last_fetch:
        last_fetch, _ = parse_date_range(FETCH_TIME, to_timestamp=True)
    updated_since = timestamp_to_datestring(last_fetch, date_format='%Y-%m-%dT%H:%M:%SZ')
    args = {'updated_since': updated_since, 'order_type': 'asc', 'per_page': per_page}

    response = search_tickets(args)  # page 1
    # handle pagination until user's limit
    tickets = handle_search_tickets_pagination(args, response, limit=MAX_INCIDENTS)
    # convert the ticket/events to demisto incidents
    incidents = []
    for ticket in tickets:
        incident = ticket_to_incident(ticket)
        incident_id = ticket.get('id')
        incident_date = date_to_timestamp(incident.get('occurred'), '%Y-%m-%dT%H:%M:%SZ')
        # Update last run and add incident if the incident is newer than last fetch and was not fetched before
        # The incident IDs are in incremental order.
        if incident_date >= last_fetch and incident_id > last_incident_id:
            last_fetch = incident_date
            incidents.append(incident)
            last_incident_id = incident_id
        if len(incidents) >= MAX_INCIDENTS:
            break

    demisto.setLastRun({'last_created_incident_timestamp': last_fetch, 'last_incident_id': last_incident_id})
    demisto.incidents(incidents)


'''<------ TICKETS ------>'''


def create_ticket(args):
    args = determine_identifier(args)
    args = determine_responder(args)
    args = clean_arguments(args)
    endpoint_url = 'tickets'

    response = None
    if not args.get('attachments'):
        # The service endpoint to request from
        # Send a request using our http_request wrapper
        response = http_request('POST', endpoint_url, data=json.dumps(args))
    else:
        # Get the files from their entry IDs
        attachments = entries_to_files(args.get('attachments'))
        # Format to API expectations
        del args['attachments']
        # Send a request and get raw response
        response = http_request('POST', endpoint_url, data=args, files=attachments, headers=MULTIPART_HEADERS)
    return response


def create_ticket_command():
    """
    Create a new Freshdesk ticket.

    demisto parameter: (string) subject
        Subject of the ticket. The default Value is null.

    demisto parameter: (string) description
        Details of the issue for which you are creating a ticket.

    demisto parameter: (number) priority
        Priority of the ticket. Each number has a corresponding value.
        1 is Low, 2 is Medium, 3 is High, 4 is Urgent.

    demisto parameter: (number) status
        Status of the ticket. Each number has a corresponding value.
        2 is Open, 3 is Pending, 4 is Resolved, 5 is Closed, 6 is Waiting
        on Customer, 7 is Waiting on Third Party.

    demisto parameter: (string) identifier
        This can be an email address or a twitter handle

    demisto parameter: (list) responder
        ID or name of the group or agent to whom you wish to assign this ticket.
        To find potential assignees, try executing the fd-list-groups command.

    demisto parameter: (list) attachments
        Entry IDs of files to attach to the ticket.
        The total size of these attachments cannot exceed 15MB.

    demisto parameter: (list) additional_fields
        Additional ticket fields you wish to set the value of

    returns:
        Ticket Object
    """
    # Get command arguments from user
    args = demisto.args()

    # Handle additional_fields command arguments
    args, additional_fields, additional_values = additional_fields_to_args(args, 'additional_fields')

    # Make request and get raw response
    ticket = create_ticket(args)
    # Parse response into context
    include_in_context = DEFAULT_TICKET_CONTEXT_FIELDS[:]

    context = {string_to_context_key(key): val for key, val in ticket.items() if val}
    context = additional_fields_to_context(context, include_in_context, additional_fields, additional_values)
    context, context_readable = attachments_into_context(ticket, context)
    context = reformat_ticket_context(context)
    context_readable = reformat_ticket_context(context_readable)
    title = 'Newly Created Ticket #{}'.format(context.get('ID'))
    human_readable = tableToMarkdown(title, context_readable, removeNull=True)
    demisto.results({
        'Type': entryTypes['note'],
        'ContentsFormat': formats['json'],
        'Contents': ticket,
        'ReadableContentsFormat': formats['markdown'],
        'HumanReadable': human_readable,
        'EntryContext': {
            'Freshdesk.Ticket(val.ID && val.ID === obj.ID)': context
        }
    })


def update_ticket(args):
    # Get ticket number
    ticket_number = args.get('id')
    # Remove ticket number from args
    del args['id']

    args = determine_agent(args, 'assigned_agent')
    args = determine_group(args, 'assigned_group')

    args = clean_arguments(args)

    # The service endpoint to request from
    endpoint_url = 'tickets/{}'.format(ticket_number)

    response = None
    if not args.get('attachments'):
        # Send a request using our http_request wrapper
        response = http_request('PUT', endpoint_url, data=json.dumps(args))
    else:
        # Get the files from their entry IDs
        attachments = entries_to_files(args.get('attachments'))
        # Format to API expectations
        del args['attachments']
        # Send a request and get raw response
        response = http_request('PUT', endpoint_url, data=args, files=attachments, headers=MULTIPART_HEADERS)
    return response


def update_ticket_command():
    """
    Update the ticket specified by a ticket ID number.

    demisto parameter: (string) subject
        Update the ticket's subject field

    demisto parameter: (number,string) status
        Update the ticket's status. Possible values are 2,3,4,5,6,7 or
        'Open' , 'Pending', 'Resolved', 'Closed', 'Waiting on Customer',
        'Waiting on Third Party'

    demisto parameter: (number,string) priority
        Update the ticket's priority. Possible values are 1,2,3,4 or
        'Low', 'Medium', 'High', 'Urgent'

    demisto parameter: (string) description
        The HTML content of the ticket

    demisto parameter: (number) id
        ID number of the ticket to update

    demisto parameter: assigned_agent
        Update which agent is assigned to respond to this ticket.
        Values can be either the agent's ID number, name, or email.

    demisto parameter: assigned_group
        Update which group is assigned to respond to this ticket.
        Values can be either the group's ID number or name.

    demisto parameter: (list) additional_fields
        Fields not included in the default command arguments that
        you wish to enter the value for

    returns:
        Ticket specified by the ticket ID number with its updated values
    """
    args = demisto.args()
    args, additional_fields, additional_fields_values = additional_fields_to_args(args, 'additional_fields')

    # Make request and get raw response
    ticket = update_ticket(args)

    # Parse response into context
    include_in_context = DEFAULT_TICKET_CONTEXT_FIELDS[:]
    include_in_context.append('updated_at')
    # Parse default context fields
    context = {string_to_context_key(key): val for key, val in ticket.items() if val}
    # Parse additional fields into context
    context = additional_fields_to_context(context, include_in_context, additional_fields, additional_fields_values)
    # Parse attachments into context
    context, context_readable = attachments_into_context(ticket, context)
    context = reformat_ticket_context(context)
    context_readable = reformat_ticket_context(context_readable)
    title = 'Ticket #{} Updated'.format(context.get('ID'))
    human_readable = tableToMarkdown(title, context_readable, removeNull=True)
    demisto.results({
        'Type': entryTypes['note'],
        'ContentsFormat': formats['json'],
        'Contents': ticket,
        'ReadableContentsFormat': formats['markdown'],
        'HumanReadable': human_readable,
        'EntryContext': {
            'Freshdesk.Ticket(val.ID && val.ID === obj.ID)': context
        }
    })


def get_ticket(args):
    ticket_number = args.get('id')
    endpoint_url = 'tickets/{}'.format(ticket_number)
    url_params = {}

    # Check if embedding additional info in API response was specified in cmd args
    include = ''
    if args.get('include_stats') and args.get('include_stats').lower() == 'true':
        include += 'stats'
    if args.get('include_requester') and args.get('include_requester').lower() == 'true':
        include += 'requester' if include == '' else ', requester'
    if include != '':
        url_params['include'] = include

    response = http_request('GET', endpoint_url, params=url_params)
    return response


def get_ticket_command():
    """
    View a Ticket.

    demisto parameter: (number) id
        ID number of the ticket to fetch

    demisto parameter: (string) include_requester
        If set to 'yes' then the ticket requester's id, email, mobile, name, and phone
        will be included in the ticket's output.

    demisto parameter: (string) include_stats
        If set to 'yes' then the ticket's closed_at, resolved_at and first_responded_at times will be included.

    returns:
        Ticket Object
    """
    # Get command arguments from user
    args = demisto.args()
    # Make request and get raw response
    ticket = get_ticket(args)

    nonstd_context_fields = ['requester', 'stats']

    # Parse response into context
    context = {
        string_to_context_key(key): val
        for key, val in ticket.items()
        if key not in nonstd_context_fields and val is not None
    }

    # Parse attachments into context
    context, context_readable = attachments_into_context(ticket, context)

    context['AdditionalFields'] = {}
    requester = ticket.get('requester')
    if requester:
        requester_context = {string_to_context_key(key): val for key, val in requester.items() if val}
        context['AdditionalFields']['Requestor'] = requester_context
    stats = ticket.get('stats')
    if stats:
        stats_context = {string_to_context_key(key): val for key, val in stats.items() if val}
        context['AdditionalFields']['Stats'] = stats_context

    if not ticket.get('deleted'):
        context['AdditionalFields']['Deleted'] = False

    context = reformat_ticket_context(context)
    context_readable = reformat_ticket_context(context_readable)
    title = 'Viewing Ticket #{}'.format(ticket.get('id'))
    human_readable = tableToMarkdown(title, context_readable, removeNull=True)
    demisto.results({
        'Type': entryTypes['note'],
        'ContentsFormat': formats['json'],
        'Contents': ticket,
        'ReadableContentsFormat': formats['markdown'],
        'HumanReadable': human_readable,
        'EntryContext': {
            'Freshdesk.Ticket(val.ID && val.ID === obj.ID)': context
        }
    })


def delete_ticket(ticket_id):
    endpoint_url = 'tickets/{}'.format(ticket_id)
    response = http_request('DELETE', endpoint_url)
    return response


def delete_ticket_command():
    """
    Soft-Delete the ticket specified by the 'id' command argument.

    demisto parameter: (number) id
        ID of the ticket to delete

    returns:
        Success Message
    """
    ticket_id = demisto.args().get('id')
    # Make request
    delete_ticket(ticket_id)
    ticket_context = {
        'ID': int(ticket_id),
        'AdditionalFields': {'Deleted': True}
    }
    message = 'Soft-Deleted Ticket #{}'.format(ticket_id)
    demisto.results({
        'Type': entryTypes['note'],
        'ContentsFormat': formats['json'],
        'Contents': ticket_context,
        'ReadableContentsFormat': formats['markdown'],
        'HumanReadable': message,
        'EntryContext': {
            'Freshdesk.Ticket(val.ID && val.ID === obj.ID)': ticket_context
        }
    })


def search_tickets(args):
    endpoint_url = 'tickets'
    url_params = {}

    # Filter By
    filter = args.get('filter')
    if filter:
        url_params['filter'] = filter
    requester = args.get('requester')
    if requester:
        if '@' in requester:
            url_params['email'] = requester
        else:
            url_params['requester_id'] = requester
    updated_since = args.get('updated_since')
    if updated_since:
        url_params['updated_since'] = updated_since
    per_page = args.get('per_page')
    if per_page:
        url_params['per_page'] = per_page

    # Sort By
    order_by = args.get('order_by')
    if order_by:
        url_params['order_by'] = order_by
    order_type = args.get('order_type')
    if order_type:
        url_params['order_type'] = order_type

    # Embeddings (include additional information)
    include = ''
    if args.get('include_stats') and args.get('include_stats').lower() == 'true':
        include += 'stats'
    if args.get('include_requester') and args.get('include_requester').lower() == 'true':
        include += 'requester' if include == '' else ', requester'
    if args.get('include_description') and args.get('include_description').lower() == 'true':
        include += 'description' if include == '' else ', description'
    if include != '':
        url_params['include'] = include

    # Custom Query
    custom_query = args.get('custom_query')
    if custom_query and url_params:
        err_msg = 'You cannot use the custom_query argument in conjunction with the other command arguments. You can ' \
                  'either use the other arguments that allow you to choose options for filtering, sorting, ' \
                  'and including information for tickets, or to use the custom_query alone to create a custom filter ' \
                  'that determines which tickets are listed.'
        return_error(err_msg)
    elif custom_query:
        endpoint_url = 'search/tickets'
        url_params['query'] = '"' + custom_query + '"'

    page = args.get('page')
    if page:
        url_params['page'] = page

    # Make request and get raw response
    response = http_request('GET', endpoint_url, params=url_params)
    return response


def search_tickets_command():
    """
    List all tickets that match the filter criteria you specify.

    demisto parameter: (string) filter
        Predefined filters

    demisto parameter: requester
        Filter by either the ticket requester's email or ID

    demisto parameter: (datetime) updated_since
        By default, only tickets that have been created within the past 30 days will be returned.
        For older tickets, use this filter. Example value for this field would be '2015-01-19T02:00:00Z'

    demisto parameter: (string) order_by
        Reference field for ordering the list of tickets. The default sort order is created_at.

    demisto parameter: (string) order_type
        Whether to order the resulting tickets in ascending or descending order.
        The default is descending. Value can be either 'asc' or 'desc'.

    demisto parameter: (string) include_stats
        If set to 'yes' then the ticket's closed_at, resolved_at and first_responded_at times will be included.

    demisto parameter: (string) include_requester
        If set to 'yes' then the ticket requester's id, email, mobile, name, and phone
        will be included in the ticket's output for each ticket.

    demisto parameter: (string) include_description
        If set to 'yes' then the ticket's description and description_text will be included the tickets' outputs.

    demisto parameter: (string) custom_query
        Filter tickets using a custom query.
        Format  -  "(ticket_field:integer OR ticket_field:'string') AND ticket_field:boolean"
        Example -  "(type:'Question' OR type:'Problem') AND (due_by:>'2017-10-01' AND due_by:<'2017-10-07')"
        Note that the custom_query argument cannot be used in conjunction with this command's other arguments.

    returns:
        Ticket Objects
    """
    args = demisto.args()
    additional_fields = get_additional_fields(args)
    response = search_tickets(args)   # page 1

    tickets = handle_search_tickets_pagination(args, response)

    context_outputs = DEFAULT_TICKET_CONTEXT_FIELDS[:]
    context_outputs.append('updated_at')

    # Parse response into context
    contexts = []
    readable_contexts = []
    for ticket in tickets:
        # Parse ticket into the standard outputs
        context = {string_to_context_key(key): val for key, val in ticket.items() if key in context_outputs}

        # Parse ticket attachments into context
        context, context_readable = attachments_into_context(ticket, context)

        # Parse ticket for the additionally requested fields
        context['AdditionalFields'] = {
            string_to_context_key(key): val for key, val in ticket.items() if key in additional_fields
        }
        requester = ticket.get('requester')
        if requester:
            requester_context = {string_to_context_key(key): val for key, val in requester.items() if val}
            context['AdditionalFields']['Requestor'] = requester_context
        stats = ticket.get('stats')
        if stats:
            stats_context = {string_to_context_key(key): val for key, val in stats.items() if val}
            context['AdditionalFields']['Stats'] = stats_context

        context_readable = reformat_ticket_context(context_readable)
        readable_contexts.append(context_readable)
        context = reformat_ticket_context(context)
        contexts.append(context)

    table_headers = [
        'ID', 'Priority', 'Status', 'Subject', 'DueBy', 'FrDueBy', 'RequesterID', 'GroupID',
        'Source', 'CreatedAt', 'UpdatedAt', 'Tag', 'AdditionalFields', 'Attachment'
    ]
    title = 'Viewing All Requested Tickets'
    human_readable = tableToMarkdown(title, readable_contexts, headers=table_headers, removeNull=True)
    demisto.results({
        'Type': entryTypes['note'],
        'ContentsFormat': formats['json'],
        'Contents': tickets,
        'ReadableContentsFormat': formats['markdown'],
        'HumanReadable': human_readable,
        'EntryContext': {
            'Freshdesk.Ticket(val.ID && val.ID === obj.ID)': contexts
        }
    })


'''<------ CONVERSATIONS ------>'''


def ticket_reply(args):
    ticket_id = args.get('ticket_id')
    del args['ticket_id']
    args = handle_array_input(args)
    endpoint_url = 'tickets/{}/reply'.format(ticket_id)

    response = None
    if not args.get('attachments'):
        # The service endpoint to request from
        # Send a request using our http_request wrapper
        response = http_request('POST', endpoint_url, data=json.dumps(args))
    else:
        # Get the files from their entry IDs
        attachments = entries_to_files(args.get('attachments'))
        # Format to API expectations
        del args['attachments']
        # Send a request and get raw response
        response = http_request('POST', endpoint_url, data=args, files=attachments, headers=MULTIPART_HEADERS)
    return response


def ticket_reply_command():
    """
    Reply to a specified ticket.

    demisto parameter: (number) ticket_id
        ID of the ticket you wish to respond to

    demisto parameter: (string) body
        Content of the reply in HTML format

    demisto parameter: (string) from_email
        The email address from which the reply is sent. By default the global support email will be used.

    demisto parameter: (number) user_id
        ID of the agent who is adding the note

    demisto parameter: (list) cc_emails
        Array of email address strings added in the 'cc' field of the outgoing ticket email.

    demisto parameter: (list) bcc_emails
        Array of email address strings added in the 'bcc' field of the outgoing ticket email.

    demisto parameter: (list) attachments
        Entry IDs of files to attach to the reply. The total size of these attachments cannot exceed 15MB.

    returns:
        Ticket Reply Object
    """
    args = demisto.args()
    # Make request and get raw response
    reply = ticket_reply(args)
    # Parse response into context
    context = {string_to_context_key(key): val for key, val in reply.items() if val}
    context = reformat_conversation_context(context)
    # Parse attachments into context
    context, context_readable = attachments_into_context(reply, context)
    context = reformat_ticket_context(context)
    context_readable = reformat_ticket_context(context_readable)
    complete_context = {
        'ID': int(reply.get('ticket_id')),
        'Conversation': context
    }
    title = 'Reply to Ticket #{}'.format(reply.get('ticket_id'))
    human_readable = tableToMarkdown(title, context_readable, removeNull=True)
    demisto.results({
        'Type': entryTypes['note'],
        'ContentsFormat': formats['json'],
        'Contents': reply,
        'ReadableContentsFormat': formats['markdown'],
        'HumanReadable': human_readable,
        'EntryContext': {
            'Freshdesk.Ticket(val.ID && val.ID === obj.ID)': complete_context
        }
    })


def create_ticket_note(args):
    ticket_id = args.get('ticket_id')
    del args['ticket_id']
    args = handle_array_input(args)
    # Set defaults for 'private' and 'incoming' fields if not set by user
    args['private'] = args.get('private', 'true')
    args['incoming'] = args.get('incoming', 'false')
    endpoint_url = 'tickets/{}/notes'.format(ticket_id)

    response = None
    if not args.get('attachments'):
        # Format boolean args to API expectations
        dumped_args = json.dumps(args).replace('"false"', 'false').replace('"true\"', 'true')
        # The service endpoint to request from
        # Send a request using our http_request wrapper
        response = http_request('POST', endpoint_url, data=dumped_args)
    else:
        # Get the files from their entry IDs
        attachments = entries_to_files(args.get('attachments'))
        # Format to API expectations
        del args['attachments']
        # Send a request and get raw response
        response = http_request('POST', endpoint_url, data=args, files=attachments, headers=MULTIPART_HEADERS)
    return response


def create_ticket_note_command():
    """
    Create a note for a specified ticket.

    Notes by default are private (AKA not visible to non-agents) unless you
    set the 'private' command argument to False.

    demisto parameter: (number) ticket_id
        ID of the ticket you wish to make a note for

    demisto parameter: (string) body
        Content of the note in HTML format

    demisto parameter: (boolean) private
        Set to false if the note is not private

    demisto parameter: (number) user_id
        ID of the agent who is adding the note

    demisto parameter: (list) notify_emails
        Array of email addresses of agents/users who need to be notified about this note

    demisto parameter: (boolean) incoming
        Set to true if a particular note should appear as being created from outside (i.e., not through web portal).

    demisto parameter: (list) attachments
        Entry IDs of files to attach to the note. The total size of these attachments cannot exceed 15MB.

    returns:
        Note Object
    """
    # Get command arguments
    args = demisto.args()
    # Make request and get raw response
    note = create_ticket_note(args)
    # Parse response into context
    context = {string_to_context_key(key): val for key, val in note.items() if val}
    context = reformat_conversation_context(context)
    # Parse attachments into context
    context, context_readable = attachments_into_context(note, context)
    context = reformat_ticket_context(context)
    context_readable = reformat_ticket_context(context_readable)
    complete_context = {
        'ID': int(note.get('ticket_id')),
        'Conversation': context
    }
    title = 'Note for Ticket #{}'.format(note.get('ticket_id'))
    human_readable = tableToMarkdown(title, context_readable, removeNull=True)
    demisto.results({
        'Type': entryTypes['note'],
        'ContentsFormat': formats['json'],
        'Contents': note,
        'ReadableContentsFormat': formats['markdown'],
        'HumanReadable': human_readable,
        'EntryContext': {
            'Freshdesk.Ticket(val.ID && val.ID === obj.ID)': complete_context
        }
    })


def get_ticket_conversations(ticket_id):
    endpoint_url = 'tickets/{}/conversations'.format(ticket_id)
    response = http_request('GET', endpoint_url)
    return response


def get_ticket_conversations_command():
    """
    Lists all replies and notes for a specified ticket.

    demisto parameter: (number) ticket_id
        ID of the ticket for which you would like to list all of its conversations

    returns:
        Conversation Objects
    """
    # Get id number of ticket as cmd arg for which you want to see all the conversations
    ticket_id = demisto.args().get('ticket_id')
    # Make request and get raw response
    conversations = get_ticket_conversations(ticket_id)
    # Parse response into context
    contexts = []
    readable_contexts = []
    for conversation in conversations:
        context = {string_to_context_key(key): val for key, val in conversation.items() if val}
        context = reformat_conversation_context(context)
        # Parse attachments into context
        context, context_readable = attachments_into_context(conversation, context)
        context = reformat_ticket_context(context)
        context_readable = reformat_ticket_context(context_readable)
        contexts.append(context)
        readable_contexts.append(context_readable)
    complete_context = {
        'ID': int(ticket_id),
        'Conversation': contexts
    }
    title = 'Conversations of Ticket #{}'.format(ticket_id)
    human_readable = tableToMarkdown(title, readable_contexts, removeNull=True)
    demisto.results({
        'Type': entryTypes['note'],
        'ContentsFormat': formats['json'],
        'Contents': conversations,
        'ReadableContentsFormat': formats['markdown'],
        'HumanReadable': human_readable,
        'EntryContext': {
            'Freshdesk.Ticket(val.ID && val.ID === obj.ID)': complete_context
        }
    })


'''<------ CONTACTS ------>'''


def list_contacts(filters):
    # Alter to match API expected inputs
    updated_since = filters.get('updated_since', None)
    if updated_since:
        del filters['updated_since']
        filters['_updated_since'] = updated_since

    endpoint_url = 'contacts'
    response = http_request('GET', endpoint_url, params=filters)
    return response


def list_contacts_command():
    """
    List all contacts.

    Lists all contacts matching the specified filters. If no filters are provided
    then all unblocked and undeleted contacts will be returned.

    demisto parameter: (number) mobile
        mobile number to filter the contacts by

    demisto parameter: (number) phone
        phone number to filter contacts by

    demisto parameter: (string) state
        The state of contacts by which you want to filter the contacts. Values
        are 'verified', 'unverified', 'blocked', or 'deleted'.

    demisto parameter: (datetime) updated_since
        return contacts that have been updated after the timestamp given as this argument value

    returns:
        Contact Objects
    """
    # Get command arguments from user
    filters = demisto.args()
    # Make request and get raw response
    contacts = list_contacts(filters)
    # Parse response into context
    contexts = []
    for contact in contacts:
        # Parse individual contact response in context
        context = format_contact_context(contact)
        contexts.append(context)
    filters_as_strings = ', '.join(['{}: {}'.format(key, val) for key, val in filters.items()])
    title = 'Contacts Filtered by {}'.format(filters_as_strings) if filters else 'All Contacts'
    human_readable = tableToMarkdown(title, contexts, removeNull=False)
    demisto.results({
        'Type': entryTypes['note'],
        'ContentsFormat': formats['json'],
        'Contents': contacts,
        'ReadableContentsFormat': formats['markdown'],
        'HumanReadable': human_readable,
        'EntryContext': {
            'Freshdesk.Contact(val.ID && val.ID === obj.ID)': contexts
        }
    })


def get_contact(args):
    contact_id = 0
    if not args:
        err_msg = 'You must provide a value for either the mobile, email or id command argument fields.'
        return_error(err_msg)
    elif args.get('id') is not None:
        contact_id = args.get('id')
    elif args.get('email') is not None:
        try:
            filters = {'email': args.get('email')}
            # Get id field of first result of contacts with that email (There should only be one)
            contact_id = list_contacts(filters)[0].get('id')
        # If there is an IndexError, it means no results were returned for the given filter
        except IndexError:
            err_msg = 'Couldn\'t find a contact with that email address.'\
                      ' Double check that you wrote the email address correctly'\
                      ' and/or that you have a FreshDesk contact with that exact'\
                      ' email address.'
            return_error(err_msg)
        except Exception as e:
            return_error(e)
    else:
        try:
            filters = {'mobile': args.get('mobile')}
            # Get id field of first result of contacts with that mobile number
            contact_id = list_contacts(filters)[0].get('id')
        # If there is an IndexError, it means no results were returned for the given filter
        except IndexError:
            err_msg = 'Couldn\'t find a contact with that mobile number.'\
                      ' Double check that you wrote it correctly and/or that '\
                      'you have a FreshDesk contact with that exact mobile number.'
            return_error(err_msg)
        except Exception as e:
            return_error(e)

    endpoint_url = 'contacts/{}'.format(contact_id)
    response = http_request('GET', endpoint_url)
    return response


def get_contact_command():
    """
    View the details of the contact specified by the ID number.

    demisto parameter: (number) id
        ID of the contact you wish to view the details of

    demisto parameter: (number) mobile
        Mobile number of the contact you wish to view the details of

    demisto parameter: (string) email
        Email address of the contact you wish to view the details of

    returns:
        Contact Object
    """
    # Get command arguments from user
    args = demisto.args()
    # Make request and get raw response
    contact = get_contact(args)

    context = format_contact_context(contact)
    title = 'Viewing Contact #{}'.format(contact.get('id'))
    human_readable = tableToMarkdown(title, context, removeNull=True)
    demisto.results({
        'Type': entryTypes['note'],
        'ContentsFormat': formats['json'],
        'Contents': contact,
        'ReadableContentsFormat': formats['markdown'],
        'HumanReadable': human_readable,
        'EntryContext': {
            'Freshdesk.Contact(val.ID && val.ID === obj.ID)': context
        }
    })


'''<------ CANNED RESPONSES ------>'''


def list_canned_response_folders():
    endpoint_url = 'canned_response_folders'
    response = http_request('GET', endpoint_url)
    return response


def list_canned_response_folders_command():
    """
    List all Canned Response Folders (Only users with Admin Privileges).

    returns:
        Folder Objects
    """
    # Make request and get raw response
    cr_folders = list_canned_response_folders()
    # Parse response into context
    contexts = []
    for folder in cr_folders:
        # Parse individual contact response in context
        context = {string_to_context_key(key): val for key, val in folder.items() if val}
        context = reformat_canned_response_context(context)
        contexts.append(context)
    title = 'All Canned Response Folders'
    human_readable = tableToMarkdown(title, contexts, removeNull=True)
    demisto.results({
        'Type': entryTypes['note'],
        'ContentsFormat': formats['json'],
        'Contents': cr_folders,
        'ReadableContentsFormat': formats['markdown'],
        'HumanReadable': human_readable,
        'EntryContext': {
            'Freshdesk.CRFolder(val.ID && val.ID === obj.ID)': contexts
        }
    })


def get_canned_response_folder(id):
    endpoint_url = 'canned_response_folders/{}/responses'.format(id)
    response = http_request('GET', endpoint_url)
    return response


def get_canned_response_folder_command():
    """
    View the details of all the Canned Responses in a Folder.

    demisto parameter: (number) id
        ID of the Folder containing the Canned Responses you wish to view the details of

    returns:
        Canned Response Objects with more details, aka all of a Canned Response Object's attributes
    """
    # Get id of the containing canned response folder as cmd argument
    cr_folder_id = demisto.args().get('id')
    # Make request and get raw response
    canned_responses = get_canned_response_folder(cr_folder_id)
    # Parse the responses into context
    contexts = []
    readable_contexts = []
    for cr in canned_responses:
        context = {string_to_context_key(key): val for key, val in cr.items() if val}
        context = reformat_canned_response_context(context)
        context, context_readable = attachments_into_context(cr, context)
        contexts.append(context)
        readable_contexts.append(context_readable)
    title = 'Details of Canned Responses in CR Folder #{}'.format(cr_folder_id)
    human_readable = tableToMarkdown(title, readable_contexts, removeNull=True)
    demisto.results({
        'Type': entryTypes['note'],
        'ContentsFormat': formats['json'],
        'Contents': canned_responses,
        'ReadableContentsFormat': formats['markdown'],
        'HumanReadable': human_readable,
        'EntryContext': {
            'Freshdesk.CRFolder(val.ID && val.ID === obj.ID).CR(val.ID && val.ID === obj.ID)': contexts
        }
    })


'''<------ GROUPS ------>'''


def list_groups():
    endpoint_url = 'groups'
    response = http_request('GET', endpoint_url)
    return response


def list_groups_command():
    """
    List all groups.

    returns:
        Group Objects
    """
    # Make request and get raw response
    groups = list_groups()
    # Parse response into context
    contexts = []
    for group in groups:
        # Parse individual group response in context
        context = {}
<<<<<<< HEAD
        for key, val in group.items():
=======
        for key, val in list(group.items()):
>>>>>>> 634cb1b6
            if val:
                if key == 'agent_ids':
                    key = 'agent_id'
                new_key = string_to_context_key(key)
                if 'Id' in new_key:
                    new_key = new_key.replace('Id', 'ID')
                context[new_key] = val
        contexts.append(context)
    title = 'All Groups'
    human_readable = tableToMarkdown(title, contexts, removeNull=True)
    demisto.results({
        'Type': entryTypes['note'],
        'ContentsFormat': formats['json'],
        'Contents': groups,
        'ReadableContentsFormat': formats['markdown'],
        'HumanReadable': human_readable,
        'EntryContext': {
            'Freshdesk.Group(val.ID && val.ID === obj.ID)': contexts
        }
    })


'''<------ AGENTS ------>'''


def list_agents(filters={}):
    endpoint_url = 'agents'
    response = http_request('GET', endpoint_url, params=filters)
    return response


def list_agents_command():
    """
    List agents that match the criteria of the filters entered as command arguments.

    demisto parameter: (number) mobile
        Mobile phone number to filter agents by

    demisto parameter: (number) phone
        Telephone number to filter agents by

    demisto parameter: (string) state
        Filter agents by whether they are 'fulltime' or 'occasional'

    returns:
        Agent Objects
    """
    # Get filter as cmd arg
    args = demisto.args()
    # Make request and get raw response
    agents = list_agents(args)
    # Parse response into context
    contexts = []
    for agent in agents:
        # Parse the individual agent into context
        context = {}
<<<<<<< HEAD
        for key, val in agent.items():
=======
        for key, val in list(agent.items()):
>>>>>>> 634cb1b6
            if val:
                if key == 'group_ids':
                    key = 'group_id'
                elif key == 'role_ids':
                    key = 'role_id'
                new_key = string_to_context_key(key)
                if 'Id' in new_key:
                    new_key = new_key.replace('Id', 'ID')
                context[new_key] = val
        context['Contact'] = {string_to_context_key(key): val for key, val in agent.get('contact').items() if val}
        contexts.append(context)
    title = 'All Agents'
    human_readable = tableToMarkdown(title, contexts, removeNull=True)
    demisto.results({
        'Type': entryTypes['note'],
        'ContentsFormat': formats['json'],
        'Contents': agents,
        'ReadableContentsFormat': formats['markdown'],
        'HumanReadable': human_readable,
        'EntryContext': {
            'Freshdesk.Agent(val.ID && val.ID === obj.ID)': contexts
        }
    })


''' COMMANDS MANAGER / SWITCH PANEL '''


# Commands Switch Panel
commands = {
    'fd-create-ticket': create_ticket_command,
    'fd-update-ticket': update_ticket_command,
    'fd-get-ticket': get_ticket_command,
    'fd-get-contact': get_contact_command,
    'fd-list-contacts': list_contacts_command,
    'fd-list-canned-response-folders': list_canned_response_folders_command,
    'fd-get-canned-response-folder': get_canned_response_folder_command,
    'fd-list-groups': list_groups_command,
    'fd-ticket-reply': ticket_reply_command,
    'fd-create-ticket-note': create_ticket_note_command,
    'fd-get-ticket-conversations': get_ticket_conversations_command,
    'fd-list-agents': list_agents_command,
    'fd-delete-ticket': delete_ticket_command,
    'fd-search-tickets': search_tickets_command,
}

LOG('Command being called is %s' % (demisto.command()))

try:
    if demisto.command() == 'test-module':
        # This is the call made when pressing the integration test button.
        test_module()
        demisto.results('ok')
    elif demisto.command() == 'fetch-incidents':
        fetch_incidents()
    elif demisto.command() in commands.keys():
        # Execute that command
        commands[demisto.command()]()

# Log exceptions
except Exception as e:
    return_error("Failed to execute {} command. Error: {}".format(demisto.command(), str(e)), e)<|MERGE_RESOLUTION|>--- conflicted
+++ resolved
@@ -80,11 +80,7 @@
     returns:
         The reformatted context
     """
-<<<<<<< HEAD
-    for key, val in context.items():
-=======
     for key, val in list(context.items()):
->>>>>>> 634cb1b6
         if 'Id' in key:
             new_key = key.replace('Id', 'ID')
             context[new_key] = val
@@ -163,11 +159,7 @@
         'UserID', 'BodyText', 'Category', 'Private', 'Incoming'
     ]
 
-<<<<<<< HEAD
-    for key, val in context.items():
-=======
     for key, val in list(context.items()):
->>>>>>> 634cb1b6
         if key == 'Tags':
             new_key = key[:-1]
             context[new_key] = val
@@ -204,11 +196,7 @@
     new_context = {}
     new_context['AdditionalFields'] = context.get('AdditionalFields') if context.get('AdditionalFields') else {}
     additional_fields = {}
-<<<<<<< HEAD
-    for key, val in context.items():
-=======
     for key, val in list(context.items()):
->>>>>>> 634cb1b6
         if key not in standard_context_outputs:
             if not ((isinstance(val, list) or isinstance(val, dict)) and len(val) == 0):
                 additional_fields[key] = val
@@ -1759,11 +1747,7 @@
     for group in groups:
         # Parse individual group response in context
         context = {}
-<<<<<<< HEAD
-        for key, val in group.items():
-=======
         for key, val in list(group.items()):
->>>>>>> 634cb1b6
             if val:
                 if key == 'agent_ids':
                     key = 'agent_id'
@@ -1820,11 +1804,7 @@
     for agent in agents:
         # Parse the individual agent into context
         context = {}
-<<<<<<< HEAD
-        for key, val in agent.items():
-=======
         for key, val in list(agent.items()):
->>>>>>> 634cb1b6
             if val:
                 if key == 'group_ids':
                     key = 'group_id'
