--- conflicted
+++ resolved
@@ -1,15 +1,8 @@
 {
-<<<<<<< HEAD
-    "name": "BMC Remedy On-Demand",
-    "description": "Use Remedy On-Demand to manage tickets",
-    "support": "xsoar",
-    "currentVersion": "1.1.3",
-=======
     "name": "BMC Remedy On-Demand (Deprecated)",
     "description": "Deprecated. Use BMC Helix ITSM instead",
     "support": "xsoar",
     "currentVersion": "1.1.4",
->>>>>>> 90cf3b88
     "author": "Cortex XSOAR",
     "url": "https://www.paloaltonetworks.com/cortex",
     "email": "",
