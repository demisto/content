--- conflicted
+++ resolved
@@ -1,12 +1,6 @@
 An XSIAM event collector for AWS Security Hub.
 
-<<<<<<< HEAD
-<~XSIAM>
-This is the default integration for this content pack when configured by the Data Onboarder.
-</~XSIAM>
-=======
 This is the default integration for this content pack when configured by the Data Onboarder in Cortex XSIAM.
->>>>>>> 35d850ab
 
 ## Configure AWS Security Hub Event Collector on Cortex XSIAM
 
