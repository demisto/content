--- conflicted
+++ resolved
@@ -2049,10 +2049,7 @@
   ismappable: true
   isremotesyncin: true
   isremotesyncout: true
-<<<<<<< HEAD
-=======
   runonce: false
->>>>>>> 9ddafcfd
   script: '-'
   subtype: python3
   type: python
