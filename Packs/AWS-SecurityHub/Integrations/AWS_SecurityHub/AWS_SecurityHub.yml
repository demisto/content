category: IT Services
sectionOrder:
- Connect
- Collect
commonfields:
  id: AWS - Security Hub
  version: -1
configuration:
- display: Role Arn
  name: roleArn
  type: 0
  section: Connect
  advanced: true
  required: false
- display: Role Session Name
  name: roleSessionName
  type: 0
  section: Connect
  advanced: true
  required: false
- display: AWS Default Region
  name: defaultRegion
  options:
  - us-east-1
  - us-east-2
  - us-west-1
  - us-west-2
  - ca-central-1
  - eu-west-1
  - eu-central-1
  - eu-west-2
  - ap-northeast-1
  - ap-northeast-2
  - ap-southeast-1
  - ap-southeast-2
  - ap-south-1
  - sa-east-1
  - eu-north-1
  - eu-west-3
  - us-gov-east-1
  - us-gov-west-1
  type: 15
  section: Connect
  advanced: true
  required: false
- display: Role Session Duration
  name: sessionDuration
  type: 0
  section: Connect
  advanced: true
  required: false
- display: Access Key
  name: credentials
  type: 9
  displaypassword: Secret Key
  required: false
- display: Access Key
  name: access_key
  type: 0
  section: Connect
  hidden: true
  required: false
- display: Secret Key
  name: secret_key
  type: 4
  section: Connect
  hidden: true
  required: false
- display: Timeout
  name: timeout
  additionalinfo: The time in seconds till a timeout exception is reached. You can specify just the read timeout (for example 60) or also the connect timeout followed after a comma (for example 60,10). If a connect timeout is not specified, a default of 10 second will be used.
  defaultvalue: 60,10
  type: 0
  section: Connect
  advanced: true
  required: false
- display: Retries
  name: retries
  defaultvalue: 5
  additionalinfo: "The maximum number of retry attempts when connection or throttling errors are encountered. Set to 0 to disable retries. The default value is 5 and the limit is 10. Note: Increasing the number of retries will increase the execution time."
  type: 0
  section: Connect
  advanced: true
  required: false
- display: PrivateLink service URL.
  name: endpoint_url
  type: 0
  section: Connect
  advanced: true
  required: false
- display: STS PrivateLink URL.
  name: sts_endpoint_url
  type: 0
  section: Connect
  advanced: true
  required: false
- display: Fetch incidents
  name: isFetch
  type: 8
  section: Collect
  required: false
- display: First fetch time (<number> <time unit>, e.g., 12 hours, 7 days, 3 months, 1 year)
  name: first_fetch_timestamp
  type: 0
  section: Collect
  defaultvalue: 15 days
  required: false
- display: Incident type
  name: incidentType
  type: 13
  section: Connect
  required: false
- display: Security Hub Incidents Severity Level
  name: sh_severity
  type: 15
  section: Collect
  advanced: true
  additionalinfo: "Severity level of fetched incidents. Could be Informational, Low, Medium, High and Critical. For example, if you set the severity level to Medium, only findings with severity level Medium, High or Critical will be fetched."
  options:
  - Informational
  - Low
  - Medium
  - High
  - Critical
  required: false
- display: Additional Incidents Filters
  name: additionalFilters
  type: 0
  section: Collect
  advanced: true
  additionalinfo: "A comma-separated list of additional incident filters in the format 'name=name1,value=value1,comparison=comparison1."
  required: false
- display: Change findings workflow to 'NOTIFIED'
  name: archiveFindings
  type: 8
  section: Collect
  advanced: true
  additionalinfo: "Notify the resource owner about the security issue. You can use this status when you are not the resource owner, and you need intervention from the resource owner in order to resolve a security issue."
  required: false
- display: Trust any certificate (not secure)
  name: insecure
  type: 8
  section: Connect
  advanced: true
  required: false
- display: Use system proxy settings
  name: proxy
  type: 8
  section: Connect
  advanced: true
<<<<<<< HEAD
  required: false
- display: Incident Mirroring Direction
  additionalinfo: 'Choose the direction to mirror the incident: Incoming (from AWS - Security Hub to Cortex XSOAR), Outgoing (from Cortex XSOAR to AWS - Security Hub), or Incoming and Outgoing (from/to Cortex XSOAR and AWS - Security Hub).'
  name: mirror_direction
  type: 15
  section: Collect
  options:
  - None
  - Incoming
  - Outgoing
  - Incoming And Outgoing
  defaultvalue: None
  hidden:
  - marketplacev2
  required: false
=======
  required: false
- display: Incident Mirroring Direction
  additionalinfo: 'Choose the direction to mirror the incident: Incoming (from AWS - Security Hub to Cortex XSOAR), Outgoing (from Cortex XSOAR to AWS - Security Hub), or Incoming and Outgoing (from/to Cortex XSOAR and AWS - Security Hub).'
  name: mirror_direction
  type: 15
  section: Collect
  options:
  - None
  - Incoming
  - Outgoing
  - Incoming And Outgoing
  defaultvalue: None
  hidden:
  - marketplacev2
  required: false
>>>>>>> 6f77591c
- display: Resolve findings of closed incidents from XSOAR in AWS Security Hub
  additionalinfo: 'After closing an incident in XSOAR, update its finding workflow status in AWS Security Hub to resolved'
  name: resolve_finding
  type: 8
  section: Collect
  defaultvalue: 'true'
  hidden:
  - marketplacev2
  required: false
- display: Finding Type
  name: finding_type
  additionalinfo: 'You can set the type of the findings to be fetched: "Software and Configuration Checks", "TTPs", "Effects", "Unusual Behaviors", "Sensitive Data Identifications". For example, if you set the finding type to "TTPs", the integration will only fetch findings with the finding type that match TTPs.'
  type: 16
  section: Collect
  advanced: true
  options:
  - Software and Configuration Checks
  - TTPs
  - Effects
  - Unusual Behaviors
  - Sensitive Data Identifications
  required: false
- display: Workflow Status
  additionalinfo: 'You can set the workflow status of the findings to be fetched: "New", "Notified", "Resolved", "Suppressed". For example, if you set the workflow status to "Suppressed", the integration will only fetch findings with the workflow status of Suppressed.'
  name: workflow_status
  type: 16
  section: Collect
  advanced: true
  options:
  - New
  - Notified
  - Resolved
  - Suppressed
  required: false
- display: Product Name
  name: product_name
  additionalinfo: 'You can enter a comma-separated list of product names. In order to get the product name, click Integrations in the AWS - Security Hub menu. Use only the product name (the value after the colon (:)) for this parameter.'
  type: 0
  section: Connect
  advanced: true
  required: false
description: Amazon Web Services Security Hub Service.
display: AWS - Security Hub
name: AWS - Security Hub
script:
  commands:
  - arguments:
    - description: The AWS Region, if not specified the default region will be used.
      name: region
    - description: The Amazon Resource Name (ARN) of the role to assume.
      name: roleArn
    - description: An identifier for the assumed role session.
      name: roleSessionName
    - description: 'The duration, in seconds, of the role session. The value can range from 900 seconds (15 minutes) up to the maximum session duration setting for the role.'
      name: roleSessionDuration
    - description: Override arguments and send a formatted JSON file.
      name: raw_json
    description: Disables Security Hub in your account only in the current Region. To disable Security Hub in all Regions, you must submit one request per Region where you have enabled Security Hub. When you disable Security Hub for a master account, it doesn't disable Security Hub for any associated member accounts. When you disable Security Hub, your existing findings and insights and any Security Hub configuration settings are deleted after 90 days and can't be recovered. Any standards that were enabled are disabled, and your master and member account associations are removed. If you want to save your existing findings, you must export them before you disable Security Hub.
    name: aws-securityhub-disable-security-hub
  - arguments:
    - description: The AWS Region, if not specified the default region will be used.
      name: region
    - description: The Amazon Resource Name (ARN) of the role to assume.
      name: roleArn
    - description: An identifier for the assumed role session.
      name: roleSessionName
    - description: 'The duration, in seconds, of the role session. The value can range from 900 seconds (15 minutes) up to the maximum session duration setting for the role.'
      name: roleSessionDuration
    - description: Override arguments and send a formatted JSON file.
      name: raw_json
    - description: The identifier of the finding that was specified by the finding. Can be retrieved using the 'aws-securityhub-get-findings' command provider.
      name: finding_identifiers_id
      required: true
    - description: The ARN generated by Security Hub that uniquely identifies a product that generates findings. This can be the ARN for a third-party product that is integrated with Security Hub, or the ARN for a custom integration. Can be retrieved using the 'aws-securityhub-get-findings' command.
      name: finding_identifiers_product_arn
      required: true
    - description: The updated note text.
      name: note_text
    - description: The principal that updated the note.
      name: note_updated_by
    - auto: PREDEFINED
      description: "The severity value of the finding. The allowed values are the following. *   INFORMATIONAL - No issue was found. *   LOW - The issue does not require action on its own. *   MEDIUM - The issue must be addressed but not urgently. *   HIGH - The issue must be addressed as a priority. *   CRITICAL - The issue must be remediated immediately to avoid it escalating."
      name: severity_label
      predefined:
      - INFORMATIONAL
      - LOW
      - MEDIUM
      - HIGH
      - CRITICAL
    - auto: PREDEFINED
      description: "Indicates the veracity of a finding. The available values for VerificationState are as follows. *   UNKNOWN - The default disposition of a security finding. *   TRUE_POSITIVE - The security finding is confirmed. *   FALSE_POSITIVE - The security finding was determined to be a false alarm. *   BENIGN_POSITIVE - A special case of TRUE_POSITIVE where the finding doesn't pose any threat, is expected, or both."
      name: verification_state
      predefined:
      - UNKNOWN
      - TRUE_POSITIVE
      - FALSE_POSITIVE
      - BENIGN_POSITIVE
    - description: "One or more finding types in the format of namespace/category/classifier that classify a finding. Valid namespace values are as follows. *  Software and Configuration Checks *  TTPs *  Effects *  Unusual Behaviors *  Sensitive Data Identifications."
      name: types
    - description: A list of name/value string pairs associated with the finding. These are custom, user-defined fields added to a finding.
      name: user_defined_fields
    - auto: PREDEFINED
      description: "The status of the investigation into the finding. The allowed values are the following. *   NEW - The initial state of a finding, before it is reviewed. *   NOTIFIED - Indicates that you notified the resource owner about the security issue. Used when the initial reviewer is not the resource owner, and needs intervention from the resource owner. *   RESOLVED - The finding was reviewed and remediated and is now considered resolved. *   SUPPRESSED - The finding will not be reviewed again and will not be acted upon."
      name: workflow_status
      predefined:
      - NEW
      - NOTIFIED
      - RESOLVED
      - SUPPRESSED
    - description: The ARN of the product that generated a related finding.
      name: related_findings_product_arn
    - description: The product-generated identifier for a related finding.
      name: related_findings_id
    description: "Used by Security Hub customers to update information about their investigation into a finding. Requested by master accounts or member accounts. Master accounts can update findings for their account and their member accounts. Member accounts can update findings for their account. Updates from BatchUpdateFindings do not affect the value of UpdatedAt for a finding. Master accounts can use BatchUpdateFindings to update the following finding fields and objects. *   Confidence *   Criticality *   Note *   RelatedFindings *   Severity *   Types *   UserDefinedFields *   VerificationState *   Workflow Member accounts can only use BatchUpdateFindings to update the Note object."
    name: aws-securityhub-batch-update-findings
    outputs:
    - contextPath: AWS-SecurityHub.ProcessedFindings.Id
      description: The identifier of the finding that was specified by the finding provider.
    - contextPath: AWS-SecurityHub.ProcessedFindings.ProductArn
      description: The ARN generated by Security Hub that uniquely identifies a product that generates findings. This can be the ARN for a third-party product that is integrated with Security Hub, or the ARN for a custom integration.
    - contextPath: AWS-SecurityHub.ProcessedFindings
      description: The list of findings that were updated successfully.
    - contextPath: AWS-SecurityHub.UnprocessedFindings.FindingIdentifier.Id
      description: The identifier of the finding that was specified by the finding provider.
    - contextPath: AWS-SecurityHub.UnprocessedFindings.FindingIdentifier.ProductArn
      description: The ARN generated by Security Hub that uniquely identifies a product that generates findings. This can be the ARN for a third-party product that is integrated with Security Hub, or the ARN for a custom integration.
    - contextPath: AWS-SecurityHub.UnprocessedFindings.FindingIdentifier
      description: The identifier of the finding that was not updated.
    - contextPath: AWS-SecurityHub.UnprocessedFindings.ErrorCode
      description: The code associated with the error.
    - contextPath: AWS-SecurityHub.UnprocessedFindings.ErrorMessage
      description: The message associated with the error.
    - contextPath: AWS-SecurityHub.UnprocessedFindings
      description: The list of findings that were not updated.
  - arguments:
    - description: The AWS Region, if not specified the default region will be used.
      name: region
    - description: The Amazon Resource Name (ARN) of the role to assume.
      name: roleArn
    - description: An identifier for the assumed role session.
      name: roleSessionName
    - description: 'The duration, in seconds, of the role session. The value can range from 900 seconds (15 minutes) up to the maximum session duration setting for the role.'
      name: roleSessionDuration
    - description: Override arguments and send a formatted JSON file.
      name: raw_json
<<<<<<< HEAD
    - description: 'List of Tags separated by Key Value. For example: "key=key1,value=value1;key=key2,value=value2"'
=======
    - description: 'List of Tags separated by Key Value. For example: "key=key1,value=value1;key=key2,value=value2".'
>>>>>>> 6f77591c
      name: tags
    description: Enables Security Hub for your account in the current Region or the Region you specify in the request. Enabling Security Hub also enables the CIS AWS Foundations standard. When you enable Security Hub, you grant to Security Hub the permissions necessary to gather findings from AWS Config, Amazon GuardDuty, Amazon Inspector, and Amazon Macie. To learn more, see Setting Up AWS Security Hub.
    name: aws-securityhub-enable-security-hub
  - arguments:
    - description: The AWS Region, if not specified the default region will be used.
      name: region
    - description: The Amazon Resource Name (ARN) of the role to assume.
      name: roleArn
    - description: An identifier for the assumed role session.
      name: roleSessionName
    - description: 'The duration, in seconds, of the role session. The value can range from 900 seconds (15 minutes) up to the maximum session duration setting for the role.'
      name: roleSessionDuration
    - description: Override arguments and send a formatted JSON file.
      name: raw_json
    - description: The string filter value.
      name: product_arn_value
    - auto: PREDEFINED
<<<<<<< HEAD
      description: The condition to be applied to a string value when querying for findings
=======
      description: The condition to be applied to a string value when querying for findings.
>>>>>>> 6f77591c
      name: product_arn_comparison
      predefined:
      - EQUALS
      - PREFIX
    - description: The string filter value.
      name: aws_account_id_value
    - auto: PREDEFINED
      description: The condition to be applied to a string value when querying for findings.
      name: aws_account_id_comparison
      predefined:
      - EQUALS
      - PREFIX
    - description: The string filter value.
      name: id_value
    - auto: PREDEFINED
      description: The condition to be applied to a string value when querying for findings.
      name: id_comparison
      predefined:
      - EQUALS
      - PREFIX
    - description: The string filter value.
      name: generator_id_value
    - auto: PREDEFINED
      description: The condition to be applied to a string value when querying for findings.
      name: generator_id_comparison
      predefined:
      - EQUALS
      - PREFIX
    - description: The string filter value.
      name: type_value
    - auto: PREDEFINED
      description: The condition to be applied to a string value when querying for findings.
      name: type_comparison
      predefined:
      - EQUALS
      - PREFIX
    - description: A start date for the date filter.
      name: first_observed_at_start
    - description: An end date for the date filter.
      name: first_observed_at_end
    - description: A start date for the date filter.
      name: last_observed_at_start
    - description: An end date for the date filter.
      name: last_observed_at_end
    - description: A start date for the date filter.
      name: created_at_start
    - description: An end date for the date filter.
      name: created_at_end
    - description: A start date for the date filter.
      name: updated_at_start
    - description: An end date for the date filter.
      name: updated_at_end
    - auto: PREDEFINED
      description: A date range unit for the date filter.
      name: date_range_unit
      predefined:
      - DAYS
    - description: The string filter value.
      name: severity_label_value
    - auto: PREDEFINED
      description: The condition to be applied to a string value when querying for findings.
      name: severity_label_comparison
      predefined:
      - EQUALS
      - PREFIX
    - description: The string filter value.
      name: title_value
    - auto: PREDEFINED
      description: The condition to be applied to a string value when querying for findings.
      name: title_comparison
      predefined:
      - EQUALS
      - PREFIX
    - description: The string filter value.
      name: description_value
    - auto: PREDEFINED
      description: The condition to be applied to a string value when querying for findings.
      name: description_comparison
      predefined:
      - EQUALS
      - PREFIX
    - description: The string filter value.
      name: recommendation_text_value
    - auto: PREDEFINED
      description: The condition to be applied to a string value when querying for findings.
      name: recommendation_text_comparison
      predefined:
      - EQUALS
      - PREFIX
    - description: The string filter value.
      name: source_url_value
    - auto: PREDEFINED
      description: The condition to be applied to a string value when querying for findings.
      name: source_url_comparison
      predefined:
      - EQUALS
      - PREFIX
    - description: The key of the map filter.
      name: product_fields_key
    - description: The value for the key in the map filter.
      name: product_fields_value
    - auto: PREDEFINED
      description: The condition to apply to a key value when querying for findings with a map filter.
      name: product_fields_comparison
      predefined:
      - EQUALS
    - description: The string filter value.
      name: product_name_value
    - auto: PREDEFINED
      description: The condition to be applied to a string value when querying for findings.
      name: product_name_comparison
      predefined:
      - EQUALS
      - PREFIX
    - description: The string filter value.
      name: company_name_value
    - auto: PREDEFINED
      description: The condition to be applied to a string value when querying for findings.
      name: company_name_comparison
      predefined:
      - EQUALS
      - PREFIX
    - description: The key of the map filter.
      name: user_defined_fields_key
    - description: The value for the key in the map filter.
      name: user_defined_fields_value
    - auto: PREDEFINED
      description: The condition to apply to a key value when querying for findings with a map filter.
      name: user_defined_fields_comparison
      predefined:
      - EQUALS
    - description: The string filter value.
      name: malware_name_value
    - auto: PREDEFINED
      description: The condition to be applied to a string value when querying for findings.
      name: malware_name_comparison
      predefined:
      - EQUALS
      - PREFIX
    - description: The string filter value.
      name: malware_type_value
    - auto: PREDEFINED
      description: The condition to be applied to a string value when querying for findings.
      name: malware_type_comparison
      predefined:
      - EQUALS
      - PREFIX
    - description: The string filter value.
      name: malware_path_value
    - auto: PREDEFINED
      description: The condition to be applied to a string value when querying for findings.
      name: malware_path_comparison
      predefined:
      - EQUALS
      - PREFIX
    - description: The string filter value.
      name: malware_state_value
    - auto: PREDEFINED
      description: The condition to be applied to a string value when querying for findings.
      name: malware_state_comparison
      predefined:
      - EQUALS
      - PREFIX
    - description: The string filter value.
      name: network_direction_value
    - auto: PREDEFINED
      description: The condition to be applied to a string value when querying for findings.
      name: network_direction_comparison
      predefined:
      - EQUALS
      - PREFIX
    - description: The string filter value.
      name: network_protocol_value
    - auto: PREDEFINED
      description: The condition to be applied to a string value when querying for findings.
      name: network_protocol_comparison
      predefined:
      - EQUALS
      - PREFIX
    - description: A finding's CIDR value.
      name: network_source_ip_v4_cidr
    - description: A finding's CIDR value.
      name: network_source_ip_v6_cidr
    - description: The string filter value.
      name: network_source_domain_value
    - auto: PREDEFINED
      description: The condition to be applied to a string value when querying for findings.
      name: network_source_domain_comparison
      predefined:
      - EQUALS
      - PREFIX
    - description: The string filter value.
      name: network_source_mac_value
    - auto: PREDEFINED
      description: The condition to be applied to a string value when querying for findings.
      name: network_source_mac_comparison
      predefined:
      - EQUALS
      - PREFIX
    - description: A finding's CIDR value.
      name: network_destination_ip_v4_cidr
    - description: A finding's CIDR value.
      name: network_destination_ip_v6_cidr
    - description: The string filter value.
      name: network_destination_domain_value
    - auto: PREDEFINED
      description: The condition to be applied to a string value when querying for findings.
      name: network_destination_domain_comparison
      predefined:
      - EQUALS
      - PREFIX
    - description: The string filter value.
      name: process_name_value
    - auto: PREDEFINED
      description: The condition to be applied to a string value when querying for findings.
      name: process_name_comparison
      predefined:
      - EQUALS
      - PREFIX
    - description: The string filter value.
      name: process_path_value
    - auto: PREDEFINED
      description: The condition to be applied to a string value when querying for findings.
      name: process_path_comparison
      predefined:
      - EQUALS
      - PREFIX
    - description: A start date for the date filter.
      name: process_launched_at_start
    - description: An end date for the date filter.
      name: process_launched_at_end
    - description: A start date for the date filter.
      name: process_terminated_at_start
    - description: An end date for the date filter.
      name: process_terminated_at_end
    - description: The string filter value.
      name: threat_intel_indicator_type_value
    - auto: PREDEFINED
      description: The condition to be applied to a string value when querying for findings.
      name: threat_intel_indicator_type_comparison
      predefined:
      - EQUALS
      - PREFIX
    - description: The string filter value.
      name: threat_intel_indicator_value_value
    - auto: PREDEFINED
      description: The condition to be applied to a string value when querying for findings.
      name: threat_intel_indicator_value_comparison
      predefined:
      - EQUALS
      - PREFIX
    - description: The string filter value.
      name: threat_intel_indicator_category_value
    - auto: PREDEFINED
      description: The condition to be applied to a string value when querying for findings.
      name: threat_intel_indicator_category_comparison
      predefined:
      - EQUALS
      - PREFIX
    - description: A start date for the date filter.
      name: threat_intel_indicator_last_observed_at_start
    - description: An end date for the date filter.
      name: threat_intel_indicator_last_observed_at_end
    - description: The string filter value.
      name: threat_intel_indicator_source_value
    - auto: PREDEFINED
      description: The condition to be applied to a string value when querying for findings.
      name: threat_intel_indicator_source_comparison
      predefined:
      - EQUALS
      - PREFIX
    - description: The string filter value.
      name: threat_intel_indicator_source_url_value
    - auto: PREDEFINED
      description: The condition to be applied to a string value when querying for findings.
      name: threat_intel_indicator_source_url_comparison
      predefined:
      - EQUALS
      - PREFIX
    - description: The string filter value.
      name: resource_type_value
    - auto: PREDEFINED
      description: The condition to be applied to a string value when querying for findings.
      name: resource_type_comparison
      predefined:
      - EQUALS
      - PREFIX
    - description: The string filter value.
      name: resource_id_value
    - auto: PREDEFINED
      description: The condition to be applied to a string value when querying for findings.
      name: resource_id_comparison
      predefined:
      - EQUALS
      - PREFIX
    - description: The string filter value.
      name: resource_partition_value
    - auto: PREDEFINED
      description: The condition to be applied to a string value when querying for findings.
      name: resource_partition_comparison
      predefined:
      - EQUALS
      - PREFIX
    - description: The string filter value.
      name: resource_region_value
    - auto: PREDEFINED
      description: The condition to be applied to a string value when querying for findings.
      name: resource_region_comparison
      predefined:
      - EQUALS
      - PREFIX
    - description: The key of the map filter.
      name: resource_tags_key
    - description: The value for the key in the map filter.
      name: resource_tags_value
    - auto: PREDEFINED
      description: The condition to apply to a key value when querying for findings with a map filter.
      name: resource_tags_comparison
      predefined:
      - EQUALS
    - description: The string filter value.
      name: resource_aws_ec2_instance_type_value
    - auto: PREDEFINED
      description: The condition to be applied to a string value when querying for findings.
      name: resource_aws_ec2_instance_type_comparison
      predefined:
      - EQUALS
      - PREFIX
    - description: The string filter value.
      name: resource_aws_ec2_instance_image_id_value
    - auto: PREDEFINED
      description: The condition to be applied to a string value when querying for findings.
      name: resource_aws_ec2_instance_image_id_comparison
      predefined:
      - EQUALS
      - PREFIX
    - description: A finding's CIDR value.
      name: resource_aws_ec2_instance_ip_v4_addresses_cidr
    - description: A finding's CIDR value.
      name: resource_aws_ec2_instance_ip_v6_addresses_cidr
    - description: The string filter value.
      name: resource_aws_ec2_instance_key_name_value
    - auto: PREDEFINED
      description: The condition to be applied to a string value when querying for findings.
      name: resource_aws_ec2_instance_key_name_comparison
      predefined:
      - EQUALS
      - PREFIX
    - description: The string filter value.
      name: resource_aws_ec2_instance_iam_instance_profile_arn_value
    - auto: PREDEFINED
      description: The condition to be applied to a string value when querying for findings.
      name: resource_aws_ec2_instance_iam_instance_profile_arn_comparison
      predefined:
      - EQUALS
      - PREFIX
    - description: The string filter value.
      name: resource_aws_ec2_instance_vpc_id_value
    - auto: PREDEFINED
      description: The condition to be applied to a string value when querying for findings.
      name: resource_aws_ec2_instance_vpc_id_comparison
      predefined:
      - EQUALS
      - PREFIX
    - description: The string filter value.
      name: resource_aws_ec2_instance_subnet_id_value
    - auto: PREDEFINED
      description: The condition to be applied to a string value when querying for findings.
      name: resource_aws_ec2_instance_subnet_id_comparison
      predefined:
      - EQUALS
      - PREFIX
    - description: A start date for the date filter.
      name: resource_aws_ec2_instance_launched_at_start
    - description: An end date for the date filter.
      name: resource_aws_ec2_instance_launched_at_end
    - description: The string filter value.
      name: resource_aws_s3_bucket_owner_id_value
    - auto: PREDEFINED
      description: The condition to be applied to a string value when querying for findings.
      name: resource_aws_s3_bucket_owner_id_comparison
      predefined:
      - EQUALS
      - PREFIX
    - description: The string filter value.
      name: resource_aws_s3_bucket_owner_name_value
    - auto: PREDEFINED
      description: The condition to be applied to a string value when querying for findings.
      name: resource_aws_s3_bucket_owner_name_comparison
      predefined:
      - EQUALS
      - PREFIX
    - description: The string filter value.
      name: resource_aws_iam_access_key_user_name_value
    - auto: PREDEFINED
      description: The condition to be applied to a string value when querying for findings.
      name: resource_aws_iam_access_key_user_name_comparison
      predefined:
      - EQUALS
      - PREFIX
    - description: The string filter value.
      name: resource_aws_iam_access_key_status_value
    - auto: PREDEFINED
      description: The condition to be applied to a string value when querying for findings.
      name: resource_aws_iam_access_key_status_comparison
      predefined:
      - EQUALS
      - PREFIX
    - description: A start date for the date filter.
      name: resource_aws_iam_access_key_created_at_start
    - description: An end date for the date filter.
      name: resource_aws_iam_access_key_created_at_end
    - description: The string filter value.
      name: resource_container_name_value
    - auto: PREDEFINED
      description: The condition to be applied to a string value when querying for findings.
      name: resource_container_name_comparison
      predefined:
      - EQUALS
      - PREFIX
    - description: The string filter value.
      name: resource_container_image_id_value
    - auto: PREDEFINED
      description: The condition to be applied to a string value when querying for findings.
      name: resource_container_image_id_comparison
      predefined:
      - EQUALS
      - PREFIX
    - description: The string filter value.
      name: resource_container_image_name_value
    - auto: PREDEFINED
      description: The condition to be applied to a string value when querying for findings.
      name: resource_container_image_name_comparison
      predefined:
      - EQUALS
      - PREFIX
    - description: A start date for the date filter.
      name: resource_container_launched_at_start
    - description: An end date for the date filter.
      name: resource_container_launched_at_end
    - description: The key of the map filter.
      name: resource_details_other_key
    - description: The value for the key in the map filter.
      name: resource_details_other_value
    - auto: PREDEFINED
      description: The condition to apply to a key value when querying for findings with a map filter.
      name: resource_details_other_comparison
      predefined:
      - EQUALS
    - description: The string filter value.
      name: compliance_status_value
    - auto: PREDEFINED
      description: The condition to be applied to a string value when querying for findings.
      name: compliance_status_comparison
      predefined:
      - EQUALS
      - PREFIX
    - description: The string filter value.
      name: verification_state_value
    - auto: PREDEFINED
      description: The condition to be applied to a string value when querying for findings.
      name: verification_state_comparison
      predefined:
      - EQUALS
      - PREFIX
    - description: The string filter value.
      name: workflow_state_value
    - auto: PREDEFINED
      description: The condition to be applied to a string value when querying for findings.
      name: workflow_state_comparison
      predefined:
      - EQUALS
      - PREFIX
    - description: The string filter value.
      name: record_state_value
    - auto: PREDEFINED
      description: The condition to be applied to a string value when querying for findings.
      name: record_state_comparison
      predefined:
      - EQUALS
      - PREFIX
    - description: The string filter value.
      name: related_findings_product_arn_value
    - auto: PREDEFINED
      description: The condition to be applied to a string value when querying for findings.
      name: related_findings_product_arn_comparison
      predefined:
      - EQUALS
      - PREFIX
    - description: The string filter value.
      name: related_findings_id_value
    - auto: PREDEFINED
      description: The condition to be applied to a string value when querying for findings.
      name: related_findings_id_comparison
      predefined:
      - EQUALS
      - PREFIX
    - description: The string filter value.
      name: note_text_value
    - auto: PREDEFINED
      description: The condition to be applied to a string value when querying for findings.
      name: note_text_comparison
      predefined:
      - EQUALS
      - PREFIX
    - description: A start date for the date filter.
      name: note_updated_at_start
    - description: An end date for the date filter.
      name: note_updated_at_end
    - description: The string filter value.
      name: note_updated_by_value
    - auto: PREDEFINED
      description: The condition to be applied to a string value when querying for findings.
      name: note_updated_by_comparison
      predefined:
      - EQUALS
      - PREFIX
    - description: A value for the keyword.
      name: keyword_value
    - description: The finding attribute used to sort findings.
      name: sort_criteria_field
    - auto: PREDEFINED
      description: The order used to sort findings.
      name: sort_criteria_sort_order
      predefined:
      - asc
      - desc
    - description: Paginates results. On your first call to the GetFindings operation, set the value of this parameter to NULL. For subsequent calls to the operation, fill nextToken in the request with the value of nextToken from the previous response to continue listing data.
      name: next_token
    description: Returns a list of findings that match the specified criteria.
    name: aws-securityhub-get-findings
    outputs:
    - contextPath: AWS-SecurityHub.Findings.SchemaVersion
      description: The schema version that a finding is formatted for.
      type: string
    - contextPath: AWS-SecurityHub.Findings.Id
      description: The security findings provider-specific identifier for a finding.
      type: string
    - contextPath: AWS-SecurityHub.Findings.ProductArn
      description: 'The ARN generated by Security Hub that uniquely identifies a third-party company (security-findings provider) after this provider''s product (solution that generates findings) is registered with Security Hub. '
      type: string
    - contextPath: AWS-SecurityHub.Findings.GeneratorId
      description: 'The identifier for the solution-specific component (a discrete unit of logic) that generated a finding. In various security-findings providers'' solutions, this generator can be called a rule, a check, a detector, a plug-in, etc. '
      type: string
    - contextPath: AWS-SecurityHub.Findings.AwsAccountId
      description: The AWS account ID that a finding is generated in.
      type: string
    - contextPath: AWS-SecurityHub.Findings.Types
      description: 'One or more finding types in the format of namespace/category/classifier that classify a finding. Valid namespace values are as follows.  Software and Configuration Checks, TTPs, Effects, Unusual Behaviors, Sensitive Data Identifications.'
      type: Unknown
    - contextPath: AWS-SecurityHub.Findings.FirstObservedAt
      description: An ISO8601-formatted timestamp that indicates when the security-findings provider first observed the potential security issue that a finding captured.
      type: date
    - contextPath: AWS-SecurityHub.Findings.LastObservedAt
      description: An ISO8601-formatted timestamp that indicates when the security-findings provider most recently observed the potential security issue that a finding captured.
      type: date
    - contextPath: AWS-SecurityHub.Findings.CreatedAt
      description: An ISO8601-formatted timestamp that indicates when the security-findings provider created the potential security issue that a finding captured.
      type: date
    - contextPath: AWS-SecurityHub.Findings.UpdatedAt
      description: 'An ISO8601-formatted timestamp that indicates when the security-findings provider last updated the finding record. '
      type: date
    - contextPath: AWS-SecurityHub.Findings.Severity.Product
      description: The native severity as defined by the AWS service or integrated partner product that generated the finding.
      type: number
    - contextPath: AWS-SecurityHub.Findings.Severity.Normalized
      description: The normalized severity of a finding.
      type: number
    - contextPath: AWS-SecurityHub.Findings.Severity
      description: A finding's severity.
      type: Unknown
    - contextPath: AWS-SecurityHub.Findings.Confidence
      description: A finding's confidence. Confidence is defined as the likelihood that a finding accurately identifies the behavior or issue that it was intended to identify. Confidence is scored on a 0-100 basis using a ratio scale, where 0 means zero percent confidence and 100 means 100 percent confidence.
      type: number
    - contextPath: AWS-SecurityHub.Findings.Criticality
      description: The level of importance assigned to the resources associated with the finding. A score of 0 means that the underlying resources have no criticality, and a score of 100 is reserved for the most critical resources.
      type: number
    - contextPath: AWS-SecurityHub.Findings.Title
      description: 'A finding''s title.  In this release, Title is a required property. '
      type: string
    - contextPath: AWS-SecurityHub.Findings.Description
      description: 'A finding''s description.  In this release, Description is a required property. '
      type: string
    - contextPath: AWS-SecurityHub.Findings.Remediation.Recommendation.Text
      description: Describes the recommended steps to take to remediate an issue identified in a finding.
      type: string
    - contextPath: AWS-SecurityHub.Findings.Remediation.Recommendation.Url
      description: A URL to a page or site that contains information about how to remediate a finding.
      type: string
    - contextPath: AWS-SecurityHub.Findings.Remediation.Recommendation
      description: A recommendation on the steps to take to remediate the issue identified by a finding.
      type: Unknown
    - contextPath: AWS-SecurityHub.Findings.Remediation
      description: A data type that describes the remediation options for a finding.
      type: Unknown
    - contextPath: AWS-SecurityHub.Findings.SourceUrl
      description: A URL that links to a page about the current finding in the security-findings provider's solution.
      type: string
    - contextPath: AWS-SecurityHub.Findings.ProductFields
      description: A data type where security-findings providers can include additional solution-specific details that aren't part of the defined AwsSecurityFinding format.
      type: Unknown
    - contextPath: AWS-SecurityHub.Findings.UserDefinedFields
      description: 'A list of name/value string pairs associated with the finding. These are custom, user-defined fields added to a finding. '
      type: Unknown
    - contextPath: AWS-SecurityHub.Findings.Name
      description: The name of the malware that was observed.
      type: string
    - contextPath: AWS-SecurityHub.Findings.Type
      description: The type of the malware that was observed.
      type: string
    - contextPath: AWS-SecurityHub.Findings.Path
      description: The file system path of the malware that was observed.
      type: string
    - contextPath: AWS-SecurityHub.Findings.State
      description: The state of the malware that was observed.
      type: string
    - contextPath: AWS-SecurityHub.Findings
      description: The findings that matched the filters specified in the request.
      type: string
    - contextPath: AWS-SecurityHub.Findings.Network.Direction
      description: The direction of network traffic associated with a finding.
      type: string
    - contextPath: AWS-SecurityHub.Findings.Network.Protocol
      description: The protocol of network-related information about a finding.
      type: string
    - contextPath: AWS-SecurityHub.Findings.Network.SourceIpV4
      description: The source IPv4 address of network-related information about a finding.
      type: string
    - contextPath: AWS-SecurityHub.Findings.Network.SourceIpV6
      description: The source IPv6 address of network-related information about a finding.
      type: string
    - contextPath: AWS-SecurityHub.Findings.Network.SourcePort
      description: The source port of network-related information about a finding.
      type: number
    - contextPath: AWS-SecurityHub.Findings.Network.SourceDomain
      description: The source domain of network-related information about a finding.
      type: string
    - contextPath: AWS-SecurityHub.Findings.Network.SourceMac
      description: The source media access control (MAC) address of network-related information about a finding.
      type: string
    - contextPath: AWS-SecurityHub.Findings.Network.DestinationIpV4
      description: The destination IPv4 address of network-related information about a finding.
      type: string
    - contextPath: AWS-SecurityHub.Findings.Network.DestinationIpV6
      description: The destination IPv6 address of network-related information about a finding.
      type: string
    - contextPath: AWS-SecurityHub.Findings.Network.DestinationPort
      description: The destination port of network-related information about a finding.
      type: number
    - contextPath: AWS-SecurityHub.Findings.Network.DestinationDomain
      description: The destination domain of network-related information about a finding.
      type: string
    - contextPath: AWS-SecurityHub.Findings.Network
      description: The details of network-related information about a finding.
      type: string
    - contextPath: AWS-SecurityHub.Findings.Process.Name
      description: The name of the process.
      type: string
    - contextPath: AWS-SecurityHub.Findings.Process.Path
      description: The path to the process executable.
      type: string
    - contextPath: AWS-SecurityHub.Findings.Process.Pid
      description: The process ID.
      type: number
    - contextPath: AWS-SecurityHub.Findings.Process.ParentPid
      description: The parent process ID.
      type: number
    - contextPath: AWS-SecurityHub.Findings.Process.LaunchedAt
      description: The date/time that the process was launched.
      type: date
    - contextPath: AWS-SecurityHub.Findings.Process.TerminatedAt
      description: The date and time when the process was terminated.
      type: date
    - contextPath: AWS-SecurityHub.Findings.Process
      description: The details of process-related information about a finding.
      type: Unknown
    - contextPath: AWS-SecurityHub.Findings.ThreatIntelIndicators.Type
      description: The type of a threat intel indicator.
      type: string
    - contextPath: AWS-SecurityHub.Findings.ThreatIntelIndicators.Value
      description: The value of a threat intel indicator.
      type: string
    - contextPath: AWS-SecurityHub.Findings.ThreatIntelIndicators.Category
      description: The category of a threat intel indicator.
      type: string
    - contextPath: AWS-SecurityHub.Findings.ThreatIntelIndicators.LastObservedAt
      description: The date and time when the most recent instance of a threat intel indicator was observed.
      type: string
    - contextPath: AWS-SecurityHub.Findings.ThreatIntelIndicators.Source
      description: The source of the threat intel indicator.
      type: string
    - contextPath: AWS-SecurityHub.Findings.ThreatIntelIndicators.SourceUrl
      description: The URL to the page or site where you can get more information about the threat intel indicator.
      type: string
    - contextPath: AWS-SecurityHub.Findings.ThreatIntelIndicators
      description: Threat intel details related to a finding.
      type: string
    - contextPath: AWS-SecurityHub.Findings.Resources.Type
      description: The type of the resource that details are provided for.
      type: string
    - contextPath: AWS-SecurityHub.Findings.Resources.Id
      description: The canonical identifier for the given resource type.
      type: string
    - contextPath: AWS-SecurityHub.Findings.Resources.Partition
      description: The canonical AWS partition name that the Region is assigned to.
      type: string
    - contextPath: AWS-SecurityHub.Findings.Resources.Region
      description: The canonical AWS external Region name where this resource is located.
      type: string
    - contextPath: AWS-SecurityHub.Findings.Resources.Tags
      description: A list of AWS tags associated with a resource at the time the finding was processed.
      type: string
    - contextPath: AWS-SecurityHub.Findings.Resources.Details.AwsCloudFrontDistribution.DomainName
      description: The domain name corresponding to the distribution.
      type: string
    - contextPath: AWS-SecurityHub.Findings.Resources.Details.AwsCloudFrontDistribution.ETag
      description: The entity tag is a hash of the object.
      type: string
    - contextPath: AWS-SecurityHub.Findings.Resources.Details.AwsCloudFrontDistribution.LastModifiedTime
      description: The date and time that the distribution was last modified.
      type: date
    - contextPath: AWS-SecurityHub.Findings.Resources.Details.AwsCloudFrontDistribution.Logging.Bucket
      description: The Amazon S3 bucket to store the access logs in.
      type: string
    - contextPath: AWS-SecurityHub.Findings.Resources.Details.AwsCloudFrontDistribution.Logging.Enabled
      description: With this field, you can enable or disable the selected distribution.
      type: string
    - contextPath: AWS-SecurityHub.Findings.Resources.Details.AwsCloudFrontDistribution.Logging.IncludeCookies
      description: Specifies whether you want CloudFront to include cookies in access logs.
      type: string
    - contextPath: AWS-SecurityHub.Findings.Resources.Details.AwsCloudFrontDistribution.Logging.Prefix
      description: An optional string that you want CloudFront to prefix to the access log filenames for this distribution.
      type: string
    - contextPath: AWS-SecurityHub.Findings.Resources.Details.AwsCloudFrontDistribution.Logging
      description: A complex type that controls whether access logs are written for the distribution.
      type: string
    - contextPath: AWS-SecurityHub.Findings.Resources.Details.AwsCloudFrontDistribution.Origins.Items.DomainName
      description: 'Amazon S3 origins: The DNS name of the Amazon S3 bucket from which you want CloudFront to get objects for this origin.'
      type: string
    - contextPath: AWS-SecurityHub.Findings.Resources.Details.AwsCloudFrontDistribution.Origins.Items.Id
      description: A unique identifier for the origin or origin group.
      type: string
    - contextPath: AWS-SecurityHub.Findings.Resources.Details.AwsCloudFrontDistribution.Origins.Items.OriginPath
      description: An optional element that causes CloudFront to request your content from a directory in your Amazon S3 bucket or your custom origin.
      type: string
    - contextPath: AWS-SecurityHub.Findings.Resources.Details.AwsCloudFrontDistribution.Origins.Items
      description: A complex type that contains origins or origin groups for this distribution.
      type: string
    - contextPath: AWS-SecurityHub.Findings.Resources.Details.AwsCloudFrontDistribution.Origins
      description: A complex type that contains information about origins for this distribution.
      type: string
    - contextPath: AWS-SecurityHub.Findings.Resources.Details.AwsCloudFrontDistribution.Status
      description: Indicates the current status of the distribution.
      type: string
    - contextPath: AWS-SecurityHub.Findings.Resources.Details.AwsCloudFrontDistribution.WebAclId
      description: A unique identifier that specifies the AWS WAF web ACL, if any, to associate with this distribution.
      type: string
    - contextPath: AWS-SecurityHub.Findings.Resources.Details.AwsCloudFrontDistribution
      description: Details about a CloudFront distribution.
      type: string
    - contextPath: AWS-SecurityHub.Findings.Resources.Details.AwsEc2Instance.Type
      description: 'The instance type of the instance. '
      type: string
    - contextPath: AWS-SecurityHub.Findings.Resources.Details.AwsEc2Instance.ImageId
      description: The Amazon Machine Image (AMI) ID of the instance.
      type: string
    - contextPath: AWS-SecurityHub.Findings.Resources.Details.AwsEc2Instance.IpV4Addresses
      description: The IPv4 addresses associated with the instance.
      type: string
    - contextPath: AWS-SecurityHub.Findings.Resources.Details.AwsEc2Instance.IpV6Addresses
      description: The IPv6 addresses associated with the instance.
      type: string
    - contextPath: AWS-SecurityHub.Findings.Resources.Details.AwsEc2Instance.KeyName
      description: The key name associated with the instance.
      type: string
    - contextPath: AWS-SecurityHub.Findings.Resources.Details.AwsEc2Instance.IamInstanceProfileArn
      description: The IAM profile ARN of the instance.
      type: string
    - contextPath: AWS-SecurityHub.Findings.Resources.Details.AwsEc2Instance.VpcId
      description: The identifier of the VPC that the instance was launched in.
      type: string
    - contextPath: AWS-SecurityHub.Findings.Resources.Details.AwsEc2Instance.SubnetId
      description: The identifier of the subnet that the instance was launched in.
      type: string
    - contextPath: AWS-SecurityHub.Findings.Resources.Details.AwsEc2Instance.LaunchedAt
      description: The date/time the instance was launched.
      type: date
    - contextPath: AWS-SecurityHub.Findings.Resources.Details.AwsEc2Instance
      description: Details about an Amazon EC2 instance related to a finding.
      type: string
    - contextPath: AWS-SecurityHub.Findings.Resources.Details.AwsElbv2LoadBalancer.AvailabilityZones.ZoneName
      description: The name of the Availability Zone.
      type: string
    - contextPath: AWS-SecurityHub.Findings.Resources.Details.AwsElbv2LoadBalancer.AvailabilityZones.SubnetId
      description: The ID of the subnet. You can specify one subnet per Availability Zone.
      type: string
    - contextPath: AWS-SecurityHub.Findings.Resources.Details.AwsElbv2LoadBalancer.AvailabilityZones
      description: The Availability Zones for the load balancer.
      type: string
    - contextPath: AWS-SecurityHub.Findings.Resources.Details.AwsElbv2LoadBalancer.CanonicalHostedZoneId
      description: The ID of the Amazon Route 53 hosted zone associated with the load balancer.
      type: string
    - contextPath: AWS-SecurityHub.Findings.Resources.Details.AwsElbv2LoadBalancer.CreatedTime
      description: The date and time the load balancer was created.
      type: date
    - contextPath: AWS-SecurityHub.Findings.Resources.Details.AwsElbv2LoadBalancer.DNSName
      description: The public DNS name of the load balancer.
      type: string
    - contextPath: AWS-SecurityHub.Findings.Resources.Details.AwsElbv2LoadBalancer.IpAddressType
      description: The type of IP addresses used by the subnets for your load balancer. The possible values are ipv4 (for IPv4 addresses) and dualstack (for IPv4 and IPv6 addresses).
      type: string
    - contextPath: AWS-SecurityHub.Findings.Resources.Details.AwsElbv2LoadBalancer.Scheme
      description: The nodes of an Internet-facing load balancer have public IP addresses.
      type: string
    - contextPath: AWS-SecurityHub.Findings.Resources.Details.AwsElbv2LoadBalancer.SecurityGroups
      description: The IDs of the security groups for the load balancer.
      type: string
    - contextPath: AWS-SecurityHub.Findings.Resources.Details.AwsElbv2LoadBalancer.State.Code
      description: 'The state code. The initial state of the load balancer is provisioning. After the load balancer is fully set up and ready to route traffic, its state is active. If the load balancer could not be set up, its state is failed. '
      type: string
    - contextPath: AWS-SecurityHub.Findings.Resources.Details.AwsElbv2LoadBalancer.State.Reason
      description: A description of the state.
      type: string
    - contextPath: AWS-SecurityHub.Findings.Resources.Details.AwsElbv2LoadBalancer.State
      description: The state of the load balancer.
      type: string
    - contextPath: AWS-SecurityHub.Findings.Resources.Details.AwsElbv2LoadBalancer.Type
      description: The type of load balancer.
      type: string
    - contextPath: AWS-SecurityHub.Findings.Resources.Details.AwsElbv2LoadBalancer.VpcId
      description: The ID of the VPC for the load balancer.
      type: string
    - contextPath: AWS-SecurityHub.Findings.Resources.Details.AwsElbv2LoadBalancer
      description: Details about a load balancer.
      type: string
    - contextPath: AWS-SecurityHub.Findings.Resources.Details.AwsS3Bucket.OwnerId
      description: The canonical user ID of the owner of the S3 bucket.
      type: string
    - contextPath: AWS-SecurityHub.Findings.Resources.Details.AwsS3Bucket.OwnerName
      description: The display name of the owner of the S3 bucket.
      type: string
    - contextPath: AWS-SecurityHub.Findings.Resources.Details.AwsS3Bucket
      description: Details about an Amazon S3 Bucket related to a finding.
      type: string
    - contextPath: AWS-SecurityHub.Findings.Resources.Details.AwsIamAccessKey.UserName
      description: The user associated with the IAM access key related to a finding. The UserName parameter has been replaced with the PrincipalName parameter because access keys can also be assigned to principals that are not IAM users.
      type: string
    - contextPath: AWS-SecurityHub.Findings.Resources.Details.AwsIamAccessKey.Status
      description: The status of the IAM access key related to a finding.
      type: string
    - contextPath: AWS-SecurityHub.Findings.Resources.Details.AwsIamAccessKey.CreatedAt
      description: The creation date/time of the IAM access key related to a finding.
      type: date
    - contextPath: AWS-SecurityHub.Findings.Resources.Details.AwsIamAccessKey.PrincipalId
      description: The ID of the principal associated with an access key.
      type: string
    - contextPath: AWS-SecurityHub.Findings.Resources.Details.AwsIamAccessKey.PrincipalType
      description: The type of principal associated with an access key.
      type: string
    - contextPath: AWS-SecurityHub.Findings.Resources.Details.AwsIamAccessKey.PrincipalName
      description: The name of the principal.
      type: string
    - contextPath: AWS-SecurityHub.Findings.Resources.Details.AwsIamAccessKey
      description: Details about an IAM access key related to a finding.
      type: string
    - contextPath: AWS-SecurityHub.Findings.Resources.Details.AwsIamRole.AssumeRolePolicyDocument
      description: The trust policy that grants permission to assume the role.
      type: string
    - contextPath: AWS-SecurityHub.Findings.Resources.Details.AwsIamRole.CreateDate
      description: The date and time, in ISO 8601 date-time format, when the role was created.
      type: date
    - contextPath: AWS-SecurityHub.Findings.Resources.Details.AwsIamRole.RoleId
      description: The stable and unique string identifying the role.
      type: string
    - contextPath: AWS-SecurityHub.Findings.Resources.Details.AwsIamRole.RoleName
      description: The friendly name that identifies the role.
      type: string
    - contextPath: AWS-SecurityHub.Findings.Resources.Details.AwsIamRole.MaxSessionDuration
      description: The maximum session duration (in seconds) that you want to set for the specified role.
      type: number
    - contextPath: AWS-SecurityHub.Findings.Resources.Details.AwsIamRole.Path
      description: The path to the role.
      type: string
    - contextPath: AWS-SecurityHub.Findings.Resources.Details.AwsIamRole
      description: Details about an IAM role.
      type: string
    - contextPath: AWS-SecurityHub.Findings.Resources.Details.AwsKmsKey.AWSAccountId
      description: The twelve-digit account ID of the AWS account that owns the CMK.
      type: string
    - contextPath: AWS-SecurityHub.Findings.Resources.Details.AwsKmsKey.CreationDate
      description: The date and time when the CMK was created.
      type: date
    - contextPath: AWS-SecurityHub.Findings.Resources.Details.AwsKmsKey.KeyId
      description: The globally unique identifier for the CMK.
      type: string
    - contextPath: AWS-SecurityHub.Findings.Resources.Details.AwsKmsKey.KeyManager
      description: The manager of the CMK. CMKs in your AWS account are either customer managed or AWS managed.
      type: string
    - contextPath: AWS-SecurityHub.Findings.Resources.Details.AwsKmsKey.KeyState
      description: The state of the CMK.
      type: string
    - contextPath: AWS-SecurityHub.Findings.Resources.Details.AwsKmsKey.Origin
      description: The source of the CMK's key material. When this value is AWS\_KMS, AWS KMS created the key material. When this value is EXTERNAL, the key material was imported from your existing key management infrastructure or the CMK lacks key material. When this value is AWS\_CLOUDHSM, the key material was created in the AWS CloudHSM cluster associated with a custom key store.
      type: string
    - contextPath: AWS-SecurityHub.Findings.Resources.Details.AwsKmsKey
      description: Details about a KMS key.
      type: string
    - contextPath: AWS-SecurityHub.Findings.Resources.Details.AwsLambdaFunction.Code.S3Bucket
      description: An Amazon S3 bucket in the same AWS Region as your function. The bucket can be in a different AWS account.
      type: string
    - contextPath: AWS-SecurityHub.Findings.Resources.Details.AwsLambdaFunction.Code.S3Key
      description: The Amazon S3 key of the deployment package.
      type: string
    - contextPath: AWS-SecurityHub.Findings.Resources.Details.AwsLambdaFunction.Code.S3ObjectVersion
      description: For versioned objects, the version of the deployment package object to use.
      type: string
    - contextPath: AWS-SecurityHub.Findings.Resources.Details.AwsLambdaFunction.Code.ZipFile
      description: The base64-encoded contents of the deployment package. AWS SDK and AWS CLI clients handle the encoding for you.
      type: string
    - contextPath: AWS-SecurityHub.Findings.Resources.Details.AwsLambdaFunction.Code
      description: An AwsLambdaFunctionCode object.
      type: string
    - contextPath: AWS-SecurityHub.Findings.Resources.Details.AwsLambdaFunction.CodeSha256
      description: The SHA256 hash of the function's deployment package.
      type: string
    - contextPath: AWS-SecurityHub.Findings.Resources.Details.AwsLambdaFunction.DeadLetterConfig.TargetArn
      description: The Amazon Resource Name (ARN) of an Amazon SQS queue or Amazon SNS topic.
      type: string
    - contextPath: AWS-SecurityHub.Findings.Resources.Details.AwsLambdaFunction.DeadLetterConfig
      description: The function's dead letter queue.
      type: string
    - contextPath: AWS-SecurityHub.Findings.Resources.Details.AwsLambdaFunction.Environment.Variables
      description: Environment variable key-value pairs.
      type: string
    - contextPath: AWS-SecurityHub.Findings.Resources.Details.AwsLambdaFunction.Environment.Error.ErrorCode
      description: The error code.
      type: string
    - contextPath: AWS-SecurityHub.Findings.Resources.Details.AwsLambdaFunction.Environment.Error.Message
      description: The error message.
      type: string
    - contextPath: AWS-SecurityHub.Findings.Resources.Details.AwsLambdaFunction.Environment.Error
      description: An AwsLambdaFunctionEnvironmentError object.
      type: string
    - contextPath: AWS-SecurityHub.Findings.Resources.Details.AwsLambdaFunction.Environment
      description: The function's environment variables.
      type: string
    - contextPath: AWS-SecurityHub.Findings.Resources.Details.AwsLambdaFunction.FunctionName
      description: The name of the function.
      type: string
    - contextPath: AWS-SecurityHub.Findings.Resources.Details.AwsLambdaFunction.Handler
      description: The function that Lambda calls to begin executing your function.
      type: string
    - contextPath: AWS-SecurityHub.Findings.Resources.Details.AwsLambdaFunction.KmsKeyArn
      description: The KMS key that's used to encrypt the function's environment variables. This key is only returned if you've configured a customer managed CMK.
      type: string
    - contextPath: AWS-SecurityHub.Findings.Resources.Details.AwsLambdaFunction.LastModified
      description: The date and time that the function was last updated, in ISO-8601 format (YYYY-MM-DDThh:mm:ss.sTZD).
      type: date
    - contextPath: AWS-SecurityHub.Findings.Resources.Details.AwsLambdaFunction.Layers.Arn
      description: The Amazon Resource Name (ARN) of the function layer.
      type: string
    - contextPath: AWS-SecurityHub.Findings.Resources.Details.AwsLambdaFunction.Layers.CodeSize
      description: The size of the layer archive in bytes.
      type: number
    - contextPath: AWS-SecurityHub.Findings.Resources.Details.AwsLambdaFunction.Layers
      description: The function's layers.
      type: string
    - contextPath: AWS-SecurityHub.Findings.Resources.Details.AwsLambdaFunction.MasterArn
      description: For Lambda@Edge functions, the ARN of the master function.
      type: string
    - contextPath: AWS-SecurityHub.Findings.Resources.Details.AwsLambdaFunction.MemorySize
      description: The memory that's allocated to the function.
      type: number
    - contextPath: AWS-SecurityHub.Findings.Resources.Details.AwsLambdaFunction.RevisionId
      description: The latest updated revision of the function or alias.
      type: string
    - contextPath: AWS-SecurityHub.Findings.Resources.Details.AwsLambdaFunction.Role
      description: The function's execution role.
      type: string
    - contextPath: AWS-SecurityHub.Findings.Resources.Details.AwsLambdaFunction.Runtime
      description: The runtime environment for the Lambda function.
      type: string
    - contextPath: AWS-SecurityHub.Findings.Resources.Details.AwsLambdaFunction.Timeout
      description: The amount of time that Lambda allows a function to run before stopping it.
      type: number
    - contextPath: AWS-SecurityHub.Findings.Resources.Details.AwsLambdaFunction.TracingConfig.Mode
      description: The tracing mode.
      type: string
    - contextPath: AWS-SecurityHub.Findings.Resources.Details.AwsLambdaFunction.TracingConfig
      description: The function's AWS X-Ray tracing configuration.
      type: string
    - contextPath: AWS-SecurityHub.Findings.Resources.Details.AwsLambdaFunction.VpcConfig.SecurityGroupIds
      description: A list of VPC security groups IDs.
      type: string
    - contextPath: AWS-SecurityHub.Findings.Resources.Details.AwsLambdaFunction.VpcConfig.SubnetIds
      description: A list of VPC subnet IDs.
      type: string
    - contextPath: AWS-SecurityHub.Findings.Resources.Details.AwsLambdaFunction.VpcConfig.VpcId
      description: The ID of the VPC.
      type: string
    - contextPath: AWS-SecurityHub.Findings.Resources.Details.AwsLambdaFunction.VpcConfig
      description: The function's networking configuration.
      type: string
    - contextPath: AWS-SecurityHub.Findings.Resources.Details.AwsLambdaFunction.Version
      description: The version of the Lambda function.
      type: string
    - contextPath: AWS-SecurityHub.Findings.Resources.Details.AwsLambdaFunction
      description: Details about a Lambda function.
      type: string
    - contextPath: AWS-SecurityHub.Findings.Resources.Details.AwsSnsTopic.KmsMasterKeyId
      description: The ID of an AWS-managed customer master key (CMK) for Amazon SNS or a custom CMK.
      type: string
    - contextPath: AWS-SecurityHub.Findings.Resources.Details.AwsSnsTopic.Subscription.Endpoint
      description: The subscription's endpoint (format depends on the protocol).
      type: string
    - contextPath: AWS-SecurityHub.Findings.Resources.Details.AwsSnsTopic.Subscription.Protocol
      description: The subscription's protocol.
      type: string
    - contextPath: AWS-SecurityHub.Findings.Resources.Details.AwsSnsTopic.Subscription
      description: Subscription is an embedded property that describes the subscription endpoints of an Amazon SNS topic.
      type: string
    - contextPath: AWS-SecurityHub.Findings.Resources.Details.AwsSnsTopic.TopicName
      description: The name of the topic.
      type: string
    - contextPath: AWS-SecurityHub.Findings.Resources.Details.AwsSnsTopic.Owner
      description: The subscription's owner.
      type: string
    - contextPath: AWS-SecurityHub.Findings.Resources.Details.AwsSnsTopic
      description: Details about an SNS topic.
      type: string
    - contextPath: AWS-SecurityHub.Findings.Resources.Details.AwsSqsQueue.KmsDataKeyReusePeriodSeconds
      description: The length of time, in seconds, for which Amazon SQS can reuse a data key to encrypt or decrypt messages before calling AWS KMS again.
      type: number
    - contextPath: AWS-SecurityHub.Findings.Resources.Details.AwsSqsQueue.KmsMasterKeyId
      description: The ID of an AWS-managed customer master key (CMK) for Amazon SQS or a custom CMK.
      type: string
    - contextPath: AWS-SecurityHub.Findings.Resources.Details.AwsSqsQueue.QueueName
      description: The name of the new queue.
      type: string
    - contextPath: AWS-SecurityHub.Findings.Resources.Details.AwsSqsQueue.DeadLetterTargetArn
      description: 'The Amazon Resource Name (ARN) of the dead-letter queue to which Amazon SQS moves messages after the value of maxReceiveCount is exceeded.'
      type: string
    - contextPath: AWS-SecurityHub.Findings.Resources.Details.AwsSqsQueue
      description: Details about an SQS queue.
      type: string
    - contextPath: AWS-SecurityHub.Findings.Resources.Details.Container.Name
      description: The name of the container related to a finding.
      type: string
    - contextPath: AWS-SecurityHub.Findings.Resources.Details.Container.ImageId
      description: The identifier of the image related to a finding.
      type: string
    - contextPath: AWS-SecurityHub.Findings.Resources.Details.Container.ImageName
      description: The name of the image related to a finding.
      type: string
    - contextPath: AWS-SecurityHub.Findings.Resources.Details.Container.LaunchedAt
      description: The date and time when the container started.
      type: date
    - contextPath: AWS-SecurityHub.Findings.Resources.Details.Container
      description: Details about a container resource related to a finding.
      type: string
    - contextPath: AWS-SecurityHub.Findings.Resources.Details.Other
      description: Details about a resource that doesn't have a specific type defined.
      type: string
    - contextPath: AWS-SecurityHub.Findings.Resources.Details
      description: Additional details about the resource related to a finding.
      type: string
    - contextPath: AWS-SecurityHub.Findings.Resources
      description: A set of resource data types that describe the resources that the finding refers to.
      type: string
    - contextPath: AWS-SecurityHub.Findings.Compliance.Status
      description: The result of a compliance check.
      type: string
    - contextPath: AWS-SecurityHub.Findings.Compliance
      description: This data type is exclusive to findings that are generated as the result of a check run against a specific rule in a supported standard (for example, CIS AWS Foundations). Contains compliance-related finding details.
      type: string
    - contextPath: AWS-SecurityHub.Findings.VerificationState
      description: Indicates the veracity of a finding.
      type: string
    - contextPath: AWS-SecurityHub.Findings.WorkflowState
      description: The workflow state of a finding.
      type: string
    - contextPath: AWS-SecurityHub.Findings.RecordState
      description: The record state of a finding.
      type: string
    - contextPath: AWS-SecurityHub.Findings.RelatedFindings.ProductArn
      description: The ARN of the product that generated a related finding.
      type: string
    - contextPath: AWS-SecurityHub.Findings.RelatedFindings.Id
      description: The product-generated identifier for a related finding.
      type: string
    - contextPath: AWS-SecurityHub.Findings.RelatedFindings
      description: A list of related findings.
      type: string
    - contextPath: AWS-SecurityHub.Findings.Note.Text
      description: The text of a note.
      type: string
    - contextPath: AWS-SecurityHub.Findings.Note.UpdatedBy
      description: The principal that created a note.
      type: string
    - contextPath: AWS-SecurityHub.Findings.Note.UpdatedAt
      description: The timestamp of when the note was updated.
      type: date
    - contextPath: AWS-SecurityHub.Findings.Note
      description: A user-defined note added to a finding.
      type: string
    - contextPath: AWS-SecurityHub.NextToken
      description: The token that is required for pagination.
      type: string
  - arguments:
    - description: The AWS Region, if not specified the default region will be used.
      name: region
    - description: The Amazon Resource Name (ARN) of the role to assume.
      name: roleArn
    - description: An identifier for the assumed role session.
      name: roleSessionName
    - description: 'The duration, in seconds, of the role session. The value can range from 900 seconds (15 minutes) up to the maximum session duration setting for the role.'
      name: roleSessionDuration
    - description: Override arguments and send a formatted JSON file.
      name: raw_json
    description: Provides the details for the Security Hub master account to the current member account.
    name: aws-securityhub-get-master-account
    outputs:
    - contextPath: AWS-SecurityHub.Master.AccountId
      description: The account ID of the Security Hub master account that the invitation was sent from.
      type: string
    - contextPath: AWS-SecurityHub.Master.InvitationId
      description: The ID of the invitation sent to the member account.
      type: string
    - contextPath: AWS-SecurityHub.Master.InvitedAt
      description: The timestamp of when the invitation was sent.
      type: date
    - contextPath: AWS-SecurityHub.Master.MemberStatus
      description: The current status of the association between member and master accounts.
      type: string
    - contextPath: AWS-SecurityHub.Master
      description: 'A list of details about the Security Hub master account for the current member account. '
      type: Unknown
  - arguments:
    - description: The AWS Region, if not specified the default region will be used.
      name: region
    - description: The Amazon Resource Name (ARN) of the role to assume.
      name: roleArn
    - description: An identifier for the assumed role session.
      name: roleSessionName
    - description: 'The duration, in seconds, of the role session. The value can range from 900 seconds (15 minutes) up to the maximum session duration setting for the role.'
      name: roleSessionDuration
    - description: Override arguments and send a formatted JSON file.
      name: raw_json
    - auto: PREDEFINED
<<<<<<< HEAD
      description: <p>Specifies which member accounts the response includes based on their relationship status with the master account. The default value is <code>TRUE</code>. If <code>onlyAssociated</code> is set to <code>TRUE</code>, the response includes member accounts whose relationship status with the master is set to <code>ENABLED</code> or <code>DISABLED</code>. If <code>onlyAssociated</code> is set to <code>FALSE</code>, the response includes all existing member accounts. </p>
=======
      description: <p>Specifies which member accounts the response includes based on their relationship status with the master account. The default value is <code>TRUE</code>. If <code>onlyAssociated</code> is set to <code>TRUE</code>, the response includes member accounts whose relationship status with the master is set to <code>ENABLED</code> or <code>DISABLED</code>. If <code>onlyAssociated</code> is set to <code>FALSE</code>, the response includes all existing member accounts. </p>.
>>>>>>> 6f77591c
      name: only_associated
      predefined:
      - 'True'
      - 'False'
    - description: 'Paginates results. Set the value of this parameter to NULL on your first call to the ListMembers operation. For subsequent calls to the operation, fill nextToken in the request with the value of nextToken from the previous response to continue listing data.'
      name: next_token
    description: Lists details about all member accounts for the current Security Hub master account.
    name: aws-securityhub-list-members
    outputs:
    - contextPath: AWS-SecurityHub.Members.AccountId
      description: The AWS account ID of the member account.
      type: string
    - contextPath: AWS-SecurityHub.Members.Email
      description: The email address of the member account.
      type: string
    - contextPath: AWS-SecurityHub.Members.MasterId
      description: The AWS account ID of the Security Hub master account associated with this member account.
      type: string
    - contextPath: AWS-SecurityHub.Members.MemberStatus
      description: The status of the relationship between the member account and its master account.
      type: string
    - contextPath: AWS-SecurityHub.Members.InvitedAt
      description: A timestamp for the date and time when the invitation was sent to the member account.
      type: date
    - contextPath: AWS-SecurityHub.Members.UpdatedAt
      description: The timestamp for the date and time when the member account was updated.
      type: date
    - contextPath: AWS-SecurityHub.Members
      description: Member details returned by the operation.
      type: Unknown
    - contextPath: AWS-SecurityHub.NextToken
      description: The token that is required for pagination.
      type: string
  - arguments:
    - description: The AWS Region, if not specified the default region will be used.
      name: region
    - description: The Amazon Resource Name (ARN) of the role to assume.
      name: roleArn
    - description: An identifier for the assumed role session.
      name: roleSessionName
    - description: 'The duration, in seconds, of the role session. The value can range from 900 seconds (15 minutes) up to the maximum session duration setting for the role.'
      name: roleSessionDuration
    - description: Override arguments and send a formatted JSON file.
      name: raw_json
    - description: The string filter value.
      name: product_arn_value
    - auto: PREDEFINED
      description: The condition to be applied to a string value when querying for findings.
      name: product_arn_comparison
      predefined:
      - EQUALS
      - PREFIX
    - description: The string filter value.
      name: aws_account_id_value
    - auto: PREDEFINED
      description: The condition to be applied to a string value when querying for findings.
      name: aws_account_id_comparison
      predefined:
      - EQUALS
      - PREFIX
    - description: The string filter value.
      name: id_value
    - auto: PREDEFINED
      description: The condition to be applied to a string value when querying for findings.
      name: id_comparison
      predefined:
      - EQUALS
      - PREFIX
    - description: The string filter value.
      name: generator_id_value
    - auto: PREDEFINED
      description: The condition to be applied to a string value when querying for findings.
      name: generator_id_comparison
      predefined:
      - EQUALS
      - PREFIX
    - description: The string filter value.
      name: type_value
    - auto: PREDEFINED
      description: The condition to be applied to a string value when querying for findings.
      name: type_comparison
      predefined:
      - EQUALS
      - PREFIX
    - description: A start date for the date filter.
      name: first_observed_at_start
    - description: An end date for the date filter.
      name: first_observed_at_end
    - auto: PREDEFINED
      description: A date range unit for the date filter.
      name: date_range_unit
      predefined:
      - DAYS
    - description: A start date for the date filter.
      name: last_observed_at_start
    - description: An end date for the date filter.
      name: last_observed_at_end
    - description: A start date for the date filter.
      name: created_at_start
    - description: An end date for the date filter.
      name: created_at_end
    - description: A start date for the date filter.
      name: updated_at_start
    - description: An end date for the date filter.
      name: updated_at_end
    - description: The string filter value.
      name: severity_label_value
    - auto: PREDEFINED
      description: The condition to be applied to a string value when querying for findings.
      name: severity_label_comparison
      predefined:
      - EQUALS
      - PREFIX
    - description: The string filter value.
      name: title_value
    - auto: PREDEFINED
      description: The condition to be applied to a string value when querying for findings.
      name: title_comparison
      predefined:
      - EQUALS
      - PREFIX
    - description: The string filter value.
      name: description_value
    - auto: PREDEFINED
      description: The condition to be applied to a string value when querying for findings.
      name: description_comparison
      predefined:
      - EQUALS
      - PREFIX
    - description: The string filter value.
      name: recommendation_text_value
    - auto: PREDEFINED
      description: The condition to be applied to a string value when querying for findings.
      name: recommendation_text_comparison
      predefined:
      - EQUALS
      - PREFIX
    - description: The string filter value.
      name: source_url_value
    - auto: PREDEFINED
      description: The condition to be applied to a string value when querying for findings.
      name: source_url_comparison
      predefined:
      - EQUALS
      - PREFIX
    - description: The key of the map filter.
      name: product_fields_key
    - description: The value for the key in the map filter.
      name: product_fields_value
    - auto: PREDEFINED
      description: The condition to apply to a key value when querying for findings with a map filter.
      name: product_fields_comparison
      predefined:
      - EQUALS
    - description: The string filter value.
      name: product_name_value
    - auto: PREDEFINED
      description: The condition to be applied to a string value when querying for findings.
      name: product_name_comparison
      predefined:
      - EQUALS
      - PREFIX
    - description: The string filter value.
      name: company_name_value
    - auto: PREDEFINED
      description: The condition to be applied to a string value when querying for findings.
      name: company_name_comparison
      predefined:
      - EQUALS
      - PREFIX
    - description: The key of the map filter.
      name: user_defined_fields_key
    - description: The value for the key in the map filter.
      name: user_defined_fields_value
    - auto: PREDEFINED
      description: The condition to apply to a key value when querying for findings with a map filter.
      name: user_defined_fields_comparison
      predefined:
      - EQUALS
    - description: The string filter value.
      name: malware_name_value
    - auto: PREDEFINED
      description: The condition to be applied to a string value when querying for findings.
      name: malware_name_comparison
      predefined:
      - EQUALS
      - PREFIX
    - description: The string filter value.
      name: malware_type_value
    - auto: PREDEFINED
      description: The condition to be applied to a string value when querying for findings.
      name: malware_type_comparison
      predefined:
      - EQUALS
      - PREFIX
    - description: The string filter value.
      name: malware_path_value
    - auto: PREDEFINED
      description: The condition to be applied to a string value when querying for findings.
      name: malware_path_comparison
      predefined:
      - EQUALS
      - PREFIX
    - description: The string filter value.
      name: malware_state_value
    - auto: PREDEFINED
      description: The condition to be applied to a string value when querying for findings.
      name: malware_state_comparison
      predefined:
      - EQUALS
      - PREFIX
    - description: The string filter value.
      name: network_direction_value
    - auto: PREDEFINED
      description: The condition to be applied to a string value when querying for findings.
      name: network_direction_comparison
      predefined:
      - EQUALS
      - PREFIX
    - description: The string filter value.
      name: network_protocol_value
    - auto: PREDEFINED
      description: The condition to be applied to a string value when querying for findings.
      name: network_protocol_comparison
      predefined:
      - EQUALS
      - PREFIX
    - description: A finding's CIDR value.
      name: network_source_ip_v4_cidr
    - description: A finding's CIDR value.
      name: network_source_ip_v6_cidr
    - description: The string filter value.
      name: network_source_domain_value
    - auto: PREDEFINED
      description: The condition to be applied to a string value when querying for findings.
      name: network_source_domain_comparison
      predefined:
      - EQUALS
      - PREFIX
    - description: The string filter value.
      name: network_source_mac_value
    - auto: PREDEFINED
      description: The condition to be applied to a string value when querying for findings.
      name: network_source_mac_comparison
      predefined:
      - EQUALS
      - PREFIX
    - description: A finding's CIDR value.
      name: network_destination_ip_v4_cidr
    - description: A finding's CIDR value.
      name: network_destination_ip_v6_cidr
    - description: The string filter value.
      name: network_destination_domain_value
    - auto: PREDEFINED
      description: The condition to be applied to a string value when querying for findings.
      name: network_destination_domain_comparison
      predefined:
      - EQUALS
      - PREFIX
    - description: The string filter value.
      name: process_name_value
    - auto: PREDEFINED
      description: The condition to be applied to a string value when querying for findings.
      name: process_name_comparison
      predefined:
      - EQUALS
      - PREFIX
    - description: The string filter value.
      name: process_path_value
    - auto: PREDEFINED
      description: The condition to be applied to a string value when querying for findings.
      name: process_path_comparison
      predefined:
      - EQUALS
      - PREFIX
    - description: A start date for the date filter.
      name: process_launched_at_start
    - description: An end date for the date filter.
      name: process_launched_at_end
    - description: A start date for the date filter.
      name: process_terminated_at_start
    - description: An end date for the date filter.
      name: process_terminated_at_end
    - description: The string filter value.
      name: threat_intel_indicator_type_value
    - auto: PREDEFINED
      description: The condition to be applied to a string value when querying for findings.
      name: threat_intel_indicator_type_comparison
      predefined:
      - EQUALS
      - PREFIX
    - description: The string filter value.
      name: threat_intel_indicator_value_value
    - auto: PREDEFINED
      description: The condition to be applied to a string value when querying for findings.
      name: threat_intel_indicator_value_comparison
      predefined:
      - EQUALS
      - PREFIX
    - description: The string filter value.
      name: threat_intel_indicator_category_value
    - auto: PREDEFINED
      description: The condition to be applied to a string value when querying for findings.
      name: threat_intel_indicator_category_comparison
      predefined:
      - EQUALS
      - PREFIX
    - description: A start date for the date filter.
      name: threat_intel_indicator_last_observed_at_start
    - description: An end date for the date filter.
      name: threat_intel_indicator_last_observed_at_end
    - description: The string filter value.
      name: threat_intel_indicator_source_value
    - auto: PREDEFINED
      description: The condition to be applied to a string value when querying for findings.
      name: threat_intel_indicator_source_comparison
      predefined:
      - EQUALS
      - PREFIX
    - description: The string filter value.
      name: threat_intel_indicator_source_url_value
    - auto: PREDEFINED
      description: The condition to be applied to a string value when querying for findings.
      name: threat_intel_indicator_source_url_comparison
      predefined:
      - EQUALS
      - PREFIX
    - description: The string filter value.
      name: resource_type_value
    - auto: PREDEFINED
      description: The condition to be applied to a string value when querying for findings.
      name: resource_type_comparison
      predefined:
      - EQUALS
      - PREFIX
    - description: The string filter value.
      name: resource_id_value
    - auto: PREDEFINED
      description: The condition to be applied to a string value when querying for findings.
      name: resource_id_comparison
      predefined:
      - EQUALS
      - PREFIX
    - description: The string filter value.
      name: resource_partition_value
    - auto: PREDEFINED
      description: The condition to be applied to a string value when querying for findings.
      name: resource_partition_comparison
      predefined:
      - EQUALS
      - PREFIX
    - description: The string filter value.
      name: resource_region_value
    - auto: PREDEFINED
      description: The condition to be applied to a string value when querying for findings.
      name: resource_region_comparison
      predefined:
      - EQUALS
      - PREFIX
    - description: The key of the map filter.
      name: resource_tags_key
    - description: The value for the key in the map filter.
      name: resource_tags_value
    - auto: PREDEFINED
      description: The condition to apply to a key value when querying for findings with a map filter.
      name: resource_tags_comparison
      predefined:
      - EQUALS
    - description: The string filter value.
      name: resource_aws_ec2_instance_type_value
    - auto: PREDEFINED
      description: The condition to be applied to a string value when querying for findings.
      name: resource_aws_ec2_instance_type_comparison
      predefined:
      - EQUALS
      - PREFIX
    - description: The string filter value.
      name: resource_aws_ec2_instance_image_id_value
    - auto: PREDEFINED
      description: The condition to be applied to a string value when querying for findings.
      name: resource_aws_ec2_instance_image_id_comparison
      predefined:
      - EQUALS
      - PREFIX
    - description: A finding's CIDR value.
      name: resource_aws_ec2_instance_ip_v4_addresses_cidr
    - description: A finding's CIDR value.
      name: resource_aws_ec2_instance_ip_v6_addresses_cidr
    - description: The string filter value.
      name: resource_aws_ec2_instance_key_name_value
    - auto: PREDEFINED
      description: The condition to be applied to a string value when querying for findings.
      name: resource_aws_ec2_instance_key_name_comparison
      predefined:
      - EQUALS
      - PREFIX
    - description: The string filter value.
      name: resource_aws_ec2_instance_iam_instance_profile_arn_value
    - auto: PREDEFINED
      description: The condition to be applied to a string value when querying for findings.
      name: resource_aws_ec2_instance_iam_instance_profile_arn_comparison
      predefined:
      - EQUALS
      - PREFIX
    - description: The string filter value.
      name: resource_aws_ec2_instance_vpc_id_value
    - auto: PREDEFINED
      description: The condition to be applied to a string value when querying for findings.
      name: resource_aws_ec2_instance_vpc_id_comparison
      predefined:
      - EQUALS
      - PREFIX
    - description: The string filter value.
      name: resource_aws_ec2_instance_subnet_id_value
    - auto: PREDEFINED
      description: The condition to be applied to a string value when querying for findings.
      name: resource_aws_ec2_instance_subnet_id_comparison
      predefined:
      - EQUALS
      - PREFIX
    - description: A start date for the date filter.
      name: resource_aws_ec2_instance_launched_at_start
    - description: An end date for the date filter.
      name: resource_aws_ec2_instance_launched_at_end
    - description: The string filter value.
      name: resource_aws_s3_bucket_owner_id_value
    - auto: PREDEFINED
      description: The condition to be applied to a string value when querying for findings.
      name: resource_aws_s3_bucket_owner_id_comparison
      predefined:
      - EQUALS
      - PREFIX
    - description: The string filter value.
      name: resource_aws_s3_bucket_owner_name_value
    - auto: PREDEFINED
      description: The condition to be applied to a string value when querying for findings.
      name: resource_aws_s3_bucket_owner_name_comparison
      predefined:
      - EQUALS
      - PREFIX
    - description: The string filter value.
      name: resource_aws_iam_access_key_user_name_value
    - auto: PREDEFINED
      description: The condition to be applied to a string value when querying for findings.
      name: resource_aws_iam_access_key_user_name_comparison
      predefined:
      - EQUALS
      - PREFIX
    - description: The string filter value.
      name: resource_aws_iam_access_key_status_value
    - auto: PREDEFINED
      description: The condition to be applied to a string value when querying for findings.
      name: resource_aws_iam_access_key_status_comparison
      predefined:
      - EQUALS
      - PREFIX
    - description: A start date for the date filter.
      name: resource_aws_iam_access_key_created_at_start
    - description: An end date for the date filter.
      name: resource_aws_iam_access_key_created_at_end
    - description: The string filter value.
      name: resource_container_name_value
    - auto: PREDEFINED
      description: The condition to be applied to a string value when querying for findings.
      name: resource_container_name_comparison
      predefined:
      - EQUALS
      - PREFIX
    - description: The string filter value.
      name: resource_container_image_id_value
    - auto: PREDEFINED
      description: The condition to be applied to a string value when querying for findings.
      name: resource_container_image_id_comparison
      predefined:
      - EQUALS
      - PREFIX
    - description: The string filter value.
      name: resource_container_image_name_value
    - auto: PREDEFINED
      description: The condition to be applied to a string value when querying for findings.
      name: resource_container_image_name_comparison
      predefined:
      - EQUALS
      - PREFIX
    - description: A start date for the date filter.
      name: resource_container_launched_at_start
    - description: An end date for the date filter.
      name: resource_container_launched_at_end
    - description: The key of the map filter.
      name: resource_details_other_key
    - description: The value for the key in the map filter.
      name: resource_details_other_value
    - auto: PREDEFINED
      description: The condition to apply to a key value when querying for findings with a map filter.
      name: resource_details_other_comparison
      predefined:
      - EQUALS
    - description: The string filter value.
      name: compliance_status_value
    - auto: PREDEFINED
      description: The condition to be applied to a string value when querying for findings.
      name: compliance_status_comparison
      predefined:
      - EQUALS
      - PREFIX
    - description: The string filter value.
      name: verification_state_value
    - auto: PREDEFINED
      description: The condition to be applied to a string value when querying for findings.
      name: verification_state_comparison
      predefined:
      - EQUALS
      - PREFIX
    - description: The string filter value.
      name: workflow_state_value
    - auto: PREDEFINED
      description: The condition to be applied to a string value when querying for findings.
      name: workflow_state_comparison
      predefined:
      - EQUALS
      - PREFIX
    - description: The string filter value.
      name: record_state_value
    - auto: PREDEFINED
      description: The condition to be applied to a string value when querying for findings.
      name: record_state_comparison
      predefined:
      - EQUALS
      - PREFIX
    - description: The string filter value.
      name: related_findings_product_arn_value
    - auto: PREDEFINED
      description: The condition to be applied to a string value when querying for findings.
      name: related_findings_product_arn_comparison
      predefined:
      - EQUALS
      - PREFIX
    - description: The string filter value.
      name: related_findings_id_value
    - auto: PREDEFINED
      description: The condition to be applied to a string value when querying for findings.
      name: related_findings_id_comparison
      predefined:
      - EQUALS
      - PREFIX
    - description: The string filter value.
      name: note_text_value
    - auto: PREDEFINED
      description: The condition to be applied to a string value when querying for findings.
      name: note_text_comparison
      predefined:
      - EQUALS
      - PREFIX
    - description: A start date for the date filter.
      name: note_updated_at_start
    - description: An end date for the date filter.
      name: note_updated_at_end
    - description: The string filter value.
      name: note_updated_by_value
    - auto: PREDEFINED
      description: The condition to be applied to a string value when querying for findings.
      name: note_updated_by_comparison
      predefined:
      - EQUALS
      - PREFIX
    - description: A value for the keyword.
      name: keyword_value
    - description: The updated note text.
      name: note_text
    - description: The principal that updated the note.
      name: note_updated_by
    - auto: PREDEFINED
      description: The updated record state for the finding.
      name: record_state
      predefined:
      - ACTIVE
      - ARCHIVED
    deprecated: true
    description: Deprecated, use aws-securityhub-batch-update-findings instead.
    name: aws-securityhub-update-findings
  - name: get-remote-data
    description: Get remote data from a remote incident. This method does not update the current incident, and should be used for debugging purposes only.
    arguments:
    - name: id
      description: The remote incident ID.
      required: true
    - name: lastUpdate
      defaultValue: '0'
      description: The UTC timestamp in seconds since the last update. The incident is only updated if it was modified after the last update time.
  - name: get-mapping-fields
    description: Returns the list of fields to map in outgoing mirroring. This command is only used for debugging purposes.
<<<<<<< HEAD
  dockerimage: demisto/boto3py3:1.0.0.72851
=======
  dockerimage: demisto/boto3py3:1.0.0.79189
>>>>>>> 6f77591c
  isfetch: true
  ismappable: true
  isremotesyncin: true
  isremotesyncout: true
  runonce: false
  script: '-'
  subtype: python3
  type: python
defaultmapperin: AWS Security Hub - Incoming Mapper
defaultmapperout: AWS Security Hub - Outgoing Mapper
fromversion: 5.0.0
tests:
- AWS-securityhub Test<|MERGE_RESOLUTION|>--- conflicted
+++ resolved
@@ -148,7 +148,6 @@
   type: 8
   section: Connect
   advanced: true
-<<<<<<< HEAD
   required: false
 - display: Incident Mirroring Direction
   additionalinfo: 'Choose the direction to mirror the incident: Incoming (from AWS - Security Hub to Cortex XSOAR), Outgoing (from Cortex XSOAR to AWS - Security Hub), or Incoming and Outgoing (from/to Cortex XSOAR and AWS - Security Hub).'
@@ -164,23 +163,6 @@
   hidden:
   - marketplacev2
   required: false
-=======
-  required: false
-- display: Incident Mirroring Direction
-  additionalinfo: 'Choose the direction to mirror the incident: Incoming (from AWS - Security Hub to Cortex XSOAR), Outgoing (from Cortex XSOAR to AWS - Security Hub), or Incoming and Outgoing (from/to Cortex XSOAR and AWS - Security Hub).'
-  name: mirror_direction
-  type: 15
-  section: Collect
-  options:
-  - None
-  - Incoming
-  - Outgoing
-  - Incoming And Outgoing
-  defaultvalue: None
-  hidden:
-  - marketplacev2
-  required: false
->>>>>>> 6f77591c
 - display: Resolve findings of closed incidents from XSOAR in AWS Security Hub
   additionalinfo: 'After closing an incident in XSOAR, update its finding workflow status in AWS Security Hub to resolved'
   name: resolve_finding
@@ -326,11 +308,7 @@
       name: roleSessionDuration
     - description: Override arguments and send a formatted JSON file.
       name: raw_json
-<<<<<<< HEAD
-    - description: 'List of Tags separated by Key Value. For example: "key=key1,value=value1;key=key2,value=value2"'
-=======
     - description: 'List of Tags separated by Key Value. For example: "key=key1,value=value1;key=key2,value=value2".'
->>>>>>> 6f77591c
       name: tags
     description: Enables Security Hub for your account in the current Region or the Region you specify in the request. Enabling Security Hub also enables the CIS AWS Foundations standard. When you enable Security Hub, you grant to Security Hub the permissions necessary to gather findings from AWS Config, Amazon GuardDuty, Amazon Inspector, and Amazon Macie. To learn more, see Setting Up AWS Security Hub.
     name: aws-securityhub-enable-security-hub
@@ -348,11 +326,7 @@
     - description: The string filter value.
       name: product_arn_value
     - auto: PREDEFINED
-<<<<<<< HEAD
-      description: The condition to be applied to a string value when querying for findings
-=======
-      description: The condition to be applied to a string value when querying for findings.
->>>>>>> 6f77591c
+      description: The condition to be applied to a string value when querying for findings.
       name: product_arn_comparison
       predefined:
       - EQUALS
@@ -1502,11 +1476,7 @@
     - description: Override arguments and send a formatted JSON file.
       name: raw_json
     - auto: PREDEFINED
-<<<<<<< HEAD
-      description: <p>Specifies which member accounts the response includes based on their relationship status with the master account. The default value is <code>TRUE</code>. If <code>onlyAssociated</code> is set to <code>TRUE</code>, the response includes member accounts whose relationship status with the master is set to <code>ENABLED</code> or <code>DISABLED</code>. If <code>onlyAssociated</code> is set to <code>FALSE</code>, the response includes all existing member accounts. </p>
-=======
       description: <p>Specifies which member accounts the response includes based on their relationship status with the master account. The default value is <code>TRUE</code>. If <code>onlyAssociated</code> is set to <code>TRUE</code>, the response includes member accounts whose relationship status with the master is set to <code>ENABLED</code> or <code>DISABLED</code>. If <code>onlyAssociated</code> is set to <code>FALSE</code>, the response includes all existing member accounts. </p>.
->>>>>>> 6f77591c
       name: only_associated
       predefined:
       - 'True'
@@ -2098,11 +2068,7 @@
       description: The UTC timestamp in seconds since the last update. The incident is only updated if it was modified after the last update time.
   - name: get-mapping-fields
     description: Returns the list of fields to map in outgoing mirroring. This command is only used for debugging purposes.
-<<<<<<< HEAD
-  dockerimage: demisto/boto3py3:1.0.0.72851
-=======
   dockerimage: demisto/boto3py3:1.0.0.79189
->>>>>>> 6f77591c
   isfetch: true
   ismappable: true
   isremotesyncin: true
