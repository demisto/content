{
    "name": "AWS - Security Hub",
    "description": "Amazon Web Services Security Hub Service .",
    "support": "xsoar",
<<<<<<< HEAD
    "currentVersion": "1.1.30",
=======
    "currentVersion": "1.2.0",
>>>>>>> 4aee9669
    "author": "Cortex XSOAR",
    "url": "https://www.paloaltonetworks.com/cortex",
    "email": "",
    "created": "2020-04-14T00:00:00Z",
    "categories": [
        "Cloud Services"
    ],
    "tags": [],
    "useCases": [],
    "keywords": [
        "Amazon"
    ],
    "marketplaces": [
        "xsoar",
        "marketplacev2"
    ],
    "itemPrefix": [
        "AWS Security Hub"
    ]
}<|MERGE_RESOLUTION|>--- conflicted
+++ resolved
@@ -2,11 +2,7 @@
     "name": "AWS - Security Hub",
     "description": "Amazon Web Services Security Hub Service .",
     "support": "xsoar",
-<<<<<<< HEAD
-    "currentVersion": "1.1.30",
-=======
     "currentVersion": "1.2.0",
->>>>>>> 4aee9669
     "author": "Cortex XSOAR",
     "url": "https://www.paloaltonetworks.com/cortex",
     "email": "",
