# Cisco ESA (Email Security Appliance)

<<<<<<< HEAD
## Integration:
=======
This pack includes Cortex XSIAM content.

## Integration
>>>>>>> f720e8aa
The Cisco Email Security Appliance is an email security gateway product. It is designed to detect and block a wide variety of email-born threats, such as malware, spam and phishing attempts.

## What does this pack do?

- Retrieve spam quarantined messages.
- Release and delete messages from spam quarantine.
- Retrieve, add, append, edit or delete a list entry - blocklist and safelist of spam quarantine.
- Retrieve tracking messages.
- Retrieve tracking messages enrichment summaries - AMP, DLP, URL.
- Reporting - get Cisco SMA's statistics reports.
- Fetch quarantine messages as incidents.
<~XSIAM>

## Creating a Log Subscription in the Cisco ESA GUI

1. Choose System Administration > Log Subscriptions.
2. Click Add Log Subscription.
3. Select a log type and enter the log name (for the log directory) as well as the name for the log file itself.
4. Specify the maximum file size before AsyncOS rolls over the log file as well as a time interval between
rollovers.
5. Select the log level. The available options are Critical, Warning, Information, Debug, or Trace.
6. Configure the log retrieval method.
7. Submit and commit your changes.

[link to the website](https://www.cisco.com/c/en/us/td/docs/security/esa/esa11-1/user_guide/b_ESA_Admin_Guide_11_1/b_ESA_Admin_Guide_chapter_0100110.html#con_1134718)

## Collect Events from Vendor

In order to use the collector, use the [Broker VM](#broker-vm) option.

### Broker VM

To create or configure the Broker VM, use the information described [here](https://docs-cortex.paloaltonetworks.com/r/Cortex-XDR/Cortex-XDR-Pro-Administrator-Guide/Configure-the-Broker-VM).

You can configure the specific vendor and product for this instance.

1. Navigate to **Settings** > **Configuration** > **Data Broker** > **Broker VMs**.
2. Go to the apps tab and add the **Syslog** app. If it already exists, click the **Syslog** app and then click **Configure**.
3. Click **Add New**.
4. When configuring the Syslog Collector, set the following values:
   - vendor as vendor - cisco
   - product as product - esa
</~XSIAM><|MERGE_RESOLUTION|>--- conflicted
+++ resolved
@@ -1,12 +1,8 @@
 # Cisco ESA (Email Security Appliance)
 
-<<<<<<< HEAD
-## Integration:
-=======
 This pack includes Cortex XSIAM content.
 
 ## Integration
->>>>>>> f720e8aa
 The Cisco Email Security Appliance is an email security gateway product. It is designed to detect and block a wide variety of email-born threats, such as malware, spam and phishing attempts.
 
 ## What does this pack do?
