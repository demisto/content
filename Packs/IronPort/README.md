# Cisco ESA (Email Security Appliance)
<<<<<<< HEAD
=======
This pack includes Cortex XSIAM content. 
>>>>>>> 9d6c5180

# Integration:
The Cisco Email Security Appliance is an email security gateway product. It is designed to detect and block a wide variety of email-born threats, such as malware, spam and phishing attempts.

## What does this pack do?
- Retrieve spam quarantined messages.
- Release and delete messages from spam quarantine.
- Retrieve, add, append, edit or delete a list entry - blocklist and safelist of spam quarantine. 
- Retrieve tracking messages.
- Retrieve tracking messages enrichment summaries - AMP, DLP, URL.
- Reporting - get Cisco SMA's statistics reports.
- Fetch quarantine messages as incidents.
<<<<<<< HEAD

=======
<~XSIAM>
>>>>>>> 9d6c5180
## Creating a Log Subscription in the Cisco ESA GUI

1. Choose System Administration > Log Subscriptions.
2. Click Add Log Subscription.
3. Select a log type and enter the log name (for the log directory) as well as the name for the log file itself.
4. Specify the maximum file size before AsyncOS rolls over the log file as well as a time interval between
rollovers.
5. Select the log level. The available options are Critical, Warning, Information, Debug, or Trace.
6. Configure the log retrieval method.
7. Submit and commit your changes.

[link to the website](https://www.cisco.com/c/en/us/td/docs/security/esa/esa11-1/user_guide/b_ESA_Admin_Guide_11_1/b_ESA_Admin_Guide_chapter_0100110.html#con_1134718)

## Collect Events from Vendor
In order to use the collector, use the [Broker VM](#broker-vm) option.


### Broker VM
To create or configure the Broker VM, use the information described [here](https://docs-cortex.paloaltonetworks.com/r/Cortex-XDR/Cortex-XDR-Pro-Administrator-Guide/Configure-the-Broker-VM).

You can configure the specific vendor and product for this instance.

1. Navigate to **Settings** > **Configuration** > **Data Broker** > **Broker VMs**. 
2. Go to the apps tab and add the **Syslog** app. If it already exists, click the **Syslog** app and then click **Configure**.
3. Click **Add New**.
4. When configuring the Syslog Collector, set the following values:
   - vendor as vendor - cisco
<<<<<<< HEAD
   - product as product - esa
=======
   - product as product - esa
</~XSIAM>
>>>>>>> 9d6c5180
<|MERGE_RESOLUTION|>--- conflicted
+++ resolved
@@ -1,8 +1,5 @@
 # Cisco ESA (Email Security Appliance)
-<<<<<<< HEAD
-=======
 This pack includes Cortex XSIAM content. 
->>>>>>> 9d6c5180
 
 # Integration:
 The Cisco Email Security Appliance is an email security gateway product. It is designed to detect and block a wide variety of email-born threats, such as malware, spam and phishing attempts.
@@ -15,11 +12,7 @@
 - Retrieve tracking messages enrichment summaries - AMP, DLP, URL.
 - Reporting - get Cisco SMA's statistics reports.
 - Fetch quarantine messages as incidents.
-<<<<<<< HEAD
-
-=======
 <~XSIAM>
->>>>>>> 9d6c5180
 ## Creating a Log Subscription in the Cisco ESA GUI
 
 1. Choose System Administration > Log Subscriptions.
@@ -47,9 +40,5 @@
 3. Click **Add New**.
 4. When configuring the Syslog Collector, set the following values:
    - vendor as vendor - cisco
-<<<<<<< HEAD
    - product as product - esa
-=======
-   - product as product - esa
-</~XSIAM>
->>>>>>> 9d6c5180
+</~XSIAM>