--- conflicted
+++ resolved
@@ -101,11 +101,7 @@
   script: ""
   type: python
   subtype: python3
-<<<<<<< HEAD
-  dockerimage: demisto/python3:3.10.13.80014
-=======
   dockerimage: demisto/python3:3.10.13.84405
->>>>>>> 9d6c5180
   isfetch: true
   commands:
   - name: cisco-esa-spam-quarantine-message-search
