--- conflicted
+++ resolved
@@ -1,9 +1,7 @@
-<<<<<<< HEAD
-=======
-from collections.abc import Callable
->>>>>>> c6375ee7
 import demistomock as demisto  # noqa: F401
 from CommonServerPython import *  # noqa: F401
+
+from collections.abc import Callable
 from typing import Callable, Tuple
 
 import uuid
