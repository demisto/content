--- conflicted
+++ resolved
@@ -6,17 +6,10 @@
 tasks:
   "0":
     id: "0"
-<<<<<<< HEAD
     taskid: 6479c83e-ce64-4450-86bc-de2c74e0ee74
     type: start
     task:
       id: 6479c83e-ce64-4450-86bc-de2c74e0ee74
-=======
-    taskid: 64b495bb-38ce-433c-8e3a-e1b9f5b5311a
-    type: start
-    task:
-      id: 64b495bb-38ce-433c-8e3a-e1b9f5b5311a
->>>>>>> 89351c57
       version: -1
       name: ""
       iscommand: false
@@ -42,17 +35,10 @@
     isautoswitchedtoquietmode: false
   "1":
     id: "1"
-<<<<<<< HEAD
     taskid: 6e723fed-0651-467c-884a-14549f152831
     type: regular
     task:
       id: 6e723fed-0651-467c-884a-14549f152831
-=======
-    taskid: 75f83c5e-4bab-4296-8eb2-0f2201c8de54
-    type: regular
-    task:
-      id: 75f83c5e-4bab-4296-8eb2-0f2201c8de54
->>>>>>> 89351c57
       version: -1
       name: DeleteContext
       script: DeleteContext
@@ -70,7 +56,6 @@
       {
         "position": {
           "x": 50,
-<<<<<<< HEAD
           "y": 340
         }
       }
@@ -114,9 +99,6 @@
         "position": {
           "x": 50,
           "y": 515
-=======
-          "y": 100
->>>>>>> 89351c57
         }
       }
     note: false
@@ -128,17 +110,10 @@
     isautoswitchedtoquietmode: false
   "8":
     id: "8"
-<<<<<<< HEAD
     taskid: 26fc1133-bfd5-4c51-8bbe-a5ace87fc3c2
     type: regular
     task:
       id: 26fc1133-bfd5-4c51-8bbe-a5ace87fc3c2
-=======
-    taskid: 1a092eb4-a4fa-447a-8b9f-1d2f5b34e491
-    type: regular
-    task:
-      id: 1a092eb4-a4fa-447a-8b9f-1d2f5b34e491
->>>>>>> 89351c57
       version: -1
       name: microsoft-cas-activities-list
       script: '|||microsoft-cas-activities-list'
@@ -153,12 +128,8 @@
       custom_filter: {}
       ip: {}
       ip_category: {}
-<<<<<<< HEAD
       limit:
         simple: "1"
-=======
-      limit: {}
->>>>>>> 89351c57
       skip: {}
       source: {}
       taken_action: {}
@@ -167,11 +138,7 @@
       {
         "position": {
           "x": 50,
-<<<<<<< HEAD
           "y": 690
-=======
-          "y": 490
->>>>>>> 89351c57
         }
       }
     note: false
@@ -183,17 +150,10 @@
     isautoswitchedtoquietmode: false
   "10":
     id: "10"
-<<<<<<< HEAD
     taskid: fc5a8ab6-2b67-4ebb-8682-0192a45c5a0d
     type: regular
     task:
       id: fc5a8ab6-2b67-4ebb-8682-0192a45c5a0d
-=======
-    taskid: 37288e94-1fd5-4bf7-8c8f-df2cc992e20f
-    type: regular
-    task:
-      id: 37288e94-1fd5-4bf7-8c8f-df2cc992e20f
->>>>>>> 89351c57
       version: -1
       name: microsoft-cas-files-list
       script: '|||microsoft-cas-files-list'
@@ -230,17 +190,10 @@
     isautoswitchedtoquietmode: false
   "12":
     id: "12"
-<<<<<<< HEAD
     taskid: aba61c85-5042-403b-89d9-1a9372b6dfc8
     type: regular
     task:
       id: aba61c85-5042-403b-89d9-1a9372b6dfc8
-=======
-    taskid: e7ec2f8b-ccfd-4a57-8040-2758677995ad
-    type: regular
-    task:
-      id: e7ec2f8b-ccfd-4a57-8040-2758677995ad
->>>>>>> 89351c57
       version: -1
       name: microsoft-cas-users-accounts-list
       script: '|||microsoft-cas-users-accounts-list'
@@ -276,17 +229,10 @@
     isautoswitchedtoquietmode: false
   "14":
     id: "14"
-<<<<<<< HEAD
     taskid: b56417e0-bffb-480f-85ef-b46226b1507d
     type: title
     task:
       id: b56417e0-bffb-480f-85ef-b46226b1507d
-=======
-    taskid: 14193eaf-f52d-421e-8d0e-16096891348b
-    type: title
-    task:
-      id: 14193eaf-f52d-421e-8d0e-16096891348b
->>>>>>> 89351c57
       version: -1
       name: Test Done
       type: title
@@ -554,61 +500,14 @@
     ignoreworker: false
     skipunavailable: false
     quietmode: 0
-<<<<<<< HEAD
-    isoversize: false
-    isautoswitchedtoquietmode: false
-=======
-  "15":
-    id: "15"
-    taskid: f7225862-96de-45bb-80a1-0fb8fc688669
-    type: regular
-    task:
-      id: f7225862-96de-45bb-80a1-0fb8fc688669
-      version: -1
-      name: microsoft-cas-alerts-list
-      script: '|||microsoft-cas-alerts-list'
-      type: regular
-      iscommand: true
-      brand: ""
-    nexttasks:
-      '#none#':
-      - "8"
-    scriptarguments:
-      alert_id: {}
-      custom_filter: {}
-      customer_filters: {}
-      instance: {}
-      limit:
-        simple: "1"
-      resolution_status: {}
-      service: {}
-      severity: {}
-      skip: {}
-      username: {}
-    separatecontext: false
-    view: |-
-      {
-        "position": {
-          "x": 50,
-          "y": 285
-        }
-      }
-    note: false
-    timertriggers: []
-    ignoreworker: false
-    skipunavailable: false
-    quietmode: 0
->>>>>>> 89351c57
+    isoversize: false
+    isautoswitchedtoquietmode: false
 view: |-
   {
     "linkLabelsPosition": {},
     "paper": {
       "dimensions": {
-<<<<<<< HEAD
         "height": 2075,
-=======
-        "height": 1255,
->>>>>>> 89351c57
         "width": 380,
         "x": 50,
         "y": -20
