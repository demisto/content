--- conflicted
+++ resolved
@@ -22,43 +22,30 @@
   name: url
   required: true
   type: 0
-<<<<<<< HEAD
   section: Connect
-=======
 - name: creds_token
   type: 9
   displaypassword: User's key to access the API (for legacy method)
   hiddenusername: true
->>>>>>> f568ae3d
+  section: Connect
 - display: User's key to access the API (for legacy method)
   name: token
   required: false
   type: 4
-<<<<<<< HEAD
+  hidden: true
   section: Connect
-- additionalinfo: The API key to use to connect (for Client Credentials & device code flow mode).
-  display: Application ID
+  advanced: true
+- display: Application ID
   name: app_id
   required: false
   type: 0
   section: Connect
-- display: Tenant ID (for Client Credentials mode)
-=======
-  hidden: true
-- display: Application ID
-  name: app_id
-  required: false
-  type: 0
   additionalinfo: The API key to use to connect (for Client Credentials & device code flow mode).
 - display: 'Tenant ID (for Client Credentials mode)'
->>>>>>> f568ae3d
   name: tenant_id
   type: 0
-<<<<<<< HEAD
+  required: false
   section: Connect
-=======
-  required: false
->>>>>>> f568ae3d
 - display: ''
   name: client_id
   required: false
@@ -98,37 +85,18 @@
   - Medium
   - High
   - All
-<<<<<<< HEAD
-  required: false
-  type: 16
-  section: Collect
-  advanced: true
-- defaultvalue: '50'
-  display: Maximum alerts to fetch
-=======
 - display: Maximum alerts to fetch
->>>>>>> f568ae3d
   hidden: false
   name: max_fetch
   required: false
   type: 0
-<<<<<<< HEAD
-  section: Collect
-- additionalinfo: First fetch timestamp (<number> <time unit>, e.g., 12 hours, 7 days)
-  display: First fetch time
-=======
   defaultvalue: '50'
 - display: First fetch time
->>>>>>> f568ae3d
   hidden: false
   name: first_fetch
   required: false
   type: 0
-<<<<<<< HEAD
   section: Collect
-=======
-  additionalinfo: First fetch timestamp (<number> <time unit>, e.g., 12 hours, 7 days)
->>>>>>> f568ae3d
 - display: Incident resolution status
   hidden: false
   name: resolution_status
@@ -139,24 +107,15 @@
   - Dismissed
   - Resolved
   - All
-<<<<<<< HEAD
-  required: false
-  type: 16
   section: Collect
   advanced: true
-=======
->>>>>>> f568ae3d
 - additionalinfo: 'A custom filter by which to filter the returned files. If you pass the custom_filter argument it will override the other filters from the integration instance configuration. An example of a Custom Filter is: {"severity":{"eq":2}}. Note that for filtering by "entity.policy", you should use the ID of the policy. For example, for retrieving the policy: {"policyType": "ANOMALY_DETECTION", "id": "1234", "label": "Impossible travel", "type": "policyRule"}" please query on {"entity.policy":{"eq":1234}}. For more information about filter syntax, refer to https://docs.microsoft.com/en-us/cloud-app-security/api-alerts#filters.'
   display: 'Custom Filter'
   name: custom_filter
   required: false
   type: 0
-<<<<<<< HEAD
   section: Collect
   advanced: true
-=======
-  hidden: false
->>>>>>> f568ae3d
 - additionalinfo: Use this parameter to determine how long backward to look in the search for incidents that were created before the last run time and did not match the query when they were created.
   defaultvalue: '0'
   display: 'Advanced: Minutes to look back when fetching'
