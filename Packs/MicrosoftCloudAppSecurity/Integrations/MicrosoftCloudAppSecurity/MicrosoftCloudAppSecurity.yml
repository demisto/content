--- conflicted
+++ resolved
@@ -61,7 +61,6 @@
   type: 16
 - additionalinfo: 'A custom filter by which to filter the returned files. If you pass
     the custom_filter argument it will override the other filters from the integration
-<<<<<<< HEAD
     instance configuration. Example for Custom Filter: {"severity":{"eq":2}}.
     Note that for filtering by "entity.policy", one should use the id of the policy.
     For example, for retrieving the policy:
@@ -70,10 +69,6 @@
     please query on {"entity.policy":{"eq":1234}}.
     For more information about filter syntax, please refer to
     https://docs.microsoft.com/en-us/cloud-app-security/api-alerts#filters.'
-=======
-    instance configuration. Example for Custom Filter: {"entity.policy":{"eq":"Impossible
-    travel"}}. For more information about filter syntax, please refer to https://docs.microsoft.com/en-us/cloud-app-security/api-activities#filters.'
->>>>>>> fc46f29b
   display: Custom Filter
   hidden: false
   name: custom_filter
@@ -99,15 +94,9 @@
       required: false
       secret: false
     - default: false
-<<<<<<< HEAD
       description: 'A custom filter by which to filter the returned files. If you
         pass the custom_filter argument it will override the other filters in this
         command. For more information about filter syntax, please refer to https://docs.microsoft.com/en-us/cloud-app-security/api-activities#filters.'
-=======
-      description: A custom filter by which to filter the returned files. If you pass
-        the custom_filter argument it will override the other filters in this command.
-        For more information about filter syntax, please refer to https://docs.microsoft.com/en-us/cloud-app-security/api-activities#filters.
->>>>>>> fc46f29b
       isArray: false
       name: custom_filter
       required: false
@@ -118,14 +107,9 @@
       name: comment
       required: false
       secret: false
-<<<<<<< HEAD
     deprecated: false
     description: Dismisses multiple alerts (bulk dismiss) that match the specified
       filters.
-=======
-    deprecated: true
-    description: Deprecated, use microsoft-close-false-positive instead.
->>>>>>> fc46f29b
     execution: false
     name: microsoft-cas-alert-dismiss-bulk
   - arguments:
@@ -167,15 +151,10 @@
       required: false
       secret: false
     - default: false
-<<<<<<< HEAD
       description: 'A custom filter by which to filter the returned files. If you
         pass the custom_filter argument it will override the other filters in this
-        command. For more information about filter syntax, please refer to https://docs.microsoft.com/en-us/cloud-app-security/api-activities#filters.'
-=======
-      description: A custom filter by which to filter the returned files. If you pass
-        the custom_filter argument it will override the other filters in this command.
-        For more information about filter syntax, please refer to https://docs.microsoft.com/en-us/cloud-app-security/api-activities#filters.
->>>>>>> fc46f29b
+        command. For more information about filter syntax,
+        please refer to https://docs.microsoft.com/en-us/cloud-app-security/api-activities#filters.'
       isArray: false
       name: custom_filter
       required: false
@@ -327,15 +306,10 @@
       required: false
       secret: false
     - default: false
-<<<<<<< HEAD
       description: 'A custom filter by which to filter the returned files. If you
         pass the custom_filter argument it will override the other filters in this
-        command. For more information about filter syntax, please refer to https://docs.microsoft.com/en-us/cloud-app-security/api-activities#filters.'
-=======
-      description: A custom filter by which to filter the returned files. If you pass
-        the custom_filter argument it will override the other filters in this command.
-        For more information about filter syntax, please refer to https://docs.microsoft.com/en-us/cloud-app-security/api-activities#filters.
->>>>>>> fc46f29b
+        command. For more information about filter syntax, please refer to
+        https://docs.microsoft.com/en-us/cloud-app-security/api-activities#filters.'
       isArray: false
       name: custom_filter
       required: false
@@ -346,15 +320,10 @@
       name: comment
       required: false
       secret: false
-<<<<<<< HEAD
     deprecated: false
     description: Resolves multiple alerts (bulk resolve) that match the specified
       filters. Filters include origin IP address, IP subnet category, action taken
       on the activity, source type, or a custom filter.
-=======
-    deprecated: true
-    description: Deprecated, use microsoft-true-positive instead.
->>>>>>> fc46f29b
     execution: false
     name: microsoft-cas-alert-resolve-bulk
   - arguments:
@@ -654,15 +623,10 @@
       required: false
       secret: false
     - default: false
-<<<<<<< HEAD
       description: 'A custom filter by which to filter the returned activities. If
         you pass the custom_filter argument it will override the other filters in
-        this command. For more information about filter syntax, please refer to https://docs.microsoft.com/en-us/cloud-app-security/api-activities#filters.'
-=======
-      description: A custom filter by which to filter the returned activities. If
-        you pass the custom_filter argument it will override the other filters in
-        this command. For more information about filter syntax, please refer to https://docs.microsoft.com/en-us/cloud-app-security/api-activities#filters.
->>>>>>> fc46f29b
+        this command. For more information about filter syntax, please refer to
+        https://docs.microsoft.com/en-us/cloud-app-security/api-activities#filters.'
       isArray: false
       name: custom_filter
       required: false
@@ -882,15 +846,9 @@
       required: false
       secret: false
     - default: false
-<<<<<<< HEAD
       description: 'A custom filter by which to filter the returned files. If you
         pass the custom_filter argument it will override the other filters in this
         command. For more information about filter syntax, please refer to https://docs.microsoft.com/en-us/cloud-app-security/api-activities#filters.'
-=======
-      description: A custom filter by which to filter the returned files. If you pass
-        the custom_filter argument it will override the other filters in this command.
-        For more information about filter syntax, please refer to https://docs.microsoft.com/en-us/cloud-app-security/api-activities#filters.
->>>>>>> fc46f29b
       isArray: false
       name: custom_filter
       required: false
@@ -1015,10 +973,6 @@
     - default: false
       description: The group ID by which to filter the information about the user
         accounts.
-<<<<<<< HEAD
-=======
-      isArray: false
->>>>>>> fc46f29b
       name: group_id
       required: false
       secret: false
@@ -1055,15 +1009,10 @@
       required: false
       secret: false
     - default: false
-<<<<<<< HEAD
       description: 'A custom filter by which to filter the returned files. If you
         pass the custom_filter argument it will override the other filters in this
-        command. For more information about filter syntax, please refer to https://docs.microsoft.com/en-us/cloud-app-security/api-activities#filters.'
-=======
-      description: A custom filter by which to filter the returned files. If you pass
-        the custom_filter argument it will override the other filters in this command.
-        For more information about filter syntax, please refer to https://docs.microsoft.com/en-us/cloud-app-security/api-activities#filters.
->>>>>>> fc46f29b
+        command. For more information about filter syntax, please refer to
+        https://docs.microsoft.com/en-us/cloud-app-security/api-activities#filters.'
       isArray: false
       name: custom_filter
       required: false
