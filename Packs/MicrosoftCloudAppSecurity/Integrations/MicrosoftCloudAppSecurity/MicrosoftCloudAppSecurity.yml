--- conflicted
+++ resolved
@@ -16,7 +16,7 @@
   type: 15
   section: Connect
   advanced: true
-<<<<<<< HEAD
+  required: false
 - additionalinfo: |-
     More information can be found on the integration page - https://xsoar.pan.dev/docs/reference/integrations/microsoft-cloud-app-security
   defaultvalue: Worldwide
@@ -29,9 +29,6 @@
   - Worldwide
   - US GCC
   - US GCC-High
-=======
-  required: false
->>>>>>> b6b26d01
 - display: Server URL (e.g., https://example.net)
   name: url
   required: true
