--- conflicted
+++ resolved
@@ -382,15 +382,7 @@
       - 'true'
     - description: The email address of the user.
       name: contactEmail
-<<<<<<< HEAD
-      required: false
-      secret: false
-    deprecated: false
     description: Close multiple alerts matching the specified filters as true positive (an alert on a confirmed malicious activity.
-    execution: false
-=======
-    description: Cֹlose multiple alerts matching the specified filters as true positive (an alert on a confirmed malicious activity.
->>>>>>> 79458d91
     name: microsoft-cas-alert-close-true-positive
   - arguments:
     - description: |-
