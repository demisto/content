--- conflicted
+++ resolved
@@ -115,13 +115,7 @@
     name: microsoft-cas-auth-start
   - description: Run this command to complete the authorization process. Should be used after running the microsoft-365-defender-auth-start command. (for device-code mode)
     name: microsoft-cas-auth-complete
-<<<<<<< HEAD
-  - deprecated: false
-    description: Run this command if for some reason you need to rerun the authentication process.
-    execution: false
-=======
-  - description: Run this command if you need to re-run the authentication process. (for device-code mode)
->>>>>>> 7ff83e9d
+  - description: Run this command if for some reason you need to rerun the authentication process.
     name: microsoft-cas-auth-reset
   - description: Tests the connectivity to the Microsoft 365 Defender.
     name: microsoft-cas-auth-test
