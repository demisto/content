--- conflicted
+++ resolved
@@ -117,11 +117,7 @@
                 proxy=proxy)
 
         else:
-<<<<<<< HEAD
             self.client_credentials = self.auth_mode == 'client credentials'
-=======
-            self.client_credentials = auth_mode == 'client credentials'
->>>>>>> b6b26d01
             if '@' in app_id:
                 app_id, refresh_token = app_id.split('@')
                 integration_context = get_integration_context()
@@ -154,12 +150,9 @@
                 # used for client credentials flow
                 tenant_id=tenant_id,
                 enc_key=enc_key,
-<<<<<<< HEAD
                 # Azure cloud
                 azure_cloud=azure_cloud,
-=======
                 command_prefix="microsoft-cas",
->>>>>>> b6b26d01
             )
             self.ms_client = MicrosoftClient(**client_args)  # type: ignore
 
@@ -262,22 +255,7 @@
 
 
 @logger
-<<<<<<< HEAD
-def reset_auth(client: Client,  # noqa
-               args: dict  # noqa
-               ) -> CommandResults:
-    set_integration_context({})
-    return CommandResults(readable_output='Authorization was reset successfully. You can now run '
-                                          '**!microsoft-cas-auth-start** and **!microsoft-cas-auth-complete**.')
-
-
-@logger
-def connection_test(client: Client,
-                    args: dict  # noqa
-                    ) -> CommandResults:
-=======
 def test_connection(client: Client) -> CommandResults:
->>>>>>> b6b26d01
     client.ms_client.get_access_token()  # type: ignore[attr-defined]
     # If fails, MicrosoftApiModule returns an error
     return CommandResults(readable_output='✅ Success!')
@@ -575,12 +553,6 @@
 
 def arrange_entities_data(activities: List[dict]):
     for activity in activities:
-<<<<<<< HEAD
-        if 'entityData' in activity:
-            entity_data = activity['entityData']
-            if entity_data:
-                entities_data = [value for key, value in entity_data.items() if value]
-=======
         entities_data = []
         if 'entityData' in activity:
             entity_data = activity['entityData']
@@ -588,7 +560,6 @@
                 for _key, value in entity_data.items():
                     if value:
                         entities_data.append(value)
->>>>>>> b6b26d01
                 activity['entityData'] = entities_data
 
     return activities
