--- conflicted
+++ resolved
@@ -110,11 +110,7 @@
   script: '-'
   type: python
   subtype: python3
-<<<<<<< HEAD
-  dockerimage: demisto/auth-utils:1.0.0.76157
-=======
   dockerimage: demisto/auth-utils:1.0.0.84760
->>>>>>> 5cfcc708
 fromversion: 6.8.0
 marketplaces:
 - marketplacev2
