--- conflicted
+++ resolved
@@ -56,14 +56,6 @@
   name: after
   type: 0
   section: Collect
-<<<<<<< HEAD
-- display: Number of alerts for each fetch.
-  name: limit
-  type: 0
-  section: Collect
-  defaultvalue: '1000'
-  additionalinfo: Due to API limitations, the maximum is 10,000.
-=======
   required: false
 - defaultvalue: '1000'
   additionalinfo: Due to API limitations, the maximum is 10,000.
@@ -72,27 +64,18 @@
   type: 0
   section: Collect
   required: false
->>>>>>> b6b26d01
 - display: Fetch events
   name: isFetchEvents
   type: 8
   section: Collect
-<<<<<<< HEAD
-- display: Verify SSL Certificate
-=======
   required: false
 - defaultvalue: 'true'
   display: Verify SSL Certificate
->>>>>>> b6b26d01
   name: verify
   type: 8
   section: Connect
   advanced: true
-<<<<<<< HEAD
-  defaultvalue: 'true'
-=======
   required: false
->>>>>>> b6b26d01
 - display: Use system proxy settings
   name: proxy
   type: 8
