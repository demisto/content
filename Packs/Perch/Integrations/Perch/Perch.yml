--- conflicted
+++ resolved
@@ -272,12 +272,8 @@
     - contextPath: Perch.Indicator.CreatedBy
       description: ID of user that created the incident.
       type: Number
-<<<<<<< HEAD
-  dockerimage: demisto/python3:3.10.8.37753
-=======
   dockerimage: demisto/python3:3.10.12.63474
   feed: false
->>>>>>> ad185257
   isfetch: true
   runonce: false
   script: '-'
