{
    "name": "Azure Enrichment and Remediation",
    "description": "Playbooks using multiple Azure content packs for enrichment and remediation purposes",
    "support": "xsoar",
<<<<<<< HEAD
    "currentVersion": "1.1.8",
=======
    "currentVersion": "1.1.12",
>>>>>>> 9d6c5180
    "author": "Cortex XSOAR",
    "url": "https://www.paloaltonetworks.com/cortex",
    "email": "",
    "categories": [
        "Data Enrichment & Threat Intelligence"
    ],
    "tags": [],
    "useCases": [],
    "keywords": [],
    "marketplaces": [
        "xsoar",
        "marketplacev2",
        "xpanse"
    ],
    "dependencies": {
        "AzureCompute": {
            "mandatory": true,
            "display_name": "Azure Compute"
        },
        "CommonScripts": {
            "mandatory": true,
            "display_name": "Common Scripts"
        },
        "MicrosoftGraphUser": {
            "mandatory": true,
            "display_name": "Microsoft Graph User"
        }
    },
    "displayedImages": [
        "MicrosoftGraphUser",
        "CommonScripts",
        "AzureCompute"
    ]
}<|MERGE_RESOLUTION|>--- conflicted
+++ resolved
@@ -2,11 +2,7 @@
     "name": "Azure Enrichment and Remediation",
     "description": "Playbooks using multiple Azure content packs for enrichment and remediation purposes",
     "support": "xsoar",
-<<<<<<< HEAD
-    "currentVersion": "1.1.8",
-=======
     "currentVersion": "1.1.12",
->>>>>>> 9d6c5180
     "author": "Cortex XSOAR",
     "url": "https://www.paloaltonetworks.com/cortex",
     "email": "",
