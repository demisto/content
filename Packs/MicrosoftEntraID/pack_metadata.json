{
    "name": "Azure Logs",
    "description": "Normalize various Azure Logs to the Cortex Data Model (XDM) schema, including Azure Entra ID events ingested via the Office 365 data source, and Azure Logs ingested via the Azure Event Hub data source.",
    "support": "xsoar",
<<<<<<< HEAD
    "currentVersion": "1.0.2",
=======
    "currentVersion": "1.0.3",
>>>>>>> 03e2a7be
    "author": "Cortex XSOAR",
    "url": "https://www.paloaltonetworks.com/cortex",
    "email": "",
    "categories": [
        "Cloud Service Provider"
    ],
    "tags": [
        "IAM",
        "marketplacev2:Data Source"
    ],
    "useCases": [
        "Identity and Access Management"
    ],
    "keywords": [
        "AAD",
        "Azure",
        "Azure Logs",
        "Active Directory",
        "Entra",
        "EntraID",
        "Entra ID"
    ],
    "marketplaces": [
        "marketplacev2"
    ],
    "dependencies": {
        "AzureFirewall": {
            "mandatory": false,
            "display_name": "Azure Firewall"
        }
    }
}<|MERGE_RESOLUTION|>--- conflicted
+++ resolved
@@ -2,11 +2,7 @@
     "name": "Azure Logs",
     "description": "Normalize various Azure Logs to the Cortex Data Model (XDM) schema, including Azure Entra ID events ingested via the Office 365 data source, and Azure Logs ingested via the Azure Event Hub data source.",
     "support": "xsoar",
-<<<<<<< HEAD
-    "currentVersion": "1.0.2",
-=======
     "currentVersion": "1.0.3",
->>>>>>> 03e2a7be
     "author": "Cortex XSOAR",
     "url": "https://www.paloaltonetworks.com/cortex",
     "email": "",
