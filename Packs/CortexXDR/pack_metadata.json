{
    "name": "Palo Alto Networks Cortex XDR - Investigation and Response",
    "description": "This Content Pack automates Cortex XDR incident response, and includes custom Cortex XDR incident views and layouts to aid analyst investigations.",
    "support": "xsoar",
<<<<<<< HEAD
    "currentVersion": "2.9.0",
=======
    "currentVersion": "2.8.2",
>>>>>>> 8599c4e7
    "author": "Cortex XSOAR",
    "url": "https://www.paloaltonetworks.com/cortex",
    "email": "",
    "created": "2020-03-11T13:16:53Z",
    "categories": [
        "Endpoint",
        "Data Enrichment & Threat Intelligence"
    ],
    "tags": [
        "Incident Mirroring"
    ],
    "useCases": [
        "Malware"
    ],
    "keywords": [
        "adaptive cyber protection",
        "apt"
    ],
    "dependencies": {
        "PANWComprehensiveInvestigation": {
            "mandatory": false,
            "display_name": "PANW Comprehensive Investigation"
        },
        "CommonPlaybooks": {
            "mandatory": true,
            "display_name": "Common Playbooks"
        },
        "AutoFocus": {
            "mandatory": false,
            "display_name": "AutoFocus"
        },
        "CommonScripts": {
            "mandatory": true,
            "display_name": "Common Scripts"
        },
        "MicrosoftGraphListener": {
            "mandatory": false,
            "display_name": "Microsoft Graph Mail Single User"
        },
        "EWS": {
            "mandatory": false,
            "display_name": "EWS"
        },
        "MicrosoftGraphMail": {
            "mandatory": false,
            "display_name": "Microsoft Graph Mail"
        },
        "CommonTypes": {
            "mandatory": true,
            "display_name": "Common Types"
        },
        "GmailSingleUser": {
            "mandatory": false,
            "display_name": "Gmail Single User (Beta)"
        },
        "Active_Directory_Query": {
            "mandatory": false,
            "display_name": "Active Directory Query"
        },
        "MailSenderNew": {
            "mandatory": false,
            "display_name": "Mail Sender (New)"
        },
        "EWSMailSender": {
            "mandatory": false,
            "display_name": "EWS Mail Sender"
        },
        "Gmail": {
            "mandatory": false,
            "display_name": "Gmail"
        }
    }
}<|MERGE_RESOLUTION|>--- conflicted
+++ resolved
@@ -2,11 +2,8 @@
     "name": "Palo Alto Networks Cortex XDR - Investigation and Response",
     "description": "This Content Pack automates Cortex XDR incident response, and includes custom Cortex XDR incident views and layouts to aid analyst investigations.",
     "support": "xsoar",
-<<<<<<< HEAD
     "currentVersion": "2.9.0",
-=======
     "currentVersion": "2.8.2",
->>>>>>> 8599c4e7
     "author": "Cortex XSOAR",
     "url": "https://www.paloaltonetworks.com/cortex",
     "email": "",
