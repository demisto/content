{
    "name": "Cortex XDR by Palo Alto Networks",
    "description": "Automates Cortex XDR incident response, and includes custom Cortex XDR incident views and layouts to aid analyst investigations.",
    "support": "xsoar",
<<<<<<< HEAD
    "currentVersion": "4.9.21",
=======
    "currentVersion": "4.10.0",
>>>>>>> a237a97b
    "author": "Cortex XSOAR",
    "url": "https://www.paloaltonetworks.com/cortex",
    "email": "",
    "created": "2020-03-11T13:16:53Z",
    "videos": [
        "https://www.youtube.com/watch?v=ium2969zgn8"
    ],
    "itemPrefix": [
        "XDR"
    ],
    "categories": [
        "Endpoint"
    ],
    "tags": [
        "Palo Alto Networks Products"
    ],
    "useCases": [
        "Malware"
    ],
    "keywords": [
        "adaptive cyber protection",
        "apt"
    ],
    "dependencies": {
        "ServiceNow": {
            "mandatory": false,
            "display_name": "ServiceNow"
        },
        "CommonPlaybooks": {
            "mandatory": true,
            "display_name": "Common Playbooks"
        },
        "CommonScripts": {
            "mandatory": false,
            "display_name": "Common Scripts"
        },
        "CommonTypes": {
            "mandatory": true,
            "display_name": "Common Types"
        },
        "Active_Directory_Query": {
            "mandatory": false,
            "display_name": "Active Directory Query"
        },
        "AWS-IAM": {
            "mandatory": false,
            "display_name": "AWS - IAM"
        },
        "PANWComprehensiveInvestigation": {
            "mandatory": false,
            "display_name": "PANW Comprehensive Investigation"
        },
        "CoreAlertFields": {
            "mandatory": true,
            "display_name": "Core Alert Fields"
        },
        "MalwareInvestigationAndResponse": {
            "mandatory": true,
            "display_name": "Malware Investigation and Response"
        },
        "AutoFocus": {
            "mandatory": false,
            "display_name": "AutoFocus"
        },
        "Jira": {
            "mandatory": false,
            "display_name": "Atlassian Jira"
        }
    },
    "marketplaces": [
        "xsoar"
    ],
    "displayedImages": [
        "ServiceNow",
        "CommonPlaybooks",
        "CommonScripts",
        "CommonTypes",
        "Active_Directory_Query",
        "AWS-IAM",
        "PANWComprehensiveInvestigation",
        "CoreAlertFields",
        "MalwareInvestigationAndResponse",
        "AutoFocus",
        "Jira"
    ]
}<|MERGE_RESOLUTION|>--- conflicted
+++ resolved
@@ -2,11 +2,7 @@
     "name": "Cortex XDR by Palo Alto Networks",
     "description": "Automates Cortex XDR incident response, and includes custom Cortex XDR incident views and layouts to aid analyst investigations.",
     "support": "xsoar",
-<<<<<<< HEAD
-    "currentVersion": "4.9.21",
-=======
-    "currentVersion": "4.10.0",
->>>>>>> a237a97b
+    "currentVersion": "4.10.1",
     "author": "Cortex XSOAR",
     "url": "https://www.paloaltonetworks.com/cortex",
     "email": "",
