{
    "name": "Palo Alto Networks Cortex XDR - Investigation and Response",
    "description": "Cortex XDR is the world's first detection and response app that natively integrates network, endpoint and cloud data to stop sophisticated attacks.",
    "support": "xsoar",
<<<<<<< HEAD
    "currentVersion": "2.0.3",
    "author": "Cortex XSOAR  ",
=======
    "currentVersion": "2.1.0",
    "author": "Cortex XSOAR",
>>>>>>> 7cf5a678
    "url": "https://www.paloaltonetworks.com/cortex",
    "email": "",
    "created": "2020-03-11T13:16:53Z",
    "categories": [
        "Endpoint",
        "Data Enrichment & Threat Intelligence"
    ],
    "tags": [
        "Recommended by Cortex XSOAR",
        "xdr"
    ],
    "useCases": [
        "Malware"
    ],
    "keywords": [
        "adaptive cyber protection",
        "apt"
    ]
}<|MERGE_RESOLUTION|>--- conflicted
+++ resolved
@@ -2,13 +2,8 @@
     "name": "Palo Alto Networks Cortex XDR - Investigation and Response",
     "description": "Cortex XDR is the world's first detection and response app that natively integrates network, endpoint and cloud data to stop sophisticated attacks.",
     "support": "xsoar",
-<<<<<<< HEAD
-    "currentVersion": "2.0.3",
-    "author": "Cortex XSOAR  ",
-=======
     "currentVersion": "2.1.0",
     "author": "Cortex XSOAR",
->>>>>>> 7cf5a678
     "url": "https://www.paloaltonetworks.com/cortex",
     "email": "",
     "created": "2020-03-11T13:16:53Z",
