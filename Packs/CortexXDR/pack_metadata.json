--- conflicted
+++ resolved
@@ -2,23 +2,15 @@
     "name": "Palo Alto Networks Cortex XDR - Investigation and Response",
     "description": "Automates Cortex XDR incident response, and includes custom Cortex XDR incident views and layouts to aid analyst investigations.",
     "support": "xsoar",
-<<<<<<< HEAD
-    "currentVersion": "4.3.0",
-=======
     "currentVersion": "4.4.0",
->>>>>>> f77d0ca8
     "author": "Cortex XSOAR",
     "url": "https://www.paloaltonetworks.com/cortex",
     "email": "",
     "created": "2020-03-11T13:16:53Z",
-<<<<<<< HEAD
-    "videos": "https://www.youtube.com/watch?v=ium2969zgn8",
-    "itemPrefix": ["XDR"],
-=======
     "videos": [
         "https://www.youtube.com/watch?v=ium2969zgn8"
     ],
->>>>>>> f77d0ca8
+    "itemPrefix": ["XDR"],
     "categories": [
         "Endpoint",
         "Data Enrichment & Threat Intelligence"
