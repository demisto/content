--- conflicted
+++ resolved
@@ -2,11 +2,8 @@
     "name": "Cortex XDR by Palo Alto Networks",
     "description": "Automates Cortex XDR incident response, and includes custom Cortex XDR incident views and layouts to aid analyst investigations.",
     "support": "xsoar",
-<<<<<<< HEAD
     "currentVersion": "6.1.77",
-=======
-    "currentVersion": "6.1.81",
->>>>>>> b4119173
+    "currentVersion": "6.1.82",
     "author": "Cortex XSOAR",
     "url": "https://www.paloaltonetworks.com/cortex",
     "email": "",
