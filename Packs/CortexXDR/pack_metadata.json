{
    "name": "Palo Alto Networks Cortex XDR - Investigation and Response",
    "description": "Automates Cortex XDR incident response, and includes custom Cortex XDR incident views and layouts to aid analyst investigations.",
    "support": "xsoar",
<<<<<<< HEAD
    "currentVersion": "4.1.4",
=======
    "currentVersion": "4.1.6",
>>>>>>> 6b4d1cb9
    "author": "Cortex XSOAR",
    "url": "https://www.paloaltonetworks.com/cortex",
    "email": "",
    "created": "2020-03-11T13:16:53Z",
    "categories": [
        "Endpoint",
        "Data Enrichment & Threat Intelligence"
    ],
    "tags": [
        "Incident Mirroring"
    ],
    "useCases": [
        "Malware"
    ],
    "keywords": [
        "adaptive cyber protection",
        "apt"
    ],
    "dependencies": {
        "PANWComprehensiveInvestigation": {
            "mandatory": false,
            "display_name": "PANW Comprehensive Investigation"
        },
        "CommonPlaybooks": {
            "mandatory": true,
            "display_name": "Common Playbooks"
        },
        "AutoFocus": {
            "mandatory": false,
            "display_name": "AutoFocus"
        },
        "CommonScripts": {
            "mandatory": true,
            "display_name": "Common Scripts"
        },
        "MicrosoftGraphListener": {
            "mandatory": false,
            "display_name": "Microsoft Graph Mail Single User"
        },
        "EWS": {
            "mandatory": false,
            "display_name": "EWS"
        },
        "MicrosoftGraphMail": {
            "mandatory": false,
            "display_name": "Microsoft Graph Mail"
        },
        "CommonTypes": {
            "mandatory": true,
            "display_name": "Common Types"
        },
        "GmailSingleUser": {
            "mandatory": false,
            "display_name": "Gmail Single User (Beta)"
        },
        "Active_Directory_Query": {
            "mandatory": false,
            "display_name": "Active Directory Query"
        },
        "MailSenderNew": {
            "mandatory": false,
            "display_name": "Mail Sender (New)"
        },
        "EWSMailSender": {
            "mandatory": false,
            "display_name": "EWS Mail Sender"
        },
        "Gmail": {
            "mandatory": false,
            "display_name": "Gmail"
        }
    }
}<|MERGE_RESOLUTION|>--- conflicted
+++ resolved
@@ -2,11 +2,7 @@
     "name": "Palo Alto Networks Cortex XDR - Investigation and Response",
     "description": "Automates Cortex XDR incident response, and includes custom Cortex XDR incident views and layouts to aid analyst investigations.",
     "support": "xsoar",
-<<<<<<< HEAD
-    "currentVersion": "4.1.4",
-=======
     "currentVersion": "4.1.6",
->>>>>>> 6b4d1cb9
     "author": "Cortex XSOAR",
     "url": "https://www.paloaltonetworks.com/cortex",
     "email": "",
