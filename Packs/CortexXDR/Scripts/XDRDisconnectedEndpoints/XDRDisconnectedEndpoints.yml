--- conflicted
+++ resolved
@@ -16,14 +16,13 @@
   description: 'The end date by which to filter incidents. Date format will be the
       same as in the incidents query page, for example: "3 days ago", "2019-01-01T00:00:00
       +0200").'
+- name: limit
+  description: The maximum number of incidents to fetch. The default value is 100.
+  defaultValue: "100"
 scripttarget: 0
 subtype: python3
 runonce: false
-<<<<<<< HEAD
-dockerimage: demisto/python3:3.9.6.24019
-=======
 dockerimage: demisto/python3:3.9.7.24076
->>>>>>> 0cb478f5
 runas: DBotWeakRole
 comment: The widget returns the number of the disconnected endpoints using xdr-get-endpoints command.
 fromversion: 6.0.0
