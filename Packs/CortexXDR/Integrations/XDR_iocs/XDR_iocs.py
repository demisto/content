import math
import demistomock as demisto
from CommonServerPython import *
from CommonServerUserPython import *
from pathlib import Path
import hashlib
import secrets
import string
import tempfile
from datetime import timezone, datetime
from collections.abc import Sequence, Iterable
from dateparser import parse
from urllib3 import disable_warnings
import zipfile
from concurrent.futures import ThreadPoolExecutor, as_completed


class searchInElastic:
    """Used in order to search indicators by the paging or serachAfter param
    :type page: ``int``
    :param page: the number of page from which we start search indicators from.

    :type filter_fields: ``Optional[str]``
    :param filter_fields: comma separated fields to filter (e.g. "value,type")

    :type from_date: ``Optional[str]``
    :param from_date: the start date to search from.

    :type query: ``Optional[str]``
    :param query: indicator search query

    :type to_date: ``Optional[str]``
    :param to_date: the end date to search until to.

    :type value: ``str``
    :param value: the indicator value to search.

    :type limit: ``Optional[int]``
    :param limit: the current upper limit of the search (can be updated after init)

    :type sort: ``List[Dict]``
    :param sort: An array of sort params ordered by importance. Item structure: {"field": string, "asc": boolean}

    :return: No data returned
    :rtype: ``None``
    """
    SEARCH_AFTER_TITLE = 'searchAfter'

    def __init__(self,
                 page=0,
                 filter_fields=None,
                 from_date=None,
                 query=None,
                 size=100,
                 to_date=None,
                 value='',
                 limit=None,
                 sort=None,
                 search_after=None
                 ):
        # searchAfter is available in searchIndicators from version 6.1.0
        self._can_use_search_after = True
        # populateFields merged in https://github.com/demisto/server/pull/18398
        self._can_use_filter_fields = True
        self._search_after_param = search_after
        self._page = page
        self._filter_fields = filter_fields
        self._total = None
        self._from_date = from_date
        self._query = query
        self._size = size
        self._to_date = to_date
        self._value = value
        self._limit = limit
        self._total_iocs_fetched = 0
        self._sort = sort

    def __iter__(self):
        return self

    # python2
    def next(self):
        return self.__next__()

    def __next__(self):
        if self.is_search_done():
            raise StopIteration
        res = self.search_indicators_by_version(from_date=self._from_date,
                                                query=self._query,
                                                size=self._size,
                                                to_date=self._to_date,
                                                value=self._value)
        fetched_len = len(res.get('iocs') or [])
        if fetched_len == 0:
            raise StopIteration
        self._total_iocs_fetched += fetched_len
        return res

    @property
    def page(self):
        return self._page

    @property
    def total(self):
        return self._total

    @property
    def limit(self):
        return self._limit

    @limit.setter
    def limit(self, value):
        self._limit = value

    def is_search_done(self):
        """
        Return True if one of these conditions is met (else False):
        1. self.limit is set, and it's updated to be less or equal to zero - return True
        2. for search_after if self.total was populated by a previous search, but no self._search_after_param
        3. for page if self.total was populated by a previous search, but page is too large
        """
        reached_limit = self.limit is not None and self.limit <= self._total_iocs_fetched
        if reached_limit:
            demisto.debug(f"IndicatorsSearcher has reached its limit: {self.limit}")
            # update limit to match _total_iocs_fetched value
            if self._total_iocs_fetched > self.limit:
                self.limit = self._total_iocs_fetched
            return True
        else:
            if self.total is None:
                return False
            no_more_indicators = self.total and self._search_after_param is None
            if no_more_indicators:
                demisto.debug("IndicatorsSearcher can not fetch anymore indicators")
            return no_more_indicators

    def search_indicators_by_version(self, from_date=None, query='', size=100, to_date=None, value=''):
        """There are 2 cases depends on the sever version:
        1. Search indicators using paging, raise the page number in each call.
        2. Search indicators using searchAfter param, update the _search_after_param in each call.

        :type from_date: ``Optional[str]``
        :param from_date: the start date to search from.

        :type query: ``Optional[str]``
        :param query: indicator search query

        :type size: ``int``
        :param size: limit the number of returned results.

        :type to_date: ``Optional[str]``
        :param to_date: the end date to search until to.

        :type value: ``str``
        :param value: the indicator value to search.

        :return: object contains the search results
        :rtype: ``dict``
        """
        search_args = assign_params(
            fromDate=from_date,
            toDate=to_date,
            query=query,
            size=size,
            value=value,
            searchAfter=self._search_after_param,
            populateFields=self._filter_fields,
        )
        if is_demisto_version_ge('6.6.0'):
            search_args['sort'] = self._sort
        demisto.debug(f'IndicatorsSearcher: page {self._page}, search_args: {search_args}')
        res = demisto.searchIndicators(**search_args)
        self._total = res.get('total')
        demisto.debug(f'IndicatorsSearcher: page {self._page}, result size: {self._total}')
        # when total is None, there is a problem with the server for returning indicators, hence need to restart the container,
        # see XSUP-26699
        if self._total is None:
            raise SystemExit(
                "Encountered issue when trying to fetch indicators for integration in instance {integration}. "
                "Restarting container and trying again.".format(integration=get_integration_instance_name())
            )
        if isinstance(self._page, int):
            self._page += 1  # advance pages
        self._search_after_param = res.get(self.SEARCH_AFTER_TITLE)
        return res


disable_warnings()
DEMISTO_TIME_FORMAT: str = '%Y-%m-%dT%H:%M:%SZ'
MAX_INDICATORS_TO_SYNC: int = 40000
xdr_types_to_demisto: dict = {
    "DOMAIN_NAME": 'Domain',
    "HASH": 'File',
    "IP": 'IP'
}
xdr_severity_to_demisto: dict[str, str] = {
    'SEV_010_INFO': 'INFO',
    'SEV_020_LOW': 'LOW',
    'SEV_030_MEDIUM': 'MEDIUM',
    'SEV_040_HIGH': 'HIGH',
    'SEV_050_CRITICAL': 'CRITICAL',
    'SEV_090_UNKNOWN': 'UNKNOWN',
}

xdr_reputation_to_demisto: dict = {
    'GOOD': 1,
    'SUSPICIOUS': 2,
    'BAD': 3
}
demisto_score_to_xdr: dict[int, str] = {
    1: 'GOOD',
    2: 'SUSPICIOUS',
    3: 'BAD'
}
CURRENT_BATCH_LAST_MODIFIED_TIME: str = ''


def create_validation_errors_response(validation_errors):
    if not validation_errors:
        return ''
    response = f'The following {len(validation_errors)} IOCs were not pushed due to following errors:\n'
    for item in validation_errors:
        indicator = item.get('indicator')
        error = item.get('error')
        response += f'{indicator}: {error}.\n'
    return response


def batch_iocs(generator, batch_size=200):
    current_batch = []
    for indicator in generator:
        current_batch.append(indicator)
        if len(current_batch) >= batch_size:
            yield current_batch
            current_batch = []

    if current_batch:
        yield current_batch


class Client:
    # All values here are the defaults, which may be changed via params, on main()
    query: str = 'reputation:Bad and (type:File or type:Domain or type:IP)'
    override_severity: bool = True
    severity: str = ''  # used when override_severity is True
    xsoar_severity_field: str = 'sourceoriginalseverity'  # used when override_severity is False
    xsoar_comments_field: str = 'comments'
    comments_as_tags: bool = False
    tag = 'Cortex XDR'
    tlp_color = None
    error_codes: dict[int, str] = {
        500: 'XDR internal server error.',
        401: 'Unauthorized access. An issue occurred during authentication. '
             'This can indicate an incorrect key, id, or other invalid authentication parameters.',
        402: 'Unauthorized access. User does not have the required license type to run this API.',
        403: 'Unauthorized access. The provided API key does not have the required RBAC permissions to run this API.',
        404: 'XDR Not found: The provided URL may not be of an active XDR server.',
        413: 'Request entity too large. Please reach out to the XDR support team.'
    }

    def __init__(self, params: dict):
        self._base_url: str = urljoin(params.get('url'), '/public_api/v1/indicators/')
        self._verify_cert: bool = not params.get('insecure', False)
        self._params = params
        handle_proxy()

    def http_request(self, url_suffix: str, requests_kwargs=None) -> dict:
        if requests_kwargs is None:
            requests_kwargs = {}

        res = requests.post(url=self._base_url + url_suffix,
                            verify=self._verify_cert,
                            headers=self._headers,
                            **requests_kwargs)

        if not res.ok:
            status_code = res.status_code
            if status_code in self.error_codes:
                raise DemistoException(self.error_codes[res.status_code], res=res)
            raise DemistoException(f'{status_code}: {res.text}')

        try:
            return res.json()
        # when installing simplejson the type of exception is requests.exceptions.JSONDecodeError when it is not
        # possible to load json.
        except (json.decoder.JSONDecodeError, requests.exceptions.JSONDecodeError) as e:
            raise DemistoException(f'Could not parse json out of {res.content.decode()}', exception=e, res=res)

    @property
    def _headers(self):
        # the header should be calculated at most 5 min before the request fired
        return get_headers(self._params)


def get_headers(params: dict) -> dict:
    api_key: str = params.get('apikey_creds', {}).get('password', '') or str(params.get('apikey'))
    api_key_id: str = params.get('apikey_id_creds', {}).get('password', '') or str(params.get('apikey_id'))
    nonce: str = "".join([secrets.choice(string.ascii_letters + string.digits) for _ in range(64)])
    timestamp: str = str(int(datetime.now(timezone.utc).timestamp()) * 1000)  # noqa: UP017
    auth_key = f"{api_key}{nonce}{timestamp}"
    auth_key = auth_key.encode("utf-8")
    api_key_hash: str = hashlib.sha256(auth_key).hexdigest()

    headers: dict = {
        "x-xdr-timestamp": timestamp,
        "x-xdr-nonce": nonce,
        "x-xdr-auth-id": str(api_key_id),
        "Authorization": api_key_hash,
        "x-iocs-source": "xsoar"
    }

    return headers


def get_requests_kwargs(_json=None, file_path: str | None = None, validate: bool = False) -> dict:
    if _json is not None:
        data = {"request_data": _json}
        if validate:
            data['validate'] = True
        return {'data': json.dumps(data)}
    elif file_path is not None:
        return {'files': [('file', ('iocs.json', open(file_path, 'rb'), 'application/json'))]}
    else:
        return {}


def prepare_get_changes(time_stamp: int) -> tuple[str, dict]:
    url_suffix: str = 'get_changes'
    _json: dict = {'last_update_ts': time_stamp}
    return url_suffix, _json


def prepare_enable_iocs(iocs: str) -> tuple[str, list]:
    url_suffix: str = 'enable_iocs'
    _json: list = argToList(iocs)
    return url_suffix, _json


def prepare_disable_iocs(iocs: str) -> tuple[str, list]:
    url_suffix: str = 'disable_iocs'
    _json: list = argToList(iocs)
    return url_suffix, _json


def create_file_iocs_to_keep(file_path, batch_size: int = 200):
    demisto.debug('starting create_file_iocs_to_keep')
    ioc_count = 0
    has_iocs = False
    with open(file_path, 'w') as _file:
        for ioc in (batch.get('value', '') for batch in get_iocs_generator(size=batch_size)):
            _file.write(ioc + '\n')
            has_iocs = True
            ioc_count += 1

        if has_iocs:
            demisto.info(f"created iocs_to_keep file with {ioc_count} IOCs, file size is {_file.tell()} bytes")

        else:
            demisto.info('All IOCs matching the "Sync Query" are expired, only writing a space to the iocs_to_keep file.')
            _file.write(' ')


def create_file_sync(file_path, batch_size: int = 200):
    ioc_count = 0
    with open(file_path, 'w') as _file:
        for ioc in map(demisto_ioc_to_xdr, get_iocs_generator(size=batch_size)):
            if ioc:
                _file.write(json.dumps(ioc) + '\n')
                ioc_count += 1
        if ioc_count:
            demisto.info(f"created sync file with {ioc_count} IOCs. File size is {_file.tell()}")
        else:
            demisto.info("created sync file without any indicators")


def get_iocs_generator(size=200, query=None, is_first_stage_sync=False) -> Iterable:
    full_query = query or Client.query
    ioc_count = 0
    try:
        filter_fields = ('value,indicator_type,score,expiration,modified,aggregatedReliability,moduleToFeedMap,comments,id,CustomFields'
                         if is_xsiam_or_xsoar_saas()
                         else None)
        # demisto.debug(f"{filter_fields=}")
        search_after_array = None
        search_after = get_integration_context().get('search_after', None)
        for batch in searchInElastic(size=size,
                                     query=full_query,
                                     search_after=search_after,
                                     sort=[{"field": "modified", "asc": True},
                                           {"field": "id", "asc": True}],
                                     filter_fields=filter_fields):
            search_after_array = batch.get('searchAfter', [])
            for ioc in batch.get('iocs', []):
                # demisto.debug(f"{ioc.get('indicator_type')=}")
                ioc_count += 1
                yield ioc
                if is_first_stage_sync and ioc_count >= MAX_INDICATORS_TO_SYNC:
                    update_integration_context(update_search_after_array=search_after_array)
                    raise StopIteration
        update_integration_context(update_search_after_array=search_after_array)
    except StopIteration:
        update_integration_context(update_search_after_array=search_after_array)
        pass
    except Exception as e:
        raise e


def demisto_expiration_to_xdr(expiration) -> int:
    if expiration and not expiration.startswith('0001'):
        try:
            expiration_date = parse(expiration)
            assert expiration_date is not None, f'could not parse {expiration}'
            return int(expiration_date.astimezone(timezone.utc).timestamp() * 1000)  # noqa: UP017
        except (ValueError, AssertionError):
            pass
    return -1


def demisto_reliability_to_xdr(reliability: str) -> str:
    if reliability:
        return reliability[0]
    else:
        return 'F'


def demisto_vendors_to_xdr(demisto_vendors) -> list[dict]:
    xdr_vendors: list[dict] = []
    for module_id, data in demisto_vendors.items():
        reliability = demisto_reliability_to_xdr(data.get('reliability'))
        reputation = demisto_score_to_xdr.get(data.get('score'), 'UNKNOWN')
        if module_id and reputation and reliability:
            xdr_vendors.append({
                'vendor_name': data.get('sourceBrand', module_id),
                'reputation': reputation,
                'reliability': reliability
            })
    return xdr_vendors


def demisto_types_to_xdr(_type: str) -> str:
    xdr_type = _type.upper()
    if xdr_type.startswith('FILE'):
        return 'HASH'
    elif xdr_type == 'DOMAIN':
        return 'DOMAIN_NAME'
    elif xdr_type == 'URL':
        return 'PATH'
    else:
        return xdr_type


def _parse_demisto_comments(ioc: dict, comment_field_name: list[str] | str, comments_as_tags: bool) -> list[Any] | None:
    """"
    Parsing xsoar fields to xdr from multiple fields value or a single value.
    Args:
        ioc (dict): the IOC dict.
        comment_field_name (list[str] | str): the name of the comment field(s) to parse.
        comments_as_tags (bool): whether to return comments as XDR tags rather than notes.

    Returns:
        A list with the parsed comment(s) joined by commas if multiple comment fields were provided,
        otherwise the parsed comment from the single provided field.
        Returns None if no comments were found.
    """
    # parse comments from multiple fields if specified as list
    if isinstance(comment_field_name, list):
        comments = []
        for field in comment_field_name:
            parsing = parse_demisto_single_comments(ioc, field, comments_as_tags)
            if parsing:
                comments.extend(parsing)
        return [', '.join(comments)]

    # else return single field
    return parse_demisto_single_comments(ioc, comment_field_name, comments_as_tags)


def parse_demisto_single_comments(ioc: dict, comment_field_name: list[str] | str, comments_as_tags: bool) -> list[str] | None:
    """"
    Parsing xsoar fields to xdr from a single value.
    Args:
        ioc (dict): the IOC dict.
        comment_field_name (list[str] | str): the name of the comment field(s) to parse.
        comments_as_tags (bool): whether to return comments as XDR tags rather than notes.

    Returns:
        The parsed comment from the single provided field.
        Returns None if no comments were found.
    """
    if comment_field_name == 'comments':
        if comments_as_tags:
            raise DemistoException("When specifying comments_as_tags=True, the xsoar_comment_field cannot be `comments`)."
                                   "Set a different value.")

        # default behavior, take last comment's content value where type==IndicatorCommentRegular
        last_comment_dict: dict = next(
            filter(lambda x: x.get('type') == 'IndicatorCommentRegular', reversed(ioc.get('comments', ()))), {}
        )
        if not last_comment_dict or not (comment := last_comment_dict.get('content')):
            return None
        return [comment]

    elif comment_field_name == 'indicator_link':
        # parse indicator link into comments field
        if is_xsoar_saas():
            return [f'{demisto.demistoUrls().get("server")}/indicator/{ioc.get("id")}']
        return [f'{demisto.demistoUrls().get("server")}/#/indicator/{ioc.get("id")}']

    else:  # custom comments field
        if not (raw_comment := ioc.get('CustomFields', {}).get(comment_field_name)):
            return None

        if comments_as_tags:
            return raw_comment.split(",")
        else:
            return [raw_comment]


def demisto_ioc_to_xdr(ioc: dict) -> dict:
    try:
        # demisto.debug(f'Raw outgoing IOC: {ioc.get("indicator_type")=}, {ioc.get("expiration")=}')  # uncomment to debug, otherwise spams the log
        global CURRENT_BATCH_LAST_MODIFIED_TIME
        CURRENT_BATCH_LAST_MODIFIED_TIME = ioc.get('modified')
        xdr_ioc: dict = {
            'indicator': ioc['value'],
            'severity': Client.severity,  # default, may be overwritten, see below
            'type': demisto_types_to_xdr(str(ioc['indicator_type'])),
            'reputation': demisto_score_to_xdr.get(ioc.get('score', 0), 'UNKNOWN'),
            'expiration_date': demisto_expiration_to_xdr(ioc.get('expiration'))
        }
        if aggregated_reliability := ioc.get('aggregatedReliability'):
            xdr_ioc['reliability'] = aggregated_reliability[0]
        if vendors := demisto_vendors_to_xdr(ioc.get('moduleToFeedMap', {})):
            xdr_ioc['vendors'] = vendors

        if comment := _parse_demisto_comments(ioc=ioc, comment_field_name=Client.xsoar_comments_field,
                                              comments_as_tags=Client.comments_as_tags):
            xdr_ioc['comment'] = comment

        custom_fields = ioc.get('CustomFields', {})

        if threat_type := custom_fields.get('threattypes', {}):
            threat_type = threat_type[0] if isinstance(threat_type, list) else threat_type
            threat_type = threat_type.get('threatcategory')
            if threat_type:
                xdr_ioc['class'] = threat_type

        if custom_fields.get('xdrstatus') == 'disabled':
            xdr_ioc['status'] = 'DISABLED'

        if (not Client.override_severity) and (custom_severity := custom_fields.get(Client.xsoar_severity_field)):
            # Override is True: use Client.severity
            # Override is False: use the value from the xsoar_severity_field, or Client.severity as default
            xdr_ioc['severity'] = custom_severity  # NOTE: these do NOT need translation to XDR's 0x0_xxxx_xxxx format

        xdr_ioc['severity'] = validate_fix_severity_value(xdr_ioc['severity'], ioc['value'])

        # demisto.debug(f'Processed outgoing IOC: {xdr_ioc}') # uncomment to debug, otherwise spams the log
        return xdr_ioc

    except KeyError as error:
        demisto.debug(f'unexpected IOC format in key: {str(error)}, {str(ioc)}')
        return {}


def get_temp_file() -> str:
    temp_file = tempfile.mkstemp()
    return temp_file[1]


def set_sync_time(timestamp: datetime) -> None:
    value = {
        "ts": int(timestamp.timestamp()) * 1000,
        "time": timestamp.strftime(DEMISTO_TIME_FORMAT),
    }
    demisto.info(f"setting sync time to integration context: {value}")
    set_integration_context(get_integration_context() | value)  # latter value matters when updating a dict


def update_integration_context(update_sync_time_with_datetime: datetime | None = None,
                               update_sync_time_with_date_string: str | None = None,
                               update_is_first_sync_phase: str | None = None,
                               update_search_after_array: List[Any] | None = None):
    updated_integration_context = get_integration_context() or {}
    if update_sync_time_with_datetime:
        updated_integration_context['ts'] = int(update_sync_time_with_datetime.timestamp()) * 1000
        updated_integration_context['time'] = update_sync_time_with_datetime.strftime(DEMISTO_TIME_FORMAT)
    if update_sync_time_with_date_string:
        truncated_timestamp = update_sync_time_with_date_string[:19] + 'Z'
        date_time = datetime.strptime(truncated_timestamp, DEMISTO_TIME_FORMAT)
        parsed_time = date_time.replace(tzinfo=timezone.utc)
        updated_integration_context['ts'] = int(parsed_time.timestamp()) * 1000
        updated_integration_context['time'] = truncated_timestamp
    if update_is_first_sync_phase:
        updated_integration_context['is_first_sync_phase'] = argToBoolean(update_is_first_sync_phase)
    if update_search_after_array:
        updated_integration_context['search_after'] = update_search_after_array
    demisto.debug(f"Updating integration context to {updated_integration_context=}")
    set_integration_context(updated_integration_context)


def sync(client: Client, batch_size: int = 200):
    """
    Sync command is supposed to run only in first run or the integration context is empty.
    Creates the initial sync between xdr and xsoar iocs.
    """
    demisto.info("executing sync")
    temp_file_path: str = get_temp_file()
    try:
        sync_time = datetime.now(timezone.utc)  # noqa: UP017
        create_file_sync(temp_file_path)  # may end up empty
        requests_kwargs: dict = get_requests_kwargs(file_path=temp_file_path)
        path: str = 'sync_tim_iocs'
        client.http_request(path, requests_kwargs)
    finally:
        os.remove(temp_file_path)

    set_sync_time(sync_time)
    set_new_iocs_to_keep_time()
    return_outputs("sync with XDR completed.")


def sync_for_fetch(client: Client, batch_size: int = 200, is_first_stage_sync: bool = False):
    """
    Sync command runs in batches of 4,000 with total of 40,000 indicators in each sync.
    Syncs the data in xsoar to xdr.
    """
    demisto.info("executing sync")
    request_data: List[Any] = []
    try:
        full_query = Client.query
        if is_first_stage_sync:
            full_query = create_query_with_end_time(to_date=get_integration_context().get('time'))
        request_data = list(map(demisto_ioc_to_xdr, get_iocs_generator(size=batch_size,
                                                                       is_first_stage_sync=is_first_stage_sync,
                                                                       query=full_query)))
        if request_data:
            integration_context = get_integration_context()
            demisto.debug(f"Fetched {len(request_data)} indicators from xsoar. last_modified_that_was_synced "
                          f"{CURRENT_BATCH_LAST_MODIFIED_TIME}, with indicator {request_data[-1].get('indicator')}, "
                          f"search_after {integration_context.get('search_after')}")
            last_sync_time = integration_context.get('time', '')
            if len(request_data) < MAX_INDICATORS_TO_SYNC:
                # is the update_sync_time_with_date_string nessary (to ask judith)
                update_integration_context(update_is_first_sync_phase='false',
                                           update_sync_time_with_date_string=CURRENT_BATCH_LAST_MODIFIED_TIME
                                           if last_sync_time > CURRENT_BATCH_LAST_MODIFIED_TIME
                                           else None)
                demisto.debug(f"updated integration_context to {get_integration_context()=}")
            requests_kwargs: dict = get_requests_kwargs(_json=request_data, validate=True)
            path: str = 'tim_insert_jsons'
            response = client.http_request(path, requests_kwargs)
            if response.get('reply', {}).get('success') is not True:
                raise DemistoException("Response status was not success")
            if validation_errors := response.get('reply', {}).get('validation_errors'):
                errors = create_validation_errors_response(validation_errors)
                demisto.debug('pushing IOCs to XDR:' + errors.replace('\n', '. '))
        else:
            demisto.debug("request_data is empty, no indicators to sync")
            update_integration_context(update_is_first_sync_phase='false')
    except Exception as e:
        raise DemistoException(f"Failed to sync indicators with error {e}")


def iocs_to_keep(client: Client):
    """
    Creats a file of all the indicators from xsoar we want to keep in XDR.
    All the indicators not send to XDR with the file will be deleted from XDR.
    This is to sync the expired/deleted/no more under filter IOC.
    """
    demisto.info("Skipping iocs_to_keep due to an issue with the XDR API")
    return

    demisto.info("executing iocs_to_keep: this will send non-expired IOCs matching the query from XSOAR to XDR")  # noqa: suppress vulture on dead code
    if datetime.utcnow().hour not in range(1, 3):
        raise DemistoException('iocs_to_keep runs only between 01:00 and 03:00.')
    temp_file_path: str = get_temp_file()
    try:
        create_file_iocs_to_keep(temp_file_path)  # can't be empty
        requests_kwargs: dict = get_requests_kwargs(file_path=temp_file_path)
        path = 'iocs_to_keep'
        demisto.debug(f"calling endpoint {path}")
        client.http_request(path, requests_kwargs)
        set_new_iocs_to_keep_time()
    finally:
        os.remove(temp_file_path)
    return_outputs('sync with XDR completed.')


def get_iocs_to_keep_file():
    temp_file_path = Path(get_temp_file())
    try:
        create_file_iocs_to_keep(temp_file_path)
        return_results(fileResult('xdr-ioc-to-keep-file', temp_file_path.read_text()))
    finally:
        os.remove(temp_file_path)


def create_last_iocs_query(from_date: str, to_date: str):
    return f'modified:>={from_date} and modified:<{to_date} and (expirationStatus:active AND ({Client.query}))'


def create_query_with_end_time(to_date: str):
    return f'modified:<{to_date} and (expirationStatus:active AND ({Client.query}))'


def get_last_iocs(batch_size=200) -> list:
    current_run: str = datetime.utcnow().strftime(DEMISTO_TIME_FORMAT)
    integration_context: dict = get_integration_context()
    query = (create_query_with_end_time(to_date=current_run)
             if integration_context.get('search_after')
             else create_last_iocs_query(from_date=integration_context.get('time'), to_date=current_run))
    demisto.info(f"querying XSOAR's recently-modified IOCs with {query=}")
    iocs: list = list(get_iocs_generator(query=query, size=batch_size))
    demisto.info(f"querying XSOAR's recently-modified: got {len(iocs)}")
    integration_context = get_integration_context()
    integration_context['time'] = current_run
    demisto.debug(f"querying XSOAR's recently-modified IOCs: updating integration context to {integration_context}.")
    set_integration_context(integration_context)
    return iocs


def get_indicators(indicators: str) -> list:
    demisto.debug("searching for IOCs in XSOAR")
    if indicators:
        iocs: list = []
        not_found = []
        for indicator in argToList(indicators):
            search_indicators = searchInElastic()
            data = search_indicators.search_indicators_by_version(value=indicator).get('iocs')
            if data:
                iocs.extend(data)
            else:
                not_found.append(indicator)
        if not_found:
            warning_message = f'{len(not_found)} indicators were not found: {",".join(not_found)}'
            demisto.info(warning_message)
            return_warning(warning_message)
        else:
            demisto.info(f"get_indicators found {len(iocs)} IOCs")
            return iocs
    demisto.debug("get_indicators found 0 IOCs")
    return []


def tim_insert_jsons(client: Client):
    # Retrieve iocs changes from xsoar and pushes to XDR
    indicators = demisto.args().get('indicator', '')
    if indicators:
        demisto.info(f"pushing IOCs to XDR: querying with input {indicators}")
        iocs = get_indicators(indicators)
    else:
        demisto.info("pushing IOCs to XDR: did not get indicators, will use recently-modified IOCs")
        iocs = get_last_iocs(batch_size=4000)
    validation_errors: list = []
    if iocs:
        path = 'tim_insert_jsons/'
        demisto.info(f"pushing IOCs to XDR: pushing {len(iocs)} IOCs to the {path} endpoint")
        with ThreadPoolExecutor(max_workers=math.ceil(len(iocs) / MAX_INDICATORS_TO_SYNC)) as executor:
            futures = {executor.submit(push_iocs_to_xdr, i, batch, client, path): i for i, batch in
                       enumerate(batch_iocs(generator=iocs, batch_size=MAX_INDICATORS_TO_SYNC))}

            for future in as_completed(futures.keys()):
                batch_index = futures[future]
                try:
                    errors = future.result()
                    validation_errors.extend(errors)
                except Exception as exc:
                    demisto.error(f'Batch #{batch_index} generated an exception: {exc}')
    else:
        demisto.info("pushing IOCs to XDR: found no matching IOCs")
    if validation_errors:
        errors = create_validation_errors_response(validation_errors)
        demisto.info('pushing IOCs to XDR:' + errors.replace('\n', '. '))
        return_warning(errors)
    return_outputs('pushing IOCs to XDR: complete.')


def push_iocs_to_xdr(batch_index, iocs_batch, client, path):
    demisto.debug(f'pushing IOCs to XDR: batch #{batch_index} with {len(iocs_batch)} IOCs')
    requests_kwargs: dict = get_requests_kwargs(
        _json=list(map(demisto_ioc_to_xdr, iocs_batch)), validate=True)
    response = client.http_request(url_suffix=path, requests_kwargs=requests_kwargs)
    return response.get('reply', {}).get('validation_errors', [])


def iocs_command(client: Client):
    command = demisto.command().split('-')[-1]
    indicators = demisto.args().get('indicator', '')
    if command == 'enable':
        path, iocs = prepare_enable_iocs(indicators)
    else:  # command == 'disable'
        path, iocs = prepare_disable_iocs(indicators)
    demisto.info(f"IOCs command: sending {len(iocs)} IOCs to endpoint {path}")
    requests_kwargs: dict = get_requests_kwargs(_json=iocs)
    client.http_request(url_suffix=path, requests_kwargs=requests_kwargs)
    return_outputs(f'IOCs command: {command}d {indicators=}')


def xdr_ioc_to_timeline(iocs: list) -> dict:
    ioc_time_line = {
        'Value': ','.join(iocs),
        'Message': 'indicator updated in XDR.',
        'Category': 'Integration Update'
    }
    return ioc_time_line


def xdr_expiration_to_demisto(expiration) -> str | None:
    if expiration:
        if expiration == -1:
            return 'Never'
        return datetime.utcfromtimestamp(expiration / 1000).strftime(DEMISTO_TIME_FORMAT)

    return None


def _parse_xdr_comments(raw_comment: str, comments_as_tags: bool) -> list[str]:
    if not raw_comment:
        return []

    if comments_as_tags:
        return raw_comment.split(',')

    return [raw_comment]


def dedupe_keep_order(values: Iterable[str]) -> tuple[str, ...]:
    return tuple({k: None for k in values}.keys())


def list_of_single_to_str(values: Sequence[str]) -> list[str] | str:
    if len(values) == 1:
        return values[0]
    return list(values)


def xdr_ioc_to_demisto(ioc: dict) -> dict:
    # demisto.debug(f'Raw incoming IOC: {ioc}') # uncomment to debug, otherwise spams the log
    indicator = ioc.get('RULE_INDICATOR', '')
    xdr_server_score = int(xdr_reputation_to_demisto.get(ioc.get('REPUTATION'), 0))
    score = get_indicator_xdr_score(indicator, xdr_server_score)
    severity = Client.severity if Client.override_severity else xdr_severity_to_demisto[ioc['RULE_SEVERITY']]

    comments = _parse_xdr_comments(raw_comment=ioc.get('RULE_COMMENT', ''),
                                   comments_as_tags=Client.comments_as_tags)

    if Client.xsoar_comments_field == 'tags':
        tag_comment_fields = {"tags": list_of_single_to_str(dedupe_keep_order(filter(None, comments + [Client.tag])))}
    else:
        tag_comment_fields = {
            "tags": Client.tag,
            Client.xsoar_comments_field: list_of_single_to_str(comments)
        }

    tag_comment_fields = {k: v for k, v in tag_comment_fields.items() if v}  # ommits falsey values

    entry: dict = {
        "value": indicator,
        "type": xdr_types_to_demisto.get(ioc.get('IOC_TYPE')),
        "score": score,
        "fields": {
            "xdrstatus": ioc.get('RULE_STATUS', '').lower(),
            "expirationdate": xdr_expiration_to_demisto(ioc.get('RULE_EXPIRATION_TIME')),
            Client.xsoar_severity_field: severity,
        } | tag_comment_fields,
        "rawJSON": ioc
    }
    if Client.tlp_color:
        entry['fields']['trafficlightprotocol'] = Client.tlp_color

    # demisto.debug(f'Processed incoming entry: {entry}') # uncomment to debug, otherwise it spams the log
    return entry


def get_changes(client: Client):
    demisto.debug("pull XDR changes: starting")
    integration_context: dict = get_integration_context()
    if not integration_context:
        raise DemistoException('XDR is not synced.')
    path, requests_kwargs = prepare_get_changes(integration_context['ts'])
    requests_kwargs: dict = get_requests_kwargs(_json=requests_kwargs)
    demisto.debug(f'pull XDR changes: calling endpoint {path}, {requests_kwargs=}')
    if iocs := client.http_request(url_suffix=path, requests_kwargs=requests_kwargs).get('reply', []):
        integration_context['ts'] = iocs[-1].get('RULE_MODIFY_TIME', integration_context) + 1
        set_integration_context(integration_context)
        demisto.info(f'pull XDR changes: setting {integration_context} to integration context ')
        demisto.info(f"pull XDR changes: converting {len(iocs)} XDR IOCs to xsoar format, then creating indicators")
        demisto_indicators = list(map(xdr_ioc_to_demisto, iocs))
        demisto.debug(f"{demisto_indicators=}")
        demisto.createIndicators(demisto_indicators)
        demisto.debug("pull XDR changes: done")
    else:
        demisto.info("pull XDR changes:Got 0 IOCs from XDR")


def module_test(client: Client):
<<<<<<< HEAD
    params = demisto.params()
    if params.get('feed') and params.get('feedFetchInterval') and arg_to_number(params.get('feedFetchInterval')) < 20:
        raise DemistoException("'Feed Fetch Interval' parameter should be 20 or larger.")
    ts = int(datetime.now(timezone.utc).timestamp() * 1000) - 1
=======
    ts = int(datetime.now(timezone.utc).timestamp() * 1000) - 1  # noqa: UP017
>>>>>>> 86149251
    path, requests_kwargs = prepare_get_changes(ts)
    requests_kwargs: dict = get_requests_kwargs(_json=requests_kwargs)
    demisto.debug(f"calling endpoint {path} with {requests_kwargs=}")
    client.http_request(url_suffix=path, requests_kwargs=requests_kwargs).get('reply', [])
    demisto.results('ok')


def fetch_indicators(client: Client, auto_sync: bool = False):
    demisto.debug("fetching IOCs: starting")
    integration_context = get_integration_context()
    demisto.debug(f"The integration context inside fetch_indicators is {integration_context=}")
    if (((not integration_context) or (integration_context.get('is_first_sync_phase', False)))
            and auto_sync):
        if not integration_context:
            sync_time = datetime.now(timezone.utc)
            update_integration_context(update_sync_time_with_datetime=sync_time, update_is_first_sync_phase='true')
        demisto.debug("fetching IOCs: running sync with is_first_stage_sync=True")
        xdr_iocs_sync_command(client=client, is_first_stage_sync=True, called_from_fetch=True)
    else:
        # This will happen every fetch time interval as defined in the integration configuration and is_first_sync_phase=False
        demisto.debug("fetching IOCs: running get_changes")
        if auto_sync:
            demisto.debug("fetching IOCs from xsoar: auto_sync is on")
            tim_insert_jsons(client)
            demisto.debug("checking if iocs_to_keep should run")
            if is_iocs_to_keep_time():
                # first_time=False, is_first_stage_sync=False so will call iocs_to_keep
                demisto.debug("running sync with first_time=False")
                xdr_iocs_sync_command(client, called_from_fetch=True)
        get_changes(client)


def xdr_iocs_sync_command(client: Client,
                          first_time: bool = False,
                          is_first_stage_sync: bool = False,
                          called_from_fetch: bool = False):
    if first_time or not get_integration_context() or is_first_stage_sync:
        demisto.debug("first time, running sync")
        if called_from_fetch:
            sync_for_fetch(client, batch_size=4000, is_first_stage_sync=True)
        else:
            # the sync is the large operation including the data and the get_integration_context is fill in the sync
            sync(client, batch_size=4000)
    else:
        pass
        iocs_to_keep(client)


def set_new_iocs_to_keep_time():
    offset = secrets.randbelow(115)
    hour, minute = divmod(offset, 60)
    hour += 1
    last_ioc_to_keep = datetime.now(timezone.utc)  # noqa: UP017
    last_ioc_to_keep = last_ioc_to_keep.replace(hour=hour, minute=minute) + timedelta(
        days=1
    )
    next_iocs_to_keep_time = last_ioc_to_keep.strftime(DEMISTO_TIME_FORMAT)
    demisto.debug(f"Setting next iocs to keep time to {next_iocs_to_keep_time}.")
    # This will set the new ioc to keep time in the integration context
    set_integration_context(
        get_integration_context()
        | {"next_iocs_to_keep_time": next_iocs_to_keep_time}
    )


def is_iocs_to_keep_time():
    """
    This function checks if this is the time to run the iocs_to_keep command.
    In order to remove deleted/expired/filtered indicators.
    """
    next_iocs_to_keep_time = get_integration_context().get("next_iocs_to_keep_time")

    if next_iocs_to_keep_time is None:
        # This is supposed to happen only in the case of appliying the fixed version on a running instance.
        set_new_iocs_to_keep_time()
        next_iocs_to_keep_time = get_integration_context().get("next_iocs_to_keep_time")

    time_now = datetime.now(timezone.utc)  # noqa: UP017
    if (
        time_now.hour in range(1, 3)
        and time_now > datetime.strptime(next_iocs_to_keep_time, DEMISTO_TIME_FORMAT).replace(tzinfo=timezone.utc)  # noqa: UP017
    ):
        return True

    return False


def is_xdr_data(ioc):
    return ioc.get('sourceBrand') == 'Cortex XDR - IOC'


def get_indicator_xdr_score(indicator: str, xdr_server: int):
    """
    the goal is to avoid reliability changes.
    for example if some feed with reliability 'C' give as the indicator 88.88.88.88 with score 1 (good)
    we dont wont that xdr will also return with 1 and reliability 'A' so the score will be 0 (unknown).
    and we will update only on a case that someone really changed th indicator in xdr.
    :param indicator: the indicator (e.g. 88.88.88.88)
    :param xdr_server: the score in xdr (e.g. GOOD, BAD ...)
    :return: the current score (0 - 3)
    """
    xdr_local: int = 0
    score = 0
    if indicator:
        search_indicators = searchInElastic()
        ioc = search_indicators.search_indicators_by_version(value=indicator).get('iocs')
        if ioc:
            ioc = ioc[0]
            score = ioc.get('score', 0)
            temp: dict = next(filter(is_xdr_data, ioc.get('moduleToFeedMap', {}).values()), {})
            xdr_local = temp.get('score', 0)
    if xdr_server != score:
        return xdr_server
    else:
        return xdr_local


def get_sync_file(set_time: bool = False, zip: bool = False) -> None:
    temp_file_path = get_temp_file()

    timestamp = datetime.now(timezone.utc)  # noqa: UP017
    demisto.debug(f"creating sync file with {timestamp=!s}")
    try:
        create_file_sync(temp_file_path)

        if zip:
            with tempfile.NamedTemporaryFile(mode='w+b', suffix=".zip") as temp_zip_file:
                zipfile.ZipFile(temp_zip_file.name, 'w', compression=zipfile.ZIP_DEFLATED).write(temp_file_path, 'xdr-sync-file')
                temp_zip_file.seek(0, os.SEEK_END)
                demisto.info(f"returning a zip, file size is {temp_zip_file.tell()} bytes")
                temp_zip_file.seek(0)
                return_results(fileResult('xdr-sync-file-zipped.zip', temp_zip_file.read()))
        else:
            with open(temp_file_path) as temp_sync_file:
                # raw file size is logged in create_file_sync
                return_results(fileResult('xdr-sync-file', temp_sync_file.read()))

        if set_time:
            set_sync_time(timestamp)
    finally:
        os.remove(temp_file_path)


def to_cli_name(field_name: str):
    return field_name.lower().replace(' ', '')


def validate_fix_severity_value(severity: str, indicator_value: str | None = None) -> str:
    """raises error if the value is invalid, returns the value (fixes informational->info)

    Args:
        severity (str): the severity value, must be of INFO,LOW,MEDIUM,HIGH,CRITICAL,UNKNOWN
        indicator_value (Optional[str]): displayed in case of error

    Raises:
        DemistoException: when the value isn't allowed (nor can be fixed automatically)

    Returns:
        _type_: str, validated severity value
    """
    allowed_values = xdr_severity_to_demisto.values()
    severity_upper = severity.upper()

    if severity_upper == "INFORMATIONAL":
        severity_upper = "INFO"

    if severity_upper not in allowed_values:
        prefix = f'indicator {indicator_value}: ' if indicator_value else ''
        raise DemistoException(f"{prefix}the severity value must be one of {', '.join(allowed_values)} (got {severity})")

    return severity_upper


def main():  # pragma: no cover
    params = demisto.params()
    if params.get('feed') and params.get('feedFetchInterval') and arg_to_number(params.get('feedFetchInterval')) < 20:
        demisto.debug("If feedFetchInterval parameter is set to less then 20, it could lead to external error from xdr side.")
    # In this integration, parameters are set in the *class level*, the defaults are in the class definition.
    Client.severity = params.get('severity', '')
    Client.override_severity = argToBoolean(params.get('override_severity', True))
    Client.tlp_color = params.get('tlp_color')
    Client.comments_as_tags = argToBoolean(params.get('comments_as_tags', False))

    if query := params.get('query'):
        Client.query = query
    if tag := (params.get('feedTags') or params.get('tag')):
        Client.tag = tag
    if xsoar_severity_field := params.get('xsoar_severity_field'):
        Client.xsoar_severity_field = to_cli_name(xsoar_severity_field)
    if xsoar_comment_field := params.get('xsoar_comments_field'):
        Client.xsoar_comments_field = xsoar_comment_field[0] if isinstance(xsoar_comment_field, list) else xsoar_comment_field

    client = Client(params)
    commands = {
        'test-module': module_test,
        'xdr-iocs-enable': iocs_command,
        'xdr-iocs-disable': iocs_command,
        'xdr-iocs-push': tim_insert_jsons,
    }
    command = demisto.command()
    args = demisto.args()
    demisto.debug(f'Command being called is {command}, {args=}')
    try:
        if command == "fetch-indicators":
            fetch_indicators(client, params.get("autoSync", False))
        elif command == 'xdr-iocs-set-sync-time':
            return_warning('This command is deprecated and is not relevant anymore.')
        elif command == "xdr-iocs-create-sync-file":
            get_sync_file(set_time=argToBoolean(args['set_time']), zip=argToBoolean(args['zip']))
        elif command == 'xdr-iocs-to-keep-file':
            get_iocs_to_keep_file()
        elif command in commands:
            commands[command](client)
        elif command == 'xdr-iocs-sync':
            xdr_iocs_sync_command(client=client, first_time=args.get('firstTime') == 'true')
        else:
            raise NotImplementedError(command)
    except Exception as error:
        return_error(str(error), error)


if __name__ in ('__main__', 'builtins'):
    main()<|MERGE_RESOLUTION|>--- conflicted
+++ resolved
@@ -895,14 +895,10 @@
 
 
 def module_test(client: Client):
-<<<<<<< HEAD
     params = demisto.params()
     if params.get('feed') and params.get('feedFetchInterval') and arg_to_number(params.get('feedFetchInterval')) < 20:
         raise DemistoException("'Feed Fetch Interval' parameter should be 20 or larger.")
     ts = int(datetime.now(timezone.utc).timestamp() * 1000) - 1
-=======
-    ts = int(datetime.now(timezone.utc).timestamp() * 1000) - 1  # noqa: UP017
->>>>>>> 86149251
     path, requests_kwargs = prepare_get_changes(ts)
     requests_kwargs: dict = get_requests_kwargs(_json=requests_kwargs)
     demisto.debug(f"calling endpoint {path} with {requests_kwargs=}")
