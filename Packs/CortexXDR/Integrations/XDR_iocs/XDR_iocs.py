--- conflicted
+++ resolved
@@ -409,13 +409,9 @@
     query = create_last_iocs_query(from_date=last_run['time'], to_date=current_run)
     demisto.info(f"querying XSOAR's recently-modified IOCs with {query=}")
     iocs: list = list(get_iocs_generator(query=query, size=batch_size))
-<<<<<<< HEAD
-    # last_run['time'] = '2023-11-31T12:54:00Z'
-=======
     demisto.info(f"querying XSOAR's recently-modified: got {len(iocs)}")
     last_run['time'] = current_run
     demisto.debug(f"querying querying XSOAR's recently-modified IOCs: setting last_run['time']={current_run}")
->>>>>>> 64d4513d
     set_integration_context(last_run)
     return iocs
 
@@ -562,13 +558,8 @@
 
 
 def get_changes(client: Client):
-<<<<<<< HEAD
-    # takes changes from XDR
-    from_time: dict = {'ts': "fetch-indicators"}  # get_integration_context()
-=======
     demisto.debug("pull XDR changes: starting")
     from_time: dict = get_integration_context()
->>>>>>> 64d4513d
     if not from_time:
         raise DemistoException('XDR is not synced.')
     path, requests_kwargs = prepare_get_changes(from_time['ts'])
@@ -774,15 +765,9 @@
         'xdr-iocs-disable': iocs_command,
         'xdr-iocs-push': tim_insert_jsons,
     }
-<<<<<<< HEAD
-    command = 'fetch-indicators'  # demisto.command()
-    demisto.debug(f'Command being called is {command}')
-
-=======
     command = demisto.command()
     args = demisto.args()
     demisto.debug(f'Command being called is {command}, {args=}')
->>>>>>> 64d4513d
     try:
         if command == "fetch-indicators":
             fetch_indicators(client, params.get("autoSync", False))
@@ -794,13 +779,8 @@
             get_iocs_to_keep_file()
         elif command in commands:  # xdr-iocs-push
             commands[command](client)
-<<<<<<< HEAD
         elif command == 'xdr-iocs-sync':  # changes enhancement
-            xdr_iocs_sync_command(client, demisto.args().get('firstTime') == 'true')
-=======
-        elif command == 'xdr-iocs-sync':
             xdr_iocs_sync_command(client, args.get('firstTime') == 'true')
->>>>>>> 64d4513d
         else:
             raise NotImplementedError(command)
     except Exception as error:
