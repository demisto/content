--- conflicted
+++ resolved
@@ -172,13 +172,7 @@
     ioc_count = 0
     has_iocs = False
     with open(file_path, 'w') as _file:
-<<<<<<< HEAD
-        has_iocs = False
         for ioc in (batch.get('value', '') for batch in get_iocs_generator(size=batch_size)):
-            has_iocs = True
-=======
-        for ioc in (batch.get('value', '') for batch in get_iocs_generator(size=batch_size)):
->>>>>>> 90cf3b88
             _file.write(ioc + '\n')
             has_iocs = True
             ioc_count += 1
@@ -259,9 +253,6 @@
         return xdr_type
 
 
-<<<<<<< HEAD
-def _parse_demisto_comments(ioc: dict, comment_field_name: str, comments_as_tags: bool) -> list[str] | None:
-=======
 def _parse_demisto_comments(ioc: dict, comment_field_name: list[str] | str, comments_as_tags: bool) -> list[Any] | None:
     """"
     Parsing xsoar fields to xdr from multiple fields value or a single value.
@@ -300,7 +291,6 @@
         The parsed comment from the single provided field.
         Returns None if no comments were found.
     """
->>>>>>> 90cf3b88
     if comment_field_name == 'comments':
         if comments_as_tags:
             raise DemistoException("When specifying comments_as_tags=True, the xsoar_comment_field cannot be `comments`)."
@@ -314,15 +304,12 @@
             return None
         return [comment]
 
-<<<<<<< HEAD
-=======
     elif comment_field_name == 'indicator_link':
         # parse indicator link into comments field
         if is_xsoar_saas():
             return [f'{demisto.demistoUrls().get("server")}/indicator/{ioc.get("id")}']
         return [f'{demisto.demistoUrls().get("server")}/#/indicator/{ioc.get("id")}']
 
->>>>>>> 90cf3b88
     else:  # custom comments field
         if not (raw_comment := ioc.get('CustomFields', {}).get(comment_field_name)):
             return None
@@ -335,11 +322,7 @@
 
 def demisto_ioc_to_xdr(ioc: dict) -> dict:
     try:
-<<<<<<< HEAD
-        demisto.debug(f'Raw outgoing IOC: {ioc}')
-=======
         # demisto.debug(f'Raw outgoing IOC: {ioc}') # uncomment to debug, otherwise spams the log
->>>>>>> 90cf3b88
         xdr_ioc: dict = {
             'indicator': ioc['value'],
             'severity': Client.severity,  # default, may be overwritten, see below
@@ -407,12 +390,8 @@
     demisto.info("executing sync")
     temp_file_path: str = get_temp_file()
     try:
-<<<<<<< HEAD
-        create_file_sync(temp_file_path)  # can be empty
-=======
         sync_time = datetime.now(timezone.utc)
         create_file_sync(temp_file_path)  # may end up empty
->>>>>>> 90cf3b88
         requests_kwargs: dict = get_requests_kwargs(file_path=temp_file_path)
         path: str = 'sync_tim_iocs'
         client.http_request(path, requests_kwargs)
@@ -425,8 +404,6 @@
 
 
 def iocs_to_keep(client: Client):
-<<<<<<< HEAD
-=======
     """
     Creats a file of all the indicators from xsoar we want to keep in XDR.
     All the indicators not send to XDR with the file will be deleted from XDR.
@@ -436,7 +413,6 @@
     return
 
     demisto.info("executing iocs_to_keep: this will send non-expired IOCs matching the query from XSOAR to XDR")  # noqa: suppress vulture on dead code
->>>>>>> 90cf3b88
     if datetime.utcnow().hour not in range(1, 3):
         raise DemistoException('iocs_to_keep runs only between 01:00 and 03:00.')
     temp_file_path: str = get_temp_file()
@@ -469,13 +445,9 @@
     current_run: str = datetime.utcnow().strftime(DEMISTO_TIME_FORMAT)
     last_run: dict = get_integration_context()
     query = create_last_iocs_query(from_date=last_run['time'], to_date=current_run)
-<<<<<<< HEAD
-    iocs: list = list(get_iocs_generator(query=query, size=batch_size))
-=======
     demisto.info(f"querying XSOAR's recently-modified IOCs with {query=}")
     iocs: list = list(get_iocs_generator(query=query, size=batch_size))
     demisto.info(f"querying XSOAR's recently-modified: got {len(iocs)}")
->>>>>>> 90cf3b88
     last_run['time'] = current_run
     demisto.debug(f"querying querying XSOAR's recently-modified IOCs: setting last_run['time']={current_run}")
     set_integration_context(last_run)
@@ -483,10 +455,7 @@
 
 
 def get_indicators(indicators: str) -> list:
-<<<<<<< HEAD
-=======
     demisto.debug("searching for IOCs in XSOAR")
->>>>>>> 90cf3b88
     if indicators:
         iocs: list = []
         not_found = []
@@ -511,15 +480,8 @@
 def tim_insert_jsons(client: Client):
     # takes our changes and pushes to XDR
     indicators = demisto.args().get('indicator', '')
-<<<<<<< HEAD
-    validation_errors = []
-    if not indicators:
-        iocs = get_last_iocs()
-    else:
-=======
     if indicators:
         demisto.info(f"pushing IOCs to XDR: querying with input {indicators}")
->>>>>>> 90cf3b88
         iocs = get_indicators(indicators)
     else:
         demisto.info("pushing IOCs to XDR: did not get indicators, will use recently-modified IOCs")
@@ -530,21 +492,11 @@
         path = 'tim_insert_jsons/'
         demisto.info(f"pushing IOCs to XDR: pushing {len(iocs)} IOCs to the {path} endpoint")
         for i, single_batch_iocs in enumerate(batch_iocs(iocs)):
-<<<<<<< HEAD
-            demisto.debug(f'push batch: {i}')
-=======
             demisto.debug(f'pushing IOCs to XDR: batch #{i} with {len(single_batch_iocs)} IOCs')
->>>>>>> 90cf3b88
             requests_kwargs: dict = get_requests_kwargs(_json=list(
                 map(demisto_ioc_to_xdr, single_batch_iocs)), validate=True)
             response = client.http_request(url_suffix=path, requests_kwargs=requests_kwargs)
             validation_errors.extend(response.get('reply', {}).get('validation_errors'))
-<<<<<<< HEAD
-    if validation_errors:
-        errors = create_validation_errors_response(validation_errors)
-        return_warning(errors)
-    return_outputs('push done.')
-=======
     else:
         demisto.info("pushing IOCs to XDR: found no matching IOCs")
     if validation_errors:
@@ -552,7 +504,6 @@
         demisto.info('pushing IOCs to XDR:' + errors.replace('\n', '. '))
         return_warning(errors)
     return_outputs('pushing IOCs to XDR: complete.')
->>>>>>> 90cf3b88
 
 
 def iocs_command(client: Client):
@@ -562,10 +513,7 @@
         path, iocs = prepare_enable_iocs(indicators)
     else:  # command == 'disable'
         path, iocs = prepare_disable_iocs(indicators)
-<<<<<<< HEAD
-=======
     demisto.info(f"IOCs command: sending {len(iocs)} IOCs to endpoint {path}")
->>>>>>> 90cf3b88
     requests_kwargs: dict = get_requests_kwargs(_json=iocs)
     client.http_request(url_suffix=path, requests_kwargs=requests_kwargs)
     return_outputs(f'IOCs command: {command}d {indicators=}')
@@ -610,11 +558,7 @@
 
 
 def xdr_ioc_to_demisto(ioc: dict) -> dict:
-<<<<<<< HEAD
-    demisto.debug(f'Raw incoming IOC: {ioc}')
-=======
     # demisto.debug(f'Raw incoming IOC: {ioc}') # uncomment to debug, otherwise spams the log
->>>>>>> 90cf3b88
     indicator = ioc.get('RULE_INDICATOR', '')
     xdr_server_score = int(xdr_reputation_to_demisto.get(ioc.get('REPUTATION'), 0))
     score = get_indicator_xdr_score(indicator, xdr_server_score)
@@ -652,20 +596,13 @@
 
 
 def get_changes(client: Client):
-<<<<<<< HEAD
-=======
     demisto.debug("pull XDR changes: starting")
->>>>>>> 90cf3b88
     from_time: dict = get_integration_context()
     if not from_time:
         raise DemistoException('XDR is not synced.')
     path, requests_kwargs = prepare_get_changes(from_time['ts'])
     requests_kwargs: dict = get_requests_kwargs(_json=requests_kwargs)
-<<<<<<< HEAD
-    demisto.debug(f'creating http request to {path} with {str(requests_kwargs)}')
-=======
     demisto.debug(f'pull XDR changes: calling endpoint {path}, {requests_kwargs=}')
->>>>>>> 90cf3b88
     if iocs := client.http_request(url_suffix=path, requests_kwargs=requests_kwargs).get('reply', []):
         from_time['ts'] = iocs[-1].get('RULE_MODIFY_TIME', from_time) + 1
         demisto.info(f'pull XDR changes: got {len(iocs)} IOCs from XDR')
@@ -683,10 +620,7 @@
     ts = int(datetime.now(timezone.utc).timestamp() * 1000) - 1
     path, requests_kwargs = prepare_get_changes(ts)
     requests_kwargs: dict = get_requests_kwargs(_json=requests_kwargs)
-<<<<<<< HEAD
-=======
     demisto.debug(f"calling endpoint {path} with {requests_kwargs=}")
->>>>>>> 90cf3b88
     client.http_request(url_suffix=path, requests_kwargs=requests_kwargs).get('reply', [])
     demisto.results('ok')
 
@@ -796,10 +730,6 @@
     demisto.debug(f"creating sync file with {timestamp=!s}")
     try:
         create_file_sync(temp_file_path)
-<<<<<<< HEAD
-        with open(temp_file_path) as _tmpfile:
-            return_results(fileResult('xdr-sync-file', _tmpfile.read()))
-=======
 
         if zip:
             with tempfile.NamedTemporaryFile(mode='w+b', suffix=".zip") as temp_zip_file:
@@ -815,7 +745,6 @@
 
         if set_time:
             set_sync_time(timestamp)
->>>>>>> 90cf3b88
     finally:
         os.remove(temp_file_path)
 
