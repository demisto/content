--- conflicted
+++ resolved
@@ -5,15 +5,8 @@
 from freezegun import freeze_time
 from XDR_iocs import *
 
-<<<<<<< HEAD
-
-Client.severity = 'INFO'
-Client.use_old_override_severity_parameter = True
-client = Client({'url': 'https://example.com'})
-=======
 Client.severity = "INFO"
 client = Client({"url": "https://example.com"})
->>>>>>> cbad3c1f
 
 
 def d_sort(in_dict):
@@ -919,12 +912,7 @@
     severity_value_backup = Client.severity
 
     # for testing
-<<<<<<< HEAD
-    Client.use_old_override_severity_parameter = True
-    Client.severity = 'LOW'
-=======
     Client.severity = "LOW"
->>>>>>> cbad3c1f
 
     # constants
     custom_severity_field = "custom_severity_field"
