--- conflicted
+++ resolved
@@ -661,11 +661,7 @@
     def test_get_changes(self, mocker):
         mocker.patch.object(demisto, 'getIntegrationContext', return_value={'ts': 1591142400000})
         mocker.patch.object(demisto, 'createIndicators')
-<<<<<<< HEAD
-        mocker.patch.object(demisto, 'searchIndicators', return_value={})
-=======
         mocker.patch.object(demisto, 'searchIndicators', return_value={"total": 0})
->>>>>>> 5cfcc708
         xdr_res = {'reply': [xdr_ioc[0] for xdr_ioc in TestXDRIOCToDemisto.data_test_xdr_ioc_to_demisto]}
         mocker.patch.object(Client, 'http_request', return_value=xdr_res)
         get_changes(client)
