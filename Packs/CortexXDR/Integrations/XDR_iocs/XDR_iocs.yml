--- conflicted
+++ resolved
@@ -206,11 +206,7 @@
       required: true
     description: Disables IOCs in the XDR server.
     name: xdr-iocs-disable
-<<<<<<< HEAD
-  dockerimage: demisto/python3:3.10.13.80593
-=======
   dockerimage: demisto/python3:3.10.13.84405
->>>>>>> 9d6c5180
   feed: true
   runonce: false
   script: '-'
