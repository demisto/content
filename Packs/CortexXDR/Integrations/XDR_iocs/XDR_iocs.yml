--- conflicted
+++ resolved
@@ -215,11 +215,7 @@
       required: true
     description: Disables IOCs in the XDR server.
     name: xdr-iocs-disable
-<<<<<<< HEAD
-  dockerimage: demisto/python3:3.10.13.86272
-=======
   dockerimage: demisto/python3:3.10.13.87159
->>>>>>> 64d4513d
   feed: true
   runonce: false
   script: '-'
