category: Data Enrichment & Threat Intelligence
commonfields:
  id: Cortex XDR - IOC
  version: -1
configuration:
- display: Server URL (e.g. https://example.net)
  name: url
  required: true
  type: 0
- display: ''
  name: apikey_id_creds
  required: false
  type: 9
  displaypassword: API Key ID
  hiddenusername: true
- display: ''
  name: apikey_creds
  required: false
  type: 9
  displaypassword: API Key
  hiddenusername: true
- display: API Key ID
  name: apikey_id
  required: false
  type: 4
  hidden: true
- display: API Key
  name: apikey
  required: false
  type: 4
  hidden: true
- display: Fetch indicators
  name: feed
  required: false
  type: 8
  defaultvalue: 'true'
- additionalinfo: When enabled, indicators will be synced from Cortex XSOAR to Cortex XDR. Disable if you prefer to use a playbook to sync indicators.
  defaultvalue: 'true'
  display: Auto Sync
  name: autoSync
  required: false
  type: 8
- additionalinfo: When the `override severity` parameter is set to True, the severity level chosen here will be used for all indicators. Otherwise, the severity level of the indicator will be used.
  display: Overriding severity value
  hidden: false
  name: severity
  required: true
  type: 15
  options:
  - info
  - low
  - medium
  - high
  - critical
- display: Tags
  name: feedTags
  required: false
  type: 0
  additionalinfo: Supports CSV values.
  defaultvalue: Cortex XDR
  hidden: false
- display: Sync Query
  name: query
  required: true
  type: 0
  additionalinfo: The query used to collect indicators to sync from Cortex XSOAR to Cortex XDR.
  defaultvalue: reputation:Bad and (type:File or type:Domain or type:IP)
  hidden: false
- display: Trust any certificate (not secure)
  name: insecure
  required: false
  type: 8
- display: Use system proxy settings
  name: proxy
  required: false
  type: 8
- additionalinfo: Indicators from this integration instance will be marked with this reputation
  display: Indicator Reputation
  name: feedReputation
  options:
  - None
  - Good
  - Suspicious
  - Bad
  required: false
  type: 18
- display: 'Source Reliability'
  name: feedReliability
  options:
  - A - Completely reliable
  - B - Usually reliable
  - C - Fairly reliable
  - D - Not usually reliable
  - E - Unreliable
  - F - Reliability cannot be judged
  required: true
  type: 15
  additionalinfo: Reliability of the source providing the intelligence data
  defaultvalue: A - Completely reliable
- display: 'Traffic Light Protocol Color'
  name: tlp_color
  required: false
  type: 15
  options:
  - RED
  - AMBER
  - GREEN
  - WHITE
  additionalinfo: The Traffic Light Protocol (TLP) designation to apply to indicators fetched from the feed
- display: ''
  name: feedExpirationPolicy
  required: false
  type: 17
  options:
  - never
  - interval
  - indicatorType
  - suddenDeath
- display: ''
  name: feedExpirationInterval
  required: false
  type: 1
- display: Incremental Feed
  name: feedIncremental
  required: false
  type: 8
  defaultvalue: 'true'
  hidden: true
- defaultvalue: '1'
  display: Feed Fetch Interval
  name: feedFetchInterval
  required: false
  type: 19
- additionalinfo: The XSOAR indicator field used as severity.
  display: XSOAR Severity Field
  name: xsoar_severity_field
  required: false
  type: 0
  defaultvalue: 'sourceoriginalseverity'
<<<<<<< HEAD
- defaultvalue: 'comments'
  additionalinfo: The Cortex XSOAR field where comments are stored. Default is `comments`. Expecting a Cortex XSOAR IOC format of a comment (nested dictionary). Specifying a different field name assumes the field has a list of strings to be used as comments, or a comma-separated string.
  display: XSOAR Comment Field
  name: xsoar_comments_field
  required: false
  type: 0
- defaultvalue: 'false'
  additionalinfo: Whether to consider the value at `xsoar_comments_field` as CSV. Requires specifying a xsoar_comments_field value different than the default `comments`.
  display: Comments as tags (CSV)
  name: comments_as_tags
  required: false
  type: 8
=======
>>>>>>> 5ee70e9d
- additionalinfo: When enabled, the severity value will be taken from the `severity` parameter, regardless of the IOC severity value. Otherwise, the severity value will be taken according to the `xsoar_severity_field` parameter.
  display: Override severity
  name: override_severity
  required: false
  type: 8
  defaultvalue: 'true'
- additionalinfo: When selected, the exclusion list is ignored for indicators from this feed. This means that if an indicator from this feed is on the exclusion list, the indicator might still be added to the system.
  display: Bypass exclusion list
  name: feedBypassExclusionList
  required: false
  type: 8
description: Use the Cortex XDR - IOCs feed integration to sync indicators from Cortex XSOAR to Cortex XDR and back to Cortex XSOAR. Cortex XDR is the world's first detection and response app that natively integrates network, endpoint and cloud data to stop sophisticated attacks.
display: Cortex XDR - IOC
name: Cortex XDR - IOC
script:
  commands:
  - arguments:
    - auto: PREDEFINED
      default: true
      defaultValue: 'false'
      description: |-
        For first sync, set to true.
        (do NOT run this twice!)
      isArray: false
      name: firstTime
      predefined:
      - 'true'
      - 'false'
      required: false
      secret: false
    deprecated: false
    description: Sync your IOC with Cortex XDR and delete the old.
    execution: false
    name: xdr-iocs-sync
  - arguments:
    - default: false
      description: IOCs to push. leave empty to push all recently modified IOCs.the indicators
      isArray: true
      name: indicator
      required: false
      secret: false
    deprecated: false
    description: Push modified IOCs to Cortex XDR.
    execution: false
    name: xdr-iocs-push
  - arguments:
    - default: false
      description: The time of the file creation (use UTC time zone).
      isArray: false
      name: time
      required: true
      secret: false
    deprecated: false
    description: Set sync time manually (Do not use this command unless you unredstandard the consequences).
    execution: false
    name: xdr-iocs-set-sync-time
  - deprecated: false
    description: Creates the sync file for the manual process. Run this command when instructed by the XDR support team.
    execution: false
    name: xdr-iocs-create-sync-file
  - arguments:
    - default: false
      description: The indicator to enable.
      isArray: true
      name: indicator
      required: true
      secret: false
    deprecated: false
    description: Enables IOCs in the XDR server.
    execution: false
    name: xdr-iocs-enable
  - arguments:
    - default: false
      description: The indicator to disable.
      isArray: true
      name: indicator
      required: true
      secret: false
    deprecated: false
    description: Disables IOCs in the XDR server.
    execution: false
    name: xdr-iocs-disable
  dockerimage: demisto/python3:3.10.9.42476
  feed: true
  isfetch: false
  longRunning: false
  longRunningPort: false
  runonce: false
  script: '-'
  subtype: python3
  type: python
tests:
- Cortex XDR - IOC - Test
fromversion: 5.5.0<|MERGE_RESOLUTION|>--- conflicted
+++ resolved
@@ -137,7 +137,6 @@
   required: false
   type: 0
   defaultvalue: 'sourceoriginalseverity'
-<<<<<<< HEAD
 - defaultvalue: 'comments'
   additionalinfo: The Cortex XSOAR field where comments are stored. Default is `comments`. Expecting a Cortex XSOAR IOC format of a comment (nested dictionary). Specifying a different field name assumes the field has a list of strings to be used as comments, or a comma-separated string.
   display: XSOAR Comment Field
@@ -150,8 +149,6 @@
   name: comments_as_tags
   required: false
   type: 8
-=======
->>>>>>> 5ee70e9d
 - additionalinfo: When enabled, the severity value will be taken from the `severity` parameter, regardless of the IOC severity value. Otherwise, the severity value will be taken according to the `xsoar_severity_field` parameter.
   display: Override severity
   name: override_severity
