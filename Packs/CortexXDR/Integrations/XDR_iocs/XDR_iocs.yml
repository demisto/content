category: Data Enrichment & Threat Intelligence
commonfields:
  id: Cortex XDR - IOC
  version: -1
configuration:
- display: Server URL (e.g. https://example.net)
  name: url
  required: true
  type: 0
- display: ''
  name: apikey_id_creds
  type: 9
  displaypassword: API Key ID
  hiddenusername: true
- display: ''
  name: apikey_creds
  type: 9
  displaypassword: API Key
  hiddenusername: true
- display: API Key ID
  name: apikey_id
  type: 4
  hidden: true
- display: API Key
  name: apikey
  type: 4
  hidden: true
- display: Fetch indicators
  name: feed
  type: 8
  defaultvalue: 'true'
- additionalinfo: When enabled, indicators will be synced from Cortex XSOAR to Cortex XDR. Disable if you prefer to use a playbook to sync indicators.
  defaultvalue: 'true'
  display: Auto Sync
  name: autoSync
  type: 8
- additionalinfo: When the `override severity` parameter is set to True, the severity level chosen here will be used for all indicators. Otherwise, the severity level of the indicator will be used.
  display: Overriding severity value
  name: severity
  required: true
  type: 15
  options:
  - info
  - low
  - medium
  - high
  - critical
- display: Tags
  name: feedTags
  type: 0
  additionalinfo: Supports CSV values.
  defaultvalue: Cortex XDR
- display: Sync Query
  name: query
  required: true
  type: 0
  additionalinfo: The query used to collect indicators to sync from Cortex XSOAR to Cortex XDR.
  defaultvalue: reputation:Bad and (type:File or type:Domain or type:IP)
- display: Trust any certificate (not secure)
  name: insecure
  type: 8
- display: Use system proxy settings
  name: proxy
  type: 8
- additionalinfo: Indicators from this integration instance will be marked with this reputation
  display: Indicator Reputation
  name: feedReputation
  options:
  - None
  - Good
  - Suspicious
  - Bad
  type: 18
- display: 'Source Reliability'
  name: feedReliability
  options:
  - A - Completely reliable
  - B - Usually reliable
  - C - Fairly reliable
  - D - Not usually reliable
  - E - Unreliable
  - F - Reliability cannot be judged
  required: true
  type: 15
  additionalinfo: Reliability of the source providing the intelligence data
  defaultvalue: A - Completely reliable
- display: 'Traffic Light Protocol Color'
  name: tlp_color
  type: 15
  options:
  - RED
  - AMBER
  - GREEN
  - WHITE
  additionalinfo: The Traffic Light Protocol (TLP) designation to apply to indicators fetched from the feed
- display: ''
  name: feedExpirationPolicy
  type: 17
  options:
  - never
  - interval
  - indicatorType
  - suddenDeath
- display: ''
  name: feedExpirationInterval
  type: 1
- display: Incremental Feed
  name: feedIncremental
  type: 8
  defaultvalue: 'true'
  hidden: true
- defaultvalue: '1'
  display: Feed Fetch Interval
  name: feedFetchInterval
  type: 19
- additionalinfo: The XSOAR indicator field used as severity.
  display: XSOAR Severity Field
  name: xsoar_severity_field
  type: 0
  defaultvalue: 'sourceoriginalseverity'
- defaultvalue: 'comments'
  additionalinfo: The Cortex XSOAR field where comments are stored. Default is `comments`. Expecting a Cortex XSOAR IOC format of a comment (nested dictionary). Specifying a different field name assumes the field has a list of strings to be used as comments, or a comma-separated string.
  display: XSOAR Comment Field
  name: xsoar_comments_field
  type: 0
- defaultvalue: 'false'
  additionalinfo: Whether to consider the value at `xsoar_comments_field` as CSV. Requires specifying a xsoar_comments_field value different than the default `comments`.
  display: Comments as tags (CSV)
  name: comments_as_tags
  type: 8
- additionalinfo: When enabled, the severity value will be taken from the `severity` parameter, regardless of the IOC severity value. Otherwise, the severity value will be taken according to the `xsoar_severity_field` parameter.
  display: Override severity
  name: override_severity
  type: 8
  defaultvalue: 'true'
- additionalinfo: When selected, the exclusion list is ignored for indicators from this feed. This means that if an indicator from this feed is on the exclusion list, the indicator might still be added to the system.
  display: Bypass exclusion list
  name: feedBypassExclusionList
  type: 8
description: Use the Cortex XDR - IOCs feed integration to sync indicators from Cortex XSOAR to Cortex XDR and back to Cortex XSOAR. Cortex XDR is the world's first detection and response app that natively integrates network, endpoint and cloud data to stop sophisticated attacks.
display: Cortex XDR - IOC
name: Cortex XDR - IOC
script:
  commands:
  - arguments:
    - auto: PREDEFINED
      default: true
      defaultValue: 'false'
      description: |-
        For first sync, set to true.
        (do NOT run this twice!)
      name: firstTime
      predefined:
      - 'true'
      - 'false'
    description: Sync your IOC with Cortex XDR and delete the old.
    name: xdr-iocs-sync
  - arguments:
    - description: IOCs to push. leave empty to push all recently modified IOCs.the indicators
      isArray: true
      name: indicator
    description: Push modified IOCs to Cortex XDR.
    name: xdr-iocs-push
  - arguments:
    - description: The time of the file creation (use UTC time zone).
      name: time
      required: true
    description: Set sync time manually (Do not use this command unless you unredstandard the consequences).
    name: xdr-iocs-set-sync-time
  - description: Creates the sync file for the manual process. Run this command when instructed by the XDR support team.
    name: xdr-iocs-create-sync-file
  - arguments:
    - description: The indicator to enable.
      isArray: true
      name: indicator
      required: true
    description: Enables IOCs in the XDR server.
    name: xdr-iocs-enable
  - arguments:
    - description: The indicator to disable.
      isArray: true
      name: indicator
      required: true
    description: Disables IOCs in the XDR server.
    name: xdr-iocs-disable
  dockerimage: demisto/python3:3.10.11.54132
  feed: true
<<<<<<< HEAD
=======
  runonce: false
>>>>>>> 9ddafcfd
  script: '-'
  subtype: python3
  type: python
tests:
- Cortex XDR - IOC - Test
fromversion: 5.5.0<|MERGE_RESOLUTION|>--- conflicted
+++ resolved
@@ -185,10 +185,7 @@
     name: xdr-iocs-disable
   dockerimage: demisto/python3:3.10.11.54132
   feed: true
-<<<<<<< HEAD
-=======
   runonce: false
->>>>>>> 9ddafcfd
   script: '-'
   subtype: python3
   type: python
