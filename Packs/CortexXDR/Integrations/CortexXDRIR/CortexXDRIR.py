--- conflicted
+++ resolved
@@ -1362,15 +1362,10 @@
                                                   starred=starred,
                                                   starred_incidents_fetch_window=starred_incidents_fetch_window,
                                                   )
-<<<<<<< HEAD
-            demisto.debug(f"After a cycle of fetch incidents. This is the next run = {next_run}. "
-                          f"{len(incidents)} incidents are fetched")
+            demisto.debug(f"Finished a fetch incidents cycle, {next_run=}."
+                          f"Fetched {len(incidents)} incidents.")
             # demisto.debug(f"{incidents=}") # uncomment to debug, otherwise spams the log
 
-=======
-            demisto.debug(f"Finished a fetch incidents cycle, {next_run=}"
-                          f"fetched {len(incidents)} incidents, {incidents=}")
->>>>>>> f7912712
             last_run_obj = demisto.getLastRun()
             last_run_obj['next_run'] = next_run
             demisto.setLastRun(last_run_obj)
