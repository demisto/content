import hashlib
import secrets
import string
import demistomock as demisto  # noqa: F401
from CommonServerPython import *  # noqa: F401
from CoreIRApiModule import *
from itertools import zip_longest

# Disable insecure warnings
urllib3.disable_warnings()

TIME_FORMAT = "%Y-%m-%dT%H:%M:%S"
NONCE_LENGTH = 64
API_KEY_LENGTH = 128

INTEGRATION_CONTEXT_BRAND = 'PaloAltoNetworksXDR'
XDR_INCIDENT_TYPE_NAME = 'Cortex XDR Incident'
INTEGRATION_NAME = 'Cortex XDR - IR'

XDR_INCIDENT_FIELDS = {
    "status": {"description": "Current status of the incident: \"new\",\"under_"
                              "investigation\",\"resolved_known_issue\","
                              "\"resolved_duplicate\",\"resolved_false_positive\","
                              "\"resolved_true_positive\",\"resolved_security_testing\",\"resolved_other\"",
               "xsoar_field_name": 'xdrstatusv2'},
    "assigned_user_mail": {"description": "Email address of the assigned user.",
                           'xsoar_field_name': "xdrassigneduseremail"},
    "assigned_user_pretty_name": {"description": "Full name of the user assigned to the incident.",
                                  "xsoar_field_name": "xdrassigneduserprettyname"},
    "resolve_comment": {"description": "Comments entered by the user when the incident was resolved.",
                        "xsoar_field_name": "xdrresolvecomment"},
    "manual_severity": {"description": "Incident severity assigned by the user. "
                                       "This does not affect the calculated severity low medium high",
                        "xsoar_field_name": "severity"},
}

XDR_RESOLVED_STATUS_TO_XSOAR = {
    'resolved_known_issue': 'Other',
    'resolved_duplicate': 'Duplicate',
    'resolved_false_positive': 'False Positive',
    'resolved_true_positive': 'Resolved',
    'resolved_security_testing': 'Other',
    'resolved_other': 'Other'
}

XSOAR_RESOLVED_STATUS_TO_XDR = {
    'Other': 'resolved_other',
    'Duplicate': 'resolved_duplicate',
    'False Positive': 'resolved_false_positive',
    'Resolved': 'resolved_true_positive',
}

MIRROR_DIRECTION = {
    'None': None,
    'Incoming': 'In',
    'Outgoing': 'Out',
    'Both': 'Both'
}


def convert_epoch_to_milli(timestamp):
    if timestamp is None:
        return None
    if 9 < len(str(timestamp)) < 13:
        timestamp = int(timestamp) * 1000
    return int(timestamp)


def convert_datetime_to_epoch(the_time=0):
    if the_time is None:
        return None
    try:
        if isinstance(the_time, datetime):
            return int(the_time.strftime('%s'))
    except Exception as err:
        demisto.debug(err)
        return 0


def convert_datetime_to_epoch_millis(the_time=0):
    return convert_epoch_to_milli(convert_datetime_to_epoch(the_time=the_time))


def generate_current_epoch_utc():
    return convert_datetime_to_epoch_millis(datetime.now(timezone.utc))


def generate_key():
    return "".join([secrets.choice(string.ascii_letters + string.digits) for _ in range(API_KEY_LENGTH)])


def create_auth(api_key):
    nonce = "".join([secrets.choice(string.ascii_letters + string.digits) for _ in range(NONCE_LENGTH)])
    timestamp = str(generate_current_epoch_utc())  # Get epoch time utc millis
    hash_ = hashlib.sha256()
    hash_.update((api_key + nonce + timestamp).encode("utf-8"))
    return nonce, timestamp, hash_.hexdigest()


def clear_trailing_whitespace(res):
    index = 0
    while index < len(res):
        for key, value in res[index].items():
            if isinstance(value, str):
                res[index][key] = value.rstrip()
        index += 1
    return res


def filter_and_save_unseen_incident(incidents: List, limit: int, number_of_already_filtered_incidents: int) -> List:
    """
    Filters incidents that were seen already and saves the unseen incidents to LastRun object.
    :param incidents: List of incident - must be list
    :param limit: the maximum number of incident per fetch
    :param number_of_already_filtered_incidents: number of incidents that were fetched already
    :return: the filtered incidents.
    """
    last_run_obj = demisto.getLastRun()
    fetched_starred_incidents = last_run_obj.pop('fetched_starred_incidents', {})
    filtered_incidents = []
    for incident in incidents:
        incident_id = incident.get('incident_id')
        if incident_id in fetched_starred_incidents:
            demisto.debug(f'incident (ID {incident_id}) was already fetched in the past.')
            continue
        fetched_starred_incidents[incident_id] = True
        filtered_incidents.append(incident)
        number_of_already_filtered_incidents += 1
        if number_of_already_filtered_incidents >= limit:
            break

    last_run_obj['fetched_starred_incidents'] = fetched_starred_incidents
    demisto.setLastRun(last_run_obj)
    return filtered_incidents


class Client(CoreClient):

    def test_module(self, first_fetch_time):
        """
            Performs basic get request to get item samples
        """
        last_one_day, _ = parse_date_range(first_fetch_time, TIME_FORMAT)
        try:
            self.get_incidents(lte_creation_time=last_one_day, limit=1)
        except Exception as err:
            if 'API request Unauthorized' in str(err):
                # this error is received from the XDR server when the client clock is not in sync to the server
                raise DemistoException(f'{str(err)} please validate that your both '
                                       f'XSOAR and XDR server clocks are in sync')
            else:
                raise

    def handle_fetch_starred_incidents(self, limit: int, page_number: int, request_data: dict) -> List:
        """
        handles pagination and filter of starred incidents that were fetched.
        :param limit: the maximum number of incident per fetch
        :param page_number: page number
        :param request_data: the api call request data
        :return: the filtered starred incidents.
        """
        res = self._http_request(
            method='POST',
            url_suffix='/incidents/get_incidents/',
            json_data={'request_data': request_data},
            timeout=self.timeout
        )
        raw_incidents = res.get('reply', {}).get('incidents', [])

        # we want to avoid duplications of starred incidents in the fetch-incident command (we fetch all incidents
        # in the fetch window).
        filtered_incidents = filter_and_save_unseen_incident(raw_incidents, limit, 0)

        # we want to support pagination on starred incidents.
        while len(filtered_incidents) < limit:
            page_number += 1
            search_from = page_number * limit
            search_to = search_from + limit
            request_data['search_from'] = search_from
            request_data['search_to'] = search_to

            res = self._http_request(
                method='POST',
                url_suffix='/incidents/get_incidents/',
                json_data={'request_data': request_data},
                timeout=self.timeout
            )
            raw_incidents = res.get('reply', {}).get('incidents', [])
            if not raw_incidents:
                break
            filtered_incidents += filter_and_save_unseen_incident(raw_incidents, limit, len(filtered_incidents))

        return filtered_incidents

    def get_incidents(self, incident_id_list=None, lte_modification_time=None, gte_modification_time=None,
                      lte_creation_time=None, gte_creation_time=None, status=None, starred=None,
                      starred_incidents_fetch_window=None, sort_by_modification_time=None, sort_by_creation_time=None,
                      page_number=0, limit=100, gte_creation_time_milliseconds=0):
        """
        Filters and returns incidents

        :param incident_id_list: List of incident ids - must be list
        :param lte_modification_time: string of time format "2019-12-31T23:59:00"
        :param gte_modification_time: string of time format "2019-12-31T23:59:00"
        :param lte_creation_time: string of time format "2019-12-31T23:59:00"
        :param gte_creation_time: string of time format "2019-12-31T23:59:00"
        :param starred_incidents_fetch_window: string of time format "2019-12-31T23:59:00"
        :param starred: True if the incident is starred, else False
        :param status: string of status
        :param sort_by_modification_time: optional - enum (asc,desc)
        :param sort_by_creation_time: optional - enum (asc,desc)
        :param page_number: page number
        :param limit: maximum number of incidents to return per page
        :param gte_creation_time_milliseconds: greater than time in milliseconds
        :return:
        """
        search_from = page_number * limit
        search_to = search_from + limit

        request_data = {
            'search_from': search_from,
            'search_to': search_to,
        }

        if sort_by_creation_time and sort_by_modification_time:
            raise ValueError('Should be provide either sort_by_creation_time or '
                             'sort_by_modification_time. Can\'t provide both')
        if sort_by_creation_time:
            request_data['sort'] = {
                'field': 'creation_time',
                'keyword': sort_by_creation_time
            }
        elif sort_by_modification_time:
            request_data['sort'] = {
                'field': 'modification_time',
                'keyword': sort_by_modification_time
            }

        filters = []
        if incident_id_list is not None and len(incident_id_list) > 0:
            filters.append({
                'field': 'incident_id_list',
                'operator': 'in',
                'value': incident_id_list
            })

        if status:
            filters.append({
                'field': 'status',
                'operator': 'eq',
                'value': status
            })

        if starred and starred_incidents_fetch_window:
            filters.append({
                'field': 'starred',
                'operator': 'eq',
                'value': True
            })
            filters.append({
                'field': 'creation_time',
                'operator': 'gte',
                'value': starred_incidents_fetch_window
            })
            if demisto.command() == 'fetch-incidents':
                if len(filters) > 0:
                    request_data['filters'] = filters
                incidents = self.handle_fetch_starred_incidents(limit, page_number, request_data)
                return incidents

        else:
            if lte_creation_time:
                filters.append({
                    'field': 'creation_time',
                    'operator': 'lte',
                    'value': date_to_timestamp(lte_creation_time, TIME_FORMAT)
                })

            if gte_creation_time:
                filters.append({
                    'field': 'creation_time',
                    'operator': 'gte',
                    'value': date_to_timestamp(gte_creation_time, TIME_FORMAT)
                })

            if lte_modification_time:
                filters.append({
                    'field': 'modification_time',
                    'operator': 'lte',
                    'value': date_to_timestamp(lte_modification_time, TIME_FORMAT)
                })

            if gte_modification_time:
                filters.append({
                    'field': 'modification_time',
                    'operator': 'gte',
                    'value': date_to_timestamp(gte_modification_time, TIME_FORMAT)
                })

            if gte_creation_time_milliseconds > 0:
                filters.append({
                    'field': 'creation_time',
                    'operator': 'gte',
                    'value': gte_creation_time_milliseconds
                })

        if len(filters) > 0:
            request_data['filters'] = filters

        res = self._http_request(
            method='POST',
            url_suffix='/incidents/get_incidents/',
            json_data={'request_data': request_data},
            timeout=self.timeout
        )
        incidents = res.get('reply', {}).get('incidents', [])

        return incidents

    def get_incident_extra_data(self, incident_id, alerts_limit=1000):
        """
        Returns incident by id

        :param incident_id: The id of incident
        :param alerts_limit: Maximum number alerts to get
        :return:
        """
        request_data = {
            'incident_id': incident_id,
            'alerts_limit': alerts_limit,
        }

        reply = self._http_request(
            method='POST',
            url_suffix='/incidents/get_incident_extra_data/',
            json_data={'request_data': request_data},
            timeout=self.timeout
        )

        incident = reply.get('reply')

        return incident

    def save_modified_incidents_to_integration_context(self):
        last_modified_incidents = self.get_incidents(limit=100, sort_by_modification_time='desc')
        modified_incidents_context = {}
        for incident in last_modified_incidents:
            incident_id = incident.get('incident_id')
            modified_incidents_context[incident_id] = incident.get('modification_time')

        set_integration_context({'modified_incidents': modified_incidents_context})

<<<<<<< HEAD
=======
    def get_contributing_event_by_alert_id(self, alert_id: int) -> dict:
        request_data = {
            "request_data": {
                "alert_id": alert_id,
            }
        }

        reply = self._http_request(
            method='POST',
            url_suffix='/alerts/get_correlation_alert_data/',
            json_data=request_data,
            timeout=self.timeout,
        )

        return reply.get('reply', {})

    def replace_featured_field(self, field_type: str, fields: list[dict]) -> dict:
        request_data = {
            'request_data': {
                'fields': fields
            }
        }

        reply = self._http_request(
            method='POST',
            url_suffix=f'/featured_fields/replace_{field_type}',
            json_data=request_data,
            timeout=self.timeout,
            raise_on_status=True
        )

        return reply.get('reply')

>>>>>>> 01005bca

def get_incidents_command(client, args):
    """
    Retrieve a list of incidents from XDR, filtered by some filters.
    """

    # sometimes incident id can be passed as integer from the playbook
    incident_id_list = args.get('incident_id_list')
    if isinstance(incident_id_list, int):
        incident_id_list = str(incident_id_list)

    incident_id_list = argToList(incident_id_list)
    # make sure all the ids passed are strings and not integers
    for index, id_ in enumerate(incident_id_list):
        if isinstance(id_, (int, float)):
            incident_id_list[index] = str(id_)

    lte_modification_time = args.get('lte_modification_time')
    gte_modification_time = args.get('gte_modification_time')
    since_modification_time = args.get('since_modification_time')

    if since_modification_time and gte_modification_time:
        raise ValueError('Can\'t set both since_modification_time and lte_modification_time')
    if since_modification_time:
        gte_modification_time, _ = parse_date_range(since_modification_time, TIME_FORMAT)

    lte_creation_time = args.get('lte_creation_time')
    gte_creation_time = args.get('gte_creation_time')
    since_creation_time = args.get('since_creation_time')

    if since_creation_time and gte_creation_time:
        raise ValueError('Can\'t set both since_creation_time and lte_creation_time')
    if since_creation_time:
        gte_creation_time, _ = parse_date_range(since_creation_time, TIME_FORMAT)

    statuses = argToList(args.get('status', ''))

    starred = args.get('starred')
    starred_incidents_fetch_window = args.get('starred_incidents_fetch_window', '3 days')
    starred_incidents_fetch_window, _ = parse_date_range(starred_incidents_fetch_window, to_timestamp=True)

    sort_by_modification_time = args.get('sort_by_modification_time')
    sort_by_creation_time = args.get('sort_by_creation_time')

    page = int(args.get('page', 0))
    limit = int(args.get('limit', 100))

    # If no filters were given, return a meaningful error message
    if not incident_id_list and (not lte_modification_time and not gte_modification_time and not since_modification_time
                                 and not lte_creation_time and not gte_creation_time and not since_creation_time
                                 and not statuses and not starred):
        raise ValueError("Specify a query for the incidents.\nFor example:"
                         " !xdr-get-incidents since_creation_time=\"1 year\" sort_by_creation_time=\"desc\" limit=10")

    if statuses:
        raw_incidents = []

        for status in statuses:
            raw_incidents += client.get_incidents(
                incident_id_list=incident_id_list,
                lte_modification_time=lte_modification_time,
                gte_modification_time=gte_modification_time,
                lte_creation_time=lte_creation_time,
                gte_creation_time=gte_creation_time,
                sort_by_creation_time=sort_by_creation_time,
                sort_by_modification_time=sort_by_modification_time,
                page_number=page,
                limit=limit,
                status=status,
                starred=starred,
                starred_incidents_fetch_window=starred_incidents_fetch_window,
            )

        if len(raw_incidents) > limit:
            raw_incidents = raw_incidents[:limit]
    else:
        raw_incidents = client.get_incidents(
            incident_id_list=incident_id_list,
            lte_modification_time=lte_modification_time,
            gte_modification_time=gte_modification_time,
            lte_creation_time=lte_creation_time,
            gte_creation_time=gte_creation_time,
            sort_by_creation_time=sort_by_creation_time,
            sort_by_modification_time=sort_by_modification_time,
            page_number=page,
            limit=limit,
            starred=starred,
            starred_incidents_fetch_window=starred_incidents_fetch_window,
        )

    return (
        tableToMarkdown('Incidents', raw_incidents),
        {
            f'{INTEGRATION_CONTEXT_BRAND}.Incident(val.incident_id==obj.incident_id)': raw_incidents
        },
        raw_incidents
    )


def check_if_incident_was_modified_in_xdr(incident_id, last_mirrored_in_time_timestamp, last_modified_incidents_dict):
    if incident_id in last_modified_incidents_dict:  # search the incident in the dict of modified incidents
        incident_modification_time_in_xdr = int(str(last_modified_incidents_dict[incident_id]))

        demisto.debug(f"XDR incident {incident_id}\n"
                      f"modified time:         {incident_modification_time_in_xdr}\n"
                      f"last mirrored in time: {last_mirrored_in_time_timestamp}")

        if incident_modification_time_in_xdr > last_mirrored_in_time_timestamp:  # need to update this incident
            demisto.info(f"Incident '{incident_id}' was modified. performing extra-data request.")
            return True
    # the incident was not modified
    return False


def get_last_mirrored_in_time(args):
    demisto_incidents = demisto.get_incidents()  # type: ignore

    if demisto_incidents:  # handling 5.5 version
        demisto_incident = demisto_incidents[0]
        last_mirrored_in_time = demisto_incident.get('CustomFields', {}).get('lastmirroredintime')
        if not last_mirrored_in_time:  # this is an old incident, update anyway
            return 0
        last_mirrored_in_timestamp = arg_to_timestamp(last_mirrored_in_time, 'last_mirrored_in_time')

    else:  # handling 6.0 version
        last_mirrored_in_time = arg_to_timestamp(args.get('last_update'), 'last_update')
        last_mirrored_in_timestamp = (last_mirrored_in_time - (120 * 1000))

    return last_mirrored_in_timestamp


def get_incident_extra_data_command(client, args):
    incident_id = args.get('incident_id')
    alerts_limit = int(args.get('alerts_limit', 1000))
    return_only_updated_incident = argToBoolean(args.get('return_only_updated_incident', 'False'))

    if return_only_updated_incident:
        last_mirrored_in_time = get_last_mirrored_in_time(args)
        last_modified_incidents_dict = get_integration_context().get('modified_incidents', {})

        if check_if_incident_was_modified_in_xdr(incident_id, last_mirrored_in_time, last_modified_incidents_dict):
            pass  # the incident was modified. continue to perform extra-data request

        else:  # the incident was not modified
            return "The incident was not modified in XDR since the last mirror in.", {}, {}

    demisto.debug(f"Performing extra-data request on incident: {incident_id}")
    raw_incident = client.get_incident_extra_data(incident_id, alerts_limit)

    incident = raw_incident.get('incident')
    incident_id = incident.get('incident_id')
    raw_alerts = raw_incident.get('alerts').get('data')
    context_alerts = clear_trailing_whitespace(raw_alerts)
    for alert in context_alerts:
        alert['host_ip_list'] = alert.get('host_ip').split(',') if alert.get('host_ip') else []
    file_artifacts = raw_incident.get('file_artifacts').get('data')
    network_artifacts = raw_incident.get('network_artifacts').get('data')

    readable_output = [tableToMarkdown('Incident {}'.format(incident_id), incident)]

    if len(context_alerts) > 0:
        readable_output.append(tableToMarkdown('Alerts', context_alerts,
                                               headers=[key for key in context_alerts[0] if key != 'host_ip']))
    else:
        readable_output.append(tableToMarkdown('Alerts', []))

    if len(network_artifacts) > 0:
        readable_output.append(tableToMarkdown('Network Artifacts', network_artifacts))
    else:
        readable_output.append(tableToMarkdown('Network Artifacts', []))

    if len(file_artifacts) > 0:
        readable_output.append(tableToMarkdown('File Artifacts', file_artifacts))
    else:
        readable_output.append(tableToMarkdown('File Artifacts', []))

    incident.update({
        'alerts': context_alerts,
        'file_artifacts': file_artifacts,
        'network_artifacts': network_artifacts
    })
    account_context_output = assign_params(**{
        'Username': incident.get('users', '')
    })
    endpoint_context_output = assign_params(**{
        'Hostname': incident.get('hosts', '')
    })

    context_output = {f'{INTEGRATION_CONTEXT_BRAND}.Incident(val.incident_id==obj.incident_id)': incident}
    if account_context_output:
        context_output['Account(val.Username==obj.Username)'] = account_context_output
    if endpoint_context_output:
        context_output['Endpoint(val.Hostname==obj.Hostname)'] = endpoint_context_output

    file_context, process_context, domain_context, ip_context = get_indicators_context(incident)

    if file_context:
        context_output[Common.File.CONTEXT_PATH] = file_context
    if domain_context:
        context_output[Common.Domain.CONTEXT_PATH] = domain_context
    if ip_context:
        context_output[Common.IP.CONTEXT_PATH] = ip_context
    if process_context:
        context_output['Process(val.Name && val.Name == obj.Name)'] = process_context

    return (
        '\n'.join(readable_output),
        context_output,
        raw_incident
    )


def create_parsed_alert(product, vendor, local_ip, local_port, remote_ip, remote_port, event_timestamp, severity,
                        alert_name, alert_description):
    alert = {
        "product": product,
        "vendor": vendor,
        "local_ip": local_ip,
        "local_port": local_port,
        "remote_ip": remote_ip,
        "remote_port": remote_port,
        "event_timestamp": event_timestamp,
        "severity": severity,
        "alert_name": alert_name,
        "alert_description": alert_description
    }

    return alert


def insert_parsed_alert_command(client, args):
    product = args.get('product')
    vendor = args.get('vendor')
    local_ip = args.get('local_ip')
    local_port = arg_to_int(
        arg=args.get('local_port'),
        arg_name='local_port'
    )
    remote_ip = args.get('remote_ip')
    remote_port = arg_to_int(
        arg=args.get('remote_port'),
        arg_name='remote_port'
    )

    severity = args.get('severity')
    alert_name = args.get('alert_name')
    alert_description = args.get('alert_description', '')

    if args.get('event_timestamp') is None:
        # get timestamp now if not provided
        event_timestamp = int(round(time.time() * 1000))
    else:
        event_timestamp = int(args.get('event_timestamp'))

    alert = create_parsed_alert(
        product=product,
        vendor=vendor,
        local_ip=local_ip,
        local_port=local_port,
        remote_ip=remote_ip,
        remote_port=remote_port,
        event_timestamp=event_timestamp,
        severity=severity,
        alert_name=alert_name,
        alert_description=alert_description
    )

    client.insert_alerts([alert])

    return (
        'Alert inserted successfully',
        None,
        None
    )


def insert_cef_alerts_command(client, args):
    # parsing alerts list. the reason we don't use argToList is because cef_alerts could contain comma (,) so
    # we shouldn't split them by comma
    alerts = args.get('cef_alerts')
    if isinstance(alerts, list):
        pass
    elif isinstance(alerts, str):
        if alerts[0] == '[' and alerts[-1] == ']':
            # if the string contains [] it means it is a list and must be parsed
            alerts = json.loads(alerts)
        else:
            # otherwise it is a single alert
            alerts = [alerts]
    else:
        raise ValueError('Invalid argument "cef_alerts". It should be either list of strings (cef alerts), '
                         'or single string')

    client.insert_cef_alerts(alerts)

    return (
        'Alerts inserted successfully',
        None,
        None
    )


def sort_all_list_incident_fields(incident_data):
    """Sorting all lists fields in an incident - without this, elements may shift which results in false
    identification of changed fields"""
    if incident_data.get('hosts', []):
        incident_data['hosts'] = sorted(incident_data.get('hosts', []))
        incident_data['hosts'] = [host.upper() for host in incident_data.get('hosts', [])]

    if incident_data.get('users', []):
        incident_data['users'] = sorted(incident_data.get('users', []))
        incident_data['users'] = [user.upper() for user in incident_data.get('users', [])]

    if incident_data.get('incident_sources', []):
        incident_data['incident_sources'] = sorted(incident_data.get('incident_sources', []))

    if incident_data.get('alerts', []):
        incident_data['alerts'] = sort_by_key(incident_data.get('alerts', []), main_key='alert_id', fallback_key='name')
        reformat_sublist_fields(incident_data['alerts'])

    if incident_data.get('file_artifacts', []):
        incident_data['file_artifacts'] = sort_by_key(incident_data.get('file_artifacts', []), main_key='file_name',
                                                      fallback_key='file_sha256')
        reformat_sublist_fields(incident_data['file_artifacts'])

    if incident_data.get('network_artifacts', []):
        incident_data['network_artifacts'] = sort_by_key(incident_data.get('network_artifacts', []),
                                                         main_key='network_domain', fallback_key='network_remote_ip')
        reformat_sublist_fields(incident_data['network_artifacts'])


def sync_incoming_incident_owners(incident_data):
    if incident_data.get('assigned_user_mail') and demisto.params().get('sync_owners'):
        user_info = demisto.findUser(email=incident_data.get('assigned_user_mail'))
        if user_info:
            demisto.debug(f"Syncing incident owners: XDR incident {incident_data.get('incident_id')}, "
                          f"owner {user_info.get('username')}")
            incident_data['owner'] = user_info.get('username')

        else:
            demisto.debug(f"The user assigned to XDR incident {incident_data.get('incident_id')} "
                          f"is not registered on XSOAR")


def handle_incoming_user_unassignment(incident_data):
    incident_data['assigned_user_mail'] = ''
    incident_data['assigned_user_pretty_name'] = ''
    if demisto.params().get('sync_owners'):
        demisto.debug(f'Unassigning owner from XDR incident {incident_data.get("incident_id")}')
        incident_data['owner'] = ''


def handle_incoming_closing_incident(incident_data):
    closing_entry = {}  # type: Dict
    if incident_data.get('status') in XDR_RESOLVED_STATUS_TO_XSOAR:
        demisto.debug(f"Closing XDR issue {incident_data.get('incident_id')}")
        closing_entry = {
            'Type': EntryType.NOTE,
            'Contents': {
                'dbotIncidentClose': True,
                'closeReason': XDR_RESOLVED_STATUS_TO_XSOAR.get(incident_data.get("status")),
                'closeNotes': incident_data.get('resolve_comment')
            },
            'ContentsFormat': EntryFormat.JSON
        }
        incident_data['closeReason'] = XDR_RESOLVED_STATUS_TO_XSOAR.get(incident_data.get("status"))
        incident_data['closeNotes'] = incident_data.get('resolve_comment')

        if incident_data.get('status') == 'resolved_known_issue':
            closing_entry['Contents']['closeNotes'] = 'Known Issue.\n' + incident_data['closeNotes']
            incident_data['closeNotes'] = 'Known Issue.\n' + incident_data['closeNotes']

    return closing_entry


def get_mapping_fields_command():
    xdr_incident_type_scheme = SchemeTypeMapping(type_name=XDR_INCIDENT_TYPE_NAME)
    for field in XDR_INCIDENT_FIELDS:
        xdr_incident_type_scheme.add_field(name=field, description=XDR_INCIDENT_FIELDS[field].get('description'))

    mapping_response = GetMappingFieldsResponse()
    mapping_response.add_scheme_type(xdr_incident_type_scheme)

    return mapping_response


def get_modified_remote_data_command(client, args):
    remote_args = GetModifiedRemoteDataArgs(args)
    last_update = remote_args.last_update  # In the first run, this value will be set to 1 minute earlier

    demisto.debug(f'Performing get-modified-remote-data command. Last update is: {last_update}')

    last_update_utc = dateparser.parse(last_update, settings={'TIMEZONE': 'UTC'})  # convert to utc format
    if last_update_utc:
        last_update_without_ms = last_update_utc.isoformat().split('.')[0]

    raw_incidents = client.get_incidents(gte_modification_time=last_update_without_ms, limit=100)

    modified_incident_ids = list()
    for raw_incident in raw_incidents:
        incident_id = raw_incident.get('incident_id')
        modified_incident_ids.append(incident_id)

    return GetModifiedRemoteDataResponse(modified_incident_ids)


def get_remote_data_command(client, args):
    remote_args = GetRemoteDataArgs(args)
    demisto.debug(f'Performing get-remote-data command with incident id: {remote_args.remote_incident_id}')

    incident_data = {}
    try:
        # when Demisto version is 6.1.0 and above, this command will only be automatically executed on incidents
        # returned from get_modified_remote_data_command so we want to perform extra-data request on those incidents.
        return_only_updated_incident = not is_demisto_version_ge('6.1.0')  # True if version is below 6.1 else False

        incident_data = get_incident_extra_data_command(client, {"incident_id": remote_args.remote_incident_id,
                                                                 "alerts_limit": 1000,
                                                                 "return_only_updated_incident": return_only_updated_incident,
                                                                 "last_update": remote_args.last_update})
        if 'The incident was not modified' not in incident_data[0]:
            demisto.debug(f"Updating XDR incident {remote_args.remote_incident_id}")

            incident_data = incident_data[2].get('incident')
            incident_data['id'] = incident_data.get('incident_id')

            sort_all_list_incident_fields(incident_data)

            # deleting creation time as it keeps updating in the system
            del incident_data['creation_time']

            # handle unasignment
            if incident_data.get('assigned_user_mail') is None:
                handle_incoming_user_unassignment(incident_data)

            else:
                # handle owner sync
                sync_incoming_incident_owners(incident_data)

            # handle closed issue in XDR and handle outgoing error entry
            entries = [handle_incoming_closing_incident(incident_data)]

            reformatted_entries = []
            for entry in entries:
                if entry:
                    reformatted_entries.append(entry)

            incident_data['in_mirror_error'] = ''

            return GetRemoteDataResponse(
                mirrored_object=incident_data,
                entries=reformatted_entries
            )

        else:  # no need to update this incident
            incident_data = {
                'id': remote_args.remote_incident_id,
                'in_mirror_error': ""
            }

            return GetRemoteDataResponse(
                mirrored_object=incident_data,
                entries=[]
            )

    except Exception as e:
        demisto.debug(f"Error in XDR incoming mirror for incident {remote_args.remote_incident_id} \n"
                      f"Error message: {str(e)}")

        if "Rate limit exceeded" in str(e):
            return_error("API rate limit")

        if incident_data:
            incident_data['in_mirror_error'] = str(e)
            sort_all_list_incident_fields(incident_data)

            # deleting creation time as it keeps updating in the system
            del incident_data['creation_time']

        else:
            incident_data = {
                'id': remote_args.remote_incident_id,
                'in_mirror_error': str(e)
            }

        return GetRemoteDataResponse(
            mirrored_object=incident_data,
            entries=[]
        )


def fetch_incidents(client, first_fetch_time, integration_instance, last_run: dict = None, max_fetch: int = 10,
                    statuses: List = [], starred: Optional[bool] = None, starred_incidents_fetch_window: str = None):
    # Get the last fetch time, if exists
    last_fetch = last_run.get('time') if isinstance(last_run, dict) else None
    incidents_from_previous_run = last_run.get('incidents_from_previous_run', []) if isinstance(last_run,
                                                                                                dict) else []

    # Handle first time fetch, fetch incidents retroactively
    if last_fetch is None:
        last_fetch, _ = parse_date_range(first_fetch_time, to_timestamp=True)

    if starred:
        starred_incidents_fetch_window, _ = parse_date_range(starred_incidents_fetch_window, to_timestamp=True)

    incidents = []
    if incidents_from_previous_run:
        raw_incidents = incidents_from_previous_run
    else:
        if statuses:
            raw_incidents = []
            for status in statuses:
                raw_incidents += client.get_incidents(gte_creation_time_milliseconds=last_fetch, status=status,
                                                      limit=max_fetch, sort_by_creation_time='asc', starred=starred,
                                                      starred_incidents_fetch_window=starred_incidents_fetch_window)
            raw_incidents = sorted(raw_incidents, key=lambda inc: inc['creation_time'])
        else:
            raw_incidents = client.get_incidents(gte_creation_time_milliseconds=last_fetch, limit=max_fetch,
                                                 sort_by_creation_time='asc', starred=starred,
                                                 starred_incidents_fetch_window=starred_incidents_fetch_window)

    # save the last 100 modified incidents to the integration context - for mirroring purposes
    client.save_modified_incidents_to_integration_context()

    # maintain a list of non created incidents in a case of a rate limit exception
    non_created_incidents: list = raw_incidents.copy()
    next_run = dict()
    try:
        # The count of incidents, so as not to pass the limit
        count_incidents = 0

        for raw_incident in raw_incidents:
            incident_id = raw_incident.get('incident_id')

            incident_data = get_incident_extra_data_command(client, {"incident_id": incident_id,
                                                                     "alerts_limit": 1000})[2].get('incident')

            sort_all_list_incident_fields(incident_data)

            incident_data['mirror_direction'] = MIRROR_DIRECTION.get(demisto.params().get('mirror_direction', 'None'),
                                                                     None)
            incident_data['mirror_instance'] = integration_instance
            incident_data['last_mirrored_in'] = int(datetime.now().timestamp() * 1000)

            description = raw_incident.get('description')
            occurred = timestamp_to_datestring(raw_incident['creation_time'], TIME_FORMAT + 'Z')
            incident = {
                'name': f'XDR Incident {incident_id} - {description}',
                'occurred': occurred,
                'rawJSON': json.dumps(incident_data),
            }

            if demisto.params().get('sync_owners') and incident_data.get('assigned_user_mail'):
                incident['owner'] = demisto.findUser(email=incident_data.get('assigned_user_mail')).get('username')

            # Update last run and add incident if the incident is newer than last fetch
            if raw_incident['creation_time'] > last_fetch:
                last_fetch = raw_incident['creation_time']

            incidents.append(incident)
            non_created_incidents.remove(raw_incident)

            count_incidents += 1
            if count_incidents == max_fetch:
                break

    except Exception as e:
        if "Rate limit exceeded" in str(e):
            demisto.info(f"Cortex XDR - rate limit exceeded, number of non created incidents is: "
                         f"'{len(non_created_incidents)}'.\n The incidents will be created in the next fetch")
        else:
            raise

    if non_created_incidents:
        next_run['incidents_from_previous_run'] = non_created_incidents
    else:
        next_run['incidents_from_previous_run'] = []

    next_run['time'] = last_fetch + 1

    return next_run, incidents


def get_endpoints_by_status_command(client: Client, args: Dict) -> CommandResults:
    status = args.get('status')

    last_seen_gte = arg_to_timestamp(
        arg=args.get('last_seen_gte'),
        arg_name='last_seen_gte'
    )

    last_seen_lte = arg_to_timestamp(
        arg=args.get('last_seen_lte'),
        arg_name='last_seen_lte'
    )

    endpoints_count, raw_res = client.get_endpoints_by_status(status, last_seen_gte=last_seen_gte,
                                                              last_seen_lte=last_seen_lte)

    ec = {'status': status, 'count': endpoints_count}

    return CommandResults(
        readable_output=f'{status} endpoints count: {endpoints_count}',
        outputs_prefix=f'{INTEGRATION_CONTEXT_BRAND}.EndpointsStatus',
        outputs_key_field='status',
        outputs=ec,
        raw_response=raw_res)


def get_contributing_event_command(client: Client, args: Dict) -> CommandResults:

    if alert_ids := argToList(args.get('alert_ids')):
        alerts = []

        for alert_id in alert_ids:
            if alert := client.get_contributing_event_by_alert_id(int(alert_id)):
                page_number = max(int(args.get('page_number', 1)), 1) - 1  # Min & default zero (First page)
                page_size = max(int(args.get('page_size', 50)), 0)  # Min zero & default 50
                offset = page_number * page_size
                limit = max(int(args.get('limit', 0)), 0) or offset + page_size

                alert_with_events = {
                    'alertID': str(alert_id),
                    'events': alert.get('events', [])[offset:limit],
                }
                alerts.append(alert_with_events)

        readable_output = tableToMarkdown(
            'Contributing events', alerts, headerTransform=pascalToSpace, removeNull=True, is_auto_json_transform=True
        )
        return CommandResults(
            readable_output=readable_output,
            outputs_prefix=f'{INTEGRATION_CONTEXT_BRAND}.ContributingEvent',
            outputs_key_field='alertID',
            outputs=alerts,
            raw_response=alerts
        )

    else:
        return CommandResults(readable_output='The alert_ids argument cannot be empty.')


def replace_featured_field_command(client: Client, args: Dict) -> CommandResults:
    field_type = args.get('field_type', '')
    values = argToList(args.get('values'))
    len_values = len(values)
    comments = argToList(args.get('comments'))[:len_values]
    ad_type = argToList(args.get('ad_type', 'group'))[:len_values]

    if field_type == 'ad_groups':
        fields = [
            {
                'value': field[0], 'comment': field[1], 'type': field[2]
            } for field in zip_longest(values, comments, ad_type, fillvalue='')
        ]
    else:
        fields = [
            {'value': field[0], 'comment': field[1]} for field in zip_longest(values, comments, fillvalue='')
        ]

    client.replace_featured_field(field_type, fields)

    result = {'fieldType': field_type, 'fields': fields}

    readable_output = tableToMarkdown(
        f'Replaced featured: {result.get("fieldType")}', result.get('fields'), headerTransform=pascalToSpace
    )

    return CommandResults(
        readable_output=readable_output,
        outputs_prefix=f'{INTEGRATION_CONTEXT_BRAND}.FeaturedField',
        outputs_key_field='fieldType',
        outputs=result,
        raw_response=result
    )


def main():  # pragma: no cover
    """
    Executes an integration command
    """
    command = demisto.command()
    params = demisto.params()
    LOG(f'Command being called is {command}')

    # using two different credentials object as they both fields need to be encrypted
    api_key = params.get('apikey') or params.get('apikey_creds').get('password', '')
    api_key_id = params.get('apikey_id') or params.get('apikey_id_creds').get('password', '')
    first_fetch_time = params.get('fetch_time', '3 days')
    base_url = urljoin(params.get('url'), '/public_api/v1')
    proxy = params.get('proxy')
    verify_cert = not params.get('insecure', False)
    statuses = params.get('status')
    starred = True if params.get('starred') else None
    starred_incidents_fetch_window = params.get('starred_incidents_fetch_window', '3 days')

    try:
        timeout = int(params.get('timeout', 120))
    except ValueError as e:
        demisto.debug(f'Failed casting timeout parameter to int, falling back to 120 - {e}')
        timeout = 120
    try:
        max_fetch = int(params.get('max_fetch', 10))
    except ValueError as e:
        demisto.debug(f'Failed casting max fetch parameter to int, falling back to 10 - {e}')
        max_fetch = 10

    nonce = "".join([secrets.choice(string.ascii_letters + string.digits) for _ in range(64)])
    timestamp = str(int(datetime.now(timezone.utc).timestamp()) * 1000)
    auth_key = "%s%s%s" % (api_key, nonce, timestamp)
    auth_key = auth_key.encode("utf-8")
    api_key_hash = hashlib.sha256(auth_key).hexdigest()

    if argToBoolean(params.get("prevent_only", False)):
        api_key_hash = api_key

    headers = {
        "x-xdr-timestamp": timestamp,
        "x-xdr-nonce": nonce,
        "x-xdr-auth-id": str(api_key_id),
        "Authorization": api_key_hash
    }

    client = Client(
        base_url=base_url,
        proxy=proxy,
        verify=verify_cert,
        headers=headers,
        timeout=timeout
    )

    args = demisto.args()
    args["integration_context_brand"] = INTEGRATION_CONTEXT_BRAND
    args["integration_name"] = INTEGRATION_NAME

    try:
        if command == 'test-module':
            client.test_module(first_fetch_time)
            demisto.results('ok')

        elif command == 'fetch-incidents':
            integration_instance = demisto.integrationInstance()
            next_run, incidents = fetch_incidents(client, first_fetch_time, integration_instance,
                                                  demisto.getLastRun().get('next_run'), max_fetch, statuses, starred,
                                                  starred_incidents_fetch_window)
            last_run_obj = demisto.getLastRun()
            last_run_obj['next_run'] = next_run
            demisto.setLastRun(last_run_obj)
            demisto.incidents(incidents)

        elif command == 'xdr-get-incidents':
            return_outputs(*get_incidents_command(client, args))

        elif command == 'xdr-get-incident-extra-data':
            return_outputs(*get_incident_extra_data_command(client, args))

        elif command == 'xdr-update-incident':
            return_outputs(*update_incident_command(client, args))

        elif command == 'xdr-get-endpoints':
            return_results(get_endpoints_command(client, args))

        elif command == 'xdr-insert-parsed-alert':
            return_outputs(*insert_parsed_alert_command(client, args))

        elif command == 'xdr-insert-cef-alerts':
            return_outputs(*insert_cef_alerts_command(client, args))

        elif command == 'xdr-isolate-endpoint':
            return_results(isolate_endpoint_command(client, args))

        elif command == 'xdr-endpoint-isolate':
            polling_args = {
                **args,
                "endpoint_id_list": args.get('endpoint_id')
            }
            return_results(run_polling_command(client=client,
                                               args=polling_args,
                                               cmd="xdr-endpoint-isolate",
                                               command_function=isolate_endpoint_command,
                                               command_decision_field="action_id",
                                               results_function=get_endpoints_command,
                                               polling_field="is_isolated",
                                               polling_value=["AGENT_ISOLATED"],
                                               stop_polling=True))

        elif command == 'xdr-unisolate-endpoint':
            return_results(unisolate_endpoint_command(client, args))

        elif command == 'xdr-endpoint-unisolate':
            polling_args = {
                **args,
                "endpoint_id_list": args.get('endpoint_id')
            }
            return_results(run_polling_command(client=client,
                                               args=polling_args,
                                               cmd="xdr-endpoint-unisolate",
                                               command_function=unisolate_endpoint_command,
                                               command_decision_field="action_id",
                                               results_function=get_endpoints_command,
                                               polling_field="is_isolated",
                                               polling_value=["AGENT_UNISOLATED",
                                                              "CANCELLED",
                                                              "ֿPENDING_ABORT",
                                                              "ABORTED",
                                                              "EXPIRED",
                                                              "COMPLETED_PARTIAL",
                                                              "COMPLETED_SUCCESSFULLY",
                                                              "FAILED",
                                                              "TIMEOUT"],
                                               stop_polling=True))

        elif command == 'xdr-get-distribution-url':
            return_outputs(*get_distribution_url_command(client, args))

        elif command == 'xdr-get-create-distribution-status':
            return_outputs(*get_distribution_status_command(client, args))

        elif command == 'xdr-get-distribution-versions':
            return_outputs(*get_distribution_versions_command(client, args))

        elif command == 'xdr-create-distribution':
            return_outputs(*create_distribution_command(client, args))

        elif command == 'xdr-get-audit-management-logs':
            return_outputs(*get_audit_management_logs_command(client, args))

        elif command == 'xdr-get-audit-agent-reports':
            return_outputs(*get_audit_agent_reports_command(client, args))

        elif command == 'xdr-quarantine-files':
            return_results(quarantine_files_command(client, args))

        elif command == 'core-quarantine-files':
            polling_args = {
                **args,
                "endpoint_id": argToList(args.get("endpoint_id_list"))[0]
            }
            return_results(run_polling_command(client=client,
                                               args=polling_args,
                                               cmd="core-quarantine-files",
                                               command_function=quarantine_files_command,
                                               command_decision_field="action_id",
                                               results_function=action_status_get_command,
                                               polling_field="status",
                                               polling_value=["PENDING",
                                                              "IN_PROGRESS",
                                                              "PENDING_ABORT"]))

        elif command == 'xdr-get-quarantine-status':
            return_results(get_quarantine_status_command(client, args))

        elif command == 'xdr-restore-file':
            return_results(restore_file_command(client, args))

        elif command == 'xdr-file-restore':
            return_results(run_polling_command(client=client,
                                               args=args,
                                               cmd="xdr-file-restore",
                                               command_function=restore_file_command,
                                               command_decision_field="action_id",
                                               results_function=action_status_get_command,
                                               polling_field="status",
                                               polling_value=["PENDING",
                                                              "IN_PROGRESS",
                                                              "PENDING_ABORT"]))

        elif command == 'xdr-endpoint-scan':
            return_results(endpoint_scan_command(client, args))

        elif command == 'xdr-endpoint-scan-execute':
            return_results(run_polling_command(client=client,
                                               args=args,
                                               cmd="xdr-endpoint-scan-execute",
                                               command_function=endpoint_scan_command,
                                               command_decision_field="action_id",
                                               results_function=action_status_get_command,
                                               polling_field="status",
                                               polling_value=["PENDING",
                                                              "IN_PROGRESS",
                                                              "PENDING_ABORT"]))

        elif command == 'xdr-endpoint-scan-abort':
            return_results(endpoint_scan_abort_command(client, args))

        elif command == 'get-mapping-fields':
            return_results(get_mapping_fields_command())

        elif command == 'get-remote-data':
            return_results(get_remote_data_command(client, args))

        elif command == 'update-remote-system':
            return_results(update_remote_system_command(client, args))

        elif command == 'xdr-delete-endpoints':
            return_outputs(*delete_endpoints_command(client, args))

        elif command == 'xdr-get-policy':
            return_outputs(*get_policy_command(client, args))

        elif command == 'xdr-get-endpoint-device-control-violations':
            return_outputs(*get_endpoint_device_control_violations_command(client, args))

        elif command == 'xdr-retrieve-files':
            return_results(retrieve_files_command(client, args))

        elif command == 'xdr-file-retrieve':
            return_results(run_polling_command(client=client,
                                               args=args,
                                               cmd="xdr-file-retrieve",
                                               command_function=retrieve_files_command,
                                               command_decision_field="action_id",
                                               results_function=action_status_get_command,
                                               polling_field="status",
                                               polling_value=["PENDING",
                                                              "IN_PROGRESS",
                                                              "PENDING_ABORT"]))

        elif command == 'xdr-retrieve-file-details':
            return_entry, file_results = retrieve_file_details_command(client, args)
            demisto.results(return_entry)
            if file_results:
                demisto.results(file_results)

        elif command == 'xdr-get-scripts':
            return_outputs(*get_scripts_command(client, args))

        elif command == 'xdr-get-script-metadata':
            return_outputs(*get_script_metadata_command(client, args))

        elif command == 'xdr-get-script-code':
            return_outputs(*get_script_code_command(client, args))

        elif command == 'xdr-action-status-get':
            return_results(action_status_get_command(client, args))

        elif command == 'get-modified-remote-data':
            return_results(get_modified_remote_data_command(client, demisto.args()))

        elif command == 'xdr-run-script':
            return_results(run_script_command(client, args))

        elif command == 'xdr-run-snippet-code-script':
            return_results(run_snippet_code_script_command(client, args))

        elif command == 'xdr-snippet-code-script-execute':
            return_results(run_polling_command(client=client,
                                               args=args,
                                               cmd="xdr-snippet-code-script-execute",
                                               command_function=run_snippet_code_script_command,
                                               command_decision_field="action_id",
                                               results_function=action_status_get_command,
                                               polling_field="status",
                                               polling_value=["PENDING",
                                                              "IN_PROGRESS",
                                                              "PENDING_ABORT"]))

        elif command == 'xdr-get-script-execution-status':
            return_results(get_script_execution_status_command(client, args))

        elif command == 'xdr-get-script-execution-results':
            return_results(get_script_execution_results_command(client, args))

        elif command == 'xdr-get-script-execution-result-files':
            return_results(get_script_execution_result_files_command(client, args))

        elif command == 'xdr-get-cloud-original-alerts':
            return_results(get_original_alerts_command(client, args))

        elif command == 'xdr-get-alerts':
            return_results(get_alerts_by_filter_command(client, args))

        elif command == 'xdr-run-script-execute-commands':
            return_results(run_script_execute_commands_command(client, args))

        elif command == 'xdr-script-commands-execute':
            return_results(run_polling_command(client=client,
                                               args=args,
                                               cmd="xdr-script-commands-execute",
                                               command_function=run_script_execute_commands_command,
                                               command_decision_field="action_id",
                                               results_function=action_status_get_command,
                                               polling_field="status",
                                               polling_value=["PENDING",
                                                              "IN_PROGRESS",
                                                              "PENDING_ABORT"]))

        elif command == 'xdr-run-script-delete-file':
            return_results(run_script_delete_file_command(client, args))

        elif command == 'xdr-file-delete-script-execute':
            return_results(run_polling_command(client=client,
                                               args=args,
                                               cmd="xdr-file-delete-script-execute",
                                               command_function=run_script_delete_file_command,
                                               command_decision_field="action_id",
                                               results_function=action_status_get_command,
                                               polling_field="status",
                                               polling_value=["PENDING",
                                                              "IN_PROGRESS",
                                                              "PENDING_ABORT"]))

        elif command == 'xdr-run-script-file-exists':
            return_results(run_script_file_exists_command(client, args))

        elif command == 'xdr-file-exist-script-execute':
            return_results(run_polling_command(client=client,
                                               args=args,
                                               cmd="xdr-file-exist-script-execute",
                                               command_function=run_script_file_exists_command,
                                               command_decision_field="action_id",
                                               results_function=action_status_get_command,
                                               polling_field="status",
                                               polling_value=["PENDING",
                                                              "IN_PROGRESS",
                                                              "PENDING_ABORT"]))

        elif command == 'xdr-run-script-kill-process':
            return_results((client, args))

        elif command == 'xdr-kill-process-script-execute':
            return_results(run_polling_command(client=client,
                                               args=args,
                                               cmd="xdr-kill-process-script-execute",
                                               command_function=run_script_kill_process_command,
                                               command_decision_field="action_id",
                                               results_function=action_status_get_command,
                                               polling_field="status",
                                               polling_value=["PENDING",
                                                              "IN_PROGRESS",
                                                              "PENDING_ABORT"]))

        elif command == 'endpoint':
            return_results(endpoint_command(client, args))

        elif command == 'xdr-get-endpoints-by-status':
            return_results(get_endpoints_by_status_command(client, args))

        elif command == 'xdr-blocklist-files':
            return_results(blocklist_files_command(client, args))

        elif command == 'xdr-allowlist-files':
            return_results(allowlist_files_command(client, args))

        elif command == 'xdr-remove-blocklist-files':
            return_results(remove_blocklist_files_command(client, args))

        elif command == 'xdr-remove-allowlist-files':
            return_results(remove_allowlist_files_command(client, args))

        elif command == 'xdr-get-contributing-event':
            return_results(get_contributing_event_command(client, args))

        elif command == 'xdr-replace-featured-field':
            return_results(replace_featured_field_command(client, args))

    except Exception as err:
        demisto.error(traceback.format_exc())
        return_error(str(err))


if __name__ in ('__main__', '__builtin__', 'builtins'):
    main()<|MERGE_RESOLUTION|>--- conflicted
+++ resolved
@@ -350,8 +350,6 @@
 
         set_integration_context({'modified_incidents': modified_incidents_context})
 
-<<<<<<< HEAD
-=======
     def get_contributing_event_by_alert_id(self, alert_id: int) -> dict:
         request_data = {
             "request_data": {
@@ -385,7 +383,6 @@
 
         return reply.get('reply')
 
->>>>>>> 01005bca
 
 def get_incidents_command(client, args):
     """
