import hashlib
import secrets
import string
import demistomock as demisto  # noqa: F401
from CommonServerPython import *  # noqa: F401
from CoreIRApiModule import *

# Disable insecure warnings
urllib3.disable_warnings()

TIME_FORMAT = "%Y-%m-%dT%H:%M:%S"
NONCE_LENGTH = 64
API_KEY_LENGTH = 128

INTEGRATION_CONTEXT_BRAND = 'PaloAltoNetworksXDR'
XDR_INCIDENT_TYPE_NAME = 'Cortex XDR Incident'
INTEGRATION_NAME = 'Cortex XDR - IR'

XDR_INCIDENT_FIELDS = {
    "status": {"description": "Current status of the incident: \"new\",\"under_"
                              "investigation\",\"resolved_known_issue\","
                              "\"resolved_duplicate\",\"resolved_false_positive\","
                              "\"resolved_true_positive\",\"resolved_security_testing\",\"resolved_other\"",
               "xsoar_field_name": 'xdrstatusv2'},
    "assigned_user_mail": {"description": "Email address of the assigned user.",
                           'xsoar_field_name': "xdrassigneduseremail"},
    "assigned_user_pretty_name": {"description": "Full name of the user assigned to the incident.",
                                  "xsoar_field_name": "xdrassigneduserprettyname"},
    "resolve_comment": {"description": "Comments entered by the user when the incident was resolved.",
                        "xsoar_field_name": "xdrresolvecomment"},
    "manual_severity": {"description": "Incident severity assigned by the user. "
                                       "This does not affect the calculated severity low medium high",
                        "xsoar_field_name": "severity"},
}

XDR_RESOLVED_STATUS_TO_XSOAR = {
    'resolved_known_issue': 'Other',
    'resolved_duplicate': 'Duplicate',
    'resolved_false_positive': 'False Positive',
    'resolved_true_positive': 'Resolved',
    'resolved_security_testing': 'Other',
    'resolved_other': 'Other'
}

XSOAR_RESOLVED_STATUS_TO_XDR = {
    'Other': 'resolved_other',
    'Duplicate': 'resolved_duplicate',
    'False Positive': 'resolved_false_positive',
    'Resolved': 'resolved_true_positive',
}

MIRROR_DIRECTION = {
    'None': None,
    'Incoming': 'In',
    'Outgoing': 'Out',
    'Both': 'Both'
}


def convert_epoch_to_milli(timestamp):
    if timestamp is None:
        return None
    if 9 < len(str(timestamp)) < 13:
        timestamp = int(timestamp) * 1000
    return int(timestamp)


def convert_datetime_to_epoch(the_time=0):
    if the_time is None:
        return None
    try:
        if isinstance(the_time, datetime):
            return int(the_time.strftime('%s'))
    except Exception as err:
        demisto.debug(err)
        return 0


def convert_datetime_to_epoch_millis(the_time=0):
    return convert_epoch_to_milli(convert_datetime_to_epoch(the_time=the_time))


def generate_current_epoch_utc():
    return convert_datetime_to_epoch_millis(datetime.now(timezone.utc))


def generate_key():
    return "".join([secrets.choice(string.ascii_letters + string.digits) for _ in range(API_KEY_LENGTH)])


def create_auth(api_key):
    nonce = "".join([secrets.choice(string.ascii_letters + string.digits) for _ in range(NONCE_LENGTH)])
    timestamp = str(generate_current_epoch_utc())  # Get epoch time utc millis
    hash_ = hashlib.sha256()
    hash_.update((api_key + nonce + timestamp).encode("utf-8"))
    return nonce, timestamp, hash_.hexdigest()


def clear_trailing_whitespace(res):
    index = 0
    while index < len(res):
        for key, value in res[index].items():
            if isinstance(value, str):
                res[index][key] = value.rstrip()
        index += 1
    return res


<<<<<<< HEAD
def filter_and_save_unseen_incident(incidents: List, limit: int, number_of_already_filtered_incidents: int) -> List:
    """
    Filters incidents that were seen already and saves the unseen incidents to LastRun object.
    :param incidents: List of incident - must be list
    :param limit: the maximum number of incident per fetch
    :param number_of_already_filtered_incidents: number of incidents that were fetched already
    :return: the filtered incidents.
    """
    last_run_obj = demisto.getLastRun()
    fetched_starred_incidents = last_run_obj.pop('fetched_starred_incidents', {})
    filtered_incidents = []
    for incident in incidents:
        incident_id = incident.get('incident_id')
        if incident_id in fetched_starred_incidents:
            demisto.debug(f'incident (ID {incident_id}) was already fetched in the past.')
            continue
        fetched_starred_incidents[incident_id] = True
        filtered_incidents.append(incident)
        number_of_already_filtered_incidents += 1
        if number_of_already_filtered_incidents >= limit:
            break

    last_run_obj['fetched_starred_incidents'] = fetched_starred_incidents
    demisto.setLastRun(last_run_obj)
    return filtered_incidents


class Client(BaseClient):

    def __init__(self, base_url: str, headers: dict, timeout: int = 120, proxy: bool = False, verify: bool = False):
        self.timeout = timeout
        super().__init__(base_url=base_url, headers=headers, proxy=proxy, verify=verify)
=======
class Client(CoreClient):
>>>>>>> f77d0ca8

    def test_module(self, first_fetch_time):
        """
            Performs basic get request to get item samples
        """
        last_one_day, _ = parse_date_range(first_fetch_time, TIME_FORMAT)
        try:
            self.get_incidents(lte_creation_time=last_one_day, limit=1)
        except Exception as err:
            if 'API request Unauthorized' in str(err):
                # this error is received from the XDR server when the client clock is not in sync to the server
                raise DemistoException(f'{str(err)} please validate that your both '
                                       f'XSOAR and XDR server clocks are in sync')
            else:
                raise

<<<<<<< HEAD
    def handle_fetch_starred_incidents(self, limit: int, page_number: int, request_data: dict) -> List:
        """
        handles pagination and filter of starred incidents that were fetched.
        :param limit: the maximum number of incident per fetch
        :param page_number: page number
        :param request_data: the api call request data
        :return: the filtered starred incidents.
        """
        res = self._http_request(
            method='POST',
            url_suffix='/incidents/get_incidents/',
            json_data={'request_data': request_data},
            timeout=self.timeout
        )
        raw_incidents = res.get('reply', {}).get('incidents', [])

        # we want to avoid duplications of starred incidents in the fetch-incident command (we fetch all incidents
        # in the fetch window).
        filtered_incidents = filter_and_save_unseen_incident(raw_incidents, limit, 0)

        # we want to support pagination on starred incidents.
        while len(filtered_incidents) < limit:
            page_number += 1
            search_from = page_number * limit
            search_to = search_from + limit
            request_data['search_from'] = search_from
            request_data['search_to'] = search_to

            res = self._http_request(
                method='POST',
                url_suffix='/incidents/get_incidents/',
                json_data={'request_data': request_data},
                timeout=self.timeout
            )
            raw_incidents = res.get('reply', {}).get('incidents', [])
            if not raw_incidents:
                break
            filtered_incidents += filter_and_save_unseen_incident(raw_incidents, limit, len(filtered_incidents))

        return filtered_incidents

    def get_incidents(self, incident_id_list=None, lte_modification_time=None, gte_modification_time=None,
                      lte_creation_time=None, gte_creation_time=None, status=None, starred=None,
                      starred_incidents_fetch_window=None, sort_by_modification_time=None, sort_by_creation_time=None,
                      page_number=0, limit=100, gte_creation_time_milliseconds=0):
        """
        Filters and returns incidents

        :param incident_id_list: List of incident ids - must be list
        :param lte_modification_time: string of time format "2019-12-31T23:59:00"
        :param gte_modification_time: string of time format "2019-12-31T23:59:00"
        :param lte_creation_time: string of time format "2019-12-31T23:59:00"
        :param gte_creation_time: string of time format "2019-12-31T23:59:00"
        :param starred_incidents_fetch_window: string of time format "2019-12-31T23:59:00"
        :param starred: True if the incident is starred, else False
        :param status: string of status
        :param sort_by_modification_time: optional - enum (asc,desc)
        :param sort_by_creation_time: optional - enum (asc,desc)
        :param page_number: page number
        :param limit: maximum number of incidents to return per page
        :param gte_creation_time_milliseconds: greater than time in milliseconds
        :return:
        """
        search_from = page_number * limit
        search_to = search_from + limit

        request_data = {
            'search_from': search_from,
            'search_to': search_to,
        }

        if sort_by_creation_time and sort_by_modification_time:
            raise ValueError('Should be provide either sort_by_creation_time or '
                             'sort_by_modification_time. Can\'t provide both')
        if sort_by_creation_time:
            request_data['sort'] = {
                'field': 'creation_time',
                'keyword': sort_by_creation_time
            }
        elif sort_by_modification_time:
            request_data['sort'] = {
                'field': 'modification_time',
                'keyword': sort_by_modification_time
            }

        filters = []
        if incident_id_list is not None and len(incident_id_list) > 0:
            filters.append({
                'field': 'incident_id_list',
                'operator': 'in',
                'value': incident_id_list
            })

        if status:
            filters.append({
                'field': 'status',
                'operator': 'eq',
                'value': status
            })

        if starred and starred_incidents_fetch_window:
            filters.append({
                'field': 'starred',
                'operator': 'eq',
                'value': True
            })
            filters.append({
                'field': 'creation_time',
                'operator': 'gte',
                'value': starred_incidents_fetch_window
            })
            if demisto.command() == 'fetch-incidents':
                if len(filters) > 0:
                    request_data['filters'] = filters
                incidents = self.handle_fetch_starred_incidents(limit, page_number, request_data)
                return incidents

        else:
            if lte_creation_time:
                filters.append({
                    'field': 'creation_time',
                    'operator': 'lte',
                    'value': date_to_timestamp(lte_creation_time, TIME_FORMAT)
                })

            if gte_creation_time:
                filters.append({
                    'field': 'creation_time',
                    'operator': 'gte',
                    'value': date_to_timestamp(gte_creation_time, TIME_FORMAT)
                })

            if lte_modification_time:
                filters.append({
                    'field': 'modification_time',
                    'operator': 'lte',
                    'value': date_to_timestamp(lte_modification_time, TIME_FORMAT)
                })

            if gte_modification_time:
                filters.append({
                    'field': 'modification_time',
                    'operator': 'gte',
                    'value': date_to_timestamp(gte_modification_time, TIME_FORMAT)
                })

            if gte_creation_time_milliseconds > 0:
                filters.append({
                    'field': 'creation_time',
                    'operator': 'gte',
                    'value': gte_creation_time_milliseconds
                })

        if len(filters) > 0:
            request_data['filters'] = filters

        res = self._http_request(
            method='POST',
            url_suffix='/incidents/get_incidents/',
            json_data={'request_data': request_data},
            timeout=self.timeout
        )
        incidents = res.get('reply', {}).get('incidents', [])

        return incidents

    def get_incident_extra_data(self, incident_id, alerts_limit=1000):
        """
        Returns incident by id

        :param incident_id: The id of incident
        :param alerts_limit: Maximum number alerts to get
        :return:
        """
        request_data = {
            'incident_id': incident_id,
            'alerts_limit': alerts_limit,
        }

        reply = self._http_request(
            method='POST',
            url_suffix='/incidents/get_incident_extra_data/',
            json_data={'request_data': request_data},
            timeout=self.timeout
        )

        incident = reply.get('reply')

        return incident

    def update_incident(self, incident_id, assigned_user_mail, assigned_user_pretty_name, status, severity,
                        resolve_comment, unassign_user):
        update_data = {}

        if unassign_user and (assigned_user_mail or assigned_user_pretty_name):
            raise ValueError("Can't provide both assignee_email/assignee_name and unassign_user")
        if unassign_user:
            update_data['assigned_user_mail'] = 'none'

        if assigned_user_mail:
            update_data['assigned_user_mail'] = assigned_user_mail

        if assigned_user_pretty_name:
            update_data['assigned_user_pretty_name'] = assigned_user_pretty_name

        if status:
            update_data['status'] = status

        if severity:
            update_data['manual_severity'] = severity

        if resolve_comment:
            update_data['resolve_comment'] = resolve_comment

        request_data = {
            'incident_id': incident_id,
            'update_data': update_data,
        }

        self._http_request(
            method='POST',
            url_suffix='/incidents/update_incident/',
            json_data={'request_data': request_data},
            timeout=self.timeout
        )

    def get_endpoints(self,
                      endpoint_id_list=None,
                      dist_name=None,
                      ip_list=None,
                      group_name=None,
                      platform=None,
                      alias_name=None,
                      isolate=None,
                      hostname=None,
                      page_number=0,
                      limit=30,
                      first_seen_gte=None,
                      first_seen_lte=None,
                      last_seen_gte=None,
                      last_seen_lte=None,
                      sort_by_first_seen=None,
                      sort_by_last_seen=None,
                      no_filter=False
                      ):

        search_from = page_number * limit
        search_to = search_from + limit

        request_data = {
            'search_from': search_from,
            'search_to': search_to,
        }

        if no_filter:
            reply = self._http_request(
                method='POST',
                url_suffix='/endpoints/get_endpoints/',
                json_data={},
                timeout=self.timeout
            )
            endpoints = reply.get('reply')[search_from:search_to]
            for endpoint in endpoints:
                if not endpoint.get('endpoint_id'):
                    endpoint['endpoint_id'] = endpoint.get('agent_id')

        else:
            filters = []
            if endpoint_id_list:
                filters.append({
                    'field': 'endpoint_id_list',
                    'operator': 'in',
                    'value': endpoint_id_list
                })

            if dist_name:
                filters.append({
                    'field': 'dist_name',
                    'operator': 'in',
                    'value': dist_name
                })

            if ip_list:
                filters.append({
                    'field': 'ip_list',
                    'operator': 'in',
                    'value': ip_list
                })

            if group_name:
                filters.append({
                    'field': 'group_name',
                    'operator': 'in',
                    'value': group_name
                })

            if platform:
                filters.append({
                    'field': 'platform',
                    'operator': 'in',
                    'value': platform
                })

            if alias_name:
                filters.append({
                    'field': 'alias',
                    'operator': 'in',
                    'value': alias_name
                })

            if isolate:
                filters.append({
                    'field': 'isolate',
                    'operator': 'in',
                    'value': [isolate]
                })

            if hostname:
                filters.append({
                    'field': 'hostname',
                    'operator': 'in',
                    'value': hostname
                })

            if first_seen_gte:
                filters.append({
                    'field': 'first_seen',
                    'operator': 'gte',
                    'value': first_seen_gte
                })

            if first_seen_lte:
                filters.append({
                    'field': 'first_seen',
                    'operator': 'lte',
                    'value': first_seen_lte
                })

            if last_seen_gte:
                filters.append({
                    'field': 'last_seen',
                    'operator': 'gte',
                    'value': last_seen_gte
                })

            if last_seen_lte:
                filters.append({
                    'field': 'last_seen',
                    'operator': 'lte',
                    'value': last_seen_lte
                })

            if search_from:
                request_data['search_from'] = search_from

            if search_to:
                request_data['search_to'] = search_to

            if sort_by_first_seen:
                request_data['sort'] = {
                    'field': 'first_seen',
                    'keyword': sort_by_first_seen
                }
            elif sort_by_last_seen:
                request_data['sort'] = {
                    'field': 'last_seen',
                    'keyword': sort_by_last_seen
                }

            request_data['filters'] = filters

            reply = self._http_request(
                method='POST',
                url_suffix='/endpoints/get_endpoint/',
                json_data={'request_data': request_data},
                timeout=self.timeout
            )

            endpoints = reply.get('reply').get('endpoints', [])
        return endpoints

    def isolate_endpoint(self, endpoint_id, incident_id=None):
        request_data = {
            'endpoint_id': endpoint_id,
        }
        if incident_id:
            request_data['incident_id'] = incident_id

        self._http_request(
            method='POST',
            url_suffix='/endpoints/isolate',
            json_data={'request_data': request_data},
            timeout=self.timeout
        )

    def unisolate_endpoint(self, endpoint_id, incident_id=None):
        request_data = {
            'endpoint_id': endpoint_id,
        }
        if incident_id:
            request_data['incident_id'] = incident_id

        self._http_request(
            method='POST',
            url_suffix='/endpoints/unisolate',
            json_data={'request_data': request_data},
            timeout=self.timeout
        )

    def insert_alerts(self, alerts):
        self._http_request(
            method='POST',
            url_suffix='/alerts/insert_parsed_alerts/',
            json_data={
                'request_data': {
                    'alerts': alerts
                }
            },
            timeout=self.timeout
        )

    def insert_cef_alerts(self, alerts):
        self._http_request(
            method='POST',
            url_suffix='/alerts/insert_cef_alerts/',
            json_data={
                'request_data': {
                    'alerts': alerts
                }
            },
            timeout=self.timeout
        )

    def get_distribution_url(self, distribution_id, package_type):
        reply = self._http_request(
            method='POST',
            url_suffix='/distributions/get_dist_url/',
            json_data={
                'request_data': {
                    'distribution_id': distribution_id,
                    'package_type': package_type
                }
            },
            timeout=self.timeout
        )

        return reply.get('reply').get('distribution_url')

    def get_distribution_status(self, distribution_id):
        reply = self._http_request(
            method='POST',
            url_suffix='/distributions/get_status/',
            json_data={
                'request_data': {
                    'distribution_id': distribution_id
                }
            },
            timeout=self.timeout
        )

        return reply.get('reply').get('status')

    def get_distribution_versions(self):
        reply = self._http_request(
            method='POST',
            url_suffix='/distributions/get_versions/',
            json_data={},
            timeout=self.timeout
        )

        return reply.get('reply')

    def create_distribution(self, name, platform, package_type, agent_version, description):
        if package_type == 'standalone':
            request_data = {
                'name': name,
                'platform': platform,
                'package_type': package_type,
                'agent_version': agent_version,
                'description': description,
            }
        elif package_type == 'upgrade':
            request_data = {
                'name': name,
                'package_type': package_type,
                'description': description,
            }

            if platform == 'windows':
                request_data['windows_version'] = agent_version
            elif platform == 'linux':
                request_data['linux_version'] = agent_version
            elif platform == 'macos':
                request_data['macos_version'] = agent_version

        reply = self._http_request(
            method='POST',
            url_suffix='/distributions/create/',
            json_data={
                'request_data': request_data
            },
            timeout=self.timeout
        )

        return reply.get('reply').get('distribution_id')

    def audit_management_logs(self, email, result, _type, sub_type, search_from, search_to, timestamp_gte,
                              timestamp_lte, sort_by, sort_order):

        request_data: Dict[str, Any] = {}
        filters = []
        if email:
            filters.append({
                'field': 'email',
                'operator': 'in',
                'value': email
            })
        if result:
            filters.append({
                'field': 'result',
                'operator': 'in',
                'value': result
            })
        if _type:
            filters.append({
                'field': 'type',
                'operator': 'in',
                'value': _type
            })
        if sub_type:
            filters.append({
                'field': 'sub_type',
                'operator': 'in',
                'value': sub_type
            })
        if timestamp_gte:
            filters.append({
                'field': 'timestamp',
                'operator': 'gte',
                'value': timestamp_gte
            })
        if timestamp_lte:
            filters.append({
                'field': 'timestamp',
                'operator': 'lte',
                'value': timestamp_lte
            })

        if filters:
            request_data['filters'] = filters

        if search_from > 0:
            request_data['search_from'] = search_from

        if search_to:
            request_data['search_to'] = search_to

        if sort_by:
            request_data['sort'] = {
                'field': sort_by,
                'keyword': sort_order
            }

        reply = self._http_request(
            method='POST',
            url_suffix='/audits/management_logs/',
            json_data={'request_data': request_data},
            timeout=self.timeout
        )

        return reply.get('reply').get('data', [])

    def get_audit_agent_reports(self, endpoint_ids, endpoint_names, result, _type, sub_type, search_from, search_to,
                                timestamp_gte, timestamp_lte, sort_by, sort_order):
        request_data: Dict[str, Any] = {}
        filters = []
        if endpoint_ids:
            filters.append({
                'field': 'endpoint_id',
                'operator': 'in',
                'value': endpoint_ids
            })
        if endpoint_names:
            filters.append({
                'field': 'endpoint_name',
                'operator': 'in',
                'value': endpoint_names
            })
        if result:
            filters.append({
                'field': 'result',
                'operator': 'in',
                'value': result
            })
        if _type:
            filters.append({
                'field': 'type',
                'operator': 'in',
                'value': _type
            })
        if sub_type:
            filters.append({
                'field': 'sub_type',
                'operator': 'in',
                'value': sub_type
            })
        if timestamp_gte:
            filters.append({
                'field': 'timestamp',
                'operator': 'gte',
                'value': timestamp_gte
            })
        if timestamp_lte:
            filters.append({
                'field': 'timestamp',
                'operator': 'lte',
                'value': timestamp_lte
            })

        if filters:
            request_data['filters'] = filters

        if search_from > 0:
            request_data['search_from'] = search_from

        if search_to:
            request_data['search_to'] = search_to

        if sort_by:
            request_data['sort'] = {
                'field': sort_by,
                'keyword': sort_order
            }

        reply = self._http_request(
            method='POST',
            url_suffix='/audits/agents_reports/',
            json_data={'request_data': request_data},
            timeout=self.timeout
        )

        return reply.get('reply').get('data', [])

    def blacklist_files(self, hash_list, comment=None, incident_id=None):
        request_data: Dict[str, Any] = {"hash_list": hash_list}
        if comment:
            request_data["comment"] = comment
        if incident_id:
            request_data['incident_id'] = incident_id

        self._headers['content-type'] = 'application/json'
        reply = self._http_request(
            method='POST',
            url_suffix='/hash_exceptions/blacklist/',
            json_data={'request_data': request_data},
            ok_codes=(200, 201, 500,),
            timeout=self.timeout
        )
        return reply.get('reply')

    def whitelist_files(self, hash_list, comment=None, incident_id=None):
        request_data: Dict[str, Any] = {"hash_list": hash_list}
        if comment:
            request_data["comment"] = comment
        if incident_id:
            request_data['incident_id'] = incident_id

        self._headers['content-type'] = 'application/json'
        reply = self._http_request(
            method='POST',
            url_suffix='/hash_exceptions/whitelist/',
            json_data={'request_data': request_data},
            ok_codes=(201, 200),
            timeout=self.timeout
        )
        return reply.get('reply')

    def quarantine_files(self, endpoint_id_list, file_path, file_hash, incident_id):
        request_data: Dict[str, Any] = {}
        filters = []
        if endpoint_id_list:
            filters.append({
                'field': 'endpoint_id_list',
                'operator': 'in',
                'value': endpoint_id_list
            })

        if filters:
            request_data['filters'] = filters

        request_data['file_path'] = file_path
        request_data['file_hash'] = file_hash
        if incident_id:
            request_data['incident_id'] = incident_id

        self._headers['content-type'] = 'application/json'
        reply = self._http_request(
            method='POST',
            url_suffix='/endpoints/quarantine/',
            json_data={'request_data': request_data},
            ok_codes=(200, 201),
            timeout=self.timeout
        )

        return reply.get('reply')

    def restore_file(self, file_hash, endpoint_id=None, incident_id=None):
        request_data: Dict[str, Any] = {'file_hash': file_hash}
        if incident_id:
            request_data['incident_id'] = incident_id
        if endpoint_id:
            request_data['endpoint_id'] = endpoint_id

        self._headers['content-type'] = 'application/json'
        reply = self._http_request(
            method='POST',
            url_suffix='/endpoints/restore/',
            json_data={'request_data': request_data},
            ok_codes=(200, 201),
            timeout=self.timeout
        )
        return reply.get('reply')

    def endpoint_scan(self, url_suffix, endpoint_id_list=None, dist_name=None, gte_first_seen=None, gte_last_seen=None,
                      lte_first_seen=None,
                      lte_last_seen=None, ip_list=None, group_name=None, platform=None, alias=None, isolate=None,
                      hostname: list = None, incident_id=None):
        request_data: Dict[str, Any] = {}
        filters = []

        if endpoint_id_list:
            filters.append({
                'field': 'endpoint_id_list',
                'operator': 'in',
                'value': endpoint_id_list
            })

        if dist_name:
            filters.append({
                'field': 'dist_name',
                'operator': 'in',
                'value': dist_name
            })

        if ip_list:
            filters.append({
                'field': 'ip_list',
                'operator': 'in',
                'value': ip_list
            })

        if group_name:
            filters.append({
                'field': 'group_name',
                'operator': 'in',
                'value': group_name
            })

        if platform:
            filters.append({
                'field': 'platform',
                'operator': 'in',
                'value': platform
            })

        if alias:
            filters.append({
                'field': 'alias',
                'operator': 'in',
                'value': alias
            })

        if isolate:
            filters.append({
                'field': 'isolate',
                'operator': 'in',
                'value': [isolate]
            })

        if hostname:
            filters.append({
                'field': 'hostname',
                'operator': 'in',
                'value': hostname
            })

        if gte_first_seen:
            filters.append({
                'field': 'first_seen',
                'operator': 'gte',
                'value': gte_first_seen
            })

        if lte_first_seen:
            filters.append({
                'field': 'first_seen',
                'operator': 'lte',
                'value': lte_first_seen
            })

        if gte_last_seen:
            filters.append({
                'field': 'last_seen',
                'operator': 'gte',
                'value': gte_last_seen
            })

        if lte_last_seen:
            filters.append({
                'field': 'last_seen',
                'operator': 'lte',
                'value': lte_last_seen
            })

        if filters:
            request_data['filters'] = filters
        else:
            request_data['filters'] = 'all'
        if incident_id:
            request_data['incident_id'] = incident_id

        self._headers['content-type'] = 'application/json'
        reply = self._http_request(
            method='POST',
            url_suffix=url_suffix,
            json_data={'request_data': request_data},
            ok_codes=(200, 201),
            timeout=self.timeout
        )
        return reply.get('reply')

    def get_quarantine_status(self, file_path, file_hash, endpoint_id):
        request_data: Dict[str, Any] = {'files': [{
            'endpoint_id': endpoint_id,
            'file_path': file_path,
            'file_hash': file_hash
        }]}
        self._headers['content-type'] = 'application/json'
        reply = self._http_request(
            method='POST',
            url_suffix='/quarantine/status/',
            json_data={'request_data': request_data},
            timeout=self.timeout
        )

        reply_content = reply.get('reply')
        if isinstance(reply_content, list):
            return reply_content[0]
        else:
            raise TypeError(f'got unexpected response from api: {reply_content}\n')

    def delete_endpoints(self, endpoint_ids: list):
        request_data: Dict[str, Any] = {
            'filters': [
                {
                    'field': 'endpoint_id_list',
                    'operator': 'in',
                    'value': endpoint_ids
                }
            ]
        }

        self._http_request(
            method='POST',
            url_suffix='/endpoints/delete/',
            json_data={'request_data': request_data},
            timeout=self.timeout
        )

    def get_policy(self, endpoint_id) -> Dict[str, Any]:
        request_data: Dict[str, Any] = {
            'endpoint_id': endpoint_id
        }

        reply = self._http_request(
            method='POST',
            url_suffix='/endpoints/get_policy/',
            json_data={'request_data': request_data},
            timeout=self.timeout
        )

        return reply.get('reply')

    def get_endpoint_device_control_violations(self, endpoint_ids: list, type_of_violation, timestamp_gte: int,
                                               timestamp_lte: int,
                                               ip_list: list, vendor: list, vendor_id: list, product: list,
                                               product_id: list,
                                               serial: list,
                                               hostname: list, violation_ids: list, username: list) \
            -> Dict[str, Any]:
        arg_list = {'type': type_of_violation,
                    'endpoint_id_list': endpoint_ids,
                    'ip_list': ip_list,
                    'vendor': vendor,
                    'vendor_id': vendor_id,
                    'product': product,
                    'product_id': product_id,
                    'serial': serial,
                    'hostname': hostname,
                    'violation_id_list': violation_ids,
                    'username': username
                    }

        filters: list = [{
            'field': arg_key,
            'operator': 'in',
            'value': arg_val
        } for arg_key, arg_val in arg_list.items() if arg_val and arg_val[0]]

        if timestamp_lte:
            filters.append({
                'field': 'timestamp',
                'operator': 'lte',
                'value': timestamp_lte
            })
        if timestamp_gte:
            filters.append({
                'field': 'timestamp',
                'operator': 'gte',
                'value': timestamp_gte})

        request_data: Dict[str, Any] = {
            'filters': filters
        }

        reply = self._http_request(
            method='POST',
            url_suffix='/device_control/get_violations/',
            json_data={'request_data': request_data},
            timeout=self.timeout
        )

        return reply.get('reply')

    def generate_files_dict_with_specific_os(self, windows: list, linux: list, macos: list) -> Dict[str, list]:
        if not windows and not linux and not macos:
            raise ValueError('You should enter at least one path.')

        files = {}
        if windows:
            files['windows'] = windows
        if linux:
            files['linux'] = linux
        if macos:
            files['macos'] = macos

        return files

    def retrieve_file(self, endpoint_id_list: list, windows: list, linux: list, macos: list, file_path_list: list,
                      incident_id: Optional[int]) -> Dict[str, Any]:
        # there are 2 options, either the paths are given with separation to a specific os or without
        # it using generic_file_path
        if file_path_list:
            files = self.generate_files_dict(
                endpoint_id_list=endpoint_id_list,
                file_path_list=file_path_list
            )
        else:
            files = self.generate_files_dict_with_specific_os(windows=windows, linux=linux, macos=macos)

        request_data: Dict[str, Any] = {
            'filters': [
                {
                    'field': 'endpoint_id_list',
                    'operator': 'in',
                    'value': endpoint_id_list
                }
            ],
            'files': files,
        }
        if incident_id:
            request_data['incident_id'] = incident_id

        reply = self._http_request(
            method='POST',
            url_suffix='/endpoints/file_retrieval/',
            json_data={'request_data': request_data},
            timeout=self.timeout
        )
        return reply.get('reply')

    def generate_files_dict(self, endpoint_id_list: list, file_path_list: list) -> Dict[str, Any]:
        files: dict = {"windows": [], "linux": [], "macos": []}

        if len(endpoint_id_list) != len(file_path_list):
            raise ValueError("The endpoint_ids list must be in the same length as the generic_file_path")

        for endpoint_id, file_path in zip(endpoint_id_list, file_path_list):
            endpoints = self.get_endpoints(endpoint_id_list=[endpoint_id])

            if len(endpoints) == 0 or not isinstance(endpoints, list):
                raise ValueError(f'Error: Endpoint {endpoint_id} was not found')

            endpoint = endpoints[0]
            endpoint_os_type = endpoint.get('os_type')

            if 'windows' in endpoint_os_type.lower():
                files['windows'].append(file_path)
            elif 'linux' in endpoint_os_type.lower():
                files['linux'].append(file_path)
            elif 'macos' in endpoint_os_type.lower():
                files['macos'].append(file_path)

        # remove keys with no value
        files = {k: v for k, v in files.items() if v}

        return files

    def retrieve_file_details(self, action_id: int) -> Dict[str, Any]:
        request_data: Dict[str, Any] = {
            'group_action_id': action_id
        }

        reply = self._http_request(
            method='POST',
            url_suffix='/actions/file_retrieval_details/',
            json_data={'request_data': request_data},
            timeout=self.timeout
        )

        return reply.get('reply').get('data')

    def get_scripts(self, name: list, description: list, created_by: list, windows_supported,
                    linux_supported, macos_supported, is_high_risk) -> Dict[str, Any]:

        arg_list = {'name': name,
                    'description': description,
                    'created_by': created_by,
                    'windows_supported': windows_supported,
                    'linux_supported': linux_supported,
                    'macos_supported': macos_supported,
                    'is_high_risk': is_high_risk
                    }

        filters: list = [{
            'field': arg_key,
            'operator': 'in',
            'value': arg_val
        } for arg_key, arg_val in arg_list.items() if arg_val and arg_val[0]]

        request_data: Dict[str, Any] = {
            'filters': filters
        }

        reply = self._http_request(
            method='POST',
            url_suffix='/scripts/get_scripts/',
            json_data={'request_data': request_data},
            timeout=self.timeout
        )

        return reply.get('reply')

    def get_script_metadata(self, script_uid) -> Dict[str, Any]:
        request_data: Dict[str, Any] = {
            'script_uid': script_uid
        }

        reply = self._http_request(
            method='POST',
            url_suffix='/scripts/get_script_metadata/',
            json_data={'request_data': request_data},
            timeout=self.timeout
        )

        return reply.get('reply')

    def get_script_code(self, script_uid) -> Dict[str, Any]:
        request_data: Dict[str, Any] = {
            'script_uid': script_uid
        }

        reply = self._http_request(
            method='POST',
            url_suffix='/scripts/get_script_code/',
            json_data={'request_data': request_data},
            timeout=self.timeout
        )

        return reply.get('reply')

    @logger
    def run_script(self,
                   script_uid: str, endpoint_ids: list, parameters: Dict[str, Any], timeout: int, incident_id: Optional[int],
                   ) -> Dict[str, Any]:
        filters: list = [{
            'field': 'endpoint_id_list',
            'operator': 'in',
            'value': endpoint_ids
        }]
        request_data: Dict[str, Any] = {'script_uid': script_uid, 'timeout': timeout, 'filters': filters,
                                        'parameters_values': parameters}
        if incident_id:
            request_data['incident_id'] = incident_id

        return self._http_request(
            method='POST',
            url_suffix='/scripts/run_script/',
            json_data={'request_data': request_data},
            timeout=self.timeout
        )

    @logger
    def run_snippet_code_script(self, snippet_code: str, endpoint_ids: list,
                                incident_id: Optional[int] = None) -> Dict[str, Any]:
        request_data: Dict[str, Any] = {
            'filters': [{
                'field': 'endpoint_id_list',
                'operator': 'in',
                'value': endpoint_ids
            }],
            'snippet_code': snippet_code,
        }

        if incident_id:
            request_data['incident_id'] = incident_id

        return self._http_request(
            method='POST',
            url_suffix='/scripts/run_snippet_code_script',
            json_data={
                'request_data': request_data
            },
            timeout=self.timeout,
        )

    @logger
    def get_script_execution_status(self, action_id: str) -> Dict[str, Any]:
        request_data: Dict[str, Any] = {
            'action_id': action_id
        }

        return self._http_request(
            method='POST',
            url_suffix='/scripts/get_script_execution_status/',
            json_data={'request_data': request_data},
            timeout=self.timeout
        )

    @logger
    def get_script_execution_results(self, action_id: str) -> Dict[str, Any]:
        return self._http_request(
            method='POST',
            url_suffix='/scripts/get_script_execution_results',
            json_data={
                'request_data': {
                    'action_id': action_id
                }
            },
            timeout=self.timeout,
        )

    @logger
    def get_script_execution_result_files(self, action_id: str, endpoint_id: str) -> Dict[str, Any]:
        response = self._http_request(
            method='POST',
            url_suffix='/scripts/get_script_execution_results_files',
            json_data={
                'request_data': {
                    'action_id': action_id,
                    'endpoint_id': endpoint_id,
                }
            },
            timeout=self.timeout,
        )
        link = response.get('reply', {}).get('DATA')
        return self._http_request(
            method='GET',
            full_url=link,
            resp_type='response',
        )

    def action_status_get(self, action_id) -> Dict[str, Any]:
        request_data: Dict[str, Any] = {
            'group_action_id': action_id,
        }

        reply = self._http_request(
            method='POST',
            url_suffix='/actions/get_action_status/',
            json_data={'request_data': request_data},
            timeout=self.timeout
        )
        return reply.get('reply').get('data')

    def get_file(self, file_link):
        reply = self._http_request(
            method='GET',
            full_url=file_link,
            timeout=self.timeout,
            resp_type='content'
        )
        return reply

    def save_modified_incidents_to_integration_context(self):
        last_modified_incidents = self.get_incidents(limit=100, sort_by_modification_time='desc')
        modified_incidents_context = {}
        for incident in last_modified_incidents:
            incident_id = incident.get('incident_id')
            modified_incidents_context[incident_id] = incident.get('modification_time')

        set_integration_context({'modified_incidents': modified_incidents_context})

    def get_endpoints_by_status(self, status, last_seen_gte=None, last_seen_lte=None):
        filters = []

        filters.append({
            'field': 'endpoint_status',
            'operator': 'IN',
            'value': [status]
        })

        if last_seen_gte:
            filters.append({
                'field': 'last_seen',
                'operator': 'gte',
                'value': last_seen_gte
            })

        if last_seen_lte:
            filters.append({
                'field': 'last_seen',
                'operator': 'lte',
                'value': last_seen_lte
            })

        reply = self._http_request(
            method='POST',
            url_suffix='/endpoints/get_endpoint/',
            json_data={'request_data': {'filters': filters}},
            timeout=self.timeout
        )

        endpoints_count = reply.get('reply').get('total_count', 0)
        return endpoints_count, reply

    def get_original_alerts(self, alert_id_list):
        res = self._http_request(
            method='POST',
            url_suffix='/alerts/get_original_alerts/',
            json_data={
                'request_data': {
                    'alert_id_list': alert_id_list,
                }
            },
        )
        return res.get('reply', {})

=======
>>>>>>> f77d0ca8

def get_incidents_command(client, args):
    """
    Retrieve a list of incidents from XDR, filtered by some filters.
    """

    # sometimes incident id can be passed as integer from the playbook
    incident_id_list = args.get('incident_id_list')
    if isinstance(incident_id_list, int):
        incident_id_list = str(incident_id_list)

    incident_id_list = argToList(incident_id_list)
    # make sure all the ids passed are strings and not integers
    for index, id_ in enumerate(incident_id_list):
        if isinstance(id_, (int, float)):
            incident_id_list[index] = str(id_)

    lte_modification_time = args.get('lte_modification_time')
    gte_modification_time = args.get('gte_modification_time')
    since_modification_time = args.get('since_modification_time')

    if since_modification_time and gte_modification_time:
        raise ValueError('Can\'t set both since_modification_time and lte_modification_time')
    if since_modification_time:
        gte_modification_time, _ = parse_date_range(since_modification_time, TIME_FORMAT)

    lte_creation_time = args.get('lte_creation_time')
    gte_creation_time = args.get('gte_creation_time')
    since_creation_time = args.get('since_creation_time')

    if since_creation_time and gte_creation_time:
        raise ValueError('Can\'t set both since_creation_time and lte_creation_time')
    if since_creation_time:
        gte_creation_time, _ = parse_date_range(since_creation_time, TIME_FORMAT)

    statuses = argToList(args.get('status', ''))

    starred = args.get('starred')
    starred_incidents_fetch_window = args.get('starred_incidents_fetch_window', '3 days')
    starred_incidents_fetch_window, _ = parse_date_range(starred_incidents_fetch_window, to_timestamp=True)

    sort_by_modification_time = args.get('sort_by_modification_time')
    sort_by_creation_time = args.get('sort_by_creation_time')

    page = int(args.get('page', 0))
    limit = int(args.get('limit', 100))

    # If no filters were given, return a meaningful error message
    if not incident_id_list and (not lte_modification_time and not gte_modification_time and not since_modification_time
                                 and not lte_creation_time and not gte_creation_time and not since_creation_time
                                 and not statuses and not starred):
        raise ValueError("Specify a query for the incidents.\nFor example:"
                         " !xdr-get-incidents since_creation_time=\"1 year\" sort_by_creation_time=\"desc\" limit=10")

    if statuses:
        raw_incidents = []

        for status in statuses:
            raw_incidents += client.get_incidents(
                incident_id_list=incident_id_list,
                lte_modification_time=lte_modification_time,
                gte_modification_time=gte_modification_time,
                lte_creation_time=lte_creation_time,
                gte_creation_time=gte_creation_time,
                sort_by_creation_time=sort_by_creation_time,
                sort_by_modification_time=sort_by_modification_time,
                page_number=page,
                limit=limit,
                status=status,
                starred=starred,
                starred_incidents_fetch_window=starred_incidents_fetch_window,
            )

        if len(raw_incidents) > limit:
            raw_incidents[:limit]
    else:
        raw_incidents = client.get_incidents(
            incident_id_list=incident_id_list,
            lte_modification_time=lte_modification_time,
            gte_modification_time=gte_modification_time,
            lte_creation_time=lte_creation_time,
            gte_creation_time=gte_creation_time,
            sort_by_creation_time=sort_by_creation_time,
            sort_by_modification_time=sort_by_modification_time,
            page_number=page,
            limit=limit,
            starred=starred,
            starred_incidents_fetch_window=starred_incidents_fetch_window,
        )

    return (
        tableToMarkdown('Incidents', raw_incidents),
        {
            f'{INTEGRATION_CONTEXT_BRAND}.Incident(val.incident_id==obj.incident_id)': raw_incidents
        },
        raw_incidents
    )


def check_if_incident_was_modified_in_xdr(incident_id, last_mirrored_in_time_timestamp, last_modified_incidents_dict):
    if incident_id in last_modified_incidents_dict:  # search the incident in the dict of modified incidents
        incident_modification_time_in_xdr = int(str(last_modified_incidents_dict[incident_id]))

        demisto.debug(f"XDR incident {incident_id}\n"
                      f"modified time:         {incident_modification_time_in_xdr}\n"
                      f"last mirrored in time: {last_mirrored_in_time_timestamp}")

        if incident_modification_time_in_xdr > last_mirrored_in_time_timestamp:  # need to update this incident
            demisto.info(f"Incident '{incident_id}' was modified. performing extra-data request.")
            return True
    # the incident was not modified
    return False


def get_last_mirrored_in_time(args):
    demisto_incidents = demisto.get_incidents()  # type: ignore

    if demisto_incidents:  # handling 5.5 version
        demisto_incident = demisto_incidents[0]
        last_mirrored_in_time = demisto_incident.get('CustomFields', {}).get('lastmirroredintime')
        if not last_mirrored_in_time:  # this is an old incident, update anyway
            return 0
        last_mirrored_in_timestamp = arg_to_timestamp(last_mirrored_in_time, 'last_mirrored_in_time')

    else:  # handling 6.0 version
        last_mirrored_in_time = arg_to_timestamp(args.get('last_update'), 'last_update')
        last_mirrored_in_timestamp = (last_mirrored_in_time - (120 * 1000))

    return last_mirrored_in_timestamp


def get_incident_extra_data_command(client, args):
    incident_id = args.get('incident_id')
    alerts_limit = int(args.get('alerts_limit', 1000))
    return_only_updated_incident = argToBoolean(args.get('return_only_updated_incident', 'False'))

    if return_only_updated_incident:
        last_mirrored_in_time = get_last_mirrored_in_time(args)
        last_modified_incidents_dict = get_integration_context().get('modified_incidents', {})

        if check_if_incident_was_modified_in_xdr(incident_id, last_mirrored_in_time, last_modified_incidents_dict):
            pass  # the incident was modified. continue to perform extra-data request

        else:  # the incident was not modified
            return "The incident was not modified in XDR since the last mirror in.", {}, {}

    demisto.debug(f"Performing extra-data request on incident: {incident_id}")
    raw_incident = client.get_incident_extra_data(incident_id, alerts_limit)

    incident = raw_incident.get('incident')
    incident_id = incident.get('incident_id')
    raw_alerts = raw_incident.get('alerts').get('data')
    context_alerts = clear_trailing_whitespace(raw_alerts)
    for alert in context_alerts:
        alert['host_ip_list'] = alert.get('host_ip').split(',') if alert.get('host_ip') else []
    file_artifacts = raw_incident.get('file_artifacts').get('data')
    network_artifacts = raw_incident.get('network_artifacts').get('data')

    readable_output = [tableToMarkdown('Incident {}'.format(incident_id), incident)]

    if len(context_alerts) > 0:
        readable_output.append(tableToMarkdown('Alerts', context_alerts,
                                               headers=[key for key in context_alerts[0] if key != 'host_ip']))
    else:
        readable_output.append(tableToMarkdown('Alerts', []))

    if len(network_artifacts) > 0:
        readable_output.append(tableToMarkdown('Network Artifacts', network_artifacts))
    else:
        readable_output.append(tableToMarkdown('Network Artifacts', []))

    if len(file_artifacts) > 0:
        readable_output.append(tableToMarkdown('File Artifacts', file_artifacts))
    else:
        readable_output.append(tableToMarkdown('File Artifacts', []))

    incident.update({
        'alerts': context_alerts,
        'file_artifacts': file_artifacts,
        'network_artifacts': network_artifacts
    })
    account_context_output = assign_params(**{
        'Username': incident.get('users', '')
    })
    endpoint_context_output = assign_params(**{
        'Hostname': incident.get('hosts', '')
    })

    context_output = {f'{INTEGRATION_CONTEXT_BRAND}.Incident(val.incident_id==obj.incident_id)': incident}
    if account_context_output:
        context_output['Account(val.Username==obj.Username)'] = account_context_output
    if endpoint_context_output:
        context_output['Endpoint(val.Hostname==obj.Hostname)'] = endpoint_context_output

    file_context, process_context, domain_context, ip_context = get_indicators_context(incident)

    if file_context:
        context_output[Common.File.CONTEXT_PATH] = file_context
    if domain_context:
        context_output[Common.Domain.CONTEXT_PATH] = domain_context
    if ip_context:
        context_output[Common.IP.CONTEXT_PATH] = ip_context
    if process_context:
        context_output['Process(val.Name && val.Name == obj.Name)'] = process_context

    return (
        '\n'.join(readable_output),
        context_output,
        raw_incident
    )


def create_parsed_alert(product, vendor, local_ip, local_port, remote_ip, remote_port, event_timestamp, severity,
                        alert_name, alert_description):
    alert = {
        "product": product,
        "vendor": vendor,
        "local_ip": local_ip,
        "local_port": local_port,
        "remote_ip": remote_ip,
        "remote_port": remote_port,
        "event_timestamp": event_timestamp,
        "severity": severity,
        "alert_name": alert_name,
        "alert_description": alert_description
    }

    return alert


def insert_parsed_alert_command(client, args):
    product = args.get('product')
    vendor = args.get('vendor')
    local_ip = args.get('local_ip')
    local_port = arg_to_int(
        arg=args.get('local_port'),
        arg_name='local_port'
    )
    remote_ip = args.get('remote_ip')
    remote_port = arg_to_int(
        arg=args.get('remote_port'),
        arg_name='remote_port'
    )

    severity = args.get('severity')
    alert_name = args.get('alert_name')
    alert_description = args.get('alert_description', '')

    if args.get('event_timestamp') is None:
        # get timestamp now if not provided
        event_timestamp = int(round(time.time() * 1000))
    else:
        event_timestamp = int(args.get('event_timestamp'))

    alert = create_parsed_alert(
        product=product,
        vendor=vendor,
        local_ip=local_ip,
        local_port=local_port,
        remote_ip=remote_ip,
        remote_port=remote_port,
        event_timestamp=event_timestamp,
        severity=severity,
        alert_name=alert_name,
        alert_description=alert_description
    )

    client.insert_alerts([alert])

    return (
        'Alert inserted successfully',
        None,
        None
    )


def insert_cef_alerts_command(client, args):
    # parsing alerts list. the reason we don't use argToList is because cef_alerts could contain comma (,) so
    # we shouldn't split them by comma
    alerts = args.get('cef_alerts')
    if isinstance(alerts, list):
        pass
    elif isinstance(alerts, str):
        if alerts[0] == '[' and alerts[-1] == ']':
            # if the string contains [] it means it is a list and must be parsed
            alerts = json.loads(alerts)
        else:
            # otherwise it is a single alert
            alerts = [alerts]
    else:
        raise ValueError('Invalid argument "cef_alerts". It should be either list of strings (cef alerts), '
                         'or single string')

    client.insert_cef_alerts(alerts)

    return (
        'Alerts inserted successfully',
        None,
        None
    )


def sort_all_list_incident_fields(incident_data):
    """Sorting all lists fields in an incident - without this, elements may shift which results in false
    identification of changed fields"""
    if incident_data.get('hosts', []):
        incident_data['hosts'] = sorted(incident_data.get('hosts', []))
        incident_data['hosts'] = [host.upper() for host in incident_data.get('hosts', [])]

    if incident_data.get('users', []):
        incident_data['users'] = sorted(incident_data.get('users', []))
        incident_data['users'] = [user.upper() for user in incident_data.get('users', [])]

    if incident_data.get('incident_sources', []):
        incident_data['incident_sources'] = sorted(incident_data.get('incident_sources', []))

    if incident_data.get('alerts', []):
        incident_data['alerts'] = sort_by_key(incident_data.get('alerts', []), main_key='alert_id', fallback_key='name')
        reformat_sublist_fields(incident_data['alerts'])

    if incident_data.get('file_artifacts', []):
        incident_data['file_artifacts'] = sort_by_key(incident_data.get('file_artifacts', []), main_key='file_name',
                                                      fallback_key='file_sha256')
        reformat_sublist_fields(incident_data['file_artifacts'])

    if incident_data.get('network_artifacts', []):
        incident_data['network_artifacts'] = sort_by_key(incident_data.get('network_artifacts', []),
                                                         main_key='network_domain', fallback_key='network_remote_ip')
        reformat_sublist_fields(incident_data['network_artifacts'])


def sync_incoming_incident_owners(incident_data):
    if incident_data.get('assigned_user_mail') and demisto.params().get('sync_owners'):
        user_info = demisto.findUser(email=incident_data.get('assigned_user_mail'))
        if user_info:
            demisto.debug(f"Syncing incident owners: XDR incident {incident_data.get('incident_id')}, "
                          f"owner {user_info.get('username')}")
            incident_data['owner'] = user_info.get('username')

        else:
            demisto.debug(f"The user assigned to XDR incident {incident_data.get('incident_id')} "
                          f"is not registered on XSOAR")


def handle_incoming_user_unassignment(incident_data):
    incident_data['assigned_user_mail'] = ''
    incident_data['assigned_user_pretty_name'] = ''
    if demisto.params().get('sync_owners'):
        demisto.debug(f'Unassigning owner from XDR incident {incident_data.get("incident_id")}')
        incident_data['owner'] = ''


def handle_incoming_closing_incident(incident_data):
    closing_entry = {}  # type: Dict
    if incident_data.get('status') in XDR_RESOLVED_STATUS_TO_XSOAR:
        demisto.debug(f"Closing XDR issue {incident_data.get('incident_id')}")
        closing_entry = {
            'Type': EntryType.NOTE,
            'Contents': {
                'dbotIncidentClose': True,
                'closeReason': XDR_RESOLVED_STATUS_TO_XSOAR.get(incident_data.get("status")),
                'closeNotes': incident_data.get('resolve_comment')
            },
            'ContentsFormat': EntryFormat.JSON
        }
        incident_data['closeReason'] = XDR_RESOLVED_STATUS_TO_XSOAR.get(incident_data.get("status"))
        incident_data['closeNotes'] = incident_data.get('resolve_comment')

        if incident_data.get('status') == 'resolved_known_issue':
            closing_entry['Contents']['closeNotes'] = 'Known Issue.\n' + incident_data['closeNotes']
            incident_data['closeNotes'] = 'Known Issue.\n' + incident_data['closeNotes']

    return closing_entry


def get_mapping_fields_command():
    xdr_incident_type_scheme = SchemeTypeMapping(type_name=XDR_INCIDENT_TYPE_NAME)
    for field in XDR_INCIDENT_FIELDS:
        xdr_incident_type_scheme.add_field(name=field, description=XDR_INCIDENT_FIELDS[field].get('description'))

    mapping_response = GetMappingFieldsResponse()
    mapping_response.add_scheme_type(xdr_incident_type_scheme)

    return mapping_response


def get_modified_remote_data_command(client, args):
    remote_args = GetModifiedRemoteDataArgs(args)
    last_update = remote_args.last_update  # In the first run, this value will be set to 1 minute earlier

    demisto.debug(f'Performing get-modified-remote-data command. Last update is: {last_update}')

    last_update_utc = dateparser.parse(last_update, settings={'TIMEZONE': 'UTC'})  # convert to utc format
    if last_update_utc:
        last_update_without_ms = last_update_utc.isoformat().split('.')[0]

    raw_incidents = client.get_incidents(gte_modification_time=last_update_without_ms, limit=100)

    modified_incident_ids = list()
    for raw_incident in raw_incidents:
        incident_id = raw_incident.get('incident_id')
        modified_incident_ids.append(incident_id)

    return GetModifiedRemoteDataResponse(modified_incident_ids)


def get_remote_data_command(client, args):
    remote_args = GetRemoteDataArgs(args)
    demisto.debug(f'Performing get-remote-data command with incident id: {remote_args.remote_incident_id}')

    incident_data = {}
    try:
        # when Demisto version is 6.1.0 and above, this command will only be automatically executed on incidents
        # returned from get_modified_remote_data_command so we want to perform extra-data request on those incidents.
        return_only_updated_incident = not is_demisto_version_ge('6.1.0')  # True if version is below 6.1 else False

        incident_data = get_incident_extra_data_command(client, {"incident_id": remote_args.remote_incident_id,
                                                                 "alerts_limit": 1000,
                                                                 "return_only_updated_incident": return_only_updated_incident,
                                                                 "last_update": remote_args.last_update})
        if 'The incident was not modified' not in incident_data[0]:
            demisto.debug(f"Updating XDR incident {remote_args.remote_incident_id}")

            incident_data = incident_data[2].get('incident')
            incident_data['id'] = incident_data.get('incident_id')

            sort_all_list_incident_fields(incident_data)

            # deleting creation time as it keeps updating in the system
            del incident_data['creation_time']

            # handle unasignment
            if incident_data.get('assigned_user_mail') is None:
                handle_incoming_user_unassignment(incident_data)

            else:
                # handle owner sync
                sync_incoming_incident_owners(incident_data)

            # handle closed issue in XDR and handle outgoing error entry
            entries = [handle_incoming_closing_incident(incident_data)]

            reformatted_entries = []
            for entry in entries:
                if entry:
                    reformatted_entries.append(entry)

            incident_data['in_mirror_error'] = ''

            return GetRemoteDataResponse(
                mirrored_object=incident_data,
                entries=reformatted_entries
            )

        else:  # no need to update this incident
            incident_data = {
                'id': remote_args.remote_incident_id,
                'in_mirror_error': ""
            }

            return GetRemoteDataResponse(
                mirrored_object=incident_data,
                entries=[]
            )

    except Exception as e:
        demisto.debug(f"Error in XDR incoming mirror for incident {remote_args.remote_incident_id} \n"
                      f"Error message: {str(e)}")

        if "Rate limit exceeded" in str(e):
            return_error("API rate limit")

        if incident_data:
            incident_data['in_mirror_error'] = str(e)
            sort_all_list_incident_fields(incident_data)

            # deleting creation time as it keeps updating in the system
            del incident_data['creation_time']

        else:
            incident_data = {
                'id': remote_args.remote_incident_id,
                'in_mirror_error': str(e)
            }

        return GetRemoteDataResponse(
            mirrored_object=incident_data,
            entries=[]
        )


def fetch_incidents(client, first_fetch_time, integration_instance, last_run: dict = None, max_fetch: int = 10,
                    statuses: List = [], starred: Optional[bool] = None, starred_incidents_fetch_window: str = None):
    # Get the last fetch time, if exists
    last_fetch = last_run.get('time') if isinstance(last_run, dict) else None
    incidents_from_previous_run = last_run.get('incidents_from_previous_run', []) if isinstance(last_run,
                                                                                                dict) else []

    # Handle first time fetch, fetch incidents retroactively
    if last_fetch is None:
        last_fetch, _ = parse_date_range(first_fetch_time, to_timestamp=True)

    if starred:
        starred_incidents_fetch_window, _ = parse_date_range(starred_incidents_fetch_window, to_timestamp=True)

    incidents = []
    if incidents_from_previous_run:
        raw_incidents = incidents_from_previous_run
    else:
        if statuses:
            raw_incidents = []
            for status in statuses:
                raw_incidents += client.get_incidents(gte_creation_time_milliseconds=last_fetch, status=status,
                                                      limit=max_fetch, sort_by_creation_time='asc', starred=starred,
                                                      starred_incidents_fetch_window=starred_incidents_fetch_window)
            raw_incidents = sorted(raw_incidents, key=lambda inc: inc['creation_time'])
        else:
            raw_incidents = client.get_incidents(gte_creation_time_milliseconds=last_fetch, limit=max_fetch,
                                                 sort_by_creation_time='asc', starred=starred,
                                                 starred_incidents_fetch_window=starred_incidents_fetch_window)

    # save the last 100 modified incidents to the integration context - for mirroring purposes
    client.save_modified_incidents_to_integration_context()

    # maintain a list of non created incidents in a case of a rate limit exception
    non_created_incidents: list = raw_incidents.copy()
    next_run = dict()
    try:
        # The count of incidents, so as not to pass the limit
        count_incidents = 0

        for raw_incident in raw_incidents:
            incident_id = raw_incident.get('incident_id')

            incident_data = get_incident_extra_data_command(client, {"incident_id": incident_id,
                                                                     "alerts_limit": 1000})[2].get('incident')

            sort_all_list_incident_fields(incident_data)

            incident_data['mirror_direction'] = MIRROR_DIRECTION.get(demisto.params().get('mirror_direction', 'None'),
                                                                     None)
            incident_data['mirror_instance'] = integration_instance
            incident_data['last_mirrored_in'] = int(datetime.now().timestamp() * 1000)

            description = raw_incident.get('description')
            occurred = timestamp_to_datestring(raw_incident['creation_time'], TIME_FORMAT + 'Z')
            incident = {
                'name': f'XDR Incident {incident_id} - {description}',
                'occurred': occurred,
                'rawJSON': json.dumps(incident_data),
            }

            if demisto.params().get('sync_owners') and incident_data.get('assigned_user_mail'):
                incident['owner'] = demisto.findUser(email=incident_data.get('assigned_user_mail')).get('username')

            # Update last run and add incident if the incident is newer than last fetch
            if raw_incident['creation_time'] > last_fetch:
                last_fetch = raw_incident['creation_time']

            incidents.append(incident)
            non_created_incidents.remove(raw_incident)

            count_incidents += 1
            if count_incidents == max_fetch:
                break

    except Exception as e:
        if "Rate limit exceeded" in str(e):
            demisto.info(f"Cortex XDR - rate limit exceeded, number of non created incidents is: "
                         f"'{len(non_created_incidents)}'.\n The incidents will be created in the next fetch")
        else:
            raise

    if non_created_incidents:
        next_run['incidents_from_previous_run'] = non_created_incidents
    else:
        next_run['incidents_from_previous_run'] = []

    next_run['time'] = last_fetch + 1

    return next_run, incidents


def get_endpoints_by_status_command(client: Client, args: Dict) -> CommandResults:
    status = args.get('status')

    last_seen_gte = arg_to_timestamp(
        arg=args.get('last_seen_gte'),
        arg_name='last_seen_gte'
    )

    last_seen_lte = arg_to_timestamp(
        arg=args.get('last_seen_lte'),
        arg_name='last_seen_lte'
    )

    endpoints_count, raw_res = client.get_endpoints_by_status(status, last_seen_gte=last_seen_gte, last_seen_lte=last_seen_lte)

    ec = {'status': status, 'count': endpoints_count}

    return CommandResults(
        readable_output=f'{status} endpoints count: {endpoints_count}',
        outputs_prefix=f'{INTEGRATION_CONTEXT_BRAND}.EndpointsStatus',
        outputs_key_field='status',
        outputs=ec,
        raw_response=raw_res)


def main():  # pragma: no cover
    """
    Executes an integration command
    """
    command = demisto.command()
    params = demisto.params()
    LOG(f'Command being called is {command}')

    # using two different credentials object as they both fields need to be encrypted
    api_key = params.get('apikey') or params.get('apikey_creds').get('password', '')
    api_key_id = params.get('apikey_id') or params.get('apikey_id_creds').get('password', '')
    first_fetch_time = params.get('fetch_time', '3 days')
    base_url = urljoin(params.get('url'), '/public_api/v1')
    proxy = params.get('proxy')
    verify_cert = not params.get('insecure', False)
    statuses = params.get('status')
    starred = True if params.get('starred') else None
    starred_incidents_fetch_window = params.get('starred_incidents_fetch_window', '3 days')

    try:
        timeout = int(params.get('timeout', 120))
    except ValueError as e:
        demisto.debug(f'Failed casting timeout parameter to int, falling back to 120 - {e}')
        timeout = 120
    try:
        max_fetch = int(params.get('max_fetch', 10))
    except ValueError as e:
        demisto.debug(f'Failed casting max fetch parameter to int, falling back to 10 - {e}')
        max_fetch = 10

    nonce = "".join([secrets.choice(string.ascii_letters + string.digits) for _ in range(64)])
    timestamp = str(int(datetime.now(timezone.utc).timestamp()) * 1000)
    auth_key = "%s%s%s" % (api_key, nonce, timestamp)
    auth_key = auth_key.encode("utf-8")
    api_key_hash = hashlib.sha256(auth_key).hexdigest()

    headers = {
        "x-xdr-timestamp": timestamp,
        "x-xdr-nonce": nonce,
        "x-xdr-auth-id": str(api_key_id),
        "Authorization": api_key_hash
    }

    client = Client(
        base_url=base_url,
        proxy=proxy,
        verify=verify_cert,
        headers=headers,
        timeout=timeout
    )

    args = demisto.args()
    args["integration_context_brand"] = INTEGRATION_CONTEXT_BRAND
    args["integration_name"] = INTEGRATION_NAME

    try:
        if command == 'test-module':
            client.test_module(first_fetch_time)
            demisto.results('ok')

        elif command == 'fetch-incidents':
            integration_instance = demisto.integrationInstance()
            next_run, incidents = fetch_incidents(client, first_fetch_time, integration_instance,
                                                  demisto.getLastRun().get('next_run'), max_fetch, statuses, starred,
                                                  starred_incidents_fetch_window)
            last_run_obj = demisto.getLastRun()
            last_run_obj['next_run'] = next_run
            demisto.setLastRun(last_run_obj)
            demisto.incidents(incidents)

        elif command == 'xdr-get-incidents':
            return_outputs(*get_incidents_command(client, args))

        elif command == 'xdr-get-incident-extra-data':
            return_outputs(*get_incident_extra_data_command(client, args))

        elif command == 'xdr-update-incident':
            return_outputs(*update_incident_command(client, args))

        elif command == 'xdr-get-endpoints':
            return_results(get_endpoints_command(client, args))

        elif command == 'xdr-insert-parsed-alert':
            return_outputs(*insert_parsed_alert_command(client, args))

        elif command == 'xdr-insert-cef-alerts':
            return_outputs(*insert_cef_alerts_command(client, args))

        elif command == 'xdr-isolate-endpoint':
            return_results(isolate_endpoint_command(client, args))

        elif command == 'xdr-endpoint-isolate':
            polling_args = {
                **args,
                "endpoint_id_list": args.get('endpoint_id')
            }
            return_results(run_polling_command(client=client,
                                               args=polling_args,
                                               cmd="xdr-endpoint-isolate",
                                               command_function=isolate_endpoint_command,
                                               command_decision_field="action_id",
                                               results_function=get_endpoints_command,
                                               polling_field="is_isolated",
                                               polling_value=["AGENT_ISOLATED"],
                                               stop_polling=True))

        elif command == 'xdr-unisolate-endpoint':
            return_results(unisolate_endpoint_command(client, args))

        elif command == 'xdr-endpoint-unisolate':
            polling_args = {
                **args,
                "endpoint_id_list": args.get('endpoint_id')
            }
            return_results(run_polling_command(client=client,
                                               args=polling_args,
                                               cmd="xdr-endpoint-unisolate",
                                               command_function=unisolate_endpoint_command,
                                               command_decision_field="action_id",
                                               results_function=get_endpoints_command,
                                               polling_field="is_isolated",
                                               polling_value=["AGENT_UNISOLATED",
                                                              "CANCELLED",
                                                              "ֿPENDING_ABORT",
                                                              "ABORTED",
                                                              "EXPIRED",
                                                              "COMPLETED_PARTIAL",
                                                              "COMPLETED_SUCCESSFULLY",
                                                              "FAILED",
                                                              "TIMEOUT"],
                                               stop_polling=True))

        elif command == 'xdr-get-distribution-url':
            return_outputs(*get_distribution_url_command(client, args))

        elif command == 'xdr-get-create-distribution-status':
            return_outputs(*get_distribution_status_command(client, args))

        elif command == 'xdr-get-distribution-versions':
            return_outputs(*get_distribution_versions_command(client, args))

        elif command == 'xdr-create-distribution':
            return_outputs(*create_distribution_command(client, args))

        elif command == 'xdr-get-audit-management-logs':
            return_outputs(*get_audit_management_logs_command(client, args))

        elif command == 'xdr-get-audit-agent-reports':
            return_outputs(*get_audit_agent_reports_command(client, args))

        elif command == 'xdr-quarantine-files':
            return_results(quarantine_files_command(client, args))

        elif command == 'core-quarantine-files':
            polling_args = {
                **args,
                "endpoint_id": argToList(args.get("endpoint_id_list"))[0]
            }
            return_results(run_polling_command(client=client,
                                               args=polling_args,
                                               cmd="core-quarantine-files",
                                               command_function=quarantine_files_command,
                                               command_decision_field="action_id",
                                               results_function=action_status_get_command,
                                               polling_field="status",
                                               polling_value=["PENDING",
                                                              "IN_PROGRESS",
                                                              "PENDING_ABORT"]))

        elif command == 'xdr-get-quarantine-status':
            return_results(get_quarantine_status_command(client, args))

        elif command == 'xdr-restore-file':
            return_results(restore_file_command(client, args))

        elif command == 'xdr-file-restore':
            return_results(run_polling_command(client=client,
                                               args=args,
                                               cmd="xdr-file-restore",
                                               command_function=restore_file_command,
                                               command_decision_field="action_id",
                                               results_function=action_status_get_command,
                                               polling_field="status",
                                               polling_value=["PENDING",
                                                              "IN_PROGRESS",
                                                              "PENDING_ABORT"]))

        elif command == 'xdr-endpoint-scan':
            return_results(endpoint_scan_command(client, args))

        elif command == 'xdr-endpoint-scan-execute':
            return_results(run_polling_command(client=client,
                                               args=args,
                                               cmd="xdr-endpoint-scan-execute",
                                               command_function=endpoint_scan_command,
                                               command_decision_field="action_id",
                                               results_function=action_status_get_command,
                                               polling_field="status",
                                               polling_value=["PENDING",
                                                              "IN_PROGRESS",
                                                              "PENDING_ABORT"]))

        elif command == 'xdr-endpoint-scan-abort':
            return_results(endpoint_scan_abort_command(client, args))

        elif command == 'get-mapping-fields':
            return_results(get_mapping_fields_command())

        elif command == 'get-remote-data':
            return_results(get_remote_data_command(client, args))

        elif command == 'update-remote-system':
            return_results(update_remote_system_command(client, args))

        elif command == 'xdr-delete-endpoints':
            return_outputs(*delete_endpoints_command(client, args))

        elif command == 'xdr-get-policy':
            return_outputs(*get_policy_command(client, args))

        elif command == 'xdr-get-endpoint-device-control-violations':
            return_outputs(*get_endpoint_device_control_violations_command(client, args))

        elif command == 'xdr-retrieve-files':
            return_results(retrieve_files_command(client, args))

        elif command == 'xdr-file-retrieve':
            return_results(run_polling_command(client=client,
                                               args=args,
                                               cmd="xdr-file-retrieve",
                                               command_function=retrieve_files_command,
                                               command_decision_field="action_id",
                                               results_function=action_status_get_command,
                                               polling_field="status",
                                               polling_value=["PENDING",
                                                              "IN_PROGRESS",
                                                              "PENDING_ABORT"]))

        elif command == 'xdr-retrieve-file-details':
            return_entry, file_results = retrieve_file_details_command(client, args)
            demisto.results(return_entry)
            if file_results:
                demisto.results(file_results)

        elif command == 'xdr-get-scripts':
            return_outputs(*get_scripts_command(client, args))

        elif command == 'xdr-get-script-metadata':
            return_outputs(*get_script_metadata_command(client, args))

        elif command == 'xdr-get-script-code':
            return_outputs(*get_script_code_command(client, args))

        elif command == 'xdr-action-status-get':
            return_results(action_status_get_command(client, args))

        elif command == 'get-modified-remote-data':
            return_results(get_modified_remote_data_command(client, demisto.args()))

        elif command == 'xdr-run-script':
            return_results(run_script_command(client, args))

        elif command == 'xdr-run-snippet-code-script':
            return_results(run_snippet_code_script_command(client, args))

        elif command == 'xdr-snippet-code-script-execute':
            return_results(run_polling_command(client=client,
                                               args=args,
                                               cmd="xdr-snippet-code-script-execute",
                                               command_function=run_snippet_code_script_command,
                                               command_decision_field="action_id",
                                               results_function=action_status_get_command,
                                               polling_field="status",
                                               polling_value=["PENDING",
                                                              "IN_PROGRESS",
                                                              "PENDING_ABORT"]))

        elif command == 'xdr-get-script-execution-status':
            return_results(get_script_execution_status_command(client, args))

        elif command == 'xdr-get-script-execution-results':
            return_results(get_script_execution_results_command(client, args))

        elif command == 'xdr-get-script-execution-result-files':
            return_results(get_script_execution_result_files_command(client, args))

        elif command == 'xdr-get-cloud-original-alerts':
            return_results(get_original_alerts_command(client, args))

        elif command == 'xdr-get-alerts':
            return_results(get_alerts_by_filter_command(client, args))

        elif command == 'xdr-run-script-execute-commands':
            return_results(run_script_execute_commands_command(client, args))

        elif command == 'xdr-script-commands-execute':
            return_results(run_polling_command(client=client,
                                               args=args,
                                               cmd="xdr-script-commands-execute",
                                               command_function=run_script_execute_commands_command,
                                               command_decision_field="action_id",
                                               results_function=action_status_get_command,
                                               polling_field="status",
                                               polling_value=["PENDING",
                                                              "IN_PROGRESS",
                                                              "PENDING_ABORT"]))

        elif command == 'xdr-run-script-delete-file':
            return_results(run_script_delete_file_command(client, args))

        elif command == 'xdr-file-delete-script-execute':
            return_results(run_polling_command(client=client,
                                               args=args,
                                               cmd="xdr-file-delete-script-execute",
                                               command_function=run_script_delete_file_command,
                                               command_decision_field="action_id",
                                               results_function=action_status_get_command,
                                               polling_field="status",
                                               polling_value=["PENDING",
                                                              "IN_PROGRESS",
                                                              "PENDING_ABORT"]))

        elif command == 'xdr-run-script-file-exists':
            return_results(run_script_file_exists_command(client, args))

        elif command == 'xdr-file-exist-script-execute':
            return_results(run_polling_command(client=client,
                                               args=args,
                                               cmd="xdr-file-exist-script-execute",
                                               command_function=run_script_file_exists_command,
                                               command_decision_field="action_id",
                                               results_function=action_status_get_command,
                                               polling_field="status",
                                               polling_value=["PENDING",
                                                              "IN_PROGRESS",
                                                              "PENDING_ABORT"]))

        elif command == 'xdr-run-script-kill-process':
            return_results((client, args))

        elif command == 'xdr-kill-process-script-execute':
            return_results(run_polling_command(client=client,
                                               args=args,
                                               cmd="xdr-kill-process-script-execute",
                                               command_function=run_script_kill_process_command,
                                               command_decision_field="action_id",
                                               results_function=action_status_get_command,
                                               polling_field="status",
                                               polling_value=["PENDING",
                                                              "IN_PROGRESS",
                                                              "PENDING_ABORT"]))

        elif command == 'endpoint':
            return_results(endpoint_command(client, args))

        elif command == 'xdr-get-endpoints-by-status':
            return_results(get_endpoints_by_status_command(client, args))

        elif command == 'xdr-blocklist-files':
            return_results(blocklist_files_command(client, args))

        elif command == 'xdr-allowlist-files':
            return_results(allowlist_files_command(client, args))

        elif command == 'xdr-remove-blocklist-files':
            return_results(remove_blocklist_files_command(client, args))

        elif command == 'xdr-remove-allowlist-files':
            return_results(remove_allowlist_files_command(client, args))

    except Exception as err:
        demisto.error(traceback.format_exc())
        return_error(str(err))


if __name__ in ('__main__', '__builtin__', 'builtins'):
    main()<|MERGE_RESOLUTION|>--- conflicted
+++ resolved
@@ -106,7 +106,6 @@
     return res
 
 
-<<<<<<< HEAD
 def filter_and_save_unseen_incident(incidents: List, limit: int, number_of_already_filtered_incidents: int) -> List:
     """
     Filters incidents that were seen already and saves the unseen incidents to LastRun object.
@@ -134,14 +133,7 @@
     return filtered_incidents
 
 
-class Client(BaseClient):
-
-    def __init__(self, base_url: str, headers: dict, timeout: int = 120, proxy: bool = False, verify: bool = False):
-        self.timeout = timeout
-        super().__init__(base_url=base_url, headers=headers, proxy=proxy, verify=verify)
-=======
 class Client(CoreClient):
->>>>>>> f77d0ca8
 
     def test_module(self, first_fetch_time):
         """
@@ -158,7 +150,6 @@
             else:
                 raise
 
-<<<<<<< HEAD
     def handle_fetch_starred_incidents(self, limit: int, page_number: int, request_data: dict) -> List:
         """
         handles pagination and filter of starred incidents that were fetched.
@@ -199,6 +190,7 @@
             filtered_incidents += filter_and_save_unseen_incident(raw_incidents, limit, len(filtered_incidents))
 
         return filtered_incidents
+
 
     def get_incidents(self, incident_id_list=None, lte_modification_time=None, gte_modification_time=None,
                       lte_creation_time=None, gte_creation_time=None, status=None, starred=None,
@@ -1407,8 +1399,6 @@
         )
         return res.get('reply', {})
 
-=======
->>>>>>> f77d0ca8
 
 def get_incidents_command(client, args):
     """
