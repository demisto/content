--- conflicted
+++ resolved
@@ -907,23 +907,13 @@
         lte_modification_time_milliseconds=lte_modification_time_milliseconds,
         limit=100)
     last_run_mirroring = (lte_modification_time_milliseconds + timedelta(milliseconds=1))
-<<<<<<< HEAD
+
     last_run_mirroring_str = last_run_mirroring.strftime('%Y-%m-%d %H:%M:%S.%f')
-    modified_incident_ids = []
-    for raw_incident in raw_incidents:
-        incident_id = raw_incident.get('incident_id')
-        modified_incident_ids.append(incident_id)
-    return GetModifiedRemoteDataResponse(modified_incident_ids), last_run_mirroring_str
-=======
-    # Format with milliseconds as string, truncate microseconds
-    last_run_mirroring_str = last_run_mirroring.replace(tzinfo=pytz.UTC).strftime(  # type: ignore
-        '%Y-%m-%d %H:%M:%S.%f')[:-3] + '+02:00'  # type: ignore
 
     id_to_modification_time = {raw.get('incident_id'): raw.get('modification_time') for raw in raw_incidents}
     demisto.debug(f"{last_run_mirroring_str=}, modified alerts {id_to_modification_time=}")
 
     return GetModifiedRemoteDataResponse(list(id_to_modification_time.keys())), last_run_mirroring_str
->>>>>>> 92018646
 
 
 def get_remote_data_command(client, args):
@@ -1606,12 +1596,9 @@
             return_results(action_status_get_command(client, args))
 
         elif command == 'get-modified-remote-data':
-<<<<<<< HEAD
+
             last_run_mirroring: Dict[str, Any] = get_last_mirror_run()
-=======
-            last_run_mirroring: Dict[str, Any] = demisto.getLastRun()
             demisto.debug(f"before get-modified-remote-data, last run={last_run_mirroring}")
->>>>>>> 92018646
 
             modified_incidents, next_mirroring_time = get_modified_remote_data_command(
                 client=client,
@@ -1620,12 +1607,10 @@
                 xdr_delay=xdr_delay,
             )
             last_run_mirroring['mirroring_last_update'] = next_mirroring_time
-<<<<<<< HEAD
+
             set_last_mirror_run(last_run_mirroring)
-=======
-            demisto.setLastRun(last_run_mirroring)
             demisto.debug(f"after get-modified-remote-data, last run={last_run_mirroring}")
->>>>>>> 92018646
+
             return_results(modified_incidents)
 
         elif command == 'xdr-script-run':  # used with polling = true always
