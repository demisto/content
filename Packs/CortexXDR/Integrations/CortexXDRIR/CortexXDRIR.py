--- conflicted
+++ resolved
@@ -2362,13 +2362,9 @@
     comment = args.get('comment')
     incident_id = arg_to_number(args.get('incident_id'))
 
-<<<<<<< HEAD
-    client.blacklist_files(hash_list=hash_list, comment=comment, incident_id=incident_id)
-=======
-    res = client.blacklist_files(hash_list=hash_list, comment=comment)
+    res = client.blacklist_files(hash_list=hash_list, comment=comment, incident_id=incident_id)
     if isinstance(res, dict) and res.get('err_extra') != "All hashes have already been added to the allow or block list":
         raise ValueError(res)
->>>>>>> f01758c7
     markdown_data = [{'fileHash': file_hash} for file_hash in hash_list]
 
     return (
