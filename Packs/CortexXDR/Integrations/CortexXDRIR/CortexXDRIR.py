--- conflicted
+++ resolved
@@ -57,59 +57,6 @@
 }
 
 
-class AlertFilterArg:
-    def __init__(self, search_field: str, search_type: Optional[str], arg_type: str, option_mapper: dict = None):
-        self.search_field = search_field
-        self.search_type = search_type
-        self.arg_type = arg_type
-        self.option_mapper = option_mapper
-
-
-def init_filter_args_options():
-    array = 'array'
-    dropdown = 'dropdown'
-    time_frame = 'time_frame'
-
-    return {
-        'alert_id': AlertFilterArg('internal_id', 'EQ', array),
-        'severity': AlertFilterArg('severity', 'EQ', dropdown, {
-            'low': 'SEV_020_LOW',
-            'medium': 'SEV_030_MEDIUM',
-            'high': 'SEV_040_HIGH'
-        }),
-        'starred': AlertFilterArg('starred', 'EQ', dropdown, {
-            'true': True,
-            'False': False,
-        }),
-        'Identity_type': AlertFilterArg('Identity_type', 'EQ', dropdown),
-        'agent_id': AlertFilterArg('agent_id', 'EQ', array),
-        'action_external_hostname': AlertFilterArg('action_external_hostname', 'CONTAINS', array),
-        'rule_id': AlertFilterArg('matching_service_rule_id', 'EQ', array),
-        'rule_name': AlertFilterArg('fw_rule', 'EQ', array),
-        'alert_name': AlertFilterArg('alert_name', 'CONTAINS', array),
-        'alert_source': AlertFilterArg('alert_source', 'CONTAINS', array),
-        'time_frame': AlertFilterArg('source_insert_ts', None, time_frame),
-        'user_name': AlertFilterArg('actor_effective_username', 'CONTAINS', array),
-        'actor_process_image_name': AlertFilterArg('actor_process_image_name', 'CONTAINS', array),
-        'causality_actor_process_image_command_line': AlertFilterArg('causality_actor_process_command_line', 'EQ',
-                                                                     array),
-        'actor_process_image_command_line': AlertFilterArg('actor_process_command_line', 'EQ', array),
-        'action_process_image_command_line': AlertFilterArg('action_process_image_command_line', 'EQ', array),
-        'actor_process_image_sha256': AlertFilterArg('actor_process_image_sha256', 'EQ', array),
-        'causality_actor_process_image_sha256': AlertFilterArg('causality_actor_process_image_sha256', 'EQ', array),
-        'action_process_image_sha256': AlertFilterArg('action_process_image_sha256', 'EQ', array),
-        'action_file_image_sha256': AlertFilterArg('action_file_sha256', 'EQ', array),
-        'action_registry_name': AlertFilterArg('action_registry_key_name', 'EQ', array),
-        'action_registry_key_data': AlertFilterArg('action_registry_data', 'CONTAINS', array),
-        'host_ip': AlertFilterArg('agent_ip_addresses', 'IPLIST_MATCH', array),
-        'action_local_ip': AlertFilterArg('action_local_ip', 'IP_MATCH', array),
-        'action_remote_ip': AlertFilterArg('action_remote_ip', 'IP_MATCH', array),
-        'action_local_port': AlertFilterArg('action_local_port', 'EQ', array),
-        'action_remote_port': AlertFilterArg('action_remote_port', 'EQ', array),
-        'dst_action_external_hostname': AlertFilterArg('dst_action_external_hostname', 'CONTAINS', array),
-    }
-
-
 def convert_epoch_to_milli(timestamp):
     if timestamp is None:
         return None
@@ -129,23 +76,6 @@
         return 0
 
 
-def convert_time_to_epoch(time_to_convert: str) -> int:
-    """
-    Converts time in epoch UNIX timestamp format or date in '%Y-%m-%dT%H:%M:%S' format to timestamp format.
-    :param time_to_convert:
-    :return: converted_timestamp
-    """
-    try:
-        timestamp = int(time_to_convert)
-        return timestamp
-    except Exception:
-        try:
-            return date_to_timestamp(time_to_convert)
-        except Exception:
-            raise DemistoException('the time_frame format is invalid. Valid formats: %Y-%m-%dT%H:%M:%S or '
-                                   'epoch UNIX timestamp (example: 1651505482)')
-
-
 def convert_datetime_to_epoch_millis(the_time=0):
     return convert_epoch_to_milli(convert_datetime_to_epoch(the_time=the_time))
 
@@ -176,82 +106,7 @@
     return res
 
 
-<<<<<<< HEAD
-def create_filter_from_args(args: dict) -> dict:
-    """
-    Builds an XDR format filter dict for the xdr-get-alert command.
-    :param args: The arguments provided by the user
-    :return: The filter format built from args
-    """
-    valid_args = init_filter_args_options()
-    and_operator_list = []
-    start_time = args.pop('start_time', None)
-    end_time = args.pop('end_time', None)
-
-    if (start_time or end_time) and ('time_frame' not in args):
-        raise DemistoException('Please choose "custom" under time_frame argument when using start_time and end_time '
-                               'arguments')
-
-    for arg_name, arg_value in args.items():
-        if arg_name not in valid_args:
-            raise DemistoException(f'Argument {arg_name} is not valid.')
-        arg_properties = valid_args.get(arg_name)
-
-        # handle time frame
-        if arg_name == 'time_frame':
-            # custom time frame
-            if arg_value == 'custom':
-                if not start_time or not end_time:
-                    raise DemistoException(
-                        'Please provide start_time and end_time arguments when using time_frame as custom.')
-                start_time = convert_time_to_epoch(start_time)
-                end_time = convert_time_to_epoch(end_time)
-                search_type = 'RANGE'
-                search_value: Union[dict, int] = {
-                    'from': start_time,
-                    'to': end_time
-                }
-
-            # relative time frame
-            else:
-                search_type = 'RELATIVE_TIMESTAMP'
-                search_value = convert_time_to_epoch(arg_value)
-
-            and_operator_list.append({
-                'SEARCH_FIELD': arg_properties.search_field,
-                'SEARCH_TYPE': search_type,
-                'SEARCH_VALUE': search_value
-            })
-
-        # handle array args, array elements should be seperated with 'or' op
-        elif arg_properties.arg_type == 'array':
-            or_operator_list = []
-            arg_list = argToList(arg_value)
-            for arg_item in arg_list:
-                or_operator_list.append({
-                    'SEARCH_FIELD': arg_properties.search_field,
-                    'SEARCH_TYPE': arg_properties.search_type,
-                    'SEARCH_VALUE': arg_item
-                })
-            and_operator_list.append({'OR': or_operator_list})
-        else:
-            and_operator_list.append({
-                'SEARCH_FIELD': arg_properties.search_field,
-                'SEARCH_TYPE': arg_properties.search_type,
-                'SEARCH_VALUE': arg_properties.option_mapper.get(arg_value) if arg_properties.option_mapper else arg_value
-            })
-
-    return {'AND': and_operator_list}
-
-
-class Client(BaseClient):
-
-    def __init__(self, base_url: str, headers: dict, timeout: int = 120, proxy: bool = False, verify: bool = False):
-        self.timeout = timeout
-        super().__init__(base_url=base_url, headers=headers, proxy=proxy, verify=verify)
-=======
 class Client(CoreClient):
->>>>>>> e578e896
 
     def test_module(self, first_fetch_time):
         """
@@ -268,1206 +123,6 @@
             else:
                 raise
 
-<<<<<<< HEAD
-    def get_incidents(self, incident_id_list=None, lte_modification_time=None, gte_modification_time=None,
-                      lte_creation_time=None, gte_creation_time=None, status=None, sort_by_modification_time=None,
-                      sort_by_creation_time=None, page_number=0, limit=100, gte_creation_time_milliseconds=0):
-        """
-        Filters and returns incidents
-
-        :param incident_id_list: List of incident ids - must be list
-        :param lte_modification_time: string of time format "2019-12-31T23:59:00"
-        :param gte_modification_time: string of time format "2019-12-31T23:59:00"
-        :param lte_creation_time: string of time format "2019-12-31T23:59:00"
-        :param gte_creation_time: string of time format "2019-12-31T23:59:00"
-        :param status: string of status
-        :param sort_by_modification_time: optional - enum (asc,desc)
-        :param sort_by_creation_time: optional - enum (asc,desc)
-        :param page_number: page number
-        :param limit: maximum number of incidents to return per page
-        :param gte_creation_time_milliseconds: greater than time in milliseconds
-        :return:
-        """
-        search_from = page_number * limit
-        search_to = search_from + limit
-
-        request_data = {
-            'search_from': search_from,
-            'search_to': search_to,
-        }
-
-        if sort_by_creation_time and sort_by_modification_time:
-            raise ValueError('Should be provide either sort_by_creation_time or '
-                             'sort_by_modification_time. Can\'t provide both')
-        if sort_by_creation_time:
-            request_data['sort'] = {
-                'field': 'creation_time',
-                'keyword': sort_by_creation_time
-            }
-        elif sort_by_modification_time:
-            request_data['sort'] = {
-                'field': 'modification_time',
-                'keyword': sort_by_modification_time
-            }
-
-        filters = []
-        if incident_id_list is not None and len(incident_id_list) > 0:
-            filters.append({
-                'field': 'incident_id_list',
-                'operator': 'in',
-                'value': incident_id_list
-            })
-
-        if lte_creation_time:
-            filters.append({
-                'field': 'creation_time',
-                'operator': 'lte',
-                'value': date_to_timestamp(lte_creation_time, TIME_FORMAT)
-            })
-
-        if gte_creation_time:
-            filters.append({
-                'field': 'creation_time',
-                'operator': 'gte',
-                'value': date_to_timestamp(gte_creation_time, TIME_FORMAT)
-            })
-
-        if lte_modification_time:
-            filters.append({
-                'field': 'modification_time',
-                'operator': 'lte',
-                'value': date_to_timestamp(lte_modification_time, TIME_FORMAT)
-            })
-
-        if gte_modification_time:
-            filters.append({
-                'field': 'modification_time',
-                'operator': 'gte',
-                'value': date_to_timestamp(gte_modification_time, TIME_FORMAT)
-            })
-
-        if gte_creation_time_milliseconds > 0:
-            filters.append({
-                'field': 'creation_time',
-                'operator': 'gte',
-                'value': gte_creation_time_milliseconds
-            })
-
-        if status:
-            filters.append({
-                'field': 'status',
-                'operator': 'eq',
-                'value': status
-            })
-
-        if len(filters) > 0:
-            request_data['filters'] = filters
-
-        res = self._http_request(
-            method='POST',
-            url_suffix='/incidents/get_incidents/',
-            json_data={'request_data': request_data},
-            timeout=self.timeout
-        )
-        incidents = res.get('reply').get('incidents', [])
-
-        return incidents
-
-    def get_incident_extra_data(self, incident_id, alerts_limit=1000):
-        """
-        Returns incident by id
-
-        :param incident_id: The id of incident
-        :param alerts_limit: Maximum number alerts to get
-        :return:
-        """
-        request_data = {
-            'incident_id': incident_id,
-            'alerts_limit': alerts_limit,
-        }
-
-        reply = self._http_request(
-            method='POST',
-            url_suffix='/incidents/get_incident_extra_data/',
-            json_data={'request_data': request_data},
-            timeout=self.timeout
-        )
-
-        incident = reply.get('reply')
-
-        return incident
-
-    def update_incident(self, incident_id, assigned_user_mail, assigned_user_pretty_name, status, severity,
-                        resolve_comment, unassign_user):
-        update_data = {}
-
-        if unassign_user and (assigned_user_mail or assigned_user_pretty_name):
-            raise ValueError("Can't provide both assignee_email/assignee_name and unassign_user")
-        if unassign_user:
-            update_data['assigned_user_mail'] = 'none'
-
-        if assigned_user_mail:
-            update_data['assigned_user_mail'] = assigned_user_mail
-
-        if assigned_user_pretty_name:
-            update_data['assigned_user_pretty_name'] = assigned_user_pretty_name
-
-        if status:
-            update_data['status'] = status
-
-        if severity:
-            update_data['manual_severity'] = severity
-
-        if resolve_comment:
-            update_data['resolve_comment'] = resolve_comment
-
-        request_data = {
-            'incident_id': incident_id,
-            'update_data': update_data,
-        }
-
-        self._http_request(
-            method='POST',
-            url_suffix='/incidents/update_incident/',
-            json_data={'request_data': request_data},
-            timeout=self.timeout
-        )
-
-    def get_endpoints(self,
-                      endpoint_id_list=None,
-                      dist_name=None,
-                      ip_list=None,
-                      group_name=None,
-                      platform=None,
-                      alias_name=None,
-                      isolate=None,
-                      hostname=None,
-                      page_number=0,
-                      limit=30,
-                      first_seen_gte=None,
-                      first_seen_lte=None,
-                      last_seen_gte=None,
-                      last_seen_lte=None,
-                      sort_by_first_seen=None,
-                      sort_by_last_seen=None,
-                      no_filter=False
-                      ):
-
-        search_from = page_number * limit
-        search_to = search_from + limit
-
-        request_data = {
-            'search_from': search_from,
-            'search_to': search_to,
-        }
-
-        if no_filter:
-            reply = self._http_request(
-                method='POST',
-                url_suffix='/endpoints/get_endpoints/',
-                json_data={},
-                timeout=self.timeout
-            )
-            endpoints = reply.get('reply')[search_from:search_to]
-            for endpoint in endpoints:
-                if not endpoint.get('endpoint_id'):
-                    endpoint['endpoint_id'] = endpoint.get('agent_id')
-
-        else:
-            filters = []
-            if endpoint_id_list:
-                filters.append({
-                    'field': 'endpoint_id_list',
-                    'operator': 'in',
-                    'value': endpoint_id_list
-                })
-
-            if dist_name:
-                filters.append({
-                    'field': 'dist_name',
-                    'operator': 'in',
-                    'value': dist_name
-                })
-
-            if ip_list:
-                filters.append({
-                    'field': 'ip_list',
-                    'operator': 'in',
-                    'value': ip_list
-                })
-
-            if group_name:
-                filters.append({
-                    'field': 'group_name',
-                    'operator': 'in',
-                    'value': group_name
-                })
-
-            if platform:
-                filters.append({
-                    'field': 'platform',
-                    'operator': 'in',
-                    'value': platform
-                })
-
-            if alias_name:
-                filters.append({
-                    'field': 'alias',
-                    'operator': 'in',
-                    'value': alias_name
-                })
-
-            if isolate:
-                filters.append({
-                    'field': 'isolate',
-                    'operator': 'in',
-                    'value': [isolate]
-                })
-
-            if hostname:
-                filters.append({
-                    'field': 'hostname',
-                    'operator': 'in',
-                    'value': hostname
-                })
-
-            if first_seen_gte:
-                filters.append({
-                    'field': 'first_seen',
-                    'operator': 'gte',
-                    'value': first_seen_gte
-                })
-
-            if first_seen_lte:
-                filters.append({
-                    'field': 'first_seen',
-                    'operator': 'lte',
-                    'value': first_seen_lte
-                })
-
-            if last_seen_gte:
-                filters.append({
-                    'field': 'last_seen',
-                    'operator': 'gte',
-                    'value': last_seen_gte
-                })
-
-            if last_seen_lte:
-                filters.append({
-                    'field': 'last_seen',
-                    'operator': 'lte',
-                    'value': last_seen_lte
-                })
-
-            if search_from:
-                request_data['search_from'] = search_from
-
-            if search_to:
-                request_data['search_to'] = search_to
-
-            if sort_by_first_seen:
-                request_data['sort'] = {
-                    'field': 'first_seen',
-                    'keyword': sort_by_first_seen
-                }
-            elif sort_by_last_seen:
-                request_data['sort'] = {
-                    'field': 'last_seen',
-                    'keyword': sort_by_last_seen
-                }
-
-            request_data['filters'] = filters
-
-            reply = self._http_request(
-                method='POST',
-                url_suffix='/endpoints/get_endpoint/',
-                json_data={'request_data': request_data},
-                timeout=self.timeout
-            )
-
-            endpoints = reply.get('reply').get('endpoints', [])
-        return endpoints
-
-    def isolate_endpoint(self, endpoint_id, incident_id=None):
-        request_data = {
-            'endpoint_id': endpoint_id,
-        }
-        if incident_id:
-            request_data['incident_id'] = incident_id
-
-        self._http_request(
-            method='POST',
-            url_suffix='/endpoints/isolate',
-            json_data={'request_data': request_data},
-            timeout=self.timeout
-        )
-
-    def unisolate_endpoint(self, endpoint_id, incident_id=None):
-        request_data = {
-            'endpoint_id': endpoint_id,
-        }
-        if incident_id:
-            request_data['incident_id'] = incident_id
-
-        self._http_request(
-            method='POST',
-            url_suffix='/endpoints/unisolate',
-            json_data={'request_data': request_data},
-            timeout=self.timeout
-        )
-
-    def insert_alerts(self, alerts):
-        self._http_request(
-            method='POST',
-            url_suffix='/alerts/insert_parsed_alerts/',
-            json_data={
-                'request_data': {
-                    'alerts': alerts
-                }
-            },
-            timeout=self.timeout
-        )
-
-    def insert_cef_alerts(self, alerts):
-        self._http_request(
-            method='POST',
-            url_suffix='/alerts/insert_cef_alerts/',
-            json_data={
-                'request_data': {
-                    'alerts': alerts
-                }
-            },
-            timeout=self.timeout
-        )
-
-    def get_distribution_url(self, distribution_id, package_type):
-        reply = self._http_request(
-            method='POST',
-            url_suffix='/distributions/get_dist_url/',
-            json_data={
-                'request_data': {
-                    'distribution_id': distribution_id,
-                    'package_type': package_type
-                }
-            },
-            timeout=self.timeout
-        )
-
-        return reply.get('reply').get('distribution_url')
-
-    def get_distribution_status(self, distribution_id):
-        reply = self._http_request(
-            method='POST',
-            url_suffix='/distributions/get_status/',
-            json_data={
-                'request_data': {
-                    'distribution_id': distribution_id
-                }
-            },
-            timeout=self.timeout
-        )
-
-        return reply.get('reply').get('status')
-
-    def get_distribution_versions(self):
-        reply = self._http_request(
-            method='POST',
-            url_suffix='/distributions/get_versions/',
-            json_data={},
-            timeout=self.timeout
-        )
-
-        return reply.get('reply')
-
-    def create_distribution(self, name, platform, package_type, agent_version, description):
-        if package_type == 'standalone':
-            request_data = {
-                'name': name,
-                'platform': platform,
-                'package_type': package_type,
-                'agent_version': agent_version,
-                'description': description,
-            }
-        elif package_type == 'upgrade':
-            request_data = {
-                'name': name,
-                'package_type': package_type,
-                'description': description,
-            }
-
-            if platform == 'windows':
-                request_data['windows_version'] = agent_version
-            elif platform == 'linux':
-                request_data['linux_version'] = agent_version
-            elif platform == 'macos':
-                request_data['macos_version'] = agent_version
-
-        reply = self._http_request(
-            method='POST',
-            url_suffix='/distributions/create/',
-            json_data={
-                'request_data': request_data
-            },
-            timeout=self.timeout
-        )
-
-        return reply.get('reply').get('distribution_id')
-
-    def audit_management_logs(self, email, result, _type, sub_type, search_from, search_to, timestamp_gte,
-                              timestamp_lte, sort_by, sort_order):
-
-        request_data: Dict[str, Any] = {}
-        filters = []
-        if email:
-            filters.append({
-                'field': 'email',
-                'operator': 'in',
-                'value': email
-            })
-        if result:
-            filters.append({
-                'field': 'result',
-                'operator': 'in',
-                'value': result
-            })
-        if _type:
-            filters.append({
-                'field': 'type',
-                'operator': 'in',
-                'value': _type
-            })
-        if sub_type:
-            filters.append({
-                'field': 'sub_type',
-                'operator': 'in',
-                'value': sub_type
-            })
-        if timestamp_gte:
-            filters.append({
-                'field': 'timestamp',
-                'operator': 'gte',
-                'value': timestamp_gte
-            })
-        if timestamp_lte:
-            filters.append({
-                'field': 'timestamp',
-                'operator': 'lte',
-                'value': timestamp_lte
-            })
-
-        if filters:
-            request_data['filters'] = filters
-
-        if search_from > 0:
-            request_data['search_from'] = search_from
-
-        if search_to:
-            request_data['search_to'] = search_to
-
-        if sort_by:
-            request_data['sort'] = {
-                'field': sort_by,
-                'keyword': sort_order
-            }
-
-        reply = self._http_request(
-            method='POST',
-            url_suffix='/audits/management_logs/',
-            json_data={'request_data': request_data},
-            timeout=self.timeout
-        )
-
-        return reply.get('reply').get('data', [])
-
-    def get_audit_agent_reports(self, endpoint_ids, endpoint_names, result, _type, sub_type, search_from, search_to,
-                                timestamp_gte, timestamp_lte, sort_by, sort_order):
-        request_data: Dict[str, Any] = {}
-        filters = []
-        if endpoint_ids:
-            filters.append({
-                'field': 'endpoint_id',
-                'operator': 'in',
-                'value': endpoint_ids
-            })
-        if endpoint_names:
-            filters.append({
-                'field': 'endpoint_name',
-                'operator': 'in',
-                'value': endpoint_names
-            })
-        if result:
-            filters.append({
-                'field': 'result',
-                'operator': 'in',
-                'value': result
-            })
-        if _type:
-            filters.append({
-                'field': 'type',
-                'operator': 'in',
-                'value': _type
-            })
-        if sub_type:
-            filters.append({
-                'field': 'sub_type',
-                'operator': 'in',
-                'value': sub_type
-            })
-        if timestamp_gte:
-            filters.append({
-                'field': 'timestamp',
-                'operator': 'gte',
-                'value': timestamp_gte
-            })
-        if timestamp_lte:
-            filters.append({
-                'field': 'timestamp',
-                'operator': 'lte',
-                'value': timestamp_lte
-            })
-
-        if filters:
-            request_data['filters'] = filters
-
-        if search_from > 0:
-            request_data['search_from'] = search_from
-
-        if search_to:
-            request_data['search_to'] = search_to
-
-        if sort_by:
-            request_data['sort'] = {
-                'field': sort_by,
-                'keyword': sort_order
-            }
-
-        reply = self._http_request(
-            method='POST',
-            url_suffix='/audits/agents_reports/',
-            json_data={'request_data': request_data},
-            timeout=self.timeout
-        )
-
-        return reply.get('reply').get('data', [])
-
-    def blacklist_files(self, hash_list, comment=None, incident_id=None):
-        request_data: Dict[str, Any] = {"hash_list": hash_list}
-        if comment:
-            request_data["comment"] = comment
-        if incident_id:
-            request_data['incident_id'] = incident_id
-
-        self._headers['content-type'] = 'application/json'
-        reply = self._http_request(
-            method='POST',
-            url_suffix='/hash_exceptions/blacklist/',
-            json_data={'request_data': request_data},
-            ok_codes=(200, 201, 500,),
-            timeout=self.timeout
-        )
-        return reply.get('reply')
-
-    def whitelist_files(self, hash_list, comment=None, incident_id=None):
-        request_data: Dict[str, Any] = {"hash_list": hash_list}
-        if comment:
-            request_data["comment"] = comment
-        if incident_id:
-            request_data['incident_id'] = incident_id
-
-        self._headers['content-type'] = 'application/json'
-        reply = self._http_request(
-            method='POST',
-            url_suffix='/hash_exceptions/whitelist/',
-            json_data={'request_data': request_data},
-            ok_codes=(201, 200),
-            timeout=self.timeout
-        )
-        return reply.get('reply')
-
-    def quarantine_files(self, endpoint_id_list, file_path, file_hash, incident_id):
-        request_data: Dict[str, Any] = {}
-        filters = []
-        if endpoint_id_list:
-            filters.append({
-                'field': 'endpoint_id_list',
-                'operator': 'in',
-                'value': endpoint_id_list
-            })
-
-        if filters:
-            request_data['filters'] = filters
-
-        request_data['file_path'] = file_path
-        request_data['file_hash'] = file_hash
-        if incident_id:
-            request_data['incident_id'] = incident_id
-
-        self._headers['content-type'] = 'application/json'
-        reply = self._http_request(
-            method='POST',
-            url_suffix='/endpoints/quarantine/',
-            json_data={'request_data': request_data},
-            ok_codes=(200, 201),
-            timeout=self.timeout
-        )
-
-        return reply.get('reply')
-
-    def restore_file(self, file_hash, endpoint_id=None, incident_id=None):
-        request_data: Dict[str, Any] = {'file_hash': file_hash}
-        if incident_id:
-            request_data['incident_id'] = incident_id
-        if endpoint_id:
-            request_data['endpoint_id'] = endpoint_id
-
-        self._headers['content-type'] = 'application/json'
-        reply = self._http_request(
-            method='POST',
-            url_suffix='/endpoints/restore/',
-            json_data={'request_data': request_data},
-            ok_codes=(200, 201),
-            timeout=self.timeout
-        )
-        return reply.get('reply')
-
-    def endpoint_scan(self, url_suffix, endpoint_id_list=None, dist_name=None, gte_first_seen=None, gte_last_seen=None,
-                      lte_first_seen=None,
-                      lte_last_seen=None, ip_list=None, group_name=None, platform=None, alias=None, isolate=None,
-                      hostname: list = None, incident_id=None):
-        request_data: Dict[str, Any] = {}
-        filters = []
-
-        if endpoint_id_list:
-            filters.append({
-                'field': 'endpoint_id_list',
-                'operator': 'in',
-                'value': endpoint_id_list
-            })
-
-        if dist_name:
-            filters.append({
-                'field': 'dist_name',
-                'operator': 'in',
-                'value': dist_name
-            })
-
-        if ip_list:
-            filters.append({
-                'field': 'ip_list',
-                'operator': 'in',
-                'value': ip_list
-            })
-
-        if group_name:
-            filters.append({
-                'field': 'group_name',
-                'operator': 'in',
-                'value': group_name
-            })
-
-        if platform:
-            filters.append({
-                'field': 'platform',
-                'operator': 'in',
-                'value': platform
-            })
-
-        if alias:
-            filters.append({
-                'field': 'alias',
-                'operator': 'in',
-                'value': alias
-            })
-
-        if isolate:
-            filters.append({
-                'field': 'isolate',
-                'operator': 'in',
-                'value': [isolate]
-            })
-
-        if hostname:
-            filters.append({
-                'field': 'hostname',
-                'operator': 'in',
-                'value': hostname
-            })
-
-        if gte_first_seen:
-            filters.append({
-                'field': 'first_seen',
-                'operator': 'gte',
-                'value': gte_first_seen
-            })
-
-        if lte_first_seen:
-            filters.append({
-                'field': 'first_seen',
-                'operator': 'lte',
-                'value': lte_first_seen
-            })
-
-        if gte_last_seen:
-            filters.append({
-                'field': 'last_seen',
-                'operator': 'gte',
-                'value': gte_last_seen
-            })
-
-        if lte_last_seen:
-            filters.append({
-                'field': 'last_seen',
-                'operator': 'lte',
-                'value': lte_last_seen
-            })
-
-        if filters:
-            request_data['filters'] = filters
-        else:
-            request_data['filters'] = 'all'
-        if incident_id:
-            request_data['incident_id'] = incident_id
-
-        self._headers['content-type'] = 'application/json'
-        reply = self._http_request(
-            method='POST',
-            url_suffix=url_suffix,
-            json_data={'request_data': request_data},
-            ok_codes=(200, 201),
-            timeout=self.timeout
-        )
-        return reply.get('reply')
-
-    def get_quarantine_status(self, file_path, file_hash, endpoint_id):
-        request_data: Dict[str, Any] = {'files': [{
-            'endpoint_id': endpoint_id,
-            'file_path': file_path,
-            'file_hash': file_hash
-        }]}
-        self._headers['content-type'] = 'application/json'
-        reply = self._http_request(
-            method='POST',
-            url_suffix='/quarantine/status/',
-            json_data={'request_data': request_data},
-            timeout=self.timeout
-        )
-
-        reply_content = reply.get('reply')
-        if isinstance(reply_content, list):
-            return reply_content[0]
-        else:
-            raise TypeError(f'got unexpected response from api: {reply_content}\n')
-
-    def delete_endpoints(self, endpoint_ids: list):
-        request_data: Dict[str, Any] = {
-            'filters': [
-                {
-                    'field': 'endpoint_id_list',
-                    'operator': 'in',
-                    'value': endpoint_ids
-                }
-            ]
-        }
-
-        self._http_request(
-            method='POST',
-            url_suffix='/endpoints/delete/',
-            json_data={'request_data': request_data},
-            timeout=self.timeout
-        )
-
-    def get_policy(self, endpoint_id) -> Dict[str, Any]:
-        request_data: Dict[str, Any] = {
-            'endpoint_id': endpoint_id
-        }
-
-        reply = self._http_request(
-            method='POST',
-            url_suffix='/endpoints/get_policy/',
-            json_data={'request_data': request_data},
-            timeout=self.timeout
-        )
-
-        return reply.get('reply')
-
-    def get_endpoint_device_control_violations(self, endpoint_ids: list, type_of_violation, timestamp_gte: int,
-                                               timestamp_lte: int,
-                                               ip_list: list, vendor: list, vendor_id: list, product: list,
-                                               product_id: list,
-                                               serial: list,
-                                               hostname: list, violation_ids: list, username: list) \
-            -> Dict[str, Any]:
-        arg_list = {'type': type_of_violation,
-                    'endpoint_id_list': endpoint_ids,
-                    'ip_list': ip_list,
-                    'vendor': vendor,
-                    'vendor_id': vendor_id,
-                    'product': product,
-                    'product_id': product_id,
-                    'serial': serial,
-                    'hostname': hostname,
-                    'violation_id_list': violation_ids,
-                    'username': username
-                    }
-
-        filters: list = [{
-            'field': arg_key,
-            'operator': 'in',
-            'value': arg_val
-        } for arg_key, arg_val in arg_list.items() if arg_val and arg_val[0]]
-
-        if timestamp_lte:
-            filters.append({
-                'field': 'timestamp',
-                'operator': 'lte',
-                'value': timestamp_lte
-            })
-        if timestamp_gte:
-            filters.append({
-                'field': 'timestamp',
-                'operator': 'gte',
-                'value': timestamp_gte})
-
-        request_data: Dict[str, Any] = {
-            'filters': filters
-        }
-
-        reply = self._http_request(
-            method='POST',
-            url_suffix='/device_control/get_violations/',
-            json_data={'request_data': request_data},
-            timeout=self.timeout
-        )
-
-        return reply.get('reply')
-
-    def generate_files_dict_with_specific_os(self, windows: list, linux: list, macos: list) -> Dict[str, list]:
-        if not windows and not linux and not macos:
-            raise ValueError('You should enter at least one path.')
-
-        files = {}
-        if windows:
-            files['windows'] = windows
-        if linux:
-            files['linux'] = linux
-        if macos:
-            files['macos'] = macos
-
-        return files
-
-    def retrieve_file(self, endpoint_id_list: list, windows: list, linux: list, macos: list, file_path_list: list,
-                      incident_id: Optional[int]) -> Dict[str, Any]:
-        # there are 2 options, either the paths are given with separation to a specific os or without
-        # it using generic_file_path
-        if file_path_list:
-            files = self.generate_files_dict(
-                endpoint_id_list=endpoint_id_list,
-                file_path_list=file_path_list
-            )
-        else:
-            files = self.generate_files_dict_with_specific_os(windows=windows, linux=linux, macos=macos)
-
-        request_data: Dict[str, Any] = {
-            'filters': [
-                {
-                    'field': 'endpoint_id_list',
-                    'operator': 'in',
-                    'value': endpoint_id_list
-                }
-            ],
-            'files': files,
-        }
-        if incident_id:
-            request_data['incident_id'] = incident_id
-
-        reply = self._http_request(
-            method='POST',
-            url_suffix='/endpoints/file_retrieval/',
-            json_data={'request_data': request_data},
-            timeout=self.timeout
-        )
-        return reply.get('reply')
-
-    def generate_files_dict(self, endpoint_id_list: list, file_path_list: list) -> Dict[str, Any]:
-        files: dict = {"windows": [], "linux": [], "macos": []}
-
-        if len(endpoint_id_list) != len(file_path_list):
-            raise ValueError("The endpoint_ids list must be in the same length as the generic_file_path")
-
-        for endpoint_id, file_path in zip(endpoint_id_list, file_path_list):
-            endpoints = self.get_endpoints(endpoint_id_list=[endpoint_id])
-
-            if len(endpoints) == 0 or not isinstance(endpoints, list):
-                raise ValueError(f'Error: Endpoint {endpoint_id} was not found')
-
-            endpoint = endpoints[0]
-            endpoint_os_type = endpoint.get('os_type')
-
-            if 'windows' in endpoint_os_type.lower():
-                files['windows'].append(file_path)
-            elif 'linux' in endpoint_os_type.lower():
-                files['linux'].append(file_path)
-            elif 'macos' in endpoint_os_type.lower():
-                files['macos'].append(file_path)
-
-        # remove keys with no value
-        files = {k: v for k, v in files.items() if v}
-
-        return files
-
-    def retrieve_file_details(self, action_id: int) -> Dict[str, Any]:
-        request_data: Dict[str, Any] = {
-            'group_action_id': action_id
-        }
-
-        reply = self._http_request(
-            method='POST',
-            url_suffix='/actions/file_retrieval_details/',
-            json_data={'request_data': request_data},
-            timeout=self.timeout
-        )
-
-        return reply.get('reply').get('data')
-
-    def get_scripts(self, name: list, description: list, created_by: list, windows_supported,
-                    linux_supported, macos_supported, is_high_risk) -> Dict[str, Any]:
-
-        arg_list = {'name': name,
-                    'description': description,
-                    'created_by': created_by,
-                    'windows_supported': windows_supported,
-                    'linux_supported': linux_supported,
-                    'macos_supported': macos_supported,
-                    'is_high_risk': is_high_risk
-                    }
-
-        filters: list = [{
-            'field': arg_key,
-            'operator': 'in',
-            'value': arg_val
-        } for arg_key, arg_val in arg_list.items() if arg_val and arg_val[0]]
-
-        request_data: Dict[str, Any] = {
-            'filters': filters
-        }
-
-        reply = self._http_request(
-            method='POST',
-            url_suffix='/scripts/get_scripts/',
-            json_data={'request_data': request_data},
-            timeout=self.timeout
-        )
-
-        return reply.get('reply')
-
-    def get_script_metadata(self, script_uid) -> Dict[str, Any]:
-        request_data: Dict[str, Any] = {
-            'script_uid': script_uid
-        }
-
-        reply = self._http_request(
-            method='POST',
-            url_suffix='/scripts/get_script_metadata/',
-            json_data={'request_data': request_data},
-            timeout=self.timeout
-        )
-
-        return reply.get('reply')
-
-    def get_script_code(self, script_uid) -> Dict[str, Any]:
-        request_data: Dict[str, Any] = {
-            'script_uid': script_uid
-        }
-
-        reply = self._http_request(
-            method='POST',
-            url_suffix='/scripts/get_script_code/',
-            json_data={'request_data': request_data},
-            timeout=self.timeout
-        )
-
-        return reply.get('reply')
-
-    @logger
-    def run_script(self,
-                   script_uid: str, endpoint_ids: list, parameters: Dict[str, Any], timeout: int,
-                   incident_id: Optional[int],
-                   ) -> Dict[str, Any]:
-        filters: list = [{
-            'field': 'endpoint_id_list',
-            'operator': 'in',
-            'value': endpoint_ids
-        }]
-        request_data: Dict[str, Any] = {'script_uid': script_uid, 'timeout': timeout, 'filters': filters,
-                                        'parameters_values': parameters}
-        if incident_id:
-            request_data['incident_id'] = incident_id
-
-        return self._http_request(
-            method='POST',
-            url_suffix='/scripts/run_script/',
-            json_data={'request_data': request_data},
-            timeout=self.timeout
-        )
-
-    @logger
-    def run_snippet_code_script(self, snippet_code: str, endpoint_ids: list,
-                                incident_id: Optional[int] = None) -> Dict[str, Any]:
-        request_data: Dict[str, Any] = {
-            'filters': [{
-                'field': 'endpoint_id_list',
-                'operator': 'in',
-                'value': endpoint_ids
-            }],
-            'snippet_code': snippet_code,
-        }
-
-        if incident_id:
-            request_data['incident_id'] = incident_id
-
-        return self._http_request(
-            method='POST',
-            url_suffix='/scripts/run_snippet_code_script',
-            json_data={
-                'request_data': request_data
-            },
-            timeout=self.timeout,
-        )
-
-    @logger
-    def get_script_execution_status(self, action_id: str) -> Dict[str, Any]:
-        request_data: Dict[str, Any] = {
-            'action_id': action_id
-        }
-
-        return self._http_request(
-            method='POST',
-            url_suffix='/scripts/get_script_execution_status/',
-            json_data={'request_data': request_data},
-            timeout=self.timeout
-        )
-
-    @logger
-    def get_script_execution_results(self, action_id: str) -> Dict[str, Any]:
-        return self._http_request(
-            method='POST',
-            url_suffix='/scripts/get_script_execution_results',
-            json_data={
-                'request_data': {
-                    'action_id': action_id
-                }
-            },
-            timeout=self.timeout,
-        )
-
-    @logger
-    def get_script_execution_result_files(self, action_id: str, endpoint_id: str) -> Dict[str, Any]:
-        response = self._http_request(
-            method='POST',
-            url_suffix='/scripts/get_script_execution_results_files',
-            json_data={
-                'request_data': {
-                    'action_id': action_id,
-                    'endpoint_id': endpoint_id,
-                }
-            },
-            timeout=self.timeout,
-        )
-        link = response.get('reply', {}).get('DATA')
-        return self._http_request(
-            method='GET',
-            full_url=link,
-            resp_type='response',
-        )
-
-    def action_status_get(self, action_id) -> Dict[str, Any]:
-        request_data: Dict[str, Any] = {
-            'group_action_id': action_id,
-        }
-
-        reply = self._http_request(
-            method='POST',
-            url_suffix='/actions/get_action_status/',
-            json_data={'request_data': request_data},
-            timeout=self.timeout
-        )
-        return reply.get('reply').get('data')
-
-    def get_file(self, file_link):
-        reply = self._http_request(
-            method='GET',
-            full_url=file_link,
-            timeout=self.timeout,
-            resp_type='content'
-        )
-        return reply
-
-    def save_modified_incidents_to_integration_context(self):
-        last_modified_incidents = self.get_incidents(limit=100, sort_by_modification_time='desc')
-        modified_incidents_context = {}
-        for incident in last_modified_incidents:
-            incident_id = incident.get('incident_id')
-            modified_incidents_context[incident_id] = incident.get('modification_time')
-
-        set_integration_context({'modified_incidents': modified_incidents_context})
-
-    def get_endpoints_by_status(self, status, last_seen_gte=None, last_seen_lte=None):
-        filters = []
-
-        filters.append({
-            'field': 'endpoint_status',
-            'operator': 'IN',
-            'value': [status]
-        })
-
-        if last_seen_gte:
-            filters.append({
-                'field': 'last_seen',
-                'operator': 'gte',
-                'value': last_seen_gte
-            })
-
-        if last_seen_lte:
-            filters.append({
-                'field': 'last_seen',
-                'operator': 'lte',
-                'value': last_seen_lte
-            })
-
-        reply = self._http_request(
-            method='POST',
-            url_suffix='/endpoints/get_endpoint/',
-            json_data={'request_data': {'filters': filters}},
-            timeout=self.timeout
-        )
-
-        endpoints_count = reply.get('reply').get('total_count', 0)
-        return endpoints_count, reply
-
-    def get_original_alerts(self, alert_id_list):
-        res = self._http_request(
-            method='POST',
-            url_suffix='/alerts/get_original_alerts/',
-            json_data={
-                'request_data': {
-                    'alert_id_list': alert_id_list,
-                }
-            },
-        )
-        return res.get('reply', {})
-
-    def get_alerts_by_filter_data(self, request_data: dict):
-        res = self._http_request(
-            method='POST',
-            url_suffix='/alerts/get_alerts_by_filter_data/',
-            json_data={
-                'request_data': request_data
-            },
-        )
-        return res.get('reply', {})
-
-=======
->>>>>>> e578e896
 
 def get_incidents_command(client, args):
     """
@@ -1653,7 +308,6 @@
         context_output['Account(val.Username==obj.Username)'] = account_context_output
     if endpoint_context_output:
         context_output['Endpoint(val.Hostname==obj.Hostname)'] = endpoint_context_output
-<<<<<<< HEAD
 
     file_context, process_context, domain_context, ip_context = get_indicators_context(incident)
 
@@ -1671,219 +325,6 @@
         context_output,
         raw_incident
     )
-
-
-def update_incident_command(client, args):
-    incident_id = args.get('incident_id')
-    assigned_user_mail = args.get('assigned_user_mail')
-    assigned_user_pretty_name = args.get('assigned_user_pretty_name')
-    status = args.get('status')
-    severity = args.get('manual_severity')
-    unassign_user = args.get('unassign_user') == 'true'
-    resolve_comment = args.get('resolve_comment')
-
-    client.update_incident(
-        incident_id=incident_id,
-        assigned_user_mail=assigned_user_mail,
-        assigned_user_pretty_name=assigned_user_pretty_name,
-        unassign_user=unassign_user,
-        status=status,
-        severity=severity,
-        resolve_comment=resolve_comment
-    )
-
-    return f'Incident {incident_id} has been updated', None, None
-
-
-def arg_to_int(arg, arg_name: str, required: bool = False):
-    if arg is None:
-        if required is True:
-            raise ValueError(f'Missing "{arg_name}"')
-        return None
-    if isinstance(arg, str):
-        if arg.isdigit():
-            return int(arg)
-        raise ValueError(f'Invalid number: "{arg_name}"="{arg}"')
-    if isinstance(arg, int):
-        return arg
-    return ValueError(f'Invalid number: "{arg_name}"')
-
-
-def get_endpoints_command(client, args):
-    page_number = arg_to_int(
-        arg=args.get('page'),
-        arg_name='Failed to parse "page". Must be a number.',
-        required=True
-    )
-
-    limit = arg_to_int(
-        arg=args.get('limit'),
-        arg_name='Failed to parse "limit". Must be a number.',
-        required=True
-    )
-
-    if list(args.keys()) == ['limit', 'page', 'sort_order']:
-        endpoints = client.get_endpoints(page_number=page_number, limit=limit, no_filter=True)
-    else:
-        endpoint_id_list = argToList(args.get('endpoint_id_list'))
-        dist_name = argToList(args.get('dist_name'))
-        ip_list = argToList(args.get('ip_list'))
-        group_name = argToList(args.get('group_name'))
-        platform = argToList(args.get('platform'))
-        alias_name = argToList(args.get('alias_name'))
-        isolate = args.get('isolate')
-        hostname = argToList(args.get('hostname'))
-
-        first_seen_gte = arg_to_timestamp(
-            arg=args.get('first_seen_gte'),
-            arg_name='first_seen_gte'
-        )
-
-        first_seen_lte = arg_to_timestamp(
-            arg=args.get('first_seen_lte'),
-            arg_name='first_seen_lte'
-        )
-
-        last_seen_gte = arg_to_timestamp(
-            arg=args.get('last_seen_gte'),
-            arg_name='last_seen_gte'
-        )
-
-        last_seen_lte = arg_to_timestamp(
-            arg=args.get('last_seen_lte'),
-            arg_name='last_seen_lte'
-        )
-
-        sort_by_first_seen = args.get('sort_by_first_seen')
-        sort_by_last_seen = args.get('sort_by_last_seen')
-
-        endpoints = client.get_endpoints(
-            endpoint_id_list=endpoint_id_list,
-            dist_name=dist_name,
-            ip_list=ip_list,
-            group_name=group_name,
-            platform=platform,
-            alias_name=alias_name,
-            isolate=isolate,
-            hostname=hostname,
-            page_number=page_number,
-            limit=limit,
-            first_seen_gte=first_seen_gte,
-            first_seen_lte=first_seen_lte,
-            last_seen_gte=last_seen_gte,
-            last_seen_lte=last_seen_lte,
-            sort_by_first_seen=sort_by_first_seen,
-            sort_by_last_seen=sort_by_last_seen
-        )
-
-    standard_endpoints = generate_endpoint_by_contex_standard(endpoints, False)
-    endpoint_context_list = []
-    for endpoint in standard_endpoints:
-        endpoint_context = endpoint.to_context().get(Common.Endpoint.CONTEXT_PATH)
-        endpoint_context_list.append(endpoint_context)
-
-    context = {
-        f'{INTEGRATION_CONTEXT_BRAND}.Endpoint(val.endpoint_id == obj.endpoint_id)': endpoints,
-        Common.Endpoint.CONTEXT_PATH: endpoint_context_list
-    }
-    account_context = create_account_context(endpoints)
-    if account_context:
-        context[Common.Account.CONTEXT_PATH] = account_context
-    return (
-        tableToMarkdown('Endpoints', endpoints),
-        context,
-        endpoints
-    )
-
-
-def convert_os_to_standard(endpoint_os):
-    os_type = ''
-    endpoint_os = endpoint_os.lower()
-    if 'windows' in endpoint_os:
-        os_type = "Windows"
-    elif 'linux' in endpoint_os:
-        os_type = "Linux"
-    elif 'macos' in endpoint_os:
-        os_type = "Macos"
-    elif 'android' in endpoint_os:
-        os_type = "Android"
-    return os_type
-
-
-def get_endpoint_properties(single_endpoint):
-    status = 'Online' if single_endpoint.get('endpoint_status', '').lower() == 'connected' else 'Offline'
-    is_isolated = 'No' if 'unisolated' in single_endpoint.get('is_isolated', '').lower() else 'Yes'
-    hostname = single_endpoint['host_name'] if single_endpoint.get('host_name') else single_endpoint.get(
-        'endpoint_name')
-    ip = single_endpoint.get('ip')
-    return status, is_isolated, hostname, ip
-
-
-def generate_endpoint_by_contex_standard(endpoints, ip_as_string):
-    standard_endpoints = []
-    for single_endpoint in endpoints:
-        status, is_isolated, hostname, ip = get_endpoint_properties(single_endpoint)
-        # in the `xdr-get-endpoints` command the ip is returned as list, in order not to break bc we will keep it
-        # in the `endpoint` command we use the standard
-        if ip_as_string and isinstance(ip, list):
-            ip = ip[0]
-        os_type = convert_os_to_standard(single_endpoint.get('os_type', ''))
-        endpoint = Common.Endpoint(
-            id=single_endpoint.get('endpoint_id'),
-            hostname=hostname,
-            ip_address=ip,
-            os=os_type,
-            status=status,
-            is_isolated=is_isolated,
-            mac_address=single_endpoint.get('mac_address'),
-            domain=single_endpoint.get('domain'),
-            vendor=INTEGRATION_NAME)
-
-        standard_endpoints.append(endpoint)
-    return standard_endpoints
-
-
-def endpoint_command(client, args):
-    endpoint_id_list = argToList(args.get('id'))
-    endpoint_ip_list = argToList(args.get('ip'))
-    endpoint_hostname_list = argToList(args.get('hostname'))
-
-    if not endpoint_id_list and not endpoint_ip_list and not endpoint_hostname_list:
-        raise Exception(f'{INTEGRATION_NAME} - In order to run this command, please provide valid id, ip or hostname')
-
-    # The `!endpoint` command should use an OR operator between filters. Since XDR API supports only AND, we handle it
-    # by sending multiple requests with a single filter and appending the returned results to previous results.
-    endpoints = []
-    if endpoint_id_list:
-        endpoints.extend(client.get_endpoints(endpoint_id_list=endpoint_id_list))
-    if endpoint_ip_list:
-        endpoints.extend(client.get_endpoints(ip_list=endpoint_ip_list))
-    if endpoint_hostname_list:
-        endpoints.extend(client.get_endpoints(hostname=endpoint_hostname_list))
-
-    # Remove duplicates by taking entries with unique `endpoint_id`:
-    if endpoints:
-        endpoints = list({v['endpoint_id']: v for v in endpoints}.values())
-
-    standard_endpoints = generate_endpoint_by_contex_standard(endpoints, True)
-    command_results = []
-    if standard_endpoints:
-        for endpoint in standard_endpoints:
-            endpoint_context = endpoint.to_context().get(Common.Endpoint.CONTEXT_PATH)
-            hr = tableToMarkdown('Cortex XDR Endpoint', endpoint_context)
-
-            command_results.append(CommandResults(
-                readable_output=hr,
-                raw_response=endpoints,
-                indicator=endpoint
-            ))
-
-    else:
-        command_results.append(CommandResults(
-            readable_output="No endpoints were found",
-            raw_response=endpoints,
-        ))
-    return command_results
 
 
 def create_parsed_alert(product, vendor, local_ip, local_port, remote_ip, remote_port, event_timestamp, severity,
@@ -1976,543 +417,6 @@
     )
 
 
-def isolate_endpoint_command(client, args):
-    endpoint_id = args.get('endpoint_id')
-    disconnected_should_return_error = not argToBoolean(args.get('suppress_disconnected_endpoint_error', False))
-    incident_id = arg_to_number(args.get('incident_id'))
-    endpoint = client.get_endpoints(endpoint_id_list=[endpoint_id])
-    if len(endpoint) == 0:
-        raise ValueError(f'Error: Endpoint {endpoint_id} was not found')
-
-    endpoint = endpoint[0]
-    endpoint_status = endpoint.get('endpoint_status')
-    is_isolated = endpoint.get('is_isolated')
-    if is_isolated == 'AGENT_ISOLATED':
-        return (
-            f'Endpoint {endpoint_id} already isolated.',
-            None,
-            None
-        )
-    if is_isolated == 'AGENT_PENDING_ISOLATION':
-        return (
-            f'Endpoint {endpoint_id} pending isolation.',
-            None,
-            None
-        )
-    if endpoint_status == 'UNINSTALLED':
-        raise ValueError(f'Error: Endpoint {endpoint_id}\'s Agent is uninstalled and therefore can not be isolated.')
-    if endpoint_status == 'DISCONNECTED':
-        if disconnected_should_return_error:
-            raise ValueError(f'Error: Endpoint {endpoint_id} is disconnected and therefore can not be isolated.')
-        else:
-            return (
-                f'Warning: isolation action is pending for the following disconnected endpoint: {endpoint_id}.',
-                {f'{INTEGRATION_CONTEXT_BRAND}.Isolation.endpoint_id(val.endpoint_id == obj.endpoint_id)': endpoint_id},
-                None)
-    if is_isolated == 'AGENT_PENDING_ISOLATION_CANCELLATION':
-        raise ValueError(
-            f'Error: Endpoint {endpoint_id} is pending isolation cancellation and therefore can not be isolated.'
-        )
-    client.isolate_endpoint(endpoint_id=endpoint_id, incident_id=incident_id)
-
-    return (
-        f'The isolation request has been submitted successfully on Endpoint {endpoint_id}.\n'
-        f'To check the endpoint isolation status please run: !xdr-get-endpoints endpoint_id_list={endpoint_id}'
-        f' and look at the [is_isolated] field.',
-        {f'{INTEGRATION_CONTEXT_BRAND}.Isolation.endpoint_id(val.endpoint_id == obj.endpoint_id)': endpoint_id},
-        None
-    )
-
-
-def unisolate_endpoint_command(client, args):
-    endpoint_id = args.get('endpoint_id')
-    incident_id = arg_to_number(args.get('incident_id'))
-
-    disconnected_should_return_error = not argToBoolean(args.get('suppress_disconnected_endpoint_error', False))
-    endpoint = client.get_endpoints(endpoint_id_list=[endpoint_id])
-    if len(endpoint) == 0:
-        raise ValueError(f'Error: Endpoint {endpoint_id} was not found')
-
-    endpoint = endpoint[0]
-    endpoint_status = endpoint.get('endpoint_status')
-    is_isolated = endpoint.get('is_isolated')
-    if is_isolated == 'AGENT_UNISOLATED':
-        return (
-            f'Endpoint {endpoint_id} already unisolated.',
-            None,
-            None
-        )
-    if is_isolated == 'AGENT_PENDING_ISOLATION_CANCELLATION':
-        return (
-            f'Endpoint {endpoint_id} pending isolation cancellation.',
-            None,
-            None
-        )
-    if endpoint_status == 'UNINSTALLED':
-        raise ValueError(f'Error: Endpoint {endpoint_id}\'s Agent is uninstalled and therefore can not be un-isolated.')
-    if endpoint_status == 'DISCONNECTED':
-        if disconnected_should_return_error:
-            raise ValueError(f'Error: Endpoint {endpoint_id} is disconnected and therefore can not be un-isolated.')
-        else:
-            return (
-                f'Warning: un-isolation action is pending for the following disconnected endpoint: {endpoint_id}.',
-                {
-                    f'{INTEGRATION_CONTEXT_BRAND}.UnIsolation.endpoint_id(val.endpoint_id == obj.endpoint_id)'
-                    f'': endpoint_id}, None)
-    if is_isolated == 'AGENT_PENDING_ISOLATION':
-        raise ValueError(
-            f'Error: Endpoint {endpoint_id} is pending isolation and therefore can not be un-isolated.'
-        )
-    client.unisolate_endpoint(endpoint_id=endpoint_id, incident_id=incident_id)
-
-    return (
-        f'The un-isolation request has been submitted successfully on Endpoint {endpoint_id}.\n'
-        f'To check the endpoint isolation status please run: !xdr-get-endpoints endpoint_id_list={endpoint_id}'
-        f' and look at the [is_isolated] field.',
-        {f'{INTEGRATION_CONTEXT_BRAND}.UnIsolation.endpoint_id(val.endpoint_id == obj.endpoint_id)': endpoint_id},
-        None
-    )
-
-
-def arg_to_timestamp(arg, arg_name: str, required: bool = False):
-    if arg is None:
-        if required is True:
-            raise ValueError(f'Missing "{arg_name}"')
-        return None
-
-    if isinstance(arg, str) and arg.isdigit():
-        # timestamp that str - we just convert it to int
-        return int(arg)
-    if isinstance(arg, str):
-        # if the arg is string of date format 2019-10-23T00:00:00 or "3 days", etc
-        date = dateparser.parse(arg, settings={'TIMEZONE': 'UTC'})
-        if date is None:
-            # if d is None it means dateparser failed to parse it
-            raise ValueError(f'Invalid date: {arg_name}')
-
-        return int(date.timestamp() * 1000)
-    if isinstance(arg, (int, float)):
-        return arg
-
-
-def get_audit_management_logs_command(client, args):
-    email = argToList(args.get('email'))
-    result = argToList(args.get('result'))
-    _type = argToList(args.get('type'))
-    sub_type = argToList(args.get('sub_type'))
-
-    timestamp_gte = arg_to_timestamp(
-        arg=args.get('timestamp_gte'),
-        arg_name='timestamp_gte'
-    )
-
-    timestamp_lte = arg_to_timestamp(
-        arg=args.get('timestamp_lte'),
-        arg_name='timestamp_lte'
-    )
-
-    page_number = arg_to_int(
-        arg=args.get('page', 0),
-        arg_name='Failed to parse "page". Must be a number.',
-        required=True
-    )
-    limit = arg_to_int(
-        arg=args.get('limit', 20),
-        arg_name='Failed to parse "limit". Must be a number.',
-        required=True
-    )
-    search_from = page_number * limit
-    search_to = search_from + limit
-
-    sort_by = args.get('sort_by')
-    sort_order = args.get('sort_order', 'asc')
-
-    audit_logs = client.audit_management_logs(
-        email=email,
-        result=result,
-        _type=_type,
-        sub_type=sub_type,
-        timestamp_gte=timestamp_gte,
-        timestamp_lte=timestamp_lte,
-        search_from=search_from,
-        search_to=search_to,
-        sort_by=sort_by,
-        sort_order=sort_order
-    )
-
-    return (
-        tableToMarkdown('Audit Management Logs', audit_logs, [
-            'AUDIT_ID',
-            'AUDIT_RESULT',
-            'AUDIT_DESCRIPTION',
-            'AUDIT_OWNER_NAME',
-            'AUDIT_OWNER_EMAIL',
-            'AUDIT_ASSET_JSON',
-            'AUDIT_ASSET_NAMES',
-            'AUDIT_HOSTNAME',
-            'AUDIT_REASON',
-            'AUDIT_ENTITY',
-            'AUDIT_ENTITY_SUBTYPE',
-            'AUDIT_SESSION_ID',
-            'AUDIT_CASE_ID',
-            'AUDIT_INSERT_TIME'
-        ]),
-        {
-            f'{INTEGRATION_CONTEXT_BRAND}.AuditManagementLogs(val.AUDIT_ID == obj.AUDIT_ID)': audit_logs
-        },
-        audit_logs
-    )
-
-
-def get_audit_agent_reports_command(client, args):
-    endpoint_ids = argToList(args.get('endpoint_ids'))
-    endpoint_names = argToList(args.get('endpoint_names'))
-    result = argToList(args.get('result'))
-    _type = argToList(args.get('type'))
-    sub_type = argToList(args.get('sub_type'))
-
-    timestamp_gte = arg_to_timestamp(
-        arg=args.get('timestamp_gte'),
-        arg_name='timestamp_gte'
-    )
-
-    timestamp_lte = arg_to_timestamp(
-        arg=args.get('timestamp_lte'),
-        arg_name='timestamp_lte'
-    )
-
-    page_number = arg_to_int(
-        arg=args.get('page', 0),
-        arg_name='Failed to parse "page". Must be a number.',
-        required=True
-    )
-    limit = arg_to_int(
-        arg=args.get('limit', 20),
-        arg_name='Failed to parse "limit". Must be a number.',
-        required=True
-    )
-    search_from = page_number * limit
-    search_to = search_from + limit
-
-    sort_by = args.get('sort_by')
-    sort_order = args.get('sort_order', 'asc')
-
-    audit_logs = client.get_audit_agent_reports(
-        endpoint_ids=endpoint_ids,
-        endpoint_names=endpoint_names,
-        result=result,
-        _type=_type,
-        sub_type=sub_type,
-        timestamp_gte=timestamp_gte,
-        timestamp_lte=timestamp_lte,
-
-        search_from=search_from,
-        search_to=search_to,
-        sort_by=sort_by,
-        sort_order=sort_order
-    )
-    integration_context = {f'{INTEGRATION_CONTEXT_BRAND}.AuditAgentReports': audit_logs}
-    endpoint_context = create_endpoint_context(audit_logs)
-    if endpoint_context:
-        integration_context[Common.Endpoint.CONTEXT_PATH] = endpoint_context
-    return (
-        tableToMarkdown('Audit Agent Reports', audit_logs),
-        integration_context,
-        audit_logs
-    )
-
-
-def get_distribution_url_command(client, args):
-    distribution_id = args.get('distribution_id')
-    package_type = args.get('package_type')
-
-    url = client.get_distribution_url(distribution_id, package_type)
-
-    return (
-        f'[Distribution URL]({url})',
-        {
-            'PaloAltoNetworksXDR.Distribution(val.id == obj.id)': {
-                'id': distribution_id,
-                'url': url
-            }
-        },
-        url
-    )
-
-
-def get_distribution_status_command(client, args):
-    distribution_ids = argToList(args.get('distribution_ids'))
-
-    distribution_list = []
-    for distribution_id in distribution_ids:
-        status = client.get_distribution_status(distribution_id)
-
-        distribution_list.append({
-            'id': distribution_id,
-            'status': status
-        })
-
-    return (
-        tableToMarkdown('Distribution Status', distribution_list, ['id', 'status']),
-        {
-            f'{INTEGRATION_CONTEXT_BRAND}.Distribution(val.id == obj.id)': distribution_list
-        },
-        distribution_list
-    )
-
-
-def get_distribution_versions_command(client):
-    versions = client.get_distribution_versions()
-
-    readable_output = []
-    for operation_system in versions.keys():
-        os_versions = versions[operation_system]
-
-        readable_output.append(
-            tableToMarkdown(operation_system, os_versions or [], ['versions'])
-        )
-
-    return (
-        '\n\n'.join(readable_output),
-        {
-            f'{INTEGRATION_CONTEXT_BRAND}.DistributionVersions': versions
-        },
-        versions
-    )
-
-
-def create_distribution_command(client, args):
-    name = args.get('name')
-    platform = args.get('platform')
-    package_type = args.get('package_type')
-    description = args.get('description')
-    agent_version = args.get('agent_version')
-    if not platform == 'android' and not agent_version:
-        # agent_version must be provided for all the platforms except android
-        raise ValueError(f'Missing argument "agent_version" for platform "{platform}"')
-
-    distribution_id = client.create_distribution(
-        name=name,
-        platform=platform,
-        package_type=package_type,
-        agent_version=agent_version,
-        description=description
-    )
-
-    distribution = {
-        'id': distribution_id,
-        'name': name,
-        'platform': platform,
-        'package_type': package_type,
-        'agent_version': agent_version,
-        'description': description
-    }
-
-    return (
-        f'Distribution {distribution_id} created successfully',
-        {
-            f'{INTEGRATION_CONTEXT_BRAND}.Distribution(val.id == obj.id)': distribution
-        },
-        distribution
-    )
-
-
-def blacklist_files_command(client, args):
-    hash_list = argToList(args.get('hash_list'))
-    comment = args.get('comment')
-    incident_id = arg_to_number(args.get('incident_id'))
-
-    res = client.blacklist_files(hash_list=hash_list, comment=comment, incident_id=incident_id)
-    if isinstance(res, dict) and res.get(
-            'err_extra') != "All hashes have already been added to the allow or block list":
-        raise ValueError(res)
-    markdown_data = [{'fileHash': file_hash} for file_hash in hash_list]
-
-    return (
-        tableToMarkdown('Blacklist Files', markdown_data, headers=['fileHash'], headerTransform=pascalToSpace),
-        {
-            f'{INTEGRATION_CONTEXT_BRAND}.blackList.fileHash(val.fileHash == obj.fileHash)': hash_list
-        },
-        argToList(hash_list)
-    )
-
-
-def whitelist_files_command(client, args):
-    hash_list = argToList(args.get('hash_list'))
-    comment = args.get('comment')
-    incident_id = arg_to_number(args.get('incident_id'))
-
-    client.whitelist_files(hash_list=hash_list, comment=comment, incident_id=incident_id)
-    markdown_data = [{'fileHash': file_hash} for file_hash in hash_list]
-    return (
-        tableToMarkdown('Whitelist Files', markdown_data, ['fileHash'], headerTransform=pascalToSpace),
-        {
-            f'{INTEGRATION_CONTEXT_BRAND}.whiteList.fileHash(val.fileHash == obj.fileHash)': hash_list
-        },
-        argToList(hash_list)
-    )
-
-
-def quarantine_files_command(client, args):
-    endpoint_id_list = argToList(args.get("endpoint_id_list"))
-    file_path = args.get("file_path")
-    file_hash = args.get("file_hash")
-    incident_id = arg_to_number(args.get('incident_id'))
-
-    reply = client.quarantine_files(
-        endpoint_id_list=endpoint_id_list,
-        file_path=file_path,
-        file_hash=file_hash,
-        incident_id=incident_id
-    )
-    output = {
-        'endpointIdList': endpoint_id_list,
-        'filePath': file_path,
-        'fileHash': file_hash,
-        'actionId': reply.get("action_id")
-    }
-
-    return (
-        tableToMarkdown('Quarantine files', output, headers=[*output],
-                        headerTransform=pascalToSpace),
-        {
-            f'{INTEGRATION_CONTEXT_BRAND}.quarantineFiles.actionIds(val.actionId === obj.actionId)': output
-        },
-        reply
-    )
-
-
-def restore_file_command(client, args):
-    file_hash = args.get('file_hash')
-    endpoint_id = args.get('endpoint_id')
-    incident_id = arg_to_number(args.get('incident_id'))
-
-    reply = client.restore_file(
-        file_hash=file_hash,
-        endpoint_id=endpoint_id,
-        incident_id=incident_id
-    )
-    action_id = reply.get("action_id")
-
-    return (
-        tableToMarkdown('Restore files', {'Action Id': action_id}, ['Action Id']),
-        {
-            f'{INTEGRATION_CONTEXT_BRAND}.restoredFiles.actionId(val.actionId == obj.actionId)': action_id
-        },
-        action_id
-    )
-
-=======
->>>>>>> e578e896
-
-    file_context, process_context, domain_context, ip_context = get_indicators_context(incident)
-
-    if file_context:
-        context_output[Common.File.CONTEXT_PATH] = file_context
-    if domain_context:
-        context_output[Common.Domain.CONTEXT_PATH] = domain_context
-    if ip_context:
-        context_output[Common.IP.CONTEXT_PATH] = ip_context
-    if process_context:
-        context_output['Process(val.Name && val.Name == obj.Name)'] = process_context
-
-    return (
-        '\n'.join(readable_output),
-        context_output,
-        raw_incident
-    )
-
-
-def create_parsed_alert(product, vendor, local_ip, local_port, remote_ip, remote_port, event_timestamp, severity,
-                        alert_name, alert_description):
-    alert = {
-        "product": product,
-        "vendor": vendor,
-        "local_ip": local_ip,
-        "local_port": local_port,
-        "remote_ip": remote_ip,
-        "remote_port": remote_port,
-        "event_timestamp": event_timestamp,
-        "severity": severity,
-        "alert_name": alert_name,
-        "alert_description": alert_description
-    }
-
-    return alert
-
-
-def insert_parsed_alert_command(client, args):
-    product = args.get('product')
-    vendor = args.get('vendor')
-    local_ip = args.get('local_ip')
-    local_port = arg_to_int(
-        arg=args.get('local_port'),
-        arg_name='local_port'
-    )
-    remote_ip = args.get('remote_ip')
-    remote_port = arg_to_int(
-        arg=args.get('remote_port'),
-        arg_name='remote_port'
-    )
-
-    severity = args.get('severity')
-    alert_name = args.get('alert_name')
-    alert_description = args.get('alert_description', '')
-
-    if args.get('event_timestamp') is None:
-        # get timestamp now if not provided
-        event_timestamp = int(round(time.time() * 1000))
-    else:
-        event_timestamp = int(args.get('event_timestamp'))
-
-    alert = create_parsed_alert(
-        product=product,
-        vendor=vendor,
-        local_ip=local_ip,
-        local_port=local_port,
-        remote_ip=remote_ip,
-        remote_port=remote_port,
-        event_timestamp=event_timestamp,
-        severity=severity,
-        alert_name=alert_name,
-        alert_description=alert_description
-    )
-
-    client.insert_alerts([alert])
-
-    return (
-        'Alert inserted successfully',
-        None,
-        None
-    )
-
-
-def insert_cef_alerts_command(client, args):
-    # parsing alerts list. the reason we don't use argToList is because cef_alerts could contain comma (,) so
-    # we shouldn't split them by comma
-    alerts = args.get('cef_alerts')
-    if isinstance(alerts, list):
-        pass
-    elif isinstance(alerts, str):
-        if alerts[0] == '[' and alerts[-1] == ']':
-            # if the string contains [] it means it is a list and must be parsed
-            alerts = json.loads(alerts)
-        else:
-            # otherwise it is a single alert
-            alerts = [alerts]
-    else:
-        raise ValueError('Invalid argument "cef_alerts". It should be either list of strings (cef alerts), '
-                         'or single string')
-
-    client.insert_cef_alerts(alerts)
-
-    return (
-        'Alerts inserted successfully',
-        None,
-        None
-    )
-
-
 def sort_all_list_incident_fields(incident_data):
     """Sorting all lists fields in an incident - without this, elements may shift which results in false
     identification of changed fields"""
@@ -2789,584 +693,6 @@
     return next_run, incidents
 
 
-<<<<<<< HEAD
-def delete_endpoints_command(client: Client, args: Dict[str, str]) -> Tuple[str, Any, Any]:
-    endpoint_id_list: list = argToList(args.get('endpoint_ids'))
-
-    client.delete_endpoints(endpoint_id_list)
-
-    return f'Successfully deleted the following endpoints: {args.get("endpoint_ids")}', None, None
-
-
-def get_policy_command(client: Client, args: Dict[str, str]) -> Tuple[str, dict, Any]:
-    endpoint_id = args.get('endpoint_id')
-
-    reply = client.get_policy(endpoint_id)
-    context = {'endpoint_id': endpoint_id,
-               'policy_name': reply.get('policy_name')}
-
-    return (
-        f'The policy name of endpoint: {endpoint_id} is: {reply.get("policy_name")}.',
-        {
-            f'{INTEGRATION_CONTEXT_BRAND}.Policy(val.endpoint_id == obj.endpoint_id)': context
-        },
-        reply
-    )
-
-
-def get_endpoint_device_control_violations_command(client: Client, args: Dict[str, str]) -> Tuple[str, dict, Any]:
-    endpoint_ids: list = argToList(args.get('endpoint_ids'))
-    type_of_violation = args.get('type')
-    timestamp_gte: int = arg_to_timestamp(
-        arg=args.get('timestamp_gte'),
-        arg_name='timestamp_gte'
-    )
-    timestamp_lte: int = arg_to_timestamp(
-        arg=args.get('timestamp_lte'),
-        arg_name='timestamp_lte'
-    )
-    ip_list: list = argToList(args.get('ip_list'))
-    vendor: list = argToList(args.get('vendor'))
-    vendor_id: list = argToList(args.get('vendor_id'))
-    product: list = argToList(args.get('product'))
-    product_id: list = argToList(args.get('product_id'))
-    serial: list = argToList(args.get('serial'))
-    hostname: list = argToList(args.get('hostname'))
-    violation_id_list: list = argToList(args.get('violation_id_list', ''))
-    username: list = argToList(args.get('username'))
-
-    violation_ids = [arg_to_int(arg=item, arg_name=str(item)) for item in violation_id_list]
-
-    reply = client.get_endpoint_device_control_violations(
-        endpoint_ids=endpoint_ids,
-        type_of_violation=[type_of_violation],
-        timestamp_gte=timestamp_gte,
-        timestamp_lte=timestamp_lte,
-        ip_list=ip_list,
-        vendor=vendor,
-        vendor_id=vendor_id,
-        product=product,
-        product_id=product_id,
-        serial=serial,
-        hostname=hostname,
-        violation_ids=violation_ids,
-        username=username
-    )
-
-    headers = ['date', 'hostname', 'platform', 'username', 'ip', 'type', 'violation_id', 'vendor', 'product',
-               'serial']
-    violations: list = copy.deepcopy(reply.get('violations'))  # type: ignore
-    for violation in violations:
-        timestamp: str = violation.get('timestamp')
-        violation['date'] = timestamp_to_datestring(timestamp, TIME_FORMAT)
-
-    return (
-        tableToMarkdown(name='Endpoint Device Control Violation', t=violations, headers=headers,
-                        headerTransform=string_to_table_header, removeNull=True),
-        {
-            f'{INTEGRATION_CONTEXT_BRAND}.EndpointViolations(val.violation_id==obj.violation_id)': violations
-        },
-        reply
-    )
-
-
-def retrieve_files_command(client: Client, args: Dict[str, str]) -> Tuple[str, dict, Any]:
-    endpoint_id_list: list = argToList(args.get('endpoint_ids'))
-    windows: list = argToList(args.get('windows_file_paths'))
-    linux: list = argToList(args.get('linux_file_paths'))
-    macos: list = argToList(args.get('mac_file_paths'))
-    file_path_list: list = argToList(args.get('generic_file_path'))
-    incident_id: Optional[int] = arg_to_number(args.get('incident_id'))
-
-    reply = client.retrieve_file(
-        endpoint_id_list=endpoint_id_list,
-        windows=windows,
-        linux=linux,
-        macos=macos,
-        file_path_list=file_path_list,
-        incident_id=incident_id
-    )
-
-    result = {'action_id': reply.get('action_id')}
-    return (
-        tableToMarkdown(name='Retrieve files', t=result, headerTransform=string_to_table_header),
-        {
-            f'{INTEGRATION_CONTEXT_BRAND}.RetrievedFiles(val.action_id == obj.action_id)': result
-        },
-        reply
-    )
-
-
-def retrieve_file_details_command(client: Client, args):
-    action_id_list = argToList(args.get('action_id', ''))
-    action_id_list = [arg_to_int(arg=item, arg_name=str(item)) for item in action_id_list]
-
-    result = []
-    raw_result = []
-    file_results = []
-    endpoints_count = 0
-    retrived_files_count = 0
-
-    for action_id in action_id_list:
-        data = client.retrieve_file_details(action_id)
-        raw_result.append(data)
-
-        for endpoint, link in data.items():
-            endpoints_count += 1
-            obj = {
-                'action_id': action_id,
-                'endpoint_id': endpoint
-            }
-            if link:
-                retrived_files_count += 1
-                obj['file_link'] = link
-                file = client.get_file(file_link=link)
-                file_results.append(fileResult(filename=f'{endpoint}_{retrived_files_count}.zip', data=file))
-            result.append(obj)
-
-    hr = f'### Action id : {args.get("action_id", "")} \n Retrieved {retrived_files_count} files from ' \
-         f'{endpoints_count} endpoints. \n To get the exact action status run the xdr-action-status-get command'
-
-    return_entry = {'Type': entryTypes['note'],
-                    'ContentsFormat': formats['json'],
-                    'Contents': raw_result,
-                    'HumanReadable': hr,
-                    'ReadableContentsFormat': formats['markdown'],
-                    'EntryContext': {}
-                    }
-    return return_entry, file_results
-
-
-def get_scripts_command(client: Client, args: Dict[str, str]) -> Tuple[str, dict, Any]:
-    script_name: list = argToList(args.get('script_name'))
-    description: list = argToList(args.get('description'))
-    created_by: list = argToList(args.get('created_by'))
-    windows_supported = args.get('windows_supported')
-    linux_supported = args.get('linux_supported')
-    macos_supported = args.get('macos_supported')
-    is_high_risk = args.get('is_high_risk')
-    offset = arg_to_int(arg=args.get('offset', 0), arg_name='offset')
-    limit = arg_to_int(arg=args.get('limit', 50), arg_name='limit')
-
-    result = client.get_scripts(
-        name=script_name,
-        description=description,
-        created_by=created_by,
-        windows_supported=[windows_supported],
-        linux_supported=[linux_supported],
-        macos_supported=[macos_supported],
-        is_high_risk=[is_high_risk]
-    )
-    scripts = copy.deepcopy(result.get('scripts')[offset:(offset + limit)])  # type: ignore
-    for script in scripts:
-        timestamp = script.get('modification_date')
-        script['modification_date_timestamp'] = timestamp
-        script['modification_date'] = timestamp_to_datestring(timestamp, TIME_FORMAT)
-    headers: list = ['name', 'description', 'script_uid', 'modification_date', 'created_by',
-                     'windows_supported', 'linux_supported', 'macos_supported', 'is_high_risk']
-
-    return (
-        tableToMarkdown(name='Scripts', t=scripts, headers=headers, removeNull=True,
-                        headerTransform=string_to_table_header),
-        {
-            f'{INTEGRATION_CONTEXT_BRAND}.Scripts(val.script_uid == obj.script_uid)': scripts
-        },
-        result
-    )
-
-
-def get_script_metadata_command(client: Client, args: Dict[str, str]) -> Tuple[str, dict, Any]:
-    script_uid = args.get('script_uid')
-
-    reply = client.get_script_metadata(script_uid)
-    script_metadata = copy.deepcopy(reply)
-
-    timestamp = script_metadata.get('modification_date')
-    script_metadata['modification_date_timestamp'] = timestamp
-    script_metadata['modification_date'] = timestamp_to_datestring(timestamp, TIME_FORMAT)
-
-    return (
-        tableToMarkdown(name='Script Metadata', t=script_metadata, removeNull=True,
-                        headerTransform=string_to_table_header),
-        {
-            f'{INTEGRATION_CONTEXT_BRAND}.ScriptMetadata(val.script_uid == obj.script_uid)': reply
-        },
-        reply
-    )
-
-
-def get_script_code_command(client: Client, args: Dict[str, str]) -> Tuple[str, dict, Any]:
-    script_uid = args.get('script_uid')
-
-    reply = client.get_script_code(script_uid)
-    context = {
-        'script_uid': script_uid,
-        'code': reply
-    }
-
-    return (
-        f'### Script code: \n ``` {str(reply)} ```',
-        {
-            f'{INTEGRATION_CONTEXT_BRAND}.ScriptCode(val.script_uid == obj.script_uid)': context
-        },
-        reply
-    )
-
-
-def action_status_get_command(client: Client, args) -> Tuple[str, Any, Any]:
-    action_id_list = argToList(args.get('action_id', ''))
-    action_id_list = [arg_to_int(arg=item, arg_name=str(item)) for item in action_id_list]
-
-    result = []
-    for action_id in action_id_list:
-        data = client.action_status_get(action_id)
-
-        for endpoint_id, status in data.items():
-            result.append({
-                'action_id': action_id,
-                'endpoint_id': endpoint_id,
-                'status': status
-            })
-
-    return (
-        tableToMarkdown(name='Get Action Status', t=result, removeNull=True),
-        {
-            f'{INTEGRATION_CONTEXT_BRAND}.GetActionStatus(val.action_id == obj.action_id)': result
-        },
-        result
-    )
-
-
-def run_script_command(client: Client, args: Dict) -> CommandResults:
-    script_uid = args.get('script_uid')
-    endpoint_ids = argToList(args.get('endpoint_ids'))
-    timeout = arg_to_number(args.get('timeout', 600)) or 600
-    incident_id = arg_to_number(args.get('incident_id'))
-    if parameters := args.get('parameters'):
-        try:
-            parameters = json.loads(parameters)
-        except json.decoder.JSONDecodeError as e:
-            raise ValueError(f'The parameters argument is not in a valid JSON structure:\n{e}')
-    else:
-        parameters = {}
-    response = client.run_script(script_uid, endpoint_ids, parameters, timeout, incident_id=incident_id)
-    reply = response.get('reply')
-    return CommandResults(
-        readable_output=tableToMarkdown('Run Script', reply),
-        outputs_prefix=f'{INTEGRATION_CONTEXT_BRAND}.ScriptRun',
-        outputs_key_field='action_id',
-        outputs=reply,
-        raw_response=response,
-    )
-
-
-def run_snippet_code_script_command(client: Client, args: Dict) -> CommandResults:
-    snippet_code = args.get('snippet_code')
-    endpoint_ids = argToList(args.get('endpoint_ids'))
-    incident_id = arg_to_number(args.get('incident_id'))
-    response = client.run_snippet_code_script(snippet_code=snippet_code, endpoint_ids=endpoint_ids,
-                                              incident_id=incident_id)
-    reply = response.get('reply')
-    return CommandResults(
-        readable_output=tableToMarkdown('Run Snippet Code Script', reply),
-        outputs_prefix=f'{INTEGRATION_CONTEXT_BRAND}.ScriptRun',
-        outputs_key_field='action_id',
-        outputs=reply,
-        raw_response=response,
-    )
-
-
-def get_script_execution_status_command(client: Client, args: Dict) -> List[CommandResults]:
-    action_ids = argToList(args.get('action_id', ''))
-    command_results = []
-    for action_id in action_ids:
-        response = client.get_script_execution_status(action_id)
-        reply = response.get('reply')
-        reply['action_id'] = int(action_id)
-        command_results.append(CommandResults(
-            readable_output=tableToMarkdown(f'Script Execution Status - {action_id}', reply),
-            outputs_prefix=f'{INTEGRATION_CONTEXT_BRAND}.ScriptStatus',
-            outputs_key_field='action_id',
-            outputs=reply,
-            raw_response=response,
-        ))
-    return command_results
-
-
-def get_script_execution_results_command(client: Client, args: Dict) -> List[CommandResults]:
-    action_ids = argToList(args.get('action_id', ''))
-    command_results = []
-    for action_id in action_ids:
-        response = client.get_script_execution_results(action_id)
-        results = response.get('reply', {}).get('results')
-        context = {
-            'action_id': int(action_id),
-            'results': results,
-        }
-        command_results.append(CommandResults(
-            readable_output=tableToMarkdown(f'Script Execution Results - {action_id}', results),
-            outputs_prefix=f'{INTEGRATION_CONTEXT_BRAND}.ScriptResult',
-            outputs_key_field='action_id',
-            outputs=context,
-            raw_response=response,
-        ))
-    return command_results
-
-
-def get_script_execution_result_files_command(client: Client, args: Dict) -> Dict:
-    action_id = args.get('action_id', '')
-    endpoint_id = args.get('endpoint_id')
-    file_response = client.get_script_execution_result_files(action_id, endpoint_id)
-    try:
-        filename = file_response.headers.get('Content-Disposition').split('attachment; filename=')[1]
-    except Exception as e:
-        demisto.debug(f'Failed extracting filename from response headers - [{str(e)}]')
-        filename = action_id + '.zip'
-    return fileResult(filename, file_response.content)
-
-
-def decode_dict_values(dict_to_decode: dict):
-    """Decode JSON str values of a given dict.
-
-    Args:
-      dict_to_decode (dict): The dict to decode.
-
-    """
-    for key, value in dict_to_decode.items():
-        # if value is a dictionary, we want to recursively decode it's values
-        if isinstance(value, dict):
-            decode_dict_values(value)
-        # if value is a string, we want to try to decode it, if it cannot be decoded, we will move on.
-        elif isinstance(value, str):
-            try:
-                dict_to_decode[key] = json.loads(value)
-            except ValueError:
-                continue
-
-
-def filter_general_fields(alert: dict) -> dict:
-    """filter only relevant general fields from a given alert.
-
-    Args:
-      alert (dict): The alert to filter
-
-    Returns:
-      dict: The filtered alert
-    """
-
-    updated_alert = {}
-    updated_event = {}
-    for field in ALERT_GENERAL_FIELDS:
-        if field in alert:
-            updated_alert[field] = alert.get(field)
-
-    event = alert.get('raw_abioc', {}).get('event', {})
-    if not event:
-        return_warning('No XDR cloud analytics event.')
-    else:
-        for field in ALERT_EVENT_GENERAL_FIELDS:
-            if field in event:
-                updated_event[field] = event.get(field)
-        updated_alert['event'] = updated_event
-    return updated_alert
-
-
-def filter_vendor_fields(alert: dict):
-    """Remove non relevant fields from the alert event (filter by vendor: Amazon/google/Microsoft)
-
-    Args:
-      alert (dict): The alert to filter
-
-    Returns:
-      dict: The filtered alert
-    """
-    vendor_mapper = {
-        'Amazon': ALERT_EVENT_AWS_FIELDS,
-        'Google': ALERT_EVENT_GCP_FIELDS,
-        'MSFT': ALERT_EVENT_AZURE_FIELDS,
-    }
-    event = alert.get('event', {})
-    vendor = event.get('vendor')
-    if vendor and vendor in vendor_mapper:
-        raw_log = event.get('raw_log', {})
-        if raw_log and isinstance(raw_log, dict):
-            for key in list(raw_log):
-                if key not in vendor_mapper[vendor]:
-                    raw_log.pop(key)
-
-
-def get_original_alerts_command(client: Client, args: Dict) -> CommandResults:
-    alert_id_list = argToList(args.get('alert_ids', []))
-    raw_response = client.get_original_alerts(alert_id_list)
-    reply = copy.deepcopy(raw_response)
-    alerts = reply.get('alerts', [])
-    filtered_alerts = []
-    for i, alert in enumerate(alerts):
-        # decode raw_response
-        try:
-            alert['original_alert_json'] = safe_load_json(alert.get('original_alert_json', ''))
-            # some of the returned JSON fields are double encoded, so it needs to be double-decoded.
-            # example: {"x": "someValue", "y": "{\"z\":\"anotherValue\"}"}
-            decode_dict_values(alert)
-        except Exception:
-            continue
-        # remove original_alert_json field and add its content to alert.
-        alert.update(
-            alert.pop('original_alert_json', None))
-        updated_alert = filter_general_fields(alert)
-        if 'event' in updated_alert:
-            filter_vendor_fields(updated_alert)
-        filtered_alerts.append(updated_alert)
-
-    return CommandResults(
-        outputs_prefix=f'{INTEGRATION_CONTEXT_BRAND}.OriginalAlert',
-        outputs_key_field='internal_id',
-        outputs=filtered_alerts,
-        raw_response=raw_response,
-    )
-
-
-def get_alerts_by_filter_command(client: Client, args: Dict) -> CommandResults:
-    # get arguments
-    request_data: dict = {'filter_data': {}}
-    filter_data = request_data['filter_data']
-    sort_field = args.pop('sort_field', 'source_insert_ts')
-    sort_order = args.pop('sort_order', 'DESC')
-    filter_data['sort'] = [{
-        'FIELD': sort_field,
-        'ORDER': sort_order
-    }]
-    offset = args.pop('offset', 0)
-    limit = args.pop('limit', 50)
-    filter_data['paging'] = {
-        'from': int(offset),
-        'to': int(limit)
-    }
-    if not args:
-        raise DemistoException('Please provide at least one filter argument.')
-
-    # handle custom filter
-    custom_filter = args.pop('custom_filter', None)
-
-    if custom_filter:
-        if args:
-            raise DemistoException(
-                'Please provide either "custom_filter" argument or other filter arguments but not both.')
-        try:
-            filter_res = json.loads(custom_filter)
-        except Exception as e:
-            raise DemistoException('custom_filter format is not valid.') from e
-
-    # if custom filter was not given, we should create the filter from the given arguments.
-    else:
-        filter_res = create_filter_from_args(args)
-
-    filter_data['filter'] = filter_res
-    demisto.debug(f'sending the following request data: {request_data}')
-    raw_response = client.get_alerts_by_filter_data(request_data)
-
-    context = [alert.get('alert_fields') for alert in raw_response.get('alerts', [])]
-
-    human_readable = [{
-        'Alert ID': alert.get('internal_id'),
-        'Detection Timestamp': timestamp_to_datestring(alert.get('source_insert_ts')),
-        'Name': alert.get('alert_name'),
-        'Severity': alert.get('severity'),
-        'Category': alert.get('alert_category'),
-        'Action': alert.get('alert_action_status'),
-        'Description': alert.get('alert_description'),
-        'Host IP': alert.get('agent_ip_addresses'),
-        'Host Name': alert.get('agent_hostname'),
-    } for alert in context]
-
-    return CommandResults(
-        outputs_prefix=f'{INTEGRATION_CONTEXT_BRAND}.Alert',
-        outputs_key_field='internal_id',
-        outputs=context,
-        readable_output=tableToMarkdown('Alerts', human_readable),
-        raw_response=raw_response,
-    )
-
-
-def run_script_execute_commands_command(client: Client, args: Dict) -> CommandResults:
-    endpoint_ids = argToList(args.get('endpoint_ids'))
-    incident_id = arg_to_number(args.get('incident_id'))
-    timeout = arg_to_number(args.get('timeout', 600)) or 600
-    parameters = {'commands_list': argToList(args.get('commands'))}
-    response = client.run_script('a6f7683c8e217d85bd3c398f0d3fb6bf', endpoint_ids, parameters, timeout, incident_id)
-    reply = response.get('reply')
-    return CommandResults(
-        readable_output=tableToMarkdown('Run Script Execute Commands', reply),
-        outputs_prefix=f'{INTEGRATION_CONTEXT_BRAND}.ScriptRun',
-        outputs_key_field='action_id',
-        outputs=reply,
-        raw_response=response,
-    )
-
-
-def run_script_delete_file_command(client: Client, args: Dict) -> List[CommandResults]:
-    endpoint_ids = argToList(args.get('endpoint_ids'))
-    incident_id = arg_to_number(args.get('incident_id'))
-    timeout = arg_to_number(args.get('timeout', 600)) or 600
-    file_paths = argToList(args.get('file_path'))
-    all_files_response = []
-    for file_path in file_paths:
-        parameters = {'file_path': file_path}
-        response = client.run_script('548023b6e4a01ec51a495ba6e5d2a15d', endpoint_ids, parameters, timeout, incident_id)
-        reply = response.get('reply')
-        all_files_response.append(CommandResults(
-            readable_output=tableToMarkdown(f'Run Script Delete File on {file_path}', reply),
-            outputs_prefix=f'{INTEGRATION_CONTEXT_BRAND}.ScriptRun',
-            outputs_key_field='action_id',
-            outputs=reply,
-            raw_response=response,
-        ))
-    return all_files_response
-
-
-def run_script_file_exists_command(client: Client, args: Dict) -> List[CommandResults]:
-    endpoint_ids = argToList(args.get('endpoint_ids'))
-    incident_id = arg_to_number(args.get('incident_id'))
-    timeout = arg_to_number(args.get('timeout', 600)) or 600
-    file_paths = argToList(args.get('file_path'))
-    all_files_response = []
-    for file_path in file_paths:
-        parameters = {'path': file_path}
-        response = client.run_script('414763381b5bfb7b05796c9fe690df46', endpoint_ids, parameters, timeout, incident_id)
-        reply = response.get('reply')
-        all_files_response.append(CommandResults(
-            readable_output=tableToMarkdown(f'Run Script File Exists on {file_path}', reply),
-            outputs_prefix=f'{INTEGRATION_CONTEXT_BRAND}.ScriptRun',
-            outputs_key_field='action_id',
-            outputs=reply,
-            raw_response=response,
-        ))
-    return all_files_response
-
-
-def run_script_kill_process_command(client: Client, args: Dict) -> List[CommandResults]:
-    endpoint_ids = argToList(args.get('endpoint_ids'))
-    incident_id = arg_to_number(args.get('incident_id'))
-    timeout = arg_to_number(args.get('timeout', 600)) or 600
-    processes_names = argToList(args.get('process_name'))
-    all_processes_response = []
-    for process_name in processes_names:
-        parameters = {'process_name': process_name}
-        response = client.run_script('fd0a544a99a9421222b4f57a11839481', endpoint_ids, parameters, timeout, incident_id)
-        reply = response.get('reply')
-        all_processes_response.append(CommandResults(
-            readable_output=tableToMarkdown(f'Run Script Kill Process on {process_name}', reply),
-            outputs_prefix=f'{INTEGRATION_CONTEXT_BRAND}.ScriptRun',
-            outputs_key_field='action_id',
-            outputs=reply,
-            raw_response=response,
-        ))
-
-    return all_processes_response
-
-
-=======
->>>>>>> e578e896
 def get_endpoints_by_status_command(client: Client, args: Dict) -> CommandResults:
     status = args.get('status')
 
@@ -3380,8 +706,7 @@
         arg_name='last_seen_lte'
     )
 
-    endpoints_count, raw_res = client.get_endpoints_by_status(status, last_seen_gte=last_seen_gte,
-                                                              last_seen_lte=last_seen_lte)
+    endpoints_count, raw_res = client.get_endpoints_by_status(status, last_seen_gte=last_seen_gte, last_seen_lte=last_seen_lte)
 
     ec = {'status': status, 'count': endpoints_count}
 
