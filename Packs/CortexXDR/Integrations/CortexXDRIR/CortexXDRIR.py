--- conflicted
+++ resolved
@@ -1014,11 +1014,6 @@
         return remote_args.remote_incident_id
 
 
-<<<<<<< HEAD
-def fetch_incidents(client, first_fetch_time, integration_instance, exclude_artifacts: bool,
-                    last_run: dict = None, max_fetch: int = 10, statuses: List = [],
-                    starred: Optional[bool] = None, starred_incidents_fetch_window: str = None):
-=======
 def update_related_alerts(client: Client, args: dict):
     new_status = args.get('status')
     incident_id = args.get('incident_id')
@@ -1039,7 +1034,6 @@
 def fetch_incidents(client, first_fetch_time, integration_instance, last_run: dict = None, max_fetch: int = 10,
                     statuses: List = [], starred: Optional[bool] = None, starred_incidents_fetch_window: str = None,
                     fields_to_exclude: bool = True):
->>>>>>> 1fe5791e
     global ALERTS_LIMIT_PER_INCIDENTS
     # Get the last fetch time, if exists
     last_fetch = last_run.get('time') if isinstance(last_run, dict) else None
