import demistomock as demisto  # noqa: F401
from CommonServerPython import *  # noqa: F401
import hashlib
import secrets
import string
from itertools import zip_longest

from CoreIRApiModule import *

# Disable insecure warnings
urllib3.disable_warnings()

TIME_FORMAT = "%Y-%m-%dT%H:%M:%S"
NONCE_LENGTH = 64
API_KEY_LENGTH = 128

INTEGRATION_CONTEXT_BRAND = 'PaloAltoNetworksXDR'
XDR_INCIDENT_TYPE_NAME = 'Cortex XDR Incident Schema'
INTEGRATION_NAME = 'Cortex XDR - IR'
ALERTS_LIMIT_PER_INCIDENTS: int = -1
FIELDS_TO_EXCLUDE = [
    'network_artifacts',
    'file_artifacts'
]


XDR_INCIDENT_FIELDS = {
    "status": {"description": "Current status of the incident: \"new\",\"under_"
                              "investigation\",\"resolved_known_issue\","
                              "\"resolved_duplicate\",\"resolved_false_positive\","
                              "\"resolved_true_positive\",\"resolved_security_testing\",\"resolved_other\"",
               "xsoar_field_name": 'xdrstatusv2'},
    "assigned_user_mail": {"description": "Email address of the assigned user.",
                           'xsoar_field_name': "xdrassigneduseremail"},
    "assigned_user_pretty_name": {"description": "Full name of the user assigned to the incident.",
                                  "xsoar_field_name": "xdrassigneduserprettyname"},
    "resolve_comment": {"description": "Comments entered by the user when the incident was resolved.",
                        "xsoar_field_name": "xdrresolvecomment"},
    "manual_severity": {"description": "Incident severity assigned by the user. "
                                       "This does not affect the calculated severity low medium high",
                        "xsoar_field_name": "severity"},
<<<<<<< HEAD
=======
    "close_reason": {"description": "The close reason of the XSOAR incident",
                     "xsoar_field_name": "closeReason"}
>>>>>>> 90cf3b88
}

MIRROR_DIRECTION = {
    'None': None,
    'Incoming': 'In',
    'Outgoing': 'Out',
    'Both': 'Both'
}

XSOAR_TO_XDR = "XSOAR -> XDR"
XDR_TO_XSOAR = "XDR -> XSOAR"


def convert_epoch_to_milli(timestamp):
    if timestamp is None:
        return None
    if 9 < len(str(timestamp)) < 13:
        timestamp = int(timestamp) * 1000
    return int(timestamp)


def convert_datetime_to_epoch(the_time: (int | datetime) = 0):
    if the_time is None:
        return None
    try:
        if isinstance(the_time, datetime):
            return int(the_time.strftime('%s'))
    except Exception as err:
        demisto.debug(err)
        return 0


def convert_datetime_to_epoch_millis(the_time: (int | datetime) = 0):
    return convert_epoch_to_milli(convert_datetime_to_epoch(the_time=the_time))


def generate_current_epoch_utc():
    return convert_datetime_to_epoch_millis(datetime.now(timezone.utc))


def generate_key():
    return "".join([secrets.choice(string.ascii_letters + string.digits) for _ in range(API_KEY_LENGTH)])


def create_auth(api_key):
    nonce = "".join([secrets.choice(string.ascii_letters + string.digits) for _ in range(NONCE_LENGTH)])
    timestamp = str(generate_current_epoch_utc())  # Get epoch time utc millis
    hash_ = hashlib.sha256()
    hash_.update((api_key + nonce + timestamp).encode("utf-8"))
    return nonce, timestamp, hash_.hexdigest()


def clear_trailing_whitespace(res):
    index = 0
    while index < len(res):
        for key, value in res[index].items():
            if isinstance(value, str):
                res[index][key] = value.rstrip()
        index += 1
    return res


def filter_and_save_unseen_incident(incidents: List, limit: int, number_of_already_filtered_incidents: int) -> List:
    """
    Filters incidents that were seen already and saves the unseen incidents to LastRun object.
    :param incidents: List of incident - must be list
    :param limit: the maximum number of incident per fetch
    :param number_of_already_filtered_incidents: number of incidents that were fetched already
    :return: the filtered incidents.
    """
    last_run_obj = demisto.getLastRun()
    fetched_starred_incidents = last_run_obj.pop('fetched_starred_incidents', {})
    filtered_incidents = []
    for incident in incidents:
        incident_id = incident.get('incident_id')
        if incident_id in fetched_starred_incidents:
            demisto.debug(f'incident (ID {incident_id}) was already fetched in the past.')
            continue
        fetched_starred_incidents[incident_id] = True
        filtered_incidents.append(incident)
        number_of_already_filtered_incidents += 1
        if number_of_already_filtered_incidents >= limit:
            break

    last_run_obj['fetched_starred_incidents'] = fetched_starred_incidents
    demisto.setLastRun(last_run_obj)
    return filtered_incidents


class Client(CoreClient):
    def __init__(self, base_url, proxy, verify, timeout, params=None):
        if not params:
            params = {}
        self._params = params
        super().__init__(base_url=base_url, proxy=proxy, verify=verify, headers=self.headers, timeout=timeout)

    @property
    def headers(self):
        return get_headers(self._params)

    def __init__(self, base_url, proxy, verify, timeout, params=None):
        if not params:
            params = {}
        self._params = params
        super().__init__(base_url=base_url, proxy=proxy, verify=verify, headers=self.headers, timeout=timeout)

    @property
    def headers(self):
        return get_headers(self._params)

    def test_module(self, first_fetch_time):
        """
            Performs basic get request to get item samples
        """
        last_one_day, _ = parse_date_range(first_fetch_time, TIME_FORMAT)
        try:
            self.get_incidents(lte_creation_time=last_one_day, limit=1)
        except Exception as err:
            if 'API request Unauthorized' in str(err):
                # this error is received from the XDR server when the client clock is not in sync to the server
                raise DemistoException(f'{str(err)} please validate that your both '
                                       f'XSOAR and XDR server clocks are in sync')
            else:
                raise

        # XSOAR -> XDR
        self.validate_custom_mapping(mapping=self._params.get("custom_xsoar_to_xdr_close_reason_mapping"),
                                     direction=XSOAR_TO_XDR)

        # XDR -> XSOAR
        self.validate_custom_mapping(mapping=self._params.get("custom_xdr_to_xsoar_close_reason_mapping"),
                                     direction=XDR_TO_XSOAR)

    def validate_custom_mapping(self, mapping: str, direction: str):
        """ Check validity of provided custom close-reason mappings. """

        xdr_statuses_to_xsoar = [status.replace("resolved_", "").replace("_", " ").title()
                                 for status in XDR_RESOLVED_STATUS_TO_XSOAR]
        xsoar_statuses_to_xdr = list(XSOAR_RESOLVED_STATUS_TO_XDR.keys())

        exception_message = ('Improper custom mapping ({direction}) provided: "{key_or_value}" is not a valid Cortex '
                             '{xsoar_or_xdr} close-reason. Valid Cortex {xsoar_or_xdr} close-reasons are: {statuses}')

        def to_xdr_status(status):
            return "resolved_" + "_".join(status.lower().split(" "))

        custom_mapping = comma_separated_mapping_to_dict(mapping)

        valid_key = valid_value = True  # If no mapping was provided.

        for key, value in custom_mapping.items():
            if direction == XSOAR_TO_XDR:
                xdr_close_reason = to_xdr_status(value)
                valid_key = key in XSOAR_RESOLVED_STATUS_TO_XDR
                valid_value = xdr_close_reason in XDR_RESOLVED_STATUS_TO_XSOAR
            elif direction == XDR_TO_XSOAR:
                xdr_close_reason = to_xdr_status(key)
                valid_key = xdr_close_reason in XDR_RESOLVED_STATUS_TO_XSOAR
                valid_value = value in XSOAR_RESOLVED_STATUS_TO_XDR

            if not valid_key:
                raise DemistoException(
                    exception_message.format(direction=direction,
                                             key_or_value=key,
                                             xsoar_or_xdr="XSOAR" if direction == XSOAR_TO_XDR else "XDR",
                                             statuses=xsoar_statuses_to_xdr
                                             if direction == XSOAR_TO_XDR else xdr_statuses_to_xsoar))
            elif not valid_value:
                raise DemistoException(
                    exception_message.format(direction=direction,
                                             key_or_value=value,
                                             xsoar_or_xdr="XDR" if direction == XSOAR_TO_XDR else "XSOAR",
                                             statuses=xdr_statuses_to_xsoar
                                             if direction == XSOAR_TO_XDR else xsoar_statuses_to_xdr))

    def handle_fetch_starred_incidents(self, limit: int, page_number: int, request_data: dict) -> List:
        """
        handles pagination and filter of starred incidents that were fetched.
        :param limit: the maximum number of incident per fetch
        :param page_number: page number
        :param request_data: the api call request data
        :return: the filtered starred incidents.
        """
        res = self._http_request(
            method='POST',
            url_suffix='/incidents/get_incidents/',
            json_data={'request_data': request_data},
            headers=self.headers,
            timeout=self.timeout
        )
        raw_incidents = res.get('reply', {}).get('incidents', [])

        # we want to avoid duplications of starred incidents in the fetch-incident command (we fetch all incidents
        # in the fetch window).
        filtered_incidents = filter_and_save_unseen_incident(raw_incidents, limit, 0)

        # we want to support pagination on starred incidents.
        while len(filtered_incidents) < limit:
            page_number += 1
            search_from = page_number * limit
            search_to = search_from + limit
            request_data['search_from'] = search_from
            request_data['search_to'] = search_to

            res = self._http_request(
                method='POST',
                url_suffix='/incidents/get_incidents/',
                json_data={'request_data': request_data},
                headers=self.headers,
                timeout=self.timeout
            )
            raw_incidents = res.get('reply', {}).get('incidents', [])
            if not raw_incidents:
                break
            filtered_incidents += filter_and_save_unseen_incident(raw_incidents, limit, len(filtered_incidents))

        return filtered_incidents

    def update_incident(self, incident_id, status=None, assigned_user_mail=None, assigned_user_pretty_name=None, severity=None,
                        resolve_comment=None, unassign_user=None, add_comment=None):
        update_data: dict[str, Any] = {}

        if unassign_user and (assigned_user_mail or assigned_user_pretty_name):
            raise ValueError("Can't provide both assignee_email/assignee_name and unassign_user")
        if unassign_user:
            update_data['assigned_user_mail'] = 'none'

        if assigned_user_mail:
            update_data['assigned_user_mail'] = assigned_user_mail

        if assigned_user_pretty_name:
            update_data['assigned_user_pretty_name'] = assigned_user_pretty_name

        if status:
            update_data['status'] = status

        if severity:
            update_data['manual_severity'] = severity

        if resolve_comment:
            update_data['resolve_comment'] = resolve_comment

        if add_comment:
            update_data['comment'] = {'comment_action': 'add', 'value': add_comment}

        request_data = {
            'incident_id': incident_id,
            'update_data': update_data,
        }

        self._http_request(
            method='POST',
            url_suffix='/incidents/update_incident/',
            json_data={'request_data': request_data},
            headers=self.headers,
            timeout=self.timeout
        )

    def update_incident(self, incident_id, status=None, assigned_user_mail=None, assigned_user_pretty_name=None, severity=None,
                        resolve_comment=None, unassign_user=None, add_comment=None):
        update_data: dict[str, Any] = {}

        if unassign_user and (assigned_user_mail or assigned_user_pretty_name):
            raise ValueError("Can't provide both assignee_email/assignee_name and unassign_user")
        if unassign_user:
            update_data['assigned_user_mail'] = 'none'

        if assigned_user_mail:
            update_data['assigned_user_mail'] = assigned_user_mail

        if assigned_user_pretty_name:
            update_data['assigned_user_pretty_name'] = assigned_user_pretty_name

        if status:
            update_data['status'] = status

        if severity:
            update_data['manual_severity'] = severity

        if resolve_comment:
            update_data['resolve_comment'] = resolve_comment

        if add_comment:
            update_data['comment'] = {'comment_action': 'add', 'value': add_comment}

        request_data = {
            'incident_id': incident_id,
            'update_data': update_data,
        }

        self._http_request(
            method='POST',
            url_suffix='/incidents/update_incident/',
            json_data={'request_data': request_data},
            headers=self.headers,
            timeout=self.timeout
        )

    def get_incident_extra_data(self, incident_id, alerts_limit=1000):
        """
        Returns incident by id

        :param incident_id: The id of incident
        :param alerts_limit: Maximum number alerts to get
        :return:
        """
        request_data = {
            'incident_id': incident_id,
            'alerts_limit': alerts_limit,
        }

        reply = self._http_request(
            method='POST',
            url_suffix='/incidents/get_incident_extra_data/',
            json_data={'request_data': request_data},
            headers=self.headers,
            timeout=self.timeout
        )

        incident = reply.get('reply')

        return incident

    def save_modified_incidents_to_integration_context(self):
        last_modified_incidents = self.get_incidents(limit=100, sort_by_modification_time='desc')
        modified_incidents_context = {}
        for incident in last_modified_incidents:
            incident_id = incident.get('incident_id')
            modified_incidents_context[incident_id] = incident.get('modification_time')

        set_integration_context({'modified_incidents': modified_incidents_context})

    def get_contributing_event_by_alert_id(self, alert_id: int) -> dict:
        request_data = {
            "request_data": {
                "alert_id": alert_id,
            }
        }

        reply = self._http_request(
            method='POST',
            url_suffix='/alerts/get_correlation_alert_data/',
            json_data=request_data,
            headers=self.headers,
            timeout=self.timeout,
        )

        return reply.get('reply', {})

    def replace_featured_field(self, field_type: str, fields: list[dict]) -> dict:
        request_data = {
            'request_data': {
                'fields': fields
            }
        }

        reply = self._http_request(
            method='POST',
            url_suffix=f'/featured_fields/replace_{field_type}',
            json_data=request_data,
            timeout=self.timeout,
            headers=self.headers,
            raise_on_status=True
        )

        return reply.get('reply')

    def get_tenant_info(self):
        reply = self._http_request(
            method='POST',
            url_suffix='/system/get_tenant_info/',
            json_data={'request_data': {}},
            headers=self.headers,
            timeout=self.timeout
        )
        return reply.get('reply', {})
<<<<<<< HEAD


def get_headers(params: dict) -> dict:
    api_key = params.get('apikey') or params.get('apikey_creds', {}).get('password', '')
    api_key_id = params.get('apikey_id') or params.get('apikey_id_creds', {}).get('password', '')
    nonce: str = "".join([secrets.choice(string.ascii_letters + string.digits) for _ in range(64)])
    timestamp: str = str(int(datetime.now(timezone.utc).timestamp()) * 1000)
    auth_key = f"{api_key}{nonce}{timestamp}"
    auth_key = auth_key.encode("utf-8")
    api_key_hash: str = hashlib.sha256(auth_key).hexdigest()

    if argToBoolean(params.get("prevent_only", False)):
        api_key_hash = api_key

    headers: dict = {
        "x-xdr-timestamp": timestamp,
        "x-xdr-nonce": nonce,
        "x-xdr-auth-id": str(api_key_id),
        "Authorization": api_key_hash,
    }

    return headers


def get_tenant_info_command(client: Client):
    tenant_info = client.get_tenant_info()
    readable_output = tableToMarkdown(
        'Tenant Information', tenant_info, headerTransform=pascalToSpace, removeNull=True, is_auto_json_transform=True
    )
    return CommandResults(
        readable_output=readable_output,
        outputs_prefix=f'{INTEGRATION_CONTEXT_BRAND}.TenantInformation',
        outputs=tenant_info,
        raw_response=tenant_info
    )

=======
>>>>>>> 90cf3b88

    def get_multiple_incidents_extra_data(self, incident_id_list=[], fields_to_exclude=True, gte_creation_time_milliseconds=0,
                                          status=None, starred=None, starred_incidents_fetch_window=None,
                                          page_number=0, limit=100):
        """
        Returns incident by id
        :param incident_id_list: The list ids of incidents
        :return:
        Maximum number alerts to get in Maximum number alerts to get in "get_multiple_incidents_extra_data" is 50, not sorted
        """
        global ALERTS_LIMIT_PER_INCIDENTS
        request_data = {}
        filters: List[Any] = []
        if incident_id_list:
            incident_id_list = argToList(incident_id_list, transform=lambda x: str(x))
            filters.append({"field": "incident_id_list", "operator": "in", "value": incident_id_list})
        if status:
            filters.append({
                'field': 'status',
                'operator': 'eq',
                'value': status
            })
        if demisto.command() == 'fetch-incidents' and fields_to_exclude:
            request_data['fields_to_exclude'] = FIELDS_TO_EXCLUDE  # type: ignore

<<<<<<< HEAD
    # sometimes incident id can be passed as integer from the playbook
    incident_id_list = args.get('incident_id_list')
    if isinstance(incident_id_list, int):
        incident_id_list = str(incident_id_list)

    incident_id_list = argToList(incident_id_list)
    # make sure all the ids passed are strings and not integers
    for index, id_ in enumerate(incident_id_list):
        if isinstance(id_, int | float):
            incident_id_list[index] = str(id_)

    lte_modification_time = args.get('lte_modification_time')
    gte_modification_time = args.get('gte_modification_time')
    since_modification_time = args.get('since_modification_time')

    if since_modification_time and gte_modification_time:
        raise ValueError('Can\'t set both since_modification_time and lte_modification_time')
    if since_modification_time:
        gte_modification_time, _ = parse_date_range(since_modification_time, TIME_FORMAT)

    lte_creation_time = args.get('lte_creation_time')
    gte_creation_time = args.get('gte_creation_time')
    since_creation_time = args.get('since_creation_time')

    if since_creation_time and gte_creation_time:
        raise ValueError('Can\'t set both since_creation_time and lte_creation_time')
    if since_creation_time:
        gte_creation_time, _ = parse_date_range(since_creation_time, TIME_FORMAT)

    statuses = argToList(args.get('status', ''))

    starred = args.get('starred')
    starred_incidents_fetch_window = args.get('starred_incidents_fetch_window', '3 days')
    starred_incidents_fetch_window, _ = parse_date_range(starred_incidents_fetch_window, to_timestamp=True)

    sort_by_modification_time = args.get('sort_by_modification_time')
    sort_by_creation_time = args.get('sort_by_creation_time')

    page = int(args.get('page', 0))
    limit = int(args.get('limit', 100))

    # If no filters were given, return a meaningful error message
    if not incident_id_list and (not lte_modification_time and not gte_modification_time and not since_modification_time
                                 and not lte_creation_time and not gte_creation_time and not since_creation_time
                                 and not statuses and not starred):
        raise ValueError("Specify a query for the incidents.\nFor example:"
                         " !xdr-get-incidents since_creation_time=\"1 year\" sort_by_creation_time=\"desc\" limit=10")

    if statuses:
        raw_incidents = []

        for status in statuses:
            raw_incidents += client.get_incidents(
                incident_id_list=incident_id_list,
                lte_modification_time=lte_modification_time,
                gte_modification_time=gte_modification_time,
                lte_creation_time=lte_creation_time,
                gte_creation_time=gte_creation_time,
                sort_by_creation_time=sort_by_creation_time,
                sort_by_modification_time=sort_by_modification_time,
                page_number=page,
                limit=limit,
                status=status,
                starred=starred,
                starred_incidents_fetch_window=starred_incidents_fetch_window,
            )
=======
        if starred and starred_incidents_fetch_window:
            filters.append({
                'field': 'starred',
                'operator': 'eq',
                'value': True
            })
            filters.append({
                'field': 'creation_time',
                'operator': 'gte',
                'value': starred_incidents_fetch_window
            })
            if demisto.command() == 'fetch-incidents':
                if len(filters) > 0:
                    request_data['filters'] = filters
                incidents = self.handle_fetch_starred_incidents(limit, page_number, request_data)
                return incidents
        elif gte_creation_time_milliseconds:
            filters.append({
                'field': 'creation_time',
                'operator': 'gte',
                'value': gte_creation_time_milliseconds
            })
        if len(filters) > 0:
            request_data['filters'] = filters
>>>>>>> 90cf3b88

        reply = self._http_request(
            method='POST',
            url_suffix='/incidents/get_multiple_incidents_extra_data/',
            json_data={'request_data': request_data},
            headers=self.headers,
            timeout=self.timeout,
        )
        if ALERTS_LIMIT_PER_INCIDENTS < 0:
            ALERTS_LIMIT_PER_INCIDENTS = arg_to_number(reply.get('reply', {}).get('alerts_limit_per_incident')) or 50
            demisto.debug(f'Setting alerts limit per incident to {ALERTS_LIMIT_PER_INCIDENTS}')
        incidents = reply.get('reply')
        return incidents.get('incidents', {}) if isinstance(incidents, dict) else incidents  # type: ignore


def get_headers(params: dict) -> dict:
    api_key = params.get('apikey_creds', {}).get('password', '') or params.get('apikey', '')
    api_key_id = params.get('apikey_id_creds', {}).get('password', '') or params.get('apikey_id')
    nonce: str = "".join([secrets.choice(string.ascii_letters + string.digits) for _ in range(64)])
    timestamp: str = str(int(datetime.now(timezone.utc).timestamp()) * 1000)
    auth_key = f"{api_key}{nonce}{timestamp}"
    auth_key = auth_key.encode("utf-8")
    api_key_hash: str = hashlib.sha256(auth_key).hexdigest()

    if argToBoolean(params.get("prevent_only", False)):
        api_key_hash = api_key

    headers: dict = {
        "x-xdr-timestamp": timestamp,
        "x-xdr-nonce": nonce,
        "x-xdr-auth-id": str(api_key_id),
        "Authorization": api_key_hash,
    }

    return headers


def get_tenant_info_command(client: Client):
    tenant_info = client.get_tenant_info()
    readable_output = tableToMarkdown(
        'Tenant Information', tenant_info, headerTransform=pascalToSpace, removeNull=True, is_auto_json_transform=True
    )
    return CommandResults(
        readable_output=readable_output,
        outputs_prefix=f'{INTEGRATION_CONTEXT_BRAND}.TenantInformation',
        outputs=tenant_info,
        raw_response=tenant_info
    )


def update_incident_command(client, args):
    incident_id = args.get('incident_id')
    assigned_user_mail = args.get('assigned_user_mail')
    assigned_user_pretty_name = args.get('assigned_user_pretty_name')
    status = args.get('status')
    severity = args.get('manual_severity')
    unassign_user = args.get('unassign_user') == 'true'
    resolve_comment = args.get('resolve_comment')
    add_comment = args.get('add_comment')

    client.update_incident(
        incident_id=incident_id,
        assigned_user_mail=assigned_user_mail,
        assigned_user_pretty_name=assigned_user_pretty_name,
        unassign_user=unassign_user,
        status=status,
        severity=severity,
        resolve_comment=resolve_comment,
        add_comment=add_comment,
    )

    return f'Incident {incident_id} has been updated', None, None


def update_incident_command(client, args):
    incident_id = args.get('incident_id')
    assigned_user_mail = args.get('assigned_user_mail')
    assigned_user_pretty_name = args.get('assigned_user_pretty_name')
    status = args.get('status')
    severity = args.get('manual_severity')
    unassign_user = args.get('unassign_user') == 'true'
    resolve_comment = args.get('resolve_comment')
    add_comment = args.get('add_comment')

    client.update_incident(
        incident_id=incident_id,
        assigned_user_mail=assigned_user_mail,
        assigned_user_pretty_name=assigned_user_pretty_name,
        unassign_user=unassign_user,
        status=status,
        severity=severity,
        resolve_comment=resolve_comment,
        add_comment=add_comment,
    )

    return f'Incident {incident_id} has been updated', None, None


def check_if_incident_was_modified_in_xdr(incident_id, last_mirrored_in_time_timestamp, last_modified_incidents_dict):
    if incident_id in last_modified_incidents_dict:  # search the incident in the dict of modified incidents
        incident_modification_time_in_xdr = int(str(last_modified_incidents_dict[incident_id]))

        demisto.debug(f"XDR incident {incident_id}\n"
                      f"modified time:         {incident_modification_time_in_xdr}\n"
                      f"last mirrored in time: {last_mirrored_in_time_timestamp}")

        if incident_modification_time_in_xdr > last_mirrored_in_time_timestamp:  # need to update this incident
            demisto.info(f"Incident '{incident_id}' was modified. performing extra-data request.")
            return True
        # the incident was not modified
    return False


def get_last_mirrored_in_time(args):
    demisto_incidents = demisto.get_incidents()  # type: ignore

    if demisto_incidents:  # handling 5.5 version
        demisto_incident = demisto_incidents[0]
        last_mirrored_in_time = demisto_incident.get('CustomFields', {}).get('lastmirroredintime')
        if not last_mirrored_in_time:  # this is an old incident, update anyway
            return 0
        last_mirrored_in_timestamp = arg_to_timestamp(last_mirrored_in_time, 'last_mirrored_in_time')

    else:  # handling 6.0 version
        last_mirrored_in_time = arg_to_timestamp(args.get('last_update'), 'last_update')
        last_mirrored_in_timestamp = (last_mirrored_in_time - (120 * 1000))

    return last_mirrored_in_timestamp


def sort_incident_data(raw_incident):
    """
    Sorts and processes the raw incident data into a cleaned incident dict.

    Parameters:
    -  raw_incident (dict): The raw incident data as provided by the API.

    Returns:
    - dict: A dictionary containing the processed incident data with:
            - organized alerts.
            - file artifact
            - network artifacts.
    """
    incident = raw_incident.get('incident', {})
    raw_alerts = raw_incident.get('alerts', {}).get('data', None)
    file_artifacts = raw_incident.get('file_artifacts', {}).get('data')
    network_artifacts = raw_incident.get('network_artifacts', {}).get('data')
    context_alerts = clear_trailing_whitespace(raw_alerts)
    if context_alerts:
        for alert in context_alerts:
            alert['host_ip_list'] = alert.get('host_ip').split(',') if alert.get('host_ip') else []
    incident.update({
        'alerts': context_alerts,
        'file_artifacts': file_artifacts,
        'network_artifacts': network_artifacts
    })
    return incident


def get_incident_extra_data_command(client, args):
    global ALERTS_LIMIT_PER_INCIDENTS
    incident_id = args.get('incident_id')
    alerts_limit = int(args.get('alerts_limit', 1000))
    return_only_updated_incident = argToBoolean(args.get('return_only_updated_incident', 'False'))
    if return_only_updated_incident:
        last_mirrored_in_time = get_last_mirrored_in_time(args)
        last_modified_incidents_dict = get_integration_context().get('modified_incidents', {})

        if check_if_incident_was_modified_in_xdr(incident_id, last_mirrored_in_time, last_modified_incidents_dict):
            pass  # the incident was modified. continue to perform extra-data request

        else:  # the incident was not modified
            return "The incident was not modified in XDR since the last mirror in.", {}, {}
<<<<<<< HEAD

    demisto.debug(f"Performing extra-data request on incident: {incident_id}")
    raw_incident = client.get_incident_extra_data(incident_id, alerts_limit)

    incident = raw_incident.get('incident')
    incident_id = incident.get('incident_id')
    raw_alerts = raw_incident.get('alerts').get('data')
    context_alerts = clear_trailing_whitespace(raw_alerts)
    for alert in context_alerts:
        alert['host_ip_list'] = alert.get('host_ip').split(',') if alert.get('host_ip') else []
    file_artifacts = raw_incident.get('file_artifacts').get('data')
    network_artifacts = raw_incident.get('network_artifacts').get('data')

    readable_output = [tableToMarkdown(f'Incident {incident_id}', incident)]

    if len(context_alerts) > 0:
        readable_output.append(tableToMarkdown('Alerts', context_alerts,
                                               headers=[key for key in context_alerts[0] if key != 'host_ip']))
    else:
        readable_output.append(tableToMarkdown('Alerts', []))

    if len(network_artifacts) > 0:
        readable_output.append(tableToMarkdown('Network Artifacts', network_artifacts))
    else:
        readable_output.append(tableToMarkdown('Network Artifacts', []))

    if len(file_artifacts) > 0:
        readable_output.append(tableToMarkdown('File Artifacts', file_artifacts))
    else:
        readable_output.append(tableToMarkdown('File Artifacts', []))

    incident.update({
        'alerts': context_alerts,
        'file_artifacts': file_artifacts,
        'network_artifacts': network_artifacts
    })
=======
    raw_incident = client.get_multiple_incidents_extra_data(incident_id_list=[incident_id])
    if not raw_incident:
        raise DemistoException(f'Incident {incident_id} is not found')
    if isinstance(raw_incident, list):
        raw_incident = raw_incident[0]
    if raw_incident.get('incident', {}).get('alert_count') > ALERTS_LIMIT_PER_INCIDENTS:
        demisto.debug(f'for incident:{incident_id} using the old call since "\
            "alert_count:{raw_incident.get("incident", {}).get("alert_count")} >" \
            "limit:{ALERTS_LIMIT_PER_INCIDENTS}')
        raw_incident = client.get_incident_extra_data(incident_id, alerts_limit)
    demisto.debug(f"in get_incident_extra_data_command {incident_id=} {raw_incident=}")
    readable_output = [tableToMarkdown(f'Incident {incident_id}', raw_incident.get('incident'), removeNull=True)]
    incident = sort_incident_data(raw_incident)
    if incident_alerts := incident.get('alerts'):
        readable_output.append(tableToMarkdown('Alerts', incident_alerts,
                                               headers=[key for key in incident_alerts[0]
                                                        if key != 'host_ip'], removeNull=True))
    readable_output.append(tableToMarkdown('Network Artifacts', incident.get('network_artifacts'), removeNull=True))
    readable_output.append(tableToMarkdown('File Artifacts', incident.get('file_artifacts'), removeNull=True))

>>>>>>> 90cf3b88
    account_context_output = assign_params(
        Username=incident.get('users', '')
    )
    endpoint_context_output = []

    for alert in incident.get('alerts') or []:
        alert_context = {}
        if hostname := alert.get('host_name'):
            alert_context['Hostname'] = hostname
        if endpoint_id := alert.get('endpoint_id'):
            alert_context['ID'] = endpoint_id
        if alert_context:
            endpoint_context_output.append(alert_context)
<<<<<<< HEAD

=======
>>>>>>> 90cf3b88
    context_output = {f'{INTEGRATION_CONTEXT_BRAND}.Incident(val.incident_id==obj.incident_id)': incident}
    if account_context_output:
        context_output['Account(val.Username==obj.Username)'] = account_context_output
    if endpoint_context_output:
        context_output['Endpoint(val.Hostname==obj.Hostname)'] = endpoint_context_output
    file_context, process_context, domain_context, ip_context = get_indicators_context(incident)
    if file_context:
        context_output[Common.File.CONTEXT_PATH] = file_context
    if domain_context:
        context_output[Common.Domain.CONTEXT_PATH] = domain_context
    if ip_context:
        context_output[Common.IP.CONTEXT_PATH] = ip_context
    if process_context:
        context_output['Process(val.Name && val.Name == obj.Name)'] = process_context

    return (
        '\n'.join(readable_output),
        context_output,
        raw_incident
    )


def create_parsed_alert(product, vendor, local_ip, local_port, remote_ip, remote_port, event_timestamp, severity,
                        alert_name, alert_description):
    alert = {
        "product": product,
        "vendor": vendor,
        "local_ip": local_ip,
        "local_port": local_port,
        "remote_ip": remote_ip,
        "remote_port": remote_port,
        "event_timestamp": event_timestamp,
        "severity": severity,
        "alert_name": alert_name,
        "alert_description": alert_description
    }

    return alert


def insert_parsed_alert_command(client, args):
    product = args.get('product')
    vendor = args.get('vendor')
    local_ip = args.get('local_ip')
    local_port = arg_to_int(
        arg=args.get('local_port'),
        arg_name='local_port'
    )
    remote_ip = args.get('remote_ip')
    remote_port = arg_to_int(
        arg=args.get('remote_port'),
        arg_name='remote_port'
    )

    severity = args.get('severity')
    alert_name = args.get('alert_name')
    alert_description = args.get('alert_description', '')

    event_timestamp = int(round(time.time() * 1000)) if args.get("event_timestamp") is None else int(args.get("event_timestamp"))

    alert = create_parsed_alert(
        product=product,
        vendor=vendor,
        local_ip=local_ip,
        local_port=local_port,
        remote_ip=remote_ip,
        remote_port=remote_port,
        event_timestamp=event_timestamp,
        severity=severity,
        alert_name=alert_name,
        alert_description=alert_description
    )

    client.insert_alerts([alert])

    return (
        'Alert inserted successfully',
        None,
        None
    )


def insert_cef_alerts_command(client, args):
    # parsing alerts list. the reason we don't use argToList is because cef_alerts could contain comma (,) so
    # we shouldn't split them by comma
    alerts = args.get('cef_alerts')
    if isinstance(alerts, list):
        pass
    elif isinstance(alerts, str):
        alerts = json.loads(alerts) if alerts[0] == "[" and alerts[-1] == "]" else [alerts]
    else:
        raise ValueError('Invalid argument "cef_alerts". It should be either list of strings (cef alerts), '
                         'or single string')

    client.insert_cef_alerts(alerts)

    return (
        'Alerts inserted successfully',
        None,
        None
    )


def sort_all_list_incident_fields(incident_data):
    """Sorting all lists fields in an incident - without this, elements may shift which results in false
    identification of changed fields"""
    if incident_data.get('hosts', []):
        incident_data['hosts'] = sorted(incident_data.get('hosts', []))
        incident_data['hosts'] = [host.upper() for host in incident_data.get('hosts', [])]

    if incident_data.get('users', []):
        incident_data['users'] = sorted(incident_data.get('users', []))
        incident_data['users'] = [user.upper() for user in incident_data.get('users', [])]

    if incident_data.get('incident_sources', []):
        incident_data['incident_sources'] = sorted(incident_data.get('incident_sources', []))
<<<<<<< HEAD

=======
>>>>>>> 90cf3b88
    format_sublists = not argToBoolean(demisto.params().get('dont_format_sublists', False))
    if incident_data.get('alerts', []):
        incident_data['alerts'] = sort_by_key(incident_data.get('alerts', []), main_key='alert_id', fallback_key='name')
        if format_sublists:
            reformat_sublist_fields(incident_data['alerts'])

    if incident_data.get('file_artifacts', []):
        incident_data['file_artifacts'] = sort_by_key(incident_data.get('file_artifacts', []), main_key='file_name',
                                                      fallback_key='file_sha256')
        if format_sublists:
            reformat_sublist_fields(incident_data['file_artifacts'])

    if incident_data.get('network_artifacts', []):
        incident_data['network_artifacts'] = sort_by_key(incident_data.get('network_artifacts', []),
                                                         main_key='network_domain', fallback_key='network_remote_ip')
        if format_sublists:
            reformat_sublist_fields(incident_data['network_artifacts'])


def sync_incoming_incident_owners(incident_data):
    if incident_data.get('assigned_user_mail') and demisto.params().get('sync_owners'):
        user_info = demisto.findUser(email=incident_data.get('assigned_user_mail'))
        if user_info:
            demisto.debug(f"Syncing incident owners: XDR incident {incident_data.get('incident_id')}, "
                          f"owner {user_info.get('username')}")
            incident_data['owner'] = user_info.get('username')

        else:
            demisto.debug(f"The user assigned to XDR incident {incident_data.get('incident_id')} "
                          f"is not registered on XSOAR")


def handle_incoming_user_unassignment(incident_data):
    incident_data['assigned_user_mail'] = ''
    incident_data['assigned_user_pretty_name'] = ''
    if demisto.params().get('sync_owners'):
        demisto.debug(f'Unassigning owner from XDR incident {incident_data.get("incident_id")}')
        incident_data['owner'] = ''


def resolve_xsoar_close_reason(xdr_close_reason: str):
    """
    Resolving XSOAR close reason from possible custom XDR->XSOAR close-reason mapping or default mapping.
    :param xdr_close_reason: XDR raw status/close reason e.g. 'resolved_false_positive'.
    :return: XSOAR close reason.
    """

    # Check if incoming XDR close-reason has a non-default mapping to XSOAR close-reason.
    if demisto.params().get("custom_xdr_to_xsoar_close_reason_mapping"):
        custom_xdr_to_xsoar_close_reason_mapping = comma_separated_mapping_to_dict(
            demisto.params().get("custom_xdr_to_xsoar_close_reason_mapping")
        )
        # XDR raw status/close-reason is prefixed with 'resolved_' and is given in snake_case format,
        # e.g. 'resolved_false_positive', whilst custom XDR->XSOAR close-reason mapping
        # is using title case format e.g. 'False Positive', therefore we need to adapt it accordingly.
        title_cased_xdr_close_reason = (
            xdr_close_reason.replace("resolved_", "").replace("_", " ").title()
        )
        xsoar_close_reason = custom_xdr_to_xsoar_close_reason_mapping.get(title_cased_xdr_close_reason)
        if xsoar_close_reason in XSOAR_RESOLVED_STATUS_TO_XDR:
            demisto.debug(
                f"XDR->XSOAR custom close-reason exists, using {xdr_close_reason}={xsoar_close_reason}"
            )
            return xsoar_close_reason

    # Otherwise, we use default mapping.
    xsoar_close_reason = XDR_RESOLVED_STATUS_TO_XSOAR.get(xdr_close_reason)
    demisto.debug(
        f"XDR->XSOAR custom close-reason does not exists, using default mapping {xdr_close_reason}={xsoar_close_reason}"
    )
    return xsoar_close_reason


def handle_incoming_closing_incident(incident_data) -> dict:
    incident_id = incident_data.get("incident_id")
    demisto.debug(f"handle_incoming_closing_incident {incident_data=} {incident_id=}")
    closing_entry = {}  # type: Dict

    if incident_data.get("status") in XDR_RESOLVED_STATUS_TO_XSOAR:
        demisto.debug(
            f"handle_incoming_closing_incident {incident_data.get('status')=} {incident_id=}"
        )
        demisto.debug(f"Closing XDR issue {incident_id=}")
        xsoar_close_reason = resolve_xsoar_close_reason(incident_data.get("status"))
        closing_entry = {
            "Type": EntryType.NOTE,
            "Contents": {
                "dbotIncidentClose": True,
                "closeReason": xsoar_close_reason,
                "closeNotes": incident_data.get("resolve_comment", ""),
            },
            "ContentsFormat": EntryFormat.JSON,
        }
        incident_data["closeReason"] = closing_entry["Contents"]["closeReason"]
        incident_data["closeNotes"] = closing_entry["Contents"]["closeNotes"]
        demisto.debug(
            f"handle_incoming_closing_incident {incident_id=} {incident_data['closeReason']=} "
            f"{incident_data['closeNotes']=}"
        )

        if incident_data.get("status") == "resolved_known_issue":
            close_notes = f'Known Issue.\n{incident_data.get("closeNotes", "")}'
            closing_entry["Contents"]["closeNotes"] = close_notes
            incident_data["closeNotes"] = close_notes
            demisto.debug(
                f"handle_incoming_closing_incident {incident_id=} {close_notes=}"
            )

    return closing_entry


def get_mapping_fields_command():
    xdr_incident_type_scheme = SchemeTypeMapping(type_name=XDR_INCIDENT_TYPE_NAME)
    for field in XDR_INCIDENT_FIELDS:
        xdr_incident_type_scheme.add_field(name=field, description=XDR_INCIDENT_FIELDS[field].get('description'))

    mapping_response = GetMappingFieldsResponse()
    mapping_response.add_scheme_type(xdr_incident_type_scheme)

    return mapping_response


def get_modified_remote_data_command(client, args):
    remote_args = GetModifiedRemoteDataArgs(args)
    last_update = remote_args.last_update  # In the first run, this value will be set to 1 minute earlier

    demisto.debug(f'Performing get-modified-remote-data command. Last update is: {last_update}')

    last_update_utc = dateparser.parse(last_update,
                                       settings={'TIMEZONE': 'UTC', 'RETURN_AS_TIMEZONE_AWARE': False})  # convert to utc format
    if last_update_utc:
        last_update_without_ms = last_update_utc.isoformat().split('.')[0]

    raw_incidents = client.get_incidents(gte_modification_time=last_update_without_ms, limit=100)

    modified_incident_ids = []
    for raw_incident in raw_incidents:
        incident_id = raw_incident.get('incident_id')
        modified_incident_ids.append(incident_id)

    return GetModifiedRemoteDataResponse(modified_incident_ids)


def get_remote_data_command(client, args):
    remote_args = GetRemoteDataArgs(args)
    demisto.debug(f'Performing get-remote-data command with incident id: {remote_args.remote_incident_id}')

    incident_data = {}
    try:
        # when Demisto version is 6.1.0 and above, this command will only be automatically executed on incidents
        # returned from get_modified_remote_data_command so we want to perform extra-data request on those incidents.
        return_only_updated_incident = not is_demisto_version_ge('6.1.0')  # True if version is below 6.1 else False

        incident_data = get_incident_extra_data_command(client, {"incident_id": remote_args.remote_incident_id,
                                                                 "alerts_limit": 1000,
                                                                 "return_only_updated_incident": return_only_updated_incident,
                                                                 "last_update": remote_args.last_update})
        if 'The incident was not modified' not in incident_data[0]:
            demisto.debug(f"Updating XDR incident {remote_args.remote_incident_id}")

            incident_data = incident_data[2].get('incident')
            incident_data['id'] = incident_data.get('incident_id')

            sort_all_list_incident_fields(incident_data)

            # deleting creation time as it keeps updating in the system
            del incident_data['creation_time']

            # handle unasignment
            if incident_data.get('assigned_user_mail') is None:
                handle_incoming_user_unassignment(incident_data)

            else:
                # handle owner sync
                sync_incoming_incident_owners(incident_data)

            # handle closed issue in XDR and handle outgoing error entry
            entries = [handle_incoming_closing_incident(incident_data)]

            reformatted_entries = []
            for entry in entries:
                if entry:
                    reformatted_entries.append(entry)

            incident_data['in_mirror_error'] = ''

            return GetRemoteDataResponse(
                mirrored_object=incident_data,
                entries=reformatted_entries
            )

        else:  # no need to update this incident
            incident_data = {
                'id': remote_args.remote_incident_id,
                'in_mirror_error': ""
            }

            return GetRemoteDataResponse(
                mirrored_object=incident_data,
                entries=[]
            )

    except Exception as e:
        demisto.debug(f"Error in XDR incoming mirror for incident {remote_args.remote_incident_id} \n"
                      f"Error message: {str(e)}")

        if "Rate limit exceeded" in str(e):
            return_error("API rate limit")

        if incident_data:
            incident_data['in_mirror_error'] = str(e)
            sort_all_list_incident_fields(incident_data)

            # deleting creation time as it keeps updating in the system
            del incident_data['creation_time']

        else:
            incident_data = {
                'id': remote_args.remote_incident_id,
                'in_mirror_error': str(e)
            }

        return GetRemoteDataResponse(
            mirrored_object=incident_data,
            entries=[]
        )


def update_remote_system_command(client, args):
    remote_args = UpdateRemoteSystemArgs(args)
<<<<<<< HEAD
=======
    incident_id = remote_args.remote_incident_id
    demisto.debug(f"update_remote_system_command {incident_id=} {remote_args=}")
>>>>>>> 90cf3b88

    if remote_args.delta:
        demisto.debug(f'Got the following delta keys {str(list(remote_args.delta.keys()))} to update'
                      f'incident {remote_args.remote_incident_id}')
<<<<<<< HEAD
    try:
        if remote_args.incident_changed:
=======
        demisto.debug(f'{remote_args.delta=}')
    try:
        if remote_args.incident_changed:
            demisto.debug(f"update_remote_system_command {incident_id=} {remote_args.incident_changed=}")
>>>>>>> 90cf3b88
            update_args = get_update_args(remote_args)

            update_args['incident_id'] = remote_args.remote_incident_id
            demisto.debug(f'Sending incident with remote ID [{remote_args.remote_incident_id}]\n')
            update_incident_command(client, update_args)

        else:
            demisto.debug(f'Skipping updating remote incident fields [{remote_args.remote_incident_id}] '
                          f'as it is not new nor changed')

        return remote_args.remote_incident_id

    except Exception as e:
        demisto.debug(f"Error in outgoing mirror for incident {remote_args.remote_incident_id} \n"
                      f"Error message: {str(e)}")

        return remote_args.remote_incident_id


def fetch_incidents(client, first_fetch_time, integration_instance, last_run: dict = None, max_fetch: int = 10,
                    statuses: List = [], starred: Optional[bool] = None, starred_incidents_fetch_window: str = None,
                    fields_to_exclude: bool = True):
    global ALERTS_LIMIT_PER_INCIDENTS
    # Get the last fetch time, if exists
    last_fetch = last_run.get('time') if isinstance(last_run, dict) else None
    incidents_from_previous_run = last_run.get('incidents_from_previous_run', []) if isinstance(last_run,
                                                                                                dict) else []
    # Handle first time fetch, fetch incidents retroactively
    if last_fetch is None:
        last_fetch, _ = parse_date_range(first_fetch_time, to_timestamp=True)

    if starred:
        starred_incidents_fetch_window, _ = parse_date_range(starred_incidents_fetch_window, to_timestamp=True)

    incidents = []
    if incidents_from_previous_run:
        raw_incidents = incidents_from_previous_run
        ALERTS_LIMIT_PER_INCIDENTS = last_run.get('alerts_limit_per_incident', -1) if isinstance(last_run, dict) else -1
    else:
        if statuses:
            raw_incidents = []
            for status in statuses:
                raw_incident_status = client.get_multiple_incidents_extra_data(
                    gte_creation_time_milliseconds=last_fetch,
                    status=status,
                    limit=max_fetch, starred=starred,
                    starred_incidents_fetch_window=starred_incidents_fetch_window,
                    fields_to_exclude=fields_to_exclude)
                raw_incidents.extend(raw_incident_status)
            raw_incidents = sorted(raw_incidents, key=lambda inc: inc.get('incident', {}).get('creation_time'))
        else:
            raw_incidents = client.get_multiple_incidents_extra_data(
                gte_creation_time_milliseconds=last_fetch, limit=max_fetch,
                starred=starred,
                starred_incidents_fetch_window=starred_incidents_fetch_window,
                fields_to_exclude=fields_to_exclude)

    # save the last 100 modified incidents to the integration context - for mirroring purposes
    client.save_modified_incidents_to_integration_context()

    # maintain a list of non created incidents in a case of a rate limit exception
    non_created_incidents: list = raw_incidents.copy()
    next_run = {}
    try:
        count_incidents = 0

        for raw_incident in raw_incidents:
            incident_data: dict[str, Any] = sort_incident_data(raw_incident) if raw_incident.get('incident') else raw_incident
            incident_id = incident_data.get('incident_id')
            alert_count = arg_to_number(incident_data.get('alert_count')) or 0
            if alert_count > ALERTS_LIMIT_PER_INCIDENTS:
                demisto.debug(f'for incident:{incident_id} using the old call since alert_count:{alert_count} >" \
                              "limit:{ALERTS_LIMIT_PER_INCIDENTS}')
                raw_incident_ = client.get_incident_extra_data(incident_id=incident_id)
                incident_data = sort_incident_data(raw_incident_)
            sort_all_list_incident_fields(incident_data)
            incident_data['mirror_direction'] = MIRROR_DIRECTION.get(demisto.params().get('mirror_direction', 'None'),
                                                                     None)
            incident_data['mirror_instance'] = integration_instance
            incident_data['last_mirrored_in'] = int(datetime.now().timestamp() * 1000)
            description = incident_data.get('description')
            occurred = timestamp_to_datestring(incident_data['creation_time'], TIME_FORMAT + 'Z')
            incident: Dict[str, Any] = {
                'name': f'XDR Incident {incident_id} - {description}',
                'occurred': occurred,
                'rawJSON': json.dumps(incident_data),
            }
            if demisto.params().get('sync_owners') and incident_data.get('assigned_user_mail'):
                incident['owner'] = demisto.findUser(email=incident_data.get('assigned_user_mail')).get('username')
            # Update last run and add incident if the incident is newer than last fetch
            if incident_data.get('creation_time', 0) > last_fetch:
                last_fetch = incident_data['creation_time']
            incidents.append(incident)
            non_created_incidents.remove(raw_incident)

            count_incidents += 1
            if count_incidents == max_fetch:
                break

    except Exception as e:
        if "Rate limit exceeded" in str(e):
            demisto.info(f"Cortex XDR - rate limit exceeded, number of non created incidents is: "
                         f"'{len(non_created_incidents)}'.\n The incidents will be created in the next fetch")
        else:
            raise

    if non_created_incidents:
        next_run['incidents_from_previous_run'] = non_created_incidents
        next_run['alerts_limit_per_incident'] = ALERTS_LIMIT_PER_INCIDENTS  # type: ignore[assignment]
    else:
        next_run['incidents_from_previous_run'] = []

    next_run['time'] = last_fetch + 1

    return next_run, incidents


def get_endpoints_by_status_command(client: Client, args: Dict) -> CommandResults:
    status = args.get('status')

    status = argToList(status)
    last_seen_gte = arg_to_timestamp(
        arg=args.get('last_seen_gte'),
        arg_name='last_seen_gte'
    )

    last_seen_lte = arg_to_timestamp(
        arg=args.get('last_seen_lte'),
        arg_name='last_seen_lte'
    )

    endpoints_count, raw_res = client.get_endpoints_by_status(status, last_seen_gte=last_seen_gte,
                                                              last_seen_lte=last_seen_lte)

    ec = {'status': status, 'count': endpoints_count}

    return CommandResults(
        readable_output=f'{status} endpoints count: {endpoints_count}',
        outputs_prefix=f'{INTEGRATION_CONTEXT_BRAND}.EndpointsStatus',
        outputs_key_field='status',
        outputs=ec,
        raw_response=raw_res)


def file_details_results(client: Client, args: Dict, add_to_context: bool) -> None:
    return_entry, file_results = retrieve_file_details_command(client, args, add_to_context)
    demisto.results(return_entry)
    if file_results:
        demisto.results(file_results)


def get_contributing_event_command(client: Client, args: Dict) -> CommandResults:
    if alert_ids := argToList(args.get('alert_ids')):
        alerts = []

        for alert_id in alert_ids:
            if alert := client.get_contributing_event_by_alert_id(int(alert_id)):
                page_number = max(int(args.get('page_number', 1)), 1) - 1  # Min & default zero (First page)
                page_size = max(int(args.get('page_size', 50)), 0)  # Min zero & default 50
                offset = page_number * page_size
                limit = max(int(args.get('limit', 0)), 0) or offset + page_size

                alert_with_events = {
                    'alertID': str(alert_id),
                    'events': alert.get('events', [])[offset:limit],
                }
                alerts.append(alert_with_events)

        readable_output = tableToMarkdown(
            'Contributing events', alerts, headerTransform=pascalToSpace, removeNull=True, is_auto_json_transform=True
        )
        return CommandResults(
            readable_output=readable_output,
            outputs_prefix=f'{INTEGRATION_CONTEXT_BRAND}.ContributingEvent',
            outputs_key_field='alertID',
            outputs=alerts,
            raw_response=alerts
        )

    else:
        return CommandResults(readable_output='The alert_ids argument cannot be empty.')


def replace_featured_field_command(client: Client, args: Dict) -> CommandResults:
    field_type = args.get('field_type', '')
    values = argToList(args.get('values'))
    len_values = len(values)
    comments = argToList(args.get('comments'))[:len_values]
    ad_type = argToList(args.get('ad_type', 'group'))[:len_values]

    if field_type == 'ad_groups':
        fields = [
            {
                'value': field[0], 'comment': field[1], 'type': field[2]
            } for field in zip_longest(values, comments, ad_type, fillvalue='')
        ]
    else:
        fields = [
            {'value': field[0], 'comment': field[1]} for field in zip_longest(values, comments, fillvalue='')
        ]

    client.replace_featured_field(field_type, fields)

    result = {'fieldType': field_type, 'fields': fields}

    readable_output = tableToMarkdown(
        f'Replaced featured: {result.get("fieldType")}', result.get('fields'), headerTransform=pascalToSpace
    )

    return CommandResults(
        readable_output=readable_output,
        outputs_prefix=f'{INTEGRATION_CONTEXT_BRAND}.FeaturedField',
        outputs_key_field='fieldType',
        outputs=result,
        raw_response=result
    )


def main():  # pragma: no cover
    """
    Executes an integration command
    """
    command = demisto.command()
    params = demisto.params()
    LOG(f'Command being called is {command}')

    # using two different credentials object as they both fields need to be encrypted
    first_fetch_time = params.get('fetch_time', '3 days')
    base_url = urljoin(params.get('url'), '/public_api/v1')
    proxy = params.get('proxy')
    verify_cert = not params.get('insecure', False)
    statuses = params.get('status')
    starred = True if params.get('starred') else None
    starred_incidents_fetch_window = params.get('starred_incidents_fetch_window', '3 days')
    fields_to_exclude = params.get('exclude_fields', True)

    try:
        timeout = int(params.get('timeout', 120))
    except ValueError as e:
        demisto.debug(f'Failed casting timeout parameter to int, falling back to 120 - {e}')
        timeout = 120
    try:
        max_fetch = int(params.get('max_fetch', 10))
    except ValueError as e:
        demisto.debug(f'Failed casting max fetch parameter to int, falling back to 10 - {e}')
        max_fetch = 10

    client = Client(
        base_url=base_url,
        proxy=proxy,
        verify=verify_cert,
        timeout=timeout,
        params=params
    )

    args = demisto.args()
    args["integration_context_brand"] = INTEGRATION_CONTEXT_BRAND
    args["integration_name"] = INTEGRATION_NAME

    try:
        if command == 'test-module':
            client.test_module(first_fetch_time)
            demisto.results('ok')

        elif command == 'fetch-incidents':
            integration_instance = demisto.integrationInstance()
            next_run, incidents = fetch_incidents(client, first_fetch_time, integration_instance,
                                                  demisto.getLastRun().get('next_run'), max_fetch, statuses, starred,
                                                  starred_incidents_fetch_window,
                                                  fields_to_exclude)
            last_run_obj = demisto.getLastRun()
            last_run_obj['next_run'] = next_run
            demisto.setLastRun(last_run_obj)
            demisto.incidents(incidents)

        elif command == 'xdr-get-incidents':
            return_outputs(*get_incidents_command(client, args))

        elif command == 'xdr-get-incident-extra-data':
            return_outputs(*get_incident_extra_data_command(client, args))

        elif command == 'xdr-update-incident':
            return_outputs(*update_incident_command(client, args))

        elif command == 'xdr-get-endpoints':
            return_results(get_endpoints_command(client, args))

        elif command == 'xdr-endpoint-alias-change':
            return_results(endpoint_alias_change_command(client, **args))

        elif command == 'xdr-insert-parsed-alert':
            return_outputs(*insert_parsed_alert_command(client, args))

        elif command == 'xdr-insert-cef-alerts':
            return_outputs(*insert_cef_alerts_command(client, args))

        elif command == 'xdr-isolate-endpoint':
            return_results(isolate_endpoint_command(client, args))

        elif command == 'xdr-endpoint-isolate':
            polling_args = {
                **args,
                "endpoint_id_list": args.get('endpoint_id')
            }
            return_results(run_polling_command(client=client,
                                               args=polling_args,
                                               cmd="xdr-endpoint-isolate",
                                               command_function=isolate_endpoint_command,
                                               command_decision_field="action_id",
                                               results_function=get_endpoints_command,
                                               polling_field="is_isolated",
                                               polling_value=["AGENT_ISOLATED"],
                                               stop_polling=True))

        elif command == 'xdr-unisolate-endpoint':
            return_results(unisolate_endpoint_command(client, args))

        elif command == 'xdr-endpoint-unisolate':
            polling_args = {
                **args,
                "endpoint_id_list": args.get('endpoint_id')
            }
            return_results(run_polling_command(client=client,
                                               args=polling_args,
                                               cmd="xdr-endpoint-unisolate",
                                               command_function=unisolate_endpoint_command,
                                               command_decision_field="action_id",
                                               results_function=get_endpoints_command,
                                               polling_field="is_isolated",
                                               polling_value=["AGENT_UNISOLATED",
                                                              "CANCELLED",
                                                              "ֿPENDING_ABORT",
                                                              "ABORTED",
                                                              "EXPIRED",
                                                              "COMPLETED_PARTIAL",
                                                              "COMPLETED_SUCCESSFULLY",
                                                              "FAILED",
                                                              "TIMEOUT"],
                                               stop_polling=True))

        elif command == 'xdr-get-distribution-url':
            return_outputs(*get_distribution_url_command(client, args))

        elif command == 'xdr-get-create-distribution-status':
            return_outputs(*get_distribution_status_command(client, args))

        elif command == 'xdr-get-distribution-versions':
            return_outputs(*get_distribution_versions_command(client, args))

        elif command == 'xdr-create-distribution':
            return_outputs(*create_distribution_command(client, args))

        elif command == 'xdr-get-audit-management-logs':
            return_outputs(*get_audit_management_logs_command(client, args))

        elif command == 'xdr-get-audit-agent-reports':
            return_outputs(*get_audit_agent_reports_command(client, args))

        elif command == 'xdr-quarantine-files':
            return_results(quarantine_files_command(client, args))

        elif command == 'xdr-file-quarantine':
            return_results(run_polling_command(client=client,
                                               args=args,
                                               cmd="xdr-file-quarantine",
                                               command_function=quarantine_files_command,
                                               command_decision_field="action_id",
                                               results_function=action_status_get_command,
                                               polling_field="status",
                                               polling_value=["PENDING",
                                                              "IN_PROGRESS",
                                                              "PENDING_ABORT"]))

        elif command == 'core-quarantine-files':
            polling_args = {
                **args,
                "endpoint_id": argToList(args.get("endpoint_id_list"))[0]
            }
            return_results(run_polling_command(client=client,
                                               args=polling_args,
                                               cmd="core-quarantine-files",
                                               command_function=quarantine_files_command,
                                               command_decision_field="action_id",
                                               results_function=action_status_get_command,
                                               polling_field="status",
                                               polling_value=["PENDING",
                                                              "IN_PROGRESS",
                                                              "PENDING_ABORT"]))

        elif command == 'xdr-get-quarantine-status':
            return_results(get_quarantine_status_command(client, args))

        elif command == 'xdr-restore-file':
            return_results(restore_file_command(client, args))

        elif command == 'xdr-file-restore':
            return_results(run_polling_command(client=client,
                                               args=args,
                                               cmd="xdr-file-restore",
                                               command_function=restore_file_command,
                                               command_decision_field="action_id",
                                               results_function=action_status_get_command,
                                               polling_field="status",
                                               polling_value=["PENDING",
                                                              "IN_PROGRESS",
                                                              "PENDING_ABORT"]))

        elif command == 'xdr-endpoint-scan':
            return_results(endpoint_scan_command(client, args))

        elif command == 'xdr-endpoint-scan-execute':
            return_results(run_polling_command(client=client,
                                               args=args,
                                               cmd="xdr-endpoint-scan-execute",
                                               command_function=endpoint_scan_command,
                                               command_decision_field="action_id",
                                               results_function=action_status_get_command,
                                               polling_field="status",
                                               polling_value=["PENDING",
                                                              "IN_PROGRESS",
                                                              "PENDING_ABORT"]))

        elif command == 'xdr-endpoint-scan-abort':
            return_results(endpoint_scan_abort_command(client, args))

        elif command == 'get-mapping-fields':
            return_results(get_mapping_fields_command())

        elif command == 'get-remote-data':
            return_results(get_remote_data_command(client, args))

        elif command == 'update-remote-system':
            return_results(update_remote_system_command(client, args))

        elif command == 'xdr-delete-endpoints':
            return_outputs(*delete_endpoints_command(client, args))

        elif command == 'xdr-get-policy':
            return_outputs(*get_policy_command(client, args))

        elif command == 'xdr-get-endpoint-device-control-violations':
            return_outputs(*get_endpoint_device_control_violations_command(client, args))

        elif command == 'xdr-retrieve-files':
            return_results(retrieve_files_command(client, args))

        elif command == 'xdr-file-retrieve':
            polling = run_polling_command(client=client,
                                          args=args,
                                          cmd="xdr-file-retrieve",
                                          command_function=retrieve_files_command,
                                          command_decision_field="action_id",
                                          results_function=action_status_get_command,
                                          polling_field="status",
                                          polling_value=["PENDING",
                                                         "IN_PROGRESS",
                                                         "PENDING_ABORT"])
            raw = polling.raw_response
            # raw is the response returned by the get-action-status
            if polling.scheduled_command:
                return_results(polling)
                return
            status = raw[0].get('status')  # type: ignore
            if status == 'COMPLETED_SUCCESSFULLY':
                file_details_results(client, args, True)
            else:  # status is not in polling value and operation was not COMPLETED_SUCCESSFULLY
                polling.outputs_prefix = f'{args.get("integration_context_brand", "CoreApiModule")}' \
                                         f'.RetrievedFiles(val.action_id == obj.action_id)'
                return_results(polling)

        elif command == 'xdr-retrieve-file-details':
            file_details_results(client, args, False)

        elif command == 'xdr-get-scripts':
            return_outputs(*get_scripts_command(client, args))

        elif command == 'xdr-get-script-metadata':
            return_outputs(*get_script_metadata_command(client, args))

        elif command == 'xdr-get-script-code':
            return_outputs(*get_script_code_command(client, args))

        elif command == 'xdr-action-status-get':
            return_results(action_status_get_command(client, args))

        elif command == 'get-modified-remote-data':
            return_results(get_modified_remote_data_command(client, demisto.args()))

        elif command == 'xdr-script-run':  # used with polling = true always
            return_results(script_run_polling_command(args, client))

        elif command == 'xdr-run-script':
            return_results(run_script_command(client, args))

        elif command == 'xdr-run-snippet-code-script':
            return_results(run_snippet_code_script_command(client, args))

        elif command == 'xdr-snippet-code-script-execute':
            return_results(run_polling_command(client=client,
                                               args=args,
                                               cmd="xdr-snippet-code-script-execute",
                                               command_function=run_snippet_code_script_command,
                                               command_decision_field="action_id",
                                               results_function=action_status_get_command,
                                               polling_field="status",
                                               polling_value=["PENDING",
                                                              "IN_PROGRESS",
                                                              "PENDING_ABORT"]))

        elif command == 'xdr-get-script-execution-status':
            return_results(get_script_execution_status_command(client, args))

        elif command == 'xdr-get-script-execution-results':
            return_results(get_script_execution_results_command(client, args))

        elif command == 'xdr-get-script-execution-result-files':
            return_results(get_script_execution_result_files_command(client, args))

        elif command == 'xdr-get-cloud-original-alerts':
            return_results(get_original_alerts_command(client, args))

        elif command == 'xdr-get-alerts':
            return_results(get_alerts_by_filter_command(client, args))

        elif command == 'xdr-run-script-execute-commands':
            return_results(run_script_execute_commands_command(client, args))

        elif command == 'xdr-script-commands-execute':
            return_results(run_polling_command(client=client,
                                               args=args,
                                               cmd="xdr-script-commands-execute",
                                               command_function=run_script_execute_commands_command,
                                               command_decision_field="action_id",
                                               results_function=action_status_get_command,
                                               polling_field="status",
                                               polling_value=["PENDING",
                                                              "IN_PROGRESS",
                                                              "PENDING_ABORT"]))

        elif command == 'xdr-run-script-delete-file':
            return_results(run_script_delete_file_command(client, args))

        elif command == 'xdr-file-delete-script-execute':
            return_results(run_polling_command(client=client,
                                               args=args,
                                               cmd="xdr-file-delete-script-execute",
                                               command_function=run_script_delete_file_command,
                                               command_decision_field="action_id",
                                               results_function=action_status_get_command,
                                               polling_field="status",
                                               polling_value=["PENDING",
                                                              "IN_PROGRESS",
                                                              "PENDING_ABORT"]))

        elif command == 'xdr-run-script-file-exists':
            return_results(run_script_file_exists_command(client, args))

        elif command == 'xdr-file-exist-script-execute':
            return_results(run_polling_command(client=client,
                                               args=args,
                                               cmd="xdr-file-exist-script-execute",
                                               command_function=run_script_file_exists_command,
                                               command_decision_field="action_id",
                                               results_function=action_status_get_command,
                                               polling_field="status",
                                               polling_value=["PENDING",
                                                              "IN_PROGRESS",
                                                              "PENDING_ABORT"]))

        elif command == 'xdr-run-script-kill-process':
            return_results((client, args))

        elif command == 'xdr-kill-process-script-execute':
            return_results(run_polling_command(client=client,
                                               args=args,
                                               cmd="xdr-kill-process-script-execute",
                                               command_function=run_script_kill_process_command,
                                               command_decision_field="action_id",
                                               results_function=action_status_get_command,
                                               polling_field="status",
                                               polling_value=["PENDING",
                                                              "IN_PROGRESS",
                                                              "PENDING_ABORT"]))

        elif command == 'endpoint':
            return_results(endpoint_command(client, args))

        elif command == 'xdr-get-endpoints-by-status':
            return_results(get_endpoints_by_status_command(client, args))

        elif command == 'xdr-blocklist-files':
            return_results(blocklist_files_command(client, args))

        elif command == 'xdr-blacklist-files':
            args['prefix'] = 'blacklist'
            return_results(blocklist_files_command(client, args))

        elif command == 'xdr-allowlist-files':
            return_results(allowlist_files_command(client, args))

        elif command == 'xdr-whitelist-files':
            args['prefix'] = 'whitelist'
            return_results(allowlist_files_command(client, args))

        elif command == 'xdr-remove-blocklist-files':
            return_results(remove_blocklist_files_command(client, args))

        elif command == 'xdr-remove-allowlist-files':
            return_results(remove_allowlist_files_command(client, args))

        elif command == 'xdr-get-contributing-event':
            return_results(get_contributing_event_command(client, args))

        elif command == 'xdr-replace-featured-field':
            return_results(replace_featured_field_command(client, args))

        elif command == 'xdr-endpoint-tag-add':
            return_results(add_tag_to_endpoints_command(client, args))

        elif command == 'xdr-endpoint-tag-remove':
            return_results(remove_tag_from_endpoints_command(client, args))

        elif command == 'xdr-get-tenant-info':
            return_results(get_tenant_info_command(client))

        elif command == 'xdr-list-users':
            return_results(list_users_command(client, args))

        elif command == 'xdr-list-risky-users':
            return_results(list_risky_users_or_host_command(client, "user", args))

        elif command == 'xdr-list-risky-hosts':
            return_results(list_risky_users_or_host_command(client, "host", args))

        elif command == 'xdr-list-user-groups':
            return_results(list_user_groups_command(client, args))

        elif command == 'xdr-list-roles':
            return_results(list_roles_command(client, args))

        elif command in ('xdr-set-user-role', 'xdr-remove-user-role'):
            return_results(change_user_role_command(client, args))

    except Exception as err:
        return_error(str(err))


if __name__ in ('__main__', '__builtin__', 'builtins'):
    main()<|MERGE_RESOLUTION|>--- conflicted
+++ resolved
@@ -39,11 +39,8 @@
     "manual_severity": {"description": "Incident severity assigned by the user. "
                                        "This does not affect the calculated severity low medium high",
                         "xsoar_field_name": "severity"},
-<<<<<<< HEAD
-=======
     "close_reason": {"description": "The close reason of the XSOAR incident",
                      "xsoar_field_name": "closeReason"}
->>>>>>> 90cf3b88
 }
 
 MIRROR_DIRECTION = {
@@ -420,45 +417,6 @@
             timeout=self.timeout
         )
         return reply.get('reply', {})
-<<<<<<< HEAD
-
-
-def get_headers(params: dict) -> dict:
-    api_key = params.get('apikey') or params.get('apikey_creds', {}).get('password', '')
-    api_key_id = params.get('apikey_id') or params.get('apikey_id_creds', {}).get('password', '')
-    nonce: str = "".join([secrets.choice(string.ascii_letters + string.digits) for _ in range(64)])
-    timestamp: str = str(int(datetime.now(timezone.utc).timestamp()) * 1000)
-    auth_key = f"{api_key}{nonce}{timestamp}"
-    auth_key = auth_key.encode("utf-8")
-    api_key_hash: str = hashlib.sha256(auth_key).hexdigest()
-
-    if argToBoolean(params.get("prevent_only", False)):
-        api_key_hash = api_key
-
-    headers: dict = {
-        "x-xdr-timestamp": timestamp,
-        "x-xdr-nonce": nonce,
-        "x-xdr-auth-id": str(api_key_id),
-        "Authorization": api_key_hash,
-    }
-
-    return headers
-
-
-def get_tenant_info_command(client: Client):
-    tenant_info = client.get_tenant_info()
-    readable_output = tableToMarkdown(
-        'Tenant Information', tenant_info, headerTransform=pascalToSpace, removeNull=True, is_auto_json_transform=True
-    )
-    return CommandResults(
-        readable_output=readable_output,
-        outputs_prefix=f'{INTEGRATION_CONTEXT_BRAND}.TenantInformation',
-        outputs=tenant_info,
-        raw_response=tenant_info
-    )
-
-=======
->>>>>>> 90cf3b88
 
     def get_multiple_incidents_extra_data(self, incident_id_list=[], fields_to_exclude=True, gte_creation_time_milliseconds=0,
                                           status=None, starred=None, starred_incidents_fetch_window=None,
@@ -484,74 +442,6 @@
         if demisto.command() == 'fetch-incidents' and fields_to_exclude:
             request_data['fields_to_exclude'] = FIELDS_TO_EXCLUDE  # type: ignore
 
-<<<<<<< HEAD
-    # sometimes incident id can be passed as integer from the playbook
-    incident_id_list = args.get('incident_id_list')
-    if isinstance(incident_id_list, int):
-        incident_id_list = str(incident_id_list)
-
-    incident_id_list = argToList(incident_id_list)
-    # make sure all the ids passed are strings and not integers
-    for index, id_ in enumerate(incident_id_list):
-        if isinstance(id_, int | float):
-            incident_id_list[index] = str(id_)
-
-    lte_modification_time = args.get('lte_modification_time')
-    gte_modification_time = args.get('gte_modification_time')
-    since_modification_time = args.get('since_modification_time')
-
-    if since_modification_time and gte_modification_time:
-        raise ValueError('Can\'t set both since_modification_time and lte_modification_time')
-    if since_modification_time:
-        gte_modification_time, _ = parse_date_range(since_modification_time, TIME_FORMAT)
-
-    lte_creation_time = args.get('lte_creation_time')
-    gte_creation_time = args.get('gte_creation_time')
-    since_creation_time = args.get('since_creation_time')
-
-    if since_creation_time and gte_creation_time:
-        raise ValueError('Can\'t set both since_creation_time and lte_creation_time')
-    if since_creation_time:
-        gte_creation_time, _ = parse_date_range(since_creation_time, TIME_FORMAT)
-
-    statuses = argToList(args.get('status', ''))
-
-    starred = args.get('starred')
-    starred_incidents_fetch_window = args.get('starred_incidents_fetch_window', '3 days')
-    starred_incidents_fetch_window, _ = parse_date_range(starred_incidents_fetch_window, to_timestamp=True)
-
-    sort_by_modification_time = args.get('sort_by_modification_time')
-    sort_by_creation_time = args.get('sort_by_creation_time')
-
-    page = int(args.get('page', 0))
-    limit = int(args.get('limit', 100))
-
-    # If no filters were given, return a meaningful error message
-    if not incident_id_list and (not lte_modification_time and not gte_modification_time and not since_modification_time
-                                 and not lte_creation_time and not gte_creation_time and not since_creation_time
-                                 and not statuses and not starred):
-        raise ValueError("Specify a query for the incidents.\nFor example:"
-                         " !xdr-get-incidents since_creation_time=\"1 year\" sort_by_creation_time=\"desc\" limit=10")
-
-    if statuses:
-        raw_incidents = []
-
-        for status in statuses:
-            raw_incidents += client.get_incidents(
-                incident_id_list=incident_id_list,
-                lte_modification_time=lte_modification_time,
-                gte_modification_time=gte_modification_time,
-                lte_creation_time=lte_creation_time,
-                gte_creation_time=gte_creation_time,
-                sort_by_creation_time=sort_by_creation_time,
-                sort_by_modification_time=sort_by_modification_time,
-                page_number=page,
-                limit=limit,
-                status=status,
-                starred=starred,
-                starred_incidents_fetch_window=starred_incidents_fetch_window,
-            )
-=======
         if starred and starred_incidents_fetch_window:
             filters.append({
                 'field': 'starred',
@@ -576,7 +466,6 @@
             })
         if len(filters) > 0:
             request_data['filters'] = filters
->>>>>>> 90cf3b88
 
         reply = self._http_request(
             method='POST',
@@ -750,44 +639,6 @@
 
         else:  # the incident was not modified
             return "The incident was not modified in XDR since the last mirror in.", {}, {}
-<<<<<<< HEAD
-
-    demisto.debug(f"Performing extra-data request on incident: {incident_id}")
-    raw_incident = client.get_incident_extra_data(incident_id, alerts_limit)
-
-    incident = raw_incident.get('incident')
-    incident_id = incident.get('incident_id')
-    raw_alerts = raw_incident.get('alerts').get('data')
-    context_alerts = clear_trailing_whitespace(raw_alerts)
-    for alert in context_alerts:
-        alert['host_ip_list'] = alert.get('host_ip').split(',') if alert.get('host_ip') else []
-    file_artifacts = raw_incident.get('file_artifacts').get('data')
-    network_artifacts = raw_incident.get('network_artifacts').get('data')
-
-    readable_output = [tableToMarkdown(f'Incident {incident_id}', incident)]
-
-    if len(context_alerts) > 0:
-        readable_output.append(tableToMarkdown('Alerts', context_alerts,
-                                               headers=[key for key in context_alerts[0] if key != 'host_ip']))
-    else:
-        readable_output.append(tableToMarkdown('Alerts', []))
-
-    if len(network_artifacts) > 0:
-        readable_output.append(tableToMarkdown('Network Artifacts', network_artifacts))
-    else:
-        readable_output.append(tableToMarkdown('Network Artifacts', []))
-
-    if len(file_artifacts) > 0:
-        readable_output.append(tableToMarkdown('File Artifacts', file_artifacts))
-    else:
-        readable_output.append(tableToMarkdown('File Artifacts', []))
-
-    incident.update({
-        'alerts': context_alerts,
-        'file_artifacts': file_artifacts,
-        'network_artifacts': network_artifacts
-    })
-=======
     raw_incident = client.get_multiple_incidents_extra_data(incident_id_list=[incident_id])
     if not raw_incident:
         raise DemistoException(f'Incident {incident_id} is not found')
@@ -808,7 +659,6 @@
     readable_output.append(tableToMarkdown('Network Artifacts', incident.get('network_artifacts'), removeNull=True))
     readable_output.append(tableToMarkdown('File Artifacts', incident.get('file_artifacts'), removeNull=True))
 
->>>>>>> 90cf3b88
     account_context_output = assign_params(
         Username=incident.get('users', '')
     )
@@ -822,10 +672,6 @@
             alert_context['ID'] = endpoint_id
         if alert_context:
             endpoint_context_output.append(alert_context)
-<<<<<<< HEAD
-
-=======
->>>>>>> 90cf3b88
     context_output = {f'{INTEGRATION_CONTEXT_BRAND}.Incident(val.incident_id==obj.incident_id)': incident}
     if account_context_output:
         context_output['Account(val.Username==obj.Username)'] = account_context_output
@@ -942,10 +788,6 @@
 
     if incident_data.get('incident_sources', []):
         incident_data['incident_sources'] = sorted(incident_data.get('incident_sources', []))
-<<<<<<< HEAD
-
-=======
->>>>>>> 90cf3b88
     format_sublists = not argToBoolean(demisto.params().get('dont_format_sublists', False))
     if incident_data.get('alerts', []):
         incident_data['alerts'] = sort_by_key(incident_data.get('alerts', []), main_key='alert_id', fallback_key='name')
@@ -1176,24 +1018,16 @@
 
 def update_remote_system_command(client, args):
     remote_args = UpdateRemoteSystemArgs(args)
-<<<<<<< HEAD
-=======
     incident_id = remote_args.remote_incident_id
     demisto.debug(f"update_remote_system_command {incident_id=} {remote_args=}")
->>>>>>> 90cf3b88
 
     if remote_args.delta:
         demisto.debug(f'Got the following delta keys {str(list(remote_args.delta.keys()))} to update'
                       f'incident {remote_args.remote_incident_id}')
-<<<<<<< HEAD
-    try:
-        if remote_args.incident_changed:
-=======
         demisto.debug(f'{remote_args.delta=}')
     try:
         if remote_args.incident_changed:
             demisto.debug(f"update_remote_system_command {incident_id=} {remote_args.incident_changed=}")
->>>>>>> 90cf3b88
             update_args = get_update_args(remote_args)
 
             update_args['incident_id'] = remote_args.remote_incident_id
