import copy
import hashlib
import secrets
import string
import traceback
from datetime import timezone
from operator import itemgetter
from typing import Any, Dict, Tuple

import dateparser
import demistomock as demisto  # noqa: F401
import urllib3
from CommonServerPython import *  # noqa: F401

# Disable insecure warnings
urllib3.disable_warnings()

TIME_FORMAT = "%Y-%m-%dT%H:%M:%S"
NONCE_LENGTH = 64
API_KEY_LENGTH = 128

INTEGRATION_CONTEXT_BRAND = 'PaloAltoNetworksXDR'
XDR_INCIDENT_TYPE_NAME = 'Cortex XDR Incident'
INTEGRATION_NAME = 'Cortex XDR - IR'

XDR_INCIDENT_FIELDS = {
    "status": {"description": "Current status of the incident: \"new\",\"under_"
                              "investigation\",\"resolved_threat_handled\",\"resolved_known_issue\","
                              "\"resolved_duplicate\",\"resolved_false_positive\","
                              "\"resolved_true_positive\",\"resolved_security_testing\",\"resolved_other\"",
               "xsoar_field_name": 'xdrstatusv2'},
    "assigned_user_mail": {"description": "Email address of the assigned user.",
                           'xsoar_field_name': "xdrassigneduseremail"},
    "assigned_user_pretty_name": {"description": "Full name of the user assigned to the incident.",
                                  "xsoar_field_name": "xdrassigneduserprettyname"},
    "resolve_comment": {"description": "Comments entered by the user when the incident was resolved.",
                        "xsoar_field_name": "xdrresolvecomment"},
    "manual_severity": {"description": "Incident severity assigned by the user. "
                                       "This does not affect the calculated severity low medium high",
                        "xsoar_field_name": "severity"},
}

XDR_RESOLVED_STATUS_TO_XSOAR = {
    'resolved_threat_handled': 'Resolved',
    'resolved_known_issue': 'Other',
    'resolved_duplicate': 'Duplicate',
    'resolved_false_positive': 'False Positive',
    'resolved_true_positive': 'Resolved',
    'resolved_security_testing': 'Other',
    'resolved_other': 'Other'
}

XSOAR_RESOLVED_STATUS_TO_XDR = {
    'Other': 'resolved_other',
    'Duplicate': 'resolved_duplicate',
    'False Positive': 'resolved_false_positive',
    'Resolved': 'resolved_true_positive',
}

MIRROR_DIRECTION = {
    'None': None,
    'Incoming': 'In',
    'Outgoing': 'Out',
    'Both': 'Both'
}


def convert_epoch_to_milli(timestamp):
    if timestamp is None:
        return None
    if 9 < len(str(timestamp)) < 13:
        timestamp = int(timestamp) * 1000
    return int(timestamp)


def convert_datetime_to_epoch(the_time=0):
    if the_time is None:
        return None
    try:
        if isinstance(the_time, datetime):
            return int(the_time.strftime('%s'))
    except Exception as err:
        demisto.debug(err)
        return 0


def convert_datetime_to_epoch_millis(the_time=0):
    return convert_epoch_to_milli(convert_datetime_to_epoch(the_time=the_time))


def generate_current_epoch_utc():
    return convert_datetime_to_epoch_millis(datetime.now(timezone.utc))


def generate_key():
    return "".join([secrets.choice(string.ascii_letters + string.digits) for _ in range(API_KEY_LENGTH)])


def create_auth(api_key):
    nonce = "".join([secrets.choice(string.ascii_letters + string.digits) for _ in range(NONCE_LENGTH)])
    timestamp = str(generate_current_epoch_utc())  # Get epoch time utc millis
    hash_ = hashlib.sha256()
    hash_.update((api_key + nonce + timestamp).encode("utf-8"))
    return nonce, timestamp, hash_.hexdigest()


def clear_trailing_whitespace(res):
    index = 0
    while index < len(res):
        for key, value in res[index].items():
            if isinstance(value, str):
                res[index][key] = value.rstrip()
        index += 1
    return res


class Client(BaseClient):

    def __init__(self, base_url: str, headers: dict, timeout: int = 120, proxy: bool = False, verify: bool = False):
        self.timeout = timeout
        super().__init__(base_url=base_url, headers=headers, proxy=proxy, verify=verify)

    def test_module(self, first_fetch_time):
        """
            Performs basic get request to get item samples
        """
        last_one_day, _ = parse_date_range(first_fetch_time, TIME_FORMAT)
        try:
            self.get_incidents(lte_creation_time=last_one_day, limit=1)
        except Exception as err:
            if 'API request Unauthorized' in str(err):
                # this error is received from the XDR server when the client clock is not in sync to the server
                raise DemistoException(f'{str(err)} please validate that your both '
                                       f'XSOAR and XDR server clocks are in sync')
            else:
                raise

    def get_incidents(self, incident_id_list=None, lte_modification_time=None, gte_modification_time=None,
                      lte_creation_time=None, gte_creation_time=None, status=None, sort_by_modification_time=None,
                      sort_by_creation_time=None, page_number=0, limit=100, gte_creation_time_milliseconds=0):
        """
        Filters and returns incidents

        :param incident_id_list: List of incident ids - must be list
        :param lte_modification_time: string of time format "2019-12-31T23:59:00"
        :param gte_modification_time: string of time format "2019-12-31T23:59:00"
        :param lte_creation_time: string of time format "2019-12-31T23:59:00"
        :param gte_creation_time: string of time format "2019-12-31T23:59:00"
        :param status: string of status
        :param sort_by_modification_time: optional - enum (asc,desc)
        :param sort_by_creation_time: optional - enum (asc,desc)
        :param page_number: page number
        :param limit: maximum number of incidents to return per page
        :param gte_creation_time_milliseconds: greater than time in milliseconds
        :return:
        """
        search_from = page_number * limit
        search_to = search_from + limit

        request_data = {
            'search_from': search_from,
            'search_to': search_to,
        }

        if sort_by_creation_time and sort_by_modification_time:
            raise ValueError('Should be provide either sort_by_creation_time or '
                             'sort_by_modification_time. Can\'t provide both')
        if sort_by_creation_time:
            request_data['sort'] = {
                'field': 'creation_time',
                'keyword': sort_by_creation_time
            }
        elif sort_by_modification_time:
            request_data['sort'] = {
                'field': 'modification_time',
                'keyword': sort_by_modification_time
            }

        filters = []
        if incident_id_list is not None and len(incident_id_list) > 0:
            filters.append({
                'field': 'incident_id_list',
                'operator': 'in',
                'value': incident_id_list
            })

        if lte_creation_time:
            filters.append({
                'field': 'creation_time',
                'operator': 'lte',
                'value': date_to_timestamp(lte_creation_time, TIME_FORMAT)
            })

        if gte_creation_time:
            filters.append({
                'field': 'creation_time',
                'operator': 'gte',
                'value': date_to_timestamp(gte_creation_time, TIME_FORMAT)
            })

        if lte_modification_time:
            filters.append({
                'field': 'modification_time',
                'operator': 'lte',
                'value': date_to_timestamp(lte_modification_time, TIME_FORMAT)
            })

        if gte_modification_time:
            filters.append({
                'field': 'modification_time',
                'operator': 'gte',
                'value': date_to_timestamp(gte_modification_time, TIME_FORMAT)
            })

        if gte_creation_time_milliseconds > 0:
            filters.append({
                'field': 'creation_time',
                'operator': 'gte',
                'value': gte_creation_time_milliseconds
            })

        if status:
            filters.append({
                'field': 'status',
                'operator': 'eq',
                'value': status
            })

        if len(filters) > 0:
            request_data['filters'] = filters

        res = self._http_request(
            method='POST',
            url_suffix='/incidents/get_incidents/',
            json_data={'request_data': request_data},
            timeout=self.timeout
        )
        incidents = res.get('reply').get('incidents', [])

        return incidents

    def get_incident_extra_data(self, incident_id, alerts_limit=1000):
        """
        Returns incident by id

        :param incident_id: The id of incident
        :param alerts_limit: Maximum number alerts to get
        :return:
        """
        request_data = {
            'incident_id': incident_id,
            'alerts_limit': alerts_limit,
        }

        reply = self._http_request(
            method='POST',
            url_suffix='/incidents/get_incident_extra_data/',
            json_data={'request_data': request_data},
            timeout=self.timeout
        )

        incident = reply.get('reply')

        return incident

    def update_incident(self, incident_id, assigned_user_mail, assigned_user_pretty_name, status, severity,
                        resolve_comment, unassign_user):
        update_data = {}

        if unassign_user and (assigned_user_mail or assigned_user_pretty_name):
            raise ValueError("Can't provide both assignee_email/assignee_name and unassign_user")
        if unassign_user:
            update_data['assigned_user_mail'] = 'none'

        if assigned_user_mail:
            update_data['assigned_user_mail'] = assigned_user_mail

        if assigned_user_pretty_name:
            update_data['assigned_user_pretty_name'] = assigned_user_pretty_name

        if status:
            update_data['status'] = status

        if severity:
            update_data['manual_severity'] = severity

        if resolve_comment:
            update_data['resolve_comment'] = resolve_comment

        request_data = {
            'incident_id': incident_id,
            'update_data': update_data,
        }

        self._http_request(
            method='POST',
            url_suffix='/incidents/update_incident/',
            json_data={'request_data': request_data},
            timeout=self.timeout
        )

    def get_endpoints(self,
                      endpoint_id_list=None,
                      dist_name=None,
                      ip_list=None,
                      group_name=None,
                      platform=None,
                      alias_name=None,
                      isolate=None,
                      hostname=None,
                      page_number=0,
                      limit=30,
                      first_seen_gte=None,
                      first_seen_lte=None,
                      last_seen_gte=None,
                      last_seen_lte=None,
                      sort_by_first_seen=None,
                      sort_by_last_seen=None,
                      no_filter=False
                      ):

        search_from = page_number * limit
        search_to = search_from + limit

        request_data = {
            'search_from': search_from,
            'search_to': search_to,
        }

        if no_filter:
            reply = self._http_request(
                method='POST',
                url_suffix='/endpoints/get_endpoints/',
                json_data={},
                timeout=self.timeout
            )
            endpoints = reply.get('reply')[search_from:search_to]
            for endpoint in endpoints:
                if not endpoint.get('endpoint_id'):
                    endpoint['endpoint_id'] = endpoint.get('agent_id')

        else:
            filters = []
            if endpoint_id_list:
                filters.append({
                    'field': 'endpoint_id_list',
                    'operator': 'in',
                    'value': endpoint_id_list
                })

            if dist_name:
                filters.append({
                    'field': 'dist_name',
                    'operator': 'in',
                    'value': dist_name
                })

            if ip_list:
                filters.append({
                    'field': 'ip_list',
                    'operator': 'in',
                    'value': ip_list
                })

            if group_name:
                filters.append({
                    'field': 'group_name',
                    'operator': 'in',
                    'value': group_name
                })

            if platform:
                filters.append({
                    'field': 'platform',
                    'operator': 'in',
                    'value': platform
                })

            if alias_name:
                filters.append({
                    'field': 'alias',
                    'operator': 'in',
                    'value': alias_name
                })

            if isolate:
                filters.append({
                    'field': 'isolate',
                    'operator': 'in',
                    'value': [isolate]
                })

            if hostname:
                filters.append({
                    'field': 'hostname',
                    'operator': 'in',
                    'value': hostname
                })

            if first_seen_gte:
                filters.append({
                    'field': 'first_seen',
                    'operator': 'gte',
                    'value': first_seen_gte
                })

            if first_seen_lte:
                filters.append({
                    'field': 'first_seen',
                    'operator': 'lte',
                    'value': first_seen_lte
                })

            if last_seen_gte:
                filters.append({
                    'field': 'last_seen',
                    'operator': 'gte',
                    'value': last_seen_gte
                })

            if last_seen_lte:
                filters.append({
                    'field': 'last_seen',
                    'operator': 'lte',
                    'value': last_seen_lte
                })

            if search_from:
                request_data['search_from'] = search_from

            if search_to:
                request_data['search_to'] = search_to

            if sort_by_first_seen:
                request_data['sort'] = {
                    'field': 'first_seen',
                    'keyword': sort_by_first_seen
                }
            elif sort_by_last_seen:
                request_data['sort'] = {
                    'field': 'last_seen',
                    'keyword': sort_by_last_seen
                }

            request_data['filters'] = filters

            reply = self._http_request(
                method='POST',
                url_suffix='/endpoints/get_endpoint/',
                json_data={'request_data': request_data},
                timeout=self.timeout
            )

            endpoints = reply.get('reply').get('endpoints', [])
        return endpoints

    def isolate_endpoint(self, endpoint_id, incident_id=None):
        request_data = {
            'endpoint_id': endpoint_id,
        }
        if incident_id:
            request_data['incident_id'] = incident_id

        self._http_request(
            method='POST',
            url_suffix='/endpoints/isolate',
            json_data={'request_data': request_data},
            timeout=self.timeout
        )

    def unisolate_endpoint(self, endpoint_id, incident_id=None):
        request_data = {
            'endpoint_id': endpoint_id,
        }
        if incident_id:
            request_data['incident_id'] = incident_id

        self._http_request(
            method='POST',
            url_suffix='/endpoints/unisolate',
            json_data={'request_data': request_data},
            timeout=self.timeout
        )

    def insert_alerts(self, alerts):
        self._http_request(
            method='POST',
            url_suffix='/alerts/insert_parsed_alerts/',
            json_data={
                'request_data': {
                    'alerts': alerts
                }
            },
            timeout=self.timeout
        )

    def insert_cef_alerts(self, alerts):
        self._http_request(
            method='POST',
            url_suffix='/alerts/insert_cef_alerts/',
            json_data={
                'request_data': {
                    'alerts': alerts
                }
            },
            timeout=self.timeout
        )

    def get_distribution_url(self, distribution_id, package_type):
        reply = self._http_request(
            method='POST',
            url_suffix='/distributions/get_dist_url/',
            json_data={
                'request_data': {
                    'distribution_id': distribution_id,
                    'package_type': package_type
                }
            },
            timeout=self.timeout
        )

        return reply.get('reply').get('distribution_url')

    def get_distribution_status(self, distribution_id):
        reply = self._http_request(
            method='POST',
            url_suffix='/distributions/get_status/',
            json_data={
                'request_data': {
                    'distribution_id': distribution_id
                }
            },
            timeout=self.timeout
        )

        return reply.get('reply').get('status')

    def get_distribution_versions(self):
        reply = self._http_request(
            method='POST',
            url_suffix='/distributions/get_versions/',
            json_data={},
            timeout=self.timeout
        )

        return reply.get('reply')

    def create_distribution(self, name, platform, package_type, agent_version, description):
        if package_type == 'standalone':
            request_data = {
                'name': name,
                'platform': platform,
                'package_type': package_type,
                'agent_version': agent_version,
                'description': description,
            }
        elif package_type == 'upgrade':
            request_data = {
                'name': name,
                'package_type': package_type,
                'description': description,
            }

            if platform == 'windows':
                request_data['windows_version'] = agent_version
            elif platform == 'linux':
                request_data['linux_version'] = agent_version
            elif platform == 'macos':
                request_data['macos_version'] = agent_version

        reply = self._http_request(
            method='POST',
            url_suffix='/distributions/create/',
            json_data={
                'request_data': request_data
            },
            timeout=self.timeout
        )

        return reply.get('reply').get('distribution_id')

    def audit_management_logs(self, email, result, _type, sub_type, search_from, search_to, timestamp_gte,
                              timestamp_lte, sort_by, sort_order):

        request_data: Dict[str, Any] = {}
        filters = []
        if email:
            filters.append({
                'field': 'email',
                'operator': 'in',
                'value': email
            })
        if result:
            filters.append({
                'field': 'result',
                'operator': 'in',
                'value': result
            })
        if _type:
            filters.append({
                'field': 'type',
                'operator': 'in',
                'value': _type
            })
        if sub_type:
            filters.append({
                'field': 'sub_type',
                'operator': 'in',
                'value': sub_type
            })
        if timestamp_gte:
            filters.append({
                'field': 'timestamp',
                'operator': 'gte',
                'value': timestamp_gte
            })
        if timestamp_lte:
            filters.append({
                'field': 'timestamp',
                'operator': 'lte',
                'value': timestamp_lte
            })

        if filters:
            request_data['filters'] = filters

        if search_from > 0:
            request_data['search_from'] = search_from

        if search_to:
            request_data['search_to'] = search_to

        if sort_by:
            request_data['sort'] = {
                'field': sort_by,
                'keyword': sort_order
            }

        reply = self._http_request(
            method='POST',
            url_suffix='/audits/management_logs/',
            json_data={'request_data': request_data},
            timeout=self.timeout
        )

        return reply.get('reply').get('data', [])

    def get_audit_agent_reports(self, endpoint_ids, endpoint_names, result, _type, sub_type, search_from, search_to,
                                timestamp_gte, timestamp_lte, sort_by, sort_order):
        request_data: Dict[str, Any] = {}
        filters = []
        if endpoint_ids:
            filters.append({
                'field': 'endpoint_id',
                'operator': 'in',
                'value': endpoint_ids
            })
        if endpoint_names:
            filters.append({
                'field': 'endpoint_name',
                'operator': 'in',
                'value': endpoint_names
            })
        if result:
            filters.append({
                'field': 'result',
                'operator': 'in',
                'value': result
            })
        if _type:
            filters.append({
                'field': 'type',
                'operator': 'in',
                'value': _type
            })
        if sub_type:
            filters.append({
                'field': 'sub_type',
                'operator': 'in',
                'value': sub_type
            })
        if timestamp_gte:
            filters.append({
                'field': 'timestamp',
                'operator': 'gte',
                'value': timestamp_gte
            })
        if timestamp_lte:
            filters.append({
                'field': 'timestamp',
                'operator': 'lte',
                'value': timestamp_lte
            })

        if filters:
            request_data['filters'] = filters

        if search_from > 0:
            request_data['search_from'] = search_from

        if search_to:
            request_data['search_to'] = search_to

        if sort_by:
            request_data['sort'] = {
                'field': sort_by,
                'keyword': sort_order
            }

        reply = self._http_request(
            method='POST',
            url_suffix='/audits/agents_reports/',
            json_data={'request_data': request_data},
            timeout=self.timeout
        )

        return reply.get('reply').get('data', [])

    def blacklist_files(self, hash_list, comment=None, incident_id=None):
        request_data: Dict[str, Any] = {"hash_list": hash_list}
        if comment:
            request_data["comment"] = comment
        if incident_id:
            request_data['incident_id'] = incident_id

        self._headers['content-type'] = 'application/json'
        reply = self._http_request(
            method='POST',
            url_suffix='/hash_exceptions/blacklist/',
            json_data={'request_data': request_data},
            ok_codes=(200, 201, 500,),
            timeout=self.timeout
        )
        return reply.get('reply')

    def whitelist_files(self, hash_list, comment=None, incident_id=None):
        request_data: Dict[str, Any] = {"hash_list": hash_list}
        if comment:
            request_data["comment"] = comment
        if incident_id:
            request_data['incident_id'] = incident_id

        self._headers['content-type'] = 'application/json'
        reply = self._http_request(
            method='POST',
            url_suffix='/hash_exceptions/whitelist/',
            json_data={'request_data': request_data},
            ok_codes=(201, 200),
            timeout=self.timeout
        )
        return reply.get('reply')

    def quarantine_files(self, endpoint_id_list, file_path, file_hash, incident_id):
        request_data: Dict[str, Any] = {}
        filters = []
        if endpoint_id_list:
            filters.append({
                'field': 'endpoint_id_list',
                'operator': 'in',
                'value': endpoint_id_list
            })

        if filters:
            request_data['filters'] = filters

        request_data['file_path'] = file_path
        request_data['file_hash'] = file_hash
        if incident_id:
            request_data['incident_id'] = incident_id

        self._headers['content-type'] = 'application/json'
        reply = self._http_request(
            method='POST',
            url_suffix='/endpoints/quarantine/',
            json_data={'request_data': request_data},
            ok_codes=(200, 201),
            timeout=self.timeout
        )

        return reply.get('reply')

    def restore_file(self, file_hash, endpoint_id=None, incident_id=None):
        request_data: Dict[str, Any] = {'file_hash': file_hash}
        if incident_id:
            request_data['incident_id'] = incident_id
        if endpoint_id:
            request_data['endpoint_id'] = endpoint_id

        self._headers['content-type'] = 'application/json'
        reply = self._http_request(
            method='POST',
            url_suffix='/endpoints/restore/',
            json_data={'request_data': request_data},
            ok_codes=(200, 201),
            timeout=self.timeout
        )
        return reply.get('reply')

    def endpoint_scan(self, url_suffix, endpoint_id_list=None, dist_name=None, gte_first_seen=None, gte_last_seen=None,
                      lte_first_seen=None,
                      lte_last_seen=None, ip_list=None, group_name=None, platform=None, alias=None, isolate=None,
                      hostname: list = None, incident_id=None):
        request_data: Dict[str, Any] = {}
        filters = []

        if endpoint_id_list:
            filters.append({
                'field': 'endpoint_id_list',
                'operator': 'in',
                'value': endpoint_id_list
            })

        if dist_name:
            filters.append({
                'field': 'dist_name',
                'operator': 'in',
                'value': dist_name
            })

        if ip_list:
            filters.append({
                'field': 'ip_list',
                'operator': 'in',
                'value': ip_list
            })

        if group_name:
            filters.append({
                'field': 'group_name',
                'operator': 'in',
                'value': group_name
            })

        if platform:
            filters.append({
                'field': 'platform',
                'operator': 'in',
                'value': platform
            })

        if alias:
            filters.append({
                'field': 'alias',
                'operator': 'in',
                'value': alias
            })

        if isolate:
            filters.append({
                'field': 'isolate',
                'operator': 'in',
                'value': [isolate]
            })

        if hostname:
            filters.append({
                'field': 'hostname',
                'operator': 'in',
                'value': hostname
            })

        if gte_first_seen:
            filters.append({
                'field': 'first_seen',
                'operator': 'gte',
                'value': gte_first_seen
            })

        if lte_first_seen:
            filters.append({
                'field': 'first_seen',
                'operator': 'lte',
                'value': lte_first_seen
            })

        if gte_last_seen:
            filters.append({
                'field': 'last_seen',
                'operator': 'gte',
                'value': gte_last_seen
            })

        if lte_last_seen:
            filters.append({
                'field': 'last_seen',
                'operator': 'lte',
                'value': lte_last_seen
            })

        if filters:
            request_data['filters'] = filters
        else:
            request_data['filters'] = 'all'
        if incident_id:
            request_data['incident_id'] = incident_id

        self._headers['content-type'] = 'application/json'
        reply = self._http_request(
            method='POST',
            url_suffix=url_suffix,
            json_data={'request_data': request_data},
            ok_codes=(200, 201),
            timeout=self.timeout
        )
        return reply.get('reply')

    def get_quarantine_status(self, file_path, file_hash, endpoint_id):
        request_data: Dict[str, Any] = {'files': [{
            'endpoint_id': endpoint_id,
            'file_path': file_path,
            'file_hash': file_hash
        }]}
        self._headers['content-type'] = 'application/json'
        reply = self._http_request(
            method='POST',
            url_suffix='/quarantine/status/',
            json_data={'request_data': request_data},
            timeout=self.timeout
        )

        reply_content = reply.get('reply')
        if isinstance(reply_content, list):
            return reply_content[0]
        else:
            raise TypeError(f'got unexpected response from api: {reply_content}\n')

    def delete_endpoints(self, endpoint_ids: list):
        request_data: Dict[str, Any] = {
            'filters': [
                {
                    'field': 'endpoint_id_list',
                    'operator': 'in',
                    'value': endpoint_ids
                }
            ]
        }

        self._http_request(
            method='POST',
            url_suffix='/endpoints/delete/',
            json_data={'request_data': request_data},
            timeout=self.timeout
        )

    def get_policy(self, endpoint_id) -> Dict[str, Any]:
        request_data: Dict[str, Any] = {
            'endpoint_id': endpoint_id
        }

        reply = self._http_request(
            method='POST',
            url_suffix='/endpoints/get_policy/',
            json_data={'request_data': request_data},
            timeout=self.timeout
        )

        return reply.get('reply')

    def get_endpoint_device_control_violations(self, endpoint_ids: list, type_of_violation, timestamp_gte: int,
                                               timestamp_lte: int,
                                               ip_list: list, vendor: list, vendor_id: list, product: list,
                                               product_id: list,
                                               serial: list,
                                               hostname: list, violation_ids: list, username: list) \
            -> Dict[str, Any]:
        arg_list = {'type': type_of_violation,
                    'endpoint_id_list': endpoint_ids,
                    'ip_list': ip_list,
                    'vendor': vendor,
                    'vendor_id': vendor_id,
                    'product': product,
                    'product_id': product_id,
                    'serial': serial,
                    'hostname': hostname,
                    'violation_id_list': violation_ids,
                    'username': username
                    }

        filters: list = [{
            'field': arg_key,
            'operator': 'in',
            'value': arg_val
        } for arg_key, arg_val in arg_list.items() if arg_val and arg_val[0]]

        if timestamp_lte:
            filters.append({
                'field': 'timestamp',
                'operator': 'lte',
                'value': timestamp_lte
            })
        if timestamp_gte:
            filters.append({
                'field': 'timestamp',
                'operator': 'gte',
                'value': timestamp_gte})

        request_data: Dict[str, Any] = {
            'filters': filters
        }

        reply = self._http_request(
            method='POST',
            url_suffix='/device_control/get_violations/',
            json_data={'request_data': request_data},
            timeout=self.timeout
        )

        return reply.get('reply')

    def generate_files_dict_with_specific_os(self, windows: list, linux: list, macos: list) -> Dict[str, list]:
        if not windows and not linux and not macos:
            raise ValueError('You should enter at least one path.')

        files = {}
        if windows:
            files['windows'] = windows
        if linux:
            files['linux'] = linux
        if macos:
            files['macos'] = macos

        return files

    def retrieve_file(self, endpoint_id_list: list, windows: list, linux: list, macos: list, file_path_list: list,
                      incident_id: Optional[int]) -> Dict[str, Any]:
        # there are 2 options, either the paths are given with separation to a specific os or without
        # it using generic_file_path
        if file_path_list:
            files = self.generate_files_dict(
                endpoint_id_list=endpoint_id_list,
                file_path_list=file_path_list
            )
        else:
            files = self.generate_files_dict_with_specific_os(windows=windows, linux=linux, macos=macos)

        request_data: Dict[str, Any] = {
            'filters': [
                {
                    'field': 'endpoint_id_list',
                    'operator': 'in',
                    'value': endpoint_id_list
                }
            ],
            'files': files,
        }
        if incident_id:
            request_data['incident_id'] = incident_id

        reply = self._http_request(
            method='POST',
            url_suffix='/endpoints/file_retrieval/',
            json_data={'request_data': request_data},
            timeout=self.timeout
        )
        return reply.get('reply')

    def generate_files_dict(self, endpoint_id_list: list, file_path_list: list) -> Dict[str, Any]:
        files: dict = {"windows": [], "linux": [], "macos": []}

        if len(endpoint_id_list) != len(file_path_list):
            raise ValueError("The endpoint_ids list must be in the same length as the generic_file_path")

        for endpoint_id, file_path in zip(endpoint_id_list, file_path_list):
            endpoints = self.get_endpoints(endpoint_id_list=[endpoint_id])

            if len(endpoints) == 0 or not isinstance(endpoints, list):
                raise ValueError(f'Error: Endpoint {endpoint_id} was not found')

            endpoint = endpoints[0]
            endpoint_os_type = endpoint.get('os_type')

            if 'windows' in endpoint_os_type.lower():
                files['windows'].append(file_path)
            elif 'linux' in endpoint_os_type.lower():
                files['linux'].append(file_path)
            elif 'macos' in endpoint_os_type.lower():
                files['macos'].append(file_path)

        # remove keys with no value
        files = {k: v for k, v in files.items() if v}

        return files

    def retrieve_file_details(self, action_id: int) -> Dict[str, Any]:
        request_data: Dict[str, Any] = {
            'group_action_id': action_id
        }

        reply = self._http_request(
            method='POST',
            url_suffix='/actions/file_retrieval_details/',
            json_data={'request_data': request_data},
            timeout=self.timeout
        )

        return reply.get('reply').get('data')

    def get_scripts(self, name: list, description: list, created_by: list, windows_supported,
                    linux_supported, macos_supported, is_high_risk) -> Dict[str, Any]:

        arg_list = {'name': name,
                    'description': description,
                    'created_by': created_by,
                    'windows_supported': windows_supported,
                    'linux_supported': linux_supported,
                    'macos_supported': macos_supported,
                    'is_high_risk': is_high_risk
                    }

        filters: list = [{
            'field': arg_key,
            'operator': 'in',
            'value': arg_val
        } for arg_key, arg_val in arg_list.items() if arg_val and arg_val[0]]

        request_data: Dict[str, Any] = {
            'filters': filters
        }

        reply = self._http_request(
            method='POST',
            url_suffix='/scripts/get_scripts/',
            json_data={'request_data': request_data},
            timeout=self.timeout
        )

        return reply.get('reply')

    def get_script_metadata(self, script_uid) -> Dict[str, Any]:
        request_data: Dict[str, Any] = {
            'script_uid': script_uid
        }

        reply = self._http_request(
            method='POST',
            url_suffix='/scripts/get_script_metadata/',
            json_data={'request_data': request_data},
            timeout=self.timeout
        )

        return reply.get('reply')

    def get_script_code(self, script_uid) -> Dict[str, Any]:
        request_data: Dict[str, Any] = {
            'script_uid': script_uid
        }

        reply = self._http_request(
            method='POST',
            url_suffix='/scripts/get_script_code/',
            json_data={'request_data': request_data},
            timeout=self.timeout
        )

        return reply.get('reply')

    @logger
    def run_script(self,
                   script_uid: str, endpoint_ids: list, parameters: Dict[str, Any], timeout: int, incident_id: Optional[int],
                   ) -> Dict[str, Any]:
        filters: list = [{
            'field': 'endpoint_id_list',
            'operator': 'in',
            'value': endpoint_ids
        }]
        request_data: Dict[str, Any] = {'script_uid': script_uid, 'timeout': timeout, 'filters': filters,
                                        'parameters_values': parameters}
        if incident_id:
            request_data['incident_id'] = incident_id

        return self._http_request(
            method='POST',
            url_suffix='/scripts/run_script/',
            json_data={'request_data': request_data},
            timeout=self.timeout
        )

    @logger
    def run_snippet_code_script(self, snippet_code: str, endpoint_ids: list,
                                incident_id: Optional[int] = None) -> Dict[str, Any]:
        request_data: Dict[str, Any] = {
            'filters': [{
                'field': 'endpoint_id_list',
                'operator': 'in',
                'value': endpoint_ids
            }],
            'snippet_code': snippet_code,
        }

        if incident_id:
            request_data['incident_id'] = incident_id

        return self._http_request(
            method='POST',
            url_suffix='/scripts/run_snippet_code_script',
            json_data={
                'request_data': request_data
            },
            timeout=self.timeout,
        )

    @logger
    def get_script_execution_status(self, action_id: str) -> Dict[str, Any]:
        request_data: Dict[str, Any] = {
            'action_id': action_id
        }

        return self._http_request(
            method='POST',
            url_suffix='/scripts/get_script_execution_status/',
            json_data={'request_data': request_data},
            timeout=self.timeout
        )

    @logger
    def get_script_execution_results(self, action_id: str) -> Dict[str, Any]:
        return self._http_request(
            method='POST',
            url_suffix='/scripts/get_script_execution_results',
            json_data={
                'request_data': {
                    'action_id': action_id
                }
            },
            timeout=self.timeout,
        )

    @logger
    def get_script_execution_result_files(self, action_id: str, endpoint_id: str) -> Dict[str, Any]:
        response = self._http_request(
            method='POST',
            url_suffix='/scripts/get_script_execution_results_files',
            json_data={
                'request_data': {
                    'action_id': action_id,
                    'endpoint_id': endpoint_id,
                }
            },
            timeout=self.timeout,
        )
        link = response.get('reply', {}).get('DATA')
        return self._http_request(
            method='GET',
            full_url=link,
            resp_type='response',
        )

    def action_status_get(self, action_id) -> Dict[str, Any]:
        request_data: Dict[str, Any] = {
            'group_action_id': action_id,
        }

        reply = self._http_request(
            method='POST',
            url_suffix='/actions/get_action_status/',
            json_data={'request_data': request_data},
            timeout=self.timeout
        )
        return reply.get('reply').get('data')

    def get_file(self, file_link):
        reply = self._http_request(
            method='GET',
            full_url=file_link,
            timeout=self.timeout,
            resp_type='content'
        )
        return reply

    def save_modified_incidents_to_integration_context(self):
        last_modified_incidents = self.get_incidents(limit=100, sort_by_modification_time='desc')
        modified_incidents_context = {}
        for incident in last_modified_incidents:
            incident_id = incident.get('incident_id')
            modified_incidents_context[incident_id] = incident.get('modification_time')

        set_integration_context({'modified_incidents': modified_incidents_context})

    def get_endpoints_by_status(self, status, last_seen_gte=None, last_seen_lte=None):
        filters = []

        filters.append({
            'field': 'endpoint_status',
            'operator': 'IN',
            'value': [status]
        })

        if last_seen_gte:
            filters.append({
                'field': 'last_seen',
                'operator': 'gte',
                'value': last_seen_gte
            })

        if last_seen_lte:
            filters.append({
                'field': 'last_seen',
                'operator': 'lte',
                'value': last_seen_lte
            })

        reply = self._http_request(
            method='POST',
            url_suffix='/endpoints/get_endpoint/',
            json_data={'request_data': {'filters': filters}},
            timeout=self.timeout
        )

        endpoints_count = reply.get('reply').get('total_count', 0)
        return endpoints_count, reply


def get_incidents_command(client, args):
    """
    Retrieve a list of incidents from XDR, filtered by some filters.
    """

    # sometimes incident id can be passed as integer from the playbook
    incident_id_list = args.get('incident_id_list')
    if isinstance(incident_id_list, int):
        incident_id_list = str(incident_id_list)

    incident_id_list = argToList(incident_id_list)
    # make sure all the ids passed are strings and not integers
    for index, id_ in enumerate(incident_id_list):
        if isinstance(id_, (int, float)):
            incident_id_list[index] = str(id_)

    lte_modification_time = args.get('lte_modification_time')
    gte_modification_time = args.get('gte_modification_time')
    since_modification_time = args.get('since_modification_time')

    if since_modification_time and gte_modification_time:
        raise ValueError('Can\'t set both since_modification_time and lte_modification_time')
    if since_modification_time:
        gte_modification_time, _ = parse_date_range(since_modification_time, TIME_FORMAT)

    lte_creation_time = args.get('lte_creation_time')
    gte_creation_time = args.get('gte_creation_time')
    since_creation_time = args.get('since_creation_time')

    if since_creation_time and gte_creation_time:
        raise ValueError('Can\'t set both since_creation_time and lte_creation_time')
    if since_creation_time:
        gte_creation_time, _ = parse_date_range(since_creation_time, TIME_FORMAT)

    statuses = argToList(args.get('status', ''))

    sort_by_modification_time = args.get('sort_by_modification_time')
    sort_by_creation_time = args.get('sort_by_creation_time')

    page = int(args.get('page', 0))
    limit = int(args.get('limit', 100))

    # If no filters were given, return a meaningful error message
    if not incident_id_list and (not lte_modification_time and not gte_modification_time and not since_modification_time
                                 and not lte_creation_time and not gte_creation_time and not since_creation_time
                                 and not statuses):
        raise ValueError("Specify a query for the incidents.\nFor example:"
                         " !xdr-get-incidents since_creation_time=\"1 year\" sort_by_creation_time=\"desc\" limit=10")

    if statuses:
        raw_incidents = []

        for status in statuses:
            raw_incidents += client.get_incidents(
                incident_id_list=incident_id_list,
                lte_modification_time=lte_modification_time,
                gte_modification_time=gte_modification_time,
                lte_creation_time=lte_creation_time,
                gte_creation_time=gte_creation_time,
                sort_by_creation_time=sort_by_creation_time,
                sort_by_modification_time=sort_by_modification_time,
                page_number=page,
                limit=limit,
                status=status
            )

        if len(raw_incidents) > limit:
            raw_incidents[:limit]
    else:
        raw_incidents = client.get_incidents(
            incident_id_list=incident_id_list,
            lte_modification_time=lte_modification_time,
            gte_modification_time=gte_modification_time,
            lte_creation_time=lte_creation_time,
            gte_creation_time=gte_creation_time,
            sort_by_creation_time=sort_by_creation_time,
            sort_by_modification_time=sort_by_modification_time,
            page_number=page,
            limit=limit,
        )

    return (
        tableToMarkdown('Incidents', raw_incidents),
        {
            f'{INTEGRATION_CONTEXT_BRAND}.Incident(val.incident_id==obj.incident_id)': raw_incidents
        },
        raw_incidents
    )


def create_endpoint_context(audit_logs):
    endpoints = []
    for log in audit_logs:
        endpoint_details = {
            'ID': log.get('ENDPOINTID'),
            'Hostname': log.get('ENDPOINTNAME'),
            'Domain': log.get('DOMAIN'),
        }
        remove_nulls_from_dictionary(endpoint_details)
        if endpoint_details:
            endpoints.append(endpoint_details)

    return endpoints


def create_account_context(endpoints):
    account_context = []
    for endpoint in endpoints:
        domain = endpoint.get('domain')
        if domain:
            users = endpoint.get('users', [])  # in case the value of 'users' is None
            if users and isinstance(users, list):
                for user in users:
                    account_context.append({
                        'Username': user,
                        'Domain': domain,
                    })

    return account_context


def get_process_context(alert, process_type):
    process_context = {
        'Name': alert.get(f'{process_type}_process_image_name'),
        'MD5': alert.get(f'{process_type}_process_image_md5'),
        'SHA256': alert.get(f'{process_type}_process_image_sha256'),
        'PID': alert.get(f'{process_type}_process_os_pid'),
        'CommandLine': alert.get(f'{process_type}_process_command_line'),
        'Path': alert.get(f'{process_type}_process_image_path'),
        'Start Time': alert.get(f'{process_type}_process_execution_time'),
        'Hostname': alert.get('host_name'),
    }

    remove_nulls_from_dictionary(process_context)

    # If the process contains only 'HostName' , don't create an indicator
    if len(process_context.keys()) == 1 and 'Hostname' in process_context.keys():
        return {}
    return process_context


def add_to_ip_context(alert, ip_context):
    action_local_ip = alert.get('action_local_ip')
    action_remote_ip = alert.get('action_remote_ip')
    if action_local_ip:
        ip_context.append({
            'Address': action_local_ip,
        })

    if action_remote_ip:
        ip_context.append({
            'Address': action_remote_ip,
        })


def create_context_from_network_artifacts(network_artifacts, ip_context):
    domain_context = []

    if network_artifacts:
        for artifact in network_artifacts:
            domain = artifact.get('network_domain')
            if domain:
                domain_context.append({
                    'Name': domain,
                })

            network_ip_details = {
                'Address': artifact.get('network_remote_ip'),
                'GEO': {
                    'Country': artifact.get('network_country')},
            }

            remove_nulls_from_dictionary(network_ip_details)

            if network_ip_details:
                ip_context.append(network_ip_details)

    return domain_context


def get_indicators_context(incident):
    file_context: List[Any] = []
    process_context: List[Any] = []
    ip_context: List[Any] = []
    for alert in incident.get('alerts', []):
        # file context
        file_details = {
            'Name': alert.get('action_file_name'),
            'Path': alert.get('action_file_path'),
            'SHA265': alert.get('action_file_sha256'),  # Here for backward compatibility
            'SHA256': alert.get('action_file_sha256'),
            'MD5': alert.get('action_file_md5'),
        }
        remove_nulls_from_dictionary(file_details)

        if file_details:
            file_context.append(file_details)

        # process context
        process_types = ['actor', 'os_actor', 'causality_actor', 'action']
        for process_type in process_types:
            single_process_context = get_process_context(alert, process_type)
            if single_process_context:
                process_context.append(single_process_context)

        # ip context
        add_to_ip_context(alert, ip_context)

    network_artifacts = incident.get('network_artifacts', [])

    domain_context = create_context_from_network_artifacts(network_artifacts, ip_context)

    file_artifacts = incident.get('file_artifacts', [])
    for file in file_artifacts:
        file_details = {
            'Name': file.get('file_name'),
            'SHA256': file.get('file_sha256'),
        }
        remove_nulls_from_dictionary(file_details)
        if file_details:
            file_context.append(file_details)

    return file_context, process_context, domain_context, ip_context


def check_if_incident_was_modified_in_xdr(incident_id, last_mirrored_in_time_timestamp, last_modified_incidents_dict):
    if incident_id in last_modified_incidents_dict:  # search the incident in the dict of modified incidents
        incident_modification_time_in_xdr = int(str(last_modified_incidents_dict[incident_id]))

        demisto.debug(f"XDR incident {incident_id}\n"
                      f"modified time:         {incident_modification_time_in_xdr}\n"
                      f"last mirrored in time: {last_mirrored_in_time_timestamp}")

        if incident_modification_time_in_xdr > last_mirrored_in_time_timestamp:  # need to update this incident
            demisto.info(f"Incident '{incident_id}' was modified. performing extra-data request.")
            return True
    else:  # the incident was not modified
        return False


def get_last_mirrored_in_time(args):
    demisto_incidents = demisto.get_incidents()  # type: ignore

    if demisto_incidents:  # handling 5.5 version
        demisto_incident = demisto_incidents[0]
        last_mirrored_in_time = demisto_incident.get('CustomFields', {}).get('lastmirroredintime')
        if not last_mirrored_in_time:  # this is an old incident, update anyway
            return 0
        last_mirrored_in_timestamp = arg_to_timestamp(last_mirrored_in_time, 'last_mirrored_in_time')

    else:  # handling 6.0 version
        last_mirrored_in_time = arg_to_timestamp(args.get('last_update'), 'last_update')
        last_mirrored_in_timestamp = (last_mirrored_in_time - (120 * 1000))

    return last_mirrored_in_timestamp


def get_incident_extra_data_command(client, args):
    incident_id = args.get('incident_id')
    alerts_limit = int(args.get('alerts_limit', 1000))
    return_only_updated_incident = argToBoolean(args.get('return_only_updated_incident', 'False'))

    if return_only_updated_incident:
        last_mirrored_in_time = get_last_mirrored_in_time(args)
        last_modified_incidents_dict = get_integration_context().get('modified_incidents', {})

        if check_if_incident_was_modified_in_xdr(incident_id, last_mirrored_in_time, last_modified_incidents_dict):
            pass  # the incident was modified. continue to perform extra-data request

        else:  # the incident was not modified
            return "The incident was not modified in XDR since the last mirror in.", {}, {}

    demisto.debug(f"Performing extra-data request on incident: {incident_id}")
    raw_incident = client.get_incident_extra_data(incident_id, alerts_limit)

    incident = raw_incident.get('incident')
    incident_id = incident.get('incident_id')
    raw_alerts = raw_incident.get('alerts').get('data')
    context_alerts = clear_trailing_whitespace(raw_alerts)
    for alert in context_alerts:
        alert['host_ip_list'] = alert.get('host_ip').split(',') if alert.get('host_ip') else []
    file_artifacts = raw_incident.get('file_artifacts').get('data')
    network_artifacts = raw_incident.get('network_artifacts').get('data')

    readable_output = [tableToMarkdown('Incident {}'.format(incident_id), incident)]

    if len(context_alerts) > 0:
        readable_output.append(tableToMarkdown('Alerts', context_alerts,
                                               headers=[key for key in context_alerts[0] if key != 'host_ip']))
    else:
        readable_output.append(tableToMarkdown('Alerts', []))

    if len(network_artifacts) > 0:
        readable_output.append(tableToMarkdown('Network Artifacts', network_artifacts))
    else:
        readable_output.append(tableToMarkdown('Network Artifacts', []))

    if len(file_artifacts) > 0:
        readable_output.append(tableToMarkdown('File Artifacts', file_artifacts))
    else:
        readable_output.append(tableToMarkdown('File Artifacts', []))

    incident.update({
        'alerts': context_alerts,
        'file_artifacts': file_artifacts,
        'network_artifacts': network_artifacts
    })
    account_context_output = assign_params(**{
        'Username': incident.get('users', '')
    })
    endpoint_context_output = assign_params(**{
        'Hostname': incident.get('hosts', '')
    })

    context_output = {f'{INTEGRATION_CONTEXT_BRAND}.Incident(val.incident_id==obj.incident_id)': incident}
    if account_context_output:
        context_output['Account(val.Username==obj.Username)'] = account_context_output
    if endpoint_context_output:
        context_output['Endpoint(val.Hostname==obj.Hostname)'] = endpoint_context_output

    file_context, process_context, domain_context, ip_context = get_indicators_context(incident)

    if file_context:
        context_output[Common.File.CONTEXT_PATH] = file_context
    if domain_context:
        context_output[Common.Domain.CONTEXT_PATH] = domain_context
    if ip_context:
        context_output[Common.IP.CONTEXT_PATH] = ip_context
    if process_context:
        context_output['Process(val.Name && val.Name == obj.Name)'] = process_context

    return (
        '\n'.join(readable_output),
        context_output,
        raw_incident
    )


def update_incident_command(client, args):
    incident_id = args.get('incident_id')
    assigned_user_mail = args.get('assigned_user_mail')
    assigned_user_pretty_name = args.get('assigned_user_pretty_name')
    status = args.get('status')
    severity = args.get('manual_severity')
    unassign_user = args.get('unassign_user') == 'true'
    resolve_comment = args.get('resolve_comment')

    client.update_incident(
        incident_id=incident_id,
        assigned_user_mail=assigned_user_mail,
        assigned_user_pretty_name=assigned_user_pretty_name,
        unassign_user=unassign_user,
        status=status,
        severity=severity,
        resolve_comment=resolve_comment
    )

    return f'Incident {incident_id} has been updated', None, None


def arg_to_int(arg, arg_name: str, required: bool = False):
    if arg is None:
        if required is True:
            raise ValueError(f'Missing "{arg_name}"')
        return None
    if isinstance(arg, str):
        if arg.isdigit():
            return int(arg)
        raise ValueError(f'Invalid number: "{arg_name}"="{arg}"')
    if isinstance(arg, int):
        return arg
    return ValueError(f'Invalid number: "{arg_name}"')


def get_endpoints_command(client, args):
    page_number = arg_to_int(
        arg=args.get('page'),
        arg_name='Failed to parse "page". Must be a number.',
        required=True
    )

    limit = arg_to_int(
        arg=args.get('limit'),
        arg_name='Failed to parse "limit". Must be a number.',
        required=True
    )

    if list(args.keys()) == ['limit', 'page', 'sort_order']:
        endpoints = client.get_endpoints(page_number=page_number, limit=limit, no_filter=True)
    else:
        endpoint_id_list = argToList(args.get('endpoint_id_list'))
        dist_name = argToList(args.get('dist_name'))
        ip_list = argToList(args.get('ip_list'))
        group_name = argToList(args.get('group_name'))
        platform = argToList(args.get('platform'))
        alias_name = argToList(args.get('alias_name'))
        isolate = args.get('isolate')
        hostname = argToList(args.get('hostname'))

        first_seen_gte = arg_to_timestamp(
            arg=args.get('first_seen_gte'),
            arg_name='first_seen_gte'
        )

        first_seen_lte = arg_to_timestamp(
            arg=args.get('first_seen_lte'),
            arg_name='first_seen_lte'
        )

        last_seen_gte = arg_to_timestamp(
            arg=args.get('last_seen_gte'),
            arg_name='last_seen_gte'
        )

        last_seen_lte = arg_to_timestamp(
            arg=args.get('last_seen_lte'),
            arg_name='last_seen_lte'
        )

        sort_by_first_seen = args.get('sort_by_first_seen')
        sort_by_last_seen = args.get('sort_by_last_seen')

        endpoints = client.get_endpoints(
            endpoint_id_list=endpoint_id_list,
            dist_name=dist_name,
            ip_list=ip_list,
            group_name=group_name,
            platform=platform,
            alias_name=alias_name,
            isolate=isolate,
            hostname=hostname,
            page_number=page_number,
            limit=limit,
            first_seen_gte=first_seen_gte,
            first_seen_lte=first_seen_lte,
            last_seen_gte=last_seen_gte,
            last_seen_lte=last_seen_lte,
            sort_by_first_seen=sort_by_first_seen,
            sort_by_last_seen=sort_by_last_seen
        )

    standard_endpoints = generate_endpoint_by_contex_standard(endpoints, False)
    endpoint_context_list = []
    for endpoint in standard_endpoints:
        endpoint_context = endpoint.to_context().get(Common.Endpoint.CONTEXT_PATH)
        endpoint_context_list.append(endpoint_context)

    context = {
        f'{INTEGRATION_CONTEXT_BRAND}.Endpoint(val.endpoint_id == obj.endpoint_id)': endpoints,
        Common.Endpoint.CONTEXT_PATH: endpoint_context_list
    }
    account_context = create_account_context(endpoints)
    if account_context:
        context[Common.Account.CONTEXT_PATH] = account_context
    return (
        tableToMarkdown('Endpoints', endpoints),
        context,
        endpoints
    )


def convert_os_to_standard(endpoint_os):
    os_type = ''
    endpoint_os = endpoint_os.lower()
    if 'windows' in endpoint_os:
        os_type = "Windows"
    elif 'linux' in endpoint_os:
        os_type = "Linux"
    elif 'macos' in endpoint_os:
        os_type = "Macos"
    elif 'android' in endpoint_os:
        os_type = "Android"
    return os_type


def get_endpoint_properties(single_endpoint):
    status = 'Online' if single_endpoint.get('endpoint_status', '').lower() == 'connected' else 'Offline'
    is_isolated = 'No' if 'unisolated' in single_endpoint.get('is_isolated', '').lower() else 'Yes'
    hostname = single_endpoint['host_name'] if single_endpoint.get('host_name') else single_endpoint.get(
        'endpoint_name')
    ip = single_endpoint.get('ip')
    return status, is_isolated, hostname, ip


def generate_endpoint_by_contex_standard(endpoints, ip_as_string):
    standard_endpoints = []
    for single_endpoint in endpoints:
        status, is_isolated, hostname, ip = get_endpoint_properties(single_endpoint)
        # in the `xdr-get-endpoints` command the ip is returned as list, in order not to break bc we will keep it
        # in the `endpoint` command we use the standard
        if ip_as_string and isinstance(ip, list):
            ip = ip[0]
        os_type = convert_os_to_standard(single_endpoint.get('os_type', ''))
        endpoint = Common.Endpoint(
            id=single_endpoint.get('endpoint_id'),
            hostname=hostname,
            ip_address=ip,
            os=os_type,
            status=status,
            is_isolated=is_isolated,
            mac_address=single_endpoint.get('mac_address'),
            domain=single_endpoint.get('domain'),
            vendor=INTEGRATION_NAME)

        standard_endpoints.append(endpoint)
    return standard_endpoints


def endpoint_command(client, args):
    endpoint_id_list = argToList(args.get('id'))
    endpoint_ip_list = argToList(args.get('ip'))
    endpoint_hostname_list = argToList(args.get('hostname'))

    endpoints = client.get_endpoints(
        endpoint_id_list=endpoint_id_list,
        ip_list=endpoint_ip_list,
        hostname=endpoint_hostname_list,
    )
    standard_endpoints = generate_endpoint_by_contex_standard(endpoints, True)
    command_results = []
    if standard_endpoints:
        for endpoint in standard_endpoints:
            endpoint_context = endpoint.to_context().get(Common.Endpoint.CONTEXT_PATH)
            hr = tableToMarkdown('Cortex XDR Endpoint', endpoint_context)

            command_results.append(CommandResults(
                readable_output=hr,
                raw_response=endpoints,
                indicator=endpoint
            ))

    else:
        command_results.append(CommandResults(
            readable_output="No endpoints were found",
            raw_response=endpoints,
        ))
    return command_results


def create_parsed_alert(product, vendor, local_ip, local_port, remote_ip, remote_port, event_timestamp, severity,
                        alert_name, alert_description):
    alert = {
        "product": product,
        "vendor": vendor,
        "local_ip": local_ip,
        "local_port": local_port,
        "remote_ip": remote_ip,
        "remote_port": remote_port,
        "event_timestamp": event_timestamp,
        "severity": severity,
        "alert_name": alert_name,
        "alert_description": alert_description
    }

    return alert


def insert_parsed_alert_command(client, args):
    product = args.get('product')
    vendor = args.get('vendor')
    local_ip = args.get('local_ip')
    local_port = arg_to_int(
        arg=args.get('local_port'),
        arg_name='local_port'
    )
    remote_ip = args.get('remote_ip')
    remote_port = arg_to_int(
        arg=args.get('remote_port'),
        arg_name='remote_port'
    )

    severity = args.get('severity')
    alert_name = args.get('alert_name')
    alert_description = args.get('alert_description', '')

    if args.get('event_timestamp') is None:
        # get timestamp now if not provided
        event_timestamp = int(round(time.time() * 1000))
    else:
        event_timestamp = int(args.get('event_timestamp'))

    alert = create_parsed_alert(
        product=product,
        vendor=vendor,
        local_ip=local_ip,
        local_port=local_port,
        remote_ip=remote_ip,
        remote_port=remote_port,
        event_timestamp=event_timestamp,
        severity=severity,
        alert_name=alert_name,
        alert_description=alert_description
    )

    client.insert_alerts([alert])

    return (
        'Alert inserted successfully',
        None,
        None
    )


def insert_cef_alerts_command(client, args):
    # parsing alerts list. the reason we don't use argToList is because cef_alerts could contain comma (,) so
    # we shouldn't split them by comma
    alerts = args.get('cef_alerts')
    if isinstance(alerts, list):
        pass
    elif isinstance(alerts, str):
        if alerts[0] == '[' and alerts[-1] == ']':
            # if the string contains [] it means it is a list and must be parsed
            alerts = json.loads(alerts)
        else:
            # otherwise it is a single alert
            alerts = [alerts]
    else:
        raise ValueError('Invalid argument "cef_alerts". It should be either list of strings (cef alerts), '
                         'or single string')

    client.insert_cef_alerts(alerts)

    return (
        'Alerts inserted successfully',
        None,
        None
    )


def isolate_endpoint_command(client, args):
    endpoint_id = args.get('endpoint_id')
<<<<<<< HEAD
    disconnected_should_return_error = not argToBoolean(args.get('suppress_disconnected_endpoint_error', False))
=======
    incident_id = arg_to_number(args.get('incident_id'))
>>>>>>> 2c127b64
    endpoint = client.get_endpoints(endpoint_id_list=[endpoint_id])
    if len(endpoint) == 0:
        raise ValueError(f'Error: Endpoint {endpoint_id} was not found')

    endpoint = endpoint[0]
    endpoint_status = endpoint.get('endpoint_status')
    is_isolated = endpoint.get('is_isolated')
    if is_isolated == 'AGENT_ISOLATED':
        return (
            f'Endpoint {endpoint_id} already isolated.',
            None,
            None
        )
    if is_isolated == 'AGENT_PENDING_ISOLATION':
        return (
            f'Endpoint {endpoint_id} pending isolation.',
            None,
            None
        )
    if endpoint_status == 'UNINSTALLED':
        raise ValueError(f'Error: Endpoint {endpoint_id}\'s Agent is uninstalled and therefore can not be isolated.')
    if endpoint_status == 'DISCONNECTED':
        if disconnected_should_return_error:
            raise ValueError(f'Error: Endpoint {endpoint_id} is disconnected and therefore can not be isolated.')
        else:
            return (
                f'Warning: isolation action is pending for the following disconnected endpoint: {endpoint_id}.',
                {f'{INTEGRATION_CONTEXT_BRAND}.Isolation.endpoint_id(val.endpoint_id == obj.endpoint_id)': endpoint_id},
                None)
    if is_isolated == 'AGENT_PENDING_ISOLATION_CANCELLATION':
        raise ValueError(
            f'Error: Endpoint {endpoint_id} is pending isolation cancellation and therefore can not be isolated.'
        )
    client.isolate_endpoint(endpoint_id=endpoint_id, incident_id=incident_id)

    return (
        f'The isolation request has been submitted successfully on Endpoint {endpoint_id}.\n'
        f'To check the endpoint isolation status please run: !xdr-get-endpoints endpoint_id_list={endpoint_id}'
        f' and look at the [is_isolated] field.',
        {f'{INTEGRATION_CONTEXT_BRAND}.Isolation.endpoint_id(val.endpoint_id == obj.endpoint_id)': endpoint_id},
        None
    )


def unisolate_endpoint_command(client, args):
    endpoint_id = args.get('endpoint_id')
<<<<<<< HEAD
    disconnected_should_return_error = not argToBoolean(args.get('suppress_disconnected_endpoint_error', False))
=======
    incident_id = arg_to_number(args.get('incident_id'))

>>>>>>> 2c127b64
    endpoint = client.get_endpoints(endpoint_id_list=[endpoint_id])
    if len(endpoint) == 0:
        raise ValueError(f'Error: Endpoint {endpoint_id} was not found')

    endpoint = endpoint[0]
    endpoint_status = endpoint.get('endpoint_status')
    is_isolated = endpoint.get('is_isolated')
    if is_isolated == 'AGENT_UNISOLATED':
        return (
            f'Endpoint {endpoint_id} already unisolated.',
            None,
            None
        )
    if is_isolated == 'AGENT_PENDING_ISOLATION_CANCELLATION':
        return (
            f'Endpoint {endpoint_id} pending isolation cancellation.',
            None,
            None
        )
    if endpoint_status == 'UNINSTALLED':
        raise ValueError(f'Error: Endpoint {endpoint_id}\'s Agent is uninstalled and therefore can not be un-isolated.')
    if endpoint_status == 'DISCONNECTED':
        if disconnected_should_return_error:
            raise ValueError(f'Error: Endpoint {endpoint_id} is disconnected and therefore can not be un-isolated.')
        else:
            return (
                f'Warning: un-isolation action is pending for the following disconnected endpoint: {endpoint_id}.',
                {
                    f'{INTEGRATION_CONTEXT_BRAND}.UnIsolation.endpoint_id(val.endpoint_id == obj.endpoint_id)'
                    f'': endpoint_id}, None)
    if is_isolated == 'AGENT_PENDING_ISOLATION':
        raise ValueError(
            f'Error: Endpoint {endpoint_id} is pending isolation and therefore can not be un-isolated.'
        )
    client.unisolate_endpoint(endpoint_id=endpoint_id, incident_id=incident_id)

    return (
        f'The un-isolation request has been submitted successfully on Endpoint {endpoint_id}.\n'
        f'To check the endpoint isolation status please run: !xdr-get-endpoints endpoint_id_list={endpoint_id}'
        f' and look at the [is_isolated] field.',
        {f'{INTEGRATION_CONTEXT_BRAND}.UnIsolation.endpoint_id(val.endpoint_id == obj.endpoint_id)': endpoint_id},
        None
    )


def arg_to_timestamp(arg, arg_name: str, required: bool = False):
    if arg is None:
        if required is True:
            raise ValueError(f'Missing "{arg_name}"')
        return None

    if isinstance(arg, str) and arg.isdigit():
        # timestamp that str - we just convert it to int
        return int(arg)
    if isinstance(arg, str):
        # if the arg is string of date format 2019-10-23T00:00:00 or "3 days", etc
        date = dateparser.parse(arg, settings={'TIMEZONE': 'UTC'})
        if date is None:
            # if d is None it means dateparser failed to parse it
            raise ValueError(f'Invalid date: {arg_name}')

        return int(date.timestamp() * 1000)
    if isinstance(arg, (int, float)):
        return arg


def get_audit_management_logs_command(client, args):
    email = argToList(args.get('email'))
    result = argToList(args.get('result'))
    _type = argToList(args.get('type'))
    sub_type = argToList(args.get('sub_type'))

    timestamp_gte = arg_to_timestamp(
        arg=args.get('timestamp_gte'),
        arg_name='timestamp_gte'
    )

    timestamp_lte = arg_to_timestamp(
        arg=args.get('timestamp_lte'),
        arg_name='timestamp_lte'
    )

    page_number = arg_to_int(
        arg=args.get('page', 0),
        arg_name='Failed to parse "page". Must be a number.',
        required=True
    )
    limit = arg_to_int(
        arg=args.get('limit', 20),
        arg_name='Failed to parse "limit". Must be a number.',
        required=True
    )
    search_from = page_number * limit
    search_to = search_from + limit

    sort_by = args.get('sort_by')
    sort_order = args.get('sort_order', 'asc')

    audit_logs = client.audit_management_logs(
        email=email,
        result=result,
        _type=_type,
        sub_type=sub_type,
        timestamp_gte=timestamp_gte,
        timestamp_lte=timestamp_lte,
        search_from=search_from,
        search_to=search_to,
        sort_by=sort_by,
        sort_order=sort_order
    )

    return (
        tableToMarkdown('Audit Management Logs', audit_logs, [
            'AUDIT_ID',
            'AUDIT_RESULT',
            'AUDIT_DESCRIPTION',
            'AUDIT_OWNER_NAME',
            'AUDIT_OWNER_EMAIL',
            'AUDIT_ASSET_JSON',
            'AUDIT_ASSET_NAMES',
            'AUDIT_HOSTNAME',
            'AUDIT_REASON',
            'AUDIT_ENTITY',
            'AUDIT_ENTITY_SUBTYPE',
            'AUDIT_SESSION_ID',
            'AUDIT_CASE_ID',
            'AUDIT_INSERT_TIME'
        ]),
        {
            f'{INTEGRATION_CONTEXT_BRAND}.AuditManagementLogs(val.AUDIT_ID == obj.AUDIT_ID)': audit_logs
        },
        audit_logs
    )


def get_audit_agent_reports_command(client, args):
    endpoint_ids = argToList(args.get('endpoint_ids'))
    endpoint_names = argToList(args.get('endpoint_names'))
    result = argToList(args.get('result'))
    _type = argToList(args.get('type'))
    sub_type = argToList(args.get('sub_type'))

    timestamp_gte = arg_to_timestamp(
        arg=args.get('timestamp_gte'),
        arg_name='timestamp_gte'
    )

    timestamp_lte = arg_to_timestamp(
        arg=args.get('timestamp_lte'),
        arg_name='timestamp_lte'
    )

    page_number = arg_to_int(
        arg=args.get('page', 0),
        arg_name='Failed to parse "page". Must be a number.',
        required=True
    )
    limit = arg_to_int(
        arg=args.get('limit', 20),
        arg_name='Failed to parse "limit". Must be a number.',
        required=True
    )
    search_from = page_number * limit
    search_to = search_from + limit

    sort_by = args.get('sort_by')
    sort_order = args.get('sort_order', 'asc')

    audit_logs = client.get_audit_agent_reports(
        endpoint_ids=endpoint_ids,
        endpoint_names=endpoint_names,
        result=result,
        _type=_type,
        sub_type=sub_type,
        timestamp_gte=timestamp_gte,
        timestamp_lte=timestamp_lte,

        search_from=search_from,
        search_to=search_to,
        sort_by=sort_by,
        sort_order=sort_order
    )
    integration_context = {f'{INTEGRATION_CONTEXT_BRAND}.AuditAgentReports': audit_logs}
    endpoint_context = create_endpoint_context(audit_logs)
    if endpoint_context:
        integration_context[Common.Endpoint.CONTEXT_PATH] = endpoint_context
    return (
        tableToMarkdown('Audit Agent Reports', audit_logs),
        integration_context,
        audit_logs
    )


def get_distribution_url_command(client, args):
    distribution_id = args.get('distribution_id')
    package_type = args.get('package_type')

    url = client.get_distribution_url(distribution_id, package_type)

    return (
        f'[Distribution URL]({url})',
        {
            'PaloAltoNetworksXDR.Distribution(val.id == obj.id)': {
                'id': distribution_id,
                'url': url
            }
        },
        url
    )


def get_distribution_status_command(client, args):
    distribution_ids = argToList(args.get('distribution_ids'))

    distribution_list = []
    for distribution_id in distribution_ids:
        status = client.get_distribution_status(distribution_id)

        distribution_list.append({
            'id': distribution_id,
            'status': status
        })

    return (
        tableToMarkdown('Distribution Status', distribution_list, ['id', 'status']),
        {
            f'{INTEGRATION_CONTEXT_BRAND}.Distribution(val.id == obj.id)': distribution_list
        },
        distribution_list
    )


def get_distribution_versions_command(client):
    versions = client.get_distribution_versions()

    readable_output = []
    for operation_system in versions.keys():
        os_versions = versions[operation_system]

        readable_output.append(
            tableToMarkdown(operation_system, os_versions or [], ['versions'])
        )

    return (
        '\n\n'.join(readable_output),
        {
            f'{INTEGRATION_CONTEXT_BRAND}.DistributionVersions': versions
        },
        versions
    )


def create_distribution_command(client, args):
    name = args.get('name')
    platform = args.get('platform')
    package_type = args.get('package_type')
    description = args.get('description')
    agent_version = args.get('agent_version')
    if not platform == 'android' and not agent_version:
        # agent_version must be provided for all the platforms except android
        raise ValueError(f'Missing argument "agent_version" for platform "{platform}"')

    distribution_id = client.create_distribution(
        name=name,
        platform=platform,
        package_type=package_type,
        agent_version=agent_version,
        description=description
    )

    distribution = {
        'id': distribution_id,
        'name': name,
        'platform': platform,
        'package_type': package_type,
        'agent_version': agent_version,
        'description': description
    }

    return (
        f'Distribution {distribution_id} created successfully',
        {
            f'{INTEGRATION_CONTEXT_BRAND}.Distribution(val.id == obj.id)': distribution
        },
        distribution
    )


def blacklist_files_command(client, args):
    hash_list = argToList(args.get('hash_list'))
    comment = args.get('comment')
    incident_id = arg_to_number(args.get('incident_id'))

<<<<<<< HEAD
    res = client.blacklist_files(hash_list=hash_list, comment=comment)
    if isinstance(res, dict) and res.get(
            'err_extra') != "All hashes have already been added to the allow or block list":
=======
    res = client.blacklist_files(hash_list=hash_list, comment=comment, incident_id=incident_id)
    if isinstance(res, dict) and res.get('err_extra') != "All hashes have already been added to the allow or block list":
>>>>>>> 2c127b64
        raise ValueError(res)
    markdown_data = [{'fileHash': file_hash} for file_hash in hash_list]

    return (
        tableToMarkdown('Blacklist Files', markdown_data, headers=['fileHash'], headerTransform=pascalToSpace),
        {
            f'{INTEGRATION_CONTEXT_BRAND}.blackList.fileHash(val.fileHash == obj.fileHash)': hash_list
        },
        argToList(hash_list)
    )


def whitelist_files_command(client, args):
    hash_list = argToList(args.get('hash_list'))
    comment = args.get('comment')
    incident_id = arg_to_number(args.get('incident_id'))

    client.whitelist_files(hash_list=hash_list, comment=comment, incident_id=incident_id)
    markdown_data = [{'fileHash': file_hash} for file_hash in hash_list]
    return (
        tableToMarkdown('Whitelist Files', markdown_data, ['fileHash'], headerTransform=pascalToSpace),
        {
            f'{INTEGRATION_CONTEXT_BRAND}.whiteList.fileHash(val.fileHash == obj.fileHash)': hash_list
        },
        argToList(hash_list)
    )


def quarantine_files_command(client, args):
    endpoint_id_list = argToList(args.get("endpoint_id_list"))
    file_path = args.get("file_path")
    file_hash = args.get("file_hash")
    incident_id = arg_to_number(args.get('incident_id'))

    reply = client.quarantine_files(
        endpoint_id_list=endpoint_id_list,
        file_path=file_path,
        file_hash=file_hash,
        incident_id=incident_id
    )
    output = {
        'endpointIdList': endpoint_id_list,
        'filePath': file_path,
        'fileHash': file_hash,
        'actionId': reply.get("action_id")
    }

    return (
        tableToMarkdown('Quarantine files', output, headers=[*output],
                        headerTransform=pascalToSpace),
        {
            f'{INTEGRATION_CONTEXT_BRAND}.quarantineFiles.actionIds(val.actionId === obj.actionId)': output
        },
        reply
    )


def restore_file_command(client, args):
    file_hash = args.get('file_hash')
    endpoint_id = args.get('endpoint_id')
    incident_id = arg_to_number(args.get('incident_id'))

    reply = client.restore_file(
        file_hash=file_hash,
        endpoint_id=endpoint_id,
        incident_id=incident_id
    )
    action_id = reply.get("action_id")

    return (
        tableToMarkdown('Restore files', {'Action Id': action_id}, ['Action Id']),
        {
            f'{INTEGRATION_CONTEXT_BRAND}.restoredFiles.actionId(val.actionId == obj.actionId)': action_id
        },
        action_id
    )


def get_quarantine_status_command(client, args):
    file_path = args.get('file_path')
    file_hash = args.get('file_hash')
    endpoint_id = args.get('endpoint_id')

    reply = client.get_quarantine_status(
        file_path=file_path,
        file_hash=file_hash,
        endpoint_id=endpoint_id
    )
    output = {
        'status': reply['status'],
        'endpointId': reply['endpoint_id'],
        'filePath': reply['file_path'],
        'fileHash': reply['file_hash']
    }

    return (
        tableToMarkdown('Quarantine files', output, headers=[*output], headerTransform=pascalToSpace),
        {
            f'{INTEGRATION_CONTEXT_BRAND}.quarantineFiles.status(val.fileHash === obj.fileHash &&'
            f'val.endpointId === obj.endpointId && val.filePath === obj.filePath)': output
        },
        reply
    )


def endpoint_scan_command(client, args):
    endpoint_id_list = argToList(args.get('endpoint_id_list'))
    dist_name = argToList(args.get('dist_name'))
    gte_first_seen = args.get('gte_first_seen')
    gte_last_seen = args.get('gte_last_seen')
    lte_first_seen = args.get('lte_first_seen')
    lte_last_seen = args.get('lte_last_seen')
    ip_list = argToList(args.get('ip_list'))
    group_name = argToList(args.get('group_name'))
    platform = argToList(args.get('platform'))
    alias = argToList(args.get('alias'))
    isolate = args.get('isolate')
    hostname = argToList(args.get('hostname'))
    incident_id = arg_to_number(args.get('incident_id'))

    validate_args_scan_commands(args)

    reply = client.endpoint_scan(
        url_suffix='/endpoints/scan/',
        endpoint_id_list=argToList(endpoint_id_list),
        dist_name=dist_name,
        gte_first_seen=gte_first_seen,
        gte_last_seen=gte_last_seen,
        lte_first_seen=lte_first_seen,
        lte_last_seen=lte_last_seen,
        ip_list=ip_list,
        group_name=group_name,
        platform=platform,
        alias=alias,
        isolate=isolate,
        hostname=hostname,
        incident_id=incident_id
    )

    action_id = reply.get("action_id")

    context = {
        "actionId": action_id,
        "aborted": False
    }

    return (
        tableToMarkdown('Endpoint scan', {'Action Id': action_id}, ['Action Id']),
        {
            f'{INTEGRATION_CONTEXT_BRAND}.endpointScan(val.actionId == obj.actionId)': context
        },
        reply
    )


def endpoint_scan_abort_command(client, args):
    endpoint_id_list = argToList(args.get('endpoint_id_list'))
    dist_name = argToList(args.get('dist_name'))
    gte_first_seen = args.get('gte_first_seen')
    gte_last_seen = args.get('gte_last_seen')
    lte_first_seen = args.get('lte_first_seen')
    lte_last_seen = args.get('lte_last_seen')
    ip_list = argToList(args.get('ip_list'))
    group_name = argToList(args.get('group_name'))
    platform = argToList(args.get('platform'))
    alias = argToList(args.get('alias'))
    isolate = args.get('isolate')
    hostname = argToList(args.get('hostname'))
    incident_id = arg_to_number(args.get('incident_id'))

    validate_args_scan_commands(args)

    reply = client.endpoint_scan(
        url_suffix='endpoints/abort_scan/',
        endpoint_id_list=argToList(endpoint_id_list),
        dist_name=dist_name,
        gte_first_seen=gte_first_seen,
        gte_last_seen=gte_last_seen,
        lte_first_seen=lte_first_seen,
        lte_last_seen=lte_last_seen,
        ip_list=ip_list,
        group_name=group_name,
        platform=platform,
        alias=alias,
        isolate=isolate,
        hostname=hostname,
        incident_id=incident_id
    )

    action_id = reply.get("action_id")

    context = {
        "actionId": action_id,
        "aborted": True
    }

    return (
        tableToMarkdown('Endpoint abort scan', {'Action Id': action_id}, ['Action Id']),
        {
            f'{INTEGRATION_CONTEXT_BRAND}.endpointScan(val.actionId == obj.actionId)': context
        },
        reply
    )


def validate_args_scan_commands(args):
    endpoint_id_list = argToList(args.get('endpoint_id_list'))
    dist_name = argToList(args.get('dist_name'))
    gte_first_seen = args.get('gte_first_seen')
    gte_last_seen = args.get('gte_last_seen')
    lte_first_seen = args.get('lte_first_seen')
    lte_last_seen = args.get('lte_last_seen')
    ip_list = argToList(args.get('ip_list'))
    group_name = argToList(args.get('group_name'))
    platform = argToList(args.get('platform'))
    alias = argToList(args.get('alias'))
    hostname = argToList(args.get('hostname'))
    all_ = argToBoolean(args.get('all', 'false'))

    # to prevent the case where an empty filtered command will trigger by default a scan on all the endpoints.
    err_msg = 'To scan/abort scan all the endpoints run this command with the \'all\' argument as True ' \
              'and without any other filters. This may cause performance issues.\n' \
              'To scan/abort scan some of the endpoints, please use the filter arguments.'
    if all_:
        if endpoint_id_list or dist_name or gte_first_seen or gte_last_seen or lte_first_seen or lte_last_seen \
                or ip_list or group_name or platform or alias or hostname:
            raise Exception(err_msg)
    else:
        if not endpoint_id_list and not dist_name and not gte_first_seen and not gte_last_seen \
                and not lte_first_seen and not lte_last_seen and not ip_list and not group_name and not platform \
                and not alias and not hostname:
            raise Exception(err_msg)


def sort_by_key(list_to_sort, main_key, fallback_key):
    """Sorts a given list elements by main_key for all elements with the key,
    uses sorting by fallback_key on all elements that dont have the main_key"""
    list_elements_with_main_key = [element for element in list_to_sort if element.get(main_key)]
    sorted_list = sorted(list_elements_with_main_key, key=itemgetter(main_key))
    if len(list_to_sort) == len(sorted_list):
        return sorted_list

    list_elements_with_fallback_without_main = [element for element in list_to_sort
                                                if element.get(fallback_key) and not element.get(main_key)]
    sorted_list.extend(sorted(list_elements_with_fallback_without_main, key=itemgetter(fallback_key)))

    if len(sorted_list) == len(list_to_sort):
        return sorted_list

    list_elements_without_fallback_and_main = [element for element in list_to_sort
                                               if not element.get(fallback_key) and not element.get(main_key)]

    sorted_list.extend(list_elements_without_fallback_and_main)
    return sorted_list


def sort_all_list_incident_fields(incident_data):
    """Sorting all lists fields in an incident - without this, elements may shift which results in false
    identification of changed fields"""
    if incident_data.get('hosts', []):
        incident_data['hosts'] = sorted(incident_data.get('hosts', []))
        incident_data['hosts'] = [host.upper() for host in incident_data.get('hosts', [])]

    if incident_data.get('users', []):
        incident_data['users'] = sorted(incident_data.get('users', []))
        incident_data['users'] = [user.upper() for user in incident_data.get('users', [])]

    if incident_data.get('incident_sources', []):
        incident_data['incident_sources'] = sorted(incident_data.get('incident_sources', []))

    if incident_data.get('alerts', []):
        incident_data['alerts'] = sort_by_key(incident_data.get('alerts', []), main_key='alert_id', fallback_key='name')
        reformat_sublist_fields(incident_data['alerts'])

    if incident_data.get('file_artifacts', []):
        incident_data['file_artifacts'] = sort_by_key(incident_data.get('file_artifacts', []), main_key='file_name',
                                                      fallback_key='file_sha256')
        reformat_sublist_fields(incident_data['file_artifacts'])

    if incident_data.get('network_artifacts', []):
        incident_data['network_artifacts'] = sort_by_key(incident_data.get('network_artifacts', []),
                                                         main_key='network_domain', fallback_key='network_remote_ip')
        reformat_sublist_fields(incident_data['network_artifacts'])


def drop_field_underscore(section):
    section_copy = section.copy()
    for field in section_copy.keys():
        if '_' in field:
            section[field.replace('_', '')] = section.get(field)


def reformat_sublist_fields(sublist):
    for section in sublist:
        drop_field_underscore(section)


def sync_incoming_incident_owners(incident_data):
    if incident_data.get('assigned_user_mail') and demisto.params().get('sync_owners'):
        user_info = demisto.findUser(email=incident_data.get('assigned_user_mail'))
        if user_info:
            demisto.debug(f"Syncing incident owners: XDR incident {incident_data.get('incident_id')}, "
                          f"owner {user_info.get('username')}")
            incident_data['owner'] = user_info.get('username')

        else:
            demisto.debug(f"The user assigned to XDR incident {incident_data.get('incident_id')} "
                          f"is not registered on XSOAR")


def handle_incoming_user_unassignment(incident_data):
    incident_data['assigned_user_mail'] = ''
    incident_data['assigned_user_pretty_name'] = ''
    if demisto.params().get('sync_owners'):
        demisto.debug(f'Unassigning owner from XDR incident {incident_data.get("incident_id")}')
        incident_data['owner'] = ''


def handle_incoming_closing_incident(incident_data):
    closing_entry = {}  # type: Dict
    if incident_data.get('status') in XDR_RESOLVED_STATUS_TO_XSOAR:
        demisto.debug(f"Closing XDR issue {incident_data.get('incident_id')}")
        closing_entry = {
            'Type': EntryType.NOTE,
            'Contents': {
                'dbotIncidentClose': True,
                'closeReason': XDR_RESOLVED_STATUS_TO_XSOAR.get(incident_data.get("status")),
                'closeNotes': incident_data.get('resolve_comment')
            },
            'ContentsFormat': EntryFormat.JSON
        }
        incident_data['closeReason'] = XDR_RESOLVED_STATUS_TO_XSOAR.get(incident_data.get("status"))
        incident_data['closeNotes'] = incident_data.get('resolve_comment')

        if incident_data.get('status') == 'resolved_known_issue':
            closing_entry['Contents']['closeNotes'] = 'Known Issue.\n' + incident_data['closeNotes']
            incident_data['closeNotes'] = 'Known Issue.\n' + incident_data['closeNotes']

    return closing_entry


def get_mapping_fields_command():
    xdr_incident_type_scheme = SchemeTypeMapping(type_name=XDR_INCIDENT_TYPE_NAME)
    for field in XDR_INCIDENT_FIELDS:
        xdr_incident_type_scheme.add_field(name=field, description=XDR_INCIDENT_FIELDS[field].get('description'))

    mapping_response = GetMappingFieldsResponse()
    mapping_response.add_scheme_type(xdr_incident_type_scheme)

    return mapping_response


def get_modified_remote_data_command(client, args):
    remote_args = GetModifiedRemoteDataArgs(args)
    last_update = remote_args.last_update  # In the first run, this value will be set to 1 minute earlier

    demisto.debug(f'Performing get-modified-remote-data command. Last update is: {last_update}')

    last_update_utc = dateparser.parse(last_update, settings={'TIMEZONE': 'UTC'})  # convert to utc format
    if last_update_utc:
        last_update_without_ms = last_update_utc.isoformat().split('.')[0]

    raw_incidents = client.get_incidents(gte_modification_time=last_update_without_ms, limit=100)

    modified_incident_ids = list()
    for raw_incident in raw_incidents:
        incident_id = raw_incident.get('incident_id')
        modified_incident_ids.append(incident_id)

    return GetModifiedRemoteDataResponse(modified_incident_ids)


def get_remote_data_command(client, args):
    remote_args = GetRemoteDataArgs(args)
    demisto.debug(f'Performing get-remote-data command with incident id: {remote_args.remote_incident_id}')

    incident_data = {}
    try:
        incident_data = get_incident_extra_data_command(client, {"incident_id": remote_args.remote_incident_id,
                                                                 "alerts_limit": 1000,
                                                                 "return_only_updated_incident": True,
                                                                 "last_update": remote_args.last_update})
        if 'The incident was not modified' not in incident_data[0]:
            demisto.debug(f"Updating XDR incident {remote_args.remote_incident_id}")

            incident_data = incident_data[2].get('incident')
            incident_data['id'] = incident_data.get('incident_id')

            sort_all_list_incident_fields(incident_data)

            # deleting creation time as it keeps updating in the system
            del incident_data['creation_time']

            # handle unasignment
            if incident_data.get('assigned_user_mail') is None:
                handle_incoming_user_unassignment(incident_data)

            else:
                # handle owner sync
                sync_incoming_incident_owners(incident_data)

            # handle closed issue in XDR and handle outgoing error entry
            entries = [handle_incoming_closing_incident(incident_data)]

            reformatted_entries = []
            for entry in entries:
                if entry:
                    reformatted_entries.append(entry)

            incident_data['in_mirror_error'] = ''

            return GetRemoteDataResponse(
                mirrored_object=incident_data,
                entries=reformatted_entries
            )

        else:  # no need to update this incident
            incident_data = {
                'id': remote_args.remote_incident_id,
                'in_mirror_error': ""
            }

            return GetRemoteDataResponse(
                mirrored_object=incident_data,
                entries=[]
            )

    except Exception as e:
        demisto.debug(f"Error in XDR incoming mirror for incident {remote_args.remote_incident_id} \n"
                      f"Error message: {str(e)}")

        if "Rate limit exceeded" in str(e):
            return_error("API rate limit")

        if incident_data:
            incident_data['in_mirror_error'] = str(e)
            sort_all_list_incident_fields(incident_data)

            # deleting creation time as it keeps updating in the system
            del incident_data['creation_time']

        else:
            incident_data = {
                'id': remote_args.remote_incident_id,
                'in_mirror_error': str(e)
            }

        return GetRemoteDataResponse(
            mirrored_object=incident_data,
            entries=[]
        )


def handle_outgoing_incident_owner_sync(update_args):
    if 'owner' in update_args and demisto.params().get('sync_owners'):
        if update_args.get('owner'):
            user_info = demisto.findUser(username=update_args.get('owner'))
            if user_info:
                update_args['assigned_user_mail'] = user_info.get('email')
        else:
            # handle synced unassignment
            update_args['assigned_user_mail'] = None


def handle_user_unassignment(update_args):
    if ('assigned_user_mail' in update_args and update_args.get('assigned_user_mail') in ['None', 'null', '', None]) \
            or ('assigned_user_pretty_name' in update_args
                and update_args.get('assigned_user_pretty_name') in ['None', 'null', '', None]):
        update_args['unassign_user'] = 'true'
        update_args['assigned_user_mail'] = None
        update_args['assigned_user_pretty_name'] = None


def handle_outgoing_issue_closure(update_args, inc_status):
    if inc_status == 2:
        update_args['status'] = XSOAR_RESOLVED_STATUS_TO_XDR.get(update_args.get('closeReason', 'Other'))
        demisto.debug(f"Closing Remote XDR incident with status {update_args['status']}")
        update_args['resolve_comment'] = update_args.get('closeNotes', '')


def get_update_args(delta, inc_status):
    """Change the updated field names to fit the update command"""
    update_args = delta
    handle_outgoing_incident_owner_sync(update_args)
    handle_user_unassignment(update_args)
    if update_args.get('closingUserId'):
        handle_outgoing_issue_closure(update_args, inc_status)
    return update_args


def update_remote_system_command(client, args):
    remote_args = UpdateRemoteSystemArgs(args)

    if remote_args.delta:
        demisto.debug(f'Got the following delta keys {str(list(remote_args.delta.keys()))} to update XDR '
                      f'incident {remote_args.remote_incident_id}')
    try:
        if remote_args.incident_changed:
            update_args = get_update_args(remote_args.delta, remote_args.inc_status)

            update_args['incident_id'] = remote_args.remote_incident_id
            demisto.debug(f'Sending incident with remote ID [{remote_args.remote_incident_id}] to XDR\n')
            update_incident_command(client, update_args)

        else:
            demisto.debug(f'Skipping updating remote incident fields [{remote_args.remote_incident_id}] '
                          f'as it is not new nor changed')

        return remote_args.remote_incident_id

    except Exception as e:
        demisto.debug(f"Error in XDR outgoing mirror for incident {remote_args.remote_incident_id} \n"
                      f"Error message: {str(e)}")

        return remote_args.remote_incident_id


def fetch_incidents(client, first_fetch_time, integration_instance, last_run: dict = None, max_fetch: int = 10,
                    statuses: List = []):
    # Get the last fetch time, if exists
    last_fetch = last_run.get('time') if isinstance(last_run, dict) else None
    incidents_from_previous_run = last_run.get('incidents_from_previous_run', []) if isinstance(last_run,
                                                                                                dict) else []

    # Handle first time fetch, fetch incidents retroactively
    if last_fetch is None:
        last_fetch, _ = parse_date_range(first_fetch_time, to_timestamp=True)

    incidents = []
    if incidents_from_previous_run:
        raw_incidents = incidents_from_previous_run
    else:
        if statuses:
            raw_incidents = []
            for status in statuses:
                raw_incidents += client.get_incidents(gte_creation_time_milliseconds=last_fetch, status=status,
                                                      limit=max_fetch, sort_by_creation_time='asc')
            raw_incidents = sorted(raw_incidents, key=lambda inc: inc['creation_time'])
        else:
            raw_incidents = client.get_incidents(gte_creation_time_milliseconds=last_fetch, limit=max_fetch,
                                                 sort_by_creation_time='asc')

    # save the last 100 modified incidents to the integration context - for mirroring purposes
    client.save_modified_incidents_to_integration_context()

    # maintain a list of non created incidents in a case of a rate limit exception
    non_created_incidents: list = raw_incidents.copy()
    next_run = dict()
    try:
        # The count of incidents, so as not to pass the limit
        count_incidents = 0

        for raw_incident in raw_incidents:
            incident_id = raw_incident.get('incident_id')

            incident_data = get_incident_extra_data_command(client, {"incident_id": incident_id,
                                                                     "alerts_limit": 1000})[2].get('incident')

            sort_all_list_incident_fields(incident_data)

            incident_data['mirror_direction'] = MIRROR_DIRECTION.get(demisto.params().get('mirror_direction', 'None'),
                                                                     None)
            incident_data['mirror_instance'] = integration_instance
            incident_data['last_mirrored_in'] = int(datetime.now().timestamp() * 1000)

            description = raw_incident.get('description')
            occurred = timestamp_to_datestring(raw_incident['creation_time'], TIME_FORMAT + 'Z')
            incident = {
                'name': f'#{incident_id} - {description}',
                'occurred': occurred,
                'rawJSON': json.dumps(incident_data),
            }

            if demisto.params().get('sync_owners') and incident_data.get('assigned_user_mail'):
                incident['owner'] = demisto.findUser(email=incident_data.get('assigned_user_mail')).get('username')

            # Update last run and add incident if the incident is newer than last fetch
            if raw_incident['creation_time'] > last_fetch:
                last_fetch = raw_incident['creation_time']

            incidents.append(incident)
            non_created_incidents.remove(raw_incident)

            count_incidents += 1
            if count_incidents == max_fetch:
                break

    except Exception as e:
        if "Rate limit exceeded" in str(e):
            demisto.info(f"Cortex XDR - rate limit exceeded, number of non created incidents is: "
                         f"'{len(non_created_incidents)}'.\n The incidents will be created in the next fetch")
        else:
            raise

    if non_created_incidents:
        next_run['incidents_from_previous_run'] = non_created_incidents
    else:
        next_run['incidents_from_previous_run'] = []

    next_run['time'] = last_fetch + 1

    return next_run, incidents


def delete_endpoints_command(client: Client, args: Dict[str, str]) -> Tuple[str, Any, Any]:
    endpoint_id_list: list = argToList(args.get('endpoint_ids'))

    client.delete_endpoints(endpoint_id_list)

    return f'Successfully deleted the following endpoints: {args.get("endpoint_ids")}', None, None


def get_policy_command(client: Client, args: Dict[str, str]) -> Tuple[str, dict, Any]:
    endpoint_id = args.get('endpoint_id')

    reply = client.get_policy(endpoint_id)
    context = {'endpoint_id': endpoint_id,
               'policy_name': reply.get('policy_name')}

    return (
        f'The policy name of endpoint: {endpoint_id} is: {reply.get("policy_name")}.',
        {
            f'{INTEGRATION_CONTEXT_BRAND}.Policy(val.endpoint_id == obj.endpoint_id)': context
        },
        reply
    )


def get_endpoint_device_control_violations_command(client: Client, args: Dict[str, str]) -> Tuple[str, dict, Any]:
    endpoint_ids: list = argToList(args.get('endpoint_ids'))
    type_of_violation = args.get('type')
    timestamp_gte: int = arg_to_timestamp(
        arg=args.get('timestamp_gte'),
        arg_name='timestamp_gte'
    )
    timestamp_lte: int = arg_to_timestamp(
        arg=args.get('timestamp_lte'),
        arg_name='timestamp_lte'
    )
    ip_list: list = argToList(args.get('ip_list'))
    vendor: list = argToList(args.get('vendor'))
    vendor_id: list = argToList(args.get('vendor_id'))
    product: list = argToList(args.get('product'))
    product_id: list = argToList(args.get('product_id'))
    serial: list = argToList(args.get('serial'))
    hostname: list = argToList(args.get('hostname'))
    violation_id_list: list = argToList(args.get('violation_id_list', ''))
    username: list = argToList(args.get('username'))

    violation_ids = [arg_to_int(arg=item, arg_name=str(item)) for item in violation_id_list]

    reply = client.get_endpoint_device_control_violations(
        endpoint_ids=endpoint_ids,
        type_of_violation=[type_of_violation],
        timestamp_gte=timestamp_gte,
        timestamp_lte=timestamp_lte,
        ip_list=ip_list,
        vendor=vendor,
        vendor_id=vendor_id,
        product=product,
        product_id=product_id,
        serial=serial,
        hostname=hostname,
        violation_ids=violation_ids,
        username=username
    )

    headers = ['date', 'hostname', 'platform', 'username', 'ip', 'type', 'violation_id', 'vendor', 'product',
               'serial']
    violations: list = copy.deepcopy(reply.get('violations'))  # type: ignore
    for violation in violations:
        timestamp: str = violation.get('timestamp')
        violation['date'] = timestamp_to_datestring(timestamp, TIME_FORMAT)

    return (
        tableToMarkdown(name='Endpoint Device Control Violation', t=violations, headers=headers,
                        headerTransform=string_to_table_header, removeNull=True),
        {
            f'{INTEGRATION_CONTEXT_BRAND}.EndpointViolations(val.violation_id==obj.violation_id)': violations
        },
        reply
    )


def retrieve_files_command(client: Client, args: Dict[str, str]) -> Tuple[str, dict, Any]:
    endpoint_id_list: list = argToList(args.get('endpoint_ids'))
    windows: list = argToList(args.get('windows_file_paths'))
    linux: list = argToList(args.get('linux_file_paths'))
    macos: list = argToList(args.get('mac_file_paths'))
    file_path_list: list = argToList(args.get('generic_file_path'))
    incident_id: Optional[int] = arg_to_number(args.get('incident_id'))

    reply = client.retrieve_file(
        endpoint_id_list=endpoint_id_list,
        windows=windows,
        linux=linux,
        macos=macos,
        file_path_list=file_path_list,
        incident_id=incident_id
    )

    result = {'action_id': reply.get('action_id')}
    return (
        tableToMarkdown(name='Retrieve files', t=result, headerTransform=string_to_table_header),
        {
            f'{INTEGRATION_CONTEXT_BRAND}.RetrievedFiles(val.action_id == obj.action_id)': result
        },
        reply
    )


def retrieve_file_details_command(client: Client, args):
    action_id_list = argToList(args.get('action_id', ''))
    action_id_list = [arg_to_int(arg=item, arg_name=str(item)) for item in action_id_list]

    result = []
    raw_result = []
    file_results = []
    endpoints_count = 0
    retrived_files_count = 0

    for action_id in action_id_list:
        data = client.retrieve_file_details(action_id)
        raw_result.append(data)

        for endpoint, link in data.items():
            endpoints_count += 1
            obj = {
                'action_id': action_id,
                'endpoint_id': endpoint
            }
            if link:
                retrived_files_count += 1
                obj['file_link'] = link
                file = client.get_file(file_link=link)
                file_results.append(fileResult(filename=f'{endpoint}_{retrived_files_count}.zip', data=file))
            result.append(obj)

    hr = f'### Action id : {args.get("action_id", "")} \n Retrieved {retrived_files_count} files from ' \
         f'{endpoints_count} endpoints. \n To get the exact action status run the xdr-action-status-get command'

    return_entry = {'Type': entryTypes['note'],
                    'ContentsFormat': formats['json'],
                    'Contents': raw_result,
                    'HumanReadable': hr,
                    'ReadableContentsFormat': formats['markdown'],
                    'EntryContext': {}
                    }
    return return_entry, file_results


def get_scripts_command(client: Client, args: Dict[str, str]) -> Tuple[str, dict, Any]:
    script_name: list = argToList(args.get('script_name'))
    description: list = argToList(args.get('description'))
    created_by: list = argToList(args.get('created_by'))
    windows_supported = args.get('windows_supported')
    linux_supported = args.get('linux_supported')
    macos_supported = args.get('macos_supported')
    is_high_risk = args.get('is_high_risk')
    offset = arg_to_int(arg=args.get('offset', 0), arg_name='offset')
    limit = arg_to_int(arg=args.get('limit', 50), arg_name='limit')

    result = client.get_scripts(
        name=script_name,
        description=description,
        created_by=created_by,
        windows_supported=[windows_supported],
        linux_supported=[linux_supported],
        macos_supported=[macos_supported],
        is_high_risk=[is_high_risk]
    )
    scripts = copy.deepcopy(result.get('scripts')[offset:(offset + limit)])  # type: ignore
    for script in scripts:
        timestamp = script.get('modification_date')
        script['modification_date_timestamp'] = timestamp
        script['modification_date'] = timestamp_to_datestring(timestamp, TIME_FORMAT)
    headers: list = ['name', 'description', 'script_uid', 'modification_date', 'created_by',
                     'windows_supported', 'linux_supported', 'macos_supported', 'is_high_risk']

    return (
        tableToMarkdown(name='Scripts', t=scripts, headers=headers, removeNull=True,
                        headerTransform=string_to_table_header),
        {
            f'{INTEGRATION_CONTEXT_BRAND}.Scripts(val.script_uid == obj.script_uid)': scripts
        },
        result
    )


def get_script_metadata_command(client: Client, args: Dict[str, str]) -> Tuple[str, dict, Any]:
    script_uid = args.get('script_uid')

    reply = client.get_script_metadata(script_uid)
    script_metadata = copy.deepcopy(reply)

    timestamp = script_metadata.get('modification_date')
    script_metadata['modification_date_timestamp'] = timestamp
    script_metadata['modification_date'] = timestamp_to_datestring(timestamp, TIME_FORMAT)

    return (
        tableToMarkdown(name='Script Metadata', t=script_metadata, removeNull=True,
                        headerTransform=string_to_table_header),
        {
            f'{INTEGRATION_CONTEXT_BRAND}.ScriptMetadata(val.script_uid == obj.script_uid)': reply
        },
        reply
    )


def get_script_code_command(client: Client, args: Dict[str, str]) -> Tuple[str, dict, Any]:
    script_uid = args.get('script_uid')

    reply = client.get_script_code(script_uid)
    context = {
        'script_uid': script_uid,
        'code': reply
    }

    return (
        f'### Script code: \n ``` {str(reply)} ```',
        {
            f'{INTEGRATION_CONTEXT_BRAND}.ScriptCode(val.script_uid == obj.script_uid)': context
        },
        reply
    )


def action_status_get_command(client: Client, args) -> Tuple[str, Any, Any]:
    action_id_list = argToList(args.get('action_id', ''))
    action_id_list = [arg_to_int(arg=item, arg_name=str(item)) for item in action_id_list]

    result = []
    for action_id in action_id_list:
        data = client.action_status_get(action_id)

        for endpoint_id, status in data.items():
            result.append({
                'action_id': action_id,
                'endpoint_id': endpoint_id,
                'status': status
            })

    return (
        tableToMarkdown(name='Get Action Status', t=result, removeNull=True),
        {
            f'{INTEGRATION_CONTEXT_BRAND}.GetActionStatus(val.action_id == obj.action_id)': result
        },
        result
    )


def run_script_command(client: Client, args: Dict) -> CommandResults:
    script_uid = args.get('script_uid')
    endpoint_ids = argToList(args.get('endpoint_ids'))
    timeout = arg_to_number(args.get('timeout', 600)) or 600
    incident_id = arg_to_number(args.get('incident_id'))
    if parameters := args.get('parameters'):
        try:
            parameters = json.loads(parameters)
        except json.decoder.JSONDecodeError as e:
            raise ValueError(f'The parameters argument is not in a valid JSON structure:\n{e}')
    else:
        parameters = {}
    response = client.run_script(script_uid, endpoint_ids, parameters, timeout, incident_id=incident_id)
    reply = response.get('reply')
    return CommandResults(
        readable_output=tableToMarkdown('Run Script', reply),
        outputs_prefix=f'{INTEGRATION_CONTEXT_BRAND}.ScriptRun',
        outputs_key_field='action_id',
        outputs=reply,
        raw_response=response,
    )


def run_snippet_code_script_command(client: Client, args: Dict) -> CommandResults:
    snippet_code = args.get('snippet_code')
    endpoint_ids = argToList(args.get('endpoint_ids'))
    incident_id = arg_to_number(args.get('incident_id'))
    response = client.run_snippet_code_script(snippet_code=snippet_code, endpoint_ids=endpoint_ids, incident_id=incident_id)
    reply = response.get('reply')
    return CommandResults(
        readable_output=tableToMarkdown('Run Snippet Code Script', reply),
        outputs_prefix=f'{INTEGRATION_CONTEXT_BRAND}.ScriptRun',
        outputs_key_field='action_id',
        outputs=reply,
        raw_response=response,
    )


def get_script_execution_status_command(client: Client, args: Dict) -> List[CommandResults]:
    action_ids = argToList(args.get('action_id', ''))
    command_results = []
    for action_id in action_ids:
        response = client.get_script_execution_status(action_id)
        reply = response.get('reply')
        reply['action_id'] = int(action_id)
        command_results.append(CommandResults(
            readable_output=tableToMarkdown(f'Script Execution Status - {action_id}', reply),
            outputs_prefix=f'{INTEGRATION_CONTEXT_BRAND}.ScriptStatus',
            outputs_key_field='action_id',
            outputs=reply,
            raw_response=response,
        ))
    return command_results


def get_script_execution_results_command(client: Client, args: Dict) -> List[CommandResults]:
    action_ids = argToList(args.get('action_id', ''))
    command_results = []
    for action_id in action_ids:
        response = client.get_script_execution_results(action_id)
        results = response.get('reply', {}).get('results')
        context = {
            'action_id': int(action_id),
            'results': results,
        }
        command_results.append(CommandResults(
            readable_output=tableToMarkdown(f'Script Execution Results - {action_id}', results),
            outputs_prefix=f'{INTEGRATION_CONTEXT_BRAND}.ScriptResult',
            outputs_key_field='action_id',
            outputs=context,
            raw_response=response,
        ))
    return command_results


def get_script_execution_result_files_command(client: Client, args: Dict) -> Dict:
    action_id = args.get('action_id', '')
    endpoint_id = args.get('endpoint_id')
    file_response = client.get_script_execution_result_files(action_id, endpoint_id)
    try:
        filename = file_response.headers.get('Content-Disposition').split('attachment; filename=')[1]
    except Exception as e:
        demisto.debug(f'Failed extracting filename from response headers - [{str(e)}]')
        filename = action_id + '.zip'
    return fileResult(filename, file_response.content)


def run_script_execute_commands_command(client: Client, args: Dict) -> CommandResults:
    endpoint_ids = argToList(args.get('endpoint_ids'))
    incident_id = arg_to_number(args.get('incident_id'))
    timeout = arg_to_number(args.get('timeout', 600)) or 600
    parameters = {'commands_list': argToList(args.get('commands'))}
    response = client.run_script('a6f7683c8e217d85bd3c398f0d3fb6bf', endpoint_ids, parameters, timeout, incident_id)
    reply = response.get('reply')
    return CommandResults(
        readable_output=tableToMarkdown('Run Script Execute Commands', reply),
        outputs_prefix=f'{INTEGRATION_CONTEXT_BRAND}.ScriptRun',
        outputs_key_field='action_id',
        outputs=reply,
        raw_response=response,
    )


def run_script_delete_file_command(client: Client, args: Dict) -> List[CommandResults]:
    endpoint_ids = argToList(args.get('endpoint_ids'))
    incident_id = arg_to_number(args.get('incident_id'))
    timeout = arg_to_number(args.get('timeout', 600)) or 600
    file_paths = argToList(args.get('file_path'))
    all_files_response = []
    for file_path in file_paths:
        parameters = {'file_path': file_path}
        response = client.run_script('548023b6e4a01ec51a495ba6e5d2a15d', endpoint_ids, parameters, timeout, incident_id)
        reply = response.get('reply')
        all_files_response.append(CommandResults(
            readable_output=tableToMarkdown(f'Run Script Delete File on {file_path}', reply),
            outputs_prefix=f'{INTEGRATION_CONTEXT_BRAND}.ScriptRun',
            outputs_key_field='action_id',
            outputs=reply,
            raw_response=response,
        ))
    return all_files_response


def run_script_file_exists_command(client: Client, args: Dict) -> List[CommandResults]:
    endpoint_ids = argToList(args.get('endpoint_ids'))
    incident_id = arg_to_number(args.get('incident_id'))
    timeout = arg_to_number(args.get('timeout', 600)) or 600
    file_paths = argToList(args.get('file_path'))
    all_files_response = []
    for file_path in file_paths:
        parameters = {'path': file_path}
        response = client.run_script('414763381b5bfb7b05796c9fe690df46', endpoint_ids, parameters, timeout, incident_id)
        reply = response.get('reply')
        all_files_response.append(CommandResults(
            readable_output=tableToMarkdown(f'Run Script File Exists on {file_path}', reply),
            outputs_prefix=f'{INTEGRATION_CONTEXT_BRAND}.ScriptRun',
            outputs_key_field='action_id',
            outputs=reply,
            raw_response=response,
        ))
    return all_files_response


def run_script_kill_process_command(client: Client, args: Dict) -> List[CommandResults]:
    endpoint_ids = argToList(args.get('endpoint_ids'))
    incident_id = arg_to_number(args.get('incident_id'))
    timeout = arg_to_number(args.get('timeout', 600)) or 600
    processes_names = argToList(args.get('process_name'))
    all_processes_response = []
    for process_name in processes_names:
        parameters = {'process_name': process_name}
        response = client.run_script('fd0a544a99a9421222b4f57a11839481', endpoint_ids, parameters, timeout, incident_id)
        reply = response.get('reply')
        all_processes_response.append(CommandResults(
            readable_output=tableToMarkdown(f'Run Script Kill Process on {process_name}', reply),
            outputs_prefix=f'{INTEGRATION_CONTEXT_BRAND}.ScriptRun',
            outputs_key_field='action_id',
            outputs=reply,
            raw_response=response,
        ))

    return all_processes_response


def get_endpoints_by_status_command(client: Client, args: Dict) -> CommandResults:
    status = args.get('status')

    last_seen_gte = arg_to_timestamp(
        arg=args.get('last_seen_gte'),
        arg_name='last_seen_gte'
    )

    last_seen_lte = arg_to_timestamp(
        arg=args.get('last_seen_lte'),
        arg_name='last_seen_lte'
    )

    endpoints_count, raw_res = client.get_endpoints_by_status(status, last_seen_gte=last_seen_gte, last_seen_lte=last_seen_lte)

    ec = {'status': status, 'count': endpoints_count}

    return CommandResults(
        readable_output=f'{status} endpoints count: {endpoints_count}',
        outputs_prefix=f'{INTEGRATION_CONTEXT_BRAND}.EndpointsStatus',
        outputs_key_field='status',
        outputs=ec,
        raw_response=raw_res)


def main():
    """
    Executes an integration command
    """
    LOG(f'Command being called is {demisto.command()}')

    api_key = demisto.params().get('apikey')
    api_key_id = demisto.params().get('apikey_id')
    first_fetch_time = demisto.params().get('fetch_time', '3 days')
    base_url = urljoin(demisto.params().get('url'), '/public_api/v1')
    proxy = demisto.params().get('proxy')
    verify_cert = not demisto.params().get('insecure', False)
    statuses = demisto.params().get('status')

    try:
        timeout = int(demisto.params().get('timeout', 120))
    except ValueError as e:
        demisto.debug(f'Failed casting timeout parameter to int, falling back to 120 - {e}')
        timeout = 120
    try:
        max_fetch = int(demisto.params().get('max_fetch', 10))
    except ValueError as e:
        demisto.debug(f'Failed casting max fetch parameter to int, falling back to 10 - {e}')
        max_fetch = 10

    nonce = "".join([secrets.choice(string.ascii_letters + string.digits) for _ in range(64)])
    timestamp = str(int(datetime.now(timezone.utc).timestamp()) * 1000)
    auth_key = "%s%s%s" % (api_key, nonce, timestamp)
    auth_key = auth_key.encode("utf-8")
    api_key_hash = hashlib.sha256(auth_key).hexdigest()

    headers = {
        "x-xdr-timestamp": timestamp,
        "x-xdr-nonce": nonce,
        "x-xdr-auth-id": str(api_key_id),
        "Authorization": api_key_hash
    }

    client = Client(
        base_url=base_url,
        proxy=proxy,
        verify=verify_cert,
        headers=headers,
        timeout=timeout
    )

    args = demisto.args()

    try:
        if demisto.command() == 'test-module':
            client.test_module(first_fetch_time)
            demisto.results('ok')

        elif demisto.command() == 'fetch-incidents':
            integration_instance = demisto.integrationInstance()
            next_run, incidents = fetch_incidents(client, first_fetch_time, integration_instance, demisto.getLastRun(),
                                                  max_fetch, statuses)
            demisto.setLastRun(next_run)
            demisto.incidents(incidents)

        elif demisto.command() == 'xdr-get-incidents':
            return_outputs(*get_incidents_command(client, args))

        elif demisto.command() == 'xdr-get-incident-extra-data':
            return_outputs(*get_incident_extra_data_command(client, args))

        elif demisto.command() == 'xdr-update-incident':
            return_outputs(*update_incident_command(client, args))

        elif demisto.command() == 'xdr-get-endpoints':
            return_outputs(*get_endpoints_command(client, args))

        elif demisto.command() == 'xdr-insert-parsed-alert':
            return_outputs(*insert_parsed_alert_command(client, args))

        elif demisto.command() == 'xdr-insert-cef-alerts':
            return_outputs(*insert_cef_alerts_command(client, args))

        elif demisto.command() == 'xdr-isolate-endpoint':
            return_outputs(*isolate_endpoint_command(client, args))

        elif demisto.command() == 'xdr-unisolate-endpoint':
            return_outputs(*unisolate_endpoint_command(client, args))

        elif demisto.command() == 'xdr-get-distribution-url':
            return_outputs(*get_distribution_url_command(client, args))

        elif demisto.command() == 'xdr-get-create-distribution-status':
            return_outputs(*get_distribution_status_command(client, args))

        elif demisto.command() == 'xdr-get-distribution-versions':
            return_outputs(*get_distribution_versions_command(client))

        elif demisto.command() == 'xdr-create-distribution':
            return_outputs(*create_distribution_command(client, args))

        elif demisto.command() == 'xdr-get-audit-management-logs':
            return_outputs(*get_audit_management_logs_command(client, args))

        elif demisto.command() == 'xdr-get-audit-agent-reports':
            return_outputs(*get_audit_agent_reports_command(client, args))

        elif demisto.command() == 'xdr-blacklist-files':
            return_outputs(*blacklist_files_command(client, args))

        elif demisto.command() == 'xdr-whitelist-files':
            return_outputs(*whitelist_files_command(client, args))

        elif demisto.command() == 'xdr-quarantine-files':
            return_outputs(*quarantine_files_command(client, args))

        elif demisto.command() == 'xdr-get-quarantine-status':
            return_outputs(*get_quarantine_status_command(client, args))

        elif demisto.command() == 'xdr-restore-file':
            return_outputs(*restore_file_command(client, args))

        elif demisto.command() == 'xdr-endpoint-scan':
            return_outputs(*endpoint_scan_command(client, args))

        elif demisto.command() == 'xdr-endpoint-scan-abort':
            return_outputs(*endpoint_scan_abort_command(client, args))

        elif demisto.command() == 'get-mapping-fields':
            return_results(get_mapping_fields_command())

        elif demisto.command() == 'get-remote-data':
            return_results(get_remote_data_command(client, args))

        elif demisto.command() == 'update-remote-system':
            return_results(update_remote_system_command(client, args))

        elif demisto.command() == 'xdr-delete-endpoints':
            return_outputs(*delete_endpoints_command(client, args))

        elif demisto.command() == 'xdr-get-policy':
            return_outputs(*get_policy_command(client, args))

        elif demisto.command() == 'xdr-get-endpoint-device-control-violations':
            return_outputs(*get_endpoint_device_control_violations_command(client, args))

        elif demisto.command() == 'xdr-retrieve-files':
            return_outputs(*retrieve_files_command(client, args))

        elif demisto.command() == 'xdr-retrieve-file-details':
            return_entry, file_results = retrieve_file_details_command(client, args)
            demisto.results(return_entry)
            if file_results:
                demisto.results(file_results)

        elif demisto.command() == 'xdr-get-scripts':
            return_outputs(*get_scripts_command(client, args))

        elif demisto.command() == 'xdr-get-script-metadata':
            return_outputs(*get_script_metadata_command(client, args))

        elif demisto.command() == 'xdr-get-script-code':
            return_outputs(*get_script_code_command(client, args))

        elif demisto.command() == 'xdr-action-status-get':
            return_outputs(*action_status_get_command(client, args))

        elif demisto.command() == 'get-modified-remote-data':
            return_results(get_modified_remote_data_command(client, demisto.args()))

        elif demisto.command() == 'xdr-run-script':
            return_results(run_script_command(client, args))

        elif demisto.command() == 'xdr-run-snippet-code-script':
            return_results(run_snippet_code_script_command(client, args))

        elif demisto.command() == 'xdr-get-script-execution-status':
            return_results(get_script_execution_status_command(client, args))

        elif demisto.command() == 'xdr-get-script-execution-results':
            return_results(get_script_execution_results_command(client, args))

        elif demisto.command() == 'xdr-get-script-execution-result-files':
            return_results(get_script_execution_result_files_command(client, args))

        elif demisto.command() == 'xdr-run-script-execute-commands':
            return_results(run_script_execute_commands_command(client, args))

        elif demisto.command() == 'xdr-run-script-delete-file':
            return_results(run_script_delete_file_command(client, args))

        elif demisto.command() == 'xdr-run-script-file-exists':
            return_results(run_script_file_exists_command(client, args))

        elif demisto.command() == 'xdr-run-script-kill-process':
            return_results(run_script_kill_process_command(client, args))

        elif demisto.command() == 'endpoint':
            return_results(endpoint_command(client, args))

        elif demisto.command() == 'xdr-get-endpoints-by-status':
            return_results(get_endpoints_by_status_command(client, args))

    except Exception as err:
        if demisto.command() == 'fetch-incidents':
            LOG(str(err))
            raise

        demisto.error(traceback.format_exc())
        return_error(str(err))


if __name__ in ('__main__', '__builtin__', 'builtins'):
    main()<|MERGE_RESOLUTION|>--- conflicted
+++ resolved
@@ -1941,11 +1941,8 @@
 
 def isolate_endpoint_command(client, args):
     endpoint_id = args.get('endpoint_id')
-<<<<<<< HEAD
     disconnected_should_return_error = not argToBoolean(args.get('suppress_disconnected_endpoint_error', False))
-=======
     incident_id = arg_to_number(args.get('incident_id'))
->>>>>>> 2c127b64
     endpoint = client.get_endpoints(endpoint_id_list=[endpoint_id])
     if len(endpoint) == 0:
         raise ValueError(f'Error: Endpoint {endpoint_id} was not found')
@@ -1992,12 +1989,9 @@
 
 def unisolate_endpoint_command(client, args):
     endpoint_id = args.get('endpoint_id')
-<<<<<<< HEAD
+    incident_id = arg_to_number(args.get('incident_id'))
+
     disconnected_should_return_error = not argToBoolean(args.get('suppress_disconnected_endpoint_error', False))
-=======
-    incident_id = arg_to_number(args.get('incident_id'))
-
->>>>>>> 2c127b64
     endpoint = client.get_endpoints(endpoint_id_list=[endpoint_id])
     if len(endpoint) == 0:
         raise ValueError(f'Error: Endpoint {endpoint_id} was not found')
@@ -2291,14 +2285,8 @@
     comment = args.get('comment')
     incident_id = arg_to_number(args.get('incident_id'))
 
-<<<<<<< HEAD
-    res = client.blacklist_files(hash_list=hash_list, comment=comment)
-    if isinstance(res, dict) and res.get(
-            'err_extra') != "All hashes have already been added to the allow or block list":
-=======
     res = client.blacklist_files(hash_list=hash_list, comment=comment, incident_id=incident_id)
     if isinstance(res, dict) and res.get('err_extra') != "All hashes have already been added to the allow or block list":
->>>>>>> 2c127b64
         raise ValueError(res)
     markdown_data = [{'fileHash': file_hash} for file_hash in hash_list]
 
