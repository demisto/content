--- conflicted
+++ resolved
@@ -1270,7 +1270,27 @@
     assert str(e.value) == 'Incident 1 is not found'
 
 
-<<<<<<< HEAD
+def test_sort_all_incident_data_fields_fetch_case_get_multiple_incidents_extra_data_format(mocker):
+    """
+    Given:
+        -  raw incident in get_incident_extra_data format- alerts and artifacts not in
+        incident data information
+    When
+        - Running sort_all_list_incident_fields
+    Then
+        - Verify that alerts and artifacts are found.
+    """
+    from CortexXDRIR import sort_incident_data, sort_all_list_incident_fields
+    incident_case_get_multiple_incidents_extra_data = load_test_data('./test_data/get_multiple_incidents_extra_data.json')\
+        .get('reply').get('incidents')[0]
+    incident_data = sort_incident_data(incident_case_get_multiple_incidents_extra_data)
+    sort_all_list_incident_fields(incident_data)
+    assert incident_data.get('alerts')
+    assert incident_data.get('incident_sources') == ['XDR Agent']
+    assert incident_data.get('status') == 'new'
+    assert len(incident_data.get('file_artifacts')) == 1
+    
+    
 def test_update_alerts_in_xdr_command_expected_result(mocker):
     """
     Given:
@@ -1438,25 +1458,4 @@
             "Authorization": 123,
         }
         client.update_alerts_in_xdr_request(alerts_ids, severity, status, comment)
-    assert e.value.message == "Parse Error. Response not in format, can't find reply key."
-=======
-def test_sort_all_incident_data_fields_fetch_case_get_multiple_incidents_extra_data_format(mocker):
-    """
-    Given:
-        -  raw incident in get_incident_extra_data format- alerts and artifacts not in
-        incident data information
-    When
-        - Running sort_all_list_incident_fields
-    Then
-        - Verify that alerts and artifacts are found.
-    """
-    from CortexXDRIR import sort_incident_data, sort_all_list_incident_fields
-    incident_case_get_multiple_incidents_extra_data = load_test_data('./test_data/get_multiple_incidents_extra_data.json')\
-        .get('reply').get('incidents')[0]
-    incident_data = sort_incident_data(incident_case_get_multiple_incidents_extra_data)
-    sort_all_list_incident_fields(incident_data)
-    assert incident_data.get('alerts')
-    assert incident_data.get('incident_sources') == ['XDR Agent']
-    assert incident_data.get('status') == 'new'
-    assert len(incident_data.get('file_artifacts')) == 1
->>>>>>> 933174a0
+    assert e.value.message == "Parse Error. Response not in format, can't find reply key."