--- conflicted
+++ resolved
@@ -1579,128 +1579,4 @@
         'statusCode': 200
     }
     mocker.patch.object(demisto, 'internalHttpRequest', return_value=mock_response)
-<<<<<<< HEAD
-    assert get_xsoar_close_reasons() == list(XSOAR_RESOLVED_STATUS_TO_XDR.keys()) + ['CustomReason1', 'CustomReason 2', 'Foo']
-=======
-    assert get_xsoar_close_reasons() == list(XSOAR_RESOLVED_STATUS_TO_XDR.keys()) + ['CustomReason1', 'CustomReason 2', 'Foo']
-
-
-def test_get_modified_remote_data_xdr_delay(mocker):
-    """
-    Given:
-        - an XDR client
-        - arguments - lastUpdate time
-        - raw incidents (result of client.get_incidents)
-        - xdr_delay
-    When
-        - running get_modified_remote_data_command
-    Then
-        - the method is returning a list of incidents IDs that were modified after adding xdr_delay
-    """
-    from CortexXDRIR import get_modified_remote_data_command, Client
-    from CommonServerPython import BaseClient
-
-    empty_res = {
-        "reply": {
-            "total_count": 0,
-            "result_count": 0,
-            "incidents": [],
-            "restricted_incident_ids": []
-        }
-    }
-    args = {
-        'lastUpdate': '2020-11-18T13:16:52.005381+02:00',
-    }
-    get_incidents_list_response = load_test_data('./test_data/get_incidents_list.json')
-    mocker.patch.object(demisto,
-                        'getIntegrationContext',
-                        )
-    mocker.patch.object(BaseClient, "_http_request", return_value=empty_res)
-    client = Client(
-        base_url=f'{XDR_URL}/public_api/v1', verify=False, timeout=120, proxy=False)
-    incidents_response, last_time_stamp = get_modified_remote_data_command(client,
-                                                                           args,
-                                                                           '2020-11-18T13:16:52.005381+02:00',
-                                                                           )
-
-    assert not incidents_response.modified_incident_ids
-    assert last_time_stamp == '2020-11-18 11:16:52.006+02:00'
-
-    mocker.patch.object(BaseClient, "_http_request", return_value=get_incidents_list_response)
-    incidents_response, last_time_stamp = get_modified_remote_data_command(client,
-                                                                           args,
-                                                                           '2020-11-18T13:16:52.005381+02:00',
-                                                                           xdr_delay=5)
-
-    assert last_time_stamp == '2020-11-18 11:12:52.006+02:00'
-    assert incidents_response.modified_incident_ids == ['1', '2']
-
-
-@freeze_time('1970-01-01 00:00:00.100')
-def test_fetch_incidents_dedup():
-    """
-    Unit test to verify that incidents that occur in the same instant are not not missed or duplicated.
-
-    Given:
-        - Two incidents occur in the same instant.
-    When:
-        - Fetching incidents.
-    Then:
-        - Assert no incidents are missed or duplicated.
-    """
-    from CortexXDRIR import fetch_incidents
-
-    last_run = {}
-
-    class MockClient:
-
-        incidents = load_test_data('./test_data/get_incidents_list_dedup.json')
-
-        def save_modified_incidents_to_integration_context(self): ...
-
-        def get_multiple_incidents_extra_data(self, gte_creation_time_milliseconds=0, limit=100, **_):
-            return [
-                inc for inc in self.incidents
-                if inc['creation_time'] >= gte_creation_time_milliseconds
-            ][:limit]
-
-    mock_client = MockClient()
-
-    last_run, result_1 = fetch_incidents(
-        client=mock_client,
-        first_fetch_time='3 days',
-        integration_instance={},
-        exclude_artifacts=True,
-        last_run=last_run,
-        max_fetch=2,
-    )
-
-    assert 'XDR Incident 1' in result_1[0]['name']
-    assert 'XDR Incident 2' in result_1[1]['name']
-    assert last_run['incidents_at_last_timestamp'] == ['2']
-
-    last_run, result_2 = fetch_incidents(
-        client=mock_client,
-        first_fetch_time='3 days',
-        integration_instance={},
-        exclude_artifacts=True,
-        last_run=last_run,
-        max_fetch=3,
-    )
-
-    assert 'XDR Incident 3' in result_2[0]['name']
-    assert 'XDR Incident 4' in result_2[1]['name']
-    assert last_run['incidents_at_last_timestamp'] == ['4']
-
-    # run empty test and assert last_run['incidents_at_last_timestamp'] stays the same
-    last_run, result_2 = fetch_incidents(
-        client=mock_client,
-        first_fetch_time='3 days',
-        integration_instance={},
-        exclude_artifacts=True,
-        last_run=last_run,
-        max_fetch=0,
-    )
-
-    assert last_run['incidents_at_last_timestamp'] == ['4']
->>>>>>> ac61416b
+    assert get_xsoar_close_reasons() == list(XSOAR_RESOLVED_STATUS_TO_XDR.keys()) + ['CustomReason1', 'CustomReason 2', 'Foo']