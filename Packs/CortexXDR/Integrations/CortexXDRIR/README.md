--- conflicted
+++ resolved
@@ -817,12 +817,9 @@
 | **Argument Name** | **Description** | **Required** |
 | --- | --- | --- |
 | endpoint_id | The endpoint ID (string) to isolate. You can retrieve the string from the xdr-get-endpoints | Required | 
-<<<<<<< HEAD
 | suppress_disconnected_endpoint_error | Whether to return an error when trying to isolate a disconnected endpoint. When sets to false, a warning will be returned. Possible values are: true, false. Default is True. | Optional | 
 
-=======
 | incident_id | Allows to link the response action to the incident that triggered it. | Optional |
->>>>>>> 2c127b64
 
 ##### Context Output
 
@@ -847,11 +844,8 @@
 | **Argument Name** | **Description** | **Required** |
 | --- | --- | --- |
 | endpoint_id | The endpoint ID (string) for which to reverse the isolation. You can retrieve it from the xdr-get-endpoints | Required | 
-<<<<<<< HEAD
+| incident_id | Allows to link the response action to the incident that triggered it. | Optional |
 | suppress_disconnected_endpoint_error | Whether to return an error when trying to unisolate a disconnected endpoint. When sets to false, a warning will be returned. Possible values are: true, false. Default is True. | Optional | 
-=======
-| incident_id | Allows to link the response action to the incident that triggered it. | Optional |
->>>>>>> 2c127b64
 
 
 ##### Context Output
