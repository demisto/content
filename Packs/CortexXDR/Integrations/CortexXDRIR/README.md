Cortex XDR is the world's first detection and response app that natively integrates network, endpoint, and cloud data to stop sophisticated attacks.
This integration was integrated and tested with version 2.6.5 of Cortex XDR - IR

## Configure Palo Alto Networks Cortex XDR - Investigation and Response on Cortex XSOAR

1. Navigate to **Settings** > **Integrations** > **Servers & Services**.
2. Search for Palo Alto Networks Cortex XDR - Investigation and Response.
3. Click **Add instance** to create and configure a new integration instance.

    | **Parameter** | **Description** | **Required** |
    | --- | --- | --- |
    | Fetch incidents |  | False |
    | Incident type |  | False |
    | Incident Mirroring Direction |  | False |
    | Server URL (copy URL from XDR - click ? to see more info.) |  | True |
    | API Key ID |  | True |
    | API Key |  | True |
    | HTTP Timeout | The timeout of the HTTP requests sent to Cortex XDR API \(in seconds\). | False |
    | Maximum number of incidents per fetch | The maximum number of incidents per fetch. Cannot exceed 100. | False |
    | First fetch timestamp (&lt;number&gt; &lt;time unit&gt;, e.g., 12 hours, 7 days) |  | False |
    | Sync Incident Owners | For Cortex XSOAR version 6.0.0 and above. If selected, for every incident fetched from Cortex XDR to Cortex XSOAR, the incident owners will be synced. Note that once this value is changed and synchronized between the systems, additional changes will not be reflected. For example, if you change the owner in Cortex XSOAR, the new owner will also be changed in Cortex XDR. However, if you now change the owner back in Cortex XDR, this additional change will not be reflected in Cortex XSOAR. In addition, for this change to be reflected, the owners must exist in both Cortex XSOAR and Cortex XDR. | False |
    | Trust any certificate (not secure) |  | False |
    | Use system proxy settings |  | False |
    | Incident Statuses to Fetch | The statuses of the incidents that will be fetched. If no status is provided then incidents of all the statuses will be fetched. Note: An incident whose status was changed to a filtered status after its creation time will not be fetched. | False |

4. Click **Test** to validate the URLs, token, and connection.

## Configuration
---
You need to collect several pieces of information in order to configure the integration on Cortex XSOAR.

#### Generate an API Key and API Key ID
1. In your Cortex XDR platform, go to **Settings**.
2. Click the **+New Key** button in the top right corner.
3. Generate a key of type **Advanced**.
4. Copy and paste the key.
5. From the ID column, copy the Key ID.

#### URL
1. In your Cortex XDR platform, go to **Settings**.
2. Click the **Copy URL** button in the top right corner.

## Playbooks
---
#### Cortex XDR Incident Handling
The playbook syncs and updates new XDR alerts that construct the incident.
It enriches indicators using Threat Intelligence integrations and Palo Alto Networks
AutoFocus. The incident's severity is then updated based on the indicators reputation
and an analyst is assigned for manual investigation. If chosen, automated remediation
with Palo Alto Networks FireWall is initiated. After a manual review by the
SOC analyst, the XDR incident is closed automatically.


## Use Cases
---
- Fetch incidents from XDR
- Enrich incident with alerts and incident from XDR
- Update incident in XDR
- Search for endpoints
- Isolate/unisolate endpoints
- Insert parsed alerts into XDR
- Insert CEF alerts into XDR
- Query for agent audit reports
- Query for audit management logs
- Create distribution
- Get distribution download URL
- Get distribution versions

## Automation
---
To sync incidents between Cortex XSOAR and Cortex XDR, you should use the **XDRSyncScript** script, which you can find in the automation page.

<<<<<<< HEAD
## Configuration
---
You need to collect several pieces of information in order to configure the integration on Cortex XSOAR.

#### Generate an API Key and API Key ID
1. In your Cortex XDR platform, go to **Settings**.
2. Click the **+New Key** button in the top right corner.
3. Generate a key of type **Advanced**.
4. Copy and paste the key.
5. From the ID column, copy the Key ID.

#### URL
1. In your Cortex XDR platform, go to **Settings**.
2. Click the **Copy URL** button in the top right corner.

#### Configure integration parameters
1. Navigate to __Settings__ > __Integrations__ > __Servers & Services__.
2. Search for Cortex XDR - IR.
3. Click __Add instance__ to create and configure a new integration instance.
    * __Name__: a textual name for the integration instance.
    * __Fetch incidents__
    * __Incident type__
    * __Server URL (copy URL from XDR - click ? to see more info.)__
    * __API Key ID__
    * __API Key__
    * __Only fetch starred incidents__
    * __Maximum number of incidents per fetch__
    * __Starred incidents fetch window (&lt;number&gt; &lt;time unit&gt;, e.g., 12 hours, 7 days)__
    * __First fetch timestamp (&lt;number&gt; &lt;time unit&gt;, e.g., 12 hours, 7 days)__
    * __HTTP Timeout__ (default is 120 seconds)
    * __Fetch incident alerts and artifacts__
    * __First fetch timestamp (&lt;number&gt; &lt;time unit&gt;, e.g., 12 hours, 7 days)__
    * __Incidend Mirroring Direction__
    * __Sync Incident Owners__
    * __Trust any certificate (not secure)__
    * __Use system proxy settings__
    * __Incident Statuses to Fetch__
4. Click __Test__ to validate the URLs, token, and connection.
=======
>>>>>>> f77d0ca8
## Fetched Incidents Data
---
```
incident_id:31
creation_time:1564594008755
modification_time:1566339537617
detection_time:null
status:new
severity:low
description:6 'Microsoft Windows RPC Fragment Evasion Attempt' alerts detected by PAN NGFW on 6 hosts
assigned_user_mail:null
assigned_user_pretty_name:null
alert_count:6
low_severity_alert_count:0
med_severity_alert_count:6
high_severity_alert_count:0
user_count:1
host_count:6
notes:null
resolve_comment:null
manual_severity:low
manual_description:null
xdr_url:https://1111.paloaltonetworks.com/incident-view/31
```

* Note: By checking the **Fetch incident alerts and artifacts** integration configuration parameter, fetched incidents will include additional data.

## XDR Incident Mirroring
**Note this feature is available from Cortex XSOAR version 6.0.0**

You can enable incident mirroring between Cortex XSOAR incidents and Cortex XDR incidents.
To setup the mirroring follow these instructions:
1. Navigate to __Settings__ > __Integrations__ > __Servers & Services__.
2. Search for Cortex XDR - IR and select your integration instance.
3. Enable **Fetches incidents**.
4. Under **Mapper (incoming)**, select `XDR - Incoming Mapper`.
5. Under **Mapper (outgoing)**, select `Cortex XDR - Outgoing Mapper`.
6. In the *Incident Mirroring Direction* integration parameter, select in which direction the incidents should be mirrored:
  * Incoming - Any changes in XDR incidents will be reflected in XSOAR incidents.
  * Outgoing - Any changes in XSOAR incidents will be reflected in XDR incidents.
  * Both - Changes in XSOAR and XDR incidents will be reflected in both directions.
  * None - Choose this to turn off incident mirroring.
7. Optional: Check the *Sync Incident Owners* integration parameter to sync the incident owners in both XDR and XSOAR.
  * Note: This feature will only work if the same users are registered in both Cortex XSOAR and Cortex XDR.
8. Newly fetched incidents will be mirrored in the chosen direction.
  * Note: This will not effect existing incidents.

### XDR Mirroring Notes, limitations and Troubleshooting

* While you can mirror changes in incident fields both in and out in each incident, you can only mirror in a single direction at a time. For example:
  If we have an incident with two fields (A and B) in XDR and XSOAR while *Incoming And Outgoing* mirroring is selected: 
   * I can mirror field A from XDR to XSOAR and field B from XSOAR to XDR.
   * I cannot mirror changes from field A in both directions.

  Initially all fields are mirrored in from XDR to XSOAR. Once they are changed in XSOAR, they can only be mirrored out.
* **Do not use the `XDRSyncScript` automation nor any playbook that uses this automation** 
  (e.g `Cortex XDR Incident Sync` or `Cortex XDR incident handling v2`), as it impairs the mirroring functionality.

* When migrating an existing instance to the mirroring feature, or in case the mirroring does not work as expected, make sure that:
   * The default playbook of the *Cortex XDR Incident* incident type is not *Cortex XDR Incident Sync*, change it to a 
     different playbook that does not use `XDRSyncScript`.
   * The XDR integration instance incoming mapper is set to `Cortex XDR - Incoming Mapper` and the outgoing mapper is set to `Cortex XDR - Outgoing Mapper`.

* The API includes a limit rate of 10 API requests per minute. Therefore, in a case of a limit rate exception, the sync loop will stop and will resume from the last incident. 

## Commands
You can execute these commands from the Cortex XSOAR CLI, as part of an automation, or in a playbook.
After you successfully execute a command, a DBot message appears in the War Room with the command details.
### xdr-get-incidents
***
Returns a list of incidents, which you can filter by a list of incident IDs (max. 100), the time the incident was last modified, and the time the incident was created.
If you pass multiple filtering arguments, they will be concatenated using the AND condition. The OR condition is not supported.

<<<<<<< HEAD
### 1. xdr-get-incidents
---
Returns a list of incidents, which you can filter by a list of incident IDs (max. 100), the time the incident was last modified, the time the incident was created and whether the incident is starred or not. If you pass multiple filtering arguments, they will be concatenated using the AND condition. The OR condition is not supported. This command requires at least one query argument.
=======
>>>>>>> f77d0ca8

#### Base Command

`xdr-get-incidents`
#### Input

| **Argument Name** | **Description** | **Required** |
| --- | --- | --- |
| lte_creation_time | A date in the format 2019-12-31T23:59:00. Only incidents that were created on or before the specified date/time will be retrieved. | Optional | 
| gte_creation_time | A date in the format 2019-12-31T23:59:00. Only incidents that were created on or after the specified date/time will be retrieved. | Optional | 
| lte_modification_time | Filters returned incidents that were created on or before the specified date/time, in the format 2019-12-31T23:59:00. | Optional | 
| gte_modification_time | Filters returned incidents that were modified on or after the specified date/time, in the format 2019-12-31T23:59:00. | Optional | 
| incident_id_list | An array or CSV string of incident IDs. | Optional | 
| since_creation_time | Filters returned incidents that were created on or after the specified date/time range, for example, 1 month, 2 days, 1 hour, and so on. | Optional | 
| since_modification_time | Filters returned incidents that were modified on or after the specified date/time range, for example, 1 month, 2 days, 1 hour, and so on. | Optional | 
<<<<<<< HEAD
| sort_by_modification_time | Sorts returned incidents by the date/time that the incident was last modified ("asc" - ascending, "desc" - descending). | Optional | 
| sort_by_creation_time | Sorts returned incidents by the date/time that the incident was created ("asc" - ascending, "desc" - descending). | Optional | 
| page | Page number (for pagination). The default is 0 (the first page). | Optional | 
| limit | Maximum number of incidents to return per page. The default and maximum is 100. | Optional | 
| status | Filters only incidents in the specified status. The options are: new, under_investigation, resolved_known_issue, resolved_false_positive, resolved_true_positive, resolved_security_testing, resolved_other, resolved_auto | Optional |
| starred | Whether the incident is starred or not (Boolean value: true or false). | Optional |
=======
| sort_by_modification_time | Sorts returned incidents by the date/time that the incident was last modified ("asc" - ascending, "desc" - descending). Possible values are: asc, desc. | Optional | 
| sort_by_creation_time | Sorts returned incidents by the date/time that the incident was created ("asc" - ascending, "desc" - descending). Possible values are: asc, desc. | Optional | 
| page | Page number (for pagination). The default is 0 (the first page). Default is 0. | Optional | 
| limit | Maximum number of incidents to return per page. The default and maximum is 100. Default is 100. | Optional | 
| status | Filters only incidents in the specified status. The options are: new, under_investigation, resolved_known_issue, resolved_false_positive, resolved_true_positive resolved_security_testing, resolved_other, resolved_auto. | Optional | 

>>>>>>> f77d0ca8

#### Context Output

| **Path** | **Type** | **Description** |
| --- | --- | --- |
| PaloAltoNetworksXDR.Incident.incident_id | String | Unique ID assigned to each returned incident. | 
| PaloAltoNetworksXDR.Incident.manual_severity | String | Incident severity assigned by the user. This does not affect the calculated severity. Can be "low", "medium", "high" | 
| PaloAltoNetworksXDR.Incident.manual_description | String | Incident description provided by the user. | 
| PaloAltoNetworksXDR.Incident.assigned_user_mail | String | Email address of the assigned user. | 
| PaloAltoNetworksXDR.Incident.high_severity_alert_count | String | Number of alerts with the severity HIGH. | 
| PaloAltoNetworksXDR.Incident.host_count | number | Number of hosts involved in the incident. | 
| PaloAltoNetworksXDR.Incident.xdr_url | String | A link to the incident view on XDR. | 
| PaloAltoNetworksXDR.Incident.assigned_user_pretty_name | String | Full name of the user assigned to the incident. | 
| PaloAltoNetworksXDR.Incident.alert_count | number | Total number of alerts in the incident. | 
| PaloAltoNetworksXDR.Incident.med_severity_alert_count | number | Number of alerts with the severity MEDIUM. | 
| PaloAltoNetworksXDR.Incident.user_count | number | Number of users involved in the incident. | 
| PaloAltoNetworksXDR.Incident.severity | String | Calculated severity of the incident. Valid values are:
"low","medium","high"
 | 
| PaloAltoNetworksXDR.Incident.low_severity_alert_count | String | Number of alerts with the severity LOW. | 
<<<<<<< HEAD
| PaloAltoNetworksXDR.Incident.status | String | Current status of the incident. Can be "new", "under_investigation", "resolved_known_issue", "resolved_duplicate", "resolved_false_positive", "resolved_true_positive", "resolved_security_testing", or "resolved_other". | 
| PaloAltoNetworksXDR.Incident.starred | Boolean | Incident starred. |
=======
| PaloAltoNetworksXDR.Incident.status | String | Current status of the incident. Valid values are: "new","under_investigation","resolved_known_issue","resolved_duplicate","resolved_false_positive","resolved_true_positive","resolved_security_testing" or "resolved_other".
 | 
>>>>>>> f77d0ca8
| PaloAltoNetworksXDR.Incident.description | String | Dynamic calculated description of the incident. | 
| PaloAltoNetworksXDR.Incident.resolve_comment | String | Comments entered by the user when the incident was resolved. | 
| PaloAltoNetworksXDR.Incident.notes | String | Comments entered by the user regarding the incident. | 
| PaloAltoNetworksXDR.Incident.creation_time | date | Date and time the incident was created on XDR. | 
| PaloAltoNetworksXDR.Incident.detection_time | date | Date and time that the first alert occurred in the incident. | 
| PaloAltoNetworksXDR.Incident.modification_time | date | Date and time that the incident was last modified. | 


##### Command Example
```!xdr-get-incidents gte_creation_time=2010-10-10T00:00:00 limit=3 sort_by_creation_time=desc```

##### Context Example
```
{
    "PaloAltoNetworksXDR.Incident": [
        {
            "host_count": 1, 
            "incident_id": "4", 
            "manual_severity": "medium", 
            "description": "5 'This alert from content  TestXDRPlaybook' alerts detected by Checkpoint - SandBlast  ", 
            "severity": "medium", 
            "modification_time": 1579290004178, 
            "assigned_user_pretty_name": null, 
            "notes": null, 
            "creation_time": 1577276587937, 
            "alert_count": 5, 
            "med_severity_alert_count": 1, 
            "detection_time": null, 
            "assigned_user_mail": null, 
            "resolve_comment": "This issue was solved in Incident number 192304", 
            "status": "new", 
            "user_count": 1, 
            "xdr_url": "https://some.xdr.url.com/incident-view/4", 
            "starred": false, 
            "low_severity_alert_count": 0, 
            "high_severity_alert_count": 4, 
            "manual_description": null
        }, 
        {
            "host_count": 1, 
            "incident_id": "3", 
            "manual_severity": "medium", 
            "description": "'test 1' generated by Virus Total - Firewall", 
            "severity": "medium", 
            "modification_time": 1579237974014, 
            "assigned_user_pretty_name": "woo@demisto.com", 
            "notes": null, 
            "creation_time": 1576100096594, 
            "alert_count": 1, 
            "med_severity_alert_count": 0, 
            "detection_time": null, 
            "assigned_user_mail": "woo@demisto.com", 
            "resolve_comment": null, 
            "status": "new", 
            "user_count": 1, 
            "xdr_url": "https://some.xdr.url.com/incident-view/3", 
            "starred": false, 
            "low_severity_alert_count": 0, 
            "high_severity_alert_count": 1, 
            "manual_description": null
        }, 
        {
            "host_count": 1, 
            "incident_id": "2", 
            "manual_severity": "high", 
            "description": "'Alert Name Example 333' along with 1 other alert generated by Virus Total - VPN & Firewall-3 and Checkpoint - SandBlast", 
            "severity": "high", 
            "modification_time": 1579288790259, 
            "assigned_user_pretty_name": null, 
            "notes": null, 
            "creation_time": 1576062816474, 
            "alert_count": 2, 
            "med_severity_alert_count": 0, 
            "detection_time": null, 
            "assigned_user_mail": null, 
            "resolve_comment": null, 
            "status": "under_investigation", 
            "user_count": 1, 
            "xdr_url": "https://some.xdr.url.com/incident-view/2", 
            "starred": false, 
            "low_severity_alert_count": 0, 
            "high_severity_alert_count": 2, 
            "manual_description": null
        }
    ]
}
```

##### Human Readable Output
>### Incidents
>|alert_count|assigned_user_mail|assigned_user_pretty_name|creation_time|description|detection_time|high_severity_alert_count|host_count|incident_id|low_severity_alert_count|manual_description|manual_severity|med_severity_alert_count|modification_time|notes|resolve_comment|severity|starred|status|user_count|xdr_url|
>|---|---|---|---|---|---|---|---|---|---|---|---|---|---|---|---|---|---|---|---|---|
>| 5 |  |  | 1577276587937 | 5 'This alert from content  TestXDRPlaybook' alerts detected by Checkpoint - SandBlast   |  | 4 | 1 | 4 | 0 |  | medium | 1 | 1579290004178 |  | This issue was solved in Incident number 192304 | medium | false | new | 1 | `https://some.xdr.url.com/incident-view/4` |
>| 1 | woo@demisto.com | woo@demisto.com | 1576100096594 | 'test 1' generated by Virus Total - Firewall |  | 1 | 1 | 3 | 0 |  | medium | 0 | 1579237974014 |  |  | medium | false | new | 1 | `https://some.xdr.url.com/incident-view/3` |
>| 2 |  |  | 1576062816474 | 'Alert Name Example 333' along with 1 other alert generated by Virus Total - VPN & Firewall-3 and Checkpoint - SandBlast |  | 2 | 1 | 2 | 0 |  | high | 0 | 1579288790259 |  |  | high | false | under_investigation | 1 | `https://some.xdr.url.com/incident-view/2` |


### xdr-get-incident-extra-data
---
Returns additional data for the specified incident, for example, related alerts, file artifacts, network artifacts, and so on.


#### Base Command

`xdr-get-incident-extra-data`
#### Input

| **Argument Name** | **Description** | **Required** |
| --- | --- | --- |
| incident_id | The ID of the incident for which to get additional data. | Required | 
| alerts_limit | Maximum number of alerts to return. Default is 1,000. Default is 1000. | Optional | 
| return_only_updated_incident | Return data only if the incident was changed since the last time it was mirrored in to XSOAR.  This flag should be used only from within a XDR incident. Default is False. | Optional | 


#### Context Output

| **Path** | **Type** | **Description** |
| --- | --- | --- |
| PaloAltoNetworksXDR.Incident.incident_id | String | Unique ID assigned to each returned incident. | 
| PaloAltoNetworksXDR.Incident.creation_time | Date | Date and time the incident was created on XDR. | 
| PaloAltoNetworksXDR.Incident.modification_time | Date | Date and time that the incident was last modified. | 
| PaloAltoNetworksXDR.Incident.detection_time | Date | Date and time that the first alert occurred in the incident. | 
| PaloAltoNetworksXDR.Incident.status | String | Current status of the incident. Valid values are:
"new","under_investigation","resolved_known_issue","resolved_duplicate","resolved_false_positive","resolved_true_positive","resolved_security_testing","resolved_other" | 
| PaloAltoNetworksXDR.Incident.severity | String | Calculated severity of the incident. Valid values are: "low","medium","high" | 
| PaloAltoNetworksXDR.Incident.description | String | Dynamic calculated description of the incident. | 
| PaloAltoNetworksXDR.Incident.assigned_user_mail | String | Email address of the assigned user. | 
| PaloAltoNetworksXDR.Incident.assigned_user_pretty_name | String | Full name of the user assigned to the incident. | 
| PaloAltoNetworksXDR.Incident.alert_count | Number | Total number of alerts in the incident. | 
| PaloAltoNetworksXDR.Incident.low_severity_alert_count | Number | Number of alerts with the severity LOW. | 
| PaloAltoNetworksXDR.Incident.med_severity_alert_count | Number | Number of alerts with the severity MEDIUM. | 
| PaloAltoNetworksXDR.Incident.high_severity_alert_count | Number | Number of alerts with the severity HIGH. | 
| PaloAltoNetworksXDR.Incident.user_count | Number | Number of users involved in the incident. | 
| PaloAltoNetworksXDR.Incident.host_count | Number | Number of hosts involved in the incident | 
| PaloAltoNetworksXDR.Incident.notes | Unknown | Comments entered by the user regarding the incident. | 
| PaloAltoNetworksXDR.Incident.resolve_comment | String | Comments entered by the user when the incident was resolved. | 
| PaloAltoNetworksXDR.Incident.manual_severity | String | Incident severity assigned by the user. This does not affect the calculated severity of low, medium, or high. | 
| PaloAltoNetworksXDR.Incident.manual_description | String | Incident description provided by the user. | 
| PaloAltoNetworksXDR.Incident.xdr_url | String | A link to the incident view on XDR. | 
| PaloAltoNetworksXDR.Incident.starred | Boolean | Incident starred. | 
| PaloAltoNetworksXDR.Incident.wildfire_hits.mitre_techniques_ids_and_names | String | Incident Mitre techniques ids and names. | 
| PaloAltoNetworksXDR.Incident.wildfire_hits.mitre_tactics_ids_and_names | String | Incident Mitre tactics ids and names. | 
| PaloAltoNetworksXDR.Incident.alerts.alert_id | String | Unique ID for each alert. | 
| PaloAltoNetworksXDR.Incident.alerts.detection_timestamp | Date | Date and time that the alert occurred. | 
| PaloAltoNetworksXDR.Incident.alerts.source | String | Source of the alert. The product/vendor this alert came from. | 
| PaloAltoNetworksXDR.Incident.alerts.severity | String | Severity of the alert.Valid values are: "low","medium","high""" | 
| PaloAltoNetworksXDR.Incident.alerts.name | String | Calculated name of the alert. | 
| PaloAltoNetworksXDR.Incident.alerts.category | String | Category of the alert, for example, Spyware Detected via Anti-Spyware profile. | 
| PaloAltoNetworksXDR.Incident.alerts.description | String | Textual description of the alert. | 
| PaloAltoNetworksXDR.Incident.alerts.host_ip_list | Unknown | Host IP involved in the alert. | 
| PaloAltoNetworksXDR.Incident.alerts.host_name | String | Host name involved in the alert. | 
| PaloAltoNetworksXDR.Incident.alerts.user_name | String | User name involved with the alert. | 
| PaloAltoNetworksXDR.Incident.alerts.event_type | String | Event type. Valid values are: "Process Execution","Network Event","File Event","Registry Event","Injection Event","Load Image Event","Windows Event Log" | 
| PaloAltoNetworksXDR.Incident.alerts.action | String | The action that triggered the alert. Valid values are: "REPORTED", "BLOCKED", "POST_DETECTED", "SCANNED", "DOWNLOAD", "PROMPT_ALLOW", "PROMPT_BLOCK", "DETECTED", "BLOCKED_1", "BLOCKED_2", "BLOCKED_3", "BLOCKED_5", "BLOCKED_6", "BLOCKED_7", "BLOCKED_8", "BLOCKED_9", "BLOCKED_10", "BLOCKED_11", "BLOCKED_13", "BLOCKED_14", "BLOCKED_15", "BLOCKED_16", "BLOCKED_17", "BLOCKED_24", "BLOCKED_25", "DETECTED_0", "DETECTED_4", "DETECTED_18", "DETECTED_19", "DETECTED_20", "DETECTED_21", "DETECTED_22", "DETECTED_23" | 
| PaloAltoNetworksXDR.Incident.alerts.action_pretty | String | The action that triggered the alert. Valid values are: "Detected \(Reported\)" "Prevented \(Blocked\)" "Detected \(Post Detected\)" "Detected \(Scanned\)" "Detected \(Download\)" "Detected \(Prompt Allow\)" "Prevented \(Prompt Block\)" "Detected" "Prevented \(Denied The Session\)" "Prevented \(Dropped The Session\)" "Prevented \(Dropped The Session And Sent a TCP Reset\)" "Prevented \(Blocked The URL\)" "Prevented \(Blocked The IP\)" "Prevented \(Dropped The Packet\)" "Prevented \(Dropped All Packets\)" "Prevented \(Terminated The Session And Sent a TCP Reset To Both Sides Of The Connection\)" "Prevented \(Terminated The Session And Sent a TCP Reset To The Client\)" "Prevented \(Terminated The Session And Sent a TCP Reset To The Server\)" "Prevented \(Continue\)" "Prevented \(Block-Override\)" "Prevented \(Override-Lockout\)" "Prevented \(Override\)" "Prevented \(Random-Drop\)" "Prevented \(Silently Dropped The Session With An ICMP Unreachable Message To The Host Or Application\)" "Prevented \(Block\)" "Detected \(Allowed The Session\)" "Detected \(Raised An Alert\)" "Detected \(Syncookie Sent\)" "Detected \(Forward\)" "Detected \(Wildfire Upload Success\)" "Detected \(Wildfire Upload Failure\)" "Detected \(Wildfire Upload Skip\)" "Detected \(Sinkhole\)" | 
| PaloAltoNetworksXDR.Incident.alerts.actor_process_image_name | String | Image name. | 
| PaloAltoNetworksXDR.Incident.alerts.actor_process_command_line | String | Command line. | 
| PaloAltoNetworksXDR.Incident.alerts.actor_process_signature_status | String | Signature status. Valid values are: "Signed" "Invalid Signature" "Unsigned" "Revoked" "Signature Fail" "N/A" "Weak Hash". | 
| PaloAltoNetworksXDR.Incident.alerts.actor_process_signature_vendor | String | Singature vendor name. | 
| PaloAltoNetworksXDR.Incident.alerts.causality_actor_process_image_name | String | Image name. | 
| PaloAltoNetworksXDR.Incident.alerts.causality_actor_process_command_line | String | Command line. | 
| PaloAltoNetworksXDR.Incident.alerts.causality_actor_process_signature_status | String | Signature status. Valid values are: "Signed" "Invalid Signature" "Unsigned" "Revoked" "Signature Fail" "N/A" "Weak Hash" | 
| PaloAltoNetworksXDR.Incident.alerts.causality_actor_process_signature_vendor | String | Signature vendor. | 
| PaloAltoNetworksXDR.Incident.alerts.causality_actor_causality_id | Unknown | Causality id. | 
| PaloAltoNetworksXDR.Incident.alerts.action_process_image_name | String | Image name. | 
| PaloAltoNetworksXDR.Incident.alerts.action_process_image_command_line | String | Command line. | 
| PaloAltoNetworksXDR.Incident.alerts.action_process_image_sha256 | String | Image SHA256. | 
| PaloAltoNetworksXDR.Incident.alerts.action_process_signature_status | String | Signature status. Valid values are: "Signed" "Invalid Signature" "Unsigned" "Revoked" "Signature Fail" "N/A" "Weak Hash" | 
| PaloAltoNetworksXDR.Incident.alerts.action_process_signature_vendor | String | Signature vendor name. | 
| PaloAltoNetworksXDR.Incident.alerts.action_file_path | String | File path. | 
| PaloAltoNetworksXDR.Incident.alerts.action_file_md5 | String | File MD5. | 
| PaloAltoNetworksXDR.Incident.alerts.action_file_sha256 | String | File SHA256. | 
| PaloAltoNetworksXDR.Incident.alerts.action_registry_data | String | Registry data. | 
| PaloAltoNetworksXDR.Incident.alerts.action_registry_full_key | String | Registry full key. | 
| PaloAltoNetworksXDR.Incident.alerts.action_local_ip | String | Local IP. | 
| PaloAltoNetworksXDR.Incident.alerts.action_local_port | Number | Local port. | 
| PaloAltoNetworksXDR.Incident.alerts.action_remote_ip | String | Remote IP. | 
| PaloAltoNetworksXDR.Incident.alerts.action_remote_port | Number | Remote port. | 
| PaloAltoNetworksXDR.Incident.alerts.action_external_hostname | String | External hostname. | 
| PaloAltoNetworksXDR.Incident.alerts.fw_app_id | Unknown | Firewall app id. | 
| PaloAltoNetworksXDR.Incident.alerts.is_whitelisted | String | Is the alert on allow list. Valid values are: "Yes" "No" | 
| PaloAltoNetworksXDR.Incident.alerts.starred | Boolean | Alert starred. | 
| PaloAltoNetworksXDR.Incident.network_artifacts.type | String | Network artifact type. | 
| PaloAltoNetworksXDR.Incident.network_artifacts.network_remote_port | number | The remote port related to the artifact. | 
| PaloAltoNetworksXDR.Incident.network_artifacts.alert_count | number | Number of alerts related to the artifact. | 
| PaloAltoNetworksXDR.Incident.network_artifacts.network_remote_ip | String | The remote IP related to the artifact. | 
| PaloAltoNetworksXDR.Incident.network_artifacts.is_manual | boolean | Whether the artifact was created by the user \(manually\). | 
| PaloAltoNetworksXDR.Incident.network_artifacts.network_domain | String | The domain related to the artifact. | 
| PaloAltoNetworksXDR.Incident.network_artifacts.type | String | The artifact type. Valid values are: "META", "GID", "CID", "HASH", "IP", "DOMAIN", "REGISTRY", "HOSTNAME" | 
| PaloAltoNetworksXDR.Incident.network_artifacts.network_country | String | The country related to the artifact. | 
| PaloAltoNetworksXDR.Incident.file_artifacts.file_signature_status | String | Digital signature status of the file. Valid values are: "SIGNATURE_UNAVAILABLE" "SIGNATURE_SIGNED" "SIGNATURE_INVALID" "SIGNATURE_UNSIGNED" "SIGNATURE_WEAK_HASH" | 
| PaloAltoNetworksXDR.Incident.file_artifacts.is_process | boolean | Whether the file artifact is related to a process execution. | 
| PaloAltoNetworksXDR.Incident.file_artifacts.file_name | String | Name of the file. | 
| PaloAltoNetworksXDR.Incident.file_artifacts.file_wildfire_verdict | String | The file verdict, calculated by Wildfire. Valid values are: "BENIGN" "MALWARE" "GRAYWARE" "PHISING" "UNKNOWN". | 
| PaloAltoNetworksXDR.Incident.file_artifacts.alert_count | number | Number of alerts related to the artifact. | 
| PaloAltoNetworksXDR.Incident.file_artifacts.is_malicious | boolean | Whether the artifact is malicious, as decided by the Wildfire verdict. | 
| PaloAltoNetworksXDR.Incident.file_artifacts.is_manual | boolean | Whether the artifact was created by the user \(manually\). | 
| PaloAltoNetworksXDR.Incident.file_artifacts.type | String | The artifact type. Valid values are: "META" "GID" "CID" "HASH" "IP" "DOMAIN" "REGISTRY" "HOSTNAME" | 
| PaloAltoNetworksXDR.Incident.file_artifacts.file_sha256 | String | SHA-256 hash of the file. | 
| PaloAltoNetworksXDR.Incident.file_artifacts.file_signature_vendor_name | String | File signature vendor name. | 
| Account.Username | String | The username in the relevant system. | 
| Endpoint.Hostname | String | The hostname that is mapped to this endpoint. | 
| File.Path | String | The path where the file is located. | 
| File.MD5 | String | The MD5 hash of the file. | 
| File.SHA256 | String | The SHA256 hash of the file. | 
| File.Name | String | The full file name \(including file extension\). | 
| Process.Name | String | The name of the process. | 
| Process.MD5 | String | The MD5 hash of the process. | 
| Process.SHA256 | String | The SHA256 hash of the process. | 
| Process.PID | String | The PID of the process. | 
| Process.Path | String | The file system path to the binary file. | 
| Process.Start Time | String | The timestamp of the process start time. | 
| Process.CommandLine | String | The full command line \(including arguments\). | 
| IP.Address | String | IP address. | 
| IP.Geo.Country | String | The country in which the IP address is located. | 
| Domain.Name | String | The domain name, for example: "google.com". | 

##### Command Example
```!xdr-get-incident-extra-data incident_id=4 alerts_limit=10```

##### Context Example
```
{
    "Account": {
        "Username": [
            null
        ]
    },
    "Endpoint": {
        "Hostname": [
            null
        ]
    },
    "PaloAltoNetworksXDR.Incident": {
        "host_count": 1, 
        "manual_severity": "medium", 
        "xdr_url": "https://some.xdr.url.com/incident-view/4", 
        "assigned_user_pretty_name": null, 
        "alert_count": 5, 
        "med_severity_alert_count": 1, 
        "detection_time": null, 
        "user_count": 1, 
        "severity": "medium", 
        "alerts": [
            {
                "action_process_signature_status": "N/A", 
                "action_pretty": [
                    "VALUE_NA", 
                    "N/A"
                ], 
                "event_type": "Network Event", 
                "alert_id": "6", 
                "action_file_sha256": null, 
                "action_external_hostname": null, 
                "causality_actor_process_command_line": null, 
                "description": "Test - alert generated by Test XDR Playbook", 
                "category": null, 
                "severity": "medium", 
                "source": "Cisco - Sandblast", 
                "action_remote_port": 8000, 
                "causality_actor_process_signature_status": "N/A", 
                "fw_app_id": null, 
                "is_whitelisted": "No", 
                "action_local_ip": "196.168.0.1", 
                "action_registry_data": null, 
                "action_process_image_sha256": null, 
                "user_name": null, 
                "action_remote_ip": "2.2.2.2", 
                "action_process_signature_vendor": "N/A", 
                "actor_process_signature_status": "N/A", 
                "name": "Test - alert generated by Test XDR Playbook", 
                "causality_actor_causality_id": null, 
                "host_ip": null,
                "host_ip_list": [], 
                "action_process_image_name": null, 
                "detection_timestamp": 1577276586921, 
                "action_file_md5": null, 
                "causality_actor_process_image_name": null, 
                "action_file_path": null, 
                "action_process_image_command_line": null, 
                "action_local_port": 7000, 
                "actor_process_image_name": null, 
                "action_registry_full_key": null, 
                "actor_process_signature_vendor": "N/A", 
                "actor_process_command_line": null, 
                "host_name": null, 
                "action": [
                    "VALUE_NA", 
                    "N/A"
                ], 
                "starred": false, 
                "causality_actor_process_signature_vendor": "N/A"
            }, 
            {
                "action_process_signature_status": "N/A", 
                "action_pretty": [
                    "VALUE_NA", 
                    "N/A"
                ], 
                "event_type": "Network Event", 
                "alert_id": "7", 
                "action_file_sha256": null, 
                "action_external_hostname": null, 
                "causality_actor_process_command_line": null, 
                "description": "This alert from content  TestXDRPlaybook description", 
                "category": null, 
                "severity": "high", 
                "source": "Checkpoint - SandBlast", 
                "action_remote_port": 6000, 
                "causality_actor_process_signature_status": "N/A", 
                "fw_app_id": null, 
                "is_whitelisted": "No", 
                "action_local_ip": "196.168.0.111", 
                "action_registry_data": null, 
                "action_process_image_sha256": null, 
                "user_name": null, 
                "action_remote_ip": "2.2.2.2", 
                "action_process_signature_vendor": "N/A", 
                "actor_process_signature_status": "N/A", 
                "name": "This alert from content  TestXDRPlaybook", 
                "causality_actor_causality_id": null, 
                "host_ip": null,
                "host_ip_list": [], 
                "action_process_image_name": null, 
                "detection_timestamp": 1577776701589, 
                "action_file_md5": null, 
                "causality_actor_process_image_name": null, 
                "action_file_path": null, 
                "action_process_image_command_line": null, 
                "action_local_port": 2000, 
                "actor_process_image_name": null, 
                "action_registry_full_key": null, 
                "actor_process_signature_vendor": "N/A", 
                "actor_process_command_line": null, 
                "host_name": null, 
                "action": [
                    "VALUE_NA", 
                    "N/A"
                ], 
                "starred": false, 
                "causality_actor_process_signature_vendor": "N/A"
            }, 
            {
                "action_process_signature_status": "N/A", 
                "action_pretty": [
                    "VALUE_NA", 
                    "N/A"
                ], 
                "event_type": "Network Event", 
                "alert_id": "8", 
                "action_file_sha256": null, 
                "action_external_hostname": null, 
                "causality_actor_process_command_line": null, 
                "description": "This alert from content  TestXDRPlaybook description", 
                "category": null, 
                "severity": "high", 
                "source": "Checkpoint - SandBlast", 
                "action_remote_port": 6000, 
                "causality_actor_process_signature_status": "N/A", 
                "fw_app_id": null, 
                "is_whitelisted": "No", 
                "action_local_ip": "196.168.0.111", 
                "action_registry_data": null, 
                "action_process_image_sha256": null, 
                "user_name": null, 
                "action_remote_ip": "2.2.2.2", 
                "action_process_signature_vendor": "N/A", 
                "actor_process_signature_status": "N/A", 
                "name": "This alert from content  TestXDRPlaybook", 
                "causality_actor_causality_id": null, 
                "host_ip": null, 
                "host_ip_list": [],
                "action_process_image_name": null, 
                "detection_timestamp": 1577958479843, 
                "action_file_md5": null, 
                "causality_actor_process_image_name": null, 
                "action_file_path": null, 
                "action_process_image_command_line": null, 
                "action_local_port": 2000, 
                "actor_process_image_name": null, 
                "action_registry_full_key": null, 
                "actor_process_signature_vendor": "N/A", 
                "actor_process_command_line": null, 
                "host_name": null, 
                "action": [
                    "VALUE_NA", 
                    "N/A"
                ], 
                "starred": false, 
                "causality_actor_process_signature_vendor": "N/A"
            }, 
            {
                "action_process_signature_status": "N/A", 
                "action_pretty": [
                    "VALUE_NA", 
                    "N/A"
                ], 
                "event_type": "Network Event", 
                "alert_id": "9", 
                "action_file_sha256": null, 
                "action_external_hostname": null, 
                "causality_actor_process_command_line": null, 
                "description": "This alert from content  TestXDRPlaybook description", 
                "category": null, 
                "severity": "high", 
                "source": "Checkpoint - SandBlast", 
                "action_remote_port": 6000, 
                "causality_actor_process_signature_status": "N/A", 
                "fw_app_id": null, 
                "is_whitelisted": "No", 
                "action_local_ip": "196.168.0.111", 
                "action_registry_data": null, 
                "action_process_image_sha256": null, 
                "user_name": null, 
                "action_remote_ip": "2.2.2.2", 
                "action_process_signature_vendor": "N/A", 
                "actor_process_signature_status": "N/A", 
                "name": "This alert from content  TestXDRPlaybook", 
                "causality_actor_causality_id": null, 
                "host_ip": null, 
                "host_ip_list": [],
                "action_process_image_name": null, 
                "detection_timestamp": 1578123895414, 
                "action_file_md5": null, 
                "causality_actor_process_image_name": null, 
                "action_file_path": null, 
                "action_process_image_command_line": null, 
                "action_local_port": 2000, 
                "actor_process_image_name": null, 
                "action_registry_full_key": null, 
                "actor_process_signature_vendor": "N/A", 
                "actor_process_command_line": null, 
                "host_name": null, 
                "action": [
                    "VALUE_NA", 
                    "N/A"
                ], 
                "starred": false, 
                "causality_actor_process_signature_vendor": "N/A"
            }, 
            {
                "action_process_signature_status": "N/A", 
                "action_pretty": [
                    "VALUE_NA", 
                    "N/A"
                ], 
                "event_type": "Network Event", 
                "alert_id": "10", 
                "action_file_sha256": null, 
                "action_external_hostname": null, 
                "causality_actor_process_command_line": null, 
                "description": "This alert from content  TestXDRPlaybook description", 
                "category": null, 
                "severity": "high", 
                "source": "Checkpoint - SandBlast", 
                "action_remote_port": 6000, 
                "causality_actor_process_signature_status": "N/A", 
                "fw_app_id": null, 
                "is_whitelisted": "No", 
                "action_local_ip": "196.168.0.111", 
                "action_registry_data": null, 
                "action_process_image_sha256": null, 
                "user_name": null, 
                "action_remote_ip": "2.2.2.2", 
                "action_process_signature_vendor": "N/A", 
                "actor_process_signature_status": "N/A", 
                "name": "This alert from content  TestXDRPlaybook", 
                "causality_actor_causality_id": null, 
                "host_ip": null, 
                "host_ip_list": [],
                "action_process_image_name": null, 
                "detection_timestamp": 1578927443615, 
                "action_file_md5": null, 
                "causality_actor_process_image_name": null, 
                "action_file_path": null, 
                "action_process_image_command_line": null, 
                "action_local_port": 2000, 
                "actor_process_image_name": null, 
                "action_registry_full_key": null, 
                "actor_process_signature_vendor": "N/A", 
                "actor_process_command_line": null, 
                "host_name": null, 
                "action": [
                    "VALUE_NA", 
                    "N/A"
                ], 
                "starred": false, 
                "causality_actor_process_signature_vendor": "N/A"
            }
        ], 
        "low_severity_alert_count": 0, 
        "status": "new", 
        "description": "5 'This alert from content  TestXDRPlaybook' alerts detected by Checkpoint - SandBlast  ", 
        "resolve_comment": "This issue was solved in Incident number 192304", 
        "creation_time": 1577276587937, 
        "modification_time": 1579290004178, 
        "network_artifacts": [
            {
                "network_remote_port": 8000, 
                "alert_count": 5, 
                "network_remote_ip": "2.2.2.2", 
                "is_manual": false, 
                "network_domain": null, 
                "type": "IP", 
                "network_country": null
            }
        ], 
        "file_artifacts": [], 
        "manual_description": null, 
        "incident_id": "4", 
        "notes": null, 
        "assigned_user_mail": null, 
        "starred": false, 
        "high_severity_alert_count": 4
    }
}
```

##### Human Readable Output
>### Incident 4
>|alert_count|assigned_user_mail|assigned_user_pretty_name|creation_time|description|detection_time|high_severity_alert_count|host_count|incident_id|low_severity_alert_count|manual_description|manual_severity|med_severity_alert_count|modification_time|notes|resolve_comment|severity|starred|status|user_count|xdr_url|
>|---|---|---|---|---|---|---|---|---|---|---|---|---|---|---|---|---|---|---|---|---|
>| 5 |  |  | 1577276587937 | 5 'This alert from content  TestXDRPlaybook' alerts detected by Checkpoint - SandBlast   |  | 4 | 1 | 4 | 0 |  | medium | 1 | 1579290004178 |  | This issue was solved in Incident number 192304 | medium | false | new | 1 | `https://some.xdr.url.com/incident-view/4` |
>
>### Alerts
>|action|action_external_hostname|action_file_md5|action_file_path|action_file_sha256|action_local_ip|action_local_port|action_pretty|action_process_image_command_line|action_process_image_name|action_process_image_sha256|action_process_signature_status|action_process_signature_vendor|action_registry_data|action_registry_full_key|action_remote_ip|action_remote_port|actor_process_command_line|actor_process_image_name|actor_process_signature_status|actor_process_signature_vendor|alert_id|category|causality_actor_causality_id|causality_actor_process_command_line|causality_actor_process_image_name|causality_actor_process_signature_status|causality_actor_process_signature_vendor|description|detection_timestamp|event_type|fw_app_id|host_ip_list|host_name|is_whitelisted|name|severity|source|starred|user_name|
>|---|---|---|---|---|---|---|---|---|---|---|---|---|---|---|---|---|---|---|---|---|---|---|---|---|---|---|---|---|---|---|---|---|---|---|---|---|---|---|---|
>| VALUE_NA,<br/>N/A |  |  |  |  | 196.168.0.1 | 7000 | VALUE_NA,<br/>N/A |  |  |  | N/A | N/A |  |  | 2.2.2.2 | 8000 |  |  | N/A | N/A | 6 |  |  |  |  | N/A | N/A | Test - alert generated by Test XDR Playbook | 1577276586921 | Network Event |  |  |  | No | Test - alert generated by Test XDR Playbook | medium | Cisco - Sandblast | false |  |
>| VALUE_NA,<br/>N/A |  |  |  |  | 196.168.0.111 | 2000 | VALUE_NA,<br/>N/A |  |  |  | N/A | N/A |  |  | 2.2.2.2 | 6000 |  |  | N/A | N/A | 7 |  |  |  |  | N/A | N/A | This alert from content  TestXDRPlaybook description | 1577776701589 | Network Event |  |  |  | No | This alert from content  TestXDRPlaybook | high | Checkpoint - SandBlast | false |  |
>| VALUE_NA,<br/>N/A |  |  |  |  | 196.168.0.111 | 2000 | VALUE_NA,<br/>N/A |  |  |  | N/A | N/A |  |  | 2.2.2.2 | 6000 |  |  | N/A | N/A | 8 |  |  |  |  | N/A | N/A | This alert from content  TestXDRPlaybook description | 1577958479843 | Network Event |  |  |  | No | This alert from content  TestXDRPlaybook | high | Checkpoint - SandBlast | false |  |
>| VALUE_NA,<br/>N/A |  |  |  |  | 196.168.0.111 | 2000 | VALUE_NA,<br/>N/A |  |  |  | N/A | N/A |  |  | 2.2.2.2 | 6000 |  |  | N/A | N/A | 9 |  |  |  |  | N/A | N/A | This alert from content  TestXDRPlaybook description | 1578123895414 | Network Event |  |  |  | No | This alert from content  TestXDRPlaybook | high | Checkpoint - SandBlast | false |  |
>| VALUE_NA,<br/>N/A |  |  |  |  | 196.168.0.111 | 2000 | VALUE_NA,<br/>N/A |  |  |  | N/A | N/A |  |  | 2.2.2.2 | 6000 |  |  | N/A | N/A | 10 |  |  |  |  | N/A | N/A | This alert from content  TestXDRPlaybook description | 1578927443615 | Network Event |  |  |  | No | This alert from content  TestXDRPlaybook | high | Checkpoint - SandBlast | false |  |
>
>### Network Artifacts
>|alert_count|is_manual|network_country|network_domain|network_remote_ip|network_remote_port|type|
>|---|---|---|---|---|---|---|
>| 5 | false |  |  | 2.2.2.2 | 8000 | IP |
>
>### File Artifacts
>**No entries.**

#### Base Command

`xdr-update-incident`
#### Input

| **Argument Name** | **Description** | **Required** |
| --- | --- | --- |
| incident_id | XDR incident ID. You can get the incident ID from the output of the 'xdr-get-incidents' command or the 'xdr-get-incident-extra-details' command. | Required | 
| manual_severity | Severity to assign to the incident (LOW, MEDIUM, or HIGH). Possible values are: HIGH, MEDIUM, LOW. | Optional | 
| assigned_user_mail | Email address of the user to assign to the incident. | Optional | 
| assigned_user_pretty_name | Full name of the user assigned to the incident. | Optional | 
| status | Status of the incident. Valid values are: NEW, UNDER_INVESTIGATION, RESOLVED_KNOWN_ISSUE, RESOLVED_DUPLICATE, RESOLVED_FALSE_POSITIVE, RESOLVED_TRUE_POSITIVE, RESOLVED_SECURITY_TESTING, RESOLVED_OTHER. Possible values are: NEW, UNDER_INVESTIGATION, RESOLVED_KNOWN_ISSUE, RESOLVED_DUPLICATE, RESOLVED_FALSE_POSITIVE, RESOLVED_TRUE_POSITIVE, RESOLVED_SECURITY_TESTING, RESOLVED_OTHER. | Optional | 
| resolve_comment | Comment explaining why the incident was resolved. This should be set when the incident is resolved. | Optional | 
| unassign_user | If true, will remove all assigned users from the incident. Possible values are: true. | Optional | 


#### Context Output

There is no context output for this command.
### xdr-insert-parsed-alert
***
Upload alert from external alert sources in Cortex XDR format. Cortex XDR displays alerts that are parsed
successfully in related incidents and views. You can send 600 alerts per minute. Each request can contain a
maximum of 60 alerts.


#### Base Command

`xdr-insert-parsed-alert`
#### Input

| **Argument Name** | **Description** | **Required** |
| --- | --- | --- |
| product | String value that defines the product. | Required | 
| vendor | String value that defines the product. | Required | 
| local_ip | String value for the source IP address. | Optional | 
| local_port | Integer value for the source port. | Required | 
| remote_ip | String value of the destination IP<br/>address. | Required | 
| remote_port | Integer value for the destination<br/>port. | Required | 
| event_timestamp | Integer value representing the epoch of the time the alert occurred in milliseconds, or a string value in date format 2019-10-23T10:00:00. If not set, the event time will be defined as now. | Optional | 
| severity | String value of alert severity. Valid values are:<br/>Informational, Low, Medium or High. Possible values are: Informational, Low, Medium, High. Default is Medium. | Optional | 
| alert_name | String defining the alert name. | Required | 
| alert_description | String defining the alert description. | Optional | 


#### Context Output

There is no context output for this command.
### xdr-insert-cef-alerts
***
Upload alerts in CEF format from external alert sources. After you map CEF alert fields to Cortex XDR fields, Cortex XDR displays the alerts in related incidents and views. You can send 600 requests per minute. Each request can contain a maximum of 60 alerts.


#### Base Command

`xdr-insert-cef-alerts`
#### Input

| **Argument Name** | **Description** | **Required** |
| --- | --- | --- |
| cef_alerts | List of alerts in CEF format. | Required | 


#### Context Output

There is no context output for this command.
### xdr-endpoint-isolate
***
Isolates the specified endpoint.


#### Base Command

`xdr-endpoint-isolate`
#### Input

| **Argument Name** | **Description** | **Required** |
| --- | --- | --- |
| incident_id | Allows to link the response action to the incident that triggered it. | Optional | 
| endpoint_id | The endpoint ID (string) to isolate. You can retrieve the string from the xdr-get-endpoints command. | Required | 
| suppress_disconnected_endpoint_error | Whether to suppress an error when trying to isolate a disconnected endpoint. When sets to false, an error will be returned. Possible values are: true, false. Default is false. | Optional | 
| interval_in_seconds | Interval in seconds between each poll. | Optional | 
| timeout_in_seconds | Polling timeout in seconds. | Optional | 
| action_id | For polling use. | Optional | 


#### Context Output

| **Path** | **Type** | **Description** |
| --- | --- | --- |
| PaloAltoNetworksXDR.Isolation.endpoint_id | String | The endpoint ID. | 

### xdr-isolate-endpoint
***
Isolates the specified endpoint. This command will be deprecated soon, use `xdr-endpoint-isolate` instead.


#### Base Command

`xdr-isolate-endpoint`
#### Input

| **Argument Name** | **Description** | **Required** |
| --- | --- | --- |
| incident_id | Allows to link the response action to the incident that triggered it. | Optional | 
| endpoint_id | The endpoint ID (string) to isolate. You can retrieve the string from the xdr-get-endpoints command. | Required | 
| suppress_disconnected_endpoint_error | Whether to suppress an error when trying to isolate a disconnected endpoint. When sets to false, an error will be returned. Possible values are: true, false. Default is false. | Optional | 


#### Context Output

| **Path** | **Type** | **Description** |
| --- | --- | --- |
| PaloAltoNetworksXDR.Isolation.endpoint_id | String | The endpoint ID. | 

##### Command Example
```!xdr-isolate-endpoint endpoint_id="f8a2f58846b542579c12090652e79f3d"```

##### Human Readable Output
Endpoint f8a2f58846b542579c12090652e79f3d has isolated successfully

### xdr-endpoint-unisolate
***
Reverses the isolation of an endpoint.


#### Base Command

`xdr-endpoint-unisolate`
#### Input

| **Argument Name** | **Description** | **Required** |
| --- | --- | --- |
| incident_id | Allows to link the response action to the incident that triggered it. | Optional | 
| endpoint_id | The endpoint ID (string) for which to reverse the isolation. You can retrieve it from the xdr-get-endpoints command. | Required | 
| suppress_disconnected_endpoint_error | Whether to suppress an error when trying to unisolate a disconnected endpoint. When sets to false, an error will be returned. Possible values are: true, false. Default is false. | Optional | 
| interval_in_seconds | Interval in seconds between each poll. | Optional | 
| timeout_in_seconds | Polling timeout in seconds. | Optional | 
| action_id | For polling use. | Optional | 


#### Context Output

| **Path** | **Type** | **Description** |
| --- | --- | --- |
| PaloAltoNetworksXDR.UnIsolation.endpoint_id | String | Isolates the specified endpoint. | 

### xdr-unisolate-endpoint
***
Reverses the isolation of an endpoint. This command will be deprecated soon, use `xdr-endpoint-unisolate` instead.


#### Base Command

`xdr-unisolate-endpoint`
#### Input

| **Argument Name** | **Description** | **Required** |
| --- | --- | --- |
| incident_id | Allows to link the response action to the incident that triggered it. | Optional | 
| endpoint_id | The endpoint ID (string) for which to reverse the isolation. You can retrieve it from the xdr-get-endpoints command. | Required | 
| suppress_disconnected_endpoint_error | Whether to suppress an error when trying to unisolate a disconnected endpoint. When sets to false, an error will be returned. Possible values are: true, false. Default is false. | Optional | 


#### Context Output

| **Path** | **Type** | **Description** |
| --- | --- | --- |
| PaloAltoNetworksXDR.UnIsolation.endpoint_id | String | Isolates the specified endpoint. | 

### xdr-get-endpoints
***
Gets a list of endpoints, according to the passed filters. If there are no filters, all endpoints are returned. Filtering by multiple fields will be concatenated using AND condition (OR is not supported). Maximum result set size is 100. Offset is the zero-based number of endpoint from the start of the result set (start by counting from 0).


#### Base Command

`xdr-get-endpoints`
#### Input

| **Argument Name** | **Description** | **Required** |
| --- | --- | --- |
| status | The status of the endpoint to filter. Possible values are: connected, disconnected, lost, uninstalled. | Optional | 
| endpoint_id_list | A comma-separated list of endpoint IDs. | Optional | 
| dist_name | A comma-separated list of distribution package names or installation package names. <br/>Example: dist_name1,dist_name2. | Optional | 
| ip_list | A comma-separated list of IP addresses.<br/>Example: 8.8.8.8,1.1.1.1. | Optional | 
| group_name | The group name to which the agent belongs.<br/>Example: group_name1,group_name2. | Optional | 
| platform | The endpoint platform. Valid values are\: "windows", "linux", "macos", or "android". . Possible values are: windows, linux, macos, android. | Optional | 
| alias_name | A comma-separated list of alias names.<br/>Examples: alias_name1,alias_name2. | Optional | 
| isolate | Specifies whether the endpoint was isolated or unisolated. Possible values are: isolated, unisolated. | Optional | 
| hostname | Hostname<br/>Example: hostname1,hostname2. | Optional | 
| first_seen_gte | All the agents that were first seen after {first_seen_gte}.<br/>Supported values:<br/>1579039377301 (time in milliseconds)<br/>"3 days" (relative date)<br/>"2019-10-21T23:45:00" (date). | Optional | 
| first_seen_lte | All the agents that were first seen before {first_seen_lte}.<br/>Supported values:<br/>1579039377301 (time in milliseconds)<br/>"3 days" (relative date)<br/>"2019-10-21T23:45:00" (date). | Optional | 
| last_seen_gte | All the agents that were last seen before {last_seen_gte}.<br/>Supported values:<br/>1579039377301 (time in milliseconds)<br/>"3 days" (relative date)<br/>"2019-10-21T23:45:00" (date). | Optional | 
| last_seen_lte | All the agents that were last seen before {last_seen_lte}.<br/>Supported values:<br/>1579039377301 (time in milliseconds)<br/>"3 days" (relative date)<br/>"2019-10-21T23:45:00" (date). | Optional | 
| page | Page number (for pagination). The default is 0 (the first page). Default is 0. | Optional | 
| limit | Maximum number of endpoints to return per page. The default and maximum is 30. Default is 30. | Optional | 
| sort_by | Specifies whether to sort endpoints by the first time or last time they were seen. Can be "first_seen" or "last_seen". Possible values are: first_seen, last_seen. | Optional | 
| sort_order | The order by which to sort results. Can be "asc" (ascending) or "desc" ( descending). Default set to asc. Possible values are: asc, desc. Default is asc. | Optional | 


#### Context Output

| **Path** | **Type** | **Description** |
| --- | --- | --- |
| PaloAltoNetworksXDR.Endpoint.endpoint_id | String | The endpoint ID. | 
| PaloAltoNetworksXDR.Endpoint.endpoint_name | String | The endpoint name. | 
| PaloAltoNetworksXDR.Endpoint.endpoint_type | String | The endpoint type. | 
| PaloAltoNetworksXDR.Endpoint.endpoint_status | String | The status of the endpoint. | 
| PaloAltoNetworksXDR.Endpoint.os_type | String | The endpoint OS type. | 
| PaloAltoNetworksXDR.Endpoint.ip | Unknown | A list of IP addresses. | 
| PaloAltoNetworksXDR.Endpoint.users | Unknown | A list of users. | 
| PaloAltoNetworksXDR.Endpoint.domain | String | The endpoint domain. | 
| PaloAltoNetworksXDR.Endpoint.alias | String | The endpoint's aliases. | 
| PaloAltoNetworksXDR.Endpoint.first_seen | Unknown | First seen date/time in Epoch \(milliseconds\). | 
| PaloAltoNetworksXDR.Endpoint.last_seen | Date | Last seen date/time in Epoch \(milliseconds\). | 
| PaloAltoNetworksXDR.Endpoint.content_version | String | Content version. | 
| PaloAltoNetworksXDR.Endpoint.installation_package | String | Installation package. | 
| PaloAltoNetworksXDR.Endpoint.active_directory | String | Active directory. | 
| PaloAltoNetworksXDR.Endpoint.install_date | Date | Install date in Epoch \(milliseconds\). | 
| PaloAltoNetworksXDR.Endpoint.endpoint_version | String | Endpoint version. | 
| PaloAltoNetworksXDR.Endpoint.is_isolated | String | Whether the endpoint is isolated. | 
| PaloAltoNetworksXDR.Endpoint.group_name | String | The name of the group to which the endpoint belongs. | 
| PaloAltoNetworksXDR.Endpoint.count | String | Number of endpoints returned. | 
| Endpoint.Hostname | String | The hostname that is mapped to this endpoint. | 
| Endpoint.ID | String | The unique ID within the tool retrieving the endpoint. | 
| Endpoint.IPAddress | String | The IP address of the endpoint. | 
| Endpoint.Domain | String | The domain of the endpoint. | 
| Endpoint.OS | String | The endpoint's operation system. | 
| Account.Username | String | The username in the relevant system. | 
| Account.Domain | String | The domain of the account. | 
| Endpoint.Status | String | The endpoint's status. | 
| Endpoint.IsIsolated | String | The endpoint's isolation status. | 
| Endpoint.MACAddress | String | The endpoint's MAC address. | 
| Endpoint.Vendor | String | The integration name of the endpoint vendor. | 

##### Command Example
```!xdr-get-endpoints isolate="unisolated" first_seen_gte="3 month" page="0" limit="30" sort_order="asc"```

##### Context Example
```
{
    "Endpoint": [
        {
            "Domain": "WORKGROUP",
            "Hostname": "aaaaa.compute.internal",
            "ID": "ea303670c76e4ad09600c8b346f7c804",
            "IPAddress": [
                "172.31.11.11"
            ],
            "OS": "Windows",
            "Status" : "Online",
            "IsIsolated" : "No",
            "Vendor": "Cortex XDR - IR"
        },
        {
            "Domain": "WORKGROUP",
            "Hostname": "EC2AMAZ-P7PPOI4",
            "ID": "f8a2f58846b542579c12090652e79f3d",
            "IPAddress": [
                "2.2.2.2"
            ],
            "OS": "Windows",
            "Status" : "Online",
            "IsIsolated" : "No",
            "Vendor": "Cortex XDR - IR"
        }
    ],
    "PaloAltoNetworksXDR.Endpoint": [
        {
            "domain": "", 
            "users": [
                "ec2-user"
            ], 
            "endpoint_name": "aaaaa.compute.internal", 
            "ip": [
                "172.31.11.11"
            ], 
            "install_date": 1575795969644, 
            "endpoint_version": "7.0.0.1915", 
            "group_name": null, 
            "installation_package": "linux", 
            "alias": "", 
            "active_directory": null, 
            "endpoint_status": "CONNECTED", 
            "os_type": "AGENT_OS_LINUX", 
            "endpoint_id": "ea303670c76e4ad09600c8b346f7c804", 
            "content_version": "111-17757", 
            "first_seen": 1575795969644, 
            "endpoint_type": "AGENT_TYPE_SERVER", 
            "is_isolated": "AGENT_UNISOLATED", 
            "last_seen": 1579290023629
        }, 
        {
            "domain": "WORKGROUP", 
            "users": [
                "Administrator"
            ], 
            "endpoint_name": "EC2AMAZ-P7PPOI4", 
            "ip": [
                "2.2.2.2"
            ], 
            "install_date": 1575796381739, 
            "endpoint_version": "7.0.0.27797", 
            "group_name": null, 
            "installation_package": "Windows Server 2016", 
            "alias": "", 
            "active_directory": null, 
            "endpoint_status": "CONNECTED", 
            "os_type": "AGENT_OS_WINDOWS", 
            "endpoint_id": "f8a2f58846b542579c12090652e79f3d", 
            "content_version": "111-17757", 
            "first_seen": 1575796381739, 
            "endpoint_type": "AGENT_TYPE_SERVER", 
            "is_isolated": "AGENT_UNISOLATED", 
            "last_seen": 1579289957412
        }
    ]
}
```

##### Human Readable Output
>### Endpoints
>|active_directory|alias|content_version|domain|endpoint_id|endpoint_name|endpoint_status|endpoint_type|endpoint_version|first_seen|group_name|install_date|installation_package|ip|is_isolated|last_seen|os_type|users|
>|---|---|---|---|---|---|---|---|---|---|---|---|---|---|---|---|---|---|
>|  |  | 111-17757 |  | ea303670c76e4ad09600c8b346f7c804 | aaaaa.compute.internal | CONNECTED | AGENT_TYPE_SERVER | 7.0.0.1915 | 1575795969644 |  | 1575795969644 | linux | 172.31.11.11 | AGENT_UNISOLATED | 1579290023629 | AGENT_OS_LINUX | ec2-user |
>|  |  | 111-17757 | WORKGROUP | f8a2f58846b542579c12090652e79f3d | EC2AMAZ-P7PPOI4 | CONNECTED | AGENT_TYPE_SERVER | 7.0.0.27797 | 1575796381739 |  | 1575796381739 | Windows Server 2016 | 2.2.2.2 | AGENT_UNISOLATED | 1579289957412 | AGENT_OS_WINDOWS | Administrator |


### xdr-get-distribution-versions
---
Gets a list of all the agent versions to use for creating a distribution list.


#### Base Command

`xdr-get-distribution-versions`
#### Input

There are no input arguments for this command.

#### Context Output

| **Path** | **Type** | **Description** |
| --- | --- | --- |
| PaloAltoNetworksXDR.DistributionVersions.windows | Unknown | A list of Windows agent versions. | 
| PaloAltoNetworksXDR.DistributionVersions.linux | Unknown | A list of Linux agent versions. | 
| PaloAltoNetworksXDR.DistributionVersions.macos | Unknown | A list of Mac agent versions. | 


##### Command Example
```!xdr-get-distribution-versions```

##### Context Example
```
{
    "PaloAltoNetworksXDR.DistributionVersions": {
        "windows": [
            "5.0.8.29673", 
            "5.0.9.30963", 
            "6.1.4.28751", 
            "7.0.0.28644"
        ], 
        "macos": [
            "6.1.4.1681", 
            "7.0.0.1914"
        ], 
        "linux": [
            "6.1.4.1680", 
            "7.0.0.1916"
        ]
    }
}
```

##### Human Readable Output
>### windows
>|versions|
>|---|
>| 5.0.8.29673 |
>| 5.0.9.30963 |
>| 6.1.4.28751 |
>| 7.0.0.28644 |
>
>
>### linux
>|versions|
>|---|
>| 6.1.4.1680 |
>| 7.0.0.1916 |
>
>
>### macos
>|versions|
>|---|
>| 6.1.4.1681 |
>| 7.0.0.1914 |


### xdr-create-distribution
---
Creates an installation package. This is an asynchronous call that returns the distribution ID. This does not mean that the creation succeeded. To confirm that the package has been created, check the status of the distribution by running the Get Distribution Status API.


#### Base Command

`xdr-create-distribution`
#### Input

| **Argument Name** | **Description** | **Required** |
| --- | --- | --- |
| name | A string representing the name of the installation package. | Required | 
| platform | String, valid values are:<br/>• windows <br/>• linux<br/>• macos <br/>• android. Possible values are: windows, linux, macos, android. | Required | 
| package_type | A string representing the type of package to create.<br/>standalone - An installation for a new agent<br/>upgrade - An upgrade of an agent from ESM. Possible values are: standalone, upgrade. | Required | 
| agent_version | agent_version returned from xdr-get-distribution-versions. Not required for Android platfom. | Required | 
| description | Information about the package. | Optional | 


#### Context Output

| **Path** | **Type** | **Description** |
| --- | --- | --- |
| PaloAltoNetworksXDR.Distribution.id | String | The installation package ID. | 
| PaloAltoNetworksXDR.Distribution.name | String | The name of the installation package. | 
| PaloAltoNetworksXDR.Distribution.platform | String | The installation OS. | 
| PaloAltoNetworksXDR.Distribution.agent_version | String | Agent version. | 
| PaloAltoNetworksXDR.Distribution.description | String | Information about the package. | 


##### Command Example
```!xdr-create-distribution agent_version=6.1.4.1680 name="dist_1" package_type=standalone platform=linux description="some description"```

##### Context Example
```
{
    "PaloAltoNetworksXDR.Distribution": {
        "description": "some description", 
        "package_type": "standalone", 
        "platform": "linux", 
        "agent_version": "6.1.4.1680", 
        "id": "43aede7f846846fa92b50149663fbb25", 
        "name": "dist_1"
    }
}
```

##### Human Readable Output
Distribution 43aede7f846846fa92b50149663fbb25 created successfully

### xdr-get-distribution-url
---
Gets the distribution URL for downloading the installation package.


#### Base Command

`xdr-get-distribution-url`
#### Input

| **Argument Name** | **Description** | **Required** |
| --- | --- | --- |
| distribution_id | The ID of the installation package.<br/>Copy the distribution_id from the "id" field on Endpoints &gt; Agent Installation page. | Required | 
| package_type | The installation package type. Valid<br/>values are:<br/>• upgrade<br/>• sh - For Linux<br/>• rpm - For Linux<br/>• deb - For Linux<br/>• pkg - For Mac<br/>• x86 - For Windows<br/>• x64 - For Windows. Possible values are: upgrade, sh, rpm, deb, pkg, x86, x64. | Required | 


#### Context Output

| **Path** | **Type** | **Description** |
| --- | --- | --- |
| PaloAltoNetworksXDR.Distribution.id | String | Distribution ID. | 
| PaloAltoNetworksXDR.Distribution.url | String | URL for downloading the installation package. | 

##### Command Example
```!xdr-get-distribution-url distribution_id=2c74c11b63074653aa01d575a82bf52a package_type=sh```


### xdr-get-create-distribution-status
***
Gets the status of the installation package.


#### Base Command

`xdr-get-create-distribution-status`
#### Input

| **Argument Name** | **Description** | **Required** |
| --- | --- | --- |
| distribution_ids | A comma-separated list of distribution IDs to get the status of. | Required | 


#### Context Output

| **Path** | **Type** | **Description** |
| --- | --- | --- |
| PaloAltoNetworksXDR.Distribution.id | String | Distribution ID. | 
| PaloAltoNetworksXDR.Distribution.status | String | The status of installation package. | 

##### Command Example
```!xdr-get-create-distribution-status distribution_ids=2c74c11b63074653aa01d575a82bf52a```

### xdr-get-audit-management-logs
***
Gets management logs. You can filter by multiple fields, which will be concatenated using the AND condition (OR is not supported). Maximum result set size is 100. Offset is the zero-based number of management logs from the start of the result set (start by counting from 0).

##### Context Example
```
{
    "PaloAltoNetworksXDR.Distribution": [
        {
            "status": "Completed", 
            "id": "2c74c11b63074653aa01d575a82bf52a"
        }
    ]
}
```

##### Human Readable Output
>### Distribution Status
>|id|status|
>|---|---|
>| 2c74c11b63074653aa01d575a82bf52a | Completed |

#### Base Command

`xdr-get-audit-management-logs`
#### Input

| **Argument Name** | **Description** | **Required** |
| --- | --- | --- |
| email | User’s email address. | Optional | 
| type | The audit log type. Possible values are: LIVE_TERMINAL, RULES, AUTH, RESPONSE, INCIDENT_MANAGEMENT, ENDPOINT_MANAGEMENT, ALERT_WHITELIST, PUBLIC_API, DISTRIBUTIONS, STARRED_INCIDENTS, POLICY_PROFILES, DEVICE_CONTROL_PROFILE, HOST_FIREWALL_PROFILE, POLICY_RULES, PROTECTION_POLICY, DEVICE_CONTROL_TEMP_EXCEPTIONS, DEVICE_CONTROL_GLOBAL_EXCEPTIONS, GLOBAL_EXCEPTIONS, MSSP, REPORTING, DASHBOARD, BROKER_VM. | Optional | 
| sub_type | The audit log subtype. | Optional | 
| result | Result type. Possible values are: SUCCESS, FAIL, PARTIAL. | Optional | 
| timestamp_gte | Return logs for which the timestamp is after 'log_time_after'.<br/>Supported values:<br/>1579039377301 (time in milliseconds)<br/>"3 days" (relative date)<br/>"2019-10-21T23:45:00" (date). | Optional | 
| timestamp_lte | Return logs for which the timestamp is before the 'log_time_after'.<br/>Supported values:<br/>1579039377301 (time in milliseconds)<br/>"3 days" (relative date)<br/>"2019-10-21T23:45:00" (date). | Optional | 
| page | Page number (for pagination). The default is 0 (the first page). Default is 0. | Optional | 
| limit | Maximum number of audit logs to return per page. The default and maximum is 30. Default is 30. | Optional | 
| sort_by | Specifies the field by which to sort the results. By default the sort is defined as creation-time and DESC. Can be "type", "sub_type", "result", or "timestamp". Possible values are: type, sub_type, result, timestamp. | Optional | 
| sort_order | The sort order. Can be "asc" (ascending) or "desc" (descending). Default set to "desc". Possible values are: asc, desc. Default is desc. | Optional | 


#### Context Output

| **Path** | **Type** | **Description** |
| --- | --- | --- |
| PaloAltoNetworksXDR.AuditManagementLogs.AUDIT_ID | Number | Audit log ID. | 
| PaloAltoNetworksXDR.AuditManagementLogs.AUDIT_OWNER_NAME | String | Audit owner name. | 
| PaloAltoNetworksXDR.AuditManagementLogs.AUDIT_OWNER_EMAIL | String | Audit owner email address. | 
| PaloAltoNetworksXDR.AuditManagementLogs.AUDIT_ASSET_JSON | String | Asset JSON. | 
| PaloAltoNetworksXDR.AuditManagementLogs.AUDIT_ASSET_NAMES | String | Audit asset names. | 
| PaloAltoNetworksXDR.AuditManagementLogs.AUDIT_HOSTNAME | String | Host name. | 
| PaloAltoNetworksXDR.AuditManagementLogs.AUDIT_RESULT | String | Audit result. | 
| PaloAltoNetworksXDR.AuditManagementLogs.AUDIT_REASON | String | Audit reason. | 
| PaloAltoNetworksXDR.AuditManagementLogs.AUDIT_DESCRIPTION | String | Description of the audit. | 
| PaloAltoNetworksXDR.AuditManagementLogs.AUDIT_ENTITY | String | Audit entity \(e.g., AUTH, DISTRIBUTIONS\). | 
| PaloAltoNetworksXDR.AuditManagementLogs.AUDIT_ENTITY_SUBTYPE | String | Entity subtype \(e.g., Login, Create\). | 
| PaloAltoNetworksXDR.AuditManagementLogs.AUDIT_CASE_ID | Number | Audit case ID. | 
| PaloAltoNetworksXDR.AuditManagementLogs.AUDIT_INSERT_TIME | Date | Log's insert time. | 

### xdr-get-audit-agent-reports
***
Gets agent event reports. You can filter by multiple fields, which will be concatenated using the AND condition (OR is not supported). Maximum result set size is 100. Offset is the zero-based number of reports from the start of the result set (start by counting from 0).


#### Base Command

`xdr-get-audit-agent-reports`
#### Input

| **Argument Name** | **Description** | **Required** |
| --- | --- | --- |
| endpoint_ids | A comma-separated list of endpoint IDs. | Optional | 
| endpoint_names | A comma-separated list of endpoint names. | Optional | 
| type | The report type. Can be "Installation", "Policy", "Action", "Agent Service", "Agent Modules", or "Agent Status". Possible values are: Installation, Policy, Action, Agent Service, Agent Modules, Agent Status. | Optional | 
| sub_type | The report subtype. Possible values are: Install, Uninstall, Upgrade, Local Configuration, Content Update, Policy Update, Process Exception, Hash Exception, Scan, File Retrieval, File Scan, Terminate Process, Isolate, Cancel Isolation, Payload Execution, Quarantine, Restore, Stop, Start, Module Initialization, Local Analysis Model, Local Analysis Feature Extraction, Fully Protected, OS Incompatible, Software Incompatible, Kernel Driver Initialization, Kernel Extension Initialization, Proxy Communication, Quota Exceeded, Minimal Content, Reboot Eequired, Missing Disc Access. | Optional | 
| result | The result type. Can be "Success" or "Fail". If not passed, returns all event reports. Possible values are: Success, Fail. | Optional | 
| timestamp_gte | Return logs that their timestamp is greater than 'log_time_after'.<br/>Supported values:<br/>1579039377301 (time in milliseconds)<br/>"3 days" (relative date)<br/>"2019-10-21T23:45:00" (date). | Optional | 
| timestamp_lte | Return logs for which the timestamp is before the 'timestamp_lte'.<br/><br/>Supported values:<br/>1579039377301 (time in milliseconds)<br/>"3 days" (relative date)<br/>"2019-10-21T23:45:00" (date). | Optional | 
| page | Page number (for pagination). The default is 0 (the first page). Default is 0. | Optional | 
| limit | The maximum number of reports to return. Default and maximum is 30. Default is 30. | Optional | 
| sort_by | The field by which to sort results. Can be "type", "category", "trapsversion", "timestamp", or "domain"). Possible values are: type, category, trapsversion, timestamp, domain. | Optional | 
| sort_order | The sort order. Can be "asc" (ascending) or "desc" (descending). Default is "asc". Possible values are: asc, desc. Default is asc. | Optional | 


#### Context Output

| **Path** | **Type** | **Description** |
| --- | --- | --- |
| PaloAltoNetworksXDR.AuditAgentReports.ENDPOINTID | String | Endpoint ID. | 
| PaloAltoNetworksXDR.AuditAgentReports.ENDPOINTNAME | String | Endpoint name. | 
| PaloAltoNetworksXDR.AuditAgentReports.DOMAIN | String | Agent domain. | 
| PaloAltoNetworksXDR.AuditAgentReports.TRAPSVERSION | String | Traps version. | 
| PaloAltoNetworksXDR.AuditAgentReports.RECEIVEDTIME | Date | Received time in Epoch time. | 
| PaloAltoNetworksXDR.AuditAgentReports.TIMESTAMP | Date | Timestamp in Epoch time. | 
| PaloAltoNetworksXDR.AuditAgentReports.CATEGORY | String | Report category \(e.g., Audit\). | 
| PaloAltoNetworksXDR.AuditAgentReports.TYPE | String | Report type \(e.g., Action, Policy\). | 
| PaloAltoNetworksXDR.AuditAgentReports.SUBTYPE | String | Report subtype \(e.g., Fully Protected,Policy Update,Cancel Isolation\). | 
| PaloAltoNetworksXDR.AuditAgentReports.RESULT | String | Report result. | 
| PaloAltoNetworksXDR.AuditAgentReports.REASON | String | Report reason. | 
| PaloAltoNetworksXDR.AuditAgentReports.DESCRIPTION | String | Agent report description. | 
| Endpoint.ID | String | The unique ID within the tool retrieving the endpoint. | 
| Endpoint.Hostname | String | The hostname that is mapped to this endpoint. | 
| Endpoint.Domain | String | The domain of the endpoint. | 

### xdr-blocklist-files
***
Block lists requested files which have not already been block listed or added to allow lists.


#### Base Command

`xdr-blocklist-files`
#### Input

| **Argument Name** | **Description** | **Required** |
| --- | --- | --- |
| incident_id | Links the response action to the triggered incident. | Optional | 
| hash_list | String that represents a list of hashed files you want to block list. Must be a valid SHA256 hash. | Required | 
| comment | String that represents additional information regarding the action. | Optional | 
| detailed_response | Choose either regular response or detailed response. Default value = false, regular response. Possible values are: true, false. Default is false. | Optional | 


#### Context Output

| **Path** | **Type** | **Description** |
| --- | --- | --- |
| PaloAltoNetworksXDR.blocklist.added_hashes | Number | Added fileHash to blocklist | 
| PaloAltoNetworksXDR.blocklist.excluded_hashes | Number | Added fileHash to blocklist | 

### xdr-allowlist-files
***
Adds requested files to allow list if they are not already on block list or allow list.


#### Base Command

`xdr-allowlist-files`
#### Input

| **Argument Name** | **Description** | **Required** |
| --- | --- | --- |
| incident_id | Links the response action to the triggered incident. | Optional | 
| hash_list | String that represents a list of hashed files you want to add to allow lists. Must be a valid SHA256 hash. | Required | 
| comment | String that represents additional information regarding the action. | Optional | 
| detailed_response | Choose either regular response or detailed response. Default value = false, regular response. Possible values are: true, false. Default is false. | Optional | 


#### Context Output

| **Path** | **Type** | **Description** |
| --- | --- | --- |
| PaloAltoNetworksXDR.allowlist.added_hashes | Number | Added fileHash to allowlist | 
| PaloAltoNetworksXDR.allowlist.excluded_hashes | Number | Added fileHash to allowlist | 

### xdr-file-quarantine
***
Quarantines a file on selected endpoints. You can select up to 1000 endpoints.


#### Base Command

`xdr-file-quarantine`
#### Input

| **Argument Name** | **Description** | **Required** |
| --- | --- | --- |
| incident_id | Allows to link the response action to the incident that triggered it. | Optional | 
| endpoint_id_list | List of endpoint IDs. | Required | 
| file_path | String that represents the path of the file you want to quarantine. | Required | 
| file_hash | String that represents the file’s hash. Must be a valid SHA256 hash. | Required | 
| interval_in_seconds | Interval in seconds between each poll. | Optional | 
| timeout_in_seconds | Polling timeout in seconds. | Optional | 
| action_id | For polling use. | Optional | 


#### Context Output

There is no context output for this command.
### xdr-quarantine-files
***
Quarantines a file on selected endpoints. This command will be deprecated soon, use `xdr-file-quarantine` instead.


#### Base Command

`xdr-quarantine-files`
#### Input

| **Argument Name** | **Description** | **Required** |
| --- | --- | --- |
| incident_id | Allows to link the response action to the incident that triggered it. | Optional | 
| endpoint_id_list | List of endpoint IDs. | Required | 
| file_path | String that represents the path of the file you want to quarantine. | Required | 
| file_hash | String that represents the file’s hash. Must be a valid SHA256 hash. | Required | 


#### Context Output

There is no context output for this command.
### xdr-get-quarantine-status
***
Retrieves the quarantine status for a selected file.


#### Base Command

`xdr-get-quarantine-status`
#### Input

| **Argument Name** | **Description** | **Required** |
| --- | --- | --- |
| endpoint_id | String the represents the endpoint ID. | Required | 
| file_hash | String that represents the file hash. Must be a valid SHA256 hash. | Required | 
| file_path | String that represents the file path. | Required | 


#### Context Output

There is no context output for this command.
### xdr-file-restore
***
Restores a quarantined file on requested endpoints.


#### Base Command

`xdr-file-restore`
#### Input

| **Argument Name** | **Description** | **Required** |
| --- | --- | --- |
| incident_id | Allows to link the response action to the incident that triggered it. | Optional | 
| file_hash | String that represents the file in hash. Must be a valid SHA256 hash. | Required | 
| endpoint_id | String that represents the endpoint ID. If you do not enter a specific endpoint ID, the request will run restore on all endpoints which relate to the quarantined file you defined. | Optional | 
| interval_in_seconds | Interval in seconds between each poll. | Optional | 
| timeout_in_seconds | Polling timeout in seconds. | Optional | 
| action_id | For polling use. | Optional | 


#### Context Output

There is no context output for this command.
### xdr-restore-file
***
Restores a quarantined file on requested endpoints. This command will be deprecated soon, use `xdr-file-restore` instead.


#### Base Command

`xdr-restore-file`
#### Input

| **Argument Name** | **Description** | **Required** |
| --- | --- | --- |
| incident_id | Allows to link the response action to the incident that triggered it. | Optional | 
| file_hash | String that represents the file in hash. Must be a valid SHA256 hash. | Required | 
| endpoint_id | String that represents the endpoint ID. If you do not enter a specific endpoint ID, the request will run restore on all endpoints which relate to the quarantined file you defined. | Optional | 


#### Context Output

There is no context output for this command.
### xdr-endpoint-scan-execute
***
Runs a scan on a selected endpoint. To scan all endpoints, run this command with argument all=true. Do note that scanning all the endpoints may cause performance issues and latency.


#### Base Command

`xdr-endpoint-scan-execute`
#### Input

| **Argument Name** | **Description** | **Required** |
| --- | --- | --- |
| incident_id | Allows to link the response action to the incident that triggered it. | Optional | 
| endpoint_id_list | List of endpoint IDs. | Optional | 
| dist_name | Name of the distribution list. | Optional | 
| gte_first_seen | Epoch timestamp in milliseconds. | Optional | 
| gte_last_seen | Epoch timestamp in milliseconds. | Optional | 
| lte_first_seen | Epoch timestamp in milliseconds. | Optional | 
| lte_last_seen | Epoch timestamp in milliseconds. | Optional | 
| ip_list | List of IP addresses. | Optional | 
| group_name | Name of the endpoint group. | Optional | 
| platform | Type of operating system. Possible values are: windows, linux, macos, android. | Optional | 
| alias | Endpoint alias name. | Optional | 
| isolate | Whether an endpoint has been isolated. Can be "isolated" or "unisolated". Possible values are: isolated, unisolated. | Optional | 
| hostname | Name of the host. | Optional | 
| all | Whether to scan all of the endpoints or not. Default is false. Scanning all of the endpoints may cause performance issues and latency. Possible values are: true, false. Default is false. | Optional | 
| action_id | For polling use. | Optional | 
| interval_in_seconds | Interval in seconds between each poll. | Optional | 
| timeout_in_seconds | Polling timeout in seconds. | Optional | 


#### Context Output

| **Path** | **Type** | **Description** |
| --- | --- | --- |
| PaloAltoNetworksXDR.endpointScan.actionId | Number | The action ID of the scan request. | 
| PaloAltoNetworksXDR.endpointScan.aborted | Boolean | Was the scan aborted. | 

### xdr-endpoint-scan
***
Runs a scan on a selected endpoint. This command will be deprecated soon, use `xdr-endpoint-scan-execute` instead.


#### Base Command

`xdr-endpoint-scan`
#### Input

| **Argument Name** | **Description** | **Required** |
| --- | --- | --- |
| incident_id | Allows to link the response action to the incident that triggered it. | Optional | 
| endpoint_id_list | List of endpoint IDs. | Optional | 
| dist_name | Name of the distribution list. | Optional | 
| gte_first_seen | Epoch timestamp in milliseconds. | Optional | 
| gte_last_seen | Epoch timestamp in milliseconds. | Optional | 
| lte_first_seen | Epoch timestamp in milliseconds. | Optional | 
| lte_last_seen | Epoch timestamp in milliseconds. | Optional | 
| ip_list | List of IP addresses. | Optional | 
| group_name | Name of the endpoint group. | Optional | 
| platform | Type of operating system. Possible values are: windows, linux, macos, android. | Optional | 
| alias | Endpoint alias name. | Optional | 
| isolate | Whether an endpoint has been isolated. Can be "isolated" or "unisolated". Possible values are: isolated, unisolated. | Optional | 
| hostname | Name of the host. | Optional | 
| all | Whether to scan all of the endpoints or not. Default is false. Scanning all of the endpoints may cause performance issues and latency. Possible values are: true, false. Default is false. | Optional | 


#### Context Output

| **Path** | **Type** | **Description** |
| --- | --- | --- |
| PaloAltoNetworksXDR.endpointScan.actionId | Number | The action ID of the scan request. | 
| PaloAltoNetworksXDR.endpointScan.aborted | Boolean | Was the scan aborted. | 

### xdr-endpoint-scan-abort
***
Cancel the scan of selected endpoints. A scan can only be aborted if the selected endpoints are Pending or In Progress. To scan all endpoints, run the command with the argument all=true. Note that scanning all of the endpoints may cause performance issues and latency.


#### Base Command

`xdr-endpoint-scan-abort`
#### Input

| **Argument Name** | **Description** | **Required** |
| --- | --- | --- |
| incident_id | Allows to link the response action to the incident that triggered it. | Optional | 
| endpoint_id_list | List of endpoint IDs. | Optional | 
| dist_name | Name of the distribution list. | Optional | 
| gte_first_seen | Epoch timestamp in milliseconds. | Optional | 
| gte_last_seen | Epoch timestamp in milliseconds. | Optional | 
| lte_first_seen | Epoch timestamp in milliseconds. | Optional | 
| lte_last_seen | Epoch timestamp in milliseconds. | Optional | 
| ip_list | List of IP addresses. | Optional | 
| group_name | Name of the endpoint group. | Optional | 
| platform | Type of operating system. Possible values are: windows, linux, macos, android. | Optional | 
| alias | Endpoint alias name. | Optional | 
| isolate | Whether an endpoint has been isolated. Can be "isolated" or "unisolated". Possible values are: isolated, unisolated. | Optional | 
| hostname | Name of the host. | Optional | 
| all | Whether to scan all of the endpoints or not. Default is false. Note that scanning all of the endpoints may cause performance issues and latency. Possible values are: true, false. Default is false. | Optional | 


#### Context Output

| **Path** | **Type** | **Description** |
| --- | --- | --- |
| PaloAltoNetworksXDR.endpointScan.actionId | Unknown | The action id of the abort scan request. | 
| PaloAltoNetworksXDR.endpointScan.aborted | Boolean | Was the scan aborted. | 

### get-mapping-fields
***
Get mapping fields from remote incident. Please note that this method will not update the current incident, it's here for debugging purposes.


#### Base Command

`get-mapping-fields`
#### Input

There are no input arguments for this command.

#### Context Output

There is no context output for this command.
### get-remote-data
***
Get remote data from a remote incident. Please note that this method will not update the current incident, it's here for debugging purposes.


#### Base Command

`get-remote-data`
#### Input

| **Argument Name** | **Description** | **Required** |
| --- | --- | --- |
| id | The remote incident id. | Required | 
| lastUpdate | UTC timestamp in seconds. The incident is only updated if it was modified after the last update time. Default is 0. | Optional | 


#### Context Output

There is no context output for this command.
### get-modified-remote-data
***
Get the list of incidents that were modified since the last update. Please note that this method is here for debugging purposes. get-modified-remote-data is used as part of a Mirroring feature, which is available since version 6.1.


#### Base Command

`get-modified-remote-data`
#### Input

| **Argument Name** | **Description** | **Required** |
| --- | --- | --- |
| lastUpdate | Date string representing the local time.The incident is only returned if it was modified after the last update time. | Optional | 


#### Context Output

There is no context output for this command.
### xdr-get-policy
***
Gets the policy name for a specific endpoint.


#### Base Command

`xdr-get-policy`
#### Input

| **Argument Name** | **Description** | **Required** |
| --- | --- | --- |
| endpoint_id | The endpoint ID. Can be retrieved by running the xdr-get-endpoints command. | Required | 


#### Context Output

| **Path** | **Type** | **Description** |
| --- | --- | --- |
| PaloAltoNetworksXDR.Policy | string | The policy allocated with the endpoint. | 
| PaloAltoNetworksXDR.Policy.policy_name | string | Name of the policy allocated with the endpoint. | 
| PaloAltoNetworksXDR.Policy.endpoint_id | string | Endpoint ID. | 

### xdr-get-scripts
***
Gets a list of scripts available in the scripts library.


#### Base Command

`xdr-get-scripts`
#### Input

| **Argument Name** | **Description** | **Required** |
| --- | --- | --- |
| script_name | A comma-separated list of the script names. | Optional | 
| description | A comma-separated list of the script descriptions. | Optional | 
| created_by | A comma-separated list of the users who created the script. | Optional | 
| limit | The maximum number of scripts returned to the War Room. Default is 50. | Optional | 
| offset | (Int) Offset in the data set. Default is 0. | Optional | 
| windows_supported | Whether the script can be executed on a Windows operating system. Possible values are: true, false. | Optional | 
| linux_supported | Whether the script can be executed on a Linux operating system. Possible values are: true, false. | Optional | 
| macos_supported | Whether the script can be executed on a Mac operating system. Possible values are: true, false. | Optional | 
| is_high_risk | Whether the script has a high-risk outcome. Possible values are: true, false. | Optional | 


#### Context Output

| **Path** | **Type** | **Description** |
| --- | --- | --- |
| PaloAltoNetworksXDR.Scripts | Unknown | The scripts command results. | 
| PaloAltoNetworksXDR.Scripts.script_id | Unknown | Script ID. | 
| PaloAltoNetworksXDR.Scripts.name | string | Name of the script. | 
| PaloAltoNetworksXDR.Scripts.description | string | Description of the script. | 
| PaloAltoNetworksXDR.Scripts.modification_date | Unknown | Timestamp of when the script was last modified. | 
| PaloAltoNetworksXDR.Scripts.created_by | string | Name of the user who created the script. | 
| PaloAltoNetworksXDR.Scripts.windows_supported | boolean | Whether the script can be executed on a Windows operating system. | 
| PaloAltoNetworksXDR.Scripts.linux_supported | boolean | Whether the script can be executed on a Linux operating system. | 
| PaloAltoNetworksXDR.Scripts.macos_supported | boolean | Whether the script can be executed on Mac operating system. | 
| PaloAltoNetworksXDR.Scripts.is_high_risk | boolean | Whether the script has a high-risk outcome. | 
| PaloAltoNetworksXDR.Scripts.script_uid | string | Globally Unique Identifier of the script, used to identify the script when executing. | 

### xdr-delete-endpoints
***
Deletes selected endpoints in the Cortex XDR app. You can delete up to 1000 endpoints.


#### Base Command

`xdr-delete-endpoints`
#### Input

| **Argument Name** | **Description** | **Required** |
| --- | --- | --- |
| endpoint_ids | Comma-separated list of endpoint IDs. You can retrieve the endpoint IDs from the xdr-get-endpoints command. | Required | 


#### Context Output

There is no context output for this command.
### xdr-get-endpoint-device-control-violations
***
Gets a list of device control violations filtered by selected fields. You can retrieve up to 100 violations.


#### Base Command

`xdr-get-endpoint-device-control-violations`
#### Input

| **Argument Name** | **Description** | **Required** |
| --- | --- | --- |
| endpoint_ids | Comma-separated list of endpoint IDs. You can retrieve the endpoint IDs from the xdr-get-endpoints command. | Optional | 
| type | Type of violation. Possible values are: "cd-rom", "disk drive", "floppy disk", and "portable device". Possible values are: cd-rom, disk drive, floppy disk, portable device. | Optional | 
| timestamp_gte | Timestamp of the violation. Violations that are greater than or equal to this timestamp will be returned. Values can be in either ISO date format, relative time, or epoch timestamp. For example:  "2019-10-21T23:45:00" (ISO date format), "3 days ago" (relative time) 1579039377301 (epoch time). | Optional | 
| timestamp_lte | Timestamp of the violation. Violations that are less than or equal to this timestamp will be returned. Values can be in either ISO date format, relative time, or epoch timestamp. For example:  "2019-10-21T23:45:00" (ISO date format), "3 days ago" (relative time) 1579039377301 (epoch time). | Optional | 
| ip_list | Comma-separated list of IP addresses. | Optional | 
| vendor | Name of the vendor. | Optional | 
| vendor_id | Vendor ID. | Optional | 
| product | Name of the product. | Optional | 
| product_id | Product ID. | Optional | 
| serial | Serial number. | Optional | 
| hostname | Hostname. | Optional | 
| violation_id_list | Comma-separated list of violation IDs. | Optional | 
| username | Username. | Optional | 


#### Context Output

| **Path** | **Type** | **Description** |
| --- | --- | --- |
| PaloAltoNetworksXDR.EndpointViolations | Unknown | Endpoint violations command results. | 
| PaloAltoNetworksXDR.EndpointViolations.violations | Unknown | A list of violations. | 
| PaloAltoNetworksXDR.EndpointViolations.violations.os_type | string | Type of the operating system. | 
| PaloAltoNetworksXDR.EndpointViolations.violations.hostname | string | Hostname of the violation. | 
| PaloAltoNetworksXDR.EndpointViolations.violations.username | string | Username of the violation. | 
| PaloAltoNetworksXDR.EndpointViolations.violations.ip | string | IP address of the violation. | 
| PaloAltoNetworksXDR.EndpointViolations.violations.timestamp | number | Timestamp of the violation. | 
| PaloAltoNetworksXDR.EndpointViolations.violations.violation_id | number | Violation ID. | 
| PaloAltoNetworksXDR.EndpointViolations.violations.type | string | Type of violation. | 
| PaloAltoNetworksXDR.EndpointViolations.violations.vendor_id | string | Vendor ID of the violation. | 
| PaloAltoNetworksXDR.EndpointViolations.violations.vendor | string | Name of the vendor of the violation. | 
| PaloAltoNetworksXDR.EndpointViolations.violations.product_id | string | Product ID of the violation. | 
| PaloAltoNetworksXDR.EndpointViolations.violations.product | string | Name of the product of the violation. | 
| PaloAltoNetworksXDR.EndpointViolations.violations.serial | string | Serial number of the violation. | 
| PaloAltoNetworksXDR.EndpointViolations.violations.endpoint_id | string | Endpoint ID of the violation. | 

### xdr-file-retrieve
***
Retrieves files from selected endpoints. You can retrieve up to 20 files, from no more than 10 endpoints. At least one endpoint ID and one file path are necessary in order to run the command. After running this command, you can use the xdr-action-status-get command with returned action_id, to check the action status.


#### Base Command

`xdr-file-retrieve`
#### Input

| **Argument Name** | **Description** | **Required** |
| --- | --- | --- |
| incident_id | Allows to link the response action to the incident that triggered it. | Optional | 
| endpoint_ids | Comma-separated list of endpoint IDs. | Required | 
| windows_file_paths | A comma-separated list of file paths on the Windows platform. | Optional | 
| linux_file_paths | A comma-separated list of file paths on the Linux platform. | Optional | 
| mac_file_paths | A comma-separated list of file paths on the Mac platform. | Optional | 
| generic_file_path | A comma-separated list of file paths in any platform. Can be used instead of the mac/windows/linux file paths. The order of the files path list must be parellel to the endpoints list order, therefore, the first file path in the list is related to the first endpoint and so on. | Optional | 
| interval_in_seconds | Interval in seconds between each poll. | Optional | 
| timeout_in_seconds | Polling timeout in seconds. | Optional | 
| action_id | For polling use. | Optional | 


#### Context Output

| **Path** | **Type** | **Description** |
| --- | --- | --- |
| PaloAltoNetworksXDR.RetrievedFiles.action_id | string | ID of the action to retrieve files from selected endpoints. | 

### xdr-retrieve-files
***
Retrieves files from selected endpoints. This command will be deprecated soon, use `xdr-file-retrieve` instead.


#### Base Command

`xdr-retrieve-files`
#### Input

| **Argument Name** | **Description** | **Required** |
| --- | --- | --- |
| incident_id | Allows to link the response action to the incident that triggered it. | Optional | 
| endpoint_ids | Comma-separated list of endpoint IDs. | Required | 
| windows_file_paths | A comma-separated list of file paths on the Windows platform. | Optional | 
| linux_file_paths | A comma-separated list of file paths on the Linux platform. | Optional | 
| mac_file_paths | A comma-separated list of file paths on the Mac platform. | Optional | 
| generic_file_path | A comma-separated list of file paths in any platform. Can be used instead of the mac/windows/linux file paths. The order of the files path list must be parellel to the endpoints list order, therefore, the first file path in the list is related to the first endpoint and so on. | Optional | 


#### Context Output

| **Path** | **Type** | **Description** |
| --- | --- | --- |
| PaloAltoNetworksXDR.RetrievedFiles.action_id | string | ID of the action to retrieve files from selected endpoints. | 

#### Command Examples
```!xdr-retrieve-files endpoint_ids=aeec6a2cc92e46fab3b6f621722e9916 windows_file_paths="C:\Users\demisto\Desktop\demisto.txt"```
```!xdr-retrieve-files endpoint_ids=aeec6a2cc92e46fab3b6f621722e9916 generic_file_path="C:\Users\demisto\Desktop\demisto.txt"```

#### Context Example
```
{
    "PaloAltoNetworksXDR": {
        "retrievedFiles": {
            "actionId": 2056
        }
    }
}
```

#### Human Readable Output

>### Retrieve files
>|Action Id|
>|---|
>| 2056 |


### xdr-retrieve-file-details
***
View the file retrieved by the xdr-retrieve-files command according to the action ID. Before running this command, you can use the xdr-action-status-get command to check if this action completed successfully.


#### Base Command

`xdr-retrieve-file-details`
#### Input

| **Argument Name** | **Description** | **Required** |
| --- | --- | --- |
| action_id | Action ID retrieved from the xdr-retrieve-files command. | Required | 


#### Context Output

| **Path** | **Type** | **Description** |
| --- | --- | --- |
| File | Unknown | The file details command results. | 
| File.Name | String | The full file name \(including the file extension\). | 
| File.EntryID | String | The ID for locating the file in the War Room. | 
| File.Size | Number | The size of the file in bytes. | 
| File.MD5 | String | The MD5 hash of the file. | 
| File.SHA1 | String | The SHA1 hash of the file. | 
| File.SHA256 | String | The SHA256 hash of the file. | 
| File.SHA512 | String | The SHA512 hash of the file. | 
| File.Extension | String | The file extension. For example: "xls". | 
| File.Type | String | The file type, as determined by libmagic \(same as displayed in file entries\). | 

### xdr-get-script-metadata
***
Gets the full definition of a specific script in the scripts library.


#### Base Command

`xdr-get-script-metadata`
#### Input

| **Argument Name** | **Description** | **Required** |
| --- | --- | --- |
| script_uid | Unique identifier of the script, returned by the xdr-get-scripts command. | Required | 


#### Context Output

| **Path** | **Type** | **Description** |
| --- | --- | --- |
| PaloAltoNetworksXDR.ScriptMetadata | Unknown | The script metadata command results. | 
| PaloAltoNetworksXDR.ScriptMetadata.script_id | number | Script ID. | 
| PaloAltoNetworksXDR.ScriptMetadata.name | string | Script name. | 
| PaloAltoNetworksXDR.ScriptMetadata.description | string | Script description. | 
| PaloAltoNetworksXDR.ScriptMetadata.modification_date | unknown | Timestamp of when the script was last modified. | 
| PaloAltoNetworksXDR.ScriptMetadata.created_by | string | Name of the user who created the script. | 
| PaloAltoNetworksXDR.ScriptMetadata.is_high_risk | boolean | Whether the script has a high-risk outcome. | 
| PaloAltoNetworksXDR.ScriptMetadata.windows_supported | boolean | Whether the script can be executed on a Windows operating system. | 
| PaloAltoNetworksXDR.ScriptMetadata.linux_supported | boolean | Whether the script can be executed on a Linux operating system. | 
| PaloAltoNetworksXDR.ScriptMetadata.macos_supported | boolean | Whether the script can be executed on a Mac operating system. | 
| PaloAltoNetworksXDR.ScriptMetadata.entry_point | string | Name of the entry point selected for the script. An empty string indicates  the script defined as just run. | 
| PaloAltoNetworksXDR.ScriptMetadata.script_input | string | Name and type for the specified entry point. | 
| PaloAltoNetworksXDR.ScriptMetadata.script_output_type | string | Type of the output. | 
| PaloAltoNetworksXDR.ScriptMetadata.script_output_dictionary_definitions | Unknown | If the script_output_type is a dictionary, an array with friendly name, name, and type for each output. | 

### xdr-get-script-code
***
Gets the code of a specific script in the script library.


#### Base Command

`xdr-get-script-code`
#### Input

| **Argument Name** | **Description** | **Required** |
| --- | --- | --- |
| script_uid | Unique identifier of the script, returned by the xdr-get-scripts command. | Required | 


#### Context Output

| **Path** | **Type** | **Description** |
| --- | --- | --- |
| PaloAltoNetworksXDR.ScriptCode | Unknown | The script code command results. | 
| PaloAltoNetworksXDR.ScriptCode.code | string | The code of a specific script in the script library. | 
| PaloAltoNetworksXDR.ScriptCode.script_uid | string | Unique identifier of the script. | 

### xdr-action-status-get
***
Retrieves the status of the requested actions according to the action ID.


#### Base Command

`xdr-action-status-get`
#### Input

| **Argument Name** | **Description** | **Required** |
| --- | --- | --- |
| action_id | The action ID of the selected request. After performing an action, you will receive an action ID. | Required | 


#### Context Output

| **Path** | **Type** | **Description** |
| --- | --- | --- |
| PaloAltoNetworksXDR.GetActionStatus | Unknown | The action status command results. | 
| PaloAltoNetworksXDR.GetActionStatus.endpoint_id | string | Endpoint ID. | 
| PaloAltoNetworksXDR.GetActionStatus.status | string | The status of the specific endpoint ID. | 
| PaloAltoNetworksXDR.GetActionStatus.action_id | number | The specified action ID. | 

### xdr-run-script
***
Initiates a new endpoint script execution action using a script from the script library.


#### Base Command

`xdr-run-script`
#### Input

| **Argument Name** | **Description** | **Required** |
| --- | --- | --- |
| incident_id | Allows to link the response action to the incident that triggered it. | Optional | 
| endpoint_ids | Comma-separated list of endpoint IDs. Can be retrieved by running the xdr-get-endpoints command. | Required | 
| script_uid | Unique identifier of the script. Can be retrieved by running the xdr-get-scripts command. | Required | 
| parameters | Dictionary contains the parameter name as key and its value for this execution as the value. For example, {"param1":"param1_value","param2":"param2_value"}. | Optional | 
| timeout | The timeout in seconds for this execution. Default is 600. | Optional | 


#### Context Output

| **Path** | **Type** | **Description** |
| --- | --- | --- |
| PaloAltoNetworksXDR.ScriptRun.action_id | Number | ID of the action initiated. | 
| PaloAltoNetworksXDR.ScriptRun.endpoints_count | Number | Number of endpoints the action was initiated on. | 

### xdr-snippet-code-script-execute
***
Initiates a new endpoint script execution action using the provided snippet code.


#### Base Command

`xdr-snippet-code-script-execute`
#### Input

| **Argument Name** | **Description** | **Required** |
| --- | --- | --- |
| incident_id | Allows to link the response action to the incident that triggered it. | Optional | 
| endpoint_ids | Comma-separated list of endpoint IDs. Can be retrieved by running the xdr-get-endpoints command. | Required | 
| snippet_code | Section of a script you want to initiate on an endpoint (e.g., print("7")). | Required | 
| interval_in_seconds | Interval in seconds between each poll. | Optional | 
| timeout_in_seconds | Polling timeout in seconds. | Optional | 
| action_id | For polling use. | Optional | 


#### Context Output

| **Path** | **Type** | **Description** |
| --- | --- | --- |
| PaloAltoNetworksXDR.ScriptRun.action_id | Number | ID of the action initiated. | 
| PaloAltoNetworksXDR.ScriptRun.endpoints_count | Number | Number of endpoints the action was initiated on. | 

### xdr-run-snippet-code-script
***
Initiates a new endpoint script execution action using the provided snippet code. This command will be deprecated soon, use `xdr-snippet-code-script-execute` instead.


#### Base Command

`xdr-run-snippet-code-script`
#### Input

| **Argument Name** | **Description** | **Required** |
| --- | --- | --- |
| incident_id | Allows to link the response action to the incident that triggered it. | Optional | 
| endpoint_ids | Comma-separated list of endpoint IDs. Can be retrieved by running the xdr-get-endpoints command. | Required | 
| snippet_code | Section of a script you want to initiate on an endpoint (e.g., print("7")). | Required | 


#### Context Output

| **Path** | **Type** | **Description** |
| --- | --- | --- |
| PaloAltoNetworksXDR.ScriptRun.action_id | Number | ID of the action initiated. | 
| PaloAltoNetworksXDR.ScriptRun.endpoints_count | Number | Number of endpoints the action was initiated on. | 

### xdr-get-script-execution-status
***
Retrieves the status of a script execution action.


#### Base Command

`xdr-get-script-execution-status`
#### Input

| **Argument Name** | **Description** | **Required** |
| --- | --- | --- |
| action_id | Action IDs retrieved from the xdr-run-script command. | Required | 


#### Context Output

| **Path** | **Type** | **Description** |
| --- | --- | --- |
| PaloAltoNetworksXDR.ScriptStatus.general_status | String | General status of the action, considering the status of all the endpoints. | 
| PaloAltoNetworksXDR.ScriptStatus.error_message | String | Error message regarding permissions for running APIs or the action doesn’t exist. | 
| PaloAltoNetworksXDR.ScriptStatus.endpoints_timeout | Number | Number of endpoints in "timeout" status. | 
| PaloAltoNetworksXDR.ScriptStatus.action_id | Number | ID of the action initiated. | 
| PaloAltoNetworksXDR.ScriptStatus.endpoints_pending_abort | Number | Number of endpoints in "pending abort" status. | 
| PaloAltoNetworksXDR.ScriptStatus.endpoints_pending | Number | Number of endpoints in "pending" status. | 
| PaloAltoNetworksXDR.ScriptStatus.endpoints_in_progress | Number | Number of endpoints in "in progress" status. | 
| PaloAltoNetworksXDR.ScriptStatus.endpoints_failed | Number | Number of endpoints in "failed" status. | 
| PaloAltoNetworksXDR.ScriptStatus.endpoints_expired | Number | Number of endpoints in "expired" status. | 
| PaloAltoNetworksXDR.ScriptStatus.endpoints_completed_successfully | Number | Number of endpoints in "completed successfully" status. | 
| PaloAltoNetworksXDR.ScriptStatus.endpoints_canceled | Number | Number of endpoints in "canceled" status. | 
| PaloAltoNetworksXDR.ScriptStatus.endpoints_aborted | Number | Number of endpoints in "aborted" status. | 

### xdr-get-script-execution-results
***
Retrieve the results of a script execution action.


#### Base Command

`xdr-get-script-execution-results`
#### Input

| **Argument Name** | **Description** | **Required** |
| --- | --- | --- |
| action_id | Action IDs retrieved from the xdr-run-script command. | Required | 


#### Context Output

| **Path** | **Type** | **Description** |
| --- | --- | --- |
| PaloAltoNetworksXDR.ScriptResult.action_id | Number | ID of the action initiated. | 
| PaloAltoNetworksXDR.ScriptResult.results.retrieved_files | Number | Number of successfully retrieved files. | 
| PaloAltoNetworksXDR.ScriptResult.results.endpoint_ip_address | String | Endpoint IP address. | 
| PaloAltoNetworksXDR.ScriptResult.results.endpoint_name | String | Number of successfully retrieved files. | 
| PaloAltoNetworksXDR.ScriptResult.results.failed_files | Number | Number of files failed to retrieve. | 
| PaloAltoNetworksXDR.ScriptResult.results.endpoint_status | String | Endpoint status. | 
| PaloAltoNetworksXDR.ScriptResult.results.domain | String | Domain to which the endpoint belongs. | 
| PaloAltoNetworksXDR.ScriptResult.results.endpoint_id | String | Endpoint ID. | 
| PaloAltoNetworksXDR.ScriptResult.results.execution_status | String | Execution status of this endpoint. | 
| PaloAltoNetworksXDR.ScriptResult.results.return_value | String | Value returned by the script in case the type is not a dictionary. | 
| PaloAltoNetworksXDR.ScriptResult.results.standard_output | String | The STDOUT and the STDERR logged by the script during the execution. | 
| PaloAltoNetworksXDR.ScriptResult.results.retention_date | Date | Timestamp in which the retrieved files will be deleted from the server. | 

### xdr-get-script-execution-result-files
***
Gets the files retrieved from a specific endpoint during a script execution.


#### Base Command

`xdr-get-script-execution-result-files`
#### Input

| **Argument Name** | **Description** | **Required** |
| --- | --- | --- |
| action_id | Action ID retrieved from the xdr-run-script command. | Required | 
| endpoint_id | Endpoint ID. Can be retrieved by running the xdr-get-endpoints command. | Required | 


#### Context Output

| **Path** | **Type** | **Description** |
| --- | --- | --- |
| File.Size | String | The size of the file. | 
| File.SHA1 | String | The SHA1 hash of the file. | 
| File.SHA256 | String | The SHA256 hash of the file. | 
| File.SHA512 | String | The SHA512 hash of the file. | 
| File.Name | String | The name of the file. | 
| File.SSDeep | String | The SSDeep hash of the file. | 
| File.EntryID | String | EntryID of the file | 
| File.Info | String | Information about the file. | 
| File.Type | String | The file type. | 
| File.MD5 | String | The MD5 hash of the file. | 
| File.Extension | String | The extension of the file. | 

### xdr-script-commands-execute
***
Initiate a new endpoint script execution of shell commands.


#### Base Command

`xdr-script-commands-execute`
#### Input

| **Argument Name** | **Description** | **Required** |
| --- | --- | --- |
| incident_id | Allows to link the response action to the incident that triggered it. | Optional | 
| endpoint_ids | Comma-separated list of endpoint IDs. Can be retrieved by running the xdr-get-endpoints command. | Required | 
| commands | Comma-separated list of shell commands to execute. | Required | 
| timeout | The timeout in seconds for this execution. Default is 600. | Optional | 
| interval_in_seconds | Interval in seconds between each poll. | Optional | 
| timeout_in_seconds | Polling timeout in seconds. | Optional | 
| action_id | For polling use. | Optional | 


#### Context Output

| **Path** | **Type** | **Description** |
| --- | --- | --- |
| PaloAltoNetworksXDR.ScriptRun.action_id | Number | ID of the action initiated. | 
| PaloAltoNetworksXDR.ScriptRun.endpoints_count | Number | Number of endpoints the action was initiated on. | 

### xdr-run-script-execute-commands
***
Initiate a new endpoint script execution of shell commands. This command will be deprecated soon, use `xdr-script-commands-execute` instead.


#### Base Command

`xdr-run-script-execute-commands`
#### Input

| **Argument Name** | **Description** | **Required** |
| --- | --- | --- |
| incident_id | Allows to link the response action to the incident that triggered it. | Optional | 
| endpoint_ids | Comma-separated list of endpoint IDs. Can be retrieved by running the xdr-get-endpoints command. | Required | 
| commands | Comma-separated list of shell commands to execute. | Required | 
| timeout | The timeout in seconds for this execution. Default is 600. | Optional | 


#### Context Output

| **Path** | **Type** | **Description** |
| --- | --- | --- |
| PaloAltoNetworksXDR.ScriptRun.action_id | Number | ID of the action initiated. | 
| PaloAltoNetworksXDR.ScriptRun.endpoints_count | Number | Number of endpoints the action was initiated on. | 

### xdr-file-delete-script-execute
***
Initiates a new endpoint script execution to delete the specified file.


#### Base Command

`xdr-file-delete-script-execute`
#### Input

| **Argument Name** | **Description** | **Required** |
| --- | --- | --- |
| incident_id | Allows to link the response action to the incident that triggered it. | Optional | 
| endpoint_ids | Comma-separated list of endpoint IDs. Can be retrieved by running the xdr-get-endpoints command. | Required | 
| file_path | Paths of the files to delete, in a comma-separated list. Paths of the files to check for existence. All of the given file paths will run on all of the endpoints. | Required | 
| timeout | The timeout in seconds for this execution. Default is 600. | Optional | 
| interval_in_seconds | Interval in seconds between each poll. | Optional | 
| timeout_in_seconds | Polling timeout in seconds. | Optional | 
| action_id | For polling use. | Optional | 


#### Context Output

| **Path** | **Type** | **Description** |
| --- | --- | --- |
| PaloAltoNetworksXDR.ScriptRun.action_id | Number | ID of the action initiated. | 
| PaloAltoNetworksXDR.ScriptRun.endpoints_count | Number | Number of endpoints the action was initiated on. | 

### xdr-run-script-delete-file
***
Initiates a new endpoint script execution to delete the specified file. This command will be deprecated soon, use `xdr-file-delete-script-execute` instead.


#### Base Command

`xdr-run-script-delete-file`
#### Input

| **Argument Name** | **Description** | **Required** |
| --- | --- | --- |
| incident_id | Allows to link the response action to the incident that triggered it. | Optional | 
| endpoint_ids | Comma-separated list of endpoint IDs. Can be retrieved by running the xdr-get-endpoints command. | Required | 
| file_path | Paths of the files to delete, in a comma-separated list. Paths of the files to check for existence. All of the given file paths will run on all of the endpoints. | Required | 
| timeout | The timeout in seconds for this execution. Default is 600. | Optional | 


#### Context Output

| **Path** | **Type** | **Description** |
| --- | --- | --- |
| PaloAltoNetworksXDR.ScriptRun.action_id | Number | ID of the action initiated. | 
| PaloAltoNetworksXDR.ScriptRun.endpoints_count | Number | Number of endpoints the action was initiated on. | 

### xdr-file-exist-script-execute
***
Initiates a new endpoint script execution to check if file exists.


#### Base Command

`xdr-file-exist-script-execute`
#### Input

| **Argument Name** | **Description** | **Required** |
| --- | --- | --- |
| incident_id | Allows to link the response action to the incident that triggered it. | Optional | 
| endpoint_ids | Comma-separated list of endpoint IDs. Can be retrieved by running the xdr-get-endpoints command. | Required | 
| file_path | Paths of the files to check for existence, in a comma-separated list. All of the given file paths will run on all of the endpoints. | Required | 
| timeout | The timeout in seconds for this execution. Default is 600. | Optional | 
| interval_in_seconds | Interval in seconds between each poll. | Optional | 
| timeout_in_seconds | Polling timeout in seconds. | Optional | 
| action_id | For polling use. | Optional | 


#### Context Output

| **Path** | **Type** | **Description** |
| --- | --- | --- |
| PaloAltoNetworksXDR.ScriptRun.action_id | Number | ID of the action initiated. | 
| PaloAltoNetworksXDR.ScriptRun.endpoints_count | Number | Number of endpoints the action was initiated on. | 

### xdr-run-script-file-exists
***
Initiates a new endpoint script execution to check if file exists. This command will be deprecated soon, use `xdr-file-exist-script-execute` instead.


#### Base Command

`xdr-run-script-file-exists`
#### Input

| **Argument Name** | **Description** | **Required** |
| --- | --- | --- |
| incident_id | Allows to link the response action to the incident that triggered it. | Optional | 
| endpoint_ids | Comma-separated list of endpoint IDs. Can be retrieved by running the xdr-get-endpoints command. | Required | 
| file_path | Paths of the files to check for existence, in a comma-separated list. All of the given file paths will run on all of the endpoints. | Required | 
| timeout | The timeout in seconds for this execution. Default is 600. | Optional | 


#### Context Output

| **Path** | **Type** | **Description** |
| --- | --- | --- |
| PaloAltoNetworksXDR.ScriptRun.action_id | Number | ID of the action initiated. | 
| PaloAltoNetworksXDR.ScriptRun.endpoints_count | Number | Number of endpoints the action was initiated on. | 

### xdr-kill-process-script-execute
***
Initiates a new endpoint script execution kill process.


#### Base Command

`xdr-kill-process-script-execute`
#### Input

| **Argument Name** | **Description** | **Required** |
| --- | --- | --- |
| incident_id | Allows to link the response action to the incident that triggered it. | Optional | 
| endpoint_ids | Comma-separated list of endpoint IDs. Can be retrieved by running the xdr-get-endpoints command. | Required | 
| process_name | Names of processes to kill. Will kill all of the given processes on all of the endpoints. | Required | 
| timeout | The timeout in seconds for this execution. Default is 600. | Optional | 
| interval_in_seconds | Interval in seconds between each poll. | Optional | 
| timeout_in_seconds | Polling timeout in seconds. | Optional | 
| action_id | For polling use. | Optional | 


#### Context Output

| **Path** | **Type** | **Description** |
| --- | --- | --- |
| PaloAltoNetworksXDR.ScriptRun.action_id | Number | ID of the action initiated. | 
| PaloAltoNetworksXDR.ScriptRun.endpoints_count | Number | Number of endpoints the action was initiated on. | 

### xdr-run-script-kill-process
***
Initiates a new endpoint script execution kill process. This command will be deprecated soon, use `xdr-kill-process-script-execute` instead.


#### Base Command

`xdr-run-script-kill-process`
#### Input

| **Argument Name** | **Description** | **Required** |
| --- | --- | --- |
| incident_id | Allows to link the response action to the incident that triggered it. | Optional | 
| endpoint_ids | Comma-separated list of endpoint IDs. Can be retrieved by running the xdr-get-endpoints command. | Required | 
| process_name | Names of processes to kill. Will kill all of the given processes on all of the endpoints. | Required | 
| timeout | The timeout in seconds for this execution. Default is 600. | Optional | 


#### Context Output

| **Path** | **Type** | **Description** |
| --- | --- | --- |
| PaloAltoNetworksXDR.ScriptRun.action_id | Number | ID of the action initiated. | 
| PaloAltoNetworksXDR.ScriptRun.endpoints_count | Number | Number of endpoints the action was initiated on. | 

### endpoint
***
Returns information about an endpoint.


#### Base Command

`endpoint`
#### Input

| **Argument Name** | **Description** | **Required** |
| --- | --- | --- |
| id | The endpoint ID. | Optional | 
| ip | The endpoint IP address. | Optional | 
| hostname | The endpoint hostname. | Optional | 


#### Context Output

| **Path** | **Type** | **Description** |
| --- | --- | --- |
| Endpoint.Hostname | String | The endpoint's hostname. | 
| Endpoint.OS | String | The endpoint's operation system. | 
| Endpoint.IPAddress | String | The endpoint's IP address. | 
| Endpoint.ID | String | The endpoint's ID. | 
| Endpoint.Status | String | The endpoint's status. | 
| Endpoint.IsIsolated | String | The endpoint's isolation status. | 
| Endpoint.MACAddress | String | The endpoint's MAC address. | 
| Endpoint.Vendor | String | The integration name of the endpoint vendor. | 

### xdr-get-endpoints-by-status
***
Returns the number of the connected\disconnected endpoints.


#### Base Command

`xdr-get-endpoints-by-status`
#### Input

| **Argument Name** | **Description** | **Required** |
| --- | --- | --- |
| status | The status of the endpoint to filter. Possible values are: connected, disconnected, lost, uninstalled. | Required | 
| last_seen_gte | All the agents that were last seen before {last_seen_gte}. Supported<br/>        values: 1579039377301 (time in milliseconds) "3 days" (relative date) "2019-10-21T23:45:00"<br/>        (date). | Optional | 
| last_seen_lte | All the agents that were last seen before {last_seen_lte}. Supported<br/>        values: 1579039377301 (time in milliseconds) "3 days" (relative date) "2019-10-21T23:45:00"<br/>        (date). | Optional | 


#### Context Output

| **Path** | **Type** | **Description** |
| --- | --- | --- |
| PaloAltoNetworksXDR.EndpointsStatus.status | String | The endpoint's status. | 
| PaloAltoNetworksXDR.EndpointsStatus.count | Number | The number of endpoint's with this status. | 

### xdr-get-cloud-original-alerts
***
Returns information about each alert ID.


#### Base Command

`xdr-get-cloud-original-alerts`
#### Input

| **Argument Name** | **Description** | **Required** |
| --- | --- | --- |
| alert_ids | A comma-separated list of alert IDs. | Required | 


#### Context Output

| **Path** | **Type** | **Description** |
| --- | --- | --- |
| PaloAltoNetworksXDR.OriginalAlert.event._time | String | The timestamp of the occurence of the event. | 
| PaloAltoNetworksXDR.OriginalAlert.event.vendor | String | Vendor name. | 
| PaloAltoNetworksXDR.OriginalAlert.event.event_timestamp | Number | Event timestamp. | 
| PaloAltoNetworksXDR.OriginalAlert.event.event_type | Number | Event type \(static 500\). | 
| PaloAltoNetworksXDR.OriginalAlert.event.cloud_provider | String | The cloud provider - GCP, AZURE, or AWS. | 
| PaloAltoNetworksXDR.OriginalAlert.event.project | String | The project in which the event occurred. | 
| PaloAltoNetworksXDR.OriginalAlert.event.cloud_provider_event_id | String | The ID given to the event by the cloud provider, if the ID exists. | 
| PaloAltoNetworksXDR.OriginalAlert.event.cloud_correlation_id | String | The ID the cloud provider is using to aggregate events that are part of the same general event. | 
| PaloAltoNetworksXDR.OriginalAlert.event.operation_name_orig | String | The name of the operation that occurred, as supplied by the cloud provider. | 
| PaloAltoNetworksXDR.OriginalAlert.event.operation_name | String | The normalized name of the operation performed by the event. | 
| PaloAltoNetworksXDR.OriginalAlert.event.identity_orig | String | Contains the original identity related fields as provided by the cloud provider. | 
| PaloAltoNetworksXDR.OriginalAlert.event.identity_name | String | The name of the identity that initiated the action. | 
| PaloAltoNetworksXDR.OriginalAlert.event.identity_uuid | String | Same as identity_name but also contains the UUID of the identity if it exists. | 
| PaloAltoNetworksXDR.OriginalAlert.event.identity_type | String | An enum representing the type of the identity. | 
| PaloAltoNetworksXDR.OriginalAlert.event.identity_sub_type | String | An enum representing the sub-type of the identity, respective to its identity_type. | 
| PaloAltoNetworksXDR.OriginalAlert.event.identity_invoked_by_name | String | The name of the identity that invoked the action as it appears in the log. | 
| PaloAltoNetworksXDR.OriginalAlert.event.identity_invoked_by_uuid | String | The UUID of the identity that invoked the action as it appears in the log. | 
| PaloAltoNetworksXDR.OriginalAlert.event.identity_invoked_by_type | String | An enum that represents the type of identity event that invoked the action. | 
| PaloAltoNetworksXDR.OriginalAlert.event.identity_invoked_by_sub_type | String | An enum that represents the respective sub_type of the type of identity \(identity_type\) that has invoked the action. | 
| PaloAltoNetworksXDR.OriginalAlert.event.operation_status | String | Status of whether the operation has succeed or failed, if provided. | 
| PaloAltoNetworksXDR.OriginalAlert.event.operation_status_orig | String | The operation status code as it appears in the log, including lookup from code number to code name. | 
| PaloAltoNetworksXDR.OriginalAlert.event.operation_status_orig_code | String | The operation status code as it appears in the log. | 
| PaloAltoNetworksXDR.OriginalAlert.event.operation_status_reason_provided | String | Description of the error, if the log record indicates an error and the cloud provider supplied the reason. | 
| PaloAltoNetworksXDR.OriginalAlert.event.resource_type | String | The normalized type of the service that emitted the log row. | 
| PaloAltoNetworksXDR.OriginalAlert.event.resource_type_orig | String | The type of the service that omitted the log as provided by the cloud provider. | 
| PaloAltoNetworksXDR.OriginalAlert.event.resource_sub_type | String | The sub-type respective to the resource_type field, normalized across all cloud providers. | 
| PaloAltoNetworksXDR.OriginalAlert.event.resource_sub_type_orig | String | The sub-type of the service that emitted this log row as provided by the cloud provider. | 
| PaloAltoNetworksXDR.OriginalAlert.event.region | String | The cloud region of the resource that emitted the log. | 
| PaloAltoNetworksXDR.OriginalAlert.event.zone | String | The availability zone of the resource that emitted the log. | 
| PaloAltoNetworksXDR.OriginalAlert.event.referenced_resource | String | The cloud resource referenced in the audit log. | 
| PaloAltoNetworksXDR.OriginalAlert.event.referenced_resource_name | String | Same as referenced_resource but provides only the substring that represents the resource name instead of the full asset ID. | 
| PaloAltoNetworksXDR.OriginalAlert.event.referenced_resources_count | Number | The number of extracted resources referenced in this audit log. | 
| PaloAltoNetworksXDR.OriginalAlert.event.user_agent | String | The user agent provided in the call to the API of the cloud provider. | 
| PaloAltoNetworksXDR.OriginalAlert.event.caller_ip | String | The IP of the caller that performed the action in the log. | 
| PaloAltoNetworksXDR.OriginalAlert.event.caller_ip_geolocation | String | The geolocation associated with the caller_ip's value. | 
| PaloAltoNetworksXDR.OriginalAlert.event.caller_ip_asn | Number | The ASN of the caller_ip's value. | 
| PaloAltoNetworksXDR.OriginalAlert.event.caller_project | String | The project of the caller entity. | 
| PaloAltoNetworksXDR.OriginalAlert.event.raw_log | Unknown | The raw log that is being normalized. | 
| PaloAltoNetworksXDR.OriginalAlert.event.log_name | String | The name of the log that contains the log row. | 
| PaloAltoNetworksXDR.OriginalAlert.event.caller_ip_asn_org | String | The organization associated with the ASN of the caller_ip's value. | 
| PaloAltoNetworksXDR.OriginalAlert.event.event_base_id | String | Event base ID. | 
| PaloAltoNetworksXDR.OriginalAlert.event.ingestion_time | String | Ingestion time. | 

### xdr-remove-allowlist-files
***
Removes requested files from allow list.


#### Base Command

`xdr-remove-allowlist-files`
#### Input

| **Argument Name** | **Description** | **Required** |
| --- | --- | --- |
| incident_id | Links the response action to the incident that triggered it. | Optional | 
| hash_list | String that represents a list of hashed files you want to add to allow list. Must be a valid SHA256 hash. | Required | 
| comment | String that represents additional information regarding the action. | Optional | 


#### Context Output

| **Path** | **Type** | **Description** |
| --- | --- | --- |
| PaloAltoNetworksXDR.allowlist.removed_hashes | Number | Removed file hash | 

### xdr-remove-blocklist-files
***
Removes requested files from block list.


#### Base Command

`xdr-remove-blocklist-files`
#### Input

| **Argument Name** | **Description** | **Required** |
| --- | --- | --- |
| incident_id | Links the response action to the incident that triggered it. | Optional | 
| hash_list | String that represents a list of hashed files you want to add to allow list. Must be a valid SHA256 hash. | Required | 
| comment | String that represents additional information regarding the action. | Optional | 


#### Context Output

| **Path** | **Type** | **Description** |
| --- | --- | --- |
| PaloAltoNetworksXDR.blocklist.removed_hashes | Number | Removed fileHash from blocklist | 

There is no context output for this command.


### xdr-get-alerts
***
Returns a list of alerts and their meta-data, which you can filter by built-in arguments or use the custom_filter to input a JSON filter object. 
Multiple filter arguments will be concatenated using AND operator, while arguments that support a comma-separated list of values will use an OR operator between each value.


#### Base Command

`xdr-get-alerts`
#### Input

| **Argument Name** | **Description** | **Required** |
| --- | --- | --- |
| alert_id | The unique ID of the alert. | Optional | 
| severity | The severity of the alert. Possible values are: low, meduim, high. | Optional | 
| custom_filter | a custom filter, when using this argument, other filter arguments are not relevant. example: <br/>`{<br/>                "OR": [<br/>                    {<br/>                        "SEARCH_FIELD": "actor_process_command_line",<br/>                        "SEARCH_TYPE": "EQ",<br/>                        "SEARCH_VALUE": "path_to_file"<br/>                    }<br/>                ]<br/>            }`. | Optional | 
| Identity_type | Account type. Possible values are: ANONYMOUS,  APPLICATION,  COMPUTE,  FEDERATED_IDENTITY,  SERVICE,  SERVICE_ACCOUNT,  TEMPORARY_CREDENTIALS,  TOKEN,  UNKNOWN,  USER. | Optional | 
| agent_id | A unique identifier per agent. | Optional | 
| action_external_hostname | The hostname to connect to. In case of a proxy connection, this value will differ from action_remote_ip. | Optional | 
| rule_id | A string identifying the user rule. | Optional | 
| rule_name | The name of the user rule. | Optional | 
| alert_name | The alert name. | Optional | 
| alert_source | The alert source. | Optional | 
| time_frame | Supports relative times or “custom” time option. If you choose the "custom" option, you should use start_time and end_time arguments. Possible values are: 60 minutes, 3 hours, 12 hours, 24 hours, 2 days, 7 days, 14 days, 30 days, custom. | Optional | 
| user_name | The name assigned to the user_id during agent runtime. | Optional | 
| actor_process_image_name | The file name of the binary file. | Optional | 
| causality_actor_process_image_command_line | CGO CMD. | Optional | 
| actor_process_image_command_line | Trimmed to 128 unicode chars during event serialization.<br/>Full value reported as part of the original process event. | Optional | 
| action_process_image_command_line | The command line of the process created. | Optional | 
| actor_process_image_sha256 | SHA256 of the binary file. | Optional | 
| causality_actor_process_image_sha256 | SHA256 of the binary file. | Optional | 
| action_process_image_sha256 | SHA256 of the binary file. | Optional | 
| action_file_image_sha256 | SHA256 of the file related to the event. | Optional | 
| action_registry_name | The name of the registry. | Optional | 
| action_registry_key_data | The key data of the registry. | Optional | 
| host_ip | The host IP. | Optional | 
| action_local_ip | The local IP address for the connection. | Optional | 
| action_remote_ip | Remote IP address for the connection. | Optional | 
| action_local_port | The local IP address for the connection. | Optional | 
| action_remote_port | The remote port for the connection. | Optional | 
| dst_action_external_hostname | The hostname we connect to. In case of a proxy connection, this value will differ from action_remote_ip. | Optional | 
| sort_field | The field by which we will sort the results. Default is source_insert_ts. | Optional | 
| sort_order | The order in which we sort the results. Possible values are: DESC, ASC. | Optional | 
| offset | The first page from which we bring the alerts. Default is 0. | Optional | 
| limit | The last page from which we bring the alerts. Default is 50. | Optional | 
| start_time | Relevant when "time_frame" argument is "custom". Supports Epoch timestamp and simplified extended ISO format (YYYY-MM-DDThh:mm:ss.000Z). | Optional | 
| end_time | Relevant when "time_frame" argument is "custom". Supports Epoch timestamp and simplified extended ISO format (YYYY-MM-DDThh:mm:ss.000Z). | Optional | 
| starred | Whether the alert is starred or not. Possible values are: true, false. | Optional | 


#### Context Output

| **Path** | **Type** | **Description** |
| --- | --- | --- |
| PaloAltoNetworksXDR.Alert.internal_id | String | The unique ID of the alert. | 
| PaloAltoNetworksXDR.Alert.source_insert_ts | Number | The detection timestam | 
| PaloAltoNetworksXDR.Alert.alert_name | String | The name of the alert. | 
| PaloAltoNetworksXDR.Alert.severity | String | The severity of the alert. | 
| PaloAltoNetworksXDR.Alert.alert_category | String | The category of the alert. | 
| PaloAltoNetworksXDR.Alert.alert_action_status | String | The alert action. | 
| PaloAltoNetworksXDR.Alert.alert_name | String | The alert name. | 
| PaloAltoNetworksXDR.Alert.alert_description | String | The alert description. | 
| PaloAltoNetworksXDR.Alert.agent_ip_addresses | String | The host IP | 
| PaloAltoNetworksXDR.Alert.agent_hostmae | String | The host name | 
| PaloAltoNetworksXDR.Alert.mitre_tactic_id_and_name | String | The MITRE attack tactic. | 
| PaloAltoNetworksXDR.Alert.mitre_technique_id_and_name | String | The MITRE attack technique. | 
| PaloAltoNetworksXDR.Alert.starred | Boolean | Whether the alert is starred or not. | <|MERGE_RESOLUTION|>--- conflicted
+++ resolved
@@ -15,6 +15,9 @@
     | Server URL (copy URL from XDR - click ? to see more info.) |  | True |
     | API Key ID |  | True |
     | API Key |  | True |
+    | Only fetch starred incidents |  | False |
+    | Starred incidents fetch window (&lt;number&gt; &lt;time unit&gt;, e.g., 12 hours, 7 days)  |  | False |
+    | First fetch timestamp (&lt;number&gt; &lt;time unit&gt;, e.g., 12 hours, 7 days)__
     | HTTP Timeout | The timeout of the HTTP requests sent to Cortex XDR API \(in seconds\). | False |
     | Maximum number of incidents per fetch | The maximum number of incidents per fetch. Cannot exceed 100. | False |
     | First fetch timestamp (&lt;number&gt; &lt;time unit&gt;, e.g., 12 hours, 7 days) |  | False |
@@ -70,47 +73,6 @@
 ---
 To sync incidents between Cortex XSOAR and Cortex XDR, you should use the **XDRSyncScript** script, which you can find in the automation page.
 
-<<<<<<< HEAD
-## Configuration
----
-You need to collect several pieces of information in order to configure the integration on Cortex XSOAR.
-
-#### Generate an API Key and API Key ID
-1. In your Cortex XDR platform, go to **Settings**.
-2. Click the **+New Key** button in the top right corner.
-3. Generate a key of type **Advanced**.
-4. Copy and paste the key.
-5. From the ID column, copy the Key ID.
-
-#### URL
-1. In your Cortex XDR platform, go to **Settings**.
-2. Click the **Copy URL** button in the top right corner.
-
-#### Configure integration parameters
-1. Navigate to __Settings__ > __Integrations__ > __Servers & Services__.
-2. Search for Cortex XDR - IR.
-3. Click __Add instance__ to create and configure a new integration instance.
-    * __Name__: a textual name for the integration instance.
-    * __Fetch incidents__
-    * __Incident type__
-    * __Server URL (copy URL from XDR - click ? to see more info.)__
-    * __API Key ID__
-    * __API Key__
-    * __Only fetch starred incidents__
-    * __Maximum number of incidents per fetch__
-    * __Starred incidents fetch window (&lt;number&gt; &lt;time unit&gt;, e.g., 12 hours, 7 days)__
-    * __First fetch timestamp (&lt;number&gt; &lt;time unit&gt;, e.g., 12 hours, 7 days)__
-    * __HTTP Timeout__ (default is 120 seconds)
-    * __Fetch incident alerts and artifacts__
-    * __First fetch timestamp (&lt;number&gt; &lt;time unit&gt;, e.g., 12 hours, 7 days)__
-    * __Incidend Mirroring Direction__
-    * __Sync Incident Owners__
-    * __Trust any certificate (not secure)__
-    * __Use system proxy settings__
-    * __Incident Statuses to Fetch__
-4. Click __Test__ to validate the URLs, token, and connection.
-=======
->>>>>>> f77d0ca8
 ## Fetched Incidents Data
 ---
 ```
@@ -184,12 +146,9 @@
 Returns a list of incidents, which you can filter by a list of incident IDs (max. 100), the time the incident was last modified, and the time the incident was created.
 If you pass multiple filtering arguments, they will be concatenated using the AND condition. The OR condition is not supported.
 
-<<<<<<< HEAD
 ### 1. xdr-get-incidents
 ---
 Returns a list of incidents, which you can filter by a list of incident IDs (max. 100), the time the incident was last modified, the time the incident was created and whether the incident is starred or not. If you pass multiple filtering arguments, they will be concatenated using the AND condition. The OR condition is not supported. This command requires at least one query argument.
-=======
->>>>>>> f77d0ca8
 
 #### Base Command
 
@@ -205,21 +164,13 @@
 | incident_id_list | An array or CSV string of incident IDs. | Optional | 
 | since_creation_time | Filters returned incidents that were created on or after the specified date/time range, for example, 1 month, 2 days, 1 hour, and so on. | Optional | 
 | since_modification_time | Filters returned incidents that were modified on or after the specified date/time range, for example, 1 month, 2 days, 1 hour, and so on. | Optional | 
-<<<<<<< HEAD
-| sort_by_modification_time | Sorts returned incidents by the date/time that the incident was last modified ("asc" - ascending, "desc" - descending). | Optional | 
-| sort_by_creation_time | Sorts returned incidents by the date/time that the incident was created ("asc" - ascending, "desc" - descending). | Optional | 
-| page | Page number (for pagination). The default is 0 (the first page). | Optional | 
-| limit | Maximum number of incidents to return per page. The default and maximum is 100. | Optional | 
-| status | Filters only incidents in the specified status. The options are: new, under_investigation, resolved_known_issue, resolved_false_positive, resolved_true_positive, resolved_security_testing, resolved_other, resolved_auto | Optional |
-| starred | Whether the incident is starred or not (Boolean value: true or false). | Optional |
-=======
 | sort_by_modification_time | Sorts returned incidents by the date/time that the incident was last modified ("asc" - ascending, "desc" - descending). Possible values are: asc, desc. | Optional | 
 | sort_by_creation_time | Sorts returned incidents by the date/time that the incident was created ("asc" - ascending, "desc" - descending). Possible values are: asc, desc. | Optional | 
 | page | Page number (for pagination). The default is 0 (the first page). Default is 0. | Optional | 
 | limit | Maximum number of incidents to return per page. The default and maximum is 100. Default is 100. | Optional | 
 | status | Filters only incidents in the specified status. The options are: new, under_investigation, resolved_known_issue, resolved_false_positive, resolved_true_positive resolved_security_testing, resolved_other, resolved_auto. | Optional | 
-
->>>>>>> f77d0ca8
+| starred | Whether the incident is starred or not (Boolean value: true or false). | Optional |
+
 
 #### Context Output
 
@@ -240,13 +191,8 @@
 "low","medium","high"
  | 
 | PaloAltoNetworksXDR.Incident.low_severity_alert_count | String | Number of alerts with the severity LOW. | 
-<<<<<<< HEAD
-| PaloAltoNetworksXDR.Incident.status | String | Current status of the incident. Can be "new", "under_investigation", "resolved_known_issue", "resolved_duplicate", "resolved_false_positive", "resolved_true_positive", "resolved_security_testing", or "resolved_other". | 
+| PaloAltoNetworksXDR.Incident.status | String | Current status of the incident. Valid values are: "new","under_investigation","resolved_known_issue","resolved_duplicate","resolved_false_positive","resolved_true_positive","resolved_security_testing" or "resolved_other".
 | PaloAltoNetworksXDR.Incident.starred | Boolean | Incident starred. |
-=======
-| PaloAltoNetworksXDR.Incident.status | String | Current status of the incident. Valid values are: "new","under_investigation","resolved_known_issue","resolved_duplicate","resolved_false_positive","resolved_true_positive","resolved_security_testing" or "resolved_other".
- | 
->>>>>>> f77d0ca8
 | PaloAltoNetworksXDR.Incident.description | String | Dynamic calculated description of the incident. | 
 | PaloAltoNetworksXDR.Incident.resolve_comment | String | Comments entered by the user when the incident was resolved. | 
 | PaloAltoNetworksXDR.Incident.notes | String | Comments entered by the user regarding the incident. | 
