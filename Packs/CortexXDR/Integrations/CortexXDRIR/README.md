--- conflicted
+++ resolved
@@ -1,5 +1,3 @@
-<<<<<<< HEAD
-=======
 Cortex XDR is the world's first detection and response app that natively integrates network, endpoint, and cloud data to stop sophisticated attacks.
 This integration was integrated and tested with version 2.6.5 of Cortex XDR - IR
 
@@ -3460,5 +3458,4 @@
 #### Human Readable Output
 
 >The endpoint alias was changed successfully.
-Note: If there is no error in the process, then this is the output even when the specific endpoint does not exist.
->>>>>>> 2063cc69
+Note: If there is no error in the process, then this is the output even when the specific endpoint does not exist.