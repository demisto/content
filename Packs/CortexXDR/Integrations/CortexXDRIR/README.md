--- conflicted
+++ resolved
@@ -7,28 +7,6 @@
 2. Search for Palo Alto Networks Cortex XDR - Investigation and Response.
 3. Click **Add instance** to create and configure a new integration instance.
 
-<<<<<<< HEAD
-    | **Parameter** | **Description** | **Required** |
-    | - | --- | --- |
-    | Fetch incidents |  | False |
-    | Incident type |  | False |
-    | Remove legacy incident fields | Unchecked for backwards compatibility, recommended to check. This will remove duplicated incident fields under file_artifacts, network_artifacts, and alerts (like client_id, clientid.) | False |
-    | Incident Mirroring Direction |  | False |
-    | Server URL (copy URL from XDR - click ? to see more info.) |  | True |
-    | API Key ID |  | False |
-    | API Key |  | False |
-    | HTTP Timeout | The timeout of the HTTP requests sent to Cortex XDR API \(in seconds\). | False |
-    | Maximum number of incidents per fetch | The maximum number of incidents per fetch. Cannot exceed 100. | False |
-    | Only fetch starred incidents |  | False |
-    | Starred incidents fetch window | Starred fetch window timestamp \(&amp;lt;number&amp;gt; &amp;lt;time unit&amp;gt;, e.g., 12 hours, 7 days\). Fetches only starred incidents within the specified time range. | False |
-    | First fetch timestamp (&lt;number&gt; &lt;time unit&gt;, e.g., 12 hours, 7 days) |  | False |
-    | Sync Incident Owners | For Cortex XSOAR version 6.0.0 and above. If selected, for every incident fetched from Cortex XDR to Cortex XSOAR, the incident owners will be synced. Note that once this value is changed and synchronized between the systems, additional changes will not be reflected. For example, if you change the owner in Cortex XSOAR, the new owner will also be changed in Cortex XDR. However, if you now change the owner back in Cortex XDR, this additional change will not be reflected in Cortex XSOAR. In addition, for this change to be reflected, the owners must exist in both Cortex XSOAR and Cortex XDR. | False |
-    | Trust any certificate (not secure) |  | False |
-    | Use system proxy settings |  | False |
-    | Prevent Only Mode | Whether the XDR tenant Mode is prevent only | False |
-    | Incident Statuses to Fetch | The statuses of the incidents that will be fetched. If no status is provided then incidents of all the statuses will be fetched. Note: An incident whose status was changed to a filtered status after its creation time will not be fetched. | False |
-    | Incidents Fetch Interval |  | False |
-=======
     | **Parameter**                                                                    | **Description**                                                                                                                                                                                                                                                                                                                                                                                                                                                                                                                                                                                                                                                                                                                                                                                 | **Required** |
     |----------------------------------------------------------------------------------|-------------------------------------------------------------------------------------------------------------------------------------------------------------------------------------------------------------------------------------------------------------------------------------------------------------------------------------------------------------------------------------------------------------------------------------------------------------------------------------------------------------------------------------------------------------------------------------------------------------------------------------------------------------------------------------------------------------------------------------------------------------------------------------------------|--------------|
     | Fetch incidents                                                                  |                                                                                                                                                                                                                                                                                                                                                                                                                                                                                                                                                                                                                                                                                                                                                                                                 | False        |
@@ -51,7 +29,6 @@
     | Prevent Only Mode                                                                | Whether the XDR tenant Mode is prevent only                                                                                                                                                                                                                                                                                                                                                                                                                                                                                                                                                                                                                                                                                                                                                     | False        |
     | Incident Statuses to Fetch                                                       | The statuses of the incidents that will be fetched. If no status is provided then incidents of all the statuses will be fetched. Note: An incident whose status was changed to a filtered status after its creation time will not be fetched.                                                                                                                                                                                                                                                                                                                                                                                                                                                                                                                                                   | False        |
     | Incidents Fetch Interval                                                         |                                                                                                                                                                                                                                                                                                                                                                                                                                                                                                                                                                                                                                                                                                                                                                                                 | False        |
->>>>>>> 90cf3b88
 
 4. Click **Test** to validate the URLs, token, and connection.
 
@@ -85,11 +62,7 @@
 
 #### Cortex XDR Incident Handling
 
-<<<<<<< HEAD
-The playbook syncs and updates new XDR alerts that construct the incident.
-=======
 The playbook syncs and updates new Cortex XDR alerts that construct the incident.
->>>>>>> 90cf3b88
 It enriches indicators using Threat Intelligence integrations and Palo Alto Networks
 AutoFocus. The incident's severity is then updated based on the indicators reputation
 and an analyst is assigned for manual investigation. If chosen, automated remediation
@@ -110,15 +83,9 @@
 
 ---
 
-<<<<<<< HEAD
-- Fetch incidents from XDR
-- Enrich incident with alerts and incident from XDR
-- Update incident in XDR
-=======
 - Fetch incidents from Cortex XDR
 - Enrich incident with alerts and incident from Cortex XDR
 - Update incident in Cortex XDR
->>>>>>> 90cf3b88
 - Search for endpoints
 - Isolate/unisolate endpoints
 - Insert parsed alerts into Cortex XDR
@@ -174,21 +141,6 @@
 4. Under **Mapper (incoming)**, select `XDR - Incoming Mapper`.
 5. Under **Mapper (outgoing)**, select `Cortex XDR - Outgoing Mapper`.
 6. In the *Incident Mirroring Direction* integration parameter, select in which direction the incidents should be mirrored:
-<<<<<<< HEAD
-
-- Incoming - Any changes in XDR incidents will be reflected in XSOAR incidents.
-- Outgoing - Any changes in XSOAR incidents will be reflected in XDR incidents.
-- Both - Changes in XSOAR and XDR incidents will be reflected in both directions.
-- None - Choose this to turn off incident mirroring.
-
-7. Optional: Check the *Sync Incident Owners* integration parameter to sync the incident owners in both XDR and XSOAR.
-
-- Note: This feature will only work if the same users are registered in both Cortex XSOAR and Cortex XDR.
-
-8. Newly fetched incidents will be mirrored in the chosen direction.
-
-- Note: This will not effect existing incidents.
-=======
    - Incoming - Any changes in Cortex XDR incidents will be reflected in Cortex XSOAR incidents.
    - Outgoing - Any changes in Cortex XSOAR incidents will be reflected in Cortex XDR incidents.
    - Both - Changes in Cortex XSOAR and Cortex XDR incidents will be reflected in both directions.
@@ -227,53 +179,32 @@
 9. Newly fetched incidents will be mirrored in the chosen direction.
 
    - Note: This will not effect existing incidents.
->>>>>>> 90cf3b88
 
 ### XDR Mirroring Notes, limitations and Troubleshooting
 
 - While you can mirror changes in incident fields both in and out in each incident, you can only mirror in a single direction at a time. For example:
-<<<<<<< HEAD
-  If we have an incident with two fields (A and B) in XDR and XSOAR while *Incoming And Outgoing* mirroring is selected: 
-  - I can mirror field A from XDR to XSOAR and field B from XSOAR to XDR.
-  - I cannot mirror changes from field A in both directions.
-
-  Initially all fields are mirrored in from XDR to XSOAR. Once they are changed in XSOAR, they can only be mirrored out.
-=======
   If we have an incident with two fields (A and B) in Cortex XDR and Cortex XSOAR while *Incoming And Outgoing* mirroring is selected: 
   - I can mirror field A from Cortex XDR to Cortex XSOAR and field B from Cortex XSOAR to Cortex XDR.
   - I cannot mirror changes from field A in both directions.
 
   Initially all fields are mirrored in from Cortex XDR to Cortex XSOAR. Once they are changed in Cortex XSOAR, they can only be mirrored out.
->>>>>>> 90cf3b88
 - **Do not use the `XDRSyncScript` automation nor any playbook that uses this automation** 
   (e.g `Cortex XDR Incident Sync` or `Cortex XDR incident handling v2`), as it impairs the mirroring functionality.
 
 - When migrating an existing instance to the mirroring feature, or in case the mirroring does not work as expected, make sure that:
   - The default playbook of the *Cortex XDR Incident* incident type is not *Cortex XDR Incident Sync*, change it to a 
      different playbook that does not use `XDRSyncScript`.
-<<<<<<< HEAD
-  - The XDR integration instance incoming mapper is set to `Cortex XDR - Incoming Mapper` and the outgoing mapper is set to `Cortex XDR - Outgoing Mapper`.
-=======
   - The Cortex XDR integration instance incoming mapper is set to `Cortex XDR - Incoming Mapper` and the outgoing mapper is set to `Cortex XDR - Outgoing Mapper`.
   - Mirroring impacts only incidents that were fetched after the mirroring was enabled for this instance. If incidents were fetched with the incorrect mapper, changing the mapper will not affect them. This can be resolved by resetting the last fetch run and re-fetching the incidents. New incidents will be created and the old ones will no longer be relevant.
->>>>>>> 90cf3b88
 
 - The API includes a limit rate of 10 API requests per minute. Therefore, in a case of a limit rate exception, the sync loop will stop and will resume from the last incident. 
 
 - `Owner` and `closeReason` mappings are done using the integration code, therefore they are not part of the out-of-the-box mapper and should not be specified in any future mapper.
-<<<<<<< HEAD
 
 ### Fetch Behavior vs Mirroring
 
 Note: All incidents, including those with a "resolved" status, will be fetched into Cortex XSOAR as "active" incidents to enable the execution of our automations. However, the original resolved status of the incidents will be preserved in the incident details. If you prefer to keep certain incidents closed, you can utilize the "Incident Statuses to Fetch" filter during the configuration stage and choose not to import those specific incidents. Alternatively, you can utilize pre-processing rules to define specific types of incidents to be imported as closed.
 
-=======
-
-### Fetch Behavior vs Mirroring
-
-Note: All incidents, including those with a "resolved" status, will be fetched into Cortex XSOAR as "active" incidents to enable the execution of our automations. However, the original resolved status of the incidents will be preserved in the incident details. If you prefer to keep certain incidents closed, you can utilize the "Incident Statuses to Fetch" filter during the configuration stage and choose not to import those specific incidents. Alternatively, you can utilize pre-processing rules to define specific types of incidents to be imported as closed.
-
->>>>>>> 90cf3b88
 Regarding mirroring, if you have already imported an incident and the mirroring feature is enabled, changing the incident's status to resolved on the Cortex XDR platform will trigger the mirroring process, resulting in the closure of the incident in Cortex XSOAR.
 
 ## Commands
@@ -2298,14 +2229,6 @@
 Returns the number of the connected\disconnected endpoints.
 
 ##### Required Permissions
-<<<<<<< HEAD
-
-Required Permissions For API call:
-`Endpoint Administrations` --> `View`
-
-Builtin Roles with this permission includes: "Privileged Responder", "Viewer" and "Instance Admin".
-=======
->>>>>>> 90cf3b88
 
 Required Permissions For API call:
 `Endpoint Administrations` --> `View`
