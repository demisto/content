Cortex XDR is the world's first detection and response app that natively integrates network, endpoint, and cloud data to stop sophisticated attacks.
This integration was integrated and tested with version 2.6.5 of Cortex XDR - IR

## Configure Palo Alto Networks Cortex XDR - Investigation and Response on Cortex XSOAR

1. Navigate to **Settings** > **Integrations** > **Servers & Services**.
2. Search for Palo Alto Networks Cortex XDR - Investigation and Response.
3. Click **Add instance** to create and configure a new integration instance.

    | **Parameter** | **Description** | **Required** |
    | --- | --- | --- |
    | Fetch incidents |  | False |
    | Incident type |  | False |
    | Incident Mirroring Direction |  | False |
    | Server URL (copy URL from XDR - click ? to see more info.) |  | True |
    | API Key ID |  | True |
    | API Key |  | True |
    | HTTP Timeout | The timeout of the HTTP requests sent to Cortex XDR API \(in seconds\). | False |
    | Maximum number of incidents per fetch | The maximum number of incidents per fetch. Cannot exceed 100. | False |
    | First fetch timestamp (&lt;number&gt; &lt;time unit&gt;, e.g., 12 hours, 7 days) |  | False |
    | Sync Incident Owners | For Cortex XSOAR version 6.0.0 and above. If selected, for every incident fetched from Cortex XDR to Cortex XSOAR, the incident owners will be synced. Note that once this value is changed and synchronized between the systems, additional changes will not be reflected. For example, if you change the owner in Cortex XSOAR, the new owner will also be changed in Cortex XDR. However, if you now change the owner back in Cortex XDR, this additional change will not be reflected in Cortex XSOAR. In addition, for this change to be reflected, the owners must exist in both Cortex XSOAR and Cortex XDR. | False |
    | Trust any certificate (not secure) |  | False |
    | Use system proxy settings |  | False |
    | Incident Statuses to Fetch | The statuses of the incidents that will be fetched. If no status is provided then incidents of all the statuses will be fetched. Note: An incident whose status was changed to a filtered status after its creation time will not be fetched. | False |

4. Click **Test** to validate the URLs, token, and connection.

## Configuration
---
You need to collect several pieces of information in order to configure the integration on Cortex XSOAR.

#### Generate an API Key and API Key ID
1. In your Cortex XDR platform, go to **Settings**.
2. Click the **+New Key** button in the top right corner.
3. Generate a key of type **Advanced**.
4. Copy and paste the key.
5. From the ID column, copy the Key ID.

#### URL
1. In your Cortex XDR platform, go to **Settings**.
2. Click the **Copy URL** button in the top right corner.

## Playbooks
---
#### Cortex XDR Incident Handling
The playbook syncs and updates new XDR alerts that construct the incident.
It enriches indicators using Threat Intelligence integrations and Palo Alto Networks
AutoFocus. The incident's severity is then updated based on the indicators reputation
and an analyst is assigned for manual investigation. If chosen, automated remediation
with Palo Alto Networks FireWall is initiated. After a manual review by the
SOC analyst, the XDR incident is closed automatically.


## Use Cases
---
- Fetch incidents from XDR
- Enrich incident with alerts and incident from XDR
- Update incident in XDR
- Search for endpoints
- Isolate/unisolate endpoints
- Insert parsed alerts into XDR
- Insert CEF alerts into XDR
- Query for agent audit reports
- Query for audit management logs
- Create distribution
- Get distribution download URL
- Get distribution versions

## Automation
---
To sync incidents between Cortex XSOAR and Cortex XDR, you should use the **XDRSyncScript** script, which you can find in the automation page.

## Fetched Incidents Data
---
```
incident_id:31
creation_time:1564594008755
modification_time:1566339537617
detection_time:null
status:new
severity:low
description:6 'Microsoft Windows RPC Fragment Evasion Attempt' alerts detected by PAN NGFW on 6 hosts
assigned_user_mail:null
assigned_user_pretty_name:null
alert_count:6
low_severity_alert_count:0
med_severity_alert_count:6
high_severity_alert_count:0
user_count:1
host_count:6
notes:null
resolve_comment:null
manual_severity:low
manual_description:null
xdr_url:https://1111.paloaltonetworks.com/incident-view/31
```

* Note: By checking the **Fetch incident alerts and artifacts** integration configuration parameter, fetched incidents will include additional data.

## XDR Incident Mirroring
**Note this feature is available from Cortex XSOAR version 6.0.0**

You can enable incident mirroring between Cortex XSOAR incidents and Cortex XDR incidents.
To setup the mirroring follow these instructions:
1. Navigate to __Settings__ > __Integrations__ > __Servers & Services__.
2. Search for Cortex XDR - IR and select your integration instance.
3. Enable **Fetches incidents**.
4. Under **Mapper (incoming)**, select `XDR - Incoming Mapper`.
5. Under **Mapper (outgoing)**, select `Cortex XDR - Outgoing Mapper`.
6. In the *Incident Mirroring Direction* integration parameter, select in which direction the incidents should be mirrored:
  * Incoming - Any changes in XDR incidents will be reflected in XSOAR incidents.
  * Outgoing - Any changes in XSOAR incidents will be reflected in XDR incidents.
  * Both - Changes in XSOAR and XDR incidents will be reflected in both directions.
  * None - Choose this to turn off incident mirroring.
7. Optional: Check the *Sync Incident Owners* integration parameter to sync the incident owners in both XDR and XSOAR.
  * Note: This feature will only work if the same users are registered in both Cortex XSOAR and Cortex XDR.
8. Newly fetched incidents will be mirrored in the chosen direction.
  * Note: This will not effect existing incidents.

### XDR Mirroring Notes, limitations and Troubleshooting

* While you can mirror changes in incident fields both in and out in each incident, you can only mirror in a single direction at a time. For example:
  If we have an incident with two fields (A and B) in XDR and XSOAR while *Incoming And Outgoing* mirroring is selected: 
   * I can mirror field A from XDR to XSOAR and field B from XSOAR to XDR.
   * I cannot mirror changes from field A in both directions.

  Initially all fields are mirrored in from XDR to XSOAR. Once they are changed in XSOAR, they can only be mirrored out.
* **Do not use the `XDRSyncScript` automation nor any playbook that uses this automation** 
  (e.g `Cortex XDR Incident Sync` or `Cortex XDR incident handling v2`), as it impairs the mirroring functionality.

* When migrating an existing instance to the mirroring feature, or in case the mirroring does not work as expected, make sure that:
   * The default playbook of the *Cortex XDR Incident* incident type is not *Cortex XDR Incident Sync*, change it to a 
     different playbook that does not use `XDRSyncScript`.
   * The XDR integration instance incoming mapper is set to `Cortex XDR - Incoming Mapper` and the outgoing mapper is set to `Cortex XDR - Outgoing Mapper`.

* The API includes a limit rate of 10 API requests per minute. Therefore, in a case of a limit rate exception, the sync loop will stop and will resume from the last incident. 

## Commands
You can execute these commands from the Cortex XSOAR CLI, as part of an automation, or in a playbook.
After you successfully execute a command, a DBot message appears in the War Room with the command details.
### xdr-get-incidents
***
Returns a list of incidents, which you can filter by a list of incident IDs (max. 100), the time the incident was last modified, and the time the incident was created.
If you pass multiple filtering arguments, they will be concatenated using the AND condition. The OR condition is not supported.


#### Base Command

`xdr-get-incidents`
#### Input

| **Argument Name** | **Description** | **Required** |
| --- | --- | --- |
| lte_creation_time | A date in the format 2019-12-31T23:59:00. Only incidents that were created on or before the specified date/time will be retrieved. | Optional | 
| gte_creation_time | A date in the format 2019-12-31T23:59:00. Only incidents that were created on or after the specified date/time will be retrieved. | Optional | 
| lte_modification_time | Filters returned incidents that were created on or before the specified date/time, in the format 2019-12-31T23:59:00. | Optional | 
| gte_modification_time | Filters returned incidents that were modified on or after the specified date/time, in the format 2019-12-31T23:59:00. | Optional | 
| incident_id_list | An array or CSV string of incident IDs. | Optional | 
| since_creation_time | Filters returned incidents that were created on or after the specified date/time range, for example, 1 month, 2 days, 1 hour, and so on. | Optional | 
| since_modification_time | Filters returned incidents that were modified on or after the specified date/time range, for example, 1 month, 2 days, 1 hour, and so on. | Optional | 
| sort_by_modification_time | Sorts returned incidents by the date/time that the incident was last modified ("asc" - ascending, "desc" - descending). Possible values are: asc, desc. | Optional | 
| sort_by_creation_time | Sorts returned incidents by the date/time that the incident was created ("asc" - ascending, "desc" - descending). Possible values are: asc, desc. | Optional | 
| page | Page number (for pagination). The default is 0 (the first page). Default is 0. | Optional | 
| limit | Maximum number of incidents to return per page. The default and maximum is 100. Default is 100. | Optional | 
| status | Filters only incidents in the specified status. The options are: new, under_investigation, resolved_known_issue, resolved_false_positive, resolved_true_positive resolved_security_testing, resolved_other, resolved_auto. | Optional | 


#### Context Output

| **Path** | **Type** | **Description** |
| --- | --- | --- |
| PaloAltoNetworksXDR.Incident.incident_id | String | Unique ID assigned to each returned incident. | 
| PaloAltoNetworksXDR.Incident.manual_severity | String | Incident severity assigned by the user. This does not affect the calculated severity. Can be "low", "medium", "high" | 
| PaloAltoNetworksXDR.Incident.manual_description | String | Incident description provided by the user. | 
| PaloAltoNetworksXDR.Incident.assigned_user_mail | String | Email address of the assigned user. | 
| PaloAltoNetworksXDR.Incident.high_severity_alert_count | String | Number of alerts with the severity HIGH. | 
| PaloAltoNetworksXDR.Incident.host_count | number | Number of hosts involved in the incident. | 
| PaloAltoNetworksXDR.Incident.xdr_url | String | A link to the incident view on XDR. | 
| PaloAltoNetworksXDR.Incident.assigned_user_pretty_name | String | Full name of the user assigned to the incident. | 
| PaloAltoNetworksXDR.Incident.alert_count | number | Total number of alerts in the incident. | 
| PaloAltoNetworksXDR.Incident.med_severity_alert_count | number | Number of alerts with the severity MEDIUM. | 
| PaloAltoNetworksXDR.Incident.user_count | number | Number of users involved in the incident. | 
| PaloAltoNetworksXDR.Incident.severity | String | Calculated severity of the incident. Valid values are:
"low","medium","high"
 | 
| PaloAltoNetworksXDR.Incident.low_severity_alert_count | String | Number of alerts with the severity LOW. | 
| PaloAltoNetworksXDR.Incident.status | String | Current status of the incident. Valid values are: "new","under_investigation","resolved_known_issue","resolved_duplicate","resolved_false_positive","resolved_true_positive","resolved_security_testing" or "resolved_other".
 | 
| PaloAltoNetworksXDR.Incident.description | String | Dynamic calculated description of the incident. | 
| PaloAltoNetworksXDR.Incident.resolve_comment | String | Comments entered by the user when the incident was resolved. | 
| PaloAltoNetworksXDR.Incident.notes | String | Comments entered by the user regarding the incident. | 
| PaloAltoNetworksXDR.Incident.creation_time | date | Date and time the incident was created on XDR. | 
| PaloAltoNetworksXDR.Incident.detection_time | date | Date and time that the first alert occurred in the incident. | 
| PaloAltoNetworksXDR.Incident.modification_time | date | Date and time that the incident was last modified. | 


##### Command Example
```!xdr-get-incidents gte_creation_time=2010-10-10T00:00:00 limit=3 sort_by_creation_time=desc```

##### Context Example
```
{
    "PaloAltoNetworksXDR.Incident": [
        {
            "host_count": 1, 
            "incident_id": "4", 
            "manual_severity": "medium", 
            "description": "5 'This alert from content  TestXDRPlaybook' alerts detected by Checkpoint - SandBlast  ", 
            "severity": "medium", 
            "modification_time": 1579290004178, 
            "assigned_user_pretty_name": null, 
            "notes": null, 
            "creation_time": 1577276587937, 
            "alert_count": 5, 
            "med_severity_alert_count": 1, 
            "detection_time": null, 
            "assigned_user_mail": null, 
            "resolve_comment": "This issue was solved in Incident number 192304", 
            "status": "new", 
            "user_count": 1, 
            "xdr_url": "https://some.xdr.url.com/incident-view/4", 
            "starred": false, 
            "low_severity_alert_count": 0, 
            "high_severity_alert_count": 4, 
            "manual_description": null
        }, 
        {
            "host_count": 1, 
            "incident_id": "3", 
            "manual_severity": "medium", 
            "description": "'test 1' generated by Virus Total - Firewall", 
            "severity": "medium", 
            "modification_time": 1579237974014, 
            "assigned_user_pretty_name": "woo@demisto.com", 
            "notes": null, 
            "creation_time": 1576100096594, 
            "alert_count": 1, 
            "med_severity_alert_count": 0, 
            "detection_time": null, 
            "assigned_user_mail": "woo@demisto.com", 
            "resolve_comment": null, 
            "status": "new", 
            "user_count": 1, 
            "xdr_url": "https://some.xdr.url.com/incident-view/3", 
            "starred": false, 
            "low_severity_alert_count": 0, 
            "high_severity_alert_count": 1, 
            "manual_description": null
        }, 
        {
            "host_count": 1, 
            "incident_id": "2", 
            "manual_severity": "high", 
            "description": "'Alert Name Example 333' along with 1 other alert generated by Virus Total - VPN & Firewall-3 and Checkpoint - SandBlast", 
            "severity": "high", 
            "modification_time": 1579288790259, 
            "assigned_user_pretty_name": null, 
            "notes": null, 
            "creation_time": 1576062816474, 
            "alert_count": 2, 
            "med_severity_alert_count": 0, 
            "detection_time": null, 
            "assigned_user_mail": null, 
            "resolve_comment": null, 
            "status": "under_investigation", 
            "user_count": 1, 
            "xdr_url": "https://some.xdr.url.com/incident-view/2", 
            "starred": false, 
            "low_severity_alert_count": 0, 
            "high_severity_alert_count": 2, 
            "manual_description": null
        }
    ]
}
```

##### Human Readable Output
>### Incidents
>|alert_count|assigned_user_mail|assigned_user_pretty_name|creation_time|description|detection_time|high_severity_alert_count|host_count|incident_id|low_severity_alert_count|manual_description|manual_severity|med_severity_alert_count|modification_time|notes|resolve_comment|severity|starred|status|user_count|xdr_url|
>|---|---|---|---|---|---|---|---|---|---|---|---|---|---|---|---|---|---|---|---|---|
>| 5 |  |  | 1577276587937 | 5 'This alert from content  TestXDRPlaybook' alerts detected by Checkpoint - SandBlast   |  | 4 | 1 | 4 | 0 |  | medium | 1 | 1579290004178 |  | This issue was solved in Incident number 192304 | medium | false | new | 1 | `https://some.xdr.url.com/incident-view/4` |
>| 1 | woo@demisto.com | woo@demisto.com | 1576100096594 | 'test 1' generated by Virus Total - Firewall |  | 1 | 1 | 3 | 0 |  | medium | 0 | 1579237974014 |  |  | medium | false | new | 1 | `https://some.xdr.url.com/incident-view/3` |
>| 2 |  |  | 1576062816474 | 'Alert Name Example 333' along with 1 other alert generated by Virus Total - VPN & Firewall-3 and Checkpoint - SandBlast |  | 2 | 1 | 2 | 0 |  | high | 0 | 1579288790259 |  |  | high | false | under_investigation | 1 | `https://some.xdr.url.com/incident-view/2` |


### xdr-get-incident-extra-data
---
Returns additional data for the specified incident, for example, related alerts, file artifacts, network artifacts, and so on.


#### Base Command

`xdr-get-incident-extra-data`
#### Input

| **Argument Name** | **Description** | **Required** |
| --- | --- | --- |
| incident_id | The ID of the incident for which to get additional data. | Required | 
| alerts_limit | Maximum number of alerts to return. Default is 1,000. Default is 1000. | Optional | 
| return_only_updated_incident | Return data only if the incident was changed since the last time it was mirrored in to XSOAR.  This flag should be used only from within a XDR incident. Default is False. | Optional | 


#### Context Output

| **Path** | **Type** | **Description** |
| --- | --- | --- |
| PaloAltoNetworksXDR.Incident.incident_id | String | Unique ID assigned to each returned incident. | 
| PaloAltoNetworksXDR.Incident.creation_time | Date | Date and time the incident was created on XDR. | 
| PaloAltoNetworksXDR.Incident.modification_time | Date | Date and time that the incident was last modified. | 
| PaloAltoNetworksXDR.Incident.detection_time | Date | Date and time that the first alert occurred in the incident. | 
| PaloAltoNetworksXDR.Incident.status | String | Current status of the incident. Valid values are:
"new","under_investigation","resolved_known_issue","resolved_duplicate","resolved_false_positive","resolved_true_positive","resolved_security_testing","resolved_other" | 
| PaloAltoNetworksXDR.Incident.severity | String | Calculated severity of the incident. Valid values are: "low","medium","high" | 
| PaloAltoNetworksXDR.Incident.description | String | Dynamic calculated description of the incident. | 
| PaloAltoNetworksXDR.Incident.assigned_user_mail | String | Email address of the assigned user. | 
| PaloAltoNetworksXDR.Incident.assigned_user_pretty_name | String | Full name of the user assigned to the incident. | 
| PaloAltoNetworksXDR.Incident.alert_count | Number | Total number of alerts in the incident. | 
| PaloAltoNetworksXDR.Incident.low_severity_alert_count | Number | Number of alerts with the severity LOW. | 
| PaloAltoNetworksXDR.Incident.med_severity_alert_count | Number | Number of alerts with the severity MEDIUM. | 
| PaloAltoNetworksXDR.Incident.high_severity_alert_count | Number | Number of alerts with the severity HIGH. | 
| PaloAltoNetworksXDR.Incident.user_count | Number | Number of users involved in the incident. | 
| PaloAltoNetworksXDR.Incident.host_count | Number | Number of hosts involved in the incident | 
| PaloAltoNetworksXDR.Incident.notes | Unknown | Comments entered by the user regarding the incident. | 
| PaloAltoNetworksXDR.Incident.resolve_comment | String | Comments entered by the user when the incident was resolved. | 
| PaloAltoNetworksXDR.Incident.manual_severity | String | Incident severity assigned by the user. This does not affect the calculated severity of low, medium, or high. | 
| PaloAltoNetworksXDR.Incident.manual_description | String | Incident description provided by the user. | 
| PaloAltoNetworksXDR.Incident.xdr_url | String | A link to the incident view on XDR. | 
| PaloAltoNetworksXDR.Incident.starred | Boolean | Incident starred. | 
| PaloAltoNetworksXDR.Incident.wildfire_hits.mitre_techniques_ids_and_names | String | Incident Mitre techniques ids and names. | 
| PaloAltoNetworksXDR.Incident.wildfire_hits.mitre_tactics_ids_and_names | String | Incident Mitre tactics ids and names. | 
| PaloAltoNetworksXDR.Incident.alerts.alert_id | String | Unique ID for each alert. | 
| PaloAltoNetworksXDR.Incident.alerts.detection_timestamp | Date | Date and time that the alert occurred. | 
| PaloAltoNetworksXDR.Incident.alerts.source | String | Source of the alert. The product/vendor this alert came from. | 
| PaloAltoNetworksXDR.Incident.alerts.severity | String | Severity of the alert.Valid values are: "low","medium","high""" | 
| PaloAltoNetworksXDR.Incident.alerts.name | String | Calculated name of the alert. | 
| PaloAltoNetworksXDR.Incident.alerts.category | String | Category of the alert, for example, Spyware Detected via Anti-Spyware profile. | 
| PaloAltoNetworksXDR.Incident.alerts.description | String | Textual description of the alert. | 
| PaloAltoNetworksXDR.Incident.alerts.host_ip_list | Unknown | Host IP involved in the alert. | 
| PaloAltoNetworksXDR.Incident.alerts.host_name | String | Host name involved in the alert. | 
| PaloAltoNetworksXDR.Incident.alerts.user_name | String | User name involved with the alert. | 
| PaloAltoNetworksXDR.Incident.alerts.event_type | String | Event type. Valid values are: "Process Execution","Network Event","File Event","Registry Event","Injection Event","Load Image Event","Windows Event Log" | 
| PaloAltoNetworksXDR.Incident.alerts.action | String | The action that triggered the alert. Valid values are: "REPORTED", "BLOCKED", "POST_DETECTED", "SCANNED", "DOWNLOAD", "PROMPT_ALLOW", "PROMPT_BLOCK", "DETECTED", "BLOCKED_1", "BLOCKED_2", "BLOCKED_3", "BLOCKED_5", "BLOCKED_6", "BLOCKED_7", "BLOCKED_8", "BLOCKED_9", "BLOCKED_10", "BLOCKED_11", "BLOCKED_13", "BLOCKED_14", "BLOCKED_15", "BLOCKED_16", "BLOCKED_17", "BLOCKED_24", "BLOCKED_25", "DETECTED_0", "DETECTED_4", "DETECTED_18", "DETECTED_19", "DETECTED_20", "DETECTED_21", "DETECTED_22", "DETECTED_23" | 
| PaloAltoNetworksXDR.Incident.alerts.action_pretty | String | The action that triggered the alert. Valid values are: "Detected \(Reported\)" "Prevented \(Blocked\)" "Detected \(Post Detected\)" "Detected \(Scanned\)" "Detected \(Download\)" "Detected \(Prompt Allow\)" "Prevented \(Prompt Block\)" "Detected" "Prevented \(Denied The Session\)" "Prevented \(Dropped The Session\)" "Prevented \(Dropped The Session And Sent a TCP Reset\)" "Prevented \(Blocked The URL\)" "Prevented \(Blocked The IP\)" "Prevented \(Dropped The Packet\)" "Prevented \(Dropped All Packets\)" "Prevented \(Terminated The Session And Sent a TCP Reset To Both Sides Of The Connection\)" "Prevented \(Terminated The Session And Sent a TCP Reset To The Client\)" "Prevented \(Terminated The Session And Sent a TCP Reset To The Server\)" "Prevented \(Continue\)" "Prevented \(Block-Override\)" "Prevented \(Override-Lockout\)" "Prevented \(Override\)" "Prevented \(Random-Drop\)" "Prevented \(Silently Dropped The Session With An ICMP Unreachable Message To The Host Or Application\)" "Prevented \(Block\)" "Detected \(Allowed The Session\)" "Detected \(Raised An Alert\)" "Detected \(Syncookie Sent\)" "Detected \(Forward\)" "Detected \(Wildfire Upload Success\)" "Detected \(Wildfire Upload Failure\)" "Detected \(Wildfire Upload Skip\)" "Detected \(Sinkhole\)" | 
| PaloAltoNetworksXDR.Incident.alerts.actor_process_image_name | String | Image name. | 
| PaloAltoNetworksXDR.Incident.alerts.actor_process_command_line | String | Command line. | 
| PaloAltoNetworksXDR.Incident.alerts.actor_process_signature_status | String | Signature status. Valid values are: "Signed" "Invalid Signature" "Unsigned" "Revoked" "Signature Fail" "N/A" "Weak Hash". | 
| PaloAltoNetworksXDR.Incident.alerts.actor_process_signature_vendor | String | Singature vendor name. | 
| PaloAltoNetworksXDR.Incident.alerts.causality_actor_process_image_name | String | Image name. | 
| PaloAltoNetworksXDR.Incident.alerts.causality_actor_process_command_line | String | Command line. | 
| PaloAltoNetworksXDR.Incident.alerts.causality_actor_process_signature_status | String | Signature status. Valid values are: "Signed" "Invalid Signature" "Unsigned" "Revoked" "Signature Fail" "N/A" "Weak Hash" | 
| PaloAltoNetworksXDR.Incident.alerts.causality_actor_process_signature_vendor | String | Signature vendor. | 
| PaloAltoNetworksXDR.Incident.alerts.causality_actor_causality_id | Unknown | Causality id. | 
| PaloAltoNetworksXDR.Incident.alerts.action_process_image_name | String | Image name. | 
| PaloAltoNetworksXDR.Incident.alerts.action_process_image_command_line | String | Command line. | 
| PaloAltoNetworksXDR.Incident.alerts.action_process_image_sha256 | String | Image SHA256. | 
| PaloAltoNetworksXDR.Incident.alerts.action_process_signature_status | String | Signature status. Valid values are: "Signed" "Invalid Signature" "Unsigned" "Revoked" "Signature Fail" "N/A" "Weak Hash" | 
| PaloAltoNetworksXDR.Incident.alerts.action_process_signature_vendor | String | Signature vendor name. | 
| PaloAltoNetworksXDR.Incident.alerts.action_file_path | String | File path. | 
| PaloAltoNetworksXDR.Incident.alerts.action_file_md5 | String | File MD5. | 
| PaloAltoNetworksXDR.Incident.alerts.action_file_sha256 | String | File SHA256. | 
| PaloAltoNetworksXDR.Incident.alerts.action_registry_data | String | Registry data. | 
| PaloAltoNetworksXDR.Incident.alerts.action_registry_full_key | String | Registry full key. | 
| PaloAltoNetworksXDR.Incident.alerts.action_local_ip | String | Local IP. | 
| PaloAltoNetworksXDR.Incident.alerts.action_local_port | Number | Local port. | 
| PaloAltoNetworksXDR.Incident.alerts.action_remote_ip | String | Remote IP. | 
| PaloAltoNetworksXDR.Incident.alerts.action_remote_port | Number | Remote port. | 
| PaloAltoNetworksXDR.Incident.alerts.action_external_hostname | String | External hostname. | 
| PaloAltoNetworksXDR.Incident.alerts.fw_app_id | Unknown | Firewall app id. | 
| PaloAltoNetworksXDR.Incident.alerts.is_whitelisted | String | Is the alert on allow list. Valid values are: "Yes" "No" | 
| PaloAltoNetworksXDR.Incident.alerts.starred | Boolean | Alert starred. | 
| PaloAltoNetworksXDR.Incident.network_artifacts.type | String | Network artifact type. | 
| PaloAltoNetworksXDR.Incident.network_artifacts.network_remote_port | number | The remote port related to the artifact. | 
| PaloAltoNetworksXDR.Incident.network_artifacts.alert_count | number | Number of alerts related to the artifact. | 
| PaloAltoNetworksXDR.Incident.network_artifacts.network_remote_ip | String | The remote IP related to the artifact. | 
| PaloAltoNetworksXDR.Incident.network_artifacts.is_manual | boolean | Whether the artifact was created by the user \(manually\). | 
| PaloAltoNetworksXDR.Incident.network_artifacts.network_domain | String | The domain related to the artifact. | 
| PaloAltoNetworksXDR.Incident.network_artifacts.type | String | The artifact type. Valid values are: "META", "GID", "CID", "HASH", "IP", "DOMAIN", "REGISTRY", "HOSTNAME" | 
| PaloAltoNetworksXDR.Incident.network_artifacts.network_country | String | The country related to the artifact. | 
| PaloAltoNetworksXDR.Incident.file_artifacts.file_signature_status | String | Digital signature status of the file. Valid values are: "SIGNATURE_UNAVAILABLE" "SIGNATURE_SIGNED" "SIGNATURE_INVALID" "SIGNATURE_UNSIGNED" "SIGNATURE_WEAK_HASH" | 
| PaloAltoNetworksXDR.Incident.file_artifacts.is_process | boolean | Whether the file artifact is related to a process execution. | 
| PaloAltoNetworksXDR.Incident.file_artifacts.file_name | String | Name of the file. | 
| PaloAltoNetworksXDR.Incident.file_artifacts.file_wildfire_verdict | String | The file verdict, calculated by Wildfire. Valid values are: "BENIGN" "MALWARE" "GRAYWARE" "PHISING" "UNKNOWN". | 
| PaloAltoNetworksXDR.Incident.file_artifacts.alert_count | number | Number of alerts related to the artifact. | 
| PaloAltoNetworksXDR.Incident.file_artifacts.is_malicious | boolean | Whether the artifact is malicious, as decided by the Wildfire verdict. | 
| PaloAltoNetworksXDR.Incident.file_artifacts.is_manual | boolean | Whether the artifact was created by the user \(manually\). | 
| PaloAltoNetworksXDR.Incident.file_artifacts.type | String | The artifact type. Valid values are: "META" "GID" "CID" "HASH" "IP" "DOMAIN" "REGISTRY" "HOSTNAME" | 
| PaloAltoNetworksXDR.Incident.file_artifacts.file_sha256 | String | SHA-256 hash of the file. | 
| PaloAltoNetworksXDR.Incident.file_artifacts.file_signature_vendor_name | String | File signature vendor name. | 
| Account.Username | String | The username in the relevant system. | 
| Endpoint.Hostname | String | The hostname that is mapped to this endpoint. | 
| File.Path | String | The path where the file is located. | 
| File.MD5 | String | The MD5 hash of the file. | 
| File.SHA256 | String | The SHA256 hash of the file. | 
| File.Name | String | The full file name \(including file extension\). | 
| Process.Name | String | The name of the process. | 
| Process.MD5 | String | The MD5 hash of the process. | 
| Process.SHA256 | String | The SHA256 hash of the process. | 
| Process.PID | String | The PID of the process. | 
| Process.Path | String | The file system path to the binary file. | 
| Process.Start Time | String | The timestamp of the process start time. | 
| Process.CommandLine | String | The full command line \(including arguments\). | 
| IP.Address | String | IP address. | 
| IP.Geo.Country | String | The country in which the IP address is located. | 
| Domain.Name | String | The domain name, for example: "google.com". | 

##### Command Example
```!xdr-get-incident-extra-data incident_id=4 alerts_limit=10```

##### Context Example
```
{
    "Account": {
        "Username": [
            null
        ]
    },
    "Endpoint": {
        "Hostname": [
            null
        ]
    },
    "PaloAltoNetworksXDR.Incident": {
        "host_count": 1, 
        "manual_severity": "medium", 
        "xdr_url": "https://some.xdr.url.com/incident-view/4", 
        "assigned_user_pretty_name": null, 
        "alert_count": 5, 
        "med_severity_alert_count": 1, 
        "detection_time": null, 
        "user_count": 1, 
        "severity": "medium", 
        "alerts": [
            {
                "action_process_signature_status": "N/A", 
                "action_pretty": [
                    "VALUE_NA", 
                    "N/A"
                ], 
                "event_type": "Network Event", 
                "alert_id": "6", 
                "action_file_sha256": null, 
                "action_external_hostname": null, 
                "causality_actor_process_command_line": null, 
                "description": "Test - alert generated by Test XDR Playbook", 
                "category": null, 
                "severity": "medium", 
                "source": "Cisco - Sandblast", 
                "action_remote_port": 8000, 
                "causality_actor_process_signature_status": "N/A", 
                "fw_app_id": null, 
                "is_whitelisted": "No", 
                "action_local_ip": "196.168.0.1", 
                "action_registry_data": null, 
                "action_process_image_sha256": null, 
                "user_name": null, 
                "action_remote_ip": "2.2.2.2", 
                "action_process_signature_vendor": "N/A", 
                "actor_process_signature_status": "N/A", 
                "name": "Test - alert generated by Test XDR Playbook", 
                "causality_actor_causality_id": null, 
                "host_ip": null,
                "host_ip_list": [], 
                "action_process_image_name": null, 
                "detection_timestamp": 1577276586921, 
                "action_file_md5": null, 
                "causality_actor_process_image_name": null, 
                "action_file_path": null, 
                "action_process_image_command_line": null, 
                "action_local_port": 7000, 
                "actor_process_image_name": null, 
                "action_registry_full_key": null, 
                "actor_process_signature_vendor": "N/A", 
                "actor_process_command_line": null, 
                "host_name": null, 
                "action": [
                    "VALUE_NA", 
                    "N/A"
                ], 
                "starred": false, 
                "causality_actor_process_signature_vendor": "N/A"
            }, 
            {
                "action_process_signature_status": "N/A", 
                "action_pretty": [
                    "VALUE_NA", 
                    "N/A"
                ], 
                "event_type": "Network Event", 
                "alert_id": "7", 
                "action_file_sha256": null, 
                "action_external_hostname": null, 
                "causality_actor_process_command_line": null, 
                "description": "This alert from content  TestXDRPlaybook description", 
                "category": null, 
                "severity": "high", 
                "source": "Checkpoint - SandBlast", 
                "action_remote_port": 6000, 
                "causality_actor_process_signature_status": "N/A", 
                "fw_app_id": null, 
                "is_whitelisted": "No", 
                "action_local_ip": "196.168.0.111", 
                "action_registry_data": null, 
                "action_process_image_sha256": null, 
                "user_name": null, 
                "action_remote_ip": "2.2.2.2", 
                "action_process_signature_vendor": "N/A", 
                "actor_process_signature_status": "N/A", 
                "name": "This alert from content  TestXDRPlaybook", 
                "causality_actor_causality_id": null, 
                "host_ip": null,
                "host_ip_list": [], 
                "action_process_image_name": null, 
                "detection_timestamp": 1577776701589, 
                "action_file_md5": null, 
                "causality_actor_process_image_name": null, 
                "action_file_path": null, 
                "action_process_image_command_line": null, 
                "action_local_port": 2000, 
                "actor_process_image_name": null, 
                "action_registry_full_key": null, 
                "actor_process_signature_vendor": "N/A", 
                "actor_process_command_line": null, 
                "host_name": null, 
                "action": [
                    "VALUE_NA", 
                    "N/A"
                ], 
                "starred": false, 
                "causality_actor_process_signature_vendor": "N/A"
            }, 
            {
                "action_process_signature_status": "N/A", 
                "action_pretty": [
                    "VALUE_NA", 
                    "N/A"
                ], 
                "event_type": "Network Event", 
                "alert_id": "8", 
                "action_file_sha256": null, 
                "action_external_hostname": null, 
                "causality_actor_process_command_line": null, 
                "description": "This alert from content  TestXDRPlaybook description", 
                "category": null, 
                "severity": "high", 
                "source": "Checkpoint - SandBlast", 
                "action_remote_port": 6000, 
                "causality_actor_process_signature_status": "N/A", 
                "fw_app_id": null, 
                "is_whitelisted": "No", 
                "action_local_ip": "196.168.0.111", 
                "action_registry_data": null, 
                "action_process_image_sha256": null, 
                "user_name": null, 
                "action_remote_ip": "2.2.2.2", 
                "action_process_signature_vendor": "N/A", 
                "actor_process_signature_status": "N/A", 
                "name": "This alert from content  TestXDRPlaybook", 
                "causality_actor_causality_id": null, 
                "host_ip": null, 
                "host_ip_list": [],
                "action_process_image_name": null, 
                "detection_timestamp": 1577958479843, 
                "action_file_md5": null, 
                "causality_actor_process_image_name": null, 
                "action_file_path": null, 
                "action_process_image_command_line": null, 
                "action_local_port": 2000, 
                "actor_process_image_name": null, 
                "action_registry_full_key": null, 
                "actor_process_signature_vendor": "N/A", 
                "actor_process_command_line": null, 
                "host_name": null, 
                "action": [
                    "VALUE_NA", 
                    "N/A"
                ], 
                "starred": false, 
                "causality_actor_process_signature_vendor": "N/A"
            }, 
            {
                "action_process_signature_status": "N/A", 
                "action_pretty": [
                    "VALUE_NA", 
                    "N/A"
                ], 
                "event_type": "Network Event", 
                "alert_id": "9", 
                "action_file_sha256": null, 
                "action_external_hostname": null, 
                "causality_actor_process_command_line": null, 
                "description": "This alert from content  TestXDRPlaybook description", 
                "category": null, 
                "severity": "high", 
                "source": "Checkpoint - SandBlast", 
                "action_remote_port": 6000, 
                "causality_actor_process_signature_status": "N/A", 
                "fw_app_id": null, 
                "is_whitelisted": "No", 
                "action_local_ip": "196.168.0.111", 
                "action_registry_data": null, 
                "action_process_image_sha256": null, 
                "user_name": null, 
                "action_remote_ip": "2.2.2.2", 
                "action_process_signature_vendor": "N/A", 
                "actor_process_signature_status": "N/A", 
                "name": "This alert from content  TestXDRPlaybook", 
                "causality_actor_causality_id": null, 
                "host_ip": null, 
                "host_ip_list": [],
                "action_process_image_name": null, 
                "detection_timestamp": 1578123895414, 
                "action_file_md5": null, 
                "causality_actor_process_image_name": null, 
                "action_file_path": null, 
                "action_process_image_command_line": null, 
                "action_local_port": 2000, 
                "actor_process_image_name": null, 
                "action_registry_full_key": null, 
                "actor_process_signature_vendor": "N/A", 
                "actor_process_command_line": null, 
                "host_name": null, 
                "action": [
                    "VALUE_NA", 
                    "N/A"
                ], 
                "starred": false, 
                "causality_actor_process_signature_vendor": "N/A"
            }, 
            {
                "action_process_signature_status": "N/A", 
                "action_pretty": [
                    "VALUE_NA", 
                    "N/A"
                ], 
                "event_type": "Network Event", 
                "alert_id": "10", 
                "action_file_sha256": null, 
                "action_external_hostname": null, 
                "causality_actor_process_command_line": null, 
                "description": "This alert from content  TestXDRPlaybook description", 
                "category": null, 
                "severity": "high", 
                "source": "Checkpoint - SandBlast", 
                "action_remote_port": 6000, 
                "causality_actor_process_signature_status": "N/A", 
                "fw_app_id": null, 
                "is_whitelisted": "No", 
                "action_local_ip": "196.168.0.111", 
                "action_registry_data": null, 
                "action_process_image_sha256": null, 
                "user_name": null, 
                "action_remote_ip": "2.2.2.2", 
                "action_process_signature_vendor": "N/A", 
                "actor_process_signature_status": "N/A", 
                "name": "This alert from content  TestXDRPlaybook", 
                "causality_actor_causality_id": null, 
                "host_ip": null, 
                "host_ip_list": [],
                "action_process_image_name": null, 
                "detection_timestamp": 1578927443615, 
                "action_file_md5": null, 
                "causality_actor_process_image_name": null, 
                "action_file_path": null, 
                "action_process_image_command_line": null, 
                "action_local_port": 2000, 
                "actor_process_image_name": null, 
                "action_registry_full_key": null, 
                "actor_process_signature_vendor": "N/A", 
                "actor_process_command_line": null, 
                "host_name": null, 
                "action": [
                    "VALUE_NA", 
                    "N/A"
                ], 
                "starred": false, 
                "causality_actor_process_signature_vendor": "N/A"
            }
        ], 
        "low_severity_alert_count": 0, 
        "status": "new", 
        "description": "5 'This alert from content  TestXDRPlaybook' alerts detected by Checkpoint - SandBlast  ", 
        "resolve_comment": "This issue was solved in Incident number 192304", 
        "creation_time": 1577276587937, 
        "modification_time": 1579290004178, 
        "network_artifacts": [
            {
                "network_remote_port": 8000, 
                "alert_count": 5, 
                "network_remote_ip": "2.2.2.2", 
                "is_manual": false, 
                "network_domain": null, 
                "type": "IP", 
                "network_country": null
            }
        ], 
        "file_artifacts": [], 
        "manual_description": null, 
        "incident_id": "4", 
        "notes": null, 
        "assigned_user_mail": null, 
        "starred": false, 
        "high_severity_alert_count": 4
    }
}
```

##### Human Readable Output
>### Incident 4
>|alert_count|assigned_user_mail|assigned_user_pretty_name|creation_time|description|detection_time|high_severity_alert_count|host_count|incident_id|low_severity_alert_count|manual_description|manual_severity|med_severity_alert_count|modification_time|notes|resolve_comment|severity|starred|status|user_count|xdr_url|
>|---|---|---|---|---|---|---|---|---|---|---|---|---|---|---|---|---|---|---|---|---|
>| 5 |  |  | 1577276587937 | 5 'This alert from content  TestXDRPlaybook' alerts detected by Checkpoint - SandBlast   |  | 4 | 1 | 4 | 0 |  | medium | 1 | 1579290004178 |  | This issue was solved in Incident number 192304 | medium | false | new | 1 | `https://some.xdr.url.com/incident-view/4` |
>
>### Alerts
>|action|action_external_hostname|action_file_md5|action_file_path|action_file_sha256|action_local_ip|action_local_port|action_pretty|action_process_image_command_line|action_process_image_name|action_process_image_sha256|action_process_signature_status|action_process_signature_vendor|action_registry_data|action_registry_full_key|action_remote_ip|action_remote_port|actor_process_command_line|actor_process_image_name|actor_process_signature_status|actor_process_signature_vendor|alert_id|category|causality_actor_causality_id|causality_actor_process_command_line|causality_actor_process_image_name|causality_actor_process_signature_status|causality_actor_process_signature_vendor|description|detection_timestamp|event_type|fw_app_id|host_ip_list|host_name|is_whitelisted|name|severity|source|starred|user_name|
>|---|---|---|---|---|---|---|---|---|---|---|---|---|---|---|---|---|---|---|---|---|---|---|---|---|---|---|---|---|---|---|---|---|---|---|---|---|---|---|---|
>| VALUE_NA,<br/>N/A |  |  |  |  | 196.168.0.1 | 7000 | VALUE_NA,<br/>N/A |  |  |  | N/A | N/A |  |  | 2.2.2.2 | 8000 |  |  | N/A | N/A | 6 |  |  |  |  | N/A | N/A | Test - alert generated by Test XDR Playbook | 1577276586921 | Network Event |  |  |  | No | Test - alert generated by Test XDR Playbook | medium | Cisco - Sandblast | false |  |
>| VALUE_NA,<br/>N/A |  |  |  |  | 196.168.0.111 | 2000 | VALUE_NA,<br/>N/A |  |  |  | N/A | N/A |  |  | 2.2.2.2 | 6000 |  |  | N/A | N/A | 7 |  |  |  |  | N/A | N/A | This alert from content  TestXDRPlaybook description | 1577776701589 | Network Event |  |  |  | No | This alert from content  TestXDRPlaybook | high | Checkpoint - SandBlast | false |  |
>| VALUE_NA,<br/>N/A |  |  |  |  | 196.168.0.111 | 2000 | VALUE_NA,<br/>N/A |  |  |  | N/A | N/A |  |  | 2.2.2.2 | 6000 |  |  | N/A | N/A | 8 |  |  |  |  | N/A | N/A | This alert from content  TestXDRPlaybook description | 1577958479843 | Network Event |  |  |  | No | This alert from content  TestXDRPlaybook | high | Checkpoint - SandBlast | false |  |
>| VALUE_NA,<br/>N/A |  |  |  |  | 196.168.0.111 | 2000 | VALUE_NA,<br/>N/A |  |  |  | N/A | N/A |  |  | 2.2.2.2 | 6000 |  |  | N/A | N/A | 9 |  |  |  |  | N/A | N/A | This alert from content  TestXDRPlaybook description | 1578123895414 | Network Event |  |  |  | No | This alert from content  TestXDRPlaybook | high | Checkpoint - SandBlast | false |  |
>| VALUE_NA,<br/>N/A |  |  |  |  | 196.168.0.111 | 2000 | VALUE_NA,<br/>N/A |  |  |  | N/A | N/A |  |  | 2.2.2.2 | 6000 |  |  | N/A | N/A | 10 |  |  |  |  | N/A | N/A | This alert from content  TestXDRPlaybook description | 1578927443615 | Network Event |  |  |  | No | This alert from content  TestXDRPlaybook | high | Checkpoint - SandBlast | false |  |
>
>### Network Artifacts
>|alert_count|is_manual|network_country|network_domain|network_remote_ip|network_remote_port|type|
>|---|---|---|---|---|---|---|
>| 5 | false |  |  | 2.2.2.2 | 8000 | IP |
>
>### File Artifacts
>**No entries.**

#### Base Command

`xdr-update-incident`
#### Input

| **Argument Name** | **Description** | **Required** |
| --- | --- | --- |
| incident_id | XDR incident ID. You can get the incident ID from the output of the 'xdr-get-incidents' command or the 'xdr-get-incident-extra-details' command. | Required | 
| manual_severity | Severity to assign to the incident (LOW, MEDIUM, or HIGH). Possible values are: HIGH, MEDIUM, LOW. | Optional | 
| assigned_user_mail | Email address of the user to assign to the incident. | Optional | 
| assigned_user_pretty_name | Full name of the user assigned to the incident. | Optional | 
| status | Status of the incident. Valid values are: NEW, UNDER_INVESTIGATION, RESOLVED_KNOWN_ISSUE, RESOLVED_DUPLICATE, RESOLVED_FALSE_POSITIVE, RESOLVED_TRUE_POSITIVE, RESOLVED_SECURITY_TESTING, RESOLVED_OTHER. Possible values are: NEW, UNDER_INVESTIGATION, RESOLVED_KNOWN_ISSUE, RESOLVED_DUPLICATE, RESOLVED_FALSE_POSITIVE, RESOLVED_TRUE_POSITIVE, RESOLVED_SECURITY_TESTING, RESOLVED_OTHER. | Optional | 
| resolve_comment | Comment explaining why the incident was resolved. This should be set when the incident is resolved. | Optional | 
| unassign_user | If true, will remove all assigned users from the incident. Possible values are: true. | Optional | 


#### Context Output

There is no context output for this command.
### xdr-insert-parsed-alert
***
Upload alert from external alert sources in Cortex XDR format. Cortex XDR displays alerts that are parsed
successfully in related incidents and views. You can send 600 alerts per minute. Each request can contain a
maximum of 60 alerts.


#### Base Command

`xdr-insert-parsed-alert`
#### Input

| **Argument Name** | **Description** | **Required** |
| --- | --- | --- |
| product | String value that defines the product. | Required | 
| vendor | String value that defines the product. | Required | 
| local_ip | String value for the source IP address. | Optional | 
| local_port | Integer value for the source port. | Required | 
| remote_ip | String value of the destination IP<br/>address. | Required | 
| remote_port | Integer value for the destination<br/>port. | Required | 
| event_timestamp | Integer value representing the epoch of the time the alert occurred in milliseconds, or a string value in date format 2019-10-23T10:00:00. If not set, the event time will be defined as now. | Optional | 
| severity | String value of alert severity. Valid values are:<br/>Informational, Low, Medium or High. Possible values are: Informational, Low, Medium, High. Default is Medium. | Optional | 
| alert_name | String defining the alert name. | Required | 
| alert_description | String defining the alert description. | Optional | 


#### Context Output

There is no context output for this command.
### xdr-insert-cef-alerts
***
Upload alerts in CEF format from external alert sources. After you map CEF alert fields to Cortex XDR fields, Cortex XDR displays the alerts in related incidents and views. You can send 600 requests per minute. Each request can contain a maximum of 60 alerts.


#### Base Command

`xdr-insert-cef-alerts`
#### Input

| **Argument Name** | **Description** | **Required** |
| --- | --- | --- |
| cef_alerts | List of alerts in CEF format. | Required | 


#### Context Output

There is no context output for this command.
### xdr-endpoint-isolate
***
Isolates the specified endpoint.


#### Base Command

`xdr-endpoint-isolate`
#### Input

| **Argument Name** | **Description** | **Required** |
| --- | --- | --- |
| incident_id | Allows to link the response action to the incident that triggered it. | Optional | 
| endpoint_id | The endpoint ID (string) to isolate. You can retrieve the string from the xdr-get-endpoints command. | Required | 
| suppress_disconnected_endpoint_error | Whether to suppress an error when trying to isolate a disconnected endpoint. When sets to false, an error will be returned. Possible values are: true, false. Default is false. | Optional | 
| interval_in_seconds | Interval in seconds between each poll. | Optional | 
| timeout_in_seconds | Polling timeout in seconds. | Optional | 
| action_id | For polling use. | Optional | 


#### Context Output

| **Path** | **Type** | **Description** |
| --- | --- | --- |
| PaloAltoNetworksXDR.Isolation.endpoint_id | String | The endpoint ID. | 

### xdr-isolate-endpoint
***
Isolates the specified endpoint. This command will be deprecated soon, use `xdr-endpoint-isolate` instead.


#### Base Command

`xdr-isolate-endpoint`
#### Input

| **Argument Name** | **Description** | **Required** |
| --- | --- | --- |
| incident_id | Allows to link the response action to the incident that triggered it. | Optional | 
| endpoint_id | The endpoint ID (string) to isolate. You can retrieve the string from the xdr-get-endpoints command. | Required | 
| suppress_disconnected_endpoint_error | Whether to suppress an error when trying to isolate a disconnected endpoint. When sets to false, an error will be returned. Possible values are: true, false. Default is false. | Optional | 


#### Context Output

| **Path** | **Type** | **Description** |
| --- | --- | --- |
| PaloAltoNetworksXDR.Isolation.endpoint_id | String | The endpoint ID. | 

##### Command Example
```!xdr-isolate-endpoint endpoint_id="f8a2f58846b542579c12090652e79f3d"```

##### Human Readable Output
Endpoint f8a2f58846b542579c12090652e79f3d has isolated successfully

### xdr-endpoint-unisolate
***
Reverses the isolation of an endpoint.


#### Base Command

`xdr-endpoint-unisolate`
#### Input

| **Argument Name** | **Description** | **Required** |
| --- | --- | --- |
| incident_id | Allows to link the response action to the incident that triggered it. | Optional | 
| endpoint_id | The endpoint ID (string) for which to reverse the isolation. You can retrieve it from the xdr-get-endpoints command. | Required | 
| suppress_disconnected_endpoint_error | Whether to suppress an error when trying to unisolate a disconnected endpoint. When sets to false, an error will be returned. Possible values are: true, false. Default is false. | Optional | 
| interval_in_seconds | Interval in seconds between each poll. | Optional | 
| timeout_in_seconds | Polling timeout in seconds. | Optional | 
| action_id | For polling use. | Optional | 


#### Context Output

| **Path** | **Type** | **Description** |
| --- | --- | --- |
| PaloAltoNetworksXDR.UnIsolation.endpoint_id | String | Isolates the specified endpoint. | 

### xdr-unisolate-endpoint
***
Reverses the isolation of an endpoint. This command will be deprecated soon, use `xdr-endpoint-unisolate` instead.


#### Base Command

`xdr-unisolate-endpoint`
#### Input

| **Argument Name** | **Description** | **Required** |
| --- | --- | --- |
| incident_id | Allows to link the response action to the incident that triggered it. | Optional | 
| endpoint_id | The endpoint ID (string) for which to reverse the isolation. You can retrieve it from the xdr-get-endpoints command. | Required | 
| suppress_disconnected_endpoint_error | Whether to suppress an error when trying to unisolate a disconnected endpoint. When sets to false, an error will be returned. Possible values are: true, false. Default is false. | Optional | 


#### Context Output

| **Path** | **Type** | **Description** |
| --- | --- | --- |
| PaloAltoNetworksXDR.UnIsolation.endpoint_id | String | Isolates the specified endpoint. | 

### xdr-get-endpoints
***
Gets a list of endpoints, according to the passed filters. If there are no filters, all endpoints are returned. Filtering by multiple fields will be concatenated using AND condition (OR is not supported). Maximum result set size is 100. Offset is the zero-based number of endpoint from the start of the result set (start by counting from 0).


#### Base Command

`xdr-get-endpoints`
#### Input

| **Argument Name** | **Description** | **Required** |
| --- | --- | --- |
| status | The status of the endpoint to filter. Possible values are: connected, disconnected, lost, uninstalled. | Optional | 
| endpoint_id_list | A comma-separated list of endpoint IDs. | Optional | 
| dist_name | A comma-separated list of distribution package names or installation package names. <br/>Example: dist_name1,dist_name2. | Optional | 
| ip_list | A comma-separated list of IP addresses.<br/>Example: 8.8.8.8,1.1.1.1. | Optional | 
| group_name | The group name to which the agent belongs.<br/>Example: group_name1,group_name2. | Optional | 
| platform | The endpoint platform. Valid values are\: "windows", "linux", "macos", or "android". . Possible values are: windows, linux, macos, android. | Optional | 
| alias_name | A comma-separated list of alias names.<br/>Examples: alias_name1,alias_name2. | Optional | 
| isolate | Specifies whether the endpoint was isolated or unisolated. Possible values are: isolated, unisolated. | Optional | 
| hostname | Hostname<br/>Example: hostname1,hostname2. | Optional | 
| first_seen_gte | All the agents that were first seen after {first_seen_gte}.<br/>Supported values:<br/>1579039377301 (time in milliseconds)<br/>"3 days" (relative date)<br/>"2019-10-21T23:45:00" (date). | Optional | 
| first_seen_lte | All the agents that were first seen before {first_seen_lte}.<br/>Supported values:<br/>1579039377301 (time in milliseconds)<br/>"3 days" (relative date)<br/>"2019-10-21T23:45:00" (date). | Optional | 
| last_seen_gte | All the agents that were last seen before {last_seen_gte}.<br/>Supported values:<br/>1579039377301 (time in milliseconds)<br/>"3 days" (relative date)<br/>"2019-10-21T23:45:00" (date). | Optional | 
| last_seen_lte | All the agents that were last seen before {last_seen_lte}.<br/>Supported values:<br/>1579039377301 (time in milliseconds)<br/>"3 days" (relative date)<br/>"2019-10-21T23:45:00" (date). | Optional | 
| page | Page number (for pagination). The default is 0 (the first page). Default is 0. | Optional | 
| limit | Maximum number of endpoints to return per page. The default and maximum is 30. Default is 30. | Optional | 
| sort_by | Specifies whether to sort endpoints by the first time or last time they were seen. Can be "first_seen" or "last_seen". Possible values are: first_seen, last_seen. | Optional | 
| sort_order | The order by which to sort results. Can be "asc" (ascending) or "desc" ( descending). Default set to asc. Possible values are: asc, desc. Default is asc. | Optional | 


#### Context Output

| **Path** | **Type** | **Description** |
| --- | --- | --- |
| PaloAltoNetworksXDR.Endpoint.endpoint_id | String | The endpoint ID. | 
| PaloAltoNetworksXDR.Endpoint.endpoint_name | String | The endpoint name. | 
| PaloAltoNetworksXDR.Endpoint.endpoint_type | String | The endpoint type. | 
| PaloAltoNetworksXDR.Endpoint.endpoint_status | String | The status of the endpoint. | 
| PaloAltoNetworksXDR.Endpoint.os_type | String | The endpoint OS type. | 
| PaloAltoNetworksXDR.Endpoint.ip | Unknown | A list of IP addresses. | 
| PaloAltoNetworksXDR.Endpoint.users | Unknown | A list of users. | 
| PaloAltoNetworksXDR.Endpoint.domain | String | The endpoint domain. | 
| PaloAltoNetworksXDR.Endpoint.alias | String | The endpoint's aliases. | 
| PaloAltoNetworksXDR.Endpoint.first_seen | Unknown | First seen date/time in Epoch \(milliseconds\). | 
| PaloAltoNetworksXDR.Endpoint.last_seen | Date | Last seen date/time in Epoch \(milliseconds\). | 
| PaloAltoNetworksXDR.Endpoint.content_version | String | Content version. | 
| PaloAltoNetworksXDR.Endpoint.installation_package | String | Installation package. | 
| PaloAltoNetworksXDR.Endpoint.active_directory | String | Active directory. | 
| PaloAltoNetworksXDR.Endpoint.install_date | Date | Install date in Epoch \(milliseconds\). | 
| PaloAltoNetworksXDR.Endpoint.endpoint_version | String | Endpoint version. | 
| PaloAltoNetworksXDR.Endpoint.is_isolated | String | Whether the endpoint is isolated. | 
| PaloAltoNetworksXDR.Endpoint.group_name | String | The name of the group to which the endpoint belongs. | 
| PaloAltoNetworksXDR.Endpoint.count | String | Number of endpoints returned. | 
| Endpoint.Hostname | String | The hostname that is mapped to this endpoint. | 
| Endpoint.ID | String | The unique ID within the tool retrieving the endpoint. | 
| Endpoint.IPAddress | String | The IP address of the endpoint. | 
| Endpoint.Domain | String | The domain of the endpoint. | 
| Endpoint.OS | String | The endpoint's operation system. | 
| Account.Username | String | The username in the relevant system. | 
| Account.Domain | String | The domain of the account. | 
| Endpoint.Status | String | The endpoint's status. | 
| Endpoint.IsIsolated | String | The endpoint's isolation status. | 
| Endpoint.MACAddress | String | The endpoint's MAC address. | 
| Endpoint.Vendor | String | The integration name of the endpoint vendor. | 

##### Command Example
```!xdr-get-endpoints isolate="unisolated" first_seen_gte="3 month" page="0" limit="30" sort_order="asc"```

##### Context Example
```
{
    "Endpoint": [
        {
            "Domain": "WORKGROUP",
            "Hostname": "aaaaa.compute.internal",
            "ID": "ea303670c76e4ad09600c8b346f7c804",
            "IPAddress": [
                "172.31.11.11"
            ],
            "OS": "Windows",
            "Status" : "Online",
            "IsIsolated" : "No",
            "Vendor": "Cortex XDR - IR"
        },
        {
            "Domain": "WORKGROUP",
            "Hostname": "EC2AMAZ-P7PPOI4",
            "ID": "f8a2f58846b542579c12090652e79f3d",
            "IPAddress": [
                "2.2.2.2"
            ],
            "OS": "Windows",
            "Status" : "Online",
            "IsIsolated" : "No",
            "Vendor": "Cortex XDR - IR"
        }
    ],
    "PaloAltoNetworksXDR.Endpoint": [
        {
            "domain": "", 
            "users": [
                "ec2-user"
            ], 
            "endpoint_name": "aaaaa.compute.internal", 
            "ip": [
                "172.31.11.11"
            ], 
            "install_date": 1575795969644, 
            "endpoint_version": "7.0.0.1915", 
            "group_name": null, 
            "installation_package": "linux", 
            "alias": "", 
            "active_directory": null, 
            "endpoint_status": "CONNECTED", 
            "os_type": "AGENT_OS_LINUX", 
            "endpoint_id": "ea303670c76e4ad09600c8b346f7c804", 
            "content_version": "111-17757", 
            "first_seen": 1575795969644, 
            "endpoint_type": "AGENT_TYPE_SERVER", 
            "is_isolated": "AGENT_UNISOLATED", 
            "last_seen": 1579290023629
        }, 
        {
            "domain": "WORKGROUP", 
            "users": [
                "Administrator"
            ], 
            "endpoint_name": "EC2AMAZ-P7PPOI4", 
            "ip": [
                "2.2.2.2"
            ], 
            "install_date": 1575796381739, 
            "endpoint_version": "7.0.0.27797", 
            "group_name": null, 
            "installation_package": "Windows Server 2016", 
            "alias": "", 
            "active_directory": null, 
            "endpoint_status": "CONNECTED", 
            "os_type": "AGENT_OS_WINDOWS", 
            "endpoint_id": "f8a2f58846b542579c12090652e79f3d", 
            "content_version": "111-17757", 
            "first_seen": 1575796381739, 
            "endpoint_type": "AGENT_TYPE_SERVER", 
            "is_isolated": "AGENT_UNISOLATED", 
            "last_seen": 1579289957412
        }
    ]
}
```

##### Human Readable Output
>### Endpoints
>|active_directory|alias|content_version|domain|endpoint_id|endpoint_name|endpoint_status|endpoint_type|endpoint_version|first_seen|group_name|install_date|installation_package|ip|is_isolated|last_seen|os_type|users|
>|---|---|---|---|---|---|---|---|---|---|---|---|---|---|---|---|---|---|
>|  |  | 111-17757 |  | ea303670c76e4ad09600c8b346f7c804 | aaaaa.compute.internal | CONNECTED | AGENT_TYPE_SERVER | 7.0.0.1915 | 1575795969644 |  | 1575795969644 | linux | 172.31.11.11 | AGENT_UNISOLATED | 1579290023629 | AGENT_OS_LINUX | ec2-user |
>|  |  | 111-17757 | WORKGROUP | f8a2f58846b542579c12090652e79f3d | EC2AMAZ-P7PPOI4 | CONNECTED | AGENT_TYPE_SERVER | 7.0.0.27797 | 1575796381739 |  | 1575796381739 | Windows Server 2016 | 2.2.2.2 | AGENT_UNISOLATED | 1579289957412 | AGENT_OS_WINDOWS | Administrator |


### xdr-get-distribution-versions
---
Gets a list of all the agent versions to use for creating a distribution list.


#### Base Command

`xdr-get-distribution-versions`
#### Input

There are no input arguments for this command.

#### Context Output

| **Path** | **Type** | **Description** |
| --- | --- | --- |
| PaloAltoNetworksXDR.DistributionVersions.windows | Unknown | A list of Windows agent versions. | 
| PaloAltoNetworksXDR.DistributionVersions.linux | Unknown | A list of Linux agent versions. | 
| PaloAltoNetworksXDR.DistributionVersions.macos | Unknown | A list of Mac agent versions. | 


##### Command Example
```!xdr-get-distribution-versions```

##### Context Example
```
{
    "PaloAltoNetworksXDR.DistributionVersions": {
        "windows": [
            "5.0.8.29673", 
            "5.0.9.30963", 
            "6.1.4.28751", 
            "7.0.0.28644"
        ], 
        "macos": [
            "6.1.4.1681", 
            "7.0.0.1914"
        ], 
        "linux": [
            "6.1.4.1680", 
            "7.0.0.1916"
        ]
    }
}
```

##### Human Readable Output
>### windows
>|versions|
>|---|
>| 5.0.8.29673 |
>| 5.0.9.30963 |
>| 6.1.4.28751 |
>| 7.0.0.28644 |
>
>
>### linux
>|versions|
>|---|
>| 6.1.4.1680 |
>| 7.0.0.1916 |
>
>
>### macos
>|versions|
>|---|
>| 6.1.4.1681 |
>| 7.0.0.1914 |


### xdr-create-distribution
---
Creates an installation package. This is an asynchronous call that returns the distribution ID. This does not mean that the creation succeeded. To confirm that the package has been created, check the status of the distribution by running the Get Distribution Status API.


#### Base Command

`xdr-create-distribution`
#### Input

| **Argument Name** | **Description** | **Required** |
| --- | --- | --- |
| name | A string representing the name of the installation package. | Required | 
| platform | String, valid values are:<br/>• windows <br/>• linux<br/>• macos <br/>• android. Possible values are: windows, linux, macos, android. | Required | 
| package_type | A string representing the type of package to create.<br/>standalone - An installation for a new agent<br/>upgrade - An upgrade of an agent from ESM. Possible values are: standalone, upgrade. | Required | 
| agent_version | agent_version returned from xdr-get-distribution-versions. Not required for Android platfom. | Required | 
| description | Information about the package. | Optional | 


#### Context Output

| **Path** | **Type** | **Description** |
| --- | --- | --- |
| PaloAltoNetworksXDR.Distribution.id | String | The installation package ID. | 
| PaloAltoNetworksXDR.Distribution.name | String | The name of the installation package. | 
| PaloAltoNetworksXDR.Distribution.platform | String | The installation OS. | 
| PaloAltoNetworksXDR.Distribution.agent_version | String | Agent version. | 
| PaloAltoNetworksXDR.Distribution.description | String | Information about the package. | 


##### Command Example
```!xdr-create-distribution agent_version=6.1.4.1680 name="dist_1" package_type=standalone platform=linux description="some description"```

##### Context Example
```
{
    "PaloAltoNetworksXDR.Distribution": {
        "description": "some description", 
        "package_type": "standalone", 
        "platform": "linux", 
        "agent_version": "6.1.4.1680", 
        "id": "43aede7f846846fa92b50149663fbb25", 
        "name": "dist_1"
    }
}
```

##### Human Readable Output
Distribution 43aede7f846846fa92b50149663fbb25 created successfully

### xdr-get-distribution-url
---
Gets the distribution URL for downloading the installation package.


#### Base Command

`xdr-get-distribution-url`
#### Input

| **Argument Name** | **Description** | **Required** |
| --- | --- | --- |
| distribution_id | The ID of the installation package.<br/>Copy the distribution_id from the "id" field on Endpoints &gt; Agent Installation page. | Required | 
| package_type | The installation package type. Valid<br/>values are:<br/>• upgrade<br/>• sh - For Linux<br/>• rpm - For Linux<br/>• deb - For Linux<br/>• pkg - For Mac<br/>• x86 - For Windows<br/>• x64 - For Windows. Possible values are: upgrade, sh, rpm, deb, pkg, x86, x64. | Required | 


#### Context Output

| **Path** | **Type** | **Description** |
| --- | --- | --- |
| PaloAltoNetworksXDR.Distribution.id | String | Distribution ID. | 
| PaloAltoNetworksXDR.Distribution.url | String | URL for downloading the installation package. | 

##### Command Example
```!xdr-get-distribution-url distribution_id=2c74c11b63074653aa01d575a82bf52a package_type=sh```


### xdr-get-create-distribution-status
***
Gets the status of the installation package.


#### Base Command

`xdr-get-create-distribution-status`
#### Input

| **Argument Name** | **Description** | **Required** |
| --- | --- | --- |
| distribution_ids | A comma-separated list of distribution IDs to get the status of. | Required | 


#### Context Output

| **Path** | **Type** | **Description** |
| --- | --- | --- |
| PaloAltoNetworksXDR.Distribution.id | String | Distribution ID. | 
| PaloAltoNetworksXDR.Distribution.status | String | The status of installation package. | 

##### Command Example
```!xdr-get-create-distribution-status distribution_ids=2c74c11b63074653aa01d575a82bf52a```

### xdr-get-audit-management-logs
***
Gets management logs. You can filter by multiple fields, which will be concatenated using the AND condition (OR is not supported). Maximum result set size is 100. Offset is the zero-based number of management logs from the start of the result set (start by counting from 0).

##### Context Example
```
{
    "PaloAltoNetworksXDR.Distribution": [
        {
            "status": "Completed", 
            "id": "2c74c11b63074653aa01d575a82bf52a"
        }
    ]
}
```

##### Human Readable Output
>### Distribution Status
>|id|status|
>|---|---|
>| 2c74c11b63074653aa01d575a82bf52a | Completed |

#### Base Command

`xdr-get-audit-management-logs`
#### Input

| **Argument Name** | **Description** | **Required** |
| --- | --- | --- |
| email | User’s email address. | Optional | 
| type | The audit log type. Possible values are: LIVE_TERMINAL, RULES, AUTH, RESPONSE, INCIDENT_MANAGEMENT, ENDPOINT_MANAGEMENT, ALERT_WHITELIST, PUBLIC_API, DISTRIBUTIONS, STARRED_INCIDENTS, POLICY_PROFILES, DEVICE_CONTROL_PROFILE, HOST_FIREWALL_PROFILE, POLICY_RULES, PROTECTION_POLICY, DEVICE_CONTROL_TEMP_EXCEPTIONS, DEVICE_CONTROL_GLOBAL_EXCEPTIONS, GLOBAL_EXCEPTIONS, MSSP, REPORTING, DASHBOARD, BROKER_VM. | Optional | 
| sub_type | The audit log subtype. | Optional | 
| result | Result type. Possible values are: SUCCESS, FAIL, PARTIAL. | Optional | 
| timestamp_gte | Return logs for which the timestamp is after 'log_time_after'.<br/>Supported values:<br/>1579039377301 (time in milliseconds)<br/>"3 days" (relative date)<br/>"2019-10-21T23:45:00" (date). | Optional | 
| timestamp_lte | Return logs for which the timestamp is before the 'log_time_after'.<br/>Supported values:<br/>1579039377301 (time in milliseconds)<br/>"3 days" (relative date)<br/>"2019-10-21T23:45:00" (date). | Optional | 
| page | Page number (for pagination). The default is 0 (the first page). Default is 0. | Optional | 
| limit | Maximum number of audit logs to return per page. The default and maximum is 30. Default is 30. | Optional | 
| sort_by | Specifies the field by which to sort the results. By default the sort is defined as creation-time and DESC. Can be "type", "sub_type", "result", or "timestamp". Possible values are: type, sub_type, result, timestamp. | Optional | 
| sort_order | The sort order. Can be "asc" (ascending) or "desc" (descending). Default set to "desc". Possible values are: asc, desc. Default is desc. | Optional | 


#### Context Output

| **Path** | **Type** | **Description** |
| --- | --- | --- |
| PaloAltoNetworksXDR.AuditManagementLogs.AUDIT_ID | Number | Audit log ID. | 
| PaloAltoNetworksXDR.AuditManagementLogs.AUDIT_OWNER_NAME | String | Audit owner name. | 
| PaloAltoNetworksXDR.AuditManagementLogs.AUDIT_OWNER_EMAIL | String | Audit owner email address. | 
| PaloAltoNetworksXDR.AuditManagementLogs.AUDIT_ASSET_JSON | String | Asset JSON. | 
| PaloAltoNetworksXDR.AuditManagementLogs.AUDIT_ASSET_NAMES | String | Audit asset names. | 
| PaloAltoNetworksXDR.AuditManagementLogs.AUDIT_HOSTNAME | String | Host name. | 
| PaloAltoNetworksXDR.AuditManagementLogs.AUDIT_RESULT | String | Audit result. | 
| PaloAltoNetworksXDR.AuditManagementLogs.AUDIT_REASON | String | Audit reason. | 
| PaloAltoNetworksXDR.AuditManagementLogs.AUDIT_DESCRIPTION | String | Description of the audit. | 
| PaloAltoNetworksXDR.AuditManagementLogs.AUDIT_ENTITY | String | Audit entity \(e.g., AUTH, DISTRIBUTIONS\). | 
| PaloAltoNetworksXDR.AuditManagementLogs.AUDIT_ENTITY_SUBTYPE | String | Entity subtype \(e.g., Login, Create\). | 
| PaloAltoNetworksXDR.AuditManagementLogs.AUDIT_CASE_ID | Number | Audit case ID. | 
| PaloAltoNetworksXDR.AuditManagementLogs.AUDIT_INSERT_TIME | Date | Log's insert time. | 

### xdr-get-audit-agent-reports
***
Gets agent event reports. You can filter by multiple fields, which will be concatenated using the AND condition (OR is not supported). Maximum result set size is 100. Offset is the zero-based number of reports from the start of the result set (start by counting from 0).


#### Base Command

`xdr-get-audit-agent-reports`
#### Input

| **Argument Name** | **Description** | **Required** |
| --- | --- | --- |
| endpoint_ids | A comma-separated list of endpoint IDs. | Optional | 
| endpoint_names | A comma-separated list of endpoint names. | Optional | 
| type | The report type. Can be "Installation", "Policy", "Action", "Agent Service", "Agent Modules", or "Agent Status". Possible values are: Installation, Policy, Action, Agent Service, Agent Modules, Agent Status. | Optional | 
| sub_type | The report subtype. Possible values are: Install, Uninstall, Upgrade, Local Configuration, Content Update, Policy Update, Process Exception, Hash Exception, Scan, File Retrieval, File Scan, Terminate Process, Isolate, Cancel Isolation, Payload Execution, Quarantine, Restore, Stop, Start, Module Initialization, Local Analysis Model, Local Analysis Feature Extraction, Fully Protected, OS Incompatible, Software Incompatible, Kernel Driver Initialization, Kernel Extension Initialization, Proxy Communication, Quota Exceeded, Minimal Content, Reboot Eequired, Missing Disc Access. | Optional | 
| result | The result type. Can be "Success" or "Fail". If not passed, returns all event reports. Possible values are: Success, Fail. | Optional | 
| timestamp_gte | Return logs that their timestamp is greater than 'log_time_after'.<br/>Supported values:<br/>1579039377301 (time in milliseconds)<br/>"3 days" (relative date)<br/>"2019-10-21T23:45:00" (date). | Optional | 
| timestamp_lte | Return logs for which the timestamp is before the 'timestamp_lte'.<br/><br/>Supported values:<br/>1579039377301 (time in milliseconds)<br/>"3 days" (relative date)<br/>"2019-10-21T23:45:00" (date). | Optional | 
| page | Page number (for pagination). The default is 0 (the first page). Default is 0. | Optional | 
| limit | The maximum number of reports to return. Default and maximum is 30. Default is 30. | Optional | 
| sort_by | The field by which to sort results. Can be "type", "category", "trapsversion", "timestamp", or "domain"). Possible values are: type, category, trapsversion, timestamp, domain. | Optional | 
| sort_order | The sort order. Can be "asc" (ascending) or "desc" (descending). Default is "asc". Possible values are: asc, desc. Default is asc. | Optional | 


#### Context Output

| **Path** | **Type** | **Description** |
| --- | --- | --- |
| PaloAltoNetworksXDR.AuditAgentReports.ENDPOINTID | String | Endpoint ID. | 
| PaloAltoNetworksXDR.AuditAgentReports.ENDPOINTNAME | String | Endpoint name. | 
| PaloAltoNetworksXDR.AuditAgentReports.DOMAIN | String | Agent domain. | 
| PaloAltoNetworksXDR.AuditAgentReports.TRAPSVERSION | String | Traps version. | 
| PaloAltoNetworksXDR.AuditAgentReports.RECEIVEDTIME | Date | Received time in Epoch time. | 
| PaloAltoNetworksXDR.AuditAgentReports.TIMESTAMP | Date | Timestamp in Epoch time. | 
| PaloAltoNetworksXDR.AuditAgentReports.CATEGORY | String | Report category \(e.g., Audit\). | 
| PaloAltoNetworksXDR.AuditAgentReports.TYPE | String | Report type \(e.g., Action, Policy\). | 
| PaloAltoNetworksXDR.AuditAgentReports.SUBTYPE | String | Report subtype \(e.g., Fully Protected,Policy Update,Cancel Isolation\). | 
| PaloAltoNetworksXDR.AuditAgentReports.RESULT | String | Report result. | 
| PaloAltoNetworksXDR.AuditAgentReports.REASON | String | Report reason. | 
| PaloAltoNetworksXDR.AuditAgentReports.DESCRIPTION | String | Agent report description. | 
| Endpoint.ID | String | The unique ID within the tool retrieving the endpoint. | 
| Endpoint.Hostname | String | The hostname that is mapped to this endpoint. | 
| Endpoint.Domain | String | The domain of the endpoint. | 

### xdr-blocklist-files
***
Block lists requested files which have not already been block listed or added to allow lists.


#### Base Command

`xdr-blocklist-files`
#### Input

| **Argument Name** | **Description** | **Required** |
| --- | --- | --- |
| incident_id | Links the response action to the triggered incident. | Optional | 
| hash_list | String that represents a list of hashed files you want to block list. Must be a valid SHA256 hash. | Required | 
| comment | String that represents additional information regarding the action. | Optional | 
| detailed_response | Choose either regular response or detailed response. Default value = false, regular response. Possible values are: true, false. Default is false. | Optional | 


#### Context Output

| **Path** | **Type** | **Description** |
| --- | --- | --- |
| PaloAltoNetworksXDR.blocklist.added_hashes | Number | Added fileHash to blocklist | 
| PaloAltoNetworksXDR.blocklist.excluded_hashes | Number | Added fileHash to blocklist | 

### xdr-allowlist-files
***
Adds requested files to allow list if they are not already on block list or allow list.


#### Base Command

`xdr-allowlist-files`
#### Input

| **Argument Name** | **Description** | **Required** |
| --- | --- | --- |
| incident_id | Links the response action to the triggered incident. | Optional | 
| hash_list | String that represents a list of hashed files you want to add to allow lists. Must be a valid SHA256 hash. | Required | 
| comment | String that represents additional information regarding the action. | Optional | 
| detailed_response | Choose either regular response or detailed response. Default value = false, regular response. Possible values are: true, false. Default is false. | Optional | 


#### Context Output

| **Path** | **Type** | **Description** |
| --- | --- | --- |
| PaloAltoNetworksXDR.allowlist.added_hashes | Number | Added fileHash to allowlist | 
| PaloAltoNetworksXDR.allowlist.excluded_hashes | Number | Added fileHash to allowlist | 

### xdr-file-quarantine
***
Quarantines a file on selected endpoints. You can select up to 1000 endpoints.


#### Base Command

`xdr-file-quarantine`
#### Input

| **Argument Name** | **Description** | **Required** |
| --- | --- | --- |
| incident_id | Allows to link the response action to the incident that triggered it. | Optional | 
| endpoint_id_list | List of endpoint IDs. | Required | 
| file_path | String that represents the path of the file you want to quarantine. | Required | 
| file_hash | String that represents the file’s hash. Must be a valid SHA256 hash. | Required | 
| interval_in_seconds | Interval in seconds between each poll. | Optional | 
| timeout_in_seconds | Polling timeout in seconds. | Optional | 
| action_id | For polling use. | Optional | 


#### Context Output

There is no context output for this command.
### xdr-quarantine-files
***
Quarantines a file on selected endpoints. This command will be deprecated soon, use `xdr-file-quarantine` instead.


#### Base Command

`xdr-quarantine-files`
#### Input

| **Argument Name** | **Description** | **Required** |
| --- | --- | --- |
| incident_id | Allows to link the response action to the incident that triggered it. | Optional | 
| endpoint_id_list | List of endpoint IDs. | Required | 
| file_path | String that represents the path of the file you want to quarantine. | Required | 
| file_hash | String that represents the file’s hash. Must be a valid SHA256 hash. | Required | 


#### Context Output

There is no context output for this command.
### xdr-get-quarantine-status
***
Retrieves the quarantine status for a selected file.


#### Base Command

`xdr-get-quarantine-status`
#### Input

| **Argument Name** | **Description** | **Required** |
| --- | --- | --- |
| endpoint_id | String the represents the endpoint ID. | Required | 
| file_hash | String that represents the file hash. Must be a valid SHA256 hash. | Required | 
| file_path | String that represents the file path. | Required | 


#### Context Output

There is no context output for this command.
### xdr-file-restore
***
Restores a quarantined file on requested endpoints.


#### Base Command

`xdr-file-restore`
#### Input

| **Argument Name** | **Description** | **Required** |
| --- | --- | --- |
| incident_id | Allows to link the response action to the incident that triggered it. | Optional | 
| file_hash | String that represents the file in hash. Must be a valid SHA256 hash. | Required | 
| endpoint_id | String that represents the endpoint ID. If you do not enter a specific endpoint ID, the request will run restore on all endpoints which relate to the quarantined file you defined. | Optional | 
| interval_in_seconds | Interval in seconds between each poll. | Optional | 
| timeout_in_seconds | Polling timeout in seconds. | Optional | 
| action_id | For polling use. | Optional | 


#### Context Output

There is no context output for this command.
### xdr-restore-file
***
Restores a quarantined file on requested endpoints. This command will be deprecated soon, use `xdr-file-restore` instead.


#### Base Command

`xdr-restore-file`
#### Input

| **Argument Name** | **Description** | **Required** |
| --- | --- | --- |
| incident_id | Allows to link the response action to the incident that triggered it. | Optional | 
| file_hash | String that represents the file in hash. Must be a valid SHA256 hash. | Required | 
| endpoint_id | String that represents the endpoint ID. If you do not enter a specific endpoint ID, the request will run restore on all endpoints which relate to the quarantined file you defined. | Optional | 


#### Context Output

There is no context output for this command.
### xdr-endpoint-scan-execute
***
Runs a scan on a selected endpoint. To scan all endpoints, run this command with argument all=true. Do note that scanning all the endpoints may cause performance issues and latency.


#### Base Command

`xdr-endpoint-scan-execute`
#### Input

| **Argument Name** | **Description** | **Required** |
| --- | --- | --- |
| incident_id | Allows to link the response action to the incident that triggered it. | Optional | 
| endpoint_id_list | List of endpoint IDs. | Optional | 
| dist_name | Name of the distribution list. | Optional | 
| gte_first_seen | Epoch timestamp in milliseconds. | Optional | 
| gte_last_seen | Epoch timestamp in milliseconds. | Optional | 
| lte_first_seen | Epoch timestamp in milliseconds. | Optional | 
| lte_last_seen | Epoch timestamp in milliseconds. | Optional | 
| ip_list | List of IP addresses. | Optional | 
| group_name | Name of the endpoint group. | Optional | 
| platform | Type of operating system. Possible values are: windows, linux, macos, android. | Optional | 
| alias | Endpoint alias name. | Optional | 
| isolate | Whether an endpoint has been isolated. Can be "isolated" or "unisolated". Possible values are: isolated, unisolated. | Optional | 
| hostname | Name of the host. | Optional | 
| all | Whether to scan all of the endpoints or not. Default is false. Scanning all of the endpoints may cause performance issues and latency. Possible values are: true, false. Default is false. | Optional | 
| action_id | For polling use. | Optional | 
| interval_in_seconds | Interval in seconds between each poll. | Optional | 
| timeout_in_seconds | Polling timeout in seconds. | Optional | 


#### Context Output

| **Path** | **Type** | **Description** |
| --- | --- | --- |
| PaloAltoNetworksXDR.endpointScan.actionId | Number | The action ID of the scan request. | 
| PaloAltoNetworksXDR.endpointScan.aborted | Boolean | Was the scan aborted. | 

### xdr-endpoint-scan
***
Runs a scan on a selected endpoint. This command will be deprecated soon, use `xdr-endpoint-scan-execute` instead.


#### Base Command

`xdr-endpoint-scan`
#### Input

| **Argument Name** | **Description** | **Required** |
| --- | --- | --- |
| incident_id | Allows to link the response action to the incident that triggered it. | Optional | 
| endpoint_id_list | List of endpoint IDs. | Optional | 
| dist_name | Name of the distribution list. | Optional | 
| gte_first_seen | Epoch timestamp in milliseconds. | Optional | 
| gte_last_seen | Epoch timestamp in milliseconds. | Optional | 
| lte_first_seen | Epoch timestamp in milliseconds. | Optional | 
| lte_last_seen | Epoch timestamp in milliseconds. | Optional | 
| ip_list | List of IP addresses. | Optional | 
| group_name | Name of the endpoint group. | Optional | 
| platform | Type of operating system. Possible values are: windows, linux, macos, android. | Optional | 
| alias | Endpoint alias name. | Optional | 
| isolate | Whether an endpoint has been isolated. Can be "isolated" or "unisolated". Possible values are: isolated, unisolated. | Optional | 
| hostname | Name of the host. | Optional | 
| all | Whether to scan all of the endpoints or not. Default is false. Scanning all of the endpoints may cause performance issues and latency. Possible values are: true, false. Default is false. | Optional | 


#### Context Output

| **Path** | **Type** | **Description** |
| --- | --- | --- |
| PaloAltoNetworksXDR.endpointScan.actionId | Number | The action ID of the scan request. | 
| PaloAltoNetworksXDR.endpointScan.aborted | Boolean | Was the scan aborted. | 

### xdr-endpoint-scan-abort
***
Cancel the scan of selected endpoints. A scan can only be aborted if the selected endpoints are Pending or In Progress. To scan all endpoints, run the command with the argument all=true. Note that scanning all of the endpoints may cause performance issues and latency.


#### Base Command

`xdr-endpoint-scan-abort`
#### Input

| **Argument Name** | **Description** | **Required** |
| --- | --- | --- |
| incident_id | Allows to link the response action to the incident that triggered it. | Optional | 
| endpoint_id_list | List of endpoint IDs. | Optional | 
| dist_name | Name of the distribution list. | Optional | 
| gte_first_seen | Epoch timestamp in milliseconds. | Optional | 
| gte_last_seen | Epoch timestamp in milliseconds. | Optional | 
| lte_first_seen | Epoch timestamp in milliseconds. | Optional | 
| lte_last_seen | Epoch timestamp in milliseconds. | Optional | 
| ip_list | List of IP addresses. | Optional | 
| group_name | Name of the endpoint group. | Optional | 
| platform | Type of operating system. Possible values are: windows, linux, macos, android. | Optional | 
| alias | Endpoint alias name. | Optional | 
| isolate | Whether an endpoint has been isolated. Can be "isolated" or "unisolated". Possible values are: isolated, unisolated. | Optional | 
| hostname | Name of the host. | Optional | 
| all | Whether to scan all of the endpoints or not. Default is false. Note that scanning all of the endpoints may cause performance issues and latency. Possible values are: true, false. Default is false. | Optional | 


#### Context Output

| **Path** | **Type** | **Description** |
| --- | --- | --- |
| PaloAltoNetworksXDR.endpointScan.actionId | Unknown | The action id of the abort scan request. | 
| PaloAltoNetworksXDR.endpointScan.aborted | Boolean | Was the scan aborted. | 

### get-mapping-fields
***
Get mapping fields from remote incident. Please note that this method will not update the current incident, it's here for debugging purposes.


#### Base Command

`get-mapping-fields`
#### Input

There are no input arguments for this command.

#### Context Output

There is no context output for this command.
### get-remote-data
***
Get remote data from a remote incident. Please note that this method will not update the current incident, it's here for debugging purposes.


#### Base Command

`get-remote-data`
#### Input

| **Argument Name** | **Description** | **Required** |
| --- | --- | --- |
| id | The remote incident id. | Required | 
| lastUpdate | UTC timestamp in seconds. The incident is only updated if it was modified after the last update time. Default is 0. | Optional | 


#### Context Output

There is no context output for this command.
### get-modified-remote-data
***
Get the list of incidents that were modified since the last update. Please note that this method is here for debugging purposes. get-modified-remote-data is used as part of a Mirroring feature, which is available since version 6.1.


#### Base Command

`get-modified-remote-data`
#### Input

| **Argument Name** | **Description** | **Required** |
| --- | --- | --- |
| lastUpdate | Date string representing the local time.The incident is only returned if it was modified after the last update time. | Optional | 


#### Context Output

There is no context output for this command.
### xdr-get-policy
***
Gets the policy name for a specific endpoint.


#### Base Command

`xdr-get-policy`
#### Input

| **Argument Name** | **Description** | **Required** |
| --- | --- | --- |
| endpoint_id | The endpoint ID. Can be retrieved by running the xdr-get-endpoints command. | Required | 


#### Context Output

| **Path** | **Type** | **Description** |
| --- | --- | --- |
| PaloAltoNetworksXDR.Policy | string | The policy allocated with the endpoint. | 
| PaloAltoNetworksXDR.Policy.policy_name | string | Name of the policy allocated with the endpoint. | 
| PaloAltoNetworksXDR.Policy.endpoint_id | string | Endpoint ID. | 

### xdr-get-scripts
***
Gets a list of scripts available in the scripts library.


#### Base Command

`xdr-get-scripts`
#### Input

| **Argument Name** | **Description** | **Required** |
| --- | --- | --- |
| script_name | A comma-separated list of the script names. | Optional | 
| description | A comma-separated list of the script descriptions. | Optional | 
| created_by | A comma-separated list of the users who created the script. | Optional | 
| limit | The maximum number of scripts returned to the War Room. Default is 50. | Optional | 
| offset | (Int) Offset in the data set. Default is 0. | Optional | 
| windows_supported | Whether the script can be executed on a Windows operating system. Possible values are: true, false. | Optional | 
| linux_supported | Whether the script can be executed on a Linux operating system. Possible values are: true, false. | Optional | 
| macos_supported | Whether the script can be executed on a Mac operating system. Possible values are: true, false. | Optional | 
| is_high_risk | Whether the script has a high-risk outcome. Possible values are: true, false. | Optional | 


#### Context Output

| **Path** | **Type** | **Description** |
| --- | --- | --- |
| PaloAltoNetworksXDR.Scripts | Unknown | The scripts command results. | 
| PaloAltoNetworksXDR.Scripts.script_id | Unknown | Script ID. | 
| PaloAltoNetworksXDR.Scripts.name | string | Name of the script. | 
| PaloAltoNetworksXDR.Scripts.description | string | Description of the script. | 
| PaloAltoNetworksXDR.Scripts.modification_date | Unknown | Timestamp of when the script was last modified. | 
| PaloAltoNetworksXDR.Scripts.created_by | string | Name of the user who created the script. | 
| PaloAltoNetworksXDR.Scripts.windows_supported | boolean | Whether the script can be executed on a Windows operating system. | 
| PaloAltoNetworksXDR.Scripts.linux_supported | boolean | Whether the script can be executed on a Linux operating system. | 
| PaloAltoNetworksXDR.Scripts.macos_supported | boolean | Whether the script can be executed on Mac operating system. | 
| PaloAltoNetworksXDR.Scripts.is_high_risk | boolean | Whether the script has a high-risk outcome. | 
| PaloAltoNetworksXDR.Scripts.script_uid | string | Globally Unique Identifier of the script, used to identify the script when executing. | 

### xdr-delete-endpoints
***
Deletes selected endpoints in the Cortex XDR app. You can delete up to 1000 endpoints.


#### Base Command

`xdr-delete-endpoints`
#### Input

| **Argument Name** | **Description** | **Required** |
| --- | --- | --- |
| endpoint_ids | Comma-separated list of endpoint IDs. You can retrieve the endpoint IDs from the xdr-get-endpoints command. | Required | 


#### Context Output

There is no context output for this command.
### xdr-get-endpoint-device-control-violations
***
Gets a list of device control violations filtered by selected fields. You can retrieve up to 100 violations.


#### Base Command

`xdr-get-endpoint-device-control-violations`
#### Input

| **Argument Name** | **Description** | **Required** |
| --- | --- | --- |
| endpoint_ids | Comma-separated list of endpoint IDs. You can retrieve the endpoint IDs from the xdr-get-endpoints command. | Optional | 
| type | Type of violation. Possible values are: "cd-rom", "disk drive", "floppy disk", and "portable device". Possible values are: cd-rom, disk drive, floppy disk, portable device. | Optional | 
| timestamp_gte | Timestamp of the violation. Violations that are greater than or equal to this timestamp will be returned. Values can be in either ISO date format, relative time, or epoch timestamp. For example:  "2019-10-21T23:45:00" (ISO date format), "3 days ago" (relative time) 1579039377301 (epoch time). | Optional | 
| timestamp_lte | Timestamp of the violation. Violations that are less than or equal to this timestamp will be returned. Values can be in either ISO date format, relative time, or epoch timestamp. For example:  "2019-10-21T23:45:00" (ISO date format), "3 days ago" (relative time) 1579039377301 (epoch time). | Optional | 
| ip_list | Comma-separated list of IP addresses. | Optional | 
| vendor | Name of the vendor. | Optional | 
| vendor_id | Vendor ID. | Optional | 
| product | Name of the product. | Optional | 
| product_id | Product ID. | Optional | 
| serial | Serial number. | Optional | 
| hostname | Hostname. | Optional | 
| violation_id_list | Comma-separated list of violation IDs. | Optional | 
| username | Username. | Optional | 


#### Context Output

| **Path** | **Type** | **Description** |
| --- | --- | --- |
| PaloAltoNetworksXDR.EndpointViolations | Unknown | Endpoint violations command results. | 
| PaloAltoNetworksXDR.EndpointViolations.violations | Unknown | A list of violations. | 
| PaloAltoNetworksXDR.EndpointViolations.violations.os_type | string | Type of the operating system. | 
| PaloAltoNetworksXDR.EndpointViolations.violations.hostname | string | Hostname of the violation. | 
| PaloAltoNetworksXDR.EndpointViolations.violations.username | string | Username of the violation. | 
| PaloAltoNetworksXDR.EndpointViolations.violations.ip | string | IP address of the violation. | 
| PaloAltoNetworksXDR.EndpointViolations.violations.timestamp | number | Timestamp of the violation. | 
| PaloAltoNetworksXDR.EndpointViolations.violations.violation_id | number | Violation ID. | 
| PaloAltoNetworksXDR.EndpointViolations.violations.type | string | Type of violation. | 
| PaloAltoNetworksXDR.EndpointViolations.violations.vendor_id | string | Vendor ID of the violation. | 
| PaloAltoNetworksXDR.EndpointViolations.violations.vendor | string | Name of the vendor of the violation. | 
| PaloAltoNetworksXDR.EndpointViolations.violations.product_id | string | Product ID of the violation. | 
| PaloAltoNetworksXDR.EndpointViolations.violations.product | string | Name of the product of the violation. | 
| PaloAltoNetworksXDR.EndpointViolations.violations.serial | string | Serial number of the violation. | 
| PaloAltoNetworksXDR.EndpointViolations.violations.endpoint_id | string | Endpoint ID of the violation. | 

### xdr-file-retrieve
***
Retrieves files from selected endpoints. You can retrieve up to 20 files, from no more than 10 endpoints. At least one endpoint ID and one file path are necessary in order to run the command. After running this command, you can use the xdr-action-status-get command with returned action_id, to check the action status.


#### Base Command

`xdr-file-retrieve`
#### Input

| **Argument Name** | **Description** | **Required** |
| --- | --- | --- |
| incident_id | Allows to link the response action to the incident that triggered it. | Optional | 
| endpoint_ids | Comma-separated list of endpoint IDs. | Required | 
| windows_file_paths | A comma-separated list of file paths on the Windows platform. | Optional | 
| linux_file_paths | A comma-separated list of file paths on the Linux platform. | Optional | 
| mac_file_paths | A comma-separated list of file paths on the Mac platform. | Optional | 
| generic_file_path | A comma-separated list of file paths in any platform. Can be used instead of the mac/windows/linux file paths. The order of the files path list must be parellel to the endpoints list order, therefore, the first file path in the list is related to the first endpoint and so on. | Optional | 
| interval_in_seconds | Interval in seconds between each poll. | Optional | 
| timeout_in_seconds | Polling timeout in seconds. | Optional | 
| action_id | For polling use. | Optional | 


#### Context Output

| **Path** | **Type** | **Description** |
| --- | --- | --- |
| PaloAltoNetworksXDR.RetrievedFiles.action_id | string | ID of the action to retrieve files from selected endpoints. | 

### xdr-retrieve-files
***
Retrieves files from selected endpoints. This command will be deprecated soon, use `xdr-file-retrieve` instead.


#### Base Command

`xdr-retrieve-files`
#### Input

| **Argument Name** | **Description** | **Required** |
| --- | --- | --- |
| incident_id | Allows to link the response action to the incident that triggered it. | Optional | 
| endpoint_ids | Comma-separated list of endpoint IDs. | Required | 
| windows_file_paths | A comma-separated list of file paths on the Windows platform. | Optional | 
| linux_file_paths | A comma-separated list of file paths on the Linux platform. | Optional | 
| mac_file_paths | A comma-separated list of file paths on the Mac platform. | Optional | 
| generic_file_path | A comma-separated list of file paths in any platform. Can be used instead of the mac/windows/linux file paths. The order of the files path list must be parellel to the endpoints list order, therefore, the first file path in the list is related to the first endpoint and so on. | Optional | 


#### Context Output

| **Path** | **Type** | **Description** |
| --- | --- | --- |
| PaloAltoNetworksXDR.RetrievedFiles.action_id | string | ID of the action to retrieve files from selected endpoints. | 

#### Command Examples
```!xdr-retrieve-files endpoint_ids=aeec6a2cc92e46fab3b6f621722e9916 windows_file_paths="C:\Users\demisto\Desktop\demisto.txt"```
```!xdr-retrieve-files endpoint_ids=aeec6a2cc92e46fab3b6f621722e9916 generic_file_path="C:\Users\demisto\Desktop\demisto.txt"```

#### Context Example
```
{
    "PaloAltoNetworksXDR": {
        "retrievedFiles": {
            "actionId": 2056
        }
    }
}
```

#### Human Readable Output

>### Retrieve files
>|Action Id|
>|---|
>| 2056 |


### xdr-retrieve-file-details
***
View the file retrieved by the xdr-retrieve-files command according to the action ID. Before running this command, you can use the xdr-action-status-get command to check if this action completed successfully.


#### Base Command

`xdr-retrieve-file-details`
#### Input

| **Argument Name** | **Description** | **Required** |
| --- | --- | --- |
| action_id | Action ID retrieved from the xdr-retrieve-files command. | Required | 


#### Context Output

| **Path** | **Type** | **Description** |
| --- | --- | --- |
| File | Unknown | The file details command results. | 
| File.Name | String | The full file name \(including the file extension\). | 
| File.EntryID | String | The ID for locating the file in the War Room. | 
| File.Size | Number | The size of the file in bytes. | 
| File.MD5 | String | The MD5 hash of the file. | 
| File.SHA1 | String | The SHA1 hash of the file. | 
| File.SHA256 | String | The SHA256 hash of the file. | 
| File.SHA512 | String | The SHA512 hash of the file. | 
| File.Extension | String | The file extension. For example: "xls". | 
| File.Type | String | The file type, as determined by libmagic \(same as displayed in file entries\). | 

### xdr-get-script-metadata
***
Gets the full definition of a specific script in the scripts library.


#### Base Command

`xdr-get-script-metadata`
#### Input

| **Argument Name** | **Description** | **Required** |
| --- | --- | --- |
| script_uid | Unique identifier of the script, returned by the xdr-get-scripts command. | Required | 


#### Context Output

| **Path** | **Type** | **Description** |
| --- | --- | --- |
| PaloAltoNetworksXDR.ScriptMetadata | Unknown | The script metadata command results. | 
| PaloAltoNetworksXDR.ScriptMetadata.script_id | number | Script ID. | 
| PaloAltoNetworksXDR.ScriptMetadata.name | string | Script name. | 
| PaloAltoNetworksXDR.ScriptMetadata.description | string | Script description. | 
| PaloAltoNetworksXDR.ScriptMetadata.modification_date | unknown | Timestamp of when the script was last modified. | 
| PaloAltoNetworksXDR.ScriptMetadata.created_by | string | Name of the user who created the script. | 
| PaloAltoNetworksXDR.ScriptMetadata.is_high_risk | boolean | Whether the script has a high-risk outcome. | 
| PaloAltoNetworksXDR.ScriptMetadata.windows_supported | boolean | Whether the script can be executed on a Windows operating system. | 
| PaloAltoNetworksXDR.ScriptMetadata.linux_supported | boolean | Whether the script can be executed on a Linux operating system. | 
| PaloAltoNetworksXDR.ScriptMetadata.macos_supported | boolean | Whether the script can be executed on a Mac operating system. | 
| PaloAltoNetworksXDR.ScriptMetadata.entry_point | string | Name of the entry point selected for the script. An empty string indicates  the script defined as just run. | 
| PaloAltoNetworksXDR.ScriptMetadata.script_input | string | Name and type for the specified entry point. | 
| PaloAltoNetworksXDR.ScriptMetadata.script_output_type | string | Type of the output. | 
| PaloAltoNetworksXDR.ScriptMetadata.script_output_dictionary_definitions | Unknown | If the script_output_type is a dictionary, an array with friendly name, name, and type for each output. | 

### xdr-get-script-code
***
Gets the code of a specific script in the script library.


#### Base Command

`xdr-get-script-code`
#### Input

| **Argument Name** | **Description** | **Required** |
| --- | --- | --- |
| script_uid | Unique identifier of the script, returned by the xdr-get-scripts command. | Required | 


#### Context Output

| **Path** | **Type** | **Description** |
| --- | --- | --- |
| PaloAltoNetworksXDR.ScriptCode | Unknown | The script code command results. | 
| PaloAltoNetworksXDR.ScriptCode.code | string | The code of a specific script in the script library. | 
| PaloAltoNetworksXDR.ScriptCode.script_uid | string | Unique identifier of the script. | 

### xdr-action-status-get
***
Retrieves the status of the requested actions according to the action ID.


#### Base Command

`xdr-action-status-get`
#### Input

| **Argument Name** | **Description** | **Required** |
| --- | --- | --- |
| action_id | The action ID of the selected request. After performing an action, you will receive an action ID. | Required | 


#### Context Output

| **Path** | **Type** | **Description** |
| --- | --- | --- |
| PaloAltoNetworksXDR.GetActionStatus | Unknown | The action status command results. | 
| PaloAltoNetworksXDR.GetActionStatus.endpoint_id | string | Endpoint ID. | 
| PaloAltoNetworksXDR.GetActionStatus.status | string | The status of the specific endpoint ID. | 
| PaloAltoNetworksXDR.GetActionStatus.action_id | number | The specified action ID. | 

### xdr-run-script
***
Initiates a new endpoint script execution action using a script from the script library.


#### Base Command

`xdr-run-script`
#### Input

| **Argument Name** | **Description** | **Required** |
| --- | --- | --- |
| incident_id | Allows to link the response action to the incident that triggered it. | Optional | 
| endpoint_ids | Comma-separated list of endpoint IDs. Can be retrieved by running the xdr-get-endpoints command. | Required | 
| script_uid | Unique identifier of the script. Can be retrieved by running the xdr-get-scripts command. | Required | 
| parameters | Dictionary contains the parameter name as key and its value for this execution as the value. For example, {"param1":"param1_value","param2":"param2_value"}. | Optional | 
| timeout | The timeout in seconds for this execution. Default is 600. | Optional | 


#### Context Output

| **Path** | **Type** | **Description** |
| --- | --- | --- |
| PaloAltoNetworksXDR.ScriptRun.action_id | Number | ID of the action initiated. | 
| PaloAltoNetworksXDR.ScriptRun.endpoints_count | Number | Number of endpoints the action was initiated on. | 

### xdr-snippet-code-script-execute
***
Initiates a new endpoint script execution action using the provided snippet code.


#### Base Command

`xdr-snippet-code-script-execute`
#### Input

| **Argument Name** | **Description** | **Required** |
| --- | --- | --- |
| incident_id | Allows to link the response action to the incident that triggered it. | Optional | 
| endpoint_ids | Comma-separated list of endpoint IDs. Can be retrieved by running the xdr-get-endpoints command. | Required | 
| snippet_code | Section of a script you want to initiate on an endpoint (e.g., print("7")). | Required | 
| interval_in_seconds | Interval in seconds between each poll. | Optional | 
| timeout_in_seconds | Polling timeout in seconds. | Optional | 
| action_id | For polling use. | Optional | 


#### Context Output

| **Path** | **Type** | **Description** |
| --- | --- | --- |
| PaloAltoNetworksXDR.ScriptRun.action_id | Number | ID of the action initiated. | 
| PaloAltoNetworksXDR.ScriptRun.endpoints_count | Number | Number of endpoints the action was initiated on. | 

### xdr-run-snippet-code-script
***
Initiates a new endpoint script execution action using the provided snippet code. This command will be deprecated soon, use `xdr-snippet-code-script-execute` instead.


#### Base Command

`xdr-run-snippet-code-script`
#### Input

| **Argument Name** | **Description** | **Required** |
| --- | --- | --- |
| incident_id | Allows to link the response action to the incident that triggered it. | Optional | 
| endpoint_ids | Comma-separated list of endpoint IDs. Can be retrieved by running the xdr-get-endpoints command. | Required | 
| snippet_code | Section of a script you want to initiate on an endpoint (e.g., print("7")). | Required | 


#### Context Output

| **Path** | **Type** | **Description** |
| --- | --- | --- |
| PaloAltoNetworksXDR.ScriptRun.action_id | Number | ID of the action initiated. | 
| PaloAltoNetworksXDR.ScriptRun.endpoints_count | Number | Number of endpoints the action was initiated on. | 

### xdr-get-script-execution-status
***
Retrieves the status of a script execution action.


#### Base Command

`xdr-get-script-execution-status`
#### Input

| **Argument Name** | **Description** | **Required** |
| --- | --- | --- |
| action_id | Action IDs retrieved from the xdr-run-script command. | Required | 


#### Context Output

| **Path** | **Type** | **Description** |
| --- | --- | --- |
| PaloAltoNetworksXDR.ScriptStatus.general_status | String | General status of the action, considering the status of all the endpoints. | 
| PaloAltoNetworksXDR.ScriptStatus.error_message | String | Error message regarding permissions for running APIs or the action doesn’t exist. | 
| PaloAltoNetworksXDR.ScriptStatus.endpoints_timeout | Number | Number of endpoints in "timeout" status. | 
| PaloAltoNetworksXDR.ScriptStatus.action_id | Number | ID of the action initiated. | 
| PaloAltoNetworksXDR.ScriptStatus.endpoints_pending_abort | Number | Number of endpoints in "pending abort" status. | 
| PaloAltoNetworksXDR.ScriptStatus.endpoints_pending | Number | Number of endpoints in "pending" status. | 
| PaloAltoNetworksXDR.ScriptStatus.endpoints_in_progress | Number | Number of endpoints in "in progress" status. | 
| PaloAltoNetworksXDR.ScriptStatus.endpoints_failed | Number | Number of endpoints in "failed" status. | 
| PaloAltoNetworksXDR.ScriptStatus.endpoints_expired | Number | Number of endpoints in "expired" status. | 
| PaloAltoNetworksXDR.ScriptStatus.endpoints_completed_successfully | Number | Number of endpoints in "completed successfully" status. | 
| PaloAltoNetworksXDR.ScriptStatus.endpoints_canceled | Number | Number of endpoints in "canceled" status. | 
| PaloAltoNetworksXDR.ScriptStatus.endpoints_aborted | Number | Number of endpoints in "aborted" status. | 

### xdr-get-script-execution-results
***
Retrieve the results of a script execution action.


#### Base Command

`xdr-get-script-execution-results`
#### Input

| **Argument Name** | **Description** | **Required** |
| --- | --- | --- |
| action_id | Action IDs retrieved from the xdr-run-script command. | Required | 


#### Context Output

| **Path** | **Type** | **Description** |
| --- | --- | --- |
| PaloAltoNetworksXDR.ScriptResult.action_id | Number | ID of the action initiated. | 
| PaloAltoNetworksXDR.ScriptResult.results.retrieved_files | Number | Number of successfully retrieved files. | 
| PaloAltoNetworksXDR.ScriptResult.results.endpoint_ip_address | String | Endpoint IP address. | 
| PaloAltoNetworksXDR.ScriptResult.results.endpoint_name | String | Number of successfully retrieved files. | 
| PaloAltoNetworksXDR.ScriptResult.results.failed_files | Number | Number of files failed to retrieve. | 
| PaloAltoNetworksXDR.ScriptResult.results.endpoint_status | String | Endpoint status. | 
| PaloAltoNetworksXDR.ScriptResult.results.domain | String | Domain to which the endpoint belongs. | 
| PaloAltoNetworksXDR.ScriptResult.results.endpoint_id | String | Endpoint ID. | 
| PaloAltoNetworksXDR.ScriptResult.results.execution_status | String | Execution status of this endpoint. | 
| PaloAltoNetworksXDR.ScriptResult.results.return_value | String | Value returned by the script in case the type is not a dictionary. | 
| PaloAltoNetworksXDR.ScriptResult.results.standard_output | String | The STDOUT and the STDERR logged by the script during the execution. | 
| PaloAltoNetworksXDR.ScriptResult.results.retention_date | Date | Timestamp in which the retrieved files will be deleted from the server. | 

### xdr-get-script-execution-result-files
***
Gets the files retrieved from a specific endpoint during a script execution.


#### Base Command

`xdr-get-script-execution-result-files`
#### Input

| **Argument Name** | **Description** | **Required** |
| --- | --- | --- |
| action_id | Action ID retrieved from the xdr-run-script command. | Required | 
| endpoint_id | Endpoint ID. Can be retrieved by running the xdr-get-endpoints command. | Required | 


#### Context Output

| **Path** | **Type** | **Description** |
| --- | --- | --- |
| File.Size | String | The size of the file. | 
| File.SHA1 | String | The SHA1 hash of the file. | 
| File.SHA256 | String | The SHA256 hash of the file. | 
| File.SHA512 | String | The SHA512 hash of the file. | 
| File.Name | String | The name of the file. | 
| File.SSDeep | String | The SSDeep hash of the file. | 
| File.EntryID | String | EntryID of the file | 
| File.Info | String | Information about the file. | 
| File.Type | String | The file type. | 
| File.MD5 | String | The MD5 hash of the file. | 
| File.Extension | String | The extension of the file. | 

### xdr-script-commands-execute
***
Initiate a new endpoint script execution of shell commands.


#### Base Command

`xdr-script-commands-execute`
#### Input

| **Argument Name** | **Description** | **Required** |
| --- | --- | --- |
| incident_id | Allows to link the response action to the incident that triggered it. | Optional | 
| endpoint_ids | Comma-separated list of endpoint IDs. Can be retrieved by running the xdr-get-endpoints command. | Required | 
| commands | Comma-separated list of shell commands to execute. | Required | 
| timeout | The timeout in seconds for this execution. Default is 600. | Optional | 
| interval_in_seconds | Interval in seconds between each poll. | Optional | 
| timeout_in_seconds | Polling timeout in seconds. | Optional | 
| action_id | For polling use. | Optional | 


#### Context Output

| **Path** | **Type** | **Description** |
| --- | --- | --- |
| PaloAltoNetworksXDR.ScriptRun.action_id | Number | ID of the action initiated. | 
| PaloAltoNetworksXDR.ScriptRun.endpoints_count | Number | Number of endpoints the action was initiated on. | 

### xdr-run-script-execute-commands
***
Initiate a new endpoint script execution of shell commands. This command will be deprecated soon, use `xdr-script-commands-execute` instead.


#### Base Command

`xdr-run-script-execute-commands`
#### Input

| **Argument Name** | **Description** | **Required** |
| --- | --- | --- |
| incident_id | Allows to link the response action to the incident that triggered it. | Optional | 
| endpoint_ids | Comma-separated list of endpoint IDs. Can be retrieved by running the xdr-get-endpoints command. | Required | 
| commands | Comma-separated list of shell commands to execute. | Required | 
| timeout | The timeout in seconds for this execution. Default is 600. | Optional | 


#### Context Output

| **Path** | **Type** | **Description** |
| --- | --- | --- |
| PaloAltoNetworksXDR.ScriptRun.action_id | Number | ID of the action initiated. | 
| PaloAltoNetworksXDR.ScriptRun.endpoints_count | Number | Number of endpoints the action was initiated on. | 

### xdr-file-delete-script-execute
***
Initiates a new endpoint script execution to delete the specified file.


#### Base Command

`xdr-file-delete-script-execute`
#### Input

| **Argument Name** | **Description** | **Required** |
| --- | --- | --- |
| incident_id | Allows to link the response action to the incident that triggered it. | Optional | 
| endpoint_ids | Comma-separated list of endpoint IDs. Can be retrieved by running the xdr-get-endpoints command. | Required | 
| file_path | Paths of the files to delete, in a comma-separated list. Paths of the files to check for existence. All of the given file paths will run on all of the endpoints. | Required | 
| timeout | The timeout in seconds for this execution. Default is 600. | Optional | 
| interval_in_seconds | Interval in seconds between each poll. | Optional | 
| timeout_in_seconds | Polling timeout in seconds. | Optional | 
| action_id | For polling use. | Optional | 


#### Context Output

| **Path** | **Type** | **Description** |
| --- | --- | --- |
| PaloAltoNetworksXDR.ScriptRun.action_id | Number | ID of the action initiated. | 
| PaloAltoNetworksXDR.ScriptRun.endpoints_count | Number | Number of endpoints the action was initiated on. | 

### xdr-run-script-delete-file
***
Initiates a new endpoint script execution to delete the specified file. This command will be deprecated soon, use `xdr-file-delete-script-execute` instead.


#### Base Command

`xdr-run-script-delete-file`
#### Input

| **Argument Name** | **Description** | **Required** |
| --- | --- | --- |
| incident_id | Allows to link the response action to the incident that triggered it. | Optional | 
| endpoint_ids | Comma-separated list of endpoint IDs. Can be retrieved by running the xdr-get-endpoints command. | Required | 
| file_path | Paths of the files to delete, in a comma-separated list. Paths of the files to check for existence. All of the given file paths will run on all of the endpoints. | Required | 
| timeout | The timeout in seconds for this execution. Default is 600. | Optional | 


#### Context Output

| **Path** | **Type** | **Description** |
| --- | --- | --- |
| PaloAltoNetworksXDR.ScriptRun.action_id | Number | ID of the action initiated. | 
| PaloAltoNetworksXDR.ScriptRun.endpoints_count | Number | Number of endpoints the action was initiated on. | 

### xdr-file-exist-script-execute
***
Initiates a new endpoint script execution to check if file exists.


#### Base Command

`xdr-file-exist-script-execute`
#### Input

| **Argument Name** | **Description** | **Required** |
| --- | --- | --- |
| incident_id | Allows to link the response action to the incident that triggered it. | Optional | 
| endpoint_ids | Comma-separated list of endpoint IDs. Can be retrieved by running the xdr-get-endpoints command. | Required | 
| file_path | Paths of the files to check for existence, in a comma-separated list. All of the given file paths will run on all of the endpoints. | Required | 
| timeout | The timeout in seconds for this execution. Default is 600. | Optional | 
| interval_in_seconds | Interval in seconds between each poll. | Optional | 
| timeout_in_seconds | Polling timeout in seconds. | Optional | 
| action_id | For polling use. | Optional | 


#### Context Output

| **Path** | **Type** | **Description** |
| --- | --- | --- |
| PaloAltoNetworksXDR.ScriptRun.action_id | Number | ID of the action initiated. | 
| PaloAltoNetworksXDR.ScriptRun.endpoints_count | Number | Number of endpoints the action was initiated on. | 

### xdr-run-script-file-exists
***
Initiates a new endpoint script execution to check if file exists. This command will be deprecated soon, use `xdr-file-exist-script-execute` instead.


#### Base Command

`xdr-run-script-file-exists`
#### Input

| **Argument Name** | **Description** | **Required** |
| --- | --- | --- |
| incident_id | Allows to link the response action to the incident that triggered it. | Optional | 
| endpoint_ids | Comma-separated list of endpoint IDs. Can be retrieved by running the xdr-get-endpoints command. | Required | 
| file_path | Paths of the files to check for existence, in a comma-separated list. All of the given file paths will run on all of the endpoints. | Required | 
| timeout | The timeout in seconds for this execution. Default is 600. | Optional | 


#### Context Output

| **Path** | **Type** | **Description** |
| --- | --- | --- |
| PaloAltoNetworksXDR.ScriptRun.action_id | Number | ID of the action initiated. | 
| PaloAltoNetworksXDR.ScriptRun.endpoints_count | Number | Number of endpoints the action was initiated on. | 

### xdr-kill-process-script-execute
***
Initiates a new endpoint script execution kill process.


#### Base Command

`xdr-kill-process-script-execute`
#### Input

| **Argument Name** | **Description** | **Required** |
| --- | --- | --- |
| incident_id | Allows to link the response action to the incident that triggered it. | Optional | 
| endpoint_ids | Comma-separated list of endpoint IDs. Can be retrieved by running the xdr-get-endpoints command. | Required | 
| process_name | Names of processes to kill. Will kill all of the given processes on all of the endpoints. | Required | 
| timeout | The timeout in seconds for this execution. Default is 600. | Optional | 
| interval_in_seconds | Interval in seconds between each poll. | Optional | 
| timeout_in_seconds | Polling timeout in seconds. | Optional | 
| action_id | For polling use. | Optional | 


#### Context Output

| **Path** | **Type** | **Description** |
| --- | --- | --- |
| PaloAltoNetworksXDR.ScriptRun.action_id | Number | ID of the action initiated. | 
| PaloAltoNetworksXDR.ScriptRun.endpoints_count | Number | Number of endpoints the action was initiated on. | 

### xdr-run-script-kill-process
***
Initiates a new endpoint script execution kill process. This command will be deprecated soon, use `xdr-kill-process-script-execute` instead.


#### Base Command

`xdr-run-script-kill-process`
#### Input

| **Argument Name** | **Description** | **Required** |
| --- | --- | --- |
| incident_id | Allows to link the response action to the incident that triggered it. | Optional | 
| endpoint_ids | Comma-separated list of endpoint IDs. Can be retrieved by running the xdr-get-endpoints command. | Required | 
| process_name | Names of processes to kill. Will kill all of the given processes on all of the endpoints. | Required | 
| timeout | The timeout in seconds for this execution. Default is 600. | Optional | 


#### Context Output

| **Path** | **Type** | **Description** |
| --- | --- | --- |
| PaloAltoNetworksXDR.ScriptRun.action_id | Number | ID of the action initiated. | 
| PaloAltoNetworksXDR.ScriptRun.endpoints_count | Number | Number of endpoints the action was initiated on. | 

### endpoint
***
Returns information about an endpoint.


#### Base Command

`endpoint`
#### Input

| **Argument Name** | **Description** | **Required** |
| --- | --- | --- |
| id | The endpoint ID. | Optional | 
| ip | The endpoint IP address. | Optional | 
| hostname | The endpoint hostname. | Optional | 


#### Context Output

| **Path** | **Type** | **Description** |
| --- | --- | --- |
| Endpoint.Hostname | String | The endpoint's hostname. | 
| Endpoint.OS | String | The endpoint's operation system. | 
| Endpoint.IPAddress | String | The endpoint's IP address. | 
| Endpoint.ID | String | The endpoint's ID. | 
| Endpoint.Status | String | The endpoint's status. | 
| Endpoint.IsIsolated | String | The endpoint's isolation status. | 
| Endpoint.MACAddress | String | The endpoint's MAC address. | 
| Endpoint.Vendor | String | The integration name of the endpoint vendor. | 

### xdr-get-endpoints-by-status
***
Returns the number of the connected\disconnected endpoints.


#### Base Command

`xdr-get-endpoints-by-status`
#### Input

| **Argument Name** | **Description** | **Required** |
| --- | --- | --- |
| status | The status of the endpoint to filter. Possible values are: connected, disconnected, lost, uninstalled. | Required | 
| last_seen_gte | All the agents that were last seen before {last_seen_gte}. Supported<br/>        values: 1579039377301 (time in milliseconds) "3 days" (relative date) "2019-10-21T23:45:00"<br/>        (date). | Optional | 
| last_seen_lte | All the agents that were last seen before {last_seen_lte}. Supported<br/>        values: 1579039377301 (time in milliseconds) "3 days" (relative date) "2019-10-21T23:45:00"<br/>        (date). | Optional | 


#### Context Output

| **Path** | **Type** | **Description** |
| --- | --- | --- |
| PaloAltoNetworksXDR.EndpointsStatus.status | String | The endpoint's status. | 
| PaloAltoNetworksXDR.EndpointsStatus.count | Number | The number of endpoint's with this status. | 

### xdr-get-cloud-original-alerts
***
Returns information about each alert ID.


#### Base Command

`xdr-get-cloud-original-alerts`
#### Input

| **Argument Name** | **Description** | **Required** |
| --- | --- | --- |
| alert_ids | A comma-separated list of alert IDs. | Required | 


#### Context Output

| **Path** | **Type** | **Description** |
| --- | --- | --- |
| PaloAltoNetworksXDR.OriginalAlert.event._time | String | The timestamp of the occurence of the event. | 
| PaloAltoNetworksXDR.OriginalAlert.event.vendor | String | Vendor name. | 
| PaloAltoNetworksXDR.OriginalAlert.event.event_timestamp | Number | Event timestamp. | 
| PaloAltoNetworksXDR.OriginalAlert.event.event_type | Number | Event type \(static 500\). | 
| PaloAltoNetworksXDR.OriginalAlert.event.cloud_provider | String | The cloud provider - GCP, AZURE, or AWS. | 
| PaloAltoNetworksXDR.OriginalAlert.event.project | String | The project in which the event occurred. | 
| PaloAltoNetworksXDR.OriginalAlert.event.cloud_provider_event_id | String | The ID given to the event by the cloud provider, if the ID exists. | 
| PaloAltoNetworksXDR.OriginalAlert.event.cloud_correlation_id | String | The ID the cloud provider is using to aggregate events that are part of the same general event. | 
| PaloAltoNetworksXDR.OriginalAlert.event.operation_name_orig | String | The name of the operation that occurred, as supplied by the cloud provider. | 
| PaloAltoNetworksXDR.OriginalAlert.event.operation_name | String | The normalized name of the operation performed by the event. | 
| PaloAltoNetworksXDR.OriginalAlert.event.identity_orig | String | Contains the original identity related fields as provided by the cloud provider. | 
| PaloAltoNetworksXDR.OriginalAlert.event.identity_name | String | The name of the identity that initiated the action. | 
| PaloAltoNetworksXDR.OriginalAlert.event.identity_uuid | String | Same as identity_name but also contains the UUID of the identity if it exists. | 
| PaloAltoNetworksXDR.OriginalAlert.event.identity_type | String | An enum representing the type of the identity. | 
| PaloAltoNetworksXDR.OriginalAlert.event.identity_sub_type | String | An enum representing the sub-type of the identity, respective to its identity_type. | 
| PaloAltoNetworksXDR.OriginalAlert.event.identity_invoked_by_name | String | The name of the identity that invoked the action as it appears in the log. | 
| PaloAltoNetworksXDR.OriginalAlert.event.identity_invoked_by_uuid | String | The UUID of the identity that invoked the action as it appears in the log. | 
| PaloAltoNetworksXDR.OriginalAlert.event.identity_invoked_by_type | String | An enum that represents the type of identity event that invoked the action. | 
| PaloAltoNetworksXDR.OriginalAlert.event.identity_invoked_by_sub_type | String | An enum that represents the respective sub_type of the type of identity \(identity_type\) that has invoked the action. | 
| PaloAltoNetworksXDR.OriginalAlert.event.operation_status | String | Status of whether the operation has succeed or failed, if provided. | 
| PaloAltoNetworksXDR.OriginalAlert.event.operation_status_orig | String | The operation status code as it appears in the log, including lookup from code number to code name. | 
| PaloAltoNetworksXDR.OriginalAlert.event.operation_status_orig_code | String | The operation status code as it appears in the log. | 
| PaloAltoNetworksXDR.OriginalAlert.event.operation_status_reason_provided | String | Description of the error, if the log record indicates an error and the cloud provider supplied the reason. | 
| PaloAltoNetworksXDR.OriginalAlert.event.resource_type | String | The normalized type of the service that emitted the log row. | 
| PaloAltoNetworksXDR.OriginalAlert.event.resource_type_orig | String | The type of the service that omitted the log as provided by the cloud provider. | 
| PaloAltoNetworksXDR.OriginalAlert.event.resource_sub_type | String | The sub-type respective to the resource_type field, normalized across all cloud providers. | 
| PaloAltoNetworksXDR.OriginalAlert.event.resource_sub_type_orig | String | The sub-type of the service that emitted this log row as provided by the cloud provider. | 
| PaloAltoNetworksXDR.OriginalAlert.event.region | String | The cloud region of the resource that emitted the log. | 
| PaloAltoNetworksXDR.OriginalAlert.event.zone | String | The availability zone of the resource that emitted the log. | 
| PaloAltoNetworksXDR.OriginalAlert.event.referenced_resource | String | The cloud resource referenced in the audit log. | 
| PaloAltoNetworksXDR.OriginalAlert.event.referenced_resource_name | String | Same as referenced_resource but provides only the substring that represents the resource name instead of the full asset ID. | 
| PaloAltoNetworksXDR.OriginalAlert.event.referenced_resources_count | Number | The number of extracted resources referenced in this audit log. | 
| PaloAltoNetworksXDR.OriginalAlert.event.user_agent | String | The user agent provided in the call to the API of the cloud provider. | 
| PaloAltoNetworksXDR.OriginalAlert.event.caller_ip | String | The IP of the caller that performed the action in the log. | 
| PaloAltoNetworksXDR.OriginalAlert.event.caller_ip_geolocation | String | The geolocation associated with the caller_ip's value. | 
| PaloAltoNetworksXDR.OriginalAlert.event.caller_ip_asn | Number | The ASN of the caller_ip's value. | 
| PaloAltoNetworksXDR.OriginalAlert.event.caller_project | String | The project of the caller entity. | 
| PaloAltoNetworksXDR.OriginalAlert.event.raw_log | Unknown | The raw log that is being normalized. | 
| PaloAltoNetworksXDR.OriginalAlert.event.log_name | String | The name of the log that contains the log row. | 
| PaloAltoNetworksXDR.OriginalAlert.event.caller_ip_asn_org | String | The organization associated with the ASN of the caller_ip's value. | 
| PaloAltoNetworksXDR.OriginalAlert.event.event_base_id | String | Event base ID. | 
| PaloAltoNetworksXDR.OriginalAlert.event.ingestion_time | String | Ingestion time. | 

### xdr-remove-allowlist-files
***
Removes requested files from allow list.


#### Base Command

`xdr-remove-allowlist-files`
#### Input

| **Argument Name** | **Description** | **Required** |
| --- | --- | --- |
| incident_id | Links the response action to the incident that triggered it. | Optional | 
| hash_list | String that represents a list of hashed files you want to add to allow list. Must be a valid SHA256 hash. | Required | 
| comment | String that represents additional information regarding the action. | Optional | 


#### Context Output

| **Path** | **Type** | **Description** |
| --- | --- | --- |
| PaloAltoNetworksXDR.allowlist.removed_hashes | Number | Removed file hash | 

### xdr-remove-blocklist-files
***
Removes requested files from block list.


#### Base Command

`xdr-remove-blocklist-files`
#### Input

| **Argument Name** | **Description** | **Required** |
| --- | --- | --- |
| incident_id | Links the response action to the incident that triggered it. | Optional | 
| hash_list | String that represents a list of hashed files you want to add to allow list. Must be a valid SHA256 hash. | Required | 
| comment | String that represents additional information regarding the action. | Optional | 


#### Context Output

<<<<<<< HEAD
There is no context output for this command.


### xdr-get-alerts
***
Returns a list of alerts and their meta-data, which you can filter by built-in arguments or use the custom_filter to input a JSON filter object. 
Multiple filter arguments will be concatenated using AND operator, while arguments that support a comma-separated list of values will use an OR operator between each value.


#### Base Command

`xdr-get-alerts`
#### Input

| **Argument Name** | **Description** | **Required** |
| --- | --- | --- |
| alert_id | The unique ID of the alert. | Optional | 
| severity | The severity of the alert. Possible values are: low, meduim, high. | Optional | 
| custom_filter | a custom filter, when using this argument, other filter arguments are not relevant. example: <br/>`{<br/>                "OR": [<br/>                    {<br/>                        "SEARCH_FIELD": "actor_process_command_line",<br/>                        "SEARCH_TYPE": "EQ",<br/>                        "SEARCH_VALUE": "path_to_file"<br/>                    }<br/>                ]<br/>            }`. | Optional | 
| Identity_type | Account type. Possible values are: ANONYMOUS,  APPLICATION,  COMPUTE,  FEDERATED_IDENTITY,  SERVICE,  SERVICE_ACCOUNT,  TEMPORARY_CREDENTIALS,  TOKEN,  UNKNOWN,  USER. | Optional | 
| agent_id | A unique identifier per agent. | Optional | 
| action_external_hostname | The hostname to connect to. In case of a proxy connection, this value will differ from action_remote_ip. | Optional | 
| rule_id | A string identifying the user rule. | Optional | 
| rule_name | The name of the user rule. | Optional | 
| alert_name | The alert name. | Optional | 
| alert_source | The alert source. | Optional | 
| time_frame | Supports relative times or “custom” time option. If you choose the "custom" option, you should use start_time and end_time arguments. Possible values are: 60 minutes, 3 hours, 12 hours, 24 hours, 2 days, 7 days, 14 days, 30 days, custom. | Optional | 
| user_name | The name assigned to the user_id during agent runtime. | Optional | 
| actor_process_image_name | The file name of the binary file. | Optional | 
| causality_actor_process_image_command_line | CGO CMD. | Optional | 
| actor_process_image_command_line | Trimmed to 128 unicode chars during event serialization.<br/>Full value reported as part of the original process event. | Optional | 
| action_process_image_command_line | The command line of the process created. | Optional | 
| actor_process_image_sha256 | SHA256 of the binary file. | Optional | 
| causality_actor_process_image_sha256 | SHA256 of the binary file. | Optional | 
| action_process_image_sha256 | SHA256 of the binary file. | Optional | 
| action_file_image_sha256 | SHA256 of the file related to the event. | Optional | 
| action_registry_name | The name of the registry. | Optional | 
| action_registry_key_data | The key data of the registry. | Optional | 
| host_ip | The host IP. | Optional | 
| action_local_ip | The local IP address for the connection. | Optional | 
| action_remote_ip | Remote IP address for the connection. | Optional | 
| action_local_port | The local IP address for the connection. | Optional | 
| action_remote_port | The remote port for the connection. | Optional | 
| dst_action_external_hostname | The hostname we connect to. In case of a proxy connection, this value will differ from action_remote_ip. | Optional | 
| sort_field | The field by which we will sort the results. Default is source_insert_ts. | Optional | 
| sort_order | The order in which we sort the results. Possible values are: DESC, ASC. | Optional | 
| offset | The first page from which we bring the alerts. Default is 0. | Optional | 
| limit | The last page from which we bring the alerts. Default is 50. | Optional | 
| start_time | Relevant when "time_frame" argument is "custom". Supports Epoch timestamp and simplified extended ISO format (YYYY-MM-DDThh:mm:ss.000Z). | Optional | 
| end_time | Relevant when "time_frame" argument is "custom". Supports Epoch timestamp and simplified extended ISO format (YYYY-MM-DDThh:mm:ss.000Z). | Optional | 
| starred | Whether the alert is starred or not. Possible values are: true, false. | Optional | 


#### Context Output

| **Path** | **Type** | **Description** |
| --- | --- | --- |
| PaloAltoNetworksXDR.Alert.internal_id | String | The unique ID of the alert. | 
| PaloAltoNetworksXDR.Alert.source_insert_ts | Number | The detection timestam | 
| PaloAltoNetworksXDR.Alert.alert_name | String | The name of the alert. | 
| PaloAltoNetworksXDR.Alert.severity | String | The severity of the alert. | 
| PaloAltoNetworksXDR.Alert.alert_category | String | The category of the alert. | 
| PaloAltoNetworksXDR.Alert.alert_action_status | String | The alert action. | 
| PaloAltoNetworksXDR.Alert.alert_name | String | The alert name. | 
| PaloAltoNetworksXDR.Alert.alert_description | String | The alert description. | 
| PaloAltoNetworksXDR.Alert.agent_ip_addresses | String | The host IP | 
| PaloAltoNetworksXDR.Alert.agent_hostmae | String | The host name | 
| PaloAltoNetworksXDR.Alert.mitre_tactic_id_and_name | String | The MITRE attack tactic. | 
| PaloAltoNetworksXDR.Alert.mitre_technique_id_and_name | String | The MITRE attack technique. | 
| PaloAltoNetworksXDR.Alert.starred | Boolean | Whether the alert is starred or not. | 
=======
| **Path** | **Type** | **Description** |
| --- | --- | --- |
| PaloAltoNetworksXDR.blocklist.removed_hashes | Number | Removed fileHash from blocklist | 
>>>>>>> e578e896
<|MERGE_RESOLUTION|>--- conflicted
+++ resolved
@@ -2509,7 +2509,10 @@
 
 #### Context Output
 
-<<<<<<< HEAD
+| **Path** | **Type** | **Description** |
+| --- | --- | --- |
+| PaloAltoNetworksXDR.blocklist.removed_hashes | Number | Removed fileHash from blocklist | 
+
 There is no context output for this command.
 
 
@@ -2579,9 +2582,4 @@
 | PaloAltoNetworksXDR.Alert.agent_hostmae | String | The host name | 
 | PaloAltoNetworksXDR.Alert.mitre_tactic_id_and_name | String | The MITRE attack tactic. | 
 | PaloAltoNetworksXDR.Alert.mitre_technique_id_and_name | String | The MITRE attack technique. | 
-| PaloAltoNetworksXDR.Alert.starred | Boolean | Whether the alert is starred or not. | 
-=======
-| **Path** | **Type** | **Description** |
-| --- | --- | --- |
-| PaloAltoNetworksXDR.blocklist.removed_hashes | Number | Removed fileHash from blocklist | 
->>>>>>> e578e896
+| PaloAltoNetworksXDR.Alert.starred | Boolean | Whether the alert is starred or not. | 