--- conflicted
+++ resolved
@@ -2536,11 +2536,7 @@
 | **Argument Name** | **Description** | **Required** |
 | --- | --- | --- |
 | alert_id | The unique ID of the alert. | Optional | 
-<<<<<<< HEAD
-| severity | The severity of the alert. Possible values are: low, meduim, high. | Optional | 
-=======
 | severity | The severity of the alert. Possible values are: low, medium, high. | Optional | 
->>>>>>> 01005bca
 | custom_filter | a custom filter, when using this argument, other filter arguments are not relevant except time_frame, start_time and end_time which are used to filter the time. example: <br/>`{<br/>                "OR": [<br/>                    {<br/>                        "SEARCH_FIELD": "actor_process_command_line",<br/>                        "SEARCH_TYPE": "EQ",<br/>                        "SEARCH_VALUE": "path_to_file"<br/>                    }<br/>                ]<br/>            }`. | Optional | 
 | Identity_type | Account type. Possible values are: ANONYMOUS,  APPLICATION,  COMPUTE,  FEDERATED_IDENTITY,  SERVICE,  SERVICE_ACCOUNT,  TEMPORARY_CREDENTIALS,  TOKEN,  UNKNOWN,  USER. | Optional | 
 | agent_id | A unique identifier per agent. | Optional | 
@@ -2581,11 +2577,7 @@
 | **Path** | **Type** | **Description** |
 | --- | --- | --- |
 | PaloAltoNetworksXDR.Alert.internal_id | String | The unique ID of the alert. | 
-<<<<<<< HEAD
-| PaloAltoNetworksXDR.Alert.source_insert_ts | Number | The detection timestam | 
-=======
 | PaloAltoNetworksXDR.Alert.source_insert_ts | Number | The detection timestamp. | 
->>>>>>> 01005bca
 | PaloAltoNetworksXDR.Alert.alert_name | String | The name of the alert. | 
 | PaloAltoNetworksXDR.Alert.severity | String | The severity of the alert. | 
 | PaloAltoNetworksXDR.Alert.alert_category | String | The category of the alert. | 
@@ -2593,12 +2585,6 @@
 | PaloAltoNetworksXDR.Alert.alert_name | String | The alert name. | 
 | PaloAltoNetworksXDR.Alert.alert_description | String | The alert description. | 
 | PaloAltoNetworksXDR.Alert.agent_ip_addresses | String | The host IP | 
-<<<<<<< HEAD
-| PaloAltoNetworksXDR.Alert.agent_hostmae | String | The host name | 
-| PaloAltoNetworksXDR.Alert.mitre_tactic_id_and_name | String | The MITRE attack tactic. | 
-| PaloAltoNetworksXDR.Alert.mitre_technique_id_and_name | String | The MITRE attack technique. | 
-| PaloAltoNetworksXDR.Alert.starred | Boolean | Whether the alert is starred or not. | 
-=======
 | PaloAltoNetworksXDR.Alert.agent_hostname | String | The host name | 
 | PaloAltoNetworksXDR.Alert.mitre_tactic_id_and_name | String | The MITRE attack tactic. | 
 | PaloAltoNetworksXDR.Alert.mitre_technique_id_and_name | String | The MITRE attack technique. | 
@@ -2751,4 +2737,3 @@
 >|Comment|Value|
 >|---|---|
 >| new ip address | 1.1.1.1 |
->>>>>>> 01005bca
