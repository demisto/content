category: Endpoint
commonfields:
  id: Cortex XDR - IR
  version: -1
configuration:
- display: Fetch incidents
  name: isFetch
  required: false
  type: 8
- display: Incident type
  name: incidentType
  required: false
  type: 13
- defaultvalue: None
  display: Incident Mirroring Direction
  hidden: false
  name: mirror_direction
  options:
  - None
  - Incoming
  - Outgoing
  - Both
  required: false
  type: 15
- display: Server URL (copy URL from XDR - click ? to see more info.)
  name: url
  required: true
  type: 0
- display: API Key ID
  name: apikey_id
  required: true
  type: 4
- display: API Key
  name: apikey
  required: true
  type: 4
- additionalinfo: The timeout of the HTTP requests sent to Cortex XDR API (in seconds).
  defaultvalue: '120'
  display: HTTP Timeout
  name: timeout
  required: false
  type: 0
- additionalinfo: The maximum number of incidents per fetch. Cannot exceed 100.
  defaultvalue: '10'
  display: Maximum number of incidents per fetch
  name: max_fetch
  required: false
  type: 0
- defaultvalue: 3 days
  display: First fetch timestamp (<number> <time unit>, e.g., 12 hours, 7 days)
  name: fetch_time
  required: false
  type: 0
- additionalinfo: For Cortex XSOAR version 6.0.0 and above. If selected, for every
    incident fetched from Cortex XDR to Cortex XSOAR, the incident owners will be
    synced. Note that once this value is changed and synchronized between the systems,
    additional changes will not be reflected. For example, if you change the owner
    in Cortex XSOAR, the new owner will also be changed in Cortex XDR. However, if
    you now change the owner back in Cortex XDR, this additional change will not be
    reflected in Cortex XSOAR. In addition, for this change to be reflected, the owners
    must exist in both Cortex XSOAR and Cortex XDR.
  display: Sync Incident Owners
  hidden: false
  name: sync_owners
  required: false
  type: 8
- display: Trust any certificate (not secure)
  name: insecure
  required: false
  type: 8
- display: Use system proxy settings
  name: proxy
  required: false
  type: 8
- additionalinfo: 'The statuses of the incidents that will be fetched. If no status
    is provided then incidents of all the statuses will be fetched. Note: An incident
    whose status was changed to a filtered status after its creation time will not
    be fetched.'
  display: Incident Statuses to Fetch
  hidden: false
  name: status
  options:
  - new
  - under_investigation
  - resolved_threat_handled
  - resolved_known_issue
  - resolved_false_positive
  - resolved_other
  - resolved_auto
  required: false
  type: 16
description: Cortex XDR is the world's first detection and response app that natively
  integrates network, endpoint, and cloud data to stop sophisticated attacks.
display: Palo Alto Networks Cortex XDR - Investigation and Response
name: Cortex XDR - IR
script:
  commands:
  - arguments:
    - default: false
      description: A date in the format 2019-12-31T23:59:00. Only incidents that were
        created on or before the specified date/time will be retrieved.
      isArray: false
      name: lte_creation_time
      required: false
      secret: false
    - default: false
      description: A date in the format 2019-12-31T23:59:00. Only incidents that were
        created on or after the specified date/time will be retrieved.
      isArray: false
      name: gte_creation_time
      required: false
      secret: false
    - default: false
      description: Filters returned incidents that were created on or before the specified
        date/time, in the format 2019-12-31T23:59:00.
      isArray: false
      name: lte_modification_time
      required: false
      secret: false
    - default: false
      description: Filters returned incidents that were modified on or after the specified
        date/time, in the format 2019-12-31T23:59:00.
      isArray: false
      name: gte_modification_time
      required: false
      secret: false
    - default: false
      description: An array or CSV string of incident IDs.
      isArray: true
      name: incident_id_list
      required: false
      secret: false
    - default: false
      description: Filters returned incidents that were created on or after the specified
        date/time range, for example, 1 month, 2 days, 1 hour, and so on.
      isArray: false
      name: since_creation_time
      required: false
      secret: false
    - default: false
      description: Filters returned incidents that were modified on or after the specified
        date/time range, for example, 1 month, 2 days, 1 hour, and so on.
      isArray: false
      name: since_modification_time
      required: false
      secret: false
    - auto: PREDEFINED
      default: false
      description: Sorts returned incidents by the date/time that the incident was
        last modified ("asc" - ascending, "desc" - descending).
      isArray: false
      name: sort_by_modification_time
      predefined:
      - asc
      - desc
      required: false
      secret: false
    - auto: PREDEFINED
      default: false
      description: Sorts returned incidents by the date/time that the incident was
        created ("asc" - ascending, "desc" - descending).
      isArray: false
      name: sort_by_creation_time
      predefined:
      - asc
      - desc
      required: false
      secret: false
    - default: false
      defaultValue: '0'
      description: Page number (for pagination). The default is 0 (the first page).
      isArray: false
      name: page
      required: false
      secret: false
    - default: false
      defaultValue: '100'
      description: Maximum number of incidents to return per page. The default and
        maximum is 100.
      isArray: false
      name: limit
      required: false
      secret: false
    - default: false
      description: 'Filters only incidents in the specified status. The options are:
        new, under_investigation, resolved_threat_handled, resolved_known_issue, resolved_false_positive,
        resolved_other, resolved_auto'
      isArray: false
      name: status
      required: false
      secret: false
    deprecated: false
    description: |-
      Returns a list of incidents, which you can filter by a list of incident IDs (max. 100), the time the incident was last modified, and the time the incident was created.
      If you pass multiple filtering arguments, they will be concatenated using the AND condition. The OR condition is not supported.
    execution: false
    name: xdr-get-incidents
    outputs:
    - contextPath: PaloAltoNetworksXDR.Incident.incident_id
      description: Unique ID assigned to each returned incident.
      type: String
    - contextPath: PaloAltoNetworksXDR.Incident.manual_severity
      description: Incident severity assigned by the user. This does not affect the
        calculated severity. Can be "low", "medium", "high"
      type: String
    - contextPath: PaloAltoNetworksXDR.Incident.manual_description
      description: Incident description provided by the user.
      type: String
    - contextPath: PaloAltoNetworksXDR.Incident.assigned_user_mail
      description: Email address of the assigned user.
      type: String
    - contextPath: PaloAltoNetworksXDR.Incident.high_severity_alert_count
      description: Number of alerts with the severity HIGH.
      type: String
    - contextPath: PaloAltoNetworksXDR.Incident.host_count
      description: Number of hosts involved in the incident.
      type: number
    - contextPath: PaloAltoNetworksXDR.Incident.xdr_url
      description: A link to the incident view on XDR.
      type: String
    - contextPath: PaloAltoNetworksXDR.Incident.assigned_user_pretty_name
      description: Full name of the user assigned to the incident.
      type: String
    - contextPath: PaloAltoNetworksXDR.Incident.alert_count
      description: Total number of alerts in the incident.
      type: number
    - contextPath: PaloAltoNetworksXDR.Incident.med_severity_alert_count
      description: Number of alerts with the severity MEDIUM.
      type: number
    - contextPath: PaloAltoNetworksXDR.Incident.user_count
      description: Number of users involved in the incident.
      type: number
    - contextPath: PaloAltoNetworksXDR.Incident.severity
      description: |
        Calculated severity of the incident. Valid values are:
        "low","medium","high"
      type: String
    - contextPath: PaloAltoNetworksXDR.Incident.low_severity_alert_count
      description: Number of alerts with the severity LOW.
      type: String
    - contextPath: PaloAltoNetworksXDR.Incident.status
      description: |
        Current status of the incident. Valid values are: "new","under_investigation","resolved_threat_handled","resolved_known_issue","resolved_duplicate","resolved_false_positive", or "resolved_other".
      type: String
    - contextPath: PaloAltoNetworksXDR.Incident.description
      description: Dynamic calculated description of the incident.
      type: String
    - contextPath: PaloAltoNetworksXDR.Incident.resolve_comment
      description: Comments entered by the user when the incident was resolved.
      type: String
    - contextPath: PaloAltoNetworksXDR.Incident.notes
      description: Comments entered by the user regarding the incident.
      type: String
    - contextPath: PaloAltoNetworksXDR.Incident.creation_time
      description: Date and time the incident was created on XDR.
      type: date
    - contextPath: PaloAltoNetworksXDR.Incident.detection_time
      description: Date and time that the first alert occurred in the incident.
      type: date
    - contextPath: PaloAltoNetworksXDR.Incident.modification_time
      description: Date and time that the incident was last modified.
      type: date
  - arguments:
    - default: false
      description: The ID of the incident for which to get additional data.
      isArray: false
      name: incident_id
      required: true
      secret: false
    - default: false
      defaultValue: '1000'
      description: Maximum number of alerts to return. Default is 1,000.
      isArray: false
      name: alerts_limit
      required: false
      secret: false
    - default: false
      defaultValue: 'False'
      description: Return data only if the incident was changed since the last time
        it was mirrored in to XSOAR.  This flag should be used only from within a
        XDR incident.
      isArray: false
      name: return_only_updated_incident
      required: false
      secret: false
    deprecated: false
    description: Returns additional data for the specified incident, for example,
      related alerts, file artifacts, network artifacts, and so on.
    execution: false
    name: xdr-get-incident-extra-data
    outputs:
    - contextPath: PaloAltoNetworksXDR.Incident.incident_id
      description: Unique ID assigned to each returned incident.
      type: String
    - contextPath: PaloAltoNetworksXDR.Incident.creation_time
      description: Date and time the incident was created on XDR.
      type: Date
    - contextPath: PaloAltoNetworksXDR.Incident.modification_time
      description: Date and time that the incident was last modified.
      type: Date
    - contextPath: PaloAltoNetworksXDR.Incident.detection_time
      description: Date and time that the first alert occurred in the incident.
      type: Date
    - contextPath: PaloAltoNetworksXDR.Incident.status
      description: |-
        Current status of the incident. Valid values are:
        "new","under_investigation","resolved_threat_handled","resolved_known_issue","resolved_duplicate","resolved_false_positive","resolved_other"
      type: String
    - contextPath: PaloAltoNetworksXDR.Incident.severity
      description: 'Calculated severity of the incident. Valid values are: "low","medium","high"'
      type: String
    - contextPath: PaloAltoNetworksXDR.Incident.description
      description: Dynamic calculated description of the incident.
      type: String
    - contextPath: PaloAltoNetworksXDR.Incident.assigned_user_mail
      description: Email address of the assigned user.
      type: String
    - contextPath: PaloAltoNetworksXDR.Incident.assigned_user_pretty_name
      description: Full name of the user assigned to the incident.
      type: String
    - contextPath: PaloAltoNetworksXDR.Incident.alert_count
      description: Total number of alerts in the incident.
      type: Number
    - contextPath: PaloAltoNetworksXDR.Incident.low_severity_alert_count
      description: Number of alerts with the severity LOW.
      type: Number
    - contextPath: PaloAltoNetworksXDR.Incident.med_severity_alert_count
      description: Number of alerts with the severity MEDIUM.
      type: Number
    - contextPath: PaloAltoNetworksXDR.Incident.high_severity_alert_count
      description: Number of alerts with the severity HIGH.
      type: Number
    - contextPath: PaloAltoNetworksXDR.Incident.user_count
      description: Number of users involved in the incident.
      type: Number
    - contextPath: PaloAltoNetworksXDR.Incident.host_count
      description: Number of hosts involved in the incident
      type: Number
    - contextPath: PaloAltoNetworksXDR.Incident.notes
      description: Comments entered by the user regarding the incident.
      type: Unknown
    - contextPath: PaloAltoNetworksXDR.Incident.resolve_comment
      description: Comments entered by the user when the incident was resolved.
      type: String
    - contextPath: PaloAltoNetworksXDR.Incident.manual_severity
      description: Incident severity assigned by the user. This does not affect the
        calculated severity of low, medium, or high.
      type: String
    - contextPath: PaloAltoNetworksXDR.Incident.manual_description
      description: Incident description provided by the user.
      type: String
    - contextPath: PaloAltoNetworksXDR.Incident.xdr_url
      description: A link to the incident view on XDR.
      type: String
    - contextPath: PaloAltoNetworksXDR.Incident.starred
      description: Incident starred.
      type: Boolean
    - contextPath: PaloAltoNetworksXDR.Incident.wildfire_hits.mitre_techniques_ids_and_names
      description: Incident Mitre techniques ids and names.
      type: String
    - contextPath: PaloAltoNetworksXDR.Incident.wildfire_hits.mitre_tactics_ids_and_names
      description: Incident Mitre tactics ids and names.
      type: String
    - contextPath: PaloAltoNetworksXDR.Incident.alerts.alert_id
      description: Unique ID for each alert.
      type: String
    - contextPath: PaloAltoNetworksXDR.Incident.alerts.detection_timestamp
      description: Date and time that the alert occurred.
      type: Date
    - contextPath: PaloAltoNetworksXDR.Incident.alerts.source
      description: Source of the alert. The product/vendor this alert came from.
      type: String
    - contextPath: PaloAltoNetworksXDR.Incident.alerts.severity
      description: 'Severity of the alert.Valid values are: "low","medium","high"""'
      type: String
    - contextPath: PaloAltoNetworksXDR.Incident.alerts.name
      description: Calculated name of the alert.
      type: String
    - contextPath: PaloAltoNetworksXDR.Incident.alerts.category
      description: Category of the alert, for example, Spyware Detected via Anti-Spyware
        profile.
      type: String
    - contextPath: PaloAltoNetworksXDR.Incident.alerts.description
      description: Textual description of the alert.
      type: String
    - contextPath: PaloAltoNetworksXDR.Incident.alerts.host_ip_list
      description: Host IP involved in the alert.
      type: Unknown
    - contextPath: PaloAltoNetworksXDR.Incident.alerts.host_name
      description: Host name involved in the alert.
      type: String
    - contextPath: PaloAltoNetworksXDR.Incident.alerts.user_name
      description: User name involved with the alert.
      type: String
    - contextPath: PaloAltoNetworksXDR.Incident.alerts.event_type
      description: 'Event type. Valid values are: "Process Execution","Network Event","File
        Event","Registry Event","Injection Event","Load Image Event","Windows Event
        Log"'
      type: String
    - contextPath: PaloAltoNetworksXDR.Incident.alerts.action
      description: 'The action that triggered the alert. Valid values are: "REPORTED",
        "BLOCKED", "POST_DETECTED", "SCANNED", "DOWNLOAD", "PROMPT_ALLOW", "PROMPT_BLOCK",
        "DETECTED", "BLOCKED_1", "BLOCKED_2", "BLOCKED_3", "BLOCKED_5", "BLOCKED_6",
        "BLOCKED_7", "BLOCKED_8", "BLOCKED_9", "BLOCKED_10", "BLOCKED_11", "BLOCKED_13",
        "BLOCKED_14", "BLOCKED_15", "BLOCKED_16", "BLOCKED_17", "BLOCKED_24", "BLOCKED_25",
        "DETECTED_0", "DETECTED_4", "DETECTED_18", "DETECTED_19", "DETECTED_20", "DETECTED_21",
        "DETECTED_22", "DETECTED_23"'
      type: String
    - contextPath: PaloAltoNetworksXDR.Incident.alerts.action_pretty
      description: 'The action that triggered the alert. Valid values are: "Detected
        (Reported)" "Prevented (Blocked)" "Detected (Post Detected)" "Detected (Scanned)"
        "Detected (Download)" "Detected (Prompt Allow)" "Prevented (Prompt Block)"
        "Detected" "Prevented (Denied The Session)" "Prevented (Dropped The Session)"
        "Prevented (Dropped The Session And Sent a TCP Reset)" "Prevented (Blocked
        The URL)" "Prevented (Blocked The IP)" "Prevented (Dropped The Packet)" "Prevented
        (Dropped All Packets)" "Prevented (Terminated The Session And Sent a TCP Reset
        To Both Sides Of The Connection)" "Prevented (Terminated The Session And Sent
        a TCP Reset To The Client)" "Prevented (Terminated The Session And Sent a
        TCP Reset To The Server)" "Prevented (Continue)" "Prevented (Block-Override)"
        "Prevented (Override-Lockout)" "Prevented (Override)" "Prevented (Random-Drop)"
        "Prevented (Silently Dropped The Session With An ICMP Unreachable Message
        To The Host Or Application)" "Prevented (Block)" "Detected (Allowed The Session)"
        "Detected (Raised An Alert)" "Detected (Syncookie Sent)" "Detected (Forward)"
        "Detected (Wildfire Upload Success)" "Detected (Wildfire Upload Failure)"
        "Detected (Wildfire Upload Skip)" "Detected (Sinkhole)"'
      type: String
    - contextPath: PaloAltoNetworksXDR.Incident.alerts.actor_process_image_name
      description: Image name.
      type: String
    - contextPath: PaloAltoNetworksXDR.Incident.alerts.actor_process_command_line
      description: Command line.
      type: String
    - contextPath: PaloAltoNetworksXDR.Incident.alerts.actor_process_signature_status
      description: 'Signature status. Valid values are: "Signed" "Invalid Signature"
        "Unsigned" "Revoked" "Signature Fail" "N/A" "Weak Hash".'
      type: String
    - contextPath: PaloAltoNetworksXDR.Incident.alerts.actor_process_signature_vendor
      description: Singature vendor name.
      type: String
    - contextPath: PaloAltoNetworksXDR.Incident.alerts.causality_actor_process_image_name
      description: Image name.
      type: String
    - contextPath: PaloAltoNetworksXDR.Incident.alerts.causality_actor_process_command_line
      description: Command line.
      type: String
    - contextPath: PaloAltoNetworksXDR.Incident.alerts.causality_actor_process_signature_status
      description: 'Signature status. Valid values are: "Signed" "Invalid Signature"
        "Unsigned" "Revoked" "Signature Fail" "N/A" "Weak Hash"'
      type: String
    - contextPath: PaloAltoNetworksXDR.Incident.alerts.causality_actor_process_signature_vendor
      description: Signature vendor.
      type: String
    - contextPath: PaloAltoNetworksXDR.Incident.alerts.causality_actor_causality_id
      description: Causality id.
      type: Unknown
    - contextPath: PaloAltoNetworksXDR.Incident.alerts.action_process_image_name
      description: Image name.
      type: String
    - contextPath: PaloAltoNetworksXDR.Incident.alerts.action_process_image_command_line
      description: Command line.
      type: String
    - contextPath: PaloAltoNetworksXDR.Incident.alerts.action_process_image_sha256
      description: Image SHA256.
      type: String
    - contextPath: PaloAltoNetworksXDR.Incident.alerts.action_process_signature_status
      description: 'Signature status. Valid values are: "Signed" "Invalid Signature"
        "Unsigned" "Revoked" "Signature Fail" "N/A" "Weak Hash"'
      type: String
    - contextPath: PaloAltoNetworksXDR.Incident.alerts.action_process_signature_vendor
      description: Signature vendor name.
      type: String
    - contextPath: PaloAltoNetworksXDR.Incident.alerts.action_file_path
      description: File path.
      type: String
    - contextPath: PaloAltoNetworksXDR.Incident.alerts.action_file_md5
      description: File MD5.
      type: String
    - contextPath: PaloAltoNetworksXDR.Incident.alerts.action_file_sha256
      description: File SHA256.
      type: String
    - contextPath: PaloAltoNetworksXDR.Incident.alerts.action_registry_data
      description: Registry data.
      type: String
    - contextPath: PaloAltoNetworksXDR.Incident.alerts.action_registry_full_key
      description: Registry full key.
      type: String
    - contextPath: PaloAltoNetworksXDR.Incident.alerts.action_local_ip
      description: Local IP.
      type: String
    - contextPath: PaloAltoNetworksXDR.Incident.alerts.action_local_port
      description: Local port.
      type: Number
    - contextPath: PaloAltoNetworksXDR.Incident.alerts.action_remote_ip
      description: Remote IP.
      type: String
    - contextPath: PaloAltoNetworksXDR.Incident.alerts.action_remote_port
      description: Remote port.
      type: Number
    - contextPath: PaloAltoNetworksXDR.Incident.alerts.action_external_hostname
      description: External hostname.
      type: String
    - contextPath: PaloAltoNetworksXDR.Incident.alerts.fw_app_id
      description: Firewall app id.
      type: Unknown
    - contextPath: PaloAltoNetworksXDR.Incident.alerts.is_whitelisted
      description: 'Is the alert whitelisted. Valid values are: "Yes" "No"'
      type: String
    - contextPath: PaloAltoNetworksXDR.Incident.alerts.starred
      description: Alert starred.
      type: Boolean
    - contextPath: PaloAltoNetworksXDR.Incident.network_artifacts.type
      description: Network artifact type.
      type: String
    - contextPath: PaloAltoNetworksXDR.Incident.network_artifacts.network_remote_port
      description: The remote port related to the artifact.
      type: number
    - contextPath: PaloAltoNetworksXDR.Incident.network_artifacts.alert_count
      description: Number of alerts related to the artifact.
      type: number
    - contextPath: PaloAltoNetworksXDR.Incident.network_artifacts.network_remote_ip
      description: The remote IP related to the artifact.
      type: String
    - contextPath: PaloAltoNetworksXDR.Incident.network_artifacts.is_manual
      description: Whether the artifact was created by the user (manually).
      type: boolean
    - contextPath: PaloAltoNetworksXDR.Incident.network_artifacts.network_domain
      description: The domain related to the artifact.
      type: String
    - contextPath: PaloAltoNetworksXDR.Incident.network_artifacts.type
      description: 'The artifact type. Valid values are: "META", "GID", "CID", "HASH",
        "IP", "DOMAIN", "REGISTRY", "HOSTNAME"'
      type: String
    - contextPath: PaloAltoNetworksXDR.Incident.network_artifacts.network_country
      description: The country related to the artifact.
      type: String
    - contextPath: PaloAltoNetworksXDR.Incident.file_artifacts.file_signature_status
      description: 'Digital signature status of the file. Valid values are: "SIGNATURE_UNAVAILABLE"
        "SIGNATURE_SIGNED" "SIGNATURE_INVALID" "SIGNATURE_UNSIGNED" "SIGNATURE_WEAK_HASH"'
      type: String
    - contextPath: PaloAltoNetworksXDR.Incident.file_artifacts.is_process
      description: Whether the file artifact is related to a process execution.
      type: boolean
    - contextPath: PaloAltoNetworksXDR.Incident.file_artifacts.file_name
      description: Name of the file.
      type: String
    - contextPath: PaloAltoNetworksXDR.Incident.file_artifacts.file_wildfire_verdict
      description: 'The file verdict, calculated by Wildfire. Valid values are: "BENIGN"
        "MALWARE" "GRAYWARE" "PHISING" "UNKNOWN".'
      type: String
    - contextPath: PaloAltoNetworksXDR.Incident.file_artifacts.alert_count
      description: Number of alerts related to the artifact.
      type: number
    - contextPath: PaloAltoNetworksXDR.Incident.file_artifacts.is_malicious
      description: Whether the artifact is malicious, as decided by the Wildfire verdict.
      type: boolean
    - contextPath: PaloAltoNetworksXDR.Incident.file_artifacts.is_manual
      description: Whether the artifact was created by the user (manually).
      type: boolean
    - contextPath: PaloAltoNetworksXDR.Incident.file_artifacts.type
      description: 'The artifact type. Valid values are: "META" "GID" "CID" "HASH"
        "IP" "DOMAIN" "REGISTRY" "HOSTNAME"'
      type: String
    - contextPath: PaloAltoNetworksXDR.Incident.file_artifacts.file_sha256
      description: SHA-256 hash of the file.
      type: String
    - contextPath: PaloAltoNetworksXDR.Incident.file_artifacts.file_signature_vendor_name
      description: File signature vendor name.
      type: String
    - contextPath: Account.Username
      description: The username in the relevant system.
      type: String
    - contextPath: Endpoint.Hostname
      description: The hostname that is mapped to this endpoint.
      type: String
    - contextPath: File.Path
      description: The path where the file is located.
      type: String
    - contextPath: File.MD5
      description: The MD5 hash of the file.
      type: String
    - contextPath: File.SHA256
      description: The SHA256 hash of the file.
      type: String
    - contextPath: File.Name
      description: The full file name (including file extension).
      type: String
    - contextPath: Process.Name
      description: The name of the process.
      type: String
    - contextPath: Process.MD5
      description: The MD5 hash of the process.
      type: String
    - contextPath: Process.SHA256
      description: The SHA256 hash of the process.
      type: String
    - contextPath: Process.PID
      description: The PID of the process.
      type: String
    - contextPath: Process.Path
      description: The file system path to the binary file.
      type: String
    - contextPath: Process.Start Time
      description: The timestamp of the process start time.
      type: String
    - contextPath: Process.CommandLine
      description: The full command line (including arguments).
      type: String
    - contextPath: IP.Address
      description: IP address.
      type: String
    - contextPath: IP.Geo.Country
      description: The country in which the IP address is located.
      type: String
    - contextPath: Domain.Name
      description: 'The domain name, for example: "google.com".'
      type: String
  - arguments:
    - default: false
      description: XDR incident ID. You can get the incident ID from the output of
        the 'xdr-get-incidents' command or the 'xdr-get-incident-extra-details' command.
      isArray: false
      name: incident_id
      required: true
      secret: false
    - auto: PREDEFINED
      default: false
      description: Severity to assign to the incident (LOW, MEDIUM, or HIGH).
      isArray: false
      name: manual_severity
      predefined:
      - HIGH
      - MEDIUM
      - LOW
      required: false
      secret: false
    - default: false
      description: Email address of the user to assign to the incident.
      isArray: false
      name: assigned_user_mail
      required: false
      secret: false
    - default: false
      description: Full name of the user assigned to the incident.
      isArray: false
      name: assigned_user_pretty_name
      required: false
      secret: false
    - auto: PREDEFINED
      default: false
      description: 'Status of the incident. Valid values are: NEW, UNDER_INVESTIGATION,
        RESOLVED_THREAT_HANDLED, RESOLVED_KNOWN_ISSUE, RESOLVED_DUPLICATE, RESOLVED_FALSE_POSITIVE,
        RESOLVED_OTHER.'
      isArray: false
      name: status
      predefined:
      - NEW
      - UNDER_INVESTIGATION
      - RESOLVED_THREAT_HANDLED
      - RESOLVED_KNOWN_ISSUE
      - RESOLVED_DUPLICATE
      - RESOLVED_FALSE_POSITIVE
      - RESOLVED_OTHER
      required: false
      secret: false
    - default: false
      description: Comment explaining why the incident was resolved. This should be
        set when the incident is resolved.
      isArray: false
      name: resolve_comment
      required: false
      secret: false
    - auto: PREDEFINED
      default: false
      description: If true, will remove all assigned users from the incident.
      isArray: false
      name: unassign_user
      predefined:
      - 'true'
      required: false
      secret: false
    deprecated: false
    description: Updates one or more fields of a specified incident. Missing fields
      will be ignored. To remove the assignment for an incident, pass a null value
      in the assignee email argument.
    execution: false
    name: xdr-update-incident
  - arguments:
    - default: false
      description: String value that defines the product.
      isArray: false
      name: product
      required: true
      secret: false
    - default: false
      description: String value that defines the product.
      isArray: false
      name: vendor
      required: true
      secret: false
    - default: false
      description: String value for the source IP address.
      isArray: false
      name: local_ip
      required: false
      secret: false
    - default: false
      description: Integer value for the source port.
      isArray: false
      name: local_port
      required: true
      secret: false
    - default: false
      description: |-
        String value of the destination IP
        address.
      isArray: false
      name: remote_ip
      required: true
      secret: false
    - default: false
      description: |-
        Integer value for the destination
        port.
      isArray: false
      name: remote_port
      required: true
      secret: false
    - default: false
      description: Integer value representing the epoch of the time the alert occurred
        in milliseconds, or a string value in date format 2019-10-23T10:00:00. If
        not set, the event time will be defined as now.
      isArray: false
      name: event_timestamp
      required: false
      secret: false
    - auto: PREDEFINED
      default: false
      defaultValue: Medium
      description: |-
        String value of alert severity. Valid values are:
        Informational, Low, Medium or High
      isArray: false
      name: severity
      predefined:
      - Informational
      - Low
      - Medium
      - High
      required: false
      secret: false
    - default: false
      description: String defining the alert name.
      isArray: false
      name: alert_name
      required: true
      secret: false
    - default: false
      description: String defining the alert description.
      isArray: false
      name: alert_description
      required: false
      secret: false
    deprecated: false
    description: |-
      Upload alert from external alert sources in Cortex XDR format. Cortex XDR displays alerts that are parsed
      successfully in related incidents and views. You can send 600 alerts per minute. Each request can contain a
      maximum of 60 alerts.
    execution: false
    name: xdr-insert-parsed-alert
  - arguments:
    - default: false
      description: List of alerts in CEF format.
      isArray: true
      name: cef_alerts
      required: true
      secret: false
    deprecated: false
    description: Upload alerts in CEF format from external alert sources. After you
      map CEF alert fields to Cortex XDR fields, Cortex XDR displays the alerts in
      related incidents and views. You can send 600 requests per minute. Each request
      can contain a maximum of 60 alerts.
    execution: false
    name: xdr-insert-cef-alerts
  - arguments:
    - default: false
      description: The endpoint ID (string) to isolate. You can retrieve the string
        from the xdr-get-endpoints command.
      isArray: false
      name: endpoint_id
      required: true
      secret: false
    deprecated: false
    description: Isolates the specified endpoint.
    execution: true
    name: xdr-isolate-endpoint
    outputs:
    - contextPath: PaloAltoNetworksXDR.Isolation.endpoint_id
      description: The endpoint ID.
      type: String
  - arguments:
    - default: false
      description: The endpoint ID (string) for which to reverse the isolation. You
        can retrieve it from the xdr-get-endpoints command.
      isArray: false
      name: endpoint_id
      required: true
      secret: false
    deprecated: false
    description: Reverses the isolation of an endpoint.
    execution: true
    name: xdr-unisolate-endpoint
    outputs:
    - contextPath: PaloAltoNetworksXDR.UnIsolation.endpoint_id
      description: Isolates the specified endpoint.
      type: String
  - arguments:
    - default: false
      description: A comma-separated list of endpoint IDs.
      isArray: true
      name: endpoint_id_list
      required: false
      secret: false
    - default: false
      description: "A comma-separated list of distribution package names or installation\
        \ package names. \nExample: dist_name1,dist_name2"
      isArray: true
      name: dist_name
      required: false
      secret: false
    - default: false
      description: |-
        A comma-separated list of IP addresses.
        Example: 8.8.8.8,1.1.1.1
      isArray: true
      name: ip_list
      required: false
      secret: false
    - default: false
      description: |-
        The group name to which the agent belongs.
        Example: group_name1,group_name2
      isArray: true
      name: group_name
      required: false
      secret: false
    - auto: PREDEFINED
      default: false
      description: 'The endpoint platform. Valid values are\: "windows", "linux",
        "macos", or "android". '
      isArray: true
      name: platform
      predefined:
      - windows
      - linux
      - macos
      - android
      required: false
      secret: false
    - default: false
      description: |-
        A comma-separated list of alias names.
        Examples: alias_name1,alias_name2
      isArray: true
      name: alias_name
      required: false
      secret: false
    - auto: PREDEFINED
      default: false
      description: Specifies whether the endpoint was isolated or unisolated.
      isArray: false
      name: isolate
      predefined:
      - isolated
      - unisolated
      required: false
      secret: false
    - default: false
      description: |-
        Hostname
        Example: hostname1,hostname2
      isArray: true
      name: hostname
      required: false
      secret: false
    - default: false
      description: |-
        All the agents that were first seen after {first_seen_gte}.
        Supported values:
        1579039377301 (time in milliseconds)
        "3 days" (relative date)
        "2019-10-21T23:45:00" (date)
      isArray: false
      name: first_seen_gte
      required: false
      secret: false
    - default: false
      description: |-
        All the agents that were first seen before {first_seen_lte}.
        Supported values:
        1579039377301 (time in milliseconds)
        "3 days" (relative date)
        "2019-10-21T23:45:00" (date)
      isArray: false
      name: first_seen_lte
      required: false
      secret: false
    - default: false
      description: |-
        All the agents that were last seen before {last_seen_gte}.
        Supported values:
        1579039377301 (time in milliseconds)
        "3 days" (relative date)
        "2019-10-21T23:45:00" (date)
      isArray: false
      name: last_seen_gte
      required: false
      secret: false
    - default: false
      description: |-
        All the agents that were last seen before {last_seen_lte}.
        Supported values:
        1579039377301 (time in milliseconds)
        "3 days" (relative date)
        "2019-10-21T23:45:00" (date)
      isArray: false
      name: last_seen_lte
      required: false
      secret: false
    - default: false
      defaultValue: '0'
      description: Page number (for pagination). The default is 0 (the first page).
      isArray: false
      name: page
      required: false
      secret: false
    - default: false
      defaultValue: '30'
      description: Maximum number of endpoints to return per page. The default and
        maximum is 30.
      isArray: false
      name: limit
      required: false
      secret: false
    - auto: PREDEFINED
      default: false
      description: Specifies whether to sort endpoints by the first time or last time
        they were seen. Can be "first_seen" or "last_seen".
      isArray: false
      name: sort_by
      predefined:
      - first_seen
      - last_seen
      required: false
      secret: false
    - auto: PREDEFINED
      default: false
      defaultValue: asc
      description: The order by which to sort results. Can be "asc" (ascending) or
        "desc" ( descending). Default set to asc.
      isArray: false
      name: sort_order
      predefined:
      - asc
      - desc
      required: false
      secret: false
    deprecated: false
    description: Gets a list of endpoints, according to the passed filters. If there
      are no filters, all endpoints are returned. Filtering by multiple fields will
      be concatenated using AND condition (OR is not supported). Maximum result set
      size is 100. Offset is the zero-based number of endpoint from the start of the
      result set (start by counting from 0).
    execution: false
    name: xdr-get-endpoints
    outputs:
    - contextPath: PaloAltoNetworksXDR.Endpoint.endpoint_id
      description: The endpoint ID.
      type: String
    - contextPath: PaloAltoNetworksXDR.Endpoint.endpoint_name
      description: The endpoint name.
      type: String
    - contextPath: PaloAltoNetworksXDR.Endpoint.endpoint_type
      description: The endpoint type.
      type: String
    - contextPath: PaloAltoNetworksXDR.Endpoint.endpoint_status
      description: The status of the endpoint.
      type: String
    - contextPath: PaloAltoNetworksXDR.Endpoint.os_type
      description: The endpoint OS type.
      type: String
    - contextPath: PaloAltoNetworksXDR.Endpoint.ip
      description: A list of IP addresses.
      type: Unknown
    - contextPath: PaloAltoNetworksXDR.Endpoint.users
      description: A list of users.
      type: Unknown
    - contextPath: PaloAltoNetworksXDR.Endpoint.domain
      description: The endpoint domain.
      type: String
    - contextPath: PaloAltoNetworksXDR.Endpoint.alias
      description: The endpoint's aliases.
      type: String
    - contextPath: PaloAltoNetworksXDR.Endpoint.first_seen
      description: First seen date/time in Epoch (milliseconds).
      type: Unknown
    - contextPath: PaloAltoNetworksXDR.Endpoint.last_seen
      description: Last seen date/time in Epoch (milliseconds).
      type: Date
    - contextPath: PaloAltoNetworksXDR.Endpoint.content_version
      description: Content version.
      type: String
    - contextPath: PaloAltoNetworksXDR.Endpoint.installation_package
      description: Installation package.
      type: String
    - contextPath: PaloAltoNetworksXDR.Endpoint.active_directory
      description: Active directory.
      type: String
    - contextPath: PaloAltoNetworksXDR.Endpoint.install_date
      description: Install date in Epoch (milliseconds).
      type: Date
    - contextPath: PaloAltoNetworksXDR.Endpoint.endpoint_version
      description: Endpoint version.
      type: String
    - contextPath: PaloAltoNetworksXDR.Endpoint.is_isolated
      description: Whether the endpoint is isolated.
      type: String
    - contextPath: PaloAltoNetworksXDR.Endpoint.group_name
      description: The name of the group to which the endpoint belongs.
      type: String
    - contextPath: Endpoint.Hostname
      description: The hostname that is mapped to this endpoint.
      type: String
    - contextPath: Endpoint.ID
      description: The unique ID within the tool retrieving the endpoint.
      type: String
    - contextPath: Endpoint.IPAddress
      description: The IP address of the endpoint.
      type: String
    - contextPath: Endpoint.Domain
      description: The domain of the endpoint.
      type: String
    - contextPath: Endpoint.OS
      description: The endpoint's operation system.
      type: String
    - contextPath: Account.Username
      description: The username in the relevant system.
      type: String
    - contextPath: Account.Domain
      description: The domain of the account.
      type: String
    - contextPath: Endpoint.Status
      description: The endpoint's status.
      type: String
    - contextPath: Endpoint.IsIsolated
      description: The endpoint's isolation status.
      type: String
    - contextPath: Endpoint.MACAddress
      description: The endpoint's MAC address.
      type: String
    - contextPath: Endpoint.Vendor
      description: The integration name of the endpoint vendor.
      type: String
  - deprecated: false
    description: Gets a list of all the agent versions to use for creating a distribution
      list.
    execution: false
    name: xdr-get-distribution-versions
    outputs:
    - contextPath: PaloAltoNetworksXDR.DistributionVersions.windows
      description: A list of Windows agent versions.
      type: Unknown
    - contextPath: PaloAltoNetworksXDR.DistributionVersions.linux
      description: A list of Linux agent versions.
      type: Unknown
    - contextPath: PaloAltoNetworksXDR.DistributionVersions.macos
      description: A list of Mac agent versions.
      type: Unknown
  - arguments:
    - default: false
      description: A string representing the name of the installation package.
      isArray: false
      name: name
      required: true
      secret: false
    - auto: PREDEFINED
      default: false
      description: "String, valid values are:\n• windows \n• linux\n• macos \n• android"
      isArray: false
      name: platform
      predefined:
      - windows
      - linux
      - macos
      - android
      required: true
      secret: false
    - auto: PREDEFINED
      default: false
      description: |-
        A string representing the type of package to create.
        standalone - An installation for a new agent
        upgrade - An upgrade of an agent from ESM
      isArray: false
      name: package_type
      predefined:
      - standalone
      - upgrade
      required: true
      secret: false
    - default: false
      description: agent_version returned from xdr-get-distribution-versions. Not
        required for Android platfom
      isArray: false
      name: agent_version
      required: true
      secret: false
    - default: false
      description: Information about the package.
      isArray: false
      name: description
      required: false
      secret: false
    deprecated: false
    description: Creates an installation package. This is an asynchronous call that
      returns the distribution ID. This does not mean that the creation succeeded.
      To confirm that the package has been created, check the status of the distribution
      by running the Get Distribution Status API.
    execution: false
    name: xdr-create-distribution
    outputs:
    - contextPath: PaloAltoNetworksXDR.Distribution.id
      description: The installation package ID.
      type: String
    - contextPath: PaloAltoNetworksXDR.Distribution.name
      description: The name of the installation package.
      type: String
    - contextPath: PaloAltoNetworksXDR.Distribution.platform
      description: The installation OS.
      type: String
    - contextPath: PaloAltoNetworksXDR.Distribution.agent_version
      description: Agent version.
      type: String
    - contextPath: PaloAltoNetworksXDR.Distribution.description
      description: Information about the package.
      type: String
  - arguments:
    - default: false
      description: |-
        The ID of the installation package.
        Copy the distribution_id from the "id" field on Endpoints > Agent Installation page.
      isArray: false
      name: distribution_id
      required: true
      secret: false
    - auto: PREDEFINED
      default: false
      description: |-
        The installation package type. Valid
        values are:
        • upgrade
        • sh - For Linux
        • rpm - For Linux
        • deb - For Linux
        • pkg - For Mac
        • x86 - For Windows
        • x64 - For Windows
      isArray: false
      name: package_type
      predefined:
      - upgrade
      - sh
      - rpm
      - deb
      - pkg
      - x86
      - x64
      required: true
      secret: false
    deprecated: false
    description: Gets the distribution URL for downloading the installation package.
    execution: false
    name: xdr-get-distribution-url
    outputs:
    - contextPath: PaloAltoNetworksXDR.Distribution.id
      description: Distribution ID.
      type: String
    - contextPath: PaloAltoNetworksXDR.Distribution.url
      description: URL for downloading the installation package.
      type: String
  - arguments:
    - default: false
      description: A comma-separated list of distribution IDs to get the status of.
      isArray: true
      name: distribution_ids
      required: true
      secret: false
    deprecated: false
    description: Gets the status of the installation package.
    execution: false
    name: xdr-get-create-distribution-status
    outputs:
    - contextPath: PaloAltoNetworksXDR.Distribution.id
      description: Distribution ID.
      type: String
    - contextPath: PaloAltoNetworksXDR.Distribution.status
      description: The status of installation package.
      type: String
  - arguments:
    - default: false
      description: User’s email address.
      isArray: false
      name: email
      required: false
      secret: false
    - auto: PREDEFINED
      default: false
      description: The audit log type.
      isArray: false
      name: type
      predefined:
      - REMOTE_TERMINAL
      - RULES
      - AUTH
      - RESPONSE
      - INCIDENT_MANAGEMENT
      - ENDPOINT_MANAGEMENT
      - ALERT_WHITELIST
      - PUBLIC_API
      - DISTRIBUTIONS
      - STARRED_INCIDENTS
      - POLICY_PROFILES
      - DEVICE_CONTROL_PROFILE
      - HOST_FIREWALL_PROFILE
      - POLICY_RULES
      - PROTECTION_POLICY
      - DEVICE_CONTROL_TEMP_EXCEPTIONS
      - DEVICE_CONTROL_GLOBAL_EXCEPTIONS
      - GLOBAL_EXCEPTIONS
      - MSSP
      - REPORTING
      - DASHBOARD
      - BROKER_VM
      required: false
      secret: false
    - default: false
      description: The audit log subtype.
      isArray: false
      name: sub_type
      required: false
      secret: false
    - auto: PREDEFINED
      default: false
      description: Result type
      isArray: false
      name: result
      predefined:
      - SUCCESS
      - FAIL
      - PARTIAL
      required: false
      secret: false
    - default: false
      description: |-
        Return logs for which the timestamp is after 'log_time_after'.
        Supported values:
        1579039377301 (time in milliseconds)
        "3 days" (relative date)
        "2019-10-21T23:45:00" (date)
      isArray: false
      name: timestamp_gte
      required: false
      secret: false
    - default: false
      description: |-
        Return logs for which the timestamp is before the 'log_time_after'.
        Supported values:
        1579039377301 (time in milliseconds)
        "3 days" (relative date)
        "2019-10-21T23:45:00" (date)
      isArray: false
      name: timestamp_lte
      required: false
      secret: false
    - default: false
      defaultValue: '0'
      description: Page number (for pagination). The default is 0 (the first page).
      isArray: false
      name: page
      required: false
      secret: false
    - default: false
      defaultValue: '30'
      description: Maximum number of audit logs to return per page. The default and
        maximum is 30.
      isArray: false
      name: limit
      required: false
      secret: false
    - auto: PREDEFINED
      default: false
      description: Specifies the field by which to sort the results. By default the
        sort is defined as creation-time and DESC. Can be "type", "sub_type", "result",
        or "timestamp".
      isArray: false
      name: sort_by
      predefined:
      - type
      - sub_type
      - result
      - timestamp
      required: false
      secret: false
    - auto: PREDEFINED
      default: false
      defaultValue: desc
      description: The sort order. Can be "asc" (ascending) or "desc" (descending).
        Default set to "desc".
      isArray: false
      name: sort_order
      predefined:
      - asc
      - desc
      required: false
      secret: false
    deprecated: false
    description: Gets management logs. You can filter by multiple fields, which will
      be concatenated using the AND condition (OR is not supported). Maximum result
      set size is 100. Offset is the zero-based number of management logs from the
      start of the result set (start by counting from 0).
    execution: false
    name: xdr-get-audit-management-logs
    outputs:
    - contextPath: PaloAltoNetworksXDR.AuditManagementLogs.AUDIT_ID
      description: Audit log ID.
      type: Number
    - contextPath: PaloAltoNetworksXDR.AuditManagementLogs.AUDIT_OWNER_NAME
      description: Audit owner name.
      type: String
    - contextPath: PaloAltoNetworksXDR.AuditManagementLogs.AUDIT_OWNER_EMAIL
      description: Audit owner email address.
      type: String
    - contextPath: PaloAltoNetworksXDR.AuditManagementLogs.AUDIT_ASSET_JSON
      description: Asset JSON.
      type: String
    - contextPath: PaloAltoNetworksXDR.AuditManagementLogs.AUDIT_ASSET_NAMES
      description: Audit asset names.
      type: String
    - contextPath: PaloAltoNetworksXDR.AuditManagementLogs.AUDIT_HOSTNAME
      description: Host name.
      type: String
    - contextPath: PaloAltoNetworksXDR.AuditManagementLogs.AUDIT_RESULT
      description: Audit result.
      type: String
    - contextPath: PaloAltoNetworksXDR.AuditManagementLogs.AUDIT_REASON
      description: Audit reason.
      type: String
    - contextPath: PaloAltoNetworksXDR.AuditManagementLogs.AUDIT_DESCRIPTION
      description: Description of the audit.
      type: String
    - contextPath: PaloAltoNetworksXDR.AuditManagementLogs.AUDIT_ENTITY
      description: Audit entity (e.g., AUTH, DISTRIBUTIONS).
      type: String
    - contextPath: PaloAltoNetworksXDR.AuditManagementLogs.AUDIT_ENTITY_SUBTYPE
      description: Entity subtype (e.g., Login, Create).
      type: String
    - contextPath: PaloAltoNetworksXDR.AuditManagementLogs.AUDIT_CASE_ID
      description: Audit case ID.
      type: Number
    - contextPath: PaloAltoNetworksXDR.AuditManagementLogs.AUDIT_INSERT_TIME
      description: Log's insert time.
      type: Date
  - arguments:
    - default: false
      description: A comma-separated list of endpoint IDs.
      isArray: true
      name: endpoint_ids
      required: false
      secret: false
    - default: false
      description: A comma-separated list of endpoint names.
      isArray: true
      name: endpoint_names
      required: false
      secret: false
    - auto: PREDEFINED
      default: false
      description: The report type. Can be "Installation", "Policy", "Action", "Agent
        Service", "Agent Modules", or "Agent Status".
      isArray: true
      name: type
      predefined:
      - Installation
      - Policy
      - Action
      - Agent Service
      - Agent Modules
      - Agent Status
      required: false
      secret: false
    - auto: PREDEFINED
      default: false
      description: The report subtype.
      isArray: true
      name: sub_type
      predefined:
      - Install
      - Uninstall
      - Upgrade
      - Local Configuration
      - Content Update
      - Policy Update
      - Process Exception
      - Hash Exception
      - Scan
      - File Retrieval
      - File Scan
      - Terminate Process
      - Isolate
      - Cancel Isolation
      - Payload Execution
      - Quarantine
      - Restore
      - Stop
      - Start
      - Module Initialization
      - Local Analysis Model
      - Local Analysis Feature Extraction
      - Fully Protected
      - OS Incompatible
      - Software Incompatible
      - Kernel Driver Initialization
      - Kernel Extension Initialization
      - Proxy Communication
      - Quota Exceeded
      - Minimal Content
      - Reboot Eequired
      - Missing Disc Access
      required: false
      secret: false
    - auto: PREDEFINED
      default: false
      description: The result type. Can be "Success" or "Fail". If not passed, returns
        all event reports.
      isArray: true
      name: result
      predefined:
      - Success
      - Fail
      required: false
      secret: false
    - default: false
      description: |-
        Return logs that their timestamp is greater than 'log_time_after'.
        Supported values:
        1579039377301 (time in milliseconds)
        "3 days" (relative date)
        "2019-10-21T23:45:00" (date)
      isArray: false
      name: timestamp_gte
      required: false
      secret: false
    - default: false
      description: |-
        Return logs for which the timestamp is before the 'timestamp_lte'.

        Supported values:
        1579039377301 (time in milliseconds)
        "3 days" (relative date)
        "2019-10-21T23:45:00" (date)
      isArray: false
      name: timestamp_lte
      required: false
      secret: false
    - default: false
      defaultValue: '0'
      description: Page number (for pagination). The default is 0 (the first page).
      isArray: false
      name: page
      required: false
      secret: false
    - default: false
      defaultValue: '30'
      description: The maximum number of reports to return. Default and maximum is
        30.
      isArray: false
      name: limit
      required: false
      secret: false
    - auto: PREDEFINED
      default: false
      description: The field by which to sort results. Can be "type", "category",
        "trapsversion", "timestamp", or "domain").
      isArray: false
      name: sort_by
      predefined:
      - type
      - category
      - trapsversion
      - timestamp
      - domain
      required: false
      secret: false
    - auto: PREDEFINED
      default: false
      defaultValue: asc
      description: The sort order. Can be "asc" (ascending) or "desc" (descending).
        Default is "asc".
      isArray: false
      name: sort_order
      predefined:
      - asc
      - desc
      required: false
      secret: false
    deprecated: false
    description: Gets agent event reports. You can filter by multiple fields, which
      will be concatenated using the AND condition (OR is not supported). Maximum
      result set size is 100. Offset is the zero-based number of reports from the
      start of the result set (start by counting from 0).
    execution: false
    name: xdr-get-audit-agent-reports
    outputs:
    - contextPath: PaloAltoNetworksXDR.AuditAgentReports.ENDPOINTID
      description: Endpoint ID.
      type: String
    - contextPath: PaloAltoNetworksXDR.AuditAgentReports.ENDPOINTNAME
      description: Endpoint name.
      type: String
    - contextPath: PaloAltoNetworksXDR.AuditAgentReports.DOMAIN
      description: Agent domain.
      type: String
    - contextPath: PaloAltoNetworksXDR.AuditAgentReports.TRAPSVERSION
      description: Traps version.
      type: String
    - contextPath: PaloAltoNetworksXDR.AuditAgentReports.RECEIVEDTIME
      description: Received time in Epoch time.
      type: Date
    - contextPath: PaloAltoNetworksXDR.AuditAgentReports.TIMESTAMP
      description: Timestamp in Epoch time.
      type: Date
    - contextPath: PaloAltoNetworksXDR.AuditAgentReports.CATEGORY
      description: Report category (e.g., Audit).
      type: String
    - contextPath: PaloAltoNetworksXDR.AuditAgentReports.TYPE
      description: Report type (e.g., Action, Policy).
      type: String
    - contextPath: PaloAltoNetworksXDR.AuditAgentReports.SUBTYPE
      description: Report subtype (e.g., Fully Protected,Policy Update,Cancel Isolation).
      type: String
    - contextPath: PaloAltoNetworksXDR.AuditAgentReports.RESULT
      description: Report result.
      type: String
    - contextPath: PaloAltoNetworksXDR.AuditAgentReports.REASON
      description: Report reason.
      type: String
    - contextPath: PaloAltoNetworksXDR.AuditAgentReports.DESCRIPTION
      description: Agent report description.
      type: String
    - contextPath: Endpoint.ID
      description: The unique ID within the tool retrieving the endpoint.
      type: String
    - contextPath: Endpoint.Hostname
      description: The hostname that is mapped to this endpoint.
      type: String
    - contextPath: Endpoint.Domain
      description: The domain of the endpoint.
      type: String
  - arguments:
    - default: false
      description: String that represents a list of hashed files you want to blacklist.
        Must be a valid SHA256 hash.
      isArray: true
      name: hash_list
      required: true
      secret: false
    - default: false
      description: String that represents additional information regarding the action.
      isArray: false
      name: comment
      required: false
      secret: false
    deprecated: false
    description: Blacklists requested files which have not already been blacklisted
      or whitelisted.
    execution: false
    name: xdr-blacklist-files
  - arguments:
    - default: false
      description: String that represents a list of hashed files you want to whitelist.
        Must be a valid SHA256 hash.
      isArray: true
      name: hash_list
      required: true
      secret: false
    - default: false
      description: String that represents additional information regarding the action.
      isArray: false
      name: comment
      required: false
      secret: false
    deprecated: false
    description: Whitelists requested files which have not already been blacklisted
      or whitelisted.
    execution: false
    name: xdr-whitelist-files
  - arguments:
    - default: false
      description: List of endpoint IDs.
      isArray: true
      name: endpoint_id_list
      required: true
      secret: false
    - default: false
      description: String that represents the path of the file you want to quarantine.
      isArray: false
      name: file_path
      required: true
      secret: false
    - default: false
      description: String that represents the file’s hash. Must be a valid SHA256
        hash.
      isArray: false
      name: file_hash
      required: true
      secret: false
    deprecated: false
    description: Quarantines a file on selected endpoints. You can select up to 1000
      endpoints.
    execution: false
    name: xdr-quarantine-files
  - arguments:
    - default: false
      description: String the represents the endpoint ID.
      isArray: false
      name: endpoint_id
      required: true
      secret: false
    - default: false
      description: String that represents the file hash. Must be a valid SHA256 hash.
      isArray: false
      name: file_hash
      required: true
      secret: false
    - default: false
      description: String that represents the file path.
      isArray: false
      name: file_path
      required: true
      secret: false
    deprecated: false
    description: Retrieves the quarantine status for a selected file.
    execution: false
    name: xdr-get-quarantine-status
  - arguments:
    - default: false
      description: String that represents the file in hash. Must be a valid SHA256
        hash.
      isArray: false
      name: file_hash
      required: true
      secret: false
    - default: false
      description: String that represents the endpoint ID. If you do not enter a specific
        endpoint ID, the request will run restore on all endpoints which relate to
        the quarantined file you defined.
      isArray: false
      name: endpoint_id
      required: false
      secret: false
    deprecated: false
    description: Restores a quarantined file on requested endpoints.
    execution: false
    name: xdr-restore-file
  - arguments:
    - default: false
      description: List of endpoint IDs.
      isArray: true
      name: endpoint_id_list
      required: false
      secret: false
    - default: false
      description: Name of the distribution list.
      isArray: true
      name: dist_name
      required: false
      secret: false
    - default: false
      description: Epoch timestamp in milliseconds.
      isArray: false
      name: gte_first_seen
      required: false
      secret: false
    - default: false
      description: Epoch timestamp in milliseconds.
      isArray: false
      name: gte_last_seen
      required: false
      secret: false
    - default: false
      description: Epoch timestamp in milliseconds.
      isArray: false
      name: lte_first_seen
      required: false
      secret: false
    - default: false
      description: Epoch timestamp in milliseconds.
      isArray: false
      name: lte_last_seen
      required: false
      secret: false
    - default: false
      description: List of IP addresses.
      isArray: true
      name: ip_list
      required: false
      secret: false
    - default: false
      description: Name of the endpoint group.
      isArray: true
      name: group_name
      required: false
      secret: false
    - auto: PREDEFINED
      default: false
      description: Type of operating system.
      isArray: true
      name: platform
      predefined:
      - windows
      - linux
      - macos
      - android
      required: false
      secret: false
    - default: false
      description: Endpoint alias name.
      isArray: true
      name: alias
      required: false
      secret: false
    - auto: PREDEFINED
      default: false
      description: Whether an endpoint has been isolated. Can be "isolated" or "unisolated".
      isArray: false
      name: isolate
      predefined:
      - isolated
      - unisolated
      required: false
      secret: false
    - default: false
      description: Name of the host.
      isArray: true
      name: hostname
      required: false
      secret: false
    - auto: PREDEFINED
      default: false
      defaultValue: 'false'
      description: Whether to scan all of the endpoints or not. Default is false.
        Scanning all of the endpoints may cause performance issues and latency.
      isArray: false
      name: all
      predefined:
      - 'true'
      - 'false'
      required: false
      secret: false
    deprecated: false
    description: Runs a scan on a selected endpoint. To scan all endpoints, run this
      command with argument all=true. Do note that scanning all the endpoints may
      cause performance issues and latency.
    execution: true
    name: xdr-endpoint-scan
    outputs:
    - contextPath: PaloAltoNetworksXDR.endpointScan.actionId
      description: The action ID of the scan request.
      type: Number
    - contextPath: PaloAltoNetworksXDR.endpointScan.aborted
      description: Was the scan aborted.
      type: Boolean
  - arguments:
    - default: false
      description: List of endpoint IDs.
      isArray: true
      name: endpoint_id_list
      required: false
      secret: false
    - default: false
      description: Name of the distribution list.
      isArray: true
      name: dist_name
      required: false
      secret: false
    - default: false
      description: Epoch timestamp in milliseconds.
      isArray: false
      name: gte_first_seen
      required: false
      secret: false
    - default: false
      description: Epoch timestamp in milliseconds.
      isArray: false
      name: gte_last_seen
      required: false
      secret: false
    - default: false
      description: Epoch timestamp in milliseconds.
      isArray: false
      name: lte_first_seen
      required: false
      secret: false
    - default: false
      description: Epoch timestamp in milliseconds.
      isArray: false
      name: lte_last_seen
      required: false
      secret: false
    - default: false
      description: List of IP addresses.
      isArray: true
      name: ip_list
      required: false
      secret: false
    - default: false
      description: Name of the endpoint group.
      isArray: true
      name: group_name
      required: false
      secret: false
    - auto: PREDEFINED
      default: false
      description: Type of operating system.
      isArray: true
      name: platform
      predefined:
      - windows
      - linux
      - macos
      - android
      required: false
      secret: false
    - default: false
      description: Endpoint alias name.
      isArray: true
      name: alias
      required: false
      secret: false
    - auto: PREDEFINED
      default: false
      description: Whether an endpoint has been isolated. Can be "isolated" or "unisolated".
      isArray: false
      name: isolate
      predefined:
      - isolated
      - unisolated
      required: false
      secret: false
    - default: false
      description: Name of the host.
      isArray: true
      name: hostname
      required: false
      secret: false
    - auto: PREDEFINED
      default: false
      defaultValue: 'false'
      description: Whether to scan all of the endpoints or not. Default is false.
        Note that scanning all of the endpoints may cause performance issues and latency.
      isArray: false
      name: all
      predefined:
      - 'true'
      - 'false'
      required: false
      secret: false
    deprecated: false
    description: Cancel the scan of selected endpoints. A scan can only be aborted
      if the selected endpoints are Pending or In Progress. To scan all endpoints,
      run the command with the argument all=true. Note that scanning all of the endpoints
      may cause performance issues and latency.
    execution: true
    name: xdr-endpoint-scan-abort
    outputs:
    - contextPath: PaloAltoNetworksXDR.endpointScan.actionId
      description: The action id of the abort scan request.
      type: Unknown
    - contextPath: PaloAltoNetworksXDR.endpointScan.aborted
      description: Was the scan aborted.
      type: Boolean
  - deprecated: false
    description: Get mapping fields from remote incident. Please note that this method
      will not update the current incident, it's here for debugging purposes.
    execution: false
    name: get-mapping-fields
  - arguments:
    - default: false
      description: The remote incident id
      isArray: false
      name: id
      required: true
      secret: false
    - default: false
      defaultValue: '0'
      description: UTC timestamp in seconds. The incident is only updated if it was
        modified after the last update time.
      isArray: false
      name: lastUpdate
      required: false
      secret: false
    deprecated: false
    description: Get remote data from a remote incident. Please note that this method
      will not update the current incident, it's here for debugging purposes.
    execution: false
    name: get-remote-data
  - arguments:
    - default: false
      description: Date string representing the local time.The incident is only returned
        if it was modified after the last update time.
      isArray: false
      name: lastUpdate
      required: false
      secret: false
    deprecated: false
    description: Get the list of incidents that were modified since the last update.
      Please note that this method is here for debugging purposes. get-modified-remote-data
      is used as part of a Mirroring feature, which is available since version 6.1.
    execution: false
    name: get-modified-remote-data
  - arguments:
    - default: false
      description: The endpoint ID. Can be retrieved by running the xdr-get-endpoints
        command.
      isArray: false
      name: endpoint_id
      required: true
      secret: false
    deprecated: false
    description: Gets the policy name for a specific endpoint.
    execution: false
    name: xdr-get-policy
    outputs:
    - contextPath: PaloAltoNetworksXDR.Policy
      description: The policy allocated with the endpoint.
      type: string
    - contextPath: PaloAltoNetworksXDR.Policy.policy_name
      description: Name of the policy allocated with the endpoint.
      type: string
    - contextPath: PaloAltoNetworksXDR.Policy.endpoint_id
      description: Endpoint ID.
      type: string
  - arguments:
    - default: false
      description: A comma-separated list of the script names.
      isArray: true
      name: script_name
      required: false
      secret: false
    - default: false
      description: A comma-separated list of the script descriptions.
      isArray: true
      name: description
      required: false
      secret: false
    - default: false
      description: A comma-separated list of the users who created the script.
      isArray: true
      name: created_by
      required: false
      secret: false
    - default: false
      description: The maximum number of scripts returned to the War Room. Default
        is 50.
      isArray: false
      name: limit
      required: false
      secret: false
    - default: false
      description: (Int) Offset in the data set. Default is 0.
      isArray: false
      name: offset
      required: false
      secret: false
    - auto: PREDEFINED
      default: false
      description: Whether the script can be executed on a Windows operating system.
      isArray: false
      name: windows_supported
      predefined:
      - 'true'
      - 'false'
      required: false
      secret: false
    - auto: PREDEFINED
      default: false
      description: Whether the script can be executed on a Linux operating system.
      isArray: false
      name: linux_supported
      predefined:
      - 'true'
      - 'false'
      required: false
      secret: false
    - auto: PREDEFINED
      default: false
      description: Whether the script can be executed on a Mac operating system.
      isArray: false
      name: macos_supported
      predefined:
      - 'true'
      - 'false'
      required: false
      secret: false
    - auto: PREDEFINED
      default: false
      description: Whether the script has a high-risk outcome.
      isArray: false
      name: is_high_risk
      predefined:
      - 'true'
      - 'false'
      required: false
      secret: false
    deprecated: false
    description: Gets a list of scripts available in the scripts library.
    execution: false
    name: xdr-get-scripts
    outputs:
    - contextPath: PaloAltoNetworksXDR.Scripts
      description: The scripts command results.
      type: Unknown
    - contextPath: PaloAltoNetworksXDR.Scripts.script_id
      description: Script ID.
      type: Unknown
    - contextPath: PaloAltoNetworksXDR.Scripts.name
      description: Name of the script.
      type: string
    - contextPath: PaloAltoNetworksXDR.Scripts.description
      description: Description of the script.
      type: string
    - contextPath: PaloAltoNetworksXDR.Scripts.modification_date
      description: Timestamp of when the script was last modified.
      type: Unknown
    - contextPath: PaloAltoNetworksXDR.Scripts.created_by
      description: Name of the user who created the script.
      type: string
    - contextPath: PaloAltoNetworksXDR.Scripts.windows_supported
      description: Whether the script can be executed on a Windows operating system.
      type: boolean
    - contextPath: PaloAltoNetworksXDR.Scripts.linux_supported
      description: Whether the script can be executed on a Linux operating system.
      type: boolean
    - contextPath: PaloAltoNetworksXDR.Scripts.macos_supported
      description: Whether the script can be executed on Mac operating system.
      type: boolean
    - contextPath: PaloAltoNetworksXDR.Scripts.is_high_risk
      description: Whether the script has a high-risk outcome.
      type: boolean
    - contextPath: PaloAltoNetworksXDR.Scripts.script_uid
      description: Globally Unique Identifier of the script, used to identify the
        script when executing.
      type: string
  - arguments:
    - default: false
      description: Comma-separated list of endpoint IDs. You can retrieve the endpoint
        IDs from the xdr-get-endpoints command.
      isArray: false
      name: endpoint_ids
      required: true
      secret: false
    deprecated: false
    description: Deletes selected endpoints in the Cortex XDR app. You can delete
      up to 1000 endpoints.
    execution: false
    name: xdr-delete-endpoints
  - arguments:
    - default: false
      description: Comma-separated list of endpoint IDs. You can retrieve the endpoint
        IDs from the xdr-get-endpoints command.
      isArray: true
      name: endpoint_ids
      required: false
      secret: false
    - auto: PREDEFINED
      default: false
      description: 'Type of violation. Possible values are: "cd-rom", "disk drive",
        "floppy disk", and "portable device".'
      isArray: false
      name: type
      predefined:
      - cd-rom
      - disk drive
      - floppy disk
      - portable device
      required: false
      secret: false
    - default: false
      description: 'Timestamp of the violation. Violations that are greater than or
        equal to this timestamp will be returned. Values can be in either ISO date
        format, relative time, or epoch timestamp. For example:  "2019-10-21T23:45:00"
        (ISO date format), "3 days ago" (relative time) 1579039377301 (epoch time).'
      isArray: false
      name: timestamp_gte
      required: false
      secret: false
    - default: false
      description: 'Timestamp of the violation. Violations that are less than or equal
        to this timestamp will be returned. Values can be in either ISO date format,
        relative time, or epoch timestamp. For example:  "2019-10-21T23:45:00" (ISO
        date format), "3 days ago" (relative time) 1579039377301 (epoch time).'
      isArray: false
      name: timestamp_lte
      required: false
      secret: false
    - default: false
      description: Comma-separated list of IP addresses.
      isArray: true
      name: ip_list
      required: false
      secret: false
    - default: false
      description: Name of the vendor.
      isArray: true
      name: vendor
      required: false
      secret: false
    - default: false
      description: Vendor ID.
      isArray: true
      name: vendor_id
      required: false
      secret: false
    - default: false
      description: Name of the product.
      isArray: true
      name: product
      required: false
      secret: false
    - default: false
      description: Product ID.
      isArray: true
      name: product_id
      required: false
      secret: false
    - default: false
      description: Serial number.
      isArray: true
      name: serial
      required: false
      secret: false
    - default: false
      description: Hostname.
      isArray: true
      name: hostname
      required: false
      secret: false
    - default: false
      description: Comma-separated list of violation IDs.
      isArray: true
      name: violation_id_list
      required: false
      secret: false
    - default: false
      description: Username.
      isArray: true
      name: username
      required: false
      secret: false
    deprecated: false
    description: Gets a list of device control violations filtered by selected fields.
      You can retrieve up to 100 violations.
    execution: false
    name: xdr-get-endpoint-device-control-violations
    outputs:
    - contextPath: PaloAltoNetworksXDR.EndpointViolations
      description: Endpoint violations command results.
      type: Unknown
    - contextPath: PaloAltoNetworksXDR.EndpointViolations.violations
      description: A list of violations.
      type: Unknown
    - contextPath: PaloAltoNetworksXDR.EndpointViolations.violations.os_type
      description: Type of the operating system.
      type: string
    - contextPath: PaloAltoNetworksXDR.EndpointViolations.violations.hostname
      description: Hostname of the violation.
      type: string
    - contextPath: PaloAltoNetworksXDR.EndpointViolations.violations.username
      description: Username of the violation.
      type: string
    - contextPath: PaloAltoNetworksXDR.EndpointViolations.violations.ip
      description: IP address of the violation.
      type: string
    - contextPath: PaloAltoNetworksXDR.EndpointViolations.violations.timestamp
      description: Timestamp of the violation.
      type: number
    - contextPath: PaloAltoNetworksXDR.EndpointViolations.violations.violation_id
      description: Violation ID.
      type: number
    - contextPath: PaloAltoNetworksXDR.EndpointViolations.violations.type
      description: Type of violation.
      type: string
    - contextPath: PaloAltoNetworksXDR.EndpointViolations.violations.vendor_id
      description: Vendor ID of the violation.
      type: string
    - contextPath: PaloAltoNetworksXDR.EndpointViolations.violations.vendor
      description: Name of the vendor of the violation.
      type: string
    - contextPath: PaloAltoNetworksXDR.EndpointViolations.violations.product_id
      description: Product ID of the violation.
      type: string
    - contextPath: PaloAltoNetworksXDR.EndpointViolations.violations.product
      description: Name of the product of the violation.
      type: string
    - contextPath: PaloAltoNetworksXDR.EndpointViolations.violations.serial
      description: Serial number of the violation.
      type: string
    - contextPath: PaloAltoNetworksXDR.EndpointViolations.violations.endpoint_id
      description: Endpoint ID of the violation.
      type: string
  - arguments:
    - default: false
      description: Comma-separated list of endpoint IDs.
      isArray: true
      name: endpoint_ids
      required: true
      secret: false
    - default: false
      description: A comma-separated list of file paths on the Windows platform.
      isArray: true
      name: windows_file_paths
      required: false
      secret: false
    - default: false
      description: A comma-separated list of file paths on the Linux platform.
      isArray: true
      name: linux_file_paths
      required: false
      secret: false
    - default: false
      description: A comma-separated list of file paths on the Mac platform.
      isArray: true
      name: mac_file_paths
      required: false
      secret: false
    - default: false
      description: A comma-separated list of file paths in any platform. Can be used
        instead of the mac/windows/linux file paths. The order of the files path list
        must be parellel to the endpoints list order, therefore, the first file path
        in the list is related to the first endpoint and so on.
      isArray: true
      name: generic_file_path
      required: false
      secret: false
    deprecated: false
    description: Retrieves files from selected endpoints. You can retrieve up to 20
      files, from no more than 10 endpoints. At least one endpoint ID and one file
      path are necessary in order to run the command. After running this command,
      you can use the xdr-action-status-get command with returned action_id, to check
      the action status.
    execution: false
    name: xdr-retrieve-files
    outputs:
    - contextPath: PaloAltoNetworksXDR.RetrievedFiles.action_id
      description: ID of the action to retrieve files from selected endpoints.
      type: string
  - arguments:
    - default: false
      description: Action ID retrieved from the xdr-retrieve-files command.
      isArray: true
      name: action_id
      required: true
      secret: false
    deprecated: false
    description: View the file retrieved by the xdr-retrieve-files command according
      to the action ID. Before running this command, you can use the xdr-action-status-get
      command to check if this action completed successfully.
    execution: false
    name: xdr-retrieve-file-details
    outputs:
    - contextPath: File
      description: The file details command results.
      type: Unknown
    - contextPath: File.Name
      description: The full file name (including the file extension).
      type: String
    - contextPath: File.EntryID
      description: The ID for locating the file in the War Room.
      type: String
    - contextPath: File.Size
      description: The size of the file in bytes.
      type: Number
    - contextPath: File.MD5
      description: The MD5 hash of the file.
      type: String
    - contextPath: File.SHA1
      description: The SHA1 hash of the file.
      type: String
    - contextPath: File.SHA256
      description: The SHA256 hash of the file.
      type: String
    - contextPath: File.SHA512
      description: The SHA512 hash of the file.
      type: String
    - contextPath: File.Extension
      description: 'The file extension. For example: "xls".'
      type: String
    - contextPath: File.Type
      description: The file type, as determined by libmagic (same as displayed in
        file entries).
      type: String
  - arguments:
    - default: false
      description: Unique identifier of the script, returned by the xdr-get-scripts
        command.
      isArray: false
      name: script_uid
      required: true
      secret: false
    deprecated: false
    description: Gets the full definition of a specific script in the scripts library.
    execution: false
    name: xdr-get-script-metadata
    outputs:
    - contextPath: PaloAltoNetworksXDR.ScriptMetadata
      description: The script metadata command results.
      type: Unknown
    - contextPath: PaloAltoNetworksXDR.ScriptMetadata.script_id
      description: Script ID.
      type: number
    - contextPath: PaloAltoNetworksXDR.ScriptMetadata.name
      description: Script name.
      type: string
    - contextPath: PaloAltoNetworksXDR.ScriptMetadata.description
      description: Script description.
      type: string
    - contextPath: PaloAltoNetworksXDR.ScriptMetadata.modification_date
      description: Timestamp of when the script was last modified.
      type: unknown
    - contextPath: PaloAltoNetworksXDR.ScriptMetadata.created_by
      description: Name of the user who created the script.
      type: string
    - contextPath: PaloAltoNetworksXDR.ScriptMetadata.is_high_risk
      description: Whether the script has a high-risk outcome.
      type: boolean
    - contextPath: PaloAltoNetworksXDR.ScriptMetadata.windows_supported
      description: Whether the script can be executed on a Windows operating system.
      type: boolean
    - contextPath: PaloAltoNetworksXDR.ScriptMetadata.linux_supported
      description: Whether the script can be executed on a Linux operating system.
      type: boolean
    - contextPath: PaloAltoNetworksXDR.ScriptMetadata.macos_supported
      description: Whether the script can be executed on a Mac operating system.
      type: boolean
    - contextPath: PaloAltoNetworksXDR.ScriptMetadata.entry_point
      description: Name of the entry point selected for the script. An empty string
        indicates  the script defined as just run.
      type: string
    - contextPath: PaloAltoNetworksXDR.ScriptMetadata.script_input
      description: Name and type for the specified entry point.
      type: string
    - contextPath: PaloAltoNetworksXDR.ScriptMetadata.script_output_type
      description: Type of the output.
      type: string
    - contextPath: PaloAltoNetworksXDR.ScriptMetadata.script_output_dictionary_definitions
      description: If the script_output_type is a dictionary, an array with friendly
        name, name, and type for each output.
      type: Unknown
  - arguments:
    - default: false
      description: Unique identifier of the script, returned by the xdr-get-scripts
        command.
      isArray: false
      name: script_uid
      required: true
      secret: false
    deprecated: false
    description: Gets the code of a specific script in the script library.
    execution: false
    name: xdr-get-script-code
    outputs:
    - contextPath: PaloAltoNetworksXDR.ScriptCode
      description: The script code command results.
      type: Unknown
    - contextPath: PaloAltoNetworksXDR.ScriptCode.code
      description: The code of a specific script in the script library.
      type: string
    - contextPath: PaloAltoNetworksXDR.ScriptCode.script_uid
      description: Unique identifier of the script.
      type: string
  - arguments:
    - default: false
      description: The action ID of the selected request. After performing an action,
        you will receive an action ID.
      isArray: true
      name: action_id
      required: true
      secret: false
    deprecated: false
    description: Retrieves the status of the requested actions according to the action
      ID.
    execution: false
    name: xdr-action-status-get
    outputs:
    - contextPath: PaloAltoNetworksXDR.GetActionStatus
      description: The action status command results.
      type: Unknown
    - contextPath: PaloAltoNetworksXDR.GetActionStatus.endpoint_id
      description: Endpoint ID.
      type: string
    - contextPath: PaloAltoNetworksXDR.GetActionStatus.status
      description: The status of the specific endpoint ID.
      type: string
    - contextPath: PaloAltoNetworksXDR.GetActionStatus.action_id
      description: The specified action ID.
      type: number
  - arguments:
    - default: false
      description: Comma-separated list of endpoint IDs. Can be retrieved by running
        the xdr-get-endpoints command.
      isArray: false
      name: endpoint_ids
      required: true
      secret: false
    - default: false
      description: Unique identifier of the script. Can be retrieved by running the
        xdr-get-scripts command.
      isArray: false
      name: script_uid
      required: true
      secret: false
    - default: false
      description: Dictionary contains the parameter name as key and its value for
        this execution as the value. For example, {"param1":"param1_value","param2":"param2_value"}
      isArray: false
      name: parameters
      required: false
      secret: false
    - default: false
      defaultValue: '600'
      description: The timeout in seconds for this execution.
      isArray: false
      name: timeout
      required: false
      secret: false
    deprecated: false
    description: Initiates a new endpoint script execution action using a script from
      the script library.
    execution: false
    name: xdr-run-script
    outputs:
    - contextPath: PaloAltoNetworksXDR.ScriptRun.action_id
      description: ID of the action initiated.
      type: Number
    - contextPath: PaloAltoNetworksXDR.ScriptRun.endpoints_count
      description: Number of endpoints the action was initiated on.
      type: Number
  - arguments:
    - default: false
      description: Comma-separated list of endpoint IDs. Can be retrieved by running
        the xdr-get-endpoints command.
      isArray: false
      name: endpoint_ids
      required: true
      secret: false
    - default: false
      description: Section of a script you want to initiate on an endpoint (e.g.,
        print("7")).
      isArray: false
      name: snippet_code
      required: true
      secret: false
    deprecated: false
    description: Initiates a new endpoint script execution action using the provided
      snippet code.
    execution: false
    name: xdr-run-snippet-code-script
    outputs:
    - contextPath: PaloAltoNetworksXDR.ScriptRun.action_id
      description: ID of the action initiated.
      type: Number
    - contextPath: PaloAltoNetworksXDR.ScriptRun.endpoints_count
      description: Number of endpoints the action was initiated on.
      type: Number
  - arguments:
    - default: false
      description: Action IDs retrieved from the xdr-run-script command.
      isArray: true
      name: action_id
      required: true
      secret: false
    deprecated: false
    description: Retrieves the status of a script execution action.
    execution: false
    name: xdr-get-script-execution-status
    outputs:
    - contextPath: PaloAltoNetworksXDR.ScriptStatus.general_status
      description: General status of the action, considering the status of all the
        endpoints.
      type: String
    - contextPath: PaloAltoNetworksXDR.ScriptStatus.error_message
      description: Error message regarding permissions for running APIs or the action
        doesn’t exist.
      type: String
    - contextPath: PaloAltoNetworksXDR.ScriptStatus.endpoints_timeout
      description: Number of endpoints in "timeout" status.
      type: Number
    - contextPath: PaloAltoNetworksXDR.ScriptStatus.action_id
      description: ID of the action initiated.
      type: Number
    - contextPath: PaloAltoNetworksXDR.ScriptStatus.endpoints_pending_abort
      description: Number of endpoints in "pending abort" status.
      type: Number
    - contextPath: PaloAltoNetworksXDR.ScriptStatus.endpoints_pending
      description: Number of endpoints in "pending" status.
      type: Number
    - contextPath: PaloAltoNetworksXDR.ScriptStatus.endpoints_in_progress
      description: Number of endpoints in "in progress" status.
      type: Number
    - contextPath: PaloAltoNetworksXDR.ScriptStatus.endpoints_failed
      description: Number of endpoints in "failed" status.
      type: Number
    - contextPath: PaloAltoNetworksXDR.ScriptStatus.endpoints_expired
      description: Number of endpoints in "expired" status.
      type: Number
    - contextPath: PaloAltoNetworksXDR.ScriptStatus.endpoints_completed_successfully
      description: Number of endpoints in "completed successfully" status.
      type: Number
    - contextPath: PaloAltoNetworksXDR.ScriptStatus.endpoints_canceled
      description: Number of endpoints in "canceled" status.
      type: Number
    - contextPath: PaloAltoNetworksXDR.ScriptStatus.endpoints_aborted
      description: Number of endpoints in "aborted" status.
      type: Number
  - arguments:
    - default: false
      description: Action IDs retrieved from the xdr-run-script command.
      isArray: true
      name: action_id
      required: true
      secret: false
    deprecated: false
    description: Retrieve the results of a script execution action.
    execution: false
    name: xdr-get-script-execution-results
    outputs:
    - contextPath: PaloAltoNetworksXDR.ScriptResult.action_id
      description: ID of the action initiated.
      type: Number
    - contextPath: PaloAltoNetworksXDR.ScriptResult.results.retrieved_files
      description: Number of successfully retrieved files.
      type: Number
    - contextPath: PaloAltoNetworksXDR.ScriptResult.results.endpoint_ip_address
      description: Endpoint IP address.
      type: String
    - contextPath: PaloAltoNetworksXDR.ScriptResult.results.endpoint_name
      description: Number of successfully retrieved files.
      type: String
    - contextPath: PaloAltoNetworksXDR.ScriptResult.results.failed_files
      description: Number of files failed to retrieve.
      type: Number
    - contextPath: PaloAltoNetworksXDR.ScriptResult.results.endpoint_status
      description: Endpoint status.
      type: String
    - contextPath: PaloAltoNetworksXDR.ScriptResult.results.domain
      description: Domain to which the endpoint belongs.
      type: String
    - contextPath: PaloAltoNetworksXDR.ScriptResult.results.endpoint_id
      description: Endpoint ID.
      type: String
    - contextPath: PaloAltoNetworksXDR.ScriptResult.results.execution_status
      description: Execution status of this endpoint.
      type: String
    - contextPath: PaloAltoNetworksXDR.ScriptResult.results.return_value
      description: Value returned by the script in case the type is not a dictionary.
      type: String
    - contextPath: PaloAltoNetworksXDR.ScriptResult.results.standard_output
      description: The STDOUT and the STDERR logged by the script during the execution.
      type: String
    - contextPath: PaloAltoNetworksXDR.ScriptResult.results.retention_date
      description: Timestamp in which the retrieved files will be deleted from the
        server.
      type: Date
  - arguments:
    - default: false
      description: Action ID retrieved from the xdr-run-script command.
      isArray: true
      name: action_id
      required: true
      secret: false
    - default: false
      description: Endpoint ID. Can be retrieved by running the xdr-get-endpoints
        command.
      isArray: true
      name: endpoint_id
      required: true
      secret: false
    deprecated: false
    description: Gets the files retrieved from a specific endpoint during a script
      execution.
    execution: false
    name: xdr-get-script-execution-result-files
    outputs:
    - contextPath: File.Size
      description: The size of the file.
      type: String
    - contextPath: File.SHA1
      description: The SHA1 hash of the file.
      type: String
    - contextPath: File.SHA256
      description: The SHA256 hash of the file.
      type: String
    - contextPath: File.SHA512
      description: The SHA512 hash of the file.
      type: String
    - contextPath: File.Name
      description: The name of the file.
      type: String
    - contextPath: File.SSDeep
      description: The SSDeep hash of the file.
      type: String
    - contextPath: File.EntryID
      description: EntryID of the file
      type: String
    - contextPath: File.Info
      description: Information about the file.
      type: String
    - contextPath: File.Type
      description: The file type.
      type: String
    - contextPath: File.MD5
      description: The MD5 hash of the file.
      type: String
    - contextPath: File.Extension
      description: The extension of the file.
      type: String
  - arguments:
    - default: false
      description: Comma-separated list of endpoint IDs. Can be retrieved by running
        the xdr-get-endpoints command.
      isArray: false
      name: endpoint_ids
      required: true
      secret: false
    - default: false
      description: Comma-separated list of shell commands to execute.
      isArray: false
      name: commands
      required: true
      secret: false
    - default: false
      defaultValue: '600'
      description: The timeout in seconds for this execution.
      isArray: false
      name: timeout
      required: false
      secret: false
    deprecated: false
    description: Initiate a new endpoint script execution of shell commands.
    execution: false
    name: xdr-run-script-execute-commands
    outputs:
    - contextPath: PaloAltoNetworksXDR.ScriptRun.action_id
      description: ID of the action initiated.
      type: Number
    - contextPath: PaloAltoNetworksXDR.ScriptRun.endpoints_count
      description: Number of endpoints the action was initiated on.
      type: Number
  - arguments:
    - default: false
      description: Comma-separated list of endpoint IDs. Can be retrieved by running
        the xdr-get-endpoints command.
      isArray: true
      name: endpoint_ids
      required: true
      secret: false
    - default: false
      description: Paths of the files to delete, in a comma-separated list. Paths
        of the files to check for existence. All of the given file paths will run
        on all of the endpoints.
      isArray: true
      name: file_path
      required: true
      secret: false
    - default: false
      defaultValue: '600'
      description: The timeout in seconds for this execution.
      isArray: false
      name: timeout
      required: false
      secret: false
    deprecated: false
    description: Initiates a new endpoint script execution to delete the specified
      file.
    execution: false
    name: xdr-run-script-delete-file
    outputs:
    - contextPath: PaloAltoNetworksXDR.ScriptRun.action_id
      description: ID of the action initiated.
      type: Number
    - contextPath: PaloAltoNetworksXDR.ScriptRun.endpoints_count
      description: Number of endpoints the action was initiated on.
      type: Number
  - arguments:
    - default: false
      description: Comma-separated list of endpoint IDs. Can be retrieved by running
        the xdr-get-endpoints command.
      isArray: true
      name: endpoint_ids
      required: true
      secret: false
    - default: false
      description: Paths of the files to check for existence, in a comma-separated
        list. All of the given file paths will run on all of the endpoints.
      isArray: true
      name: file_path
      required: true
      secret: false
    - default: false
      defaultValue: '600'
      description: The timeout in seconds for this execution.
      isArray: false
      name: timeout
      required: false
      secret: false
    deprecated: false
    description: Initiates a new endpoint script execution to check if file exists.
    execution: false
    name: xdr-run-script-file-exists
    outputs:
    - contextPath: PaloAltoNetworksXDR.ScriptRun.action_id
      description: ID of the action initiated.
      type: Number
    - contextPath: PaloAltoNetworksXDR.ScriptRun.endpoints_count
      description: Number of endpoints the action was initiated on.
      type: Number
  - arguments:
    - default: false
      description: Comma-separated list of endpoint IDs. Can be retrieved by running
        the xdr-get-endpoints command.
      isArray: true
      name: endpoint_ids
      required: true
      secret: false
    - default: false
      description: Names of processes to kill. Will kill all of the given processes
        on all of the endpoints.
      isArray: true
      name: process_name
      required: true
      secret: false
    - default: false
      defaultValue: '600'
      description: The timeout in seconds for this execution.
      isArray: false
      name: timeout
      required: false
      secret: false
    deprecated: false
    description: Initiates a new endpoint script execution kill process.
    execution: false
    name: xdr-run-script-kill-process
    outputs:
    - contextPath: PaloAltoNetworksXDR.ScriptRun.action_id
      description: ID of the action initiated.
      type: Number
    - contextPath: PaloAltoNetworksXDR.ScriptRun.endpoints_count
      description: Number of endpoints the action was initiated on.
      type: Number
  - arguments:
    - default: false
      description: The endpoint ID.
      isArray: false
      name: id
      required: false
      secret: false
    - default: true
      description: The endpoint IP address.
      isArray: false
      name: ip
      required: false
      secret: false
    - default: false
      description: The endpoint hostname.
      isArray: false
      name: hostname
      required: false
      secret: false
    deprecated: false
    description: Returns information about an endpoint.
    execution: false
    name: endpoint
    outputs:
    - contextPath: Endpoint.Hostname
      description: The endpoint's hostname.
      type: String
    - contextPath: Endpoint.OS
      description: The endpoint's operation system.
      type: String
    - contextPath: Endpoint.IPAddress
      description: The endpoint's IP address.
      type: String
    - contextPath: Endpoint.ID
      description: The endpoint's ID.
      type: String
    - contextPath: Endpoint.Status
      description: The endpoint's status.
      type: String
    - contextPath: Endpoint.IsIsolated
      description: The endpoint's isolation status.
      type: String
    - contextPath: Endpoint.MACAddress
      description: The endpoint's MAC address.
      type: String
    - contextPath: Endpoint.Vendor
      description: The integration name of the endpoint vendor.
      type: String
<<<<<<< HEAD
  - arguments:
    - auto: PREDEFINED
      default: false
      description: The status of the endpoint to filter.
      isArray: false
      name: status
      predefined:
      - connected
      - disconnected
      - lost
      - uninstalled
      required: true
      secret: false
    - default: false
      description: |-
        All the agents that were last seen before {last_seen_gte}. Supported
                values: 1579039377301 (time in milliseconds) "3 days" (relative date) "2019-10-21T23:45:00"
                (date)
      isArray: false
      name: last_seen_gte
      required: false
      secret: false
    - default: false
      description: |-
        All the agents that were last seen before {last_seen_lte}. Supported
                values: 1579039377301 (time in milliseconds) "3 days" (relative date) "2019-10-21T23:45:00"
                (date)
      isArray: false
      name: last_seen_lte
      required: false
      secret: false
    deprecated: false
    description: Returns the number of the connected\disconnected endpoints.
    execution: false
    name: xdr-get-endpoints-by-status
    outputs:
    - contextPath: PaloAltoNetworksXDR.EndpointsStatus.status
      description: The endpoint's status.
      type: String
    - contextPath: PaloAltoNetworksXDR.EndpointsStatus.count
      description: The number of endpoint's with this status.
      type: Number
  dockerimage: demisto/python3:3.9.6.24019
=======
  dockerimage: demisto/python3:3.9.7.24076
>>>>>>> 0cb478f5
  feed: false
  isfetch: true
  longRunning: false
  longRunningPort: false
  runonce: false
  script: '-'
  subtype: python3
  ismappable: true
  isremotesyncin: true
  isremotesyncout: true
  type: python
tests:
- Test XDR Playbook
defaultmapperin: Cortex XDR - IR-mapper
defaultclassifier: Cortex XDR - IR
defaultmapperout: Cortex XDR - IR-out-mapper
fromversion: 5.0.0<|MERGE_RESOLUTION|>--- conflicted
+++ resolved
@@ -2814,7 +2814,6 @@
     - contextPath: Endpoint.Vendor
       description: The integration name of the endpoint vendor.
       type: String
-<<<<<<< HEAD
   - arguments:
     - auto: PREDEFINED
       default: false
@@ -2857,10 +2856,7 @@
     - contextPath: PaloAltoNetworksXDR.EndpointsStatus.count
       description: The number of endpoint's with this status.
       type: Number
-  dockerimage: demisto/python3:3.9.6.24019
-=======
   dockerimage: demisto/python3:3.9.7.24076
->>>>>>> 0cb478f5
   feed: false
   isfetch: true
   longRunning: false
