--- conflicted
+++ resolved
@@ -3511,8 +3511,6 @@
       isArray: true
     name: xdr-remove-user-role
     description: Remove one or more users from a role.
-<<<<<<< HEAD
-=======
   - arguments:
     - description: A comma-separated list of alert IDs.
       name: alert_ids
@@ -3549,7 +3547,6 @@
       Update one or more alerts with the provided arguments.
       Required license: Cortex XDR Prevent, Cortex XDR Pro per Endpoint, or Cortex XDR Pro per GB.
     name: xdr-update-alert
->>>>>>> 1fe5791e
   dockerimage: demisto/python3:3.10.14.92207
   isfetch: true
   isfetch:xpanse: false
