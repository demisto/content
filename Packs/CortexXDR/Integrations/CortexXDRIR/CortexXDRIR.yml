category: Endpoint
commonfields:
  id: Cortex XDR - IR
  version: -1
configuration:
- display: Fetch incidents
  name: isFetch
  required: false
  defaultvalue: 'true'
  type: 8
- display: Incident type
  name: incidentType
  required: false
  type: 13
- defaultvalue: None
  display: Incident Mirroring Direction
  name: mirror_direction
  options:
  - None
  - Incoming
  - Outgoing
  - Both
  required: false
  type: 15
- display: Server URL (copy URL from XDR - click ? to see more info.)
  name: url
  required: true
  type: 0
- displaypassword: API Key ID
  name: apikey_id_creds
  type: 9
  required: false
  hiddenusername: true
  display: ''
- displaypassword: API Key
  name: apikey_creds
  type: 9
  required: false
  hiddenusername: true
  display: ''
- display: API Key ID
  name: apikey_id
  required: false
  type: 4
  hidden: true
- display: API Key
  name: apikey
  required: false
  type: 4
  hidden: true
- additionalinfo: The timeout of the HTTP requests sent to Cortex XDR API (in seconds).
  defaultvalue: '120'
  display: HTTP Timeout
  name: timeout
  required: false
  type: 0
- additionalinfo: The maximum number of incidents per fetch. Cannot exceed 100.
  defaultvalue: '10'
  display: Maximum number of incidents per fetch
  name: max_fetch
  required: false
  type: 0
- display: Only fetch starred incidents
  name: starred
  required: false
  type: 8
- additionalinfo: Starred fetch window timestamp (<number> <time unit>, e.g., 12 hours, 7 days). Fetches only starred incidents within the specified time range.
  defaultvalue: 3 days
  display: Starred incidents fetch window
  name: starred_incidents_fetch_window
  required: false
  type: 0
- defaultvalue: 3 days
  display: First fetch timestamp (<number> <time unit>, e.g., 12 hours, 7 days)
  name: fetch_time
  required: false
  type: 0
- additionalinfo: For Cortex XSOAR version 6.0.0 and above. If selected, for every incident fetched from Cortex XDR to Cortex XSOAR, the incident owners will be synced. Note that once this value is changed and synchronized between the systems, additional changes will not be reflected. For example, if you change the owner in Cortex XSOAR, the new owner will also be changed in Cortex XDR. However, if you now change the owner back in Cortex XDR, this additional change will not be reflected in Cortex XSOAR. In addition, for this change to be reflected, the owners must exist in both Cortex XSOAR and Cortex XDR.
  display: Sync Incident Owners
  name: sync_owners
  required: false
  type: 8
- display: Trust any certificate (not secure)
  name: insecure
  required: false
  type: 8
- display: Use system proxy settings
  name: proxy
  required: false
  type: 8
- display: Prevent Only Mode
  name: prevent_only
  required: false
  type: 8
  additionalinfo: Whether the XDR tenant Mode is prevent only
- additionalinfo: 'The statuses of the incidents that will be fetched. If no status is provided then incidents of all the statuses will be fetched. Note: An incident whose status was changed to a filtered status after its creation time will not be fetched.'
  display: Incident Statuses to Fetch
  name: status
  options:
  - new
  - under_investigation
  - resolved_known_issue
  - resolved_false_positive
  - resolved_true_positive
  - resolved_security_testing
  - resolved_other
  - resolved_auto
  required: false
  type: 16
description: Cortex XDR is the world's first detection and response app that natively integrates network, endpoint, and cloud data to stop sophisticated attacks.
display: Palo Alto Networks Cortex XDR - Investigation and Response
name: Cortex XDR - IR
script:
  commands:
  - arguments:
    - description: A date in the format 2019-12-31T23:59:00. Only incidents that were created on or before the specified date/time will be retrieved.
      name: lte_creation_time
    - description: A date in the format 2019-12-31T23:59:00. Only incidents that were created on or after the specified date/time will be retrieved.
      name: gte_creation_time
    - description: Filters returned incidents that were created on or before the specified date/time, in the format 2019-12-31T23:59:00.
      name: lte_modification_time
    - description: Filters returned incidents that were modified on or after the specified date/time, in the format 2019-12-31T23:59:00.
      name: gte_modification_time
    - description: An array or CSV string of incident IDs.
      isArray: true
      name: incident_id_list
    - description: Filters returned incidents that were created on or after the specified date/time range, for example, 1 month, 2 days, 1 hour, and so on.
      name: since_creation_time
    - description: Filters returned incidents that were modified on or after the specified date/time range, for example, 1 month, 2 days, 1 hour, and so on.
      name: since_modification_time
    - auto: PREDEFINED
      description: Sorts returned incidents by the date/time that the incident was last modified ("asc" - ascending, "desc" - descending).
      name: sort_by_modification_time
      predefined:
      - asc
      - desc
    - auto: PREDEFINED
      description: Sorts returned incidents by the date/time that the incident was created ("asc" - ascending, "desc" - descending).
      name: sort_by_creation_time
      predefined:
      - asc
      - desc
    - defaultValue: '0'
      description: Page number (for pagination). The default is 0 (the first page).
      name: page
    - defaultValue: '100'
      description: Maximum number of incidents to return per page. The default and maximum is 100.
      name: limit
    - description: 'Filters only incidents in the specified status. The options are: new, under_investigation, resolved_known_issue, resolved_false_positive, resolved_true_positive resolved_security_testing, resolved_other, resolved_auto'
      name: status
    - auto: PREDEFINED
      description: 'Whether the incident is starred (Boolean value: true or false).'
      name: starred
      predefined:
      - 'true'
      - 'false'
    - description: Starred fetch window timestamp (<number> <time unit>, e.g., 12 hours, 7 days)
      defaultValue: 3 days
      name: starred_incidents_fetch_window
    description: |-
      Returns a list of incidents, which you can filter by a list of incident IDs (max. 100), the time the incident was last modified, and the time the incident was created.
      If you pass multiple filtering arguments, they will be concatenated using the AND condition. The OR condition is not supported.
    name: xdr-get-incidents
    outputs:
    - contextPath: PaloAltoNetworksXDR.Incident.incident_id
      description: Unique ID assigned to each returned incident.
      type: String
    - contextPath: PaloAltoNetworksXDR.Incident.manual_severity
      description: Incident severity assigned by the user. This does not affect the calculated severity. Can be "low", "medium", "high"
      type: String
    - contextPath: PaloAltoNetworksXDR.Incident.manual_description
      description: Incident description provided by the user.
      type: String
    - contextPath: PaloAltoNetworksXDR.Incident.assigned_user_mail
      description: Email address of the assigned user.
      type: String
    - contextPath: PaloAltoNetworksXDR.Incident.high_severity_alert_count
      description: Number of alerts with the severity HIGH.
      type: String
    - contextPath: PaloAltoNetworksXDR.Incident.host_count
      description: Number of hosts involved in the incident.
      type: number
    - contextPath: PaloAltoNetworksXDR.Incident.xdr_url
      description: A link to the incident view on Cortex XDR.
      type: String
    - contextPath: PaloAltoNetworksXDR.Incident.assigned_user_pretty_name
      description: Full name of the user assigned to the incident.
      type: String
    - contextPath: PaloAltoNetworksXDR.Incident.alert_count
      description: Total number of alerts in the incident.
      type: number
    - contextPath: PaloAltoNetworksXDR.Incident.med_severity_alert_count
      description: Number of alerts with the severity MEDIUM.
      type: number
    - contextPath: PaloAltoNetworksXDR.Incident.user_count
      description: Number of users involved in the incident.
      type: number
    - contextPath: PaloAltoNetworksXDR.Incident.severity
      description: |
        Calculated severity of the incident. Valid values are:
        "low","medium","high"
      type: String
    - contextPath: PaloAltoNetworksXDR.Incident.low_severity_alert_count
      description: Number of alerts with the severity LOW.
      type: String
    - contextPath: PaloAltoNetworksXDR.Incident.status
      description: |
        Current status of the incident. Valid values are: "new","under_investigation","resolved_known_issue","resolved_duplicate","resolved_false_positive","resolved_true_positive","resolved_security_testing" or "resolved_other".
      type: String
    - contextPath: PaloAltoNetworksXDR.Incident.description
      description: Dynamic calculated description of the incident.
      type: String
    - contextPath: PaloAltoNetworksXDR.Incident.resolve_comment
      description: Comments entered by the user when the incident was resolved.
      type: String
    - contextPath: PaloAltoNetworksXDR.Incident.notes
      description: Comments entered by the user regarding the incident.
      type: String
    - contextPath: PaloAltoNetworksXDR.Incident.creation_time
      description: Date and time the incident was created on Cortex XDR.
      type: date
    - contextPath: PaloAltoNetworksXDR.Incident.detection_time
      description: Date and time that the first alert occurred in the incident.
      type: date
    - contextPath: PaloAltoNetworksXDR.Incident.modification_time
      description: Date and time that the incident was last modified.
      type: date
  - arguments:
    - description: The ID of the incident for which to get additional data.
      name: incident_id
      required: true
    - defaultValue: '1000'
      description: Maximum number of alerts to return.
      name: alerts_limit
    - defaultValue: 'False'
      description: Return data only if the incident was changed since the last time it was mirrored into Cortex XSOAR.  This flag should be used only from within a Cortex XDR incident.
      name: return_only_updated_incident
    description: Returns additional data for the specified incident, for example, related alerts, file artifacts, network artifacts, and so on.
    name: xdr-get-incident-extra-data
    outputs:
    - contextPath: PaloAltoNetworksXDR.Incident.incident_id
      description: Unique ID assigned to each returned incident.
      type: String
    - contextPath: PaloAltoNetworksXDR.Incident.creation_time
      description: Date and time the incident was created on Cortex XDR.
      type: Date
    - contextPath: PaloAltoNetworksXDR.Incident.modification_time
      description: Date and time that the incident was last modified.
      type: Date
    - contextPath: PaloAltoNetworksXDR.Incident.detection_time
      description: Date and time that the first alert occurred in the incident.
      type: Date
    - contextPath: PaloAltoNetworksXDR.Incident.status
      description: |-
        Current status of the incident. Valid values are:
        "new","under_investigation","resolved_known_issue","resolved_duplicate","resolved_false_positive","resolved_true_positive","resolved_security_testing","resolved_other"
      type: String
    - contextPath: PaloAltoNetworksXDR.Incident.severity
      description: 'Calculated severity of the incident. Valid values are: "low","medium","high"'
      type: String
    - contextPath: PaloAltoNetworksXDR.Incident.description
      description: Dynamic calculated description of the incident.
      type: String
    - contextPath: PaloAltoNetworksXDR.Incident.assigned_user_mail
      description: Email address of the assigned user.
      type: String
    - contextPath: PaloAltoNetworksXDR.Incident.assigned_user_pretty_name
      description: Full name of the user assigned to the incident.
      type: String
    - contextPath: PaloAltoNetworksXDR.Incident.alert_count
      description: Total number of alerts in the incident.
      type: Number
    - contextPath: PaloAltoNetworksXDR.Incident.low_severity_alert_count
      description: Number of alerts with the severity LOW.
      type: Number
    - contextPath: PaloAltoNetworksXDR.Incident.med_severity_alert_count
      description: Number of alerts with the severity MEDIUM.
      type: Number
    - contextPath: PaloAltoNetworksXDR.Incident.high_severity_alert_count
      description: Number of alerts with the severity HIGH.
      type: Number
    - contextPath: PaloAltoNetworksXDR.Incident.user_count
      description: Number of users involved in the incident.
      type: Number
    - contextPath: PaloAltoNetworksXDR.Incident.host_count
      description: Number of hosts involved in the incident
      type: Number
    - contextPath: PaloAltoNetworksXDR.Incident.notes
      description: Comments entered by the user regarding the incident.
      type: Unknown
    - contextPath: PaloAltoNetworksXDR.Incident.resolve_comment
      description: Comments entered by the user when the incident was resolved.
      type: String
    - contextPath: PaloAltoNetworksXDR.Incident.manual_severity
      description: Incident severity assigned by the user. This does not affect the calculated severity of low, medium, or high.
      type: String
    - contextPath: PaloAltoNetworksXDR.Incident.manual_description
      description: Incident description provided by the user.
      type: String
    - contextPath: PaloAltoNetworksXDR.Incident.xdr_url
      description: A link to the incident view on Cortex XDR.
      type: String
    - contextPath: PaloAltoNetworksXDR.Incident.starred
      description: Incident starred.
      type: Boolean
    - contextPath: PaloAltoNetworksXDR.Incident.wildfire_hits.mitre_techniques_ids_and_names
      description: Incident Mitre techniques IDs and names.
      type: String
    - contextPath: PaloAltoNetworksXDR.Incident.wildfire_hits.mitre_tactics_ids_and_names
      description: Incident Mitre tactics ids and names.
      type: String
    - contextPath: PaloAltoNetworksXDR.Incident.alerts.alert_id
      description: Unique ID for each alert.
      type: String
    - contextPath: PaloAltoNetworksXDR.Incident.alerts.detection_timestamp
      description: Date and time that the alert occurred.
      type: Date
    - contextPath: PaloAltoNetworksXDR.Incident.alerts.source
      description: Source of the alert. The product/vendor this alert came from.
      type: String
    - contextPath: PaloAltoNetworksXDR.Incident.alerts.severity
      description: 'Severity of the alert.Valid values are: "low","medium","high"""'
      type: String
    - contextPath: PaloAltoNetworksXDR.Incident.alerts.name
      description: Calculated name of the alert.
      type: String
    - contextPath: PaloAltoNetworksXDR.Incident.alerts.category
      description: Category of the alert, for example, Spyware Detected via Anti-Spyware profile.
      type: String
    - contextPath: PaloAltoNetworksXDR.Incident.alerts.description
      description: Textual description of the alert.
      type: String
    - contextPath: PaloAltoNetworksXDR.Incident.alerts.host_ip_list
      description: Host IP involved in the alert.
      type: Unknown
    - contextPath: PaloAltoNetworksXDR.Incident.alerts.host_name
      description: Host name involved in the alert.
      type: String
    - contextPath: PaloAltoNetworksXDR.Incident.alerts.user_name
      description: User name involved with the alert.
      type: String
    - contextPath: PaloAltoNetworksXDR.Incident.alerts.event_type
      description: 'Event type. Valid values are: "Process Execution","Network Event","File Event","Registry Event","Injection Event","Load Image Event","Windows Event Log"'
      type: String
    - contextPath: PaloAltoNetworksXDR.Incident.alerts.action
      description: 'The action that triggered the alert. Valid values are: "REPORTED", "BLOCKED", "POST_DETECTED", "SCANNED", "DOWNLOAD", "PROMPT_ALLOW", "PROMPT_BLOCK", "DETECTED", "BLOCKED_1", "BLOCKED_2", "BLOCKED_3", "BLOCKED_5", "BLOCKED_6", "BLOCKED_7", "BLOCKED_8", "BLOCKED_9", "BLOCKED_10", "BLOCKED_11", "BLOCKED_13", "BLOCKED_14", "BLOCKED_15", "BLOCKED_16", "BLOCKED_17", "BLOCKED_24", "BLOCKED_25", "DETECTED_0", "DETECTED_4", "DETECTED_18", "DETECTED_19", "DETECTED_20", "DETECTED_21", "DETECTED_22", "DETECTED_23"'
      type: String
    - contextPath: PaloAltoNetworksXDR.Incident.alerts.action_pretty
      description: 'The action that triggered the alert. Valid values are: "Detected (Reported)" "Prevented (Blocked)" "Detected (Post Detected)" "Detected (Scanned)" "Detected (Download)" "Detected (Prompt Allow)" "Prevented (Prompt Block)" "Detected" "Prevented (Denied The Session)" "Prevented (Dropped The Session)" "Prevented (Dropped The Session And Sent a TCP Reset)" "Prevented (Blocked The URL)" "Prevented (Blocked The IP)" "Prevented (Dropped The Packet)" "Prevented (Dropped All Packets)" "Prevented (Terminated The Session And Sent a TCP Reset To Both Sides Of The Connection)" "Prevented (Terminated The Session And Sent a TCP Reset To The Client)" "Prevented (Terminated The Session And Sent a TCP Reset To The Server)" "Prevented (Continue)" "Prevented (Block-Override)" "Prevented (Override-Lockout)" "Prevented (Override)" "Prevented (Random-Drop)" "Prevented (Silently Dropped The Session With An ICMP Unreachable Message To The Host Or Application)" "Prevented (Block)" "Detected (Allowed The Session)" "Detected (Raised An Alert)" "Detected (Syncookie Sent)" "Detected (Forward)" "Detected (Wildfire Upload Success)" "Detected (Wildfire Upload Failure)" "Detected (Wildfire Upload Skip)" "Detected (Sinkhole)"'
      type: String
    - contextPath: PaloAltoNetworksXDR.Incident.alerts.actor_process_image_name
      description: Image name.
      type: String
    - contextPath: PaloAltoNetworksXDR.Incident.alerts.actor_process_command_line
      description: Command line.
      type: String
    - contextPath: PaloAltoNetworksXDR.Incident.alerts.actor_process_signature_status
      description: 'Signature status. Valid values are: "Signed" "Invalid Signature" "Unsigned" "Revoked" "Signature Fail" "N/A" "Weak Hash".'
      type: String
    - contextPath: PaloAltoNetworksXDR.Incident.alerts.actor_process_signature_vendor
      description: Signature vendor name.
      type: String
    - contextPath: PaloAltoNetworksXDR.Incident.alerts.causality_actor_process_image_name
      description: Image name.
      type: String
    - contextPath: PaloAltoNetworksXDR.Incident.alerts.causality_actor_process_command_line
      description: Command line.
      type: String
    - contextPath: PaloAltoNetworksXDR.Incident.alerts.causality_actor_process_signature_status
      description: 'Signature status. Valid values are: "Signed" "Invalid Signature" "Unsigned" "Revoked" "Signature Fail" "N/A" "Weak Hash"'
      type: String
    - contextPath: PaloAltoNetworksXDR.Incident.alerts.causality_actor_process_signature_vendor
      description: Signature vendor.
      type: String
    - contextPath: PaloAltoNetworksXDR.Incident.alerts.causality_actor_causality_id
      description: Causality ID.
      type: Unknown
    - contextPath: PaloAltoNetworksXDR.Incident.alerts.action_process_image_name
      description: Image name.
      type: String
    - contextPath: PaloAltoNetworksXDR.Incident.alerts.action_process_image_command_line
      description: Command line.
      type: String
    - contextPath: PaloAltoNetworksXDR.Incident.alerts.action_process_image_sha256
      description: Image SHA256.
      type: String
    - contextPath: PaloAltoNetworksXDR.Incident.alerts.action_process_signature_status
      description: 'Signature status. Valid values are: "Signed" "Invalid Signature" "Unsigned" "Revoked" "Signature Fail" "N/A" "Weak Hash"'
      type: String
    - contextPath: PaloAltoNetworksXDR.Incident.alerts.action_process_signature_vendor
      description: Signature vendor name.
      type: String
    - contextPath: PaloAltoNetworksXDR.Incident.alerts.action_file_path
      description: File path.
      type: String
    - contextPath: PaloAltoNetworksXDR.Incident.alerts.action_file_md5
      description: File MD5.
      type: String
    - contextPath: PaloAltoNetworksXDR.Incident.alerts.action_file_sha256
      description: File SHA256.
      type: String
    - contextPath: PaloAltoNetworksXDR.Incident.alerts.action_registry_data
      description: Registry data.
      type: String
    - contextPath: PaloAltoNetworksXDR.Incident.alerts.action_registry_full_key
      description: Registry full key.
      type: String
    - contextPath: PaloAltoNetworksXDR.Incident.alerts.action_local_ip
      description: Local IP.
      type: String
    - contextPath: PaloAltoNetworksXDR.Incident.alerts.action_local_port
      description: Local port.
      type: Number
    - contextPath: PaloAltoNetworksXDR.Incident.alerts.action_remote_ip
      description: Remote IP.
      type: String
    - contextPath: PaloAltoNetworksXDR.Incident.alerts.action_remote_port
      description: Remote port.
      type: Number
    - contextPath: PaloAltoNetworksXDR.Incident.alerts.action_external_hostname
      description: External hostname.
      type: String
    - contextPath: PaloAltoNetworksXDR.Incident.alerts.fw_app_id
      description: Firewall app id.
      type: Unknown
    - contextPath: PaloAltoNetworksXDR.Incident.alerts.is_whitelisted
      description: 'Is the alert on allow list. Valid values are: "Yes" "No"'
      type: String
    - contextPath: PaloAltoNetworksXDR.Incident.alerts.starred
      description: Alert starred.
      type: Boolean
    - contextPath: PaloAltoNetworksXDR.Incident.network_artifacts.type
      description: Network artifact type.
      type: String
    - contextPath: PaloAltoNetworksXDR.Incident.network_artifacts.network_remote_port
      description: The remote port related to the artifact.
      type: number
    - contextPath: PaloAltoNetworksXDR.Incident.network_artifacts.alert_count
      description: Number of alerts related to the artifact.
      type: number
    - contextPath: PaloAltoNetworksXDR.Incident.network_artifacts.network_remote_ip
      description: The remote IP related to the artifact.
      type: String
    - contextPath: PaloAltoNetworksXDR.Incident.network_artifacts.is_manual
      description: Whether the artifact was created by the user (manually).
      type: boolean
    - contextPath: PaloAltoNetworksXDR.Incident.network_artifacts.network_domain
      description: The domain related to the artifact.
      type: String
    - contextPath: PaloAltoNetworksXDR.Incident.network_artifacts.type
      description: 'The artifact type. Valid values are: "META", "GID", "CID", "HASH", "IP", "DOMAIN", "REGISTRY", "HOSTNAME"'
      type: String
    - contextPath: PaloAltoNetworksXDR.Incident.network_artifacts.network_country
      description: The country related to the artifact.
      type: String
    - contextPath: PaloAltoNetworksXDR.Incident.file_artifacts.file_signature_status
      description: 'Digital signature status of the file. Valid values are: "SIGNATURE_UNAVAILABLE" "SIGNATURE_SIGNED" "SIGNATURE_INVALID" "SIGNATURE_UNSIGNED" "SIGNATURE_WEAK_HASH"'
      type: String
    - contextPath: PaloAltoNetworksXDR.Incident.file_artifacts.is_process
      description: Whether the file artifact is related to a process execution.
      type: boolean
    - contextPath: PaloAltoNetworksXDR.Incident.file_artifacts.file_name
      description: Name of the file.
      type: String
    - contextPath: PaloAltoNetworksXDR.Incident.file_artifacts.file_wildfire_verdict
      description: 'The file verdict, calculated by Wildfire. Valid values are: "BENIGN" "MALWARE" "GRAYWARE" "PHISHING" "UNKNOWN".'
      type: String
    - contextPath: PaloAltoNetworksXDR.Incident.file_artifacts.alert_count
      description: Number of alerts related to the artifact.
      type: number
    - contextPath: PaloAltoNetworksXDR.Incident.file_artifacts.is_malicious
      description: Whether the artifact is malicious, as decided by the Wildfire verdict.
      type: boolean
    - contextPath: PaloAltoNetworksXDR.Incident.file_artifacts.is_manual
      description: Whether the artifact was created by the user (manually).
      type: boolean
    - contextPath: PaloAltoNetworksXDR.Incident.file_artifacts.type
      description: 'The artifact type. Valid values are: "META" "GID" "CID" "HASH" "IP" "DOMAIN" "REGISTRY" "HOSTNAME"'
      type: String
    - contextPath: PaloAltoNetworksXDR.Incident.file_artifacts.file_sha256
      description: SHA256 hash of the file.
      type: String
    - contextPath: PaloAltoNetworksXDR.Incident.file_artifacts.file_signature_vendor_name
      description: File signature vendor name.
      type: String
    - contextPath: Account.Username
      description: The username in the relevant system.
      type: String
    - contextPath: Endpoint.Hostname
      description: The hostname that is mapped to this endpoint.
      type: String
    - contextPath: File.Path
      description: The path where the file is located.
      type: String
    - contextPath: File.MD5
      description: The MD5 hash of the file.
      type: String
    - contextPath: File.SHA256
      description: The SHA256 hash of the file.
      type: String
    - contextPath: File.Name
      description: The full file name (including file extension).
      type: String
    - contextPath: Process.Name
      description: The name of the process.
      type: String
    - contextPath: Process.MD5
      description: The MD5 hash of the process.
      type: String
    - contextPath: Process.SHA256
      description: The SHA256 hash of the process.
      type: String
    - contextPath: Process.PID
      description: The PID of the process.
      type: String
    - contextPath: Process.Path
      description: The file system path to the binary file.
      type: String
    - contextPath: Process.Start Time
      description: The timestamp of the process start time.
      type: String
    - contextPath: Process.CommandLine
      description: The full command line (including arguments).
      type: String
    - contextPath: IP.Address
      description: IP address.
      type: String
    - contextPath: IP.Geo.Country
      description: The country in which the IP address is located.
      type: String
    - contextPath: Domain.Name
      description: 'The domain name, for example: "google.com".'
      type: String
  - arguments:
    - description: XDR incident ID. You can get the incident ID from the output of the 'xdr-get-incidents' command or the 'xdr-get-incident-extra-details' command.
      name: incident_id
      required: true
    - auto: PREDEFINED
      description: Severity to assign to the incident (LOW, MEDIUM, or HIGH).
      name: manual_severity
      predefined:
      - HIGH
      - MEDIUM
      - LOW
    - description: Email address of the user to assign to the incident.
      name: assigned_user_mail
    - description: Full name of the user assigned to the incident.
      name: assigned_user_pretty_name
    - auto: PREDEFINED
      description: 'Status of the incident. Valid values are: NEW, UNDER_INVESTIGATION, RESOLVED_KNOWN_ISSUE, RESOLVED_DUPLICATE, RESOLVED_FALSE_POSITIVE, RESOLVED_TRUE_POSITIVE, RESOLVED_SECURITY_TESTING, RESOLVED_OTHER.'
      name: status
      predefined:
      - NEW
      - UNDER_INVESTIGATION
      - RESOLVED_KNOWN_ISSUE
      - RESOLVED_DUPLICATE
      - RESOLVED_FALSE_POSITIVE
      - RESOLVED_TRUE_POSITIVE
      - RESOLVED_SECURITY_TESTING
      - RESOLVED_OTHER
    - description: Comment explaining why the incident was resolved. This should be set when the incident is resolved.
      name: resolve_comment
    - auto: PREDEFINED
      description: If true, will remove all assigned users from the incident.
      name: unassign_user
      predefined:
      - 'true'
    description: Updates one or more fields of a specified incident. Missing fields will be ignored. To remove the assignment for an incident, pass a null value in the assignee email argument.
    name: xdr-update-incident
  - arguments:
    - description: String value that defines the product.
      name: product
      required: true
    - description: String value that defines the vendor.
      name: vendor
      required: true
    - description: String value for the source IP address.
      name: local_ip
    - description: Integer value for the source port.
      name: local_port
      required: true
    - description: |-
        String value of the destination IP
        address.
      name: remote_ip
      required: true
    - description: |-
        Integer value for the destination
        port.
      name: remote_port
      required: true
    - description: Integer value representing the time the alert occurred in milliseconds, or a string value in date format 2019-10-23T10:00:00. If not set, the event time will be defined as now.
      name: event_timestamp
    - auto: PREDEFINED
      defaultValue: Medium
      description: |-
        String value of alert severity. Valid values are:
        Informational, Low, Medium or High
      name: severity
      predefined:
      - Informational
      - Low
      - Medium
      - High
    - description: String defining the alert name.
      name: alert_name
      required: true
    - description: String defining the alert description.
      name: alert_description
    description: |-
      Uploads an alert from external alert sources in Cortex XDR format. Cortex XDR displays alerts that are parsed
      successfully in related incidents and views. You can send 600 alerts per minute. Each request can contain a
      maximum of 60 alerts.
    name: xdr-insert-parsed-alert
  - arguments:
    - description: List of alerts in CEF format.
      isArray: true
      name: cef_alerts
      required: true
    description: Upload alerts in CEF format from external alert sources. After you map CEF alert fields to Cortex XDR fields, Cortex XDR displays the alerts in related incidents and views. You can send 600 requests per minute. Each request can contain a maximum of 60 alerts.
    name: xdr-insert-cef-alerts
  - arguments:
    - description: Allows linking the response action to the incident that triggered it.
      name: incident_id
    - description: The endpoint ID (string) to isolate. You can retrieve the string from the xdr-get-endpoints command.
      name: endpoint_id
      required: true
    - auto: PREDEFINED
      defaultValue: 'false'
      description: Whether to suppress an error when trying to isolate a disconnected endpoint. When sets to false, an error will be returned.
      name: suppress_disconnected_endpoint_error
      predefined:
      - 'true'
      - 'false'
    - description: Interval in seconds between each poll.
      name: interval_in_seconds
    - description: Polling timeout in seconds.
      name: timeout_in_seconds
    - description: For polling use
      isArray: true
      name: action_id
      deprecated: true
    description: Isolates the specified endpoint.
    execution: true
    name: xdr-endpoint-isolate
    outputs:
    - contextPath: PaloAltoNetworksXDR.Isolation.endpoint_id
      description: The endpoint ID.
      type: String
    polling: true
  - arguments:
    - description: Allows linking the response action to the incident that triggered it.
      name: incident_id
    - description: The endpoint ID (string) to isolate. You can retrieve the string from the xdr-get-endpoints command.
      name: endpoint_id
      required: true
    - auto: PREDEFINED
      defaultValue: 'false'
      description: Whether to suppress an error when trying to isolate a disconnected endpoint. When sets to false, an error will be returned.
      name: suppress_disconnected_endpoint_error
      predefined:
      - 'true'
      - 'false'
    deprecated: true
    description: Deprecated. Use `xdr-endpoint-isolate` instead.
    execution: true
    name: xdr-isolate-endpoint
    outputs:
    - contextPath: PaloAltoNetworksXDR.Isolation.endpoint_id
      description: The endpoint ID.
      type: String
  - arguments:
    - description: Allows linking the response action to the incident that triggered it.
      name: incident_id
    - description: The endpoint ID (string) for which to reverse the isolation. You can retrieve it from the xdr-get-endpoints command.
      name: endpoint_id
      required: true
    - description: |-
        Whether to suppress an error when trying to unisolate a disconnected endpoint. When sets to false, an error will be returned.
      name: suppress_disconnected_endpoint_error
      auto: PREDEFINED
      defaultValue: 'false'
      predefined:
      - 'true'
      - 'false'
    - description: |-
        Interval in seconds between each poll.
      name: interval_in_seconds
    - description: Polling timeout in seconds.
      name: timeout_in_seconds
    - description: |-
        For polling use
      isArray: true
      name: action_id
      deprecated: true
    description: Reverses the isolation of an endpoint.
    execution: true
    name: xdr-endpoint-unisolate
    outputs:
    - contextPath: PaloAltoNetworksXDR.UnIsolation.endpoint_id
      description: Isolates the specified endpoint.
      type: String
    polling: true
  - deprecated: true
    description: Deprecated. Use `xdr-endpoint-unisolate` instead.
    execution: true
    name: xdr-unisolate-endpoint
    outputs:
    - contextPath: PaloAltoNetworksXDR.UnIsolation.endpoint_id
      description: Isolates the specified endpoint.
      type: String
    arguments:
    - description: Allows linking the response action to the incident that triggered it.
      name: incident_id
    - description: The endpoint ID (string) for which to reverse the isolation. You can retrieve it from the xdr-get-endpoints command.
      name: endpoint_id
      required: true
    - auto: PREDEFINED
      defaultValue: 'false'
      description: Whether to suppress an error when trying to unisolate a disconnected endpoint. When sets to false, an error will be returned.
      name: suppress_disconnected_endpoint_error
      predefined:
      - 'true'
      - 'false'
  - arguments:
    - description: The status of the endpoint to filter.
      name: status
      auto: PREDEFINED
      predefined:
      - connected
      - disconnected
      - lost
      - uninstalled
    - description: A comma-separated list of endpoint IDs.
      isArray: true
      name: endpoint_id_list
    - description: |-
        A comma-separated list of distribution package names or installation package names.
        Example: dist_name1,dist_name2
      isArray: true
      name: dist_name
    - description: |-
        A comma-separated list of IP addresses.
        Example: 8.8.8.8,1.1.1.1
      isArray: true
      name: ip_list
    - description: |-
        The group name to which the agent belongs.
        Example: group_name1,group_name2
      isArray: true
      name: group_name
    - description: 'The endpoint platform. Valid values are\: "windows", "linux", "macos", or "android". '
      isArray: true
      name: platform
      auto: PREDEFINED
      predefined:
      - windows
      - linux
      - macos
      - android
    - description: |-
        A comma-separated list of alias names.
        Examples: alias_name1,alias_name2
      isArray: true
      name: alias_name
    - auto: PREDEFINED
      description: Specifies whether the endpoint was isolated or unisolated.
      name: isolate
      predefined:
      - isolated
      - unisolated
    - description: |-
        Hostname
        Example: hostname1,hostname2
      isArray: true
      name: hostname
    - description: |-
        All the agents that were first seen after {first_seen_gte}.
        Supported values:
        1579039377301 (time in milliseconds)
        "3 days" (relative date)
        "2019-10-21T23:45:00" (date)
      name: first_seen_gte
    - description: |-
        All the agents that were first seen before {first_seen_lte}.
        Supported values:
        1579039377301 (time in milliseconds)
        "3 days" (relative date)
        "2019-10-21T23:45:00" (date)
      name: first_seen_lte
    - description: |-
        All the agents that were last seen before {last_seen_gte}.
        Supported values:
        1579039377301 (time in milliseconds)
        "3 days" (relative date)
        "2019-10-21T23:45:00" (date)
      name: last_seen_gte
    - description: |-
        All the agents that were last seen before {last_seen_lte}.
        Supported values:
        1579039377301 (time in milliseconds)
        "3 days" (relative date)
        "2019-10-21T23:45:00" (date)
      name: last_seen_lte
    - defaultValue: '0'
      description: Page number (for pagination). The default is 0 (the first page).
      name: page
    - defaultValue: '30'
      description: Maximum number of endpoints to return per page. The default and maximum is 30.
      name: limit
    - auto: PREDEFINED
      description: Specifies whether to sort endpoints by the first time or last time they were seen. Can be "first_seen" or "last_seen".
      name: sort_by
      predefined:
      - first_seen
      - last_seen
    - auto: PREDEFINED
      defaultValue: asc
      description: The order by which to sort results. Can be "asc" (ascending) or "desc" ( descending). Default set to asc.
      name: sort_order
      predefined:
      - asc
      - desc
    - name: username
      description: The usernames to query for, accepts a single user, or comma-separated list of usernames.
      isArray: true
    description: Gets a list of endpoints, according to the passed filters. If there are no filters, all endpoints are returned. Filtering by multiple fields will be concatenated using AND condition (OR is not supported). Maximum result set size is 100. Offset is the zero-based number of endpoint from the start of the result set (start by counting from 0).
    name: xdr-get-endpoints
    outputs:
    - contextPath: PaloAltoNetworksXDR.Endpoint.endpoint_id
      description: The endpoint ID.
      type: String
    - contextPath: PaloAltoNetworksXDR.Endpoint.endpoint_name
      description: The endpoint name.
      type: String
    - contextPath: PaloAltoNetworksXDR.Endpoint.endpoint_type
      description: The endpoint type.
      type: String
    - contextPath: PaloAltoNetworksXDR.Endpoint.endpoint_status
      description: The status of the endpoint.
      type: String
    - contextPath: PaloAltoNetworksXDR.Endpoint.os_type
      description: The endpoint OS type.
      type: String
    - contextPath: PaloAltoNetworksXDR.Endpoint.ip
      description: A list of IP addresses.
      type: Unknown
    - contextPath: PaloAltoNetworksXDR.Endpoint.users
      description: A list of users.
      type: Unknown
    - contextPath: PaloAltoNetworksXDR.Endpoint.domain
      description: The endpoint domain.
      type: String
    - contextPath: PaloAltoNetworksXDR.Endpoint.alias
      description: The endpoint's aliases.
      type: String
    - contextPath: PaloAltoNetworksXDR.Endpoint.first_seen
      description: First seen date/time in Epoch (milliseconds).
      type: Unknown
    - contextPath: PaloAltoNetworksXDR.Endpoint.last_seen
      description: Last seen date/time in Epoch (milliseconds).
      type: Date
    - contextPath: PaloAltoNetworksXDR.Endpoint.content_version
      description: Content version.
      type: String
    - contextPath: PaloAltoNetworksXDR.Endpoint.installation_package
      description: Installation package.
      type: String
    - contextPath: PaloAltoNetworksXDR.Endpoint.active_directory
      description: Active directory.
      type: String
    - contextPath: PaloAltoNetworksXDR.Endpoint.install_date
      description: Install date in Epoch (milliseconds).
      type: Date
    - contextPath: PaloAltoNetworksXDR.Endpoint.endpoint_version
      description: Endpoint version.
      type: String
    - contextPath: PaloAltoNetworksXDR.Endpoint.is_isolated
      description: Whether the endpoint is isolated.
      type: String
    - contextPath: PaloAltoNetworksXDR.Endpoint.group_name
      description: The name of the group to which the endpoint belongs.
      type: String
    - contextPath: PaloAltoNetworksXDR.Endpoint.count
      description: Number of endpoints returned.
      type: String
    - contextPath: Endpoint.Hostname
      description: The hostname that is mapped to this endpoint.
      type: String
    - contextPath: Endpoint.ID
      description: The unique ID within the tool retrieving the endpoint.
      type: String
    - contextPath: Endpoint.IPAddress
      description: The IP address of the endpoint.
      type: String
    - contextPath: Endpoint.Domain
      description: The domain of the endpoint.
      type: String
    - contextPath: Endpoint.OS
      description: The endpoint's operation system.
      type: String
    - contextPath: Account.Username
      description: The username in the relevant system.
      type: String
    - contextPath: Account.Domain
      description: The domain of the account.
      type: String
    - contextPath: Endpoint.Status
      description: The endpoint's status.
      type: String
    - contextPath: Endpoint.IsIsolated
      description: The endpoint's isolation status.
      type: String
    - contextPath: Endpoint.MACAddress
      description: The endpoint's MAC address.
      type: String
    - contextPath: Endpoint.Vendor
      description: The integration name of the endpoint vendor.
      type: String
  - description: Gets a list of all the agent versions to use for creating a distribution list.
    name: xdr-get-distribution-versions
    outputs:
    - contextPath: PaloAltoNetworksXDR.DistributionVersions.windows
      description: A list of Windows agent versions.
      type: Unknown
    - contextPath: PaloAltoNetworksXDR.DistributionVersions.linux
      description: A list of Linux agent versions.
      type: Unknown
    - contextPath: PaloAltoNetworksXDR.DistributionVersions.macos
      description: A list of Mac agent versions.
      type: Unknown
    arguments: []
  - arguments:
    - description: A string representing the name of the installation package.
      name: name
      required: true
    - auto: PREDEFINED
      description: "String, valid values are:\n• windows \n• linux\n• macos \n• android"
      name: platform
      predefined:
      - windows
      - linux
      - macos
      - android
      required: true
    - auto: PREDEFINED
      description: |-
        A string representing the type of package to create.
        standalone - An installation for a new agent
        upgrade - An upgrade of an agent from ESM
      name: package_type
      predefined:
      - standalone
      - upgrade
      required: true
    - description: agent_version returned from xdr-get-distribution-versions. Not required for Android platform.
      name: agent_version
      required: true
    - description: Information about the package.
      name: description
    description: Creates an installation package. This is an asynchronous call that returns the distribution ID. This does not mean that the creation succeeded. To confirm that the package has been created, check the status of the distribution by running the Get Distribution Status API.
    name: xdr-create-distribution
    outputs:
    - contextPath: PaloAltoNetworksXDR.Distribution.id
      description: The installation package ID.
      type: String
    - contextPath: PaloAltoNetworksXDR.Distribution.name
      description: The name of the installation package.
      type: String
    - contextPath: PaloAltoNetworksXDR.Distribution.platform
      description: The installation OS.
      type: String
    - contextPath: PaloAltoNetworksXDR.Distribution.agent_version
      description: Agent version.
      type: String
    - contextPath: PaloAltoNetworksXDR.Distribution.description
      description: Information about the package.
      type: String
  - arguments:
    - description: |-
        The ID of the installation package.
        Copy the distribution_id from the "id" field on Endpoints > Agent Installation page.
      name: distribution_id
      required: true
    - auto: PREDEFINED
      description: |-
        The installation package type. Valid
        values are:
        • upgrade
        • sh - For Linux
        • rpm - For Linux
        • deb - For Linux
        • pkg - For Mac
        • x86 - For Windows
        • x64 - For Windows
      name: package_type
      predefined:
      - upgrade
      - sh
      - rpm
      - deb
      - pkg
      - x86
      - x64
      required: true
    description: Gets the distribution URL for downloading the installation package.
    name: xdr-get-distribution-url
    outputs:
    - contextPath: PaloAltoNetworksXDR.Distribution.id
      description: Distribution ID.
      type: String
    - contextPath: PaloAltoNetworksXDR.Distribution.url
      description: URL for downloading the installation package.
      type: String
  - arguments:
    - description: A comma-separated list of distribution IDs to get the status for.
      isArray: true
      name: distribution_ids
      required: true
    description: Gets the status of the installation package.
    name: xdr-get-create-distribution-status
    outputs:
    - contextPath: PaloAltoNetworksXDR.Distribution.id
      description: Distribution ID.
      type: String
    - contextPath: PaloAltoNetworksXDR.Distribution.status
      description: The status of installation package.
      type: String
  - arguments:
    - description: User’s email address.
      name: email
    - description: The audit log type.
      name: type
      auto: PREDEFINED
      predefined:
      - LIVE_TERMINAL
      - RULES
      - AUTH
      - RESPONSE
      - INCIDENT_MANAGEMENT
      - ENDPOINT_MANAGEMENT
      - ALERT_WHITELIST
      - PUBLIC_API
      - DISTRIBUTIONS
      - STARRED_INCIDENTS
      - POLICY_PROFILES
      - DEVICE_CONTROL_PROFILE
      - HOST_FIREWALL_PROFILE
      - POLICY_RULES
      - PROTECTION_POLICY
      - DEVICE_CONTROL_TEMP_EXCEPTIONS
      - DEVICE_CONTROL_GLOBAL_EXCEPTIONS
      - GLOBAL_EXCEPTIONS
      - MSSP
      - REPORTING
      - DASHBOARD
      - BROKER_VM
    - description: The audit log subtype.
      name: sub_type
    - auto: PREDEFINED
      description: Result type
      name: result
      predefined:
      - SUCCESS
      - FAIL
      - PARTIAL
    - description: |-
        Return logs for which the timestamp is after 'log_time_after'.
        Supported values:
        1579039377301 (time in milliseconds)
        "3 days" (relative date)
        "2019-10-21T23:45:00" (date)
      name: timestamp_gte
    - description: |-
        Return logs for which the timestamp is before the 'log_time_after'.
        Supported values:
        1579039377301 (time in milliseconds)
        "3 days" (relative date)
        "2019-10-21T23:45:00" (date)
      name: timestamp_lte
    - defaultValue: '0'
      description: Page number (for pagination). The default is 0 (the first page).
      name: page
    - defaultValue: '30'
      description: Maximum number of audit logs to return per page. The default and maximum is 30.
      name: limit
    - auto: PREDEFINED
      description: Specifies the field by which to sort the results. By default the sort is defined as creation-time and DESC. Can be "type", "sub_type", "result", or "timestamp".
      name: sort_by
      predefined:
      - type
      - sub_type
      - result
      - timestamp
    - auto: PREDEFINED
      defaultValue: desc
      description: The sort order. Can be "asc" (ascending) or "desc" (descending). Default set to "desc".
      name: sort_order
      predefined:
      - asc
      - desc
    description: Gets management logs. You can filter by multiple fields, which will be concatenated using the AND condition (OR is not supported). Maximum result set size is 100. Offset is the zero-based number of management logs from the start of the result set (start by counting from 0).
    name: xdr-get-audit-management-logs
    outputs:
    - contextPath: PaloAltoNetworksXDR.AuditManagementLogs.AUDIT_ID
      description: Audit log ID.
      type: Number
    - contextPath: PaloAltoNetworksXDR.AuditManagementLogs.AUDIT_OWNER_NAME
      description: Audit owner name.
      type: String
    - contextPath: PaloAltoNetworksXDR.AuditManagementLogs.AUDIT_OWNER_EMAIL
      description: Audit owner email address.
      type: String
    - contextPath: PaloAltoNetworksXDR.AuditManagementLogs.AUDIT_ASSET_JSON
      description: Asset JSON.
      type: String
    - contextPath: PaloAltoNetworksXDR.AuditManagementLogs.AUDIT_ASSET_NAMES
      description: Audit asset names.
      type: String
    - contextPath: PaloAltoNetworksXDR.AuditManagementLogs.AUDIT_HOSTNAME
      description: Host name.
      type: String
    - contextPath: PaloAltoNetworksXDR.AuditManagementLogs.AUDIT_RESULT
      description: Audit result.
      type: String
    - contextPath: PaloAltoNetworksXDR.AuditManagementLogs.AUDIT_REASON
      description: Audit reason.
      type: String
    - contextPath: PaloAltoNetworksXDR.AuditManagementLogs.AUDIT_DESCRIPTION
      description: Description of the audit.
      type: String
    - contextPath: PaloAltoNetworksXDR.AuditManagementLogs.AUDIT_ENTITY
      description: Audit entity (e.g., AUTH, DISTRIBUTIONS).
      type: String
    - contextPath: PaloAltoNetworksXDR.AuditManagementLogs.AUDIT_ENTITY_SUBTYPE
      description: Entity subtype (e.g., Login, Create).
      type: String
    - contextPath: PaloAltoNetworksXDR.AuditManagementLogs.AUDIT_CASE_ID
      description: Audit case ID.
      type: Number
    - contextPath: PaloAltoNetworksXDR.AuditManagementLogs.AUDIT_INSERT_TIME
      description: Log's insert time.
      type: Date
  - arguments:
    - description: A comma-separated list of endpoint IDs.
      isArray: true
      name: endpoint_ids
    - description: A comma-separated list of endpoint names.
      isArray: true
      name: endpoint_names
    - description: The report type. Can be "Installation", "Policy", "Action", "Agent Service", "Agent Modules", or "Agent Status".
      isArray: true
      name: type
      auto: PREDEFINED
      predefined:
      - Installation
      - Policy
      - Action
      - Agent Service
      - Agent Modules
      - Agent Status
    - auto: PREDEFINED
      description: The report subtype.
      isArray: true
      name: sub_type
      predefined:
      - Install
      - Uninstall
      - Upgrade
      - Local Configuration
      - Content Update
      - Policy Update
      - Process Exception
      - Hash Exception
      - Scan
      - File Retrieval
      - File Scan
      - Terminate Process
      - Isolate
      - Cancel Isolation
      - Payload Execution
      - Quarantine
      - Restore
      - Stop
      - Start
      - Module Initialization
      - Local Analysis Model
      - Local Analysis Feature Extraction
      - Fully Protected
      - OS Incompatible
      - Software Incompatible
      - Kernel Driver Initialization
      - Kernel Extension Initialization
      - Proxy Communication
      - Quota Exceeded
      - Minimal Content
      - Reboot Required
      - Missing Disc Access
    - auto: PREDEFINED
      description: The result type. Can be "Success" or "Fail". If not passed, returns all event reports.
      isArray: true
      name: result
      predefined:
      - Success
      - Fail
    - description: |-
        Return logs that their timestamp is greater than 'log_time_after'.
        Supported values:
        1579039377301 (time in milliseconds)
        "3 days" (relative date)
        "2019-10-21T23:45:00" (date)
      name: timestamp_gte
    - description: |-
        Return logs for which the timestamp is before the 'timestamp_lte'.

        Supported values:
        1579039377301 (time in milliseconds)
        "3 days" (relative date)
        "2019-10-21T23:45:00" (date)
      name: timestamp_lte
    - defaultValue: '0'
      description: Page number (for pagination). The default is 0 (the first page).
      name: page
    - defaultValue: '30'
      description: The maximum number of reports to return. Default and maximum is 30.
      name: limit
    - auto: PREDEFINED
      description: The field by which to sort results. Can be "type", "category", "trapsversion", "timestamp", or "domain").
      name: sort_by
      predefined:
      - type
      - category
      - trapsversion
      - timestamp
      - domain
    - auto: PREDEFINED
      defaultValue: asc
      description: The sort order. Can be "asc" (ascending) or "desc" (descending). Default is "asc".
      name: sort_order
      predefined:
      - asc
      - desc
    description: Gets agent event reports. You can filter by multiple fields, which will be concatenated using the AND condition (OR is not supported). Maximum result set size is 100. Offset is the zero-based number of reports from the start of the result set (start by counting from 0).
    name: xdr-get-audit-agent-reports
    outputs:
    - contextPath: PaloAltoNetworksXDR.AuditAgentReports.ENDPOINTID
      description: Endpoint ID.
      type: String
    - contextPath: PaloAltoNetworksXDR.AuditAgentReports.ENDPOINTNAME
      description: Endpoint name.
      type: String
    - contextPath: PaloAltoNetworksXDR.AuditAgentReports.DOMAIN
      description: Agent domain.
      type: String
    - contextPath: PaloAltoNetworksXDR.AuditAgentReports.TRAPSVERSION
      description: Traps version.
      type: String
    - contextPath: PaloAltoNetworksXDR.AuditAgentReports.RECEIVEDTIME
      description: Received time in Epoch time.
      type: Date
    - contextPath: PaloAltoNetworksXDR.AuditAgentReports.TIMESTAMP
      description: Timestamp in Epoch time.
      type: Date
    - contextPath: PaloAltoNetworksXDR.AuditAgentReports.CATEGORY
      description: Report category (e.g., Audit).
      type: String
    - contextPath: PaloAltoNetworksXDR.AuditAgentReports.TYPE
      description: Report type (e.g., Action, Policy).
      type: String
    - contextPath: PaloAltoNetworksXDR.AuditAgentReports.SUBTYPE
      description: Report subtype (e.g., Fully Protected,Policy Update,Cancel Isolation).
      type: String
    - contextPath: PaloAltoNetworksXDR.AuditAgentReports.RESULT
      description: Report result.
      type: String
    - contextPath: PaloAltoNetworksXDR.AuditAgentReports.REASON
      description: Report reason.
      type: String
    - contextPath: PaloAltoNetworksXDR.AuditAgentReports.DESCRIPTION
      description: Agent report description.
      type: String
    - contextPath: Endpoint.ID
      description: The unique ID within the tool retrieving the endpoint.
      type: String
    - contextPath: Endpoint.Hostname
      description: The hostname that is mapped to this endpoint.
      type: String
    - contextPath: Endpoint.Domain
      description: The domain of the endpoint.
      type: String
  - arguments:
    - description: Links the response action to the triggered incident.
      name: incident_id
    - description: String that represents a list of hashed files you want to block list. Must be a valid SHA256 hash.
      isArray: true
      name: hash_list
      required: true
    - description: String that represents additional information regarding the action.
      name: comment
    - description: Choose either regular response or detailed response. Default value = false, regular response.
      name: detailed_response
      auto: PREDEFINED
      defaultValue: 'false'
      predefined:
      - 'true'
      - 'false'
    description: Block lists requested files which have not already been block listed or added to allow lists.
    name: xdr-blocklist-files
    outputs:
    - contextPath: PaloAltoNetworksXDR.blocklist.added_hashes
      description: Number of file hashes added to block list.
      type: Number
    - contextPath: PaloAltoNetworksXDR.blocklist.excluded_hashes
      description: Number of file hashes excluded from block list.
      type: Number
  - arguments:
    - description: Allows linking the response action to the incident that triggered it.
      name: incident_id
    - description: String that represents a list of hashed files you want to add to the block list. Must be a valid SHA256 hash.
      isArray: true
      name: hash_list
      required: true
    - description: String that represents additional information regarding the action.
      name: comment
    deprecated: true
    description: Deprecated, use `xdr-blocklist-files` instead.
    name: xdr-blacklist-files
  - arguments:
    - description: Links the response action to the triggered incident.
      name: incident_id
    - description: String that represents a list of hashed files you want to add to allow lists. Must be a valid SHA256 hash.
      isArray: true
      name: hash_list
      required: true
    - description: String that represents additional information regarding the action.
      name: comment
    - auto: PREDEFINED
      defaultValue: 'false'
      description: Choose either regular response or detailed response. Default value = false, regular response.
      name: detailed_response
      predefined:
      - 'true'
      - 'false'
    description: Adds requested files to allow list if they are not already on block list or allow list.
    name: xdr-allowlist-files
    outputs:
    - contextPath: PaloAltoNetworksXDR.allowlist.added_hashes
      description: Number of added file hashes to allowlist.
      type: Number
    - contextPath: PaloAltoNetworksXDR.allowlist.excluded_hashes
      description: Number of excluded file hashes from allowlist.
      type: Number
  - arguments:
    - description: Allows linking the response action to the incident that triggered it.
      name: incident_id
    - description: String that represents a list of hashed files you want to add to the allow list. Must be a valid SHA256 hash.
      isArray: true
      name: hash_list
      required: true
    - description: String that represents additional information regarding the action.
      name: comment
    deprecated: true
    description: Deprecated, use `xdr-allowlist-files` instead.
    name: xdr-whitelist-files
  - arguments:
    - description: Allows linking the response action to the incident that triggered it.
      name: incident_id
    - description: List of endpoint IDs.
      isArray: true
      name: endpoint_id_list
      required: true
    - description: String that represents the path of the file you want to quarantine.
      name: file_path
      required: true
    - description: String that represents the file’s hash. Must be a valid SHA256 hash.
      name: file_hash
      required: true
    - description: Interval in seconds between each poll.
      name: interval_in_seconds
    - description: Polling timeout in seconds.
      name: timeout_in_seconds
    - description: For polling use
      isArray: true
      name: action_id
      deprecated: true
    description: Quarantines a file on selected endpoints. You can select up to 1000 endpoints.
    name: xdr-file-quarantine
    polling: true
  - deprecated: true
    description: Deprecated. Use `xdr-file-quarantine` instead.
    name: xdr-quarantine-files
    arguments:
    - description: Allows linking the response action to the incident that triggered it.
      name: incident_id
    - description: List of endpoint IDs.
      isArray: true
      name: endpoint_id_list
      required: true
    - description: String that represents the path of the file you want to quarantine.
      name: file_path
      required: true
    - description: String that represents the file’s hash. Must be a valid SHA256 hash.
      name: file_hash
      required: true
  - arguments:
    - description: String the represents the endpoint ID.
      name: endpoint_id
      required: true
    - description: String that represents the file hash. Must be a valid SHA256 hash.
      name: file_hash
      required: true
    - description: String that represents the file path.
      name: file_path
      required: true
    description: Retrieves the quarantine status for a selected file.
    name: xdr-get-quarantine-status
  - arguments:
    - description: Allows linking the response action to the incident that triggered it.
      name: incident_id
    - description: String that represents the file in hash. Must be a valid SHA256 hash.
      name: file_hash
      required: true
    - description: String that represents the endpoint ID. If you do not enter a specific endpoint ID, the request will run restore on all endpoints which relate to the quarantined file you defined.
      name: endpoint_id
    - description: Interval in seconds between each poll.
      name: interval_in_seconds
    - description: Polling timeout in seconds.
      name: timeout_in_seconds
    - description: For polling use
      isArray: true
      name: action_id
      deprecated: true
    description: Restores a quarantined file on requested endpoints.
    name: xdr-file-restore
    polling: true
  - arguments:
    - description: Allows to link the response action to the incident that triggered it.
      name: incident_id
    - description: String that represents the file in hash. Must be a valid SHA256 hash.
      name: file_hash
      required: true
    - description: String that represents the endpoint ID. If you do not enter a specific endpoint ID, the request will run restore on all endpoints which relate to the quarantined file you defined.
      name: endpoint_id
    deprecated: true
    description: Deprecated. Use `xdr-file-restore` instead.
    name: xdr-restore-file
  - arguments:
    - description: Allows linking the response action to the incident that triggered it.
      name: incident_id
    - description: List of endpoint IDs.
      isArray: true
      name: endpoint_id_list
    - description: Name of the distribution list.
      isArray: true
      name: dist_name
    - description: GTE first seen timestamp in milliseconds.
      name: gte_first_seen
    - description: GET last seen timestamp in milliseconds.
      name: gte_last_seen
    - description: LTE first seen timestamp in milliseconds.
      name: lte_first_seen
    - description: LTE last seen timestamp in milliseconds.
      name: lte_last_seen
    - description: List of IP addresses.
      isArray: true
      name: ip_list
    - description: Name of the endpoint group.
      isArray: true
      name: group_name
    - auto: PREDEFINED
      description: Type of operating system.
      isArray: true
      name: platform
      predefined:
      - windows
      - linux
      - macos
      - android
    - description: Endpoint alias name.
      isArray: true
      name: alias
    - auto: PREDEFINED
      description: Whether an endpoint has been isolated. Can be "isolated" or "unisolated".
      name: isolate
      predefined:
      - isolated
      - unisolated
    - description: Name of the host.
      isArray: true
      name: hostname
    - auto: PREDEFINED
      defaultValue: 'false'
      description: Whether to scan all of the endpoints. Scanning all of the endpoints may cause performance issues and latency.
      name: all
      predefined:
      - 'true'
      - 'false'
    - description: For polling use.
      isArray: true
      name: action_id
      deprecated: true
    - description: Interval in seconds between each poll.
      name: interval_in_seconds
    - description: Polling timeout in seconds.
      name: timeout_in_seconds
    description: 'Runs a scan on a selected endpoint. To scan all endpoints, run this command with argument all=true. Note: scanning all the endpoints may cause performance issues and latency.'
    execution: true
    name: xdr-endpoint-scan-execute
    outputs:
    - contextPath: PaloAltoNetworksXDR.endpointScan.actionId
      description: The action ID of the scan request.
      type: Number
    - contextPath: PaloAltoNetworksXDR.endpointScan.aborted
      description: Was the scan aborted?
      type: Boolean
    polling: true
  - arguments:
    - description: Allows linking the response action to the incident that triggered it.
      name: incident_id
    - description: List of endpoint IDs.
      isArray: true
      name: endpoint_id_list
    - description: Name of the distribution list.
      isArray: true
      name: dist_name
    - description: GTE first seen timestamp in milliseconds.
      name: gte_first_seen
    - description: GTE last seen timestamp in milliseconds.
      name: gte_last_seen
    - description: LTE first seen timestamp in milliseconds.
      name: lte_first_seen
    - description: LTE last seen timestamp in milliseconds.
      name: lte_last_seen
    - description: List of IP addresses.
      isArray: true
      name: ip_list
    - description: Name of the endpoint group.
      isArray: true
      name: group_name
    - auto: PREDEFINED
      description: Type of operating system.
      isArray: true
      name: platform
      predefined:
      - windows
      - linux
      - macos
      - android
    - description: Endpoint alias name.
      isArray: true
      name: alias
    - auto: PREDEFINED
      description: Whether an endpoint has been isolated. Can be "isolated" or "unisolated".
      name: isolate
      predefined:
      - isolated
      - unisolated
    - description: Name of the host.
      isArray: true
      name: hostname
    - auto: PREDEFINED
      defaultValue: 'false'
      description: 'Whether to scan all of the endpoints. Note: scanning all of the endpoints may cause performance issues and latency.'
      name: all
      predefined:
      - 'true'
      - 'false'
    deprecated: true
    description: Deprecated. Use `xdr-endpoint-scan-execute` instead.
    execution: true
    name: xdr-endpoint-scan
    outputs:
    - contextPath: PaloAltoNetworksXDR.endpointScan.actionId
      description: The action ID of the scan request.
      type: Number
    - contextPath: PaloAltoNetworksXDR.endpointScan.aborted
      description: Was the scan aborted?
      type: Boolean
  - arguments:
    - description: Allows linking the response action to the incident that triggered it.
      name: incident_id
    - description: List of endpoint IDs.
      isArray: true
      name: endpoint_id_list
    - description: Name of the distribution list.
      isArray: true
      name: dist_name
    - description: GTE first seen timestamp in milliseconds.
      name: gte_first_seen
    - description: GTE last seen timestamp in milliseconds.
      name: gte_last_seen
    - description: LTE first seen timestamp in milliseconds.
      name: lte_first_seen
    - description: LTE last seen timestamp in milliseconds.
      name: lte_last_seen
    - description: List of IP addresses.
      isArray: true
      name: ip_list
    - description: Name of the endpoint group.
      isArray: true
      name: group_name
    - description: Type of operating system.
      isArray: true
      name: platform
      auto: PREDEFINED
      predefined:
      - windows
      - linux
      - macos
      - android
    - description: Endpoint alias name.
      isArray: true
      name: alias
    - description: Whether an endpoint has been isolated. Can be "isolated" or "unisolated".
      name: isolate
      auto: PREDEFINED
      predefined:
      - isolated
      - unisolated
    - description: Name of the host.
      isArray: true
      name: hostname
    - auto: PREDEFINED
      defaultValue: 'false'
      description: 'Whether to scan all of the endpoints. Note: scanning all of the endpoints may cause performance issues and latency.'
      name: all
      predefined:
      - 'true'
      - 'false'
    description: Cancels the scan of selected endpoints. A scan can only be aborted if the selected endpoints are Pending or In Progress. To scan all endpoints, run the command with the argument all=true. Note that scanning all of the endpoints may cause performance issues and latency.
    execution: true
    name: xdr-endpoint-scan-abort
    outputs:
    - contextPath: PaloAltoNetworksXDR.endpointScan.actionId
      description: The action ID of the abort scan request.
      type: Unknown
    - contextPath: PaloAltoNetworksXDR.endpointScan.aborted
      description: Was the scan aborted?
      type: Boolean
  - description: "Gets mapping fields from remote incident. Note: This method will not update the current incident, it's here for debugging purposes."
    name: get-mapping-fields
    arguments: []
  - arguments:
    - description: The remote incident ID.
      name: id
      required: true
    - defaultValue: '0'
      description: UTC timestamp in seconds. The incident is only updated if it was modified after the last update time.
      name: lastUpdate
    description: "Gets remote data from a remote incident. Note: This method will not update the current incident, it's here for debugging purposes."
    name: get-remote-data
  - arguments:
    - description: Date string representing the local time.The incident is only returned if it was modified after the last update time.
      name: lastUpdate
    description: 'Gets the list of incidents that were modified since the last update. Note: This method is here for debugging purposes. get-modified-remote-data is used as part of a Mirroring feature, which is available since version 6.1.'
    name: get-modified-remote-data
  - arguments:
    - description: The endpoint ID. Can be retrieved by running the xdr-get-endpoints command.
      name: endpoint_id
      required: true
    description: Gets the policy name for a specific endpoint.
    name: xdr-get-policy
    outputs:
    - contextPath: PaloAltoNetworksXDR.Policy
      description: The policy allocated with the endpoint.
      type: string
    - contextPath: PaloAltoNetworksXDR.Policy.policy_name
      description: Name of the policy allocated with the endpoint.
      type: string
    - contextPath: PaloAltoNetworksXDR.Policy.endpoint_id
      description: Endpoint ID.
      type: string
  - arguments:
    - description: A comma-separated list of the script names.
      isArray: true
      name: script_name
    - description: A comma-separated list of the script descriptions.
      isArray: true
      name: description
    - description: A comma-separated list of the users who created the script.
      isArray: true
      name: created_by
    - description: The maximum number of scripts returned to the War Room.
      name: limit
    - description: (Int) Offset in the data set.
      name: offset
    - auto: PREDEFINED
      description: Whether the script can be executed on a Windows operating system.
      name: windows_supported
      predefined:
      - 'true'
      - 'false'
    - auto: PREDEFINED
      description: Whether the script can be executed on a Linux operating system.
      name: linux_supported
      predefined:
      - 'true'
      - 'false'
    - auto: PREDEFINED
      description: Whether the script can be executed on a Mac operating system.
      name: macos_supported
      predefined:
      - 'true'
      - 'false'
    - auto: PREDEFINED
      description: Whether the script has a high-risk outcome.
      name: is_high_risk
      predefined:
      - 'true'
      - 'false'
    description: Gets a list of scripts available in the scripts library.
    name: xdr-get-scripts
    outputs:
    - contextPath: PaloAltoNetworksXDR.Scripts
      description: The scripts command results.
      type: Unknown
    - contextPath: PaloAltoNetworksXDR.Scripts.script_id
      description: Script ID.
      type: Unknown
    - contextPath: PaloAltoNetworksXDR.Scripts.name
      description: Name of the script.
      type: string
    - contextPath: PaloAltoNetworksXDR.Scripts.description
      description: Description of the script.
      type: string
    - contextPath: PaloAltoNetworksXDR.Scripts.modification_date
      description: Timestamp of when the script was last modified.
      type: Unknown
    - contextPath: PaloAltoNetworksXDR.Scripts.created_by
      description: Name of the user who created the script.
      type: string
    - contextPath: PaloAltoNetworksXDR.Scripts.windows_supported
      description: Whether the script can be executed on a Windows operating system.
      type: boolean
    - contextPath: PaloAltoNetworksXDR.Scripts.linux_supported
      description: Whether the script can be executed on a Linux operating system.
      type: boolean
    - contextPath: PaloAltoNetworksXDR.Scripts.macos_supported
      description: Whether the script can be executed on Mac operating system.
      type: boolean
    - contextPath: PaloAltoNetworksXDR.Scripts.is_high_risk
      description: Whether the script has a high-risk outcome.
      type: boolean
    - contextPath: PaloAltoNetworksXDR.Scripts.script_uid
      description: Globally Unique Identifier of the script, used to identify the script when executing.
      type: string
  - arguments:
    - description: A comma-separated list of endpoint IDs. You can retrieve the endpoint IDs from the xdr-get-endpoints command.
      name: endpoint_ids
      required: true
    description: Deletes selected endpoints in the Cortex XDR app. You can delete up to 1000 endpoints.
    name: xdr-delete-endpoints
  - arguments:
    - description: A comma-separated list of endpoint IDs. You can retrieve the endpoint IDs from the xdr-get-endpoints command.
      isArray: true
      name: endpoint_ids
    - description: 'Type of violation. Possible values are: "cd-rom", "disk drive", "floppy disk", and "portable device".'
      name: type
      auto: PREDEFINED
      predefined:
      - cd-rom
      - disk drive
      - floppy disk
      - portable device
    - description: 'Timestamp of the violation. Violations that are greater than or equal to this timestamp will be returned. Values can be in either ISO date format, relative time, or epoch timestamp. For example:  "2019-10-21T23:45:00" (ISO date format), "3 days ago" (relative time) 1579039377301 (epoch time).'
      name: timestamp_gte
    - description: 'Timestamp of the violation. Violations that are less than or equal to this timestamp will be returned. Values can be in either ISO date format, relative time, or epoch timestamp. For example:  "2019-10-21T23:45:00" (ISO date format), "3 days ago" (relative time) 1579039377301 (epoch time).'
      name: timestamp_lte
    - description: A comma-separated list of IP addresses.
      isArray: true
      name: ip_list
    - description: Name of the vendor.
      isArray: true
      name: vendor
    - description: Vendor ID.
      isArray: true
      name: vendor_id
    - description: Name of the product.
      isArray: true
      name: product
    - description: Product ID.
      isArray: true
      name: product_id
    - description: Serial number.
      isArray: true
      name: serial
    - description: Hostname.
      isArray: true
      name: hostname
    - description: A comma-separated list of violation IDs.
      isArray: true
      name: violation_id_list
    - description: Username.
      isArray: true
      name: username
    description: Gets a list of device control violations filtered by selected fields. You can retrieve up to 100 violations.
    name: xdr-get-endpoint-device-control-violations
    outputs:
    - contextPath: PaloAltoNetworksXDR.EndpointViolations
      description: Endpoint violations command results.
      type: Unknown
    - contextPath: PaloAltoNetworksXDR.EndpointViolations.violations
      description: A list of violations.
      type: Unknown
    - contextPath: PaloAltoNetworksXDR.EndpointViolations.violations.os_type
      description: Type of the operating system.
      type: string
    - contextPath: PaloAltoNetworksXDR.EndpointViolations.violations.hostname
      description: Host name of the violation.
      type: string
    - contextPath: PaloAltoNetworksXDR.EndpointViolations.violations.username
      description: Username of the violation.
      type: string
    - contextPath: PaloAltoNetworksXDR.EndpointViolations.violations.ip
      description: IP address of the violation.
      type: string
    - contextPath: PaloAltoNetworksXDR.EndpointViolations.violations.timestamp
      description: Timestamp of the violation.
      type: number
    - contextPath: PaloAltoNetworksXDR.EndpointViolations.violations.violation_id
      description: Violation ID.
      type: number
    - contextPath: PaloAltoNetworksXDR.EndpointViolations.violations.type
      description: Type of violation.
      type: string
    - contextPath: PaloAltoNetworksXDR.EndpointViolations.violations.vendor_id
      description: Vendor ID of the violation.
      type: string
    - contextPath: PaloAltoNetworksXDR.EndpointViolations.violations.vendor
      description: Name of the vendor of the violation.
      type: string
    - contextPath: PaloAltoNetworksXDR.EndpointViolations.violations.product_id
      description: Product ID of the violation.
      type: string
    - contextPath: PaloAltoNetworksXDR.EndpointViolations.violations.product
      description: Name of the product of the violation.
      type: string
    - contextPath: PaloAltoNetworksXDR.EndpointViolations.violations.serial
      description: Serial number of the violation.
      type: string
    - contextPath: PaloAltoNetworksXDR.EndpointViolations.violations.endpoint_id
      description: Endpoint ID of the violation.
      type: string
  - arguments:
    - description: Allows to link the response action to the incident that triggered it.
      name: incident_id
    - description: A comma-separated list of endpoint IDs.
      isArray: true
      name: endpoint_ids
      required: true
    - description: A comma-separated list of file paths on the Windows platform.
      isArray: true
      name: windows_file_paths
    - description: A comma-separated list of file paths on the Linux platform.
      isArray: true
      name: linux_file_paths
    - description: A comma-separated list of file paths on the Mac platform.
      isArray: true
      name: mac_file_paths
    - description: A comma-separated list of file paths in any platform. Can be used instead of the mac/windows/linux file paths. The order of the files path list must be parallel to the endpoints list order, so the first file path in the list is related to the first endpoint and so on.
      isArray: true
      name: generic_file_path
    - description: Interval in seconds between each poll.
      name: interval_in_seconds
    - description: Polling timeout in seconds.
      name: timeout_in_seconds
    - description: For polling use
      isArray: true
      name: action_id
      deprecated: true
    description: Retrieves files from selected endpoints. You can retrieve up to 20 files, from no more than 10 endpoints. At least one endpoint ID and one file path are necessary in order to run the command. After running this command, you can use the xdr-action-status-get command with returned action_id, to check the action status.
    name: xdr-file-retrieve
    outputs:
    - contextPath: PaloAltoNetworksXDR.RetrievedFiles.action_id
      description: ID of the action to retrieve files from selected endpoints.
      type: string
    - contextPath: PaloAltoNetworksXDR.RetrievedFiles.endpoint_id
      description: Endpoint ID. Added only when the operation is successful.
      type: string
    - contextPath: PaloAltoNetworksXDR.RetrievedFiles.file_link
      description: Link to the file. Added only when the operation is successful.
      type: string
    - contextPath: PaloAltoNetworksXDR.RetrievedFiles.status
      description: The action status. Added only when the operation is unsuccessful.
      type: string
    polling: true
  - arguments:
    - description: Allows linking the response action to the incident that triggered it.
      name: incident_id
    - description: A comma-separated list of endpoint IDs.
      isArray: true
      name: endpoint_ids
      required: true
    - description: A comma-separated list of file paths on the Windows platform.
      isArray: true
      name: windows_file_paths
    - description: A comma-separated list of file paths on the Linux platform.
      isArray: true
      name: linux_file_paths
    - description: A comma-separated list of file paths on the Mac platform.
      isArray: true
      name: mac_file_paths
    - description: A comma-separated list of file paths in any platform. Can be used instead of the mac/windows/linux file paths. The order of the files path list must be parallel to the endpoints list order, so the first file path in the list is related to the first endpoint and so on.
      isArray: true
      name: generic_file_path
    deprecated: true
    description: Deprecated. Use `xdr-file-retrieve` instead.
    name: xdr-retrieve-files
    outputs:
    - contextPath: PaloAltoNetworksXDR.RetrievedFiles.action_id
      description: ID of the action to retrieve files from selected endpoints.
      type: string
  - arguments:
    - description: Action ID retrieved from the xdr-retrieve-files command.
      isArray: true
      name: action_id
      required: true
    description: View the file retrieved by the xdr-retrieve-files command according to the action ID. Before running this command, you can use the xdr-action-status-get command to check if this action completed successfully.
    name: xdr-retrieve-file-details
    outputs:
    - contextPath: File
      description: The file details command results.
      type: Unknown
    - contextPath: File.Name
      description: The full file name (including the file extension).
      type: String
    - contextPath: File.EntryID
      description: The ID for locating the file in the War Room.
      type: String
    - contextPath: File.Size
      description: The size of the file in bytes.
      type: Number
    - contextPath: File.MD5
      description: The MD5 hash of the file.
      type: String
    - contextPath: File.SHA1
      description: The SHA1 hash of the file.
      type: String
    - contextPath: File.SHA256
      description: The SHA256 hash of the file.
      type: String
    - contextPath: File.SHA512
      description: The SHA512 hash of the file.
      type: String
    - contextPath: File.Extension
      description: 'The file extension. For example: "xls".'
      type: String
    - contextPath: File.Type
      description: The file type, as determined by libmagic (same as displayed in file entries).
      type: String
  - arguments:
    - description: Unique identifier of the script, returned by the xdr-get-scripts command.
      name: script_uid
      required: true
    description: Gets the full definition of a specific script in the scripts library.
    name: xdr-get-script-metadata
    outputs:
    - contextPath: PaloAltoNetworksXDR.ScriptMetadata
      description: The script metadata command results.
      type: Unknown
    - contextPath: PaloAltoNetworksXDR.ScriptMetadata.script_id
      description: Script ID.
      type: number
    - contextPath: PaloAltoNetworksXDR.ScriptMetadata.name
      description: Script name.
      type: string
    - contextPath: PaloAltoNetworksXDR.ScriptMetadata.description
      description: Script description.
      type: string
    - contextPath: PaloAltoNetworksXDR.ScriptMetadata.modification_date
      description: Timestamp of when the script was last modified.
      type: unknown
    - contextPath: PaloAltoNetworksXDR.ScriptMetadata.created_by
      description: Name of the user who created the script.
      type: string
    - contextPath: PaloAltoNetworksXDR.ScriptMetadata.is_high_risk
      description: Whether the script has a high-risk outcome.
      type: boolean
    - contextPath: PaloAltoNetworksXDR.ScriptMetadata.windows_supported
      description: Whether the script can be executed on a Windows operating system.
      type: boolean
    - contextPath: PaloAltoNetworksXDR.ScriptMetadata.linux_supported
      description: Whether the script can be executed on a Linux operating system.
      type: boolean
    - contextPath: PaloAltoNetworksXDR.ScriptMetadata.macos_supported
      description: Whether the script can be executed on a Mac operating system.
      type: boolean
    - contextPath: PaloAltoNetworksXDR.ScriptMetadata.entry_point
      description: Name of the entry point selected for the script. An empty string indicates  the script defined as just run.
      type: string
    - contextPath: PaloAltoNetworksXDR.ScriptMetadata.script_input
      description: Name and type for the specified entry point.
      type: string
    - contextPath: PaloAltoNetworksXDR.ScriptMetadata.script_output_type
      description: Type of the output.
      type: string
    - contextPath: PaloAltoNetworksXDR.ScriptMetadata.script_output_dictionary_definitions
      description: If the script_output_type is a dictionary, an array with friendly name, name, and type for each output.
      type: Unknown
  - arguments:
    - description: Unique identifier of the script, returned by the xdr-get-scripts command.
      name: script_uid
      required: true
    description: Gets the code of a specific script in the script library.
    name: xdr-get-script-code
    outputs:
    - contextPath: PaloAltoNetworksXDR.ScriptCode
      description: The script code command results.
      type: Unknown
    - contextPath: PaloAltoNetworksXDR.ScriptCode.code
      description: The code of a specific script in the script library.
      type: string
    - contextPath: PaloAltoNetworksXDR.ScriptCode.script_uid
      description: Unique identifier of the script.
      type: string
  - arguments:
    - description: The action ID of the selected request. After performing an action, you will receive an action ID.
      isArray: true
      name: action_id
      required: true
    description: Retrieves the status of the requested actions according to the action ID.
    name: xdr-action-status-get
    outputs:
    - contextPath: PaloAltoNetworksXDR.GetActionStatus
      description: The action status command results.
      type: Unknown
    - contextPath: PaloAltoNetworksXDR.GetActionStatus.endpoint_id
      description: Endpoint ID.
      type: string
    - contextPath: PaloAltoNetworksXDR.GetActionStatus.status
      description: The status of the specific endpoint ID.
      type: string
    - contextPath: PaloAltoNetworksXDR.GetActionStatus.action_id
      description: The specified action ID.
      type: number
  - arguments:
    - description: Allows linking the response action to the incident that triggered it.
      name: incident_id
    - description: A comma-separated list of endpoint IDs. Can be retrieved by running the xdr-get-endpoints command.
      name: endpoint_ids
      required: true
    - description: Unique identifier of the script. Can be retrieved by running the xdr-get-scripts command.
      name: script_uid
      required: true
    - description: Dictionary containing the parameter name as key and its value for this execution as the value. For example, {"param1":"param1_value","param2":"param2_value"}
      name: parameters
    - defaultValue: '600'
      description: The timeout in seconds for this execution.
      name: timeout
    description: This command will soon be deprecated; prefer xdr-script-run instead. Initiates a new endpoint script execution action using a script from the script library.
    name: xdr-run-script
    outputs:
    - contextPath: PaloAltoNetworksXDR.ScriptRun.action_id
      description: ID of the action initiated.
      type: Number
    - contextPath: PaloAltoNetworksXDR.ScriptRun.endpoints_count
      description: Number of endpoints the action was initiated on.
      type: Number
  - arguments:
    - description: Allows linking the response action to the incident that triggered it.
      name: incident_id
    - description: A comma-separated list of endpoint IDs. Can be retrieved by running the xdr-get-endpoints command.
      name: endpoint_ids
      required: true
    - description: Unique identifier of the script. Can be retrieved by running the xdr-get-scripts command.
      name: script_uid
      required: true
    - description: Dictionary containing the parameter name as key and its value for this execution as the value. For example, {"param1":"param1_value","param2":"param2_value"}
      name: parameters
    - defaultValue: '600'
      description: The timeout in seconds for this execution.
      name: timeout
    - description: Interval in seconds between each poll.
      defaultValue: '10'
      name: polling_interval_in_seconds
    - description: Polling timeout in seconds.
      name: polling_timeout_in_seconds
      defaultValue: '600'
    - description: action ID for polling.
      name: action_id
      deprecated: true
    - name: hide_polling_output
      deprecated: true
      description: whether to hide the polling result (automatically filled by polling).
    description: Initiates a new endpoint script execution action using a script from the script library and returns the results.
    name: xdr-script-run
    polling: true
    outputs:
    - contextPath: PaloAltoNetworksXDR.ScriptResult.action_id
      description: ID of the action initiated.
      type: Number
    - contextPath: PaloAltoNetworksXDR.ScriptResult.results.retrieved_files
      description: Number of successfully retrieved files.
      type: Number
    - contextPath: PaloAltoNetworksXDR.ScriptResult.results.endpoint_ip_address
      description: Endpoint IP address.
      type: String
    - contextPath: PaloAltoNetworksXDR.ScriptResult.results.endpoint_name
      description: Number of successfully retrieved files.
      type: String
    - contextPath: PaloAltoNetworksXDR.ScriptResult.results.failed_files
      description: Number of files failed to retrieve.
      type: Number
    - contextPath: PaloAltoNetworksXDR.ScriptResult.results.endpoint_status
      description: Endpoint status.
      type: String
    - contextPath: PaloAltoNetworksXDR.ScriptResult.results.domain
      description: Domain to which the endpoint belongs.
      type: String
    - contextPath: PaloAltoNetworksXDR.ScriptResult.results.endpoint_id
      description: Endpoint ID.
      type: String
    - contextPath: PaloAltoNetworksXDR.ScriptResult.results.execution_status
      description: Execution status of this endpoint.
      type: String
    - contextPath: PaloAltoNetworksXDR.ScriptResult.results.return_value
      description: Value returned by the script in case the type is not a dictionary.
      type: String
    - contextPath: PaloAltoNetworksXDR.ScriptResult.results.standard_output
      description: The STDOUT and the STDERR logged by the script during the execution.
      type: String
    - contextPath: PaloAltoNetworksXDR.ScriptResult.results.retention_date
      description: Timestamp in which the retrieved files will be deleted from the server.
      type: Date
  - arguments:
    - description: Allows linking the response action to the incident that triggered it.
      name: incident_id
    - description: A comma-separated list of endpoint IDs. Can be retrieved by running the xdr-get-endpoints command.
      name: endpoint_ids
      required: true
    - description: Section of a script you want to initiate on an endpoint (e.g., print("7")).
      name: snippet_code
      required: true
    - description: Interval in seconds between each poll.
      name: interval_in_seconds
    - description: Polling timeout in seconds.
      name: timeout_in_seconds
    - description: For polling use
      isArray: true
      name: action_id
      deprecated: true
    description: Initiates a new endpoint script execution action using the provided snippet code.
    name: xdr-snippet-code-script-execute
    outputs:
    - contextPath: PaloAltoNetworksXDR.ScriptRun.action_id
      description: ID of the action initiated.
      type: Number
    - contextPath: PaloAltoNetworksXDR.ScriptRun.endpoints_count
      description: Number of endpoints the action was initiated on.
      type: Number
    polling: true
  - arguments:
    - description: Allows linking the response action to the incident that triggered it.
      name: incident_id
    - description: |-
        A comma-separated list of endpoint IDs. Can be retrieved by running the xdr-get-endpoints command.
      name: endpoint_ids
      required: true
    - description: |-
        Section of a script you want to initiate on an endpoint (e.g., print("7")).
      name: snippet_code
      required: true
    deprecated: true
    description: Deprecated. Use `xdr-snippet-code-script-execute` instead.
    name: xdr-run-snippet-code-script
    outputs:
    - contextPath: PaloAltoNetworksXDR.ScriptRun.action_id
      description: ID of the action initiated.
      type: Number
    - contextPath: PaloAltoNetworksXDR.ScriptRun.endpoints_count
      description: Number of endpoints the action was initiated on.
      type: Number
  - arguments:
    - description: Action IDs retrieved from the xdr-run-script command.
      isArray: true
      name: action_id
      required: true
    description: Retrieves the status of a script execution action.
    name: xdr-get-script-execution-status
    outputs:
    - contextPath: PaloAltoNetworksXDR.ScriptStatus.general_status
      description: General status of the action, considering the status of all the endpoints.
      type: String
    - contextPath: PaloAltoNetworksXDR.ScriptStatus.error_message
      description: Error message regarding permissions for running APIs or the action doesn’t exist.
      type: String
    - contextPath: PaloAltoNetworksXDR.ScriptStatus.endpoints_timeout
      description: Number of endpoints in "timeout" status.
      type: Number
    - contextPath: PaloAltoNetworksXDR.ScriptStatus.action_id
      description: ID of the action initiated.
      type: Number
    - contextPath: PaloAltoNetworksXDR.ScriptStatus.endpoints_pending_abort
      description: Number of endpoints in "pending abort" status.
      type: Number
    - contextPath: PaloAltoNetworksXDR.ScriptStatus.endpoints_pending
      description: Number of endpoints in "pending" status.
      type: Number
    - contextPath: PaloAltoNetworksXDR.ScriptStatus.endpoints_in_progress
      description: Number of endpoints in "in progress" status.
      type: Number
    - contextPath: PaloAltoNetworksXDR.ScriptStatus.endpoints_failed
      description: Number of endpoints in "failed" status.
      type: Number
    - contextPath: PaloAltoNetworksXDR.ScriptStatus.endpoints_expired
      description: Number of endpoints in "expired" status.
      type: Number
    - contextPath: PaloAltoNetworksXDR.ScriptStatus.endpoints_completed_successfully
      description: Number of endpoints in "completed successfully" status.
      type: Number
    - contextPath: PaloAltoNetworksXDR.ScriptStatus.endpoints_canceled
      description: Number of endpoints in "canceled" status.
      type: Number
    - contextPath: PaloAltoNetworksXDR.ScriptStatus.endpoints_aborted
      description: Number of endpoints in "aborted" status.
      type: Number
  - arguments:
    - description: Action IDs retrieved from the xdr-run-script command.
      isArray: true
      name: action_id
      required: true
    description: Retrieve the results of a script execution action.
    name: xdr-get-script-execution-results
    outputs:
    - contextPath: PaloAltoNetworksXDR.ScriptResult.action_id
      description: ID of the action initiated.
      type: Number
    - contextPath: PaloAltoNetworksXDR.ScriptResult.results.retrieved_files
      description: Number of successfully retrieved files.
      type: Number
    - contextPath: PaloAltoNetworksXDR.ScriptResult.results.endpoint_ip_address
      description: Endpoint IP address.
      type: String
    - contextPath: PaloAltoNetworksXDR.ScriptResult.results.endpoint_name
      description: Number of successfully retrieved files.
      type: String
    - contextPath: PaloAltoNetworksXDR.ScriptResult.results.failed_files
      description: Number of files failed to retrieve.
      type: Number
    - contextPath: PaloAltoNetworksXDR.ScriptResult.results.endpoint_status
      description: Endpoint status.
      type: String
    - contextPath: PaloAltoNetworksXDR.ScriptResult.results.domain
      description: Domain to which the endpoint belongs.
      type: String
    - contextPath: PaloAltoNetworksXDR.ScriptResult.results.endpoint_id
      description: Endpoint ID.
      type: String
    - contextPath: PaloAltoNetworksXDR.ScriptResult.results.execution_status
      description: Execution status of this endpoint.
      type: String
    - contextPath: PaloAltoNetworksXDR.ScriptResult.results.return_value
      description: Value returned by the script in case the type is not a dictionary.
      type: String
    - contextPath: PaloAltoNetworksXDR.ScriptResult.results.standard_output
      description: The STDOUT and the STDERR logged by the script during the execution.
      type: String
    - contextPath: PaloAltoNetworksXDR.ScriptResult.results.retention_date
      description: Timestamp in which the retrieved files will be deleted from the server.
      type: Date
  - arguments:
    - description: Action ID retrieved from the xdr-run-script command.
      isArray: true
      name: action_id
      required: true
    - description: Endpoint ID. Can be retrieved by running the xdr-get-endpoints command.
      isArray: true
      name: endpoint_id
      required: true
    description: Gets the files retrieved from a specific endpoint during a script execution.
    name: xdr-get-script-execution-result-files
    outputs:
    - contextPath: File.Size
      description: The size of the file.
      type: String
    - contextPath: File.SHA1
      description: The SHA1 hash of the file.
      type: String
    - contextPath: File.SHA256
      description: The SHA256 hash of the file.
      type: String
    - contextPath: File.SHA512
      description: The SHA512 hash of the file.
      type: String
    - contextPath: File.Name
      description: The name of the file.
      type: String
    - contextPath: File.SSDeep
      description: The SSDeep hash of the file.
      type: String
    - contextPath: File.EntryID
      description: EntryID of the file
      type: String
    - contextPath: File.Info
      description: Information about the file.
      type: String
    - contextPath: File.Type
      description: The file type.
      type: String
    - contextPath: File.MD5
      description: The MD5 hash of the file.
      type: String
    - contextPath: File.Extension
      description: The extension of the file.
      type: String
  - arguments:
    - description: Allows linking the response action to the incident that triggered it.
      name: incident_id
    - description: A comma-separated list of endpoint IDs. Can be retrieved by running the xdr-get-endpoints command.
      name: endpoint_ids
      required: true
    - description: A comma-separated list of shell commands to execute.
      name: commands
      required: true
    - defaultValue: '600'
      description: The timeout in seconds for this execution.
      name: timeout
    - description: Interval in seconds between each poll.
      name: interval_in_seconds
    - description: Polling timeout in seconds.
      name: timeout_in_seconds
    - description: For polling use
      isArray: true
      name: action_id
      deprecated: true
    description: Initiates a new endpoint script execution of shell commands.
    name: xdr-script-commands-execute
    polling: true
    outputs:
    - contextPath: PaloAltoNetworksXDR.ScriptRun.action_id
      description: ID of the action initiated.
      type: Number
    - contextPath: PaloAltoNetworksXDR.ScriptRun.endpoints_count
      description: Number of endpoints the action was initiated on.
      type: Number
  - arguments:
    - description: Allows linking the response action to the incident that triggered it.
      name: incident_id
    - description: A comma-separated list of endpoint IDs. Can be retrieved by running the xdr-get-endpoints command.
      name: endpoint_ids
      required: true
    - description: A comma-separated list of shell commands to execute.
      name: commands
      required: true
    - defaultValue: '600'
      description: The timeout in seconds for this execution.
      name: timeout
    deprecated: true
    description: Deprecated. Use `xdr-script-commands-execute` instead.
    name: xdr-run-script-execute-commands
    outputs:
    - contextPath: PaloAltoNetworksXDR.ScriptRun.action_id
      description: ID of the action initiated.
      type: Number
    - contextPath: PaloAltoNetworksXDR.ScriptRun.endpoints_count
      description: Number of endpoints the action was initiated on.
      type: Number
  - arguments:
    - description: Allows linking the response action to the incident that triggered it.
      name: incident_id
    - description: A comma-separated list of endpoint IDs. Can be retrieved by running the xdr-get-endpoints command.
      isArray: true
      name: endpoint_ids
      required: true
    - description: A comma-separated list of paths of the files to delete. All of the given file paths will run on all of the endpoints.
      isArray: true
      name: file_path
      required: true
    - defaultValue: '600'
      description: The timeout in seconds for this execution.
      name: timeout
    - description: Interval in seconds between each poll.
      name: interval_in_seconds
    - description: Polling timeout in seconds.
      name: timeout_in_seconds
    - description: For polling use
      isArray: true
      name: action_id
      deprecated: true
    description: Initiates a new endpoint script execution to delete the specified file.
    name: xdr-file-delete-script-execute
    polling: true
    outputs:
    - contextPath: PaloAltoNetworksXDR.ScriptRun.action_id
      description: ID of the action initiated.
      type: Number
    - contextPath: PaloAltoNetworksXDR.ScriptRun.endpoints_count
      description: Number of endpoints the action was initiated on.
      type: Number
  - arguments:
    - description: Allows linking the response action to the incident that triggered it.
      name: incident_id
    - description: A comma-separated list of endpoint IDs. Can be retrieved by running the xdr-get-endpoints command.
      isArray: true
      name: endpoint_ids
      required: true
    - description: A comma-separated list of paths of the files to delete. All of the given file paths will run on all of the endpoints.
      isArray: true
      name: file_path
      required: true
    - defaultValue: '600'
      description: The timeout in seconds for this execution.
      name: timeout
    deprecated: true
    description: Deprecated. Use `xdr-file-delete-script-execute` instead.
    name: xdr-run-script-delete-file
    outputs:
    - contextPath: PaloAltoNetworksXDR.ScriptRun.action_id
      description: ID of the action initiated.
      type: Number
    - contextPath: PaloAltoNetworksXDR.ScriptRun.endpoints_count
      description: Number of endpoints the action was initiated on.
      type: Number
  - arguments:
    - description: Allows linking the response action to the incident that triggered it.
      name: incident_id
    - description: A comma-separated list of endpoint IDs. Can be retrieved by running the xdr-get-endpoints command.
      isArray: true
      name: endpoint_ids
      required: true
    - description: A comma-separated list of paths of the files to check for existence. All of the given file paths will run on all of the endpoints.
      isArray: true
      name: file_path
      required: true
    - defaultValue: '600'
      description: The timeout in seconds for this execution.
      name: timeout
    - description: Interval in seconds between each poll.
      name: interval_in_seconds
    - description: Polling timeout in seconds.
      name: timeout_in_seconds
    - description: For polling use
      isArray: true
      name: action_id
      deprecated: true
    description: Initiates a new endpoint script execution to check if file exists.
    name: xdr-file-exist-script-execute
    polling: true
    outputs:
    - contextPath: PaloAltoNetworksXDR.ScriptRun.action_id
      description: ID of the action initiated.
      type: Number
    - contextPath: PaloAltoNetworksXDR.ScriptRun.endpoints_count
      description: Number of endpoints the action was initiated on.
      type: Number
  - arguments:
    - description: Allows linking the response action to the incident that triggered it.
      name: incident_id
    - description: A comma-separated list of endpoint IDs. Can be retrieved by running the xdr-get-endpoints command.
      isArray: true
      name: endpoint_ids
      required: true
    - description: A comma-separated list of paths of the files to check for existence. All of the given file paths will run on all of the endpoints.
      isArray: true
      name: file_path
      required: true
    - defaultValue: '600'
      description: The timeout in seconds for this execution.
      name: timeout
    deprecated: true
    description: Deprecated. Use `xdr-file-exist-script-execute` instead.
    name: xdr-run-script-file-exists
    outputs:
    - contextPath: PaloAltoNetworksXDR.ScriptRun.action_id
      description: ID of the action initiated.
      type: Number
    - contextPath: PaloAltoNetworksXDR.ScriptRun.endpoints_count
      description: Number of endpoints the action was initiated on.
      type: Number
  - arguments:
    - description: Allows to link the response action to the incident that triggered it.
      name: incident_id
    - description: A comma-separated list of endpoint IDs. Can be retrieved by running the xdr-get-endpoints command.
      isArray: true
      name: endpoint_ids
      required: true
    - description: Names of processes to kill. Will kill all of the given processes on all of the endpoints.
      isArray: true
      name: process_name
      required: true
    - defaultValue: '600'
      description: The timeout in seconds for this execution.
      name: timeout
    - description: Interval in seconds between each poll.
      name: interval_in_seconds
    - description: Polling timeout in seconds.
      name: timeout_in_seconds
    - description: For polling use
      isArray: true
      name: action_id
      deprecated: true
    description: Initiates a new endpoint script execution kill process.
    name: xdr-kill-process-script-execute
    polling: true
    outputs:
    - contextPath: PaloAltoNetworksXDR.ScriptRun.action_id
      description: ID of the action initiated.
      type: Number
    - contextPath: PaloAltoNetworksXDR.ScriptRun.endpoints_count
      description: Number of endpoints the action was initiated on.
      type: Number
  - arguments:
    - description: Allows linking the response action to the incident that triggered it.
      name: incident_id
    - description: A comma-separated list of endpoint IDs. Can be retrieved by running the xdr-get-endpoints command.
      isArray: true
      name: endpoint_ids
      required: true
    - description: Names of processes to kill. Will kill all of the given processes on all of the endpoints.
      isArray: true
      name: process_name
      required: true
    - defaultValue: '600'
      description: The timeout in seconds for this execution.
      name: timeout
    deprecated: true
    description: Deprecated. Use `xdr-kill-process-script-execute` instead.
    name: xdr-run-script-kill-process
    outputs:
    - contextPath: PaloAltoNetworksXDR.ScriptRun.action_id
      description: ID of the action initiated.
      type: Number
    - contextPath: PaloAltoNetworksXDR.ScriptRun.endpoints_count
      description: Number of endpoints the action was initiated on.
      type: Number
  - arguments:
    - description: The endpoint ID.
      isArray: true
      name: id
    - default: true
      description: The endpoint IP address.
      isArray: true
      name: ip
    - description: The endpoint host name.
      isArray: true
      name: hostname
      secret: false
    description: Returns information about an endpoint.
    name: endpoint
    outputs:
    - contextPath: Endpoint.Hostname
      description: The endpoint hostname.
      type: String
    - contextPath: Endpoint.OS
      description: The endpoint operation system.
      type: String
    - contextPath: Endpoint.IPAddress
      description: The endpoint IP address.
      type: String
    - contextPath: Endpoint.ID
      description: The endpoint ID.
      type: String
    - contextPath: Endpoint.Status
      description: The endpoint status.
      type: String
    - contextPath: Endpoint.IsIsolated
      description: The endpoint isolation status.
      type: String
    - contextPath: Endpoint.MACAddress
      description: The endpoint MAC address.
      type: String
    - contextPath: Endpoint.Vendor
      description: The integration name of the endpoint vendor.
      type: String
  - arguments:
    - auto: PREDEFINED
      description: The status of the endpoint to filter.
      name: status
      predefined:
      - connected
      - disconnected
      - lost
      - uninstalled
      required: true
    - description: |-
        All the agents that were last seen before {last_seen_gte}. Supported
                values: 1579039377301 (time in milliseconds) "3 days" (relative date) "2019-10-21T23:45:00"
                (date)
      name: last_seen_gte
    - description: |-
        All the agents that were last seen before {last_seen_lte}. Supported
                values: 1579039377301 (time in milliseconds) "3 days" (relative date) "2019-10-21T23:45:00"
                (date)
      name: last_seen_lte
    description: Returns the number of the connected\disconnected endpoints.
    name: xdr-get-endpoints-by-status
    outputs:
    - contextPath: PaloAltoNetworksXDR.EndpointsStatus.status
      description: The endpoint status.
      type: String
    - contextPath: PaloAltoNetworksXDR.EndpointsStatus.count
      description: The number of endpoints with this status.
      type: Number
  - arguments:
    - description: A comma-separated list of alert IDs.
      isArray: true
      name: alert_ids
      required: true
    description: Returns information about each alert ID.
    name: xdr-get-cloud-original-alerts
    outputs:
    - contextPath: PaloAltoNetworksXDR.OriginalAlert.event._time
      description: The timestamp of the occurrence of the event.
      type: String
    - contextPath: PaloAltoNetworksXDR.OriginalAlert.event.vendor
      description: Vendor name.
      type: String
    - contextPath: PaloAltoNetworksXDR.OriginalAlert.event.event_timestamp
      description: Event timestamp.
      type: Number
    - contextPath: PaloAltoNetworksXDR.OriginalAlert.event.event_type
      description: Event type (static 500).
      type: Number
    - contextPath: PaloAltoNetworksXDR.OriginalAlert.event.cloud_provider
      description: The cloud provider - GCP, AZURE, or AWS.
      type: String
    - contextPath: PaloAltoNetworksXDR.OriginalAlert.event.project
      description: The project in which the event occurred.
      type: String
    - contextPath: PaloAltoNetworksXDR.OriginalAlert.event.cloud_provider_event_id
      description: The ID given to the event by the cloud provider, if the ID exists.
      type: String
    - contextPath: PaloAltoNetworksXDR.OriginalAlert.event.cloud_correlation_id
      description: The ID the cloud provider is using to aggregate events that are part of the same general event.
      type: String
    - contextPath: PaloAltoNetworksXDR.OriginalAlert.event.operation_name_orig
      description: The name of the operation that occurred, as supplied by the cloud provider.
      type: String
    - contextPath: PaloAltoNetworksXDR.OriginalAlert.event.operation_name
      description: The normalized name of the operation performed by the event.
      type: String
    - contextPath: PaloAltoNetworksXDR.OriginalAlert.event.identity_orig
      description: Contains the original identity related fields as provided by the cloud provider.
      type: String
    - contextPath: PaloAltoNetworksXDR.OriginalAlert.event.identity_name
      description: The name of the identity that initiated the action.
      type: String
    - contextPath: PaloAltoNetworksXDR.OriginalAlert.event.identity_uuid
      description: Same as identity_name but also contains the UUID of the identity if it exists.
      type: String
    - contextPath: PaloAltoNetworksXDR.OriginalAlert.event.identity_type
      description: An enum representing the type of the identity.
      type: String
    - contextPath: PaloAltoNetworksXDR.OriginalAlert.event.identity_sub_type
      description: An enum representing the sub-type of the identity, respective to its identity_type.
      type: String
    - contextPath: PaloAltoNetworksXDR.OriginalAlert.event.identity_invoked_by_name
      description: The name of the identity that invoked the action as it appears in the log.
      type: String
    - contextPath: PaloAltoNetworksXDR.OriginalAlert.event.identity_invoked_by_uuid
      description: The UUID of the identity that invoked the action as it appears in the log.
      type: String
    - contextPath: PaloAltoNetworksXDR.OriginalAlert.event.identity_invoked_by_type
      description: An enum that represents the type of identity event that invoked the action.
      type: String
    - contextPath: PaloAltoNetworksXDR.OriginalAlert.event.identity_invoked_by_sub_type
      description: An enum that represents the respective sub_type of the type of identity (identity_type) that has invoked the action.
      type: String
    - contextPath: PaloAltoNetworksXDR.OriginalAlert.event.operation_status
      description: Status of whether the operation has succeed or failed, if provided.
      type: String
    - contextPath: PaloAltoNetworksXDR.OriginalAlert.event.operation_status_orig
      description: The operation status code as it appears in the log, including lookup from code number to code name.
      type: String
    - contextPath: PaloAltoNetworksXDR.OriginalAlert.event.operation_status_orig_code
      description: The operation status code as it appears in the log.
      type: String
    - contextPath: PaloAltoNetworksXDR.OriginalAlert.event.operation_status_reason_provided
      description: Description of the error, if the log record indicates an error and the cloud provider supplied the reason.
      type: String
    - contextPath: PaloAltoNetworksXDR.OriginalAlert.event.resource_type
      description: The normalized type of the service that emitted the log row.
      type: String
    - contextPath: PaloAltoNetworksXDR.OriginalAlert.event.resource_type_orig
      description: The type of the service that omitted the log as provided by the cloud provider.
      type: String
    - contextPath: PaloAltoNetworksXDR.OriginalAlert.event.resource_sub_type
      description: The sub-type respective to the resource_type field, normalized across all cloud providers.
      type: String
    - contextPath: PaloAltoNetworksXDR.OriginalAlert.event.resource_sub_type_orig
      description: The sub-type of the service that emitted this log row as provided by the cloud provider.
      type: String
    - contextPath: PaloAltoNetworksXDR.OriginalAlert.event.region
      description: The cloud region of the resource that emitted the log.
      type: String
    - contextPath: PaloAltoNetworksXDR.OriginalAlert.event.zone
      description: The availability zone of the resource that emitted the log.
      type: String
    - contextPath: PaloAltoNetworksXDR.OriginalAlert.event.referenced_resource
      description: The cloud resource referenced in the audit log.
      type: String
    - contextPath: PaloAltoNetworksXDR.OriginalAlert.event.referenced_resource_name
      description: Same as referenced_resource but provides only the substring that represents the resource name instead of the full asset ID.
      type: String
    - contextPath: PaloAltoNetworksXDR.OriginalAlert.event.referenced_resources_count
      description: The number of extracted resources referenced in this audit log.
      type: Number
    - contextPath: PaloAltoNetworksXDR.OriginalAlert.event.user_agent
      description: The user agent provided in the call to the API of the cloud provider.
      type: String
    - contextPath: PaloAltoNetworksXDR.OriginalAlert.event.caller_ip
      description: The IP of the caller that performed the action in the log.
      type: String
    - contextPath: PaloAltoNetworksXDR.OriginalAlert.event.caller_ip_geolocation
      description: The geolocation associated with the caller_ip's value.
      type: String
    - contextPath: PaloAltoNetworksXDR.OriginalAlert.event.caller_ip_asn
      description: The ASN of the caller_ip's value.
      type: Number
    - contextPath: PaloAltoNetworksXDR.OriginalAlert.event.caller_project
      description: The project of the caller entity.
      type: String
    - contextPath: PaloAltoNetworksXDR.OriginalAlert.event.raw_log
      description: The raw log that is being normalized.
      type: Unknown
    - contextPath: PaloAltoNetworksXDR.OriginalAlert.event.log_name
      description: The name of the log that contains the log row.
      type: String
    - contextPath: PaloAltoNetworksXDR.OriginalAlert.event.caller_ip_asn_org
      description: The organization associated with the ASN of the caller_ip's value.
      type: String
    - contextPath: PaloAltoNetworksXDR.OriginalAlert.event.event_base_id
      description: Event base ID.
      type: String
    - contextPath: PaloAltoNetworksXDR.OriginalAlert.event.ingestion_time
      description: Ingestion time.
      type: String
  - arguments:
    - description: The unique ID of the alert.
      isArray: true
      name: alert_id
    - auto: PREDEFINED
      description: The severity of the alert.
      isArray: true
      name: severity
      predefined:
      - low
      - medium
      - high
    - description: "a custom filter, when using this argument, other filter arguments are not relevant. example: \n`{\n                \"OR\": [\n                    {\n                        \"SEARCH_FIELD\": \"actor_process_command_line\",\n                        \"SEARCH_TYPE\": \"EQ\",\n                        \"SEARCH_VALUE\": \"path_to_file\"\n                    }\n                ]\n            }`"
      name: custom_filter
    - auto: PREDEFINED
      description: Account type.
      isArray: true
      name: Identity_type
      predefined:
      - ANONYMOUS
      - APPLICATION
      - COMPUTE
      - FEDERATED_IDENTITY
      - SERVICE
      - SERVICE_ACCOUNT
      - TEMPORARY_CREDENTIALS
      - TOKEN
      - UNKNOWN
      - USER
    - description: A unique identifier per agent.
      isArray: true
      name: agent_id
    - description: The host name to connect to. In case of a proxy connection, this value will differ from action_remote_ip.
      isArray: true
      name: action_external_hostname
    - description: A string identifying the user rule.
      isArray: true
      name: rule_id
    - description: The name of the user rule.
      isArray: true
      name: rule_name
    - description: The alert name.
      isArray: true
      name: alert_name
    - description: The alert source.
      isArray: true
      name: alert_source
    - auto: PREDEFINED
      description: Supports relative times or “custom” time option. If you choose the "custom" option, you should use start_time and end_time arguments.
      name: time_frame
      predefined:
      - 60 minutes
      - 3 hours
      - 12 hours
      - 24 hours
      - 2 days
      - 7 days
      - 14 days
      - 30 days
      - custom
    - description: The name assigned to the user_id during agent runtime.
      isArray: true
      name: user_name
    - description: The file name of the binary file.
      isArray: true
      name: actor_process_image_name
    - description: CGO CMD
      isArray: true
      name: causality_actor_process_image_command_line
    - description: |-
        Trimmed to 128 unicode chars during event serialization.
        Full value reported as part of the original process event.
      isArray: true
      name: actor_process_image_command_line
    - description: The command line of the process created.
      isArray: true
      name: action_process_image_command_line
    - description: SHA256 of the binary file.
      isArray: true
      name: actor_process_image_sha256
    - description: SHA256 of the binary file.
      isArray: true
      name: causality_actor_process_image_sha256
    - description: SHA256 of the binary file.
      isArray: true
      name: action_process_image_sha256
    - description: SHA256 of the file related to the event.
      isArray: true
      name: action_file_image_sha256
    - description: The name of the registry.
      isArray: true
      name: action_registry_name
    - description: The key data of the registry.
      isArray: true
      name: action_registry_key_data
    - description: The host IP.
      isArray: true
      name: host_ip
    - description: The local IP address for the connection.
      isArray: true
      name: action_local_ip
    - description: Remote IP address for the connection.
      isArray: true
      name: action_remote_ip
<<<<<<< HEAD
      required: false
      secret: false
    - auto: PREDEFINED
      default: false
      description: Alert action status
      isArray: false
      name: alert_action_status
      required: false
      secret: false
      predefined:
      - detected
      - detected (allowed the session)
      - detected (download)
      - detected (forward)
      - detected (post detected)
      - detected (prompt allow)
      - detected (raised an alert)
      - detected (reported)
      - detected (on write)
      - detected (scanned)
      - detected (sinkhole)
      - detected (syncookie sent)
      - detected (wildfire upload failure)
      - detected (wildfire upload success)
      - detected (wildfire upload skip)
      - detected (xdr managed threat hunting)
      - prevented (block)
      - prevented (blocked)
      - prevented (block-override)
      - prevented (blocked the url)
      - prevented (blocked the ip)
      - prevented (continue)
      - prevented (denied the session)
      - prevented (dropped all packets)
      - prevented (dropped the session)
      - prevented (dropped the session and sent a tcp reset)
      - prevented (dropped the packet)
      - prevented (override)
      - prevented (override-lockout)
      - prevented (post detected)
      - prevented (prompt block)
      - prevented (random-drop)
      - prevented (silently dropped the session with an icmp unreachable message to the host or application)
      - prevented (terminated the session and sent a tcp reset to both sides of the connection)
      - prevented (terminated the session and sent a tcp reset to the client)
      - prevented (terminated the session and sent a tcp reset to the server)
      - prevented (on write)
    - default: false
      description: The local IP address for the connection.
=======
    - description: The local IP address for the connection.
>>>>>>> afd394a3
      isArray: true
      name: action_local_port
    - description: The remote port for the connection.
      isArray: true
      name: action_remote_port
    - description: The hostname we connect to. In case of a proxy connection, this value will differ from action_remote_ip.
      isArray: true
      name: dst_action_external_hostname
    - defaultValue: source_insert_ts
      description: The field by which we sort the results.
      isArray: true
      name: sort_field
    - auto: PREDEFINED
      description: The order in which we sort the results.
      name: sort_order
      predefined:
      - DESC
      - ASC
    - defaultValue: '0'
      description: The first page from which we bring the alerts.
      isArray: true
      name: offset
    - defaultValue: '50'
      description: The last page from which we bring the alerts.
      isArray: true
      name: limit
    - description: Relevant when "time_frame" argument is "custom". Supports Epoch timestamp and simplified extended ISO format (YYYY-MM-DDThh:mm:ss.000Z).
      name: start_time
    - description: Relevant when "time_frame" argument is "custom". Supports Epoch timestamp and simplified extended ISO format (YYYY-MM-DDThh:mm:ss.000Z).
      name: end_time
    - auto: PREDEFINED
      description: Whether the alert is starred or not.
      name: starred
      predefined:
      - 'true'
      - 'false'
    - description: The MITRE attack technique.
      isArray: true
      name: mitre_technique_id_and_name
    description: "Returns a list of alerts and their metadata, which you can filter by built-in arguments or use the custom_filter to input a JSON filter object. \nMultiple filter arguments will be concatenated using the AND operator, while arguments that support a comma-separated list of values will use an OR operator between each value."
    name: xdr-get-alerts
    outputs:
    - contextPath: PaloAltoNetworksXDR.Alert.internal_id
      description: The unique ID of the alert.
      type: String
    - contextPath: PaloAltoNetworksXDR.Alert.source_insert_ts
      description: The detection timestamp
      type: Number
    - contextPath: PaloAltoNetworksXDR.Alert.alert_name
      description: The name of the alert.
      type: String
    - contextPath: PaloAltoNetworksXDR.Alert.severity
      description: The severity of the alert.
      type: String
    - contextPath: PaloAltoNetworksXDR.Alert.alert_category
      description: The category of the alert.
      type: String
    - contextPath: PaloAltoNetworksXDR.Alert.alert_action_status
      description: |
        The alert action. Possible values.

        DETECTED: detected
        DETECTED_0: detected (allowed the session)
        DOWNLOAD: detected (download)
        DETECTED_19: detected (forward)
        POST_DETECTED: detected (post detected)
        PROMPT_ALLOW: detected (prompt allow)
        DETECTED_4: detected (raised an alert)
        REPORTED: detected (reported)
        REPORTED_TRIGGER_4: detected (on write)
        SCANNED: detected (scanned)
        DETECTED_23: detected (sinkhole)
        DETECTED_18: detected (syncookie sent)
        DETECTED_21: detected (wildfire upload failure)
        DETECTED_20: detected (wildfire upload success)
        DETECTED_22: detected (wildfire upload skip)
        DETECTED_MTH: detected (xdr managed threat hunting)
        BLOCKED_25: prevented (block)
        BLOCKED: prevented (blocked)
        BLOCKED_14: prevented (block-override)
        BLOCKED_5: prevented (blocked the url)
        BLOCKED_6: prevented (blocked the ip)
        BLOCKED_13: prevented (continue)
        BLOCKED_1: prevented (denied the session)
        BLOCKED_8: prevented (dropped all packets)
        BLOCKED_2: prevented (dropped the session)
        BLOCKED_3: prevented (dropped the session and sent a tcp reset)
        BLOCKED_7: prevented (dropped the packet)
        BLOCKED_16: prevented (override)
        BLOCKED_15: prevented (override-lockout)
        BLOCKED_26: prevented (post detected)
        PROMPT_BLOCK: prevented (prompt block)
        BLOCKED_17: prevented (random-drop)
        BLOCKED_24: prevented (silently dropped the session with an icmp unreachable message to the host or application)
        BLOCKED_9: prevented (terminated the session and sent a tcp reset to both sides of the connection)
        BLOCKED_10: prevented (terminated the session and sent a tcp reset to the client)
        BLOCKED_11: prevented (terminated the session and sent a tcp reset to the server)
        BLOCKED_TRIGGER_4: prevented (on write)

      type: String
    - contextPath: PaloAltoNetworksXDR.Alert.alert_action_status_readable
      description: The alert action.
      type: String
    - contextPath: PaloAltoNetworksXDR.Alert.alert_name
      description: The alert name.
      type: String
    - contextPath: PaloAltoNetworksXDR.Alert.alert_description
      description: The alert description.
      type: String
    - contextPath: PaloAltoNetworksXDR.Alert.agent_ip_addresses
      description: The host IP.
      type: String
    - contextPath: PaloAltoNetworksXDR.Alert.agent_hostname
      description: The host name.
      type: String
    - contextPath: PaloAltoNetworksXDR.Alert.mitre_tactic_id_and_name
      description: The MITRE attack tactic.
      type: String
    - contextPath: PaloAltoNetworksXDR.Alert.mitre_technique_id_and_name
      description: The MITRE attack technique.
      type: String
    - contextPath: PaloAltoNetworksXDR.Alert.starred
      description: Whether the alert is starred or not.
      type: Boolean
  - arguments:
    - description: Links the response action to the incident that triggered it.
      name: incident_id
    - description: String that represents a list of hashed files you want to add to the allow list. Must be a valid SHA256 hash.
      isArray: true
      name: hash_list
      required: true
    - description: String that represents additional information regarding the action.
      name: comment
    description: Removes requested files from allow list.
    name: xdr-remove-allowlist-files
    outputs:
    - contextPath: PaloAltoNetworksXDR.allowlist.removed_hashes
      description: Removed file hash
      type: Number
  - arguments:
    - description: Links the response action to the incident that triggered it.
      name: incident_id
    - description: String that represents a list of hashed files you want to add to the allow list. Must be a valid SHA256 hash.
      isArray: true
      name: hash_list
      required: true
    - description: String that represents additional information regarding the action.
      name: comment
    description: Removes requested files from block list.
    name: xdr-remove-blocklist-files
    outputs:
    - contextPath: PaloAltoNetworksXDR.blocklist.removed_hashes
      description: Removed fileHash from blocklist
      type: Number
  - arguments:
    - description: The alert ID's from where to retrieve the contributing events.
      isArray: true
      name: alert_ids
      required: true
    - defaultValue: '50'
      description: The maximum number of contributing events to retrieve.
      name: limit
    - defaultValue: '1'
      description: The page number to retrieve. Minimum is 1.
      name: page_number
    - defaultValue: '50'
      description: The page size.
      name: page_size
    description: Retrieves contributing events for a specific alert.
    name: xdr-get-contributing-event
    outputs:
    - contextPath: PaloAltoNetworksXDR.ContributingEvent.alertID
      description: The alert ID.
      type: String
    - contextPath: PaloAltoNetworksXDR.ContributingEvent.events
      description: The contributing events.
      type: Unknown
  - arguments:
    - auto: PREDEFINED
      description: The field type to change.
      name: field_type
      predefined:
      - hosts
      - users
      - ip_addresses
      - ad_groups
      required: true
    - description: The string value, which defines the new field. Maximum length is 256 characters.
      isArray: true
      name: values
      required: true
    - description: The string value, which represents additional information regarding the featured alert field.
      name: comments
    - auto: PREDEFINED
      defaultValue: group
      description: |-
        The string value to replace an active directory group or organizational unit.
      name: ad_type
      predefined:
      - group
      - ou
    description: Replace the featured hosts\users\IP addresses\active directory groups listed in your environment.
    name: xdr-replace-featured-field
    outputs:
    - contextPath: PaloAltoNetworksXDR.FeaturedField.fieldType
      description: The field type that changed.
      type: String
    - contextPath: PaloAltoNetworksXDR.FeaturedField.fields
      description: String value that defines the new field.
      type: String
<<<<<<< HEAD
  dockerimage: demisto/python3:3.10.8.37753
  feed: false
=======
  - arguments:
    - description: List of endpoint IDs. Supports comma separated list.
      isArray: true
      name: endpoint_ids
      required: true
    - description: Tag to add.
      name: tag
      required: true
    description: Adds a tag to specified endpoint_ids
    name: xdr-endpoint-tag-add
  - arguments:
    - description: List of endpoint IDs. Supports comma separated list.
      isArray: true
      required: true
      name: endpoint_ids
    - description: Tag to remove from specified endpoint_ids
      name: tag
      required: true
    description: Removes a tag from specified endpoint_ids.
    name: xdr-endpoint-tag-remove
  dockerimage: demisto/python3:3.10.8.37753
>>>>>>> afd394a3
  isfetch: true
  runonce: false
  script: ''
  subtype: python3
  ismappable: true
  isremotesyncin: true
  isremotesyncout: true
  type: python
tests:
- Test XDR Playbook
defaultmapperin: Cortex XDR - IR-mapper
defaultclassifier: Cortex XDR Incident Handler - Classifier
defaultmapperout: Cortex XDR - IR-out-mapper
fromversion: 5.0.0<|MERGE_RESOLUTION|>--- conflicted
+++ resolved
@@ -2829,7 +2829,6 @@
     - description: Remote IP address for the connection.
       isArray: true
       name: action_remote_ip
-<<<<<<< HEAD
       required: false
       secret: false
     - auto: PREDEFINED
@@ -2879,9 +2878,6 @@
       - prevented (on write)
     - default: false
       description: The local IP address for the connection.
-=======
-    - description: The local IP address for the connection.
->>>>>>> afd394a3
       isArray: true
       name: action_local_port
     - description: The remote port for the connection.
@@ -3092,10 +3088,6 @@
     - contextPath: PaloAltoNetworksXDR.FeaturedField.fields
       description: String value that defines the new field.
       type: String
-<<<<<<< HEAD
-  dockerimage: demisto/python3:3.10.8.37753
-  feed: false
-=======
   - arguments:
     - description: List of endpoint IDs. Supports comma separated list.
       isArray: true
@@ -3117,7 +3109,6 @@
     description: Removes a tag from specified endpoint_ids.
     name: xdr-endpoint-tag-remove
   dockerimage: demisto/python3:3.10.8.37753
->>>>>>> afd394a3
   isfetch: true
   runonce: false
   script: ''
