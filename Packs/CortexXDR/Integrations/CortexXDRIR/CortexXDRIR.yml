category: Endpoint
sectionorder:
- Connect
- Collect
- Mirroring
commonfields:
  id: Cortex XDR - IR
  version: -1
configuration:
- display: Incidents Fetch Interval
  name: incidentFetchInterval
  type: 19
  required: false
  section: Collect
  defaultvalue: '1'
- display: Fetch incidents
  name: isFetch
  defaultvalue: 'true'
  type: 8
  section: Collect
  required: false
- display: Incident type
  name: incidentType
  type: 13
  section: Connect
  required: false
  defaultvalue: 'Cortex XDR - Lite'
- name: url
  type: 0
  display: Server URL
  additionalinfo: Copy the API URL from Cortex XDR.
  section: Connect
  required: true
- displaypassword: API Key ID
  name: apikey_id_creds
  type: 9
  hiddenusername: true
  display: ''
  section: Connect
  required: true
- display: ''
  name: apikey_creds
  type: 9
  section: Connect
  required: true
  displaypassword: API Key
  hiddenusername: true
- display: Incident Mirroring Direction
  name: mirror_direction
  required: false
  type: 15
  section: Mirroring
  defaultvalue: None
  options:
  - None
  - Incoming
  - Outgoing
  - Both
- defaultvalue: '1'
  display: XDR mirroring delay in minutes
  name: xdr_delay
  type: 0
  section: Mirroring
  required: false
  advanced: true
  additionalinfo: Use this parameter to extend the lookback period. However, be aware that this may result in increased latency when updating incidents.
- additionalinfo: When selected, closing the Cortex XDR incident is mirrored in Cortex XSOAR.
  defaultvalue: 'true'
  display: Close Mirrored Cortex XSOAR Incident
  name: close_xsoar_incident
  type: 8
  section: Mirroring
  advanced: true
  required: false
- additionalinfo: When selected, closing the Cortex XSOAR incident is mirrored in Cortex XDR. If not selected, but "Close all related alerts in XDR" is selected, the incident will automatically be closed in Cortex XDR
  defaultvalue: 'true'
  display: Close Mirrored Cortex XDR Incident
  name: close_xdr_incident
  type: 8
  section: Mirroring
  advanced: true
  required: false
- display: Custom close-reason mapping Cortex XSOAR -> Cortex XDR
  section: Collect
  advanced: true
  additionalinfo: Override the default close reason mapping defined by Cortex XSOAR with a custom close reason mapping. Enter a comma-separated list of close reasons. Acceptable format {Cortex XSOAR close reason}={Cortex XDR close reason}. For more info https://xsoar.pan.dev/docs/reference/integrations/cortex-xdr---ir
  name: custom_xsoar_to_xdr_close_reason_mapping
  defaultvalue: ''
  type: 0
  required: false
- display: Custom close-reason mapping Cortex XDR -> Cortex XSOAR
  section: Collect
  advanced: true
  additionalinfo: Override the default close reason mapping defined by Cortex XSOAR with a custom close reason mapping. Enter a comma-separated list of close reasons. Acceptable format {Cortex XDR close reason}={Cortex XSOAR close reason}. For more info https://xsoar.pan.dev/docs/reference/integrations/cortex-xdr---ir
  name: custom_xdr_to_xsoar_close_reason_mapping
  defaultvalue: ''
  type: 0
  required: false
- additionalinfo: If no status is provided then incidents of all the statuses will be fetched
  display: Incident Statuses to Fetch
  name: status
  options:
  - new
  - under_investigation
  - resolved_known_issue
  - resolved_false_positive
  - resolved_true_positive
  - resolved_security_testing
  - resolved_other
  - resolved_auto
  type: 16
  section: Collect
  advanced: true
  required: false
- display: API Key ID
  name: apikey_id
  type: 4
  hidden: true
  section: Connect
  required: false
- display: API Key
  name: apikey
  type: 4
  section: Connect
  required: false
  hidden: true
- additionalinfo: The timeout of the HTTP request sent to Cortex XDR API (in seconds).
  defaultvalue: '120'
  display: HTTP Timeout
  name: timeout
  type: 0
  section: Connect
  required: false
  advanced: true
- display: Maximum number of incidents per fetch
  name: max_fetch
  type: 0
  section: Collect
  required: false
  additionalinfo: Cannot exceed 100.
  defaultvalue: '10'
  advanced: true
- display: First fetch timestamp
  additionalinfo: 'The format should be: <number> <time unit>. e.g., 12 hours, 7 days'
  name: fetch_time
  type: 0
  section: Collect
  required: false
  defaultvalue: 3 days
- defaultvalue: 3 days
  display: Starred incidents fetch window
  name: starred_incidents_fetch_window
  type: 0
  section: Collect
  required: false
  additionalinfo: Starred fetch window timestamp format <number> <time unit>, e.g., 12 hours, 7 days.
  advanced: true
- display: Only fetch Starred Incidents
  name: starred
  type: 8
  section: Collect
  advanced: true
  required: false
- display: Sync Incident Owners
  name: sync_owners
  type: 8
  section: Collect
  advanced: true
  required: false
  additionalinfo: For Cortex XSOAR version 6.0.0 and above. If selected, for every incident fetched from Cortex XDR to Cortex XSOAR, the incident owners will be synced. For more https://xsoar.pan.dev/docs/reference/integrations/cortex-xdr---ir
- defaultvalue: 'false'
  display: Remove Legacy Incident Fields
  name: dont_format_sublists
  type: 8
  section: Collect
  advanced: true
  required: false
  additionalinfo: Recommended to select. Removes duplicated incident fields under file_artifacts, network_artifacts, and alerts (like client_id, clientid).
- display: Trust any certificate (not secure)
  name: insecure
  type: 8
  section: Connect
  advanced: true
  required: false
  additionalinfo: When enabled, bypasses certificate validation, allowing connections even if the certificates cannot be verified
- display: Use system proxy settings
  name: proxy
  type: 8
  section: Connect
  advanced: true
  required: false
  additionalinfo: Use system proxy settings is enabled only when an engine is selected.
- additionalinfo: Whether the Cortex XDR tenant is prevented only.
  display: Prevent Only Mode
  name: prevent_only
  type: 8
  section: Connect
  advanced: true
  required: false
- additionalinfo: Whether to fetch only the essential incident's fields - without Network Artifacts and File Artifacts to minimize the incident's information.
  display: Minimize Incident Information
  name: exclude_fields
  required: false
  type: 8
  section: Collect
  defaultvalue: 'true'
  advanced: true
<<<<<<< HEAD
- display: Close All Related Alerts In XDR
=======
- additionalinfo: "Whether to fetch only the essential alert fields in order to minimize the incident's information. Possible values: null_values to remove all null values from alerts data, or any other field of an alert."
  display: Minimize Alert Information
  name: excluded_alert_fields
  required: false
  type: 16
  section: Collect
  advanced: true
  defaultvalue: 'null_values'
- display: Close all related alerts in XDR
>>>>>>> f94b2d08
  name: close_alerts_in_xdr
  required: false
  additionalinfo: Close all related alerts in Cortex XDR once an incident has been closed in Cortex XSOAR.
  advanced: true
  type: 8
  section: Mirroring
description: The integration enables direct execution of Cortex XDR actions within Cortex XSOAR.
display: Palo Alto Networks Cortex XDR - Investigation and Response
name: Cortex XDR - IR
script:
  commands:
  - arguments:
    - description: A date in the format 2019-12-31T23:59:00 in UTC. Only incidents that were created on or before the specified date/time will be retrieved.
      name: lte_creation_time
    - description: A date in the format 2019-12-31T23:59:00 in UTC. Only incidents that were created on or after the specified date/time will be retrieved.
      name: gte_creation_time
    - description: Filters returned incidents that were modified on or before the specified date/time, in the format 2019-12-31T23:59:00.
      name: lte_modification_time
    - description: Filters returned incidents that were modified on or after the specified date/time, in the format 2019-12-31T23:59:00.
      name: gte_modification_time
    - description: An array or CSV string of incident IDs.
      isArray: true
      name: incident_id_list
    - description: Filters returned incidents that were created on or after the specified date/time range, for example, 1 month, 2 days, 1 hour, and so on.
      name: since_creation_time
    - description: Filters returned incidents that were modified on or after the specified date/time range, for example, 1 month, 2 days, 1 hour, and so on.
      name: since_modification_time
    - auto: PREDEFINED
      description: Sorts returned incidents by the date/time that the incident was last modified ("asc" - ascending, "desc" - descending).
      name: sort_by_modification_time
      predefined:
      - asc
      - desc
    - auto: PREDEFINED
      description: Sorts returned incidents by the date/time that the incident was created ("asc" - ascending, "desc" - descending).
      name: sort_by_creation_time
      predefined:
      - asc
      - desc
    - defaultValue: '0'
      description: Page number (for pagination). 0 is the first page.
      name: page
    - defaultValue: '100'
      description: Maximum number of incidents to return per page. The default and maximum is 100.
      name: limit
    - description: 'Filters only incidents in the specified status. The options are: new, under_investigation, resolved_known_issue, resolved_false_positive, resolved_true_positive resolved_security_testing, resolved_other, resolved_auto.'
      name: status
    - auto: PREDEFINED
      description: 'Whether the incident is starred.'
      name: starred
      predefined:
      - 'true'
      - 'false'
    - description: Deprecated. Use gte_creation_time instead.
      defaultValue: 3 days
      name: starred_incidents_fetch_window
      deprecated: true
    description: |-
      Returns a list of incidents, which you can filter by a list of incident IDs (max. 100), the time the incident was last modified, and the time the incident was created.
      If you pass multiple filtering arguments, they will be concatenated using the AND condition. The OR condition is not supported.
    name: xdr-get-incidents
    outputs:
    - contextPath: PaloAltoNetworksXDR.Incident.incident_id
      description: Unique ID assigned to each returned incident.
      type: String
    - contextPath: PaloAltoNetworksXDR.Incident.manual_severity
      description: Incident severity assigned by the user. This does not affect the calculated severity. Can be "low", "medium", "high".
      type: String
    - contextPath: PaloAltoNetworksXDR.Incident.manual_description
      description: Incident description provided by the user.
      type: String
    - contextPath: PaloAltoNetworksXDR.Incident.assigned_user_mail
      description: Email address of the assigned user.
      type: String
    - contextPath: PaloAltoNetworksXDR.Incident.high_severity_alert_count
      description: Number of alerts with the severity HIGH.
      type: String
    - contextPath: PaloAltoNetworksXDR.Incident.host_count
      description: Number of hosts involved in the incident.
      type: number
    - contextPath: PaloAltoNetworksXDR.Incident.xdr_url
      description: A link to the incident view on Cortex XDR.
      type: String
    - contextPath: PaloAltoNetworksXDR.Incident.assigned_user_pretty_name
      description: Full name of the user assigned to the incident.
      type: String
    - contextPath: PaloAltoNetworksXDR.Incident.alert_count
      description: Total number of alerts in the incident.
      type: number
    - contextPath: PaloAltoNetworksXDR.Incident.med_severity_alert_count
      description: Number of alerts with the severity MEDIUM.
      type: number
    - contextPath: PaloAltoNetworksXDR.Incident.user_count
      description: Number of users involved in the incident.
      type: number
    - contextPath: PaloAltoNetworksXDR.Incident.severity
      description: |
        Calculated severity of the incident. Valid values are: "low","medium","high".
      type: String
    - contextPath: PaloAltoNetworksXDR.Incident.low_severity_alert_count
      description: Number of alerts with the severity LOW.
      type: String
    - contextPath: PaloAltoNetworksXDR.Incident.status
      description: |
        Current status of the incident. Valid values are: "new","under_investigation","resolved_known_issue","resolved_duplicate_incident","resolved_false_positive","resolved_true_positive","resolved_security_testing" or "resolved_other".
      type: String
    - contextPath: PaloAltoNetworksXDR.Incident.description
      description: Description of the incident.
      type: String
    - contextPath: PaloAltoNetworksXDR.Incident.resolve_comment
      description: Comments entered by the user when the incident was resolved.
      type: String
    - contextPath: PaloAltoNetworksXDR.Incident.notes
      description: Comments entered by the user regarding the incident.
      type: String
    - contextPath: PaloAltoNetworksXDR.Incident.creation_time
      description: Date and time the incident was created on Cortex XDR.
      type: date
    - contextPath: PaloAltoNetworksXDR.Incident.detection_time
      description: Date and time that the first alert occurred in the incident.
      type: date
    - contextPath: PaloAltoNetworksXDR.Incident.modification_time
      description: Date and time that the incident was last modified.
      type: date
  - arguments:
    - description: The ID of the incident for which to get additional data.
      name: incident_id
      required: true
    - defaultValue: '1000'
      description: Maximum number of alerts to return.
      name: alerts_limit
    - defaultValue: 'False'
      description: Return data only if the incident was changed since the last time it was mirrored into Cortex XSOAR.  This flag should be used only from within a Cortex XDR incident.
      name: return_only_updated_incident
    - defaultValue: 'False'
      description: "Whether to exclude Network Artifacts and File Artifacts from incident data."
      name: excluding_artifacts
    description: Returns additional data for the specified incident, for example, related alerts, file artifacts, network artifacts, and so on.
    name: xdr-get-incident-extra-data
    outputs:
    - contextPath: PaloAltoNetworksXDR.Incident.incident_id
      description: Unique ID assigned to each returned incident.
      type: String
    - contextPath: PaloAltoNetworksXDR.Incident.creation_time
      description: Date and time the incident was created on Cortex XDR.
      type: Date
    - contextPath: PaloAltoNetworksXDR.Incident.modification_time
      description: Date and time that the incident was last modified.
      type: Date
    - contextPath: PaloAltoNetworksXDR.Incident.detection_time
      description: Date and time that the first alert occurred in the incident.
      type: Date
    - contextPath: PaloAltoNetworksXDR.Incident.status
      description: |-
        Current status of the incident. Valid values are:
        "new","under_investigation","resolved_known_issue","resolved_duplicate","resolved_false_positive","resolved_true_positive","resolved_security_testing","resolved_other".
      type: String
    - contextPath: PaloAltoNetworksXDR.Incident.severity
      description: 'Calculated severity of the incident. Valid values are: "low","medium","high".'
      type: String
    - contextPath: PaloAltoNetworksXDR.Incident.description
      description: Description of the incident.
      type: String
    - contextPath: PaloAltoNetworksXDR.Incident.assigned_user_mail
      description: Email address of the assigned user.
      type: String
    - contextPath: PaloAltoNetworksXDR.Incident.assigned_user_pretty_name
      description: Full name of the user assigned to the incident.
      type: String
    - contextPath: PaloAltoNetworksXDR.Incident.alert_count
      description: Total number of alerts in the incident.
      type: Number
    - contextPath: PaloAltoNetworksXDR.Incident.low_severity_alert_count
      description: Number of alerts with the severity LOW.
      type: Number
    - contextPath: PaloAltoNetworksXDR.Incident.med_severity_alert_count
      description: Number of alerts with the severity MEDIUM.
      type: Number
    - contextPath: PaloAltoNetworksXDR.Incident.high_severity_alert_count
      description: Number of alerts with the severity HIGH.
      type: Number
    - contextPath: PaloAltoNetworksXDR.Incident.user_count
      description: Number of users involved in the incident.
      type: Number
    - contextPath: PaloAltoNetworksXDR.Incident.host_count
      description: Number of hosts involved in the incident.
      type: Number
    - contextPath: PaloAltoNetworksXDR.Incident.notes
      description: Comments entered by the user regarding the incident.
      type: Unknown
    - contextPath: PaloAltoNetworksXDR.Incident.resolve_comment
      description: Comments entered by the user when the incident was resolved.
      type: String
    - contextPath: PaloAltoNetworksXDR.Incident.manual_severity
      description: 'Incident severity assigned by the user. This does not affect the calculated severity. Can be "low", "medium", "high".'
      type: String
    - contextPath: PaloAltoNetworksXDR.Incident.manual_description
      description: Incident description provided by the user.
      type: String
    - contextPath: PaloAltoNetworksXDR.Incident.xdr_url
      description: A link to the incident view on Cortex XDR.
      type: String
    - contextPath: PaloAltoNetworksXDR.Incident.starred
      description: Whether the incident is starred.
      type: Boolean
    - contextPath: PaloAltoNetworksXDR.Incident.wildfire_hits.mitre_techniques_ids_and_names
      description: Incident MITRE techniques IDs and names.
      type: String
    - contextPath: PaloAltoNetworksXDR.Incident.wildfire_hits.mitre_tactics_ids_and_names
      description: Incident MITRE tactics IDs and names.
      type: String
    - contextPath: PaloAltoNetworksXDR.Incident.alerts.alert_id
      description: Unique ID for each alert.
      type: String
    - contextPath: PaloAltoNetworksXDR.Incident.alerts.detection_timestamp
      description: Date and time the alert occurred.
      type: Date
    - contextPath: PaloAltoNetworksXDR.Incident.alerts.source
      description: The product/vendor from which this alert came.
      type: String
    - contextPath: PaloAltoNetworksXDR.Incident.alerts.severity
      description: 'Severity of the alert. Valid values are: "low","medium","high".'
      type: String
    - contextPath: PaloAltoNetworksXDR.Incident.alerts.name
      description: Calculated name of the alert.
      type: String
    - contextPath: PaloAltoNetworksXDR.Incident.alerts.category
      description: Category of the alert, for example, Spyware Detected via Anti-Spyware profile.
      type: String
    - contextPath: PaloAltoNetworksXDR.Incident.alerts.description
      description: Description of the alert.
      type: String
    - contextPath: PaloAltoNetworksXDR.Incident.alerts.host_ip_list
      description: Host IP address involved in the alert.
      type: Unknown
    - contextPath: PaloAltoNetworksXDR.Incident.alerts.host_name
      description: Hostname involved in the alert.
      type: String
    - contextPath: PaloAltoNetworksXDR.Incident.alerts.user_name
      description: User name involved with the alert.
      type: String
    - contextPath: PaloAltoNetworksXDR.Incident.alerts.event_type
      description: 'Event type. Valid values are: "Process Execution","Network Event","File Event","Registry Event","Injection Event","Load Image Event","Windows Event Log".'
      type: String
    - contextPath: PaloAltoNetworksXDR.Incident.alerts.action
      description: 'The action that triggered the alert. Valid values are: "REPORTED", "BLOCKED", "POST_DETECTED", "SCANNED", "DOWNLOAD", "PROMPT_ALLOW", "PROMPT_BLOCK", "DETECTED", "BLOCKED_1", "BLOCKED_2", "BLOCKED_3", "BLOCKED_5", "BLOCKED_6", "BLOCKED_7", "BLOCKED_8", "BLOCKED_9", "BLOCKED_10", "BLOCKED_11", "BLOCKED_13", "BLOCKED_14", "BLOCKED_15", "BLOCKED_16", "BLOCKED_17", "BLOCKED_24", "BLOCKED_25", "DETECTED_0", "DETECTED_4", "DETECTED_18", "DETECTED_19", "DETECTED_20", "DETECTED_21", "DETECTED_22", "DETECTED_23".'
      type: String
    - contextPath: PaloAltoNetworksXDR.Incident.alerts.action_pretty
      description: 'The action that triggered the alert. Valid values are: "Detected (Reported)" "Prevented (Blocked)" "Detected (Post Detected)" "Detected (Scanned)" "Detected (Download)" "Detected (Prompt Allow)" "Prevented (Prompt Block)" "Detected" "Prevented (Denied The Session)" "Prevented (Dropped The Session)" "Prevented (Dropped The Session And Sent a TCP Reset)" "Prevented (Blocked The URL)" "Prevented (Blocked The IP)" "Prevented (Dropped The Packet)" "Prevented (Dropped All Packets)" "Prevented (Terminated The Session And Sent a TCP Reset To Both Sides Of The Connection)" "Prevented (Terminated The Session And Sent a TCP Reset To The Client)" "Prevented (Terminated The Session And Sent a TCP Reset To The Server)" "Prevented (Continue)" "Prevented (Block-Override)" "Prevented (Override-Lockout)" "Prevented (Override)" "Prevented (Random-Drop)" "Prevented (Silently Dropped The Session With An ICMP Unreachable Message To The Host Or Application)" "Prevented (Block)" "Detected (Allowed The Session)" "Detected (Raised An Alert)" "Detected (Syncookie Sent)" "Detected (Forward)" "Detected (Wildfire Upload Success)" "Detected (Wildfire Upload Failure)" "Detected (Wildfire Upload Skip)" "Detected (Sinkhole)".'
      type: String
    - contextPath: PaloAltoNetworksXDR.Incident.alerts.actor_process_image_name
      description: Image name.
      type: String
    - contextPath: PaloAltoNetworksXDR.Incident.alerts.actor_process_command_line
      description: Command line.
      type: String
    - contextPath: PaloAltoNetworksXDR.Incident.alerts.actor_process_signature_status
      description: 'Signature status. Valid values are: "Signed" "Invalid Signature" "Unsigned" "Revoked" "Signature Fail" "N/A" "Weak Hash".'
      type: String
    - contextPath: PaloAltoNetworksXDR.Incident.alerts.actor_process_signature_vendor
      description: Signature vendor name.
      type: String
    - contextPath: PaloAltoNetworksXDR.Incident.alerts.causality_actor_process_image_name
      description: Image name.
      type: String
    - contextPath: PaloAltoNetworksXDR.Incident.alerts.causality_actor_process_command_line
      description: Command line.
      type: String
    - contextPath: PaloAltoNetworksXDR.Incident.alerts.causality_actor_process_signature_status
      description: 'Signature status. Valid values are: "Signed" "Invalid Signature" "Unsigned" "Revoked" "Signature Fail" "N/A" "Weak Hash".'
      type: String
    - contextPath: PaloAltoNetworksXDR.Incident.alerts.causality_actor_process_signature_vendor
      description: Signature vendor.
      type: String
    - contextPath: PaloAltoNetworksXDR.Incident.alerts.causality_actor_causality_id
      description: Causality ID.
      type: Unknown
    - contextPath: PaloAltoNetworksXDR.Incident.alerts.action_process_image_name
      description: Image name.
      type: String
    - contextPath: PaloAltoNetworksXDR.Incident.alerts.action_process_image_command_line
      description: Command line.
      type: String
    - contextPath: PaloAltoNetworksXDR.Incident.alerts.action_process_image_sha256
      description: Image SHA256 hash.
      type: String
    - contextPath: PaloAltoNetworksXDR.Incident.alerts.action_process_signature_status
      description: 'Signature status. Valid values are: "Signed" "Invalid Signature" "Unsigned" "Revoked" "Signature Fail" "N/A" "Weak Hash".'
      type: String
    - contextPath: PaloAltoNetworksXDR.Incident.alerts.action_process_signature_vendor
      description: Signature vendor name.
      type: String
    - contextPath: PaloAltoNetworksXDR.Incident.alerts.action_file_path
      description: File path.
      type: String
    - contextPath: PaloAltoNetworksXDR.Incident.alerts.action_file_md5
      description: MD5 hash of the file.
      type: String
    - contextPath: PaloAltoNetworksXDR.Incident.alerts.action_file_sha256
      description: SHA256 hash of the file.
      type: String
    - contextPath: PaloAltoNetworksXDR.Incident.alerts.action_registry_data
      description: Registry data.
      type: String
    - contextPath: PaloAltoNetworksXDR.Incident.alerts.action_registry_full_key
      description: Registry full key.
      type: String
    - contextPath: PaloAltoNetworksXDR.Incident.alerts.action_local_ip
      description: Local IP address.
      type: String
    - contextPath: PaloAltoNetworksXDR.Incident.alerts.action_local_port
      description: Local port.
      type: Number
    - contextPath: PaloAltoNetworksXDR.Incident.alerts.action_remote_ip
      description: Remote IP address.
      type: String
    - contextPath: PaloAltoNetworksXDR.Incident.alerts.action_remote_port
      description: Remote port.
      type: Number
    - contextPath: PaloAltoNetworksXDR.Incident.alerts.action_external_hostname
      description: External hostname.
      type: String
    - contextPath: PaloAltoNetworksXDR.Incident.alerts.fw_app_id
      description: Firewall app ID.
      type: Unknown
    - contextPath: PaloAltoNetworksXDR.Incident.alerts.is_whitelisted
      description: 'Whether the alert is on the allow list. Valid values are: "Yes" "No".'
      type: String
    - contextPath: PaloAltoNetworksXDR.Incident.alerts.starred
      description: Whether the alert is starred.
      type: Boolean
    - contextPath: PaloAltoNetworksXDR.Incident.network_artifacts.type
      description: Network artifact type.
      type: String
    - contextPath: PaloAltoNetworksXDR.Incident.network_artifacts.network_remote_port
      description: The remote port related to the artifact.
      type: number
    - contextPath: PaloAltoNetworksXDR.Incident.network_artifacts.alert_count
      description: Number of alerts related to the artifact.
      type: number
    - contextPath: PaloAltoNetworksXDR.Incident.network_artifacts.network_remote_ip
      description: The remote IP address related to the artifact.
      type: String
    - contextPath: PaloAltoNetworksXDR.Incident.network_artifacts.is_manual
      description: Whether the artifact was created by the user (manually).
      type: boolean
    - contextPath: PaloAltoNetworksXDR.Incident.network_artifacts.network_domain
      description: The domain related to the artifact.
      type: String
    - contextPath: PaloAltoNetworksXDR.Incident.network_artifacts.type
      description: 'The artifact type. Valid values are: "META", "GID", "CID", "HASH", "IP", "DOMAIN", "REGISTRY", "HOSTNAME".'
      type: String
    - contextPath: PaloAltoNetworksXDR.Incident.network_artifacts.network_country
      description: The country related to the artifact.
      type: String
    - contextPath: PaloAltoNetworksXDR.Incident.file_artifacts.file_signature_status
      description: 'Digital signature status of the file. Valid values are: "SIGNATURE_UNAVAILABLE" "SIGNATURE_SIGNED" "SIGNATURE_INVALID" "SIGNATURE_UNSIGNED" "SIGNATURE_WEAK_HASH".'
      type: String
    - contextPath: PaloAltoNetworksXDR.Incident.file_artifacts.is_process
      description: Whether the file artifact is related to a process execution.
      type: boolean
    - contextPath: PaloAltoNetworksXDR.Incident.file_artifacts.file_name
      description: Name of the file.
      type: String
    - contextPath: PaloAltoNetworksXDR.Incident.file_artifacts.file_wildfire_verdict
      description: 'The file verdict, calculated by Wildfire. Valid values are: "BENIGN" "MALWARE" "GRAYWARE" "PHISHING" "UNKNOWN".'
      type: String
    - contextPath: PaloAltoNetworksXDR.Incident.file_artifacts.alert_count
      description: Number of alerts related to the artifact.
      type: number
    - contextPath: PaloAltoNetworksXDR.Incident.file_artifacts.is_malicious
      description: Whether the artifact is malicious, as decided by the Wildfire verdict.
      type: boolean
    - contextPath: PaloAltoNetworksXDR.Incident.file_artifacts.is_manual
      description: Whether the artifact was created by the user (manually).
      type: boolean
    - contextPath: PaloAltoNetworksXDR.Incident.file_artifacts.type
      description: 'The artifact type. Valid values are: "META" "GID" "CID" "HASH" "IP" "DOMAIN" "REGISTRY" "HOSTNAME".'
      type: String
    - contextPath: PaloAltoNetworksXDR.Incident.file_artifacts.file_sha256
      description: SHA256 hash of the file.
      type: String
    - contextPath: PaloAltoNetworksXDR.Incident.file_artifacts.file_signature_vendor_name
      description: File signature vendor name.
      type: String
    - contextPath: Account.Username
      description: The username in the relevant system.
      type: String
    - contextPath: Endpoint.Hostname
      description: The hostname that is mapped to this endpoint.
      type: String
    - contextPath: Endpoint.ID
      description: The agent ID of the endpoint.
      type: String
    - contextPath: File.Path
      description: The path where the file is located.
      type: String
    - contextPath: File.MD5
      description: The MD5 hash of the file.
      type: String
    - contextPath: File.SHA256
      description: The SHA256 hash of the file.
      type: String
    - contextPath: File.Name
      description: The full file name (including the file extension).
      type: String
    - contextPath: Process.Name
      description: The name of the process.
      type: String
    - contextPath: Process.MD5
      description: The MD5 hash of the process.
      type: String
    - contextPath: Process.SHA256
      description: The SHA256 hash of the process.
      type: String
    - contextPath: Process.PID
      description: The PID of the process.
      type: String
    - contextPath: Process.Path
      description: The file system path to the binary file.
      type: String
    - contextPath: Process.Start Time
      description: The timestamp of the process start time.
      type: String
    - contextPath: Process.CommandLine
      description: The full command line (including arguments).
      type: String
    - contextPath: Process.is_malicious
      description: Whether the artifact is malicious, as decided by the Wildfire verdict.
      type: boolean
    - contextPath: IP.Address
      description: IP address.
      type: String
    - contextPath: IP.Geo.Country
      description: 'The country in which the IP address is located.'
      type: String
    - contextPath: Domain.Name
      description: 'The domain name, for example: "google.com".'
      type: String
  - arguments:
    - description: XDR incident ID. You can get the incident ID from the output of the 'xdr-get-incidents' command or the 'xdr-get-incident-extra-details' command.
      name: incident_id
      required: true
    - auto: PREDEFINED
      description: Severity to assign to the incident.
      name: manual_severity
      predefined:
      - HIGH
      - MEDIUM
      - LOW
    - description: Email address of the user to assign to the incident.
      name: assigned_user_mail
    - description: Full name of the user assigned to the incident. To supply a new value in this field, you must also provide a value for the 'assigned_user_mail' argument.
      name: assigned_user_pretty_name
    - auto: PREDEFINED
      description: 'Status of the incident.'
      name: status
      predefined:
      - NEW
      - UNDER_INVESTIGATION
      - RESOLVED_KNOWN_ISSUE
      - RESOLVED_DUPLICATE
      - RESOLVED_FALSE_POSITIVE
      - RESOLVED_TRUE_POSITIVE
      - RESOLVED_SECURITY_TESTING
      - RESOLVED_OTHER
    - description: Comment explaining why the incident was resolved. This should be set when the incident is resolved.
      name: resolve_comment
    - auto: PREDEFINED
      description: If true, will remove all assigned users from the incident.
      name: unassign_user
      predefined:
      - 'true'
      - 'false'
    - description: Add a comment to the incident.
      name: add_comment
    - auto: PREDEFINED
      description: Whether to resolve alerts related to a resolved incident. The incident is considered resolved when the status argument includes the "RESOLVED" or "resolve_comment" value.
      name: resolve_alerts
      predefined:
      - 'true'
      - 'false'
      defaultValue: 'false'
    description: Updates one or more fields of a specified incident. Missing fields will be ignored. To remove the assignment for an incident, pass a null value in the assignee email argument.
    name: xdr-update-incident
  - arguments:
    - description: Product name.
      name: product
      required: true
    - description: Vendor name.
      name: vendor
      required: true
    - description: Source IP address.
      name: local_ip
    - description: Source port.
      name: local_port
      required: true
    - description: |-
        Destination IP address.
      name: remote_ip
      required: true
    - description: |-
        Destination port.
      name: remote_port
      required: true
    - description: The time the alert occurred in milliseconds, or a date in the format 2019-10-23T10:00:00. If not set, the event time will be defined as now.
      name: event_timestamp
    - auto: PREDEFINED
      defaultValue: Medium
      description: |-
        The alert severity. 
      name: severity
      predefined:
      - Informational
      - Low
      - Medium
      - High
    - description: The alert name.
      name: alert_name
      required: true
    - description: The alert description.
      name: alert_description
    description: |-
      Uploads an alert from external alert sources in Cortex XDR format. Cortex XDR displays alerts that are parsed
      successfully in related incidents and views. You can send 600 alerts per minute. Each request can contain a
      maximum of 60 alerts.
    name: xdr-insert-parsed-alert
  - arguments:
    - description: List of alerts in CEF format.
      isArray: true
      name: cef_alerts
      required: true
    description: Upload alerts in CEF format from external alert sources. After you map CEF alert fields to Cortex XDR fields, Cortex XDR displays the alerts in related incidents and views. You can send 600 requests per minute. Each request can contain a maximum of 60 alerts.
    name: xdr-insert-cef-alerts
  - arguments:
    - description: The incident ID. Allows linking the response action to the incident that triggered it.
      name: incident_id
    - description: The endpoint ID to isolate. You can retrieve the string from the xdr-get-endpoints command.
      name: endpoint_id
      required: true
    - auto: PREDEFINED
      defaultValue: 'false'
      description: Whether to suppress an error when trying to isolate a disconnected endpoint. When set to false, an error will be returned.
      name: suppress_disconnected_endpoint_error
      predefined:
      - 'true'
      - 'false'
    - description: Interval in seconds between each poll.
      name: interval_in_seconds
    - description: Polling timeout in seconds.
      name: timeout_in_seconds
    - description: The action IDs for polling use.
      isArray: true
      name: action_id
      deprecated: true
    description: Isolates the specified endpoint.
    execution: true
    name: xdr-endpoint-isolate
    outputs:
    - contextPath: PaloAltoNetworksXDR.Isolation.endpoint_id
      description: The endpoint ID.
      type: String
    polling: true
  - arguments:
    - description: The incident ID. Allows linking the response action to the incident that triggered it.
      name: incident_id
    - description: The endpoint ID to isolate. You can retrieve the string from the xdr-get-endpoints command.
      name: endpoint_id
      required: true
    - auto: PREDEFINED
      defaultValue: 'false'
      description: Whether to suppress an error when trying to isolate a disconnected endpoint. When set to false, an error will be returned.
      name: suppress_disconnected_endpoint_error
      predefined:
      - 'true'
      - 'false'
    deprecated: true
    description: Deprecated. Use `xdr-endpoint-isolate` instead.
    execution: true
    name: xdr-isolate-endpoint
    outputs:
    - contextPath: PaloAltoNetworksXDR.Isolation.endpoint_id
      description: The endpoint ID.
      type: String
  - arguments:
    - description: The incident ID. Allows linking the response action to the incident that triggered it.
      name: incident_id
    - description: The endpoint ID for which to reverse the isolation. You can retrieve it from the xdr-get-endpoints command.
      name: endpoint_id
      required: true
    - description: |-
        Whether to suppress an error when trying to unisolate a disconnected endpoint. When set to false, an error will be returned.
      name: suppress_disconnected_endpoint_error
      auto: PREDEFINED
      defaultValue: 'false'
      predefined:
      - 'true'
      - 'false'
    - description: |-
        Interval in seconds between each poll.
      name: interval_in_seconds
    - description: Polling timeout in seconds.
      name: timeout_in_seconds
    - description: |-
        The action IDs for polling use.
      isArray: true
      name: action_id
      deprecated: true
    description: Reverses the isolation of an endpoint.
    execution: true
    name: xdr-endpoint-unisolate
    outputs:
    - contextPath: PaloAltoNetworksXDR.UnIsolation.endpoint_id
      description: Isolates the specified endpoint.
      type: String
    polling: true
  - deprecated: true
    description: Deprecated. Use `xdr-endpoint-unisolate` instead.
    execution: true
    name: xdr-unisolate-endpoint
    outputs:
    - contextPath: PaloAltoNetworksXDR.UnIsolation.endpoint_id
      description: Isolates the specified endpoint.
      type: String
    arguments:
    - description: The incident ID. Allows linking the response action to the incident that triggered it.
      name: incident_id
    - description: The endpoint ID for which to reverse the isolation. You can retrieve it from the xdr-get-endpoints command.
      name: endpoint_id
      required: true
    - auto: PREDEFINED
      defaultValue: 'false'
      description: Whether to suppress an error when trying to unisolate a disconnected endpoint. When set to false, an error will be returned.
      name: suppress_disconnected_endpoint_error
      predefined:
      - 'true'
      - 'false'
  - arguments:
    - description: 'A comma-separated list of endpoints statuses to filter. Valid values are: connected, disconnected, lost, uninstalled, windows, linux, macos, android, isolated, unisolated.'
      name: status
      isArray: true
    - description: A comma-separated list of endpoint IDs.
      isArray: true
      name: endpoint_id_list
    - description: |-
        A comma-separated list of distribution package names or installation package names.
        Example: dist_name1,dist_name2.
      isArray: true
      name: dist_name
    - description: |-
        A comma-separated list of private IP addresses.
        Example: 10.1.1.1,192.168.1.1.
      isArray: true
      name: ip_list
    - description: |-
        A comma-separated list of public IP addresses that correlate to the last IPv4 address from which the Cortex XDR agent connected (know as `Last Origin IP`).
        Example: 8.8.8.8,1.1.1.1.
      isArray: true
      name: public_ip_list
    - description: |-
        The group name to which the agent belongs.
        Example: group_name1,group_name2.
      isArray: true
      name: group_name
    - description: 'The endpoint platform.'
      isArray: true
      name: platform
      auto: PREDEFINED
      predefined:
      - windows
      - linux
      - macos
      - android
    - description: |-
        A comma-separated list of alias names.
        Examples: alias_name1,alias_name2.
      name: alias_name
      isArray: true
    - description: |-
        Specifies whether the endpoint was isolated or unisolated.
      name: isolate
      auto: PREDEFINED
      predefined:
      - isolated
      - unisolated
    - description: |-
        Hostname
        Example: hostname1,hostname2.
      name: hostname
      isArray: true
    - description: |-
        Include agents that were first seen on and after this date.
        Supported values:
        1579039377301 (time in milliseconds)
        "3 days" (relative date)
        "2019-10-21T23:45:00" (date).
      name: first_seen_gte
    - description: |-
        Include agents that were first seen on and before this date.
        Supported values:
        1579039377301 (time in milliseconds)
        "3 days" (relative date)
        "2019-10-21T23:45:00" (date).
      name: first_seen_lte
    - description: |-
        Include agents that were last seen on and after this date.
        Supported values:
        1579039377301 (time in milliseconds)
        "3 days" (relative date)
        "2019-10-21T23:45:00" (date).
      name: last_seen_gte
    - description: |-
        All the agents that were last seen before {last_seen_lte}.
        Supported values:
        1579039377301 (time in milliseconds)
        "3 days" (relative date)
        "2019-10-21T23:45:00" (date).
      name: last_seen_lte
    - defaultValue: '0'
      description: Page number (for pagination). 0 is the first page.
      name: page
    - description: Maximum number of endpoints to return per page. The default and maximum is 30.
      name: limit
      defaultValue: '30'
    - auto: PREDEFINED
      description: Specifies whether to sort endpoints by the first time or last time they were seen.
      name: sort_by
      predefined:
      - first_seen
      - last_seen
    - name: sort_order
      description: The order by which to sort results. Can be "asc" (ascending) or "desc" (descending).
      auto: PREDEFINED
      defaultValue: asc
      predefined:
      - asc
      - desc
    - name: username
      description: The usernames to query for. Accepts a single user, or comma-separated list of usernames.
      isArray: true
    - auto: PREDEFINED
      defaultValue: "false"
      description: Whether to return all endpoints. If true, will override the 'limit' and 'page' arguments.
      name: all_results
      predefined:
      - "false"
      - "true"
    - auto: PREDEFINED
      defaultValue: "false"
      description: Whether to return timestamp or date string values.
      name: convert_timestamp_to_datestring
      predefined:
      - "false"
      - "true"
    description: Gets a list of endpoints, according to the passed filters. If there are no filters, all endpoints are returned. Filtering by multiple fields will be concatenated using AND condition (OR is not supported). Maximum result set size is 100. Offset is the zero-based number of endpoint from the start of the result set. (Start by counting from 0).
    name: xdr-get-endpoints
    outputs:
    - contextPath: PaloAltoNetworksXDR.Endpoint.endpoint_id
      description: The endpoint ID.
      type: String
    - contextPath: PaloAltoNetworksXDR.Endpoint.endpoint_name
      description: The endpoint name.
      type: String
    - contextPath: PaloAltoNetworksXDR.Endpoint.endpoint_type
      description: The endpoint type.
      type: String
    - contextPath: PaloAltoNetworksXDR.Endpoint.endpoint_status
      description: The status of the endpoint.
      type: String
    - contextPath: PaloAltoNetworksXDR.Endpoint.os_type
      description: The endpoint operating type.
      type: String
    - contextPath: PaloAltoNetworksXDR.Endpoint.ip
      description: A list of IP addresses.
      type: Unknown
    - contextPath: PaloAltoNetworksXDR.Endpoint.users
      description: A list of users.
      type: Unknown
    - contextPath: PaloAltoNetworksXDR.Endpoint.domain
      description: The endpoint domain.
      type: String
    - contextPath: PaloAltoNetworksXDR.Endpoint.alias
      description: The endpoint aliases.
      type: String
    - contextPath: PaloAltoNetworksXDR.Endpoint.first_seen
      description: First seen date/time in epoch (milliseconds).
      type: Unknown
    - contextPath: PaloAltoNetworksXDR.Endpoint.last_seen
      description: Last seen date/time in epoch (milliseconds).
      type: Date
    - contextPath: PaloAltoNetworksXDR.Endpoint.content_version
      description: Content version.
      type: String
    - contextPath: PaloAltoNetworksXDR.Endpoint.installation_package
      description: Installation package.
      type: String
    - contextPath: PaloAltoNetworksXDR.Endpoint.active_directory
      description: Active directory.
      type: String
    - contextPath: PaloAltoNetworksXDR.Endpoint.install_date
      description: Install date in epoch (milliseconds).
      type: Date
    - contextPath: PaloAltoNetworksXDR.Endpoint.endpoint_version
      description: Endpoint version.
      type: String
    - contextPath: PaloAltoNetworksXDR.Endpoint.is_isolated
      description: Whether the endpoint is isolated.
      type: String
    - contextPath: PaloAltoNetworksXDR.Endpoint.group_name
      description: The name of the group to which the endpoint belongs.
      type: String
    - contextPath: PaloAltoNetworksXDR.Endpoint.count
      description: Number of endpoints returned.
      type: String
    - contextPath: Endpoint.Hostname
      description: The hostname that is mapped to this endpoint.
      type: String
    - contextPath: Endpoint.ID
      description: The unique ID within the tool retrieving the endpoint.
      type: String
    - contextPath: Endpoint.IPAddress
      description: The IP address of the endpoint.
      type: String
    - contextPath: Endpoint.Domain
      description: The domain of the endpoint.
      type: String
    - contextPath: Endpoint.OS
      description: The endpoint's operating system.
      type: String
    - contextPath: Account.Username
      description: The username in the relevant system.
      type: String
    - contextPath: Account.Domain
      description: The domain of the account.
      type: String
    - contextPath: Endpoint.Status
      description: The endpoint's status.
      type: String
    - contextPath: Endpoint.IsIsolated
      description: The endpoint's isolation status.
      type: String
    - contextPath: Endpoint.MACAddress
      description: The endpoint's MAC address.
      type: String
    - contextPath: Endpoint.Vendor
      description: The integration name of the endpoint vendor.
      type: String
  - arguments:
    - description: The status of the endpoint to use as a filter.
      name: status
      auto: PREDEFINED
      predefined:
      - connected
      - disconnected
    - description: A comma-separated list of endpoint IDs to use as a filter.
      isArray: true
      name: endpoint_id_list
    - description: |-
        A comma-separated list of distribution package names or installation package names to use as a filter.
        Example: dist_name1,dist_name2.
      isArray: true
      name: dist_name
    - description: |-
        A comma-separated list of IP addresses to use as a filter.
        Example: 8.8.8.8,1.1.1.1.
      isArray: true
      name: ip_list
    - description: A comma-separated list of group names to which the agent belongs to use as a filter.
      isArray: true
      name: group_name
    - description: The endpoint platform to use as a filter.
      isArray: true
      name: platform
      auto: PREDEFINED
      predefined:
      - windows
      - linux
      - macos
      - android
    - description: |-
        A comma-separated list of alias names to use as a filter.
        Examples: alias_name1,alias_name2.
      isArray: true
      name: alias_name
    - auto: PREDEFINED
      description: Specifies whether the endpoint was isolated or unisolated to use as a filter.
      name: isolate
      predefined:
      - isolated
      - unisolated
    - description: A comma-separated list of hostnames to use as a filter.
      isArray: true
      name: hostname
    - description: |-
        Include agents that were first seen on and after this date.
        Supported values:
        1579039377301 (time in milliseconds)
        "3 days" (relative date)
        "2019-10-21T23:45:00" (date).
      name: first_seen_gte
    - description: |-
        Include agents that were first seen on and before this date.
        Supported values:
        1579039377301 (time in milliseconds)
        "3 days" (relative date)
        "2019-10-21T23:45:00" (date).
      name: first_seen_lte
    - description: |-
        Include agents that were last seen on and after this date.
        Supported values:
        1579039377301 (time in milliseconds)
        "3 days" (relative date)
        "2019-10-21T23:45:00" (date).
      name: last_seen_gte
    - description: |-
        Include agents that were last seen on and before this date.
        Supported values:
        1579039377301 (time in milliseconds)
        "3 days" (relative date)
        "2019-10-21T23:45:00" (date).
      name: last_seen_lte
    - name: username
      description: The usernames to use as a filter. Accepts a single user, or comma-separated list of usernames.
      isArray: true
    - name: new_alias_name
      required: true
      description: |-
        The alias name to change to.
        Note: If you send an empty field, (e.g., new_alias_name=\"\") the current alias name is deleted.
    - name: scan_status
      description: The scan status of the endpoint to use as a filter.
      auto: PREDEFINED
      predefined:
      - none
      - pending
      - in_progress
      - canceled
      - aborted
      - pending_cancellation
      - success
      - error
    description: Gets a list of endpoints according to the passed filters, and changes their alias name. Filtering by multiple fields will be concatenated using the AND condition (OR is not supported).
    name: xdr-endpoint-alias-change
  - description: Gets a list of all the agent versions to use for creating a distribution list.
    name: xdr-get-distribution-versions
    outputs:
    - contextPath: PaloAltoNetworksXDR.DistributionVersions.windows
      description: A list of Windows agent versions.
      type: Unknown
    - contextPath: PaloAltoNetworksXDR.DistributionVersions.linux
      description: A list of Linux agent versions.
      type: Unknown
    - contextPath: PaloAltoNetworksXDR.DistributionVersions.macos
      description: A list of Mac agent versions.
      type: Unknown
    arguments: []
  - arguments:
    - description: The name of the installation package.
      name: name
      required: true
    - auto: PREDEFINED
      description: "The platform type."
      name: platform
      predefined:
      - windows
      - linux
      - macos
      - android
      required: true
    - auto: PREDEFINED
      description: |-
        The type of package to create.
        standalone - An installation for a new agent.
        upgrade - An upgrade of an agent from ESM.
      name: package_type
      predefined:
      - standalone
      - upgrade
      required: true
    - description: Agent version returned from xdr-get-distribution-versions. Not required for an Android platform.
      name: agent_version
      required: true
    - description: Information about the package.
      name: description
    description: Creates an installation package. This is an asynchronous call that returns the distribution ID. This does not mean that the creation succeeded. To confirm that the package has been created, check the status of the distribution by running the Get Distribution Status API.
    name: xdr-create-distribution
    outputs:
    - contextPath: PaloAltoNetworksXDR.Distribution.id
      description: The installation package ID.
      type: String
    - contextPath: PaloAltoNetworksXDR.Distribution.name
      description: The name of the installation package.
      type: String
    - contextPath: PaloAltoNetworksXDR.Distribution.platform
      description: The installation operating system.
      type: String
    - contextPath: PaloAltoNetworksXDR.Distribution.agent_version
      description: Agent version.
      type: String
    - contextPath: PaloAltoNetworksXDR.Distribution.description
      description: Description of the package.
      type: String
  - arguments:
    - description: |-
        The ID of the installation package.
        Copy the distribution ID from the "id" field on the Endpoints > Agent Installation page.
      name: distribution_id
      required: true
    - auto: PREDEFINED
      description: |-
        The installation package type. Valid
        values are:
        • upgrade
        • sh - For Linux
        • rpm - For Linux
        • deb - For Linux
        • pkg - For Mac
        • x86 - For Windows
        • x64 - For Windows.
      name: package_type
      predefined:
      - upgrade
      - sh
      - rpm
      - deb
      - pkg
      - x86
      - x64
      required: true
    - name: download_package
      auto: PREDEFINED
      predefined:
      - "false"
      - "true"
      description: Supported only for package_type x64 or x86. Whether to actually download the installation package file.
      defaultValue: "false"
    description: Gets the distribution URL for downloading the installation package.
    name: xdr-get-distribution-url
    outputs:
    - contextPath: PaloAltoNetworksXDR.Distribution.id
      description: Distribution ID.
      type: String
    - contextPath: PaloAltoNetworksXDR.Distribution.url
      description: URL for downloading the installation package.
      type: String
  - arguments:
    - description: A comma-separated list of distribution IDs to get the status for.
      isArray: true
      name: distribution_ids
      required: true
    description: Gets the status of the installation package.
    name: xdr-get-create-distribution-status
    outputs:
    - contextPath: PaloAltoNetworksXDR.Distribution.id
      description: Distribution ID.
      type: String
    - contextPath: PaloAltoNetworksXDR.Distribution.status
      description: The status of the installation package.
      type: String
  - arguments:
    - description: "User's email address."
      name: email
    - description: The audit log type.
      name: type
      auto: PREDEFINED
      predefined:
      - LIVE_TERMINAL
      - RULES
      - AUTH
      - RESPONSE
      - INCIDENT_MANAGEMENT
      - ENDPOINT_MANAGEMENT
      - ALERT_WHITELIST
      - PUBLIC_API
      - DISTRIBUTIONS
      - STARRED_INCIDENTS
      - POLICY_PROFILES
      - DEVICE_CONTROL_PROFILE
      - HOST_FIREWALL_PROFILE
      - POLICY_RULES
      - PROTECTION_POLICY
      - DEVICE_CONTROL_TEMP_EXCEPTIONS
      - DEVICE_CONTROL_GLOBAL_EXCEPTIONS
      - GLOBAL_EXCEPTIONS
      - MSSP
      - REPORTING
      - DASHBOARD
      - BROKER_VM
    - description: The audit log subtype.
      name: sub_type
    - auto: PREDEFINED
      description: Result type.
      name: result
      predefined:
      - SUCCESS
      - FAIL
      - PARTIAL
    - description: |-
        Return logs for which the timestamp is after 'log_time_after'.
        Supported values:
        1579039377301 (time in milliseconds)
        "3 days" (relative date)
        "2019-10-21T23:45:00" (date).
      name: timestamp_gte
    - description: |-
        Return logs for which the timestamp is before the 'log_time_after'.
        Supported values:
        1579039377301 (time in milliseconds)
        "3 days" (relative date)
        "2019-10-21T23:45:00" (date).
      name: timestamp_lte
    - defaultValue: '0'
      description: Page number (for pagination). 0 is the first page.
      name: page
    - defaultValue: '30'
      description: Maximum number of audit logs to return per page. The default and maximum is 30.
      name: limit
    - auto: PREDEFINED
      description: Specifies the field by which to sort the results. By default the sort is defined as creation-time and DESC.
      name: sort_by
      predefined:
      - type
      - sub_type
      - result
      - timestamp
    - auto: PREDEFINED
      defaultValue: desc
      description: The sort order. Can be "asc" (ascending) or "desc" (descending).
      name: sort_order
      predefined:
      - asc
      - desc
    description: Gets management logs. You can filter by multiple fields, which will be concatenated using the AND condition (OR is not supported). Maximum result set size is 100. Offset is the zero-based number of management logs from the start of the result set (start by counting from 0).
    name: xdr-get-audit-management-logs
    outputs:
    - contextPath: PaloAltoNetworksXDR.AuditManagementLogs.AUDIT_ID
      description: Audit log ID.
      type: Number
    - contextPath: PaloAltoNetworksXDR.AuditManagementLogs.AUDIT_OWNER_NAME
      description: Audit owner name.
      type: String
    - contextPath: PaloAltoNetworksXDR.AuditManagementLogs.AUDIT_OWNER_EMAIL
      description: Audit owner email address.
      type: String
    - contextPath: PaloAltoNetworksXDR.AuditManagementLogs.AUDIT_ASSET_JSON
      description: Asset JSON.
      type: String
    - contextPath: PaloAltoNetworksXDR.AuditManagementLogs.AUDIT_ASSET_NAMES
      description: Audit asset names.
      type: String
    - contextPath: PaloAltoNetworksXDR.AuditManagementLogs.AUDIT_HOSTNAME
      description: Hostname.
      type: String
    - contextPath: PaloAltoNetworksXDR.AuditManagementLogs.AUDIT_RESULT
      description: Audit result.
      type: String
    - contextPath: PaloAltoNetworksXDR.AuditManagementLogs.AUDIT_REASON
      description: Audit reason.
      type: String
    - contextPath: PaloAltoNetworksXDR.AuditManagementLogs.AUDIT_DESCRIPTION
      description: Description of the audit.
      type: String
    - contextPath: PaloAltoNetworksXDR.AuditManagementLogs.AUDIT_ENTITY
      description: Audit entity (e.g., AUTH, DISTRIBUTIONS).
      type: String
    - contextPath: PaloAltoNetworksXDR.AuditManagementLogs.AUDIT_ENTITY_SUBTYPE
      description: Entity subtype (e.g., Login, Create).
      type: String
    - contextPath: PaloAltoNetworksXDR.AuditManagementLogs.AUDIT_CASE_ID
      description: Audit case ID.
      type: Number
    - contextPath: PaloAltoNetworksXDR.AuditManagementLogs.AUDIT_INSERT_TIME
      description: Log's insert time.
      type: Date
  - arguments:
    - description: A comma-separated list of endpoint IDs.
      isArray: true
      name: endpoint_ids
    - description: A comma-separated list of endpoint names.
      isArray: true
      name: endpoint_names
    - description: The report type.
      isArray: true
      name: type
      auto: PREDEFINED
      predefined:
      - Installation
      - Policy
      - Action
      - Agent Service
      - Agent Modules
      - Agent Status
    - auto: PREDEFINED
      description: The report subtype.
      isArray: true
      name: sub_type
      predefined:
      - Install
      - Uninstall
      - Upgrade
      - Local Configuration
      - Content Update
      - Policy Update
      - Process Exception
      - Hash Exception
      - Scan
      - File Retrieval
      - File Scan
      - Terminate Process
      - Isolate
      - Cancel Isolation
      - Payload Execution
      - Quarantine
      - Restore
      - Stop
      - Start
      - Module Initialization
      - Local Analysis Model
      - Local Analysis Feature Extraction
      - Fully Protected
      - OS Incompatible
      - Software Incompatible
      - Kernel Driver Initialization
      - Kernel Extension Initialization
      - Proxy Communication
      - Quota Exceeded
      - Minimal Content
      - Reboot Required
      - Missing Disc Access
    - auto: PREDEFINED
      description: The result type. Can be "Success" or "Fail". If not passed, returns all event reports.
      isArray: true
      name: result
      predefined:
      - Success
      - Fail
    - description: |-
        Return logs for which the timestamp is greater than 'log_time_after'.
        Supported values:
        1579039377301 (time in milliseconds)
        "3 days" (relative date)
        "2019-10-21T23:45:00" (date).
      name: timestamp_gte
    - description: |-
        Return logs for which the timestamp is before the 'timestamp_lte'.

        Supported values:
        1579039377301 (time in milliseconds)
        "3 days" (relative date)
        "2019-10-21T23:45:00" (date).
      name: timestamp_lte
    - defaultValue: '0'
      description: Page number (for pagination). 0 is the first page.
      name: page
    - defaultValue: '30'
      description: The maximum number of reports to return. Default and maximum is 30.
      name: limit
    - auto: PREDEFINED
      description: The field by which to sort results.
      name: sort_by
      predefined:
      - type
      - category
      - trapsversion
      - timestamp
      - domain
    - auto: PREDEFINED
      defaultValue: asc
      description: The sort order. Can be "asc" (ascending) or "desc" (descending).
      name: sort_order
      predefined:
      - asc
      - desc
    description: Gets agent event reports. You can filter by multiple fields, which will be concatenated using the AND condition (OR is not supported). Maximum result set size is 100. Offset is the zero-based number of reports from the start of the result set (start by counting from 0).
    name: xdr-get-audit-agent-reports
    outputs:
    - contextPath: PaloAltoNetworksXDR.AuditAgentReports.ENDPOINTID
      description: Endpoint ID.
      type: String
    - contextPath: PaloAltoNetworksXDR.AuditAgentReports.ENDPOINTNAME
      description: Endpoint name.
      type: String
    - contextPath: PaloAltoNetworksXDR.AuditAgentReports.DOMAIN
      description: Agent domain.
      type: String
    - contextPath: PaloAltoNetworksXDR.AuditAgentReports.TRAPSVERSION
      description: Traps version.
      type: String
    - contextPath: PaloAltoNetworksXDR.AuditAgentReports.RECEIVEDTIME
      description: Received time in epoch time.
      type: Date
    - contextPath: PaloAltoNetworksXDR.AuditAgentReports.TIMESTAMP
      description: Timestamp in epoch time.
      type: Date
    - contextPath: PaloAltoNetworksXDR.AuditAgentReports.CATEGORY
      description: Report category (e.g., Audit).
      type: String
    - contextPath: PaloAltoNetworksXDR.AuditAgentReports.TYPE
      description: Report type (e.g., Action, Policy).
      type: String
    - contextPath: PaloAltoNetworksXDR.AuditAgentReports.SUBTYPE
      description: Report subtype (e.g., Fully Protected,Policy Update,Cancel Isolation).
      type: String
    - contextPath: PaloAltoNetworksXDR.AuditAgentReports.RESULT
      description: Report result.
      type: String
    - contextPath: PaloAltoNetworksXDR.AuditAgentReports.REASON
      description: Report reason.
      type: String
    - contextPath: PaloAltoNetworksXDR.AuditAgentReports.DESCRIPTION
      description: Description of the agent report.
      type: String
    - contextPath: Endpoint.ID
      description: The unique ID within the tool retrieving the endpoint.
      type: String
    - contextPath: Endpoint.Hostname
      description: The hostname that is mapped to this endpoint.
      type: String
    - contextPath: Endpoint.Domain
      description: The domain of the endpoint.
      type: String
  - arguments:
    - description: Links the response action to the triggered incident.
      name: incident_id
    - description: String that represents a list of hashed files you want to add to the block list. Must be a valid SHA256 hash.
      isArray: true
      name: hash_list
      required: true
    - description: String that represents additional information regarding the action.
      name: comment
    - description: Whether to retrieve a regular response or detailed response. False = regular response. True = detailed response.
      name: detailed_response
      auto: PREDEFINED
      defaultValue: 'false'
      predefined:
      - 'true'
      - 'false'
    description: Block lists requested files which have not already been block listed or added to allow lists.
    name: xdr-blocklist-files
    outputs:
    - contextPath: PaloAltoNetworksXDR.blocklist.added_hashes
      description: Number of file hashes added to the block list.
      type: Number
    - contextPath: PaloAltoNetworksXDR.blocklist.excluded_hashes
      description: Number of file hashes excluded from the block list.
      type: Number
  - arguments:
    - description: Allows linking the response action to the incident that triggered it.
      name: incident_id
    - description: String that represents a list of hashed files you want to add to the block list. Must be a valid SHA256 hash.
      isArray: true
      name: hash_list
      required: true
    - description: String that represents additional information regarding the action.
      name: comment
    deprecated: true
    description: Deprecated. Use `xdr-blocklist-files` instead.
    name: xdr-blacklist-files
  - arguments:
    - description: Links the response action to the triggered incident.
      name: incident_id
    - description: String that represents a list of hashed files you want to add to allow lists. Must be a valid SHA256 hash.
      isArray: true
      name: hash_list
      required: true
    - description: String that represents additional information regarding the action.
      name: comment
    - auto: PREDEFINED
      defaultValue: 'false'
      description: Whether to retrieve a regular response or detailed response. False = regular response. True = detailed response.
      name: detailed_response
      predefined:
      - 'true'
      - 'false'
    description: Adds requested files to the allow list if they are not already on the block list or allow list.
    name: xdr-allowlist-files
    outputs:
    - contextPath: PaloAltoNetworksXDR.allowlist.added_hashes
      description: Number of added file hashes to allow list.
      type: Number
    - contextPath: PaloAltoNetworksXDR.allowlist.excluded_hashes
      description: Number of excluded file hashes from allow list.
      type: Number
  - arguments:
    - description: Allows linking the response action to the incident that triggered it.
      name: incident_id
    - description: String that represents a list of hashed files you want to add to the allow list. Must be a valid SHA256 hash.
      isArray: true
      name: hash_list
      required: true
    - description: String that represents additional information regarding the action.
      name: comment
    deprecated: true
    description: Deprecated. Use `xdr-allowlist-files` instead.
    name: xdr-whitelist-files
  - arguments:
    - description: Allows linking the response action to the incident that triggered it.
      name: incident_id
    - description: List of endpoint IDs.
      isArray: true
      name: endpoint_id_list
      required: true
    - description: String that represents the path of the file you want to quarantine.
      name: file_path
      required: true
    - description: String that represents the file's hash. Must be a valid SHA256 hash.
      name: file_hash
      required: true
    - description: Interval in seconds between each poll.
      name: interval_in_seconds
    - description: Polling timeout in seconds.
      name: timeout_in_seconds
    - description: The action IDs for polling use.
      isArray: true
      name: action_id
      deprecated: true
    description: Quarantines a file on selected endpoints. You can select up to 1000 endpoints.
    name: xdr-file-quarantine
    polling: true
    outputs:
    - contextPath: PaloAltoNetworksXDR.GetActionStatus.ErrorReasons.bucket
      description: The bucket in which the error occurred.
      type: String
    - contextPath: PaloAltoNetworksXDR.GetActionStatus.ErrorReasons.file_name
      description: The name of the file that caused the error.
      type: String
    - contextPath: PaloAltoNetworksXDR.GetActionStatus.ErrorReasons.file_path
      description: The path of the file that caused the error.
      type: String
    - contextPath: PaloAltoNetworksXDR.GetActionStatus.ErrorReasons.file_size
      description: The size of the file that caused the error.
      type: Number
    - contextPath: PaloAltoNetworksXDR.GetActionStatus.ErrorReasons.missing_files
      description: The missing files that caused the error.
      type: Unknown
    - contextPath: PaloAltoNetworksXDR.GetActionStatus.ErrorReasons.errorData
      description: The error reason data.
      type: String
    - contextPath: PaloAltoNetworksXDR.GetActionStatus.ErrorReasons.terminated_by
      description: The instance ID which terminated the action and caused the error.
      type: String
    - contextPath: PaloAltoNetworksXDR.GetActionStatus.ErrorReasons.errorDescription
      description: The error reason description.
      type: String
    - contextPath: PaloAltoNetworksXDR.GetActionStatus.ErrorReasons.terminate_result
      description: The error reason terminate result.
      type: Unknown
  - deprecated: true
    description: Deprecated. Use `xdr-file-quarantine` instead.
    name: xdr-quarantine-files
    arguments:
    - description: Allows linking the response action to the incident that triggered it.
      name: incident_id
    - description: List of endpoint IDs.
      isArray: true
      name: endpoint_id_list
      required: true
    - description: String that represents the path of the file you want to quarantine.
      name: file_path
      required: true
    - description: String that represents the file's hash. Must be a valid SHA256 hash.
      name: file_hash
      required: true
  - arguments:
    - description: String that represents the endpoint ID.
      name: endpoint_id
      required: true
    - description: String that represents the file hash. Must be a valid SHA256 hash.
      name: file_hash
      required: true
    - description: String that represents the file path.
      name: file_path
      required: true
    description: Retrieves the quarantine status for a selected file.
    name: xdr-get-quarantine-status
  - arguments:
    - description: Allows linking the response action to the incident that triggered it.
      name: incident_id
    - description: The hash code of the file. Must be a valid SHA256 hash.
      name: file_hash
      required: true
    - description: String that represents the endpoint ID. If you do not enter a specific endpoint ID, the request will run restore on all endpoints that relate to the quarantined file you defined.
      name: endpoint_id
    - description: Interval in seconds between each poll.
      name: interval_in_seconds
    - description: Polling timeout in seconds.
      name: timeout_in_seconds
    - description: The action IDs for polling use.
      isArray: true
      name: action_id
      deprecated: true
    description: Restores a quarantined file on requested endpoints.
    name: xdr-file-restore
    polling: true
    outputs:
    - contextPath: PaloAltoNetworksXDR.GetActionStatus.ErrorReasons.bucket
      description: The bucket in which the error occurred.
      type: String
    - contextPath: PaloAltoNetworksXDR.GetActionStatus.ErrorReasons.file_name
      description: The name of the file that caused the error.
      type: String
    - contextPath: PaloAltoNetworksXDR.GetActionStatus.ErrorReasons.file_path
      description: The path of the file that caused the error.
      type: String
    - contextPath: PaloAltoNetworksXDR.GetActionStatus.ErrorReasons.file_size
      description: The size of the file that caused the error.
      type: Number
    - contextPath: PaloAltoNetworksXDR.GetActionStatus.ErrorReasons.missing_files
      description: The missing files that caused the error.
      type: Unknown
    - contextPath: PaloAltoNetworksXDR.GetActionStatus.ErrorReasons.errorData
      description: The error reason data.
      type: String
    - contextPath: PaloAltoNetworksXDR.GetActionStatus.ErrorReasons.terminated_by
      description: The instance ID which terminated the action and caused the error.
      type: String
    - contextPath: PaloAltoNetworksXDR.GetActionStatus.ErrorReasons.errorDescription
      description: The error reason description.
      type: String
    - contextPath: PaloAltoNetworksXDR.GetActionStatus.ErrorReasons.terminate_result
      description: The error reason terminate result.
      type: Unknown
  - arguments:
    - description: Allows to link the response action to the incident that triggered it.
      name: incident_id
    - description: The hash code of the file. Must be a valid SHA256 hash.
      name: file_hash
      required: true
    - description: The endpoint ID. If you do not enter a specific endpoint ID, the request will run restore on all endpoints that relate to the quarantined file you defined.
      name: endpoint_id
    deprecated: true
    description: Deprecated. Use `xdr-file-restore` instead.
    name: xdr-restore-file
  - arguments:
    - description: Allows linking the response action to the incident that triggered it.
      name: incident_id
    - description: List of endpoint IDs.
      isArray: true
      name: endpoint_id_list
    - description: Name of the distribution list.
      isArray: true
      name: dist_name
    - description: Greater than or equal to first seen timestamp in milliseconds.
      name: gte_first_seen
    - description: Greater than or equal to last seen timestamp in milliseconds.
      name: gte_last_seen
    - description: Less than or equal to first seen timestamp in milliseconds.
      name: lte_first_seen
    - description: Less than or equal to last seen timestamp in milliseconds.
      name: lte_last_seen
    - description: List of IP addresses.
      isArray: true
      name: ip_list
    - description: Name of the endpoint group.
      isArray: true
      name: group_name
    - auto: PREDEFINED
      description: Type of operating system.
      isArray: true
      name: platform
      predefined:
      - windows
      - linux
      - macos
      - android
    - description: Endpoint alias name.
      isArray: true
      name: alias
    - auto: PREDEFINED
      description: Whether an endpoint has been isolated.
      name: isolate
      predefined:
      - isolated
      - unisolated
    - description: Name of the host.
      isArray: true
      name: hostname
    - auto: PREDEFINED
      defaultValue: 'false'
      description: Whether to scan all of the endpoints. Scanning all of the endpoints may cause performance issues and latency.
      name: all
      predefined:
      - 'true'
      - 'false'
    - description: The action IDs for polling use.
      isArray: true
      name: action_id
      deprecated: true
    - description: Interval in seconds between each poll.
      name: interval_in_seconds
    - description: Polling timeout in seconds.
      name: timeout_in_seconds
    description: 'Runs a scan on a selected endpoint. To scan all endpoints, run this command with argument all=true. Note: Scanning all the endpoints may cause performance issues and latency.'
    execution: true
    name: xdr-endpoint-scan-execute
    outputs:
    - contextPath: PaloAltoNetworksXDR.endpointScan.actionId
      description: The action ID of the scan request.
      type: Number
    - contextPath: PaloAltoNetworksXDR.endpointScan.aborted
      description: Was the scan aborted?
      type: Boolean
    - contextPath: PaloAltoNetworksXDR.GetActionStatus.ErrorReasons.bucket
      description: The bucket in which the error occurred.
      type: String
    - contextPath: PaloAltoNetworksXDR.GetActionStatus.ErrorReasons.file_name
      description: The name of the file that caused the error.
      type: String
    - contextPath: PaloAltoNetworksXDR.GetActionStatus.ErrorReasons.file_path
      description: The path of the file that caused the error.
      type: String
    - contextPath: PaloAltoNetworksXDR.GetActionStatus.ErrorReasons.file_size
      description: The size of the file that caused the error.
      type: Number
    - contextPath: PaloAltoNetworksXDR.GetActionStatus.ErrorReasons.missing_files
      description: The missing files that caused the error.
      type: Unknown
    - contextPath: PaloAltoNetworksXDR.GetActionStatus.ErrorReasons.errorData
      description: The error reason data.
      type: String
    - contextPath: PaloAltoNetworksXDR.GetActionStatus.ErrorReasons.terminated_by
      description: The instance ID which terminated the action and caused the error.
      type: String
    - contextPath: PaloAltoNetworksXDR.GetActionStatus.ErrorReasons.errorDescription
      description: The error reason description.
      type: String
    - contextPath: PaloAltoNetworksXDR.GetActionStatus.ErrorReasons.terminate_result
      description: The error reason terminate result.
      type: Unknown
    polling: true
  - arguments:
    - description: Allows linking the response action to the incident that triggered it.
      name: incident_id
    - description: List of endpoint IDs.
      isArray: true
      name: endpoint_id_list
    - description: Name of the distribution list.
      isArray: true
      name: dist_name
    - description: Greater than or equal to first seen timestamp in milliseconds.
      name: gte_first_seen
    - description: Greater than or equal to last seen timestamp in milliseconds.
      name: gte_last_seen
    - description: Less than or equal to first seen timestamp in milliseconds.
      name: lte_first_seen
    - description: Less than or equal to last seen timestamp in milliseconds.
      name: lte_last_seen
    - description: List of IP addresses.
      isArray: true
      name: ip_list
    - description: Name of the endpoint group.
      isArray: true
      name: group_name
    - auto: PREDEFINED
      description: Type of operating system.
      isArray: true
      name: platform
      predefined:
      - windows
      - linux
      - macos
      - android
    - description: Endpoint alias name.
      isArray: true
      name: alias
    - auto: PREDEFINED
      description: Whether an endpoint has been isolated.
      name: isolate
      predefined:
      - isolated
      - unisolated
    - description: Name of the host.
      isArray: true
      name: hostname
    - auto: PREDEFINED
      defaultValue: 'false'
      description: 'Whether to scan all of the endpoints. Note: Scanning all of the endpoints may cause performance issues and latency.'
      name: all
      predefined:
      - 'true'
      - 'false'
    deprecated: true
    description: Deprecated. Use `xdr-endpoint-scan-execute` instead.
    execution: true
    name: xdr-endpoint-scan
    outputs:
    - contextPath: PaloAltoNetworksXDR.endpointScan.actionId
      description: The action ID of the scan request.
      type: Number
    - contextPath: PaloAltoNetworksXDR.endpointScan.aborted
      description: Was the scan aborted?
      type: Boolean
  - arguments:
    - description: Allows linking the response action to the incident that triggered it.
      name: incident_id
    - description: List of endpoint IDs.
      isArray: true
      name: endpoint_id_list
    - description: Name of the distribution list.
      isArray: true
      name: dist_name
    - description: Greater than or equal to first seen timestamp in milliseconds.
      name: gte_first_seen
    - description: Greater than or equal to last seen timestamp in milliseconds.
      name: gte_last_seen
    - description: Less than or equal to first seen timestamp in milliseconds.
      name: lte_first_seen
    - description: Less than or equal to last seen timestamp in milliseconds.
      name: lte_last_seen
    - description: List of IP addresses.
      isArray: true
      name: ip_list
    - description: Name of the endpoint group.
      isArray: true
      name: group_name
    - description: Type of operating system.
      isArray: true
      name: platform
      auto: PREDEFINED
      predefined:
      - windows
      - linux
      - macos
      - android
    - description: Endpoint alias name.
      isArray: true
      name: alias
    - description: Whether an endpoint has been isolated.
      name: isolate
      auto: PREDEFINED
      predefined:
      - isolated
      - unisolated
    - description: Name of the host.
      isArray: true
      name: hostname
    - auto: PREDEFINED
      defaultValue: 'false'
      description: 'Whether to scan all of the endpoints. Note: Scanning all of the endpoints may cause performance issues and latency.'
      name: all
      predefined:
      - 'true'
      - 'false'
    description: Cancels the scan of selected endpoints. A scan can only be aborted if the selected endpoints are Pending or In Progress. To scan all endpoints, run the command with the argument all=true. Note that scanning all of the endpoints may cause performance issues and latency.
    execution: true
    name: xdr-endpoint-scan-abort
    outputs:
    - contextPath: PaloAltoNetworksXDR.endpointScan.actionId
      description: The action ID of the abort scan request.
      type: Unknown
    - contextPath: PaloAltoNetworksXDR.endpointScan.aborted
      description: Was the scan aborted?
      type: Boolean
  - description: "Gets mapping fields from remote incident. Note: This method will not update the current incident. It's here for debugging purposes."
    name: get-mapping-fields
    arguments: []
  - arguments:
    - description: The remote incident ID.
      name: id
      required: true
    - defaultValue: '0'
      description: UTC timestamp in seconds. The incident is only updated if it was modified after the last update time.
      name: lastUpdate
    description: "Gets remote data from a remote incident. Note: This method will not update the current incident. It's here for debugging purposes."
    name: get-remote-data
  - arguments:
    - description: "Date string representing the local date time in the ISO 8601 format (for example: 2019-10-23T10:00:00). The incident is only returned if it was modified after the last update time."
      name: lastUpdate
    description: 'Gets the list of incidents that were modified since the last update. Note: This method is here for debugging purposes. get-modified-remote-data is used as part of a Mirroring feature, which is available since version 6.1.'
    name: get-modified-remote-data
  - arguments:
    - description: The endpoint ID. Can be retrieved by running the xdr-get-endpoints command.
      name: endpoint_id
      required: true
    description: Gets the policy name for a specific endpoint.
    name: xdr-get-policy
    outputs:
    - contextPath: PaloAltoNetworksXDR.Policy
      description: The policy allocated with the endpoint.
      type: string
    - contextPath: PaloAltoNetworksXDR.Policy.policy_name
      description: Name of the policy allocated with the endpoint.
      type: string
    - contextPath: PaloAltoNetworksXDR.Policy.endpoint_id
      description: Endpoint ID.
      type: string
  - arguments:
    - description: A comma-separated list of the script names.
      isArray: true
      name: script_name
    - description: A comma-separated list of the script descriptions.
      isArray: true
      name: description
    - description: A comma-separated list of the users who created the script.
      isArray: true
      name: created_by
    - description: The maximum number of scripts returned to the War Room.
      name: limit
    - description: (Int) Offset in the data set.
      name: offset
    - auto: PREDEFINED
      description: Whether the script can be executed on a Windows operating system.
      name: windows_supported
      predefined:
      - 'true'
      - 'false'
    - auto: PREDEFINED
      description: Whether the script can be executed on a Linux operating system.
      name: linux_supported
      predefined:
      - 'true'
      - 'false'
    - auto: PREDEFINED
      description: Whether the script can be executed on a Mac operating system.
      name: macos_supported
      predefined:
      - 'true'
      - 'false'
    - auto: PREDEFINED
      description: Whether the script has a high-risk outcome.
      name: is_high_risk
      predefined:
      - 'true'
      - 'false'
    description: Gets a list of scripts available in the scripts library.
    name: xdr-get-scripts
    outputs:
    - contextPath: PaloAltoNetworksXDR.Scripts
      description: The scripts command results.
      type: Unknown
    - contextPath: PaloAltoNetworksXDR.Scripts.script_id
      description: Script ID.
      type: Unknown
    - contextPath: PaloAltoNetworksXDR.Scripts.name
      description: Name of the script.
      type: string
    - contextPath: PaloAltoNetworksXDR.Scripts.description
      description: Description of the script.
      type: string
    - contextPath: PaloAltoNetworksXDR.Scripts.modification_date
      description: Timestamp of when the script was last modified.
      type: Unknown
    - contextPath: PaloAltoNetworksXDR.Scripts.created_by
      description: Name of the user who created the script.
      type: string
    - contextPath: PaloAltoNetworksXDR.Scripts.windows_supported
      description: Whether the script can be executed on a Windows operating system.
      type: boolean
    - contextPath: PaloAltoNetworksXDR.Scripts.linux_supported
      description: Whether the script can be executed on a Linux operating system.
      type: boolean
    - contextPath: PaloAltoNetworksXDR.Scripts.macos_supported
      description: Whether the script can be executed on Mac operating system.
      type: boolean
    - contextPath: PaloAltoNetworksXDR.Scripts.is_high_risk
      description: Whether the script has a high-risk outcome.
      type: boolean
    - contextPath: PaloAltoNetworksXDR.Scripts.script_uid
      description: Globally Unique Identifier of the script, used to identify the script when executing.
      type: string
  - arguments:
    - description: A comma-separated list of endpoint IDs. You can retrieve the endpoint IDs from the xdr-get-endpoints command.
      name: endpoint_ids
      required: true
    description: Deletes selected endpoints in the Cortex XDR app. You can delete up to 1000 endpoints.
    name: xdr-delete-endpoints
  - arguments:
    - description: A comma-separated list of endpoint IDs. You can retrieve the endpoint IDs from the xdr-get-endpoints command.
      isArray: true
      name: endpoint_ids
    - description: 'Type of violation.'
      name: type
      auto: PREDEFINED
      predefined:
      - cd-rom
      - disk drive
      - floppy disk
      - portable device
    - description: 'Timestamp of the violation. Violations that are greater than or equal to this timestamp will be returned. Values can be in either ISO date format, relative time, or epoch timestamp. For example:  "2019-10-21T23:45:00" (ISO date format), "3 days ago" (relative time) 1579039377301 (epoch time).'
      name: timestamp_gte
    - description: 'Timestamp of the violation. Violations that are less than or equal to this timestamp will be returned. Values can be in either ISO date format, relative time, or epoch timestamp. For example:  "2019-10-21T23:45:00" (ISO date format), "3 days ago" (relative time) 1579039377301 (epoch time).'
      name: timestamp_lte
    - description: A comma-separated list of IP addresses.
      isArray: true
      name: ip_list
    - description: Name of the vendor.
      isArray: true
      name: vendor
    - description: Vendor ID.
      isArray: true
      name: vendor_id
    - description: Name of the product.
      isArray: true
      name: product
    - description: Product ID.
      isArray: true
      name: product_id
    - description: Serial number.
      isArray: true
      name: serial
    - description: Hostname.
      isArray: true
      name: hostname
    - description: A comma-separated list of violation IDs.
      isArray: true
      name: violation_id_list
    - description: Username.
      isArray: true
      name: username
    description: Gets a list of device control violations filtered by selected fields. You can retrieve up to 100 violations.
    name: xdr-get-endpoint-device-control-violations
    outputs:
    - contextPath: PaloAltoNetworksXDR.EndpointViolations
      description: Endpoint violations command results.
      type: Unknown
    - contextPath: PaloAltoNetworksXDR.EndpointViolations.violations
      description: A list of violations.
      type: Unknown
    - contextPath: PaloAltoNetworksXDR.EndpointViolations.violations.os_type
      description: Type of the operating system.
      type: string
    - contextPath: PaloAltoNetworksXDR.EndpointViolations.violations.hostname
      description: Hostname of the violation.
      type: string
    - contextPath: PaloAltoNetworksXDR.EndpointViolations.violations.username
      description: Username of the violation.
      type: string
    - contextPath: PaloAltoNetworksXDR.EndpointViolations.violations.ip
      description: IP address of the violation.
      type: string
    - contextPath: PaloAltoNetworksXDR.EndpointViolations.violations.timestamp
      description: Timestamp of the violation.
      type: number
    - contextPath: PaloAltoNetworksXDR.EndpointViolations.violations.violation_id
      description: Violation ID.
      type: number
    - contextPath: PaloAltoNetworksXDR.EndpointViolations.violations.type
      description: Type of violation.
      type: string
    - contextPath: PaloAltoNetworksXDR.EndpointViolations.violations.vendor_id
      description: Vendor ID of the violation.
      type: string
    - contextPath: PaloAltoNetworksXDR.EndpointViolations.violations.vendor
      description: Name of the vendor of the violation.
      type: string
    - contextPath: PaloAltoNetworksXDR.EndpointViolations.violations.product_id
      description: Product ID of the violation.
      type: string
    - contextPath: PaloAltoNetworksXDR.EndpointViolations.violations.product
      description: Name of the product of the violation.
      type: string
    - contextPath: PaloAltoNetworksXDR.EndpointViolations.violations.serial
      description: Serial number of the violation.
      type: string
    - contextPath: PaloAltoNetworksXDR.EndpointViolations.violations.endpoint_id
      description: Endpoint ID of the violation.
      type: string
  - arguments:
    - description: Allows to link the response action to the incident that triggered it.
      name: incident_id
    - description: A comma-separated list of endpoint IDs.
      isArray: true
      name: endpoint_ids
      required: true
    - description: A comma-separated list of file paths on the Windows platform.
      isArray: true
      name: windows_file_paths
    - description: A comma-separated list of file paths on the Linux platform.
      isArray: true
      name: linux_file_paths
    - description: A comma-separated list of file paths on the Mac platform.
      isArray: true
      name: mac_file_paths
    - description: A comma-separated list of file paths in any platform. Can be used instead of the mac/windows/linux file paths. The order of the files path list must be parallel to the endpoints list order, so the first file path in the list is related to the first endpoint and so on.
      isArray: true
      name: generic_file_path
    - description: Interval in seconds between each poll.
      name: interval_in_seconds
    - description: Polling timeout in seconds.
      name: timeout_in_seconds
    - description: The action IDs for polling use.
      isArray: true
      name: action_id
      deprecated: true
    description: Retrieves files from selected endpoints. You can retrieve up to 20 files, from no more than 10 endpoints. At least one endpoint ID and one file path are necessary in order to run the command. After running this command, you can use the xdr-action-status-get command with returned action_id, to check the action status.
    name: xdr-file-retrieve
    outputs:
    - contextPath: PaloAltoNetworksXDR.RetrievedFiles.action_id
      description: ID of the action to retrieve files from selected endpoints.
      type: string
    - contextPath: PaloAltoNetworksXDR.RetrievedFiles.endpoint_id
      description: Endpoint ID. Added only when the operation is successful.
      type: string
    - contextPath: PaloAltoNetworksXDR.RetrievedFiles.file_link
      description: Link to the file. Added only when the operation is successful.
      type: string
    - contextPath: PaloAltoNetworksXDR.RetrievedFiles.status
      description: The action status. Added only when the operation is unsuccessful.
      type: string
    - contextPath: PaloAltoNetworksXDR.RetrievedFiles.ErrorReasons.bucket
      description: The bucket in which the error occurred.
      type: String
    - contextPath: PaloAltoNetworksXDR.RetrievedFiles.ErrorReasons.file_name
      description: The name of the file that caused the error.
      type: String
    - contextPath: PaloAltoNetworksXDR.RetrievedFiles.ErrorReasons.file_path
      description: The path of the file that caused the error.
      type: String
    - contextPath: PaloAltoNetworksXDR.RetrievedFiles.ErrorReasons.file_size
      description: The size of the file that caused the error.
      type: Number
    - contextPath: PaloAltoNetworksXDR.RetrievedFiles.ErrorReasons.missing_files
      description: The missing files that caused the error.
      type: Unknown
    - contextPath: PaloAltoNetworksXDR.RetrievedFiles.ErrorReasons.errorData
      description: The error reason data.
      type: String
    - contextPath: PaloAltoNetworksXDR.RetrievedFiles.ErrorReasons.terminated_by
      description: The instance ID which terminated the action and caused the error.
      type: String
    - contextPath: PaloAltoNetworksXDR.RetrievedFiles.ErrorReasons.errorDescription
      description: The error reason description.
      type: String
    - contextPath: PaloAltoNetworksXDR.RetrievedFiles.ErrorReasons.terminate_result
      description: The error reason terminate result.
      type: Unknown
    polling: true
  - arguments:
    - description: Allows linking the response action to the incident that triggered it.
      name: incident_id
    - description: A comma-separated list of endpoint IDs.
      isArray: true
      name: endpoint_ids
      required: true
    - description: A comma-separated list of file paths on the Windows platform.
      isArray: true
      name: windows_file_paths
    - description: A comma-separated list of file paths on the Linux platform.
      isArray: true
      name: linux_file_paths
    - description: A comma-separated list of file paths on the Mac platform.
      isArray: true
      name: mac_file_paths
    - description: A comma-separated list of file paths in any platform. Can be used instead of the mac/windows/linux file paths. The order of the files path list must be parallel to the endpoints list order, so the first file path in the list is related to the first endpoint and so on.
      isArray: true
      name: generic_file_path
    deprecated: true
    description: Deprecated. Use `xdr-file-retrieve` instead.
    name: xdr-retrieve-files
    outputs:
    - contextPath: PaloAltoNetworksXDR.RetrievedFiles.action_id
      description: ID of the action to retrieve files from selected endpoints.
      type: string
  - arguments:
    - description: Action IDs retrieved from the xdr-retrieve-files command.
      isArray: true
      name: action_id
      required: true
    description: View the file retrieved by the xdr-retrieve-files command according to the action ID. Before running this command, you can use the xdr-action-status-get command to check if this action completed successfully.
    name: xdr-retrieve-file-details
    outputs:
    - contextPath: File
      description: The file details command results.
      type: Unknown
    - contextPath: File.Name
      description: The full file name (including the file extension).
      type: String
    - contextPath: File.EntryID
      description: The ID for locating the file in the War Room.
      type: String
    - contextPath: File.Size
      description: The size of the file in bytes.
      type: Number
    - contextPath: File.MD5
      description: The MD5 hash of the file.
      type: String
    - contextPath: File.SHA1
      description: The SHA1 hash of the file.
      type: String
    - contextPath: File.SHA256
      description: The SHA256 hash of the file.
      type: String
    - contextPath: File.SHA512
      description: The SHA512 hash of the file.
      type: String
    - contextPath: File.Extension
      description: 'The file extension. For example: "xls".'
      type: String
    - contextPath: File.Type
      description: The file type, as determined by libmagic (same as displayed in file entries).
      type: String
  - arguments:
    - description: Unique identifier of the script, returned by the xdr-get-scripts command.
      name: script_uid
      required: true
    description: Gets the full definition of a specific script in the scripts library.
    name: xdr-get-script-metadata
    outputs:
    - contextPath: PaloAltoNetworksXDR.ScriptMetadata
      description: The script metadata command results.
      type: Unknown
    - contextPath: PaloAltoNetworksXDR.ScriptMetadata.script_id
      description: Script ID.
      type: number
    - contextPath: PaloAltoNetworksXDR.ScriptMetadata.name
      description: Script name.
      type: string
    - contextPath: PaloAltoNetworksXDR.ScriptMetadata.description
      description: Description of the script.
      type: string
    - contextPath: PaloAltoNetworksXDR.ScriptMetadata.modification_date
      description: Timestamp of when the script was last modified.
      type: unknown
    - contextPath: PaloAltoNetworksXDR.ScriptMetadata.created_by
      description: Name of the user who created the script.
      type: string
    - contextPath: PaloAltoNetworksXDR.ScriptMetadata.is_high_risk
      description: Whether the script has a high-risk outcome.
      type: boolean
    - contextPath: PaloAltoNetworksXDR.ScriptMetadata.windows_supported
      description: Whether the script can be executed on a Windows operating system.
      type: boolean
    - contextPath: PaloAltoNetworksXDR.ScriptMetadata.linux_supported
      description: Whether the script can be executed on a Linux operating system.
      type: boolean
    - contextPath: PaloAltoNetworksXDR.ScriptMetadata.macos_supported
      description: Whether the script can be executed on a Mac operating system.
      type: boolean
    - contextPath: PaloAltoNetworksXDR.ScriptMetadata.entry_point
      description: Name of the entry point selected for the script. An empty string indicates the script was defined as just run.
      type: string
    - contextPath: PaloAltoNetworksXDR.ScriptMetadata.script_input
      description: Name and type for the specified entry point.
      type: string
    - contextPath: PaloAltoNetworksXDR.ScriptMetadata.script_output_type
      description: Type of the output.
      type: string
    - contextPath: PaloAltoNetworksXDR.ScriptMetadata.script_output_dictionary_definitions
      description: If the script_output_type is a dictionary, an array with friendly name, name, and type for each output.
      type: Unknown
  - arguments:
    - description: Unique identifier of the script, returned by the xdr-get-scripts command.
      name: script_uid
      required: true
    description: Gets the code of a specific script in the script library.
    name: xdr-get-script-code
    outputs:
    - contextPath: PaloAltoNetworksXDR.ScriptCode
      description: The script code command results.
      type: Unknown
    - contextPath: PaloAltoNetworksXDR.ScriptCode.code
      description: The code of a specific script in the script library.
      type: string
    - contextPath: PaloAltoNetworksXDR.ScriptCode.script_uid
      description: Unique identifier of the script.
      type: string
  - arguments:
    - description: The action IDs of the selected request. After performing an action, you will receive an action ID.
      isArray: true
      name: action_id
      required: true
    description: Retrieves the status of the requested actions according to the action ID.
    name: xdr-action-status-get
    outputs:
    - contextPath: PaloAltoNetworksXDR.GetActionStatus
      description: The action status command results.
      type: Unknown
    - contextPath: PaloAltoNetworksXDR.GetActionStatus.endpoint_id
      description: Endpoint ID.
      type: string
    - contextPath: PaloAltoNetworksXDR.GetActionStatus.status
      description: The status of the specific endpoint ID.
      type: string
    - contextPath: PaloAltoNetworksXDR.GetActionStatus.action_id
      description: The specified action ID.
      type: number
  - arguments:
    - description: Allows linking the response action to the incident that triggered it.
      name: incident_id
    - description: A comma-separated list of endpoint IDs. Can be retrieved by running the xdr-get-endpoints command.
      name: endpoint_ids
      required: true
    - description: Unique identifier of the script. Can be retrieved by running the xdr-get-scripts command.
      name: script_uid
      required: true
    - description: Dictionary containing the parameter name as key and its value for this execution as the value. For example, {"param1":"param1_value","param2":"param2_value"}.
      name: parameters
    - defaultValue: '600'
      description: The timeout in seconds for this execution.
      name: timeout
    description: Deprecated. Run xdr-script-run instead.
    name: xdr-run-script
    deprecated: true
    outputs:
    - contextPath: PaloAltoNetworksXDR.ScriptRun.action_id
      description: ID of the action initiated.
      type: Number
    - contextPath: PaloAltoNetworksXDR.ScriptRun.endpoints_count
      description: Number of endpoints the action was initiated on.
      type: Number
  - arguments:
    - description: Allows linking the response action to the incident that triggered it.
      name: incident_id
    - description: A comma-separated list of endpoint IDs. Can be retrieved by running the xdr-get-endpoints command.
      name: endpoint_ids
      required: true
    - description: Unique identifier of the script. Can be retrieved by running the xdr-get-scripts command.
      name: script_uid
      required: true
    - description: Dictionary containing the parameter name as key and its value for this execution as the value. For example, {"param1":"param1_value","param2":"param2_value"}.
      name: parameters
    - defaultValue: '600'
      description: The timeout in seconds for this execution.
      name: timeout
    - description: Interval in seconds between each poll.
      defaultValue: '10'
      name: polling_interval_in_seconds
    - description: Polling timeout in seconds.
      name: polling_timeout_in_seconds
      defaultValue: '600'
    - description: The action ID for polling use.
      name: action_id
      deprecated: true
    - name: hide_polling_output
      deprecated: true
      description: Whether to hide the polling result (automatically filled by polling).
    description: Initiates a new endpoint script execution action using a script from the script library and returns the results.
    name: xdr-script-run
    polling: true
    outputs:
    - contextPath: PaloAltoNetworksXDR.ScriptResult.action_id
      description: ID of the action initiated.
      type: Number
    - contextPath: PaloAltoNetworksXDR.ScriptResult.results.retrieved_files
      description: Number of successfully retrieved files.
      type: Number
    - contextPath: PaloAltoNetworksXDR.ScriptResult.results.endpoint_ip_address
      description: Endpoint IP address.
      type: String
    - contextPath: PaloAltoNetworksXDR.ScriptResult.results.endpoint_name
      description: Name of successfully retrieved files.
      type: String
    - contextPath: PaloAltoNetworksXDR.ScriptResult.results.failed_files
      description: Number of files failed to be retrieved.
      type: Number
    - contextPath: PaloAltoNetworksXDR.ScriptResult.results.endpoint_status
      description: Endpoint status.
      type: String
    - contextPath: PaloAltoNetworksXDR.ScriptResult.results.domain
      description: Domain to which the endpoint belongs.
      type: String
    - contextPath: PaloAltoNetworksXDR.ScriptResult.results.endpoint_id
      description: Endpoint ID.
      type: String
    - contextPath: PaloAltoNetworksXDR.ScriptResult.results.execution_status
      description: Execution status of this endpoint.
      type: String
    - contextPath: PaloAltoNetworksXDR.ScriptResult.results.return_value
      description: Value returned by the script in case the type is not a dictionary.
      type: String
    - contextPath: PaloAltoNetworksXDR.ScriptResult.results.standard_output
      description: The STDOUT and the STDERR logged by the script during the execution.
      type: String
    - contextPath: PaloAltoNetworksXDR.ScriptResult.results.retention_date
      description: Timestamp in which the retrieved files will be deleted from the server.
      type: Date
  - arguments:
    - description: Allows linking the response action to the incident that triggered it.
      name: incident_id
    - description: A comma-separated list of endpoint IDs. Can be retrieved by running the xdr-get-endpoints command.
      name: endpoint_ids
      required: true
    - description: Section of a script to initiate on an endpoint (e.g., print("7")).
      name: snippet_code
      required: true
    - description: Interval in seconds between each poll.
      name: interval_in_seconds
    - description: Polling timeout in seconds.
      name: timeout_in_seconds
    - description: Action IDs for polling use.
      isArray: true
      name: action_id
      deprecated: true
    description: Initiates a new endpoint script execution action using the provided snippet code.
    name: xdr-snippet-code-script-execute
    outputs:
    - contextPath: PaloAltoNetworksXDR.ScriptRun.action_id
      description: ID of the action initiated.
      type: Number
    - contextPath: PaloAltoNetworksXDR.ScriptRun.endpoints_count
      description: Number of endpoints the action was initiated on.
      type: Number
    - contextPath: PaloAltoNetworksXDR.GetActionStatus.ErrorReasons.bucket
      description: The bucket in which the error occurred.
      type: String
    - contextPath: PaloAltoNetworksXDR.GetActionStatus.ErrorReasons.file_name
      description: The name of the file that caused the error.
      type: String
    - contextPath: PaloAltoNetworksXDR.GetActionStatus.ErrorReasons.file_path
      description: The path of the file that caused the error.
      type: String
    - contextPath: PaloAltoNetworksXDR.GetActionStatus.ErrorReasons.file_size
      description: The size of the file that caused the error.
      type: Number
    - contextPath: PaloAltoNetworksXDR.GetActionStatus.ErrorReasons.missing_files
      description: The missing files that caused the error.
      type: Unknown
    - contextPath: PaloAltoNetworksXDR.GetActionStatus.ErrorReasons.errorData
      description: The error reason data.
      type: String
    - contextPath: PaloAltoNetworksXDR.GetActionStatus.ErrorReasons.terminated_by
      description: The instance ID which terminated the action and caused the error.
      type: String
    - contextPath: PaloAltoNetworksXDR.GetActionStatus.ErrorReasons.errorDescription
      description: The error reason description.
      type: String
    - contextPath: PaloAltoNetworksXDR.GetActionStatus.ErrorReasons.terminate_result
      description: The error reason terminate result.
      type: Unknown
    polling: true
  - arguments:
    - description: Allows linking the response action to the incident that triggered it.
      name: incident_id
    - description: |-
        A comma-separated list of endpoint IDs. Can be retrieved by running the xdr-get-endpoints command.
      name: endpoint_ids
      required: true
    - description: |-
        Section of a script you want to initiate on an endpoint (e.g., print("7")).
      name: snippet_code
      required: true
    deprecated: true
    description: Deprecated. Use `xdr-snippet-code-script-execute` instead.
    name: xdr-run-snippet-code-script
    outputs:
    - contextPath: PaloAltoNetworksXDR.ScriptRun.action_id
      description: ID of the action initiated.
      type: Number
    - contextPath: PaloAltoNetworksXDR.ScriptRun.endpoints_count
      description: Number of endpoints the action was initiated on.
      type: Number
  - arguments:
    - description: Action IDs retrieved from the xdr-run-script command.
      isArray: true
      name: action_id
      required: true
    description: Retrieves the status of a script execution action.
    name: xdr-get-script-execution-status
    outputs:
    - contextPath: PaloAltoNetworksXDR.ScriptStatus.general_status
      description: General status of the action, considering the status of all the endpoints.
      type: String
    - contextPath: PaloAltoNetworksXDR.ScriptStatus.error_message
      description: Error message regarding permissions for running APIs or the action doesn't exist.
      type: String
    - contextPath: PaloAltoNetworksXDR.ScriptStatus.endpoints_timeout
      description: Number of endpoints in the "timeout" status.
      type: Number
    - contextPath: PaloAltoNetworksXDR.ScriptStatus.action_id
      description: ID of the action initiated.
      type: Number
    - contextPath: PaloAltoNetworksXDR.ScriptStatus.endpoints_pending_abort
      description: Number of endpoints in the "pending abort" status.
      type: Number
    - contextPath: PaloAltoNetworksXDR.ScriptStatus.endpoints_pending
      description: Number of endpoints in the "pending" status.
      type: Number
    - contextPath: PaloAltoNetworksXDR.ScriptStatus.endpoints_in_progress
      description: Number of endpoints in the "in progress" status.
      type: Number
    - contextPath: PaloAltoNetworksXDR.ScriptStatus.endpoints_failed
      description: Number of endpoints in the "failed" status.
      type: Number
    - contextPath: PaloAltoNetworksXDR.ScriptStatus.endpoints_expired
      description: Number of endpoints in the "expired" status.
      type: Number
    - contextPath: PaloAltoNetworksXDR.ScriptStatus.endpoints_completed_successfully
      description: Number of endpoints in the "completed successfully" status.
      type: Number
    - contextPath: PaloAltoNetworksXDR.ScriptStatus.endpoints_canceled
      description: Number of endpoints in the "canceled" status.
      type: Number
    - contextPath: PaloAltoNetworksXDR.ScriptStatus.endpoints_aborted
      description: Number of endpoints in the "aborted" status.
      type: Number
  - arguments:
    - description: Action IDs retrieved from the xdr-run-script command.
      isArray: true
      name: action_id
      required: true
    description: Retrieve the results of a script execution action.
    name: xdr-get-script-execution-results
    outputs:
    - contextPath: PaloAltoNetworksXDR.ScriptResult.action_id
      description: ID of the action initiated.
      type: Number
    - contextPath: PaloAltoNetworksXDR.ScriptResult.results.retrieved_files
      description: Number of successfully retrieved files.
      type: Number
    - contextPath: PaloAltoNetworksXDR.ScriptResult.results.endpoint_ip_address
      description: Endpoint IP address.
      type: String
    - contextPath: PaloAltoNetworksXDR.ScriptResult.results.endpoint_name
      description: Name of successfully retrieved files.
      type: String
    - contextPath: PaloAltoNetworksXDR.ScriptResult.results.failed_files
      description: Number of files failed to be retrieved.
      type: Number
    - contextPath: PaloAltoNetworksXDR.ScriptResult.results.endpoint_status
      description: Endpoint status.
      type: String
    - contextPath: PaloAltoNetworksXDR.ScriptResult.results.domain
      description: Domain to which the endpoint belongs.
      type: String
    - contextPath: PaloAltoNetworksXDR.ScriptResult.results.endpoint_id
      description: Endpoint ID.
      type: String
    - contextPath: PaloAltoNetworksXDR.ScriptResult.results.execution_status
      description: Execution status of this endpoint.
      type: String
    - contextPath: PaloAltoNetworksXDR.ScriptResult.results.return_value
      description: Value returned by the script in case the type is not a dictionary.
      type: String
    - contextPath: PaloAltoNetworksXDR.ScriptResult.results.standard_output
      description: The STDOUT and the STDERR logged by the script during the execution.
      type: String
    - contextPath: PaloAltoNetworksXDR.ScriptResult.results.retention_date
      description: Timestamp in which the retrieved files will be deleted from the server.
      type: Date
  - arguments:
    - description: Action IDs retrieved from the xdr-run-script command.
      isArray: true
      name: action_id
      required: true
    - description: Endpoint ID. Can be retrieved by running the xdr-get-endpoints command.
      isArray: true
      name: endpoint_id
      required: true
    description: Gets the files retrieved from a specific endpoint during a script execution.
    name: xdr-get-script-execution-result-files
    outputs:
    - contextPath: File.Size
      description: The size of the file.
      type: String
    - contextPath: File.SHA1
      description: The SHA1 hash of the file.
      type: String
    - contextPath: File.SHA256
      description: The SHA256 hash of the file.
      type: String
    - contextPath: File.SHA512
      description: The SHA512 hash of the file.
      type: String
    - contextPath: File.Name
      description: The name of the file.
      type: String
    - contextPath: File.SSDeep
      description: The SSDeep hash of the file.
      type: String
    - contextPath: File.EntryID
      description: EntryID of the file.
      type: String
    - contextPath: File.Info
      description: Information about the file.
      type: String
    - contextPath: File.Type
      description: The file type.
      type: String
    - contextPath: File.MD5
      description: The MD5 hash of the file.
      type: String
    - contextPath: File.Extension
      description: The extension of the file.
      type: String
  - arguments:
    - description: Allows linking the response action to the incident that triggered it.
      name: incident_id
    - description: A comma-separated list of endpoint IDs. Can be retrieved by running the xdr-get-endpoints command.
      name: endpoint_ids
      required: true
    - description: A comma-separated list of shell commands to execute. Set the `is_raw_command` argument to `true` to prevent splitting by commas. (Useful when using `||`, `&&`, `;` separators for controlling the flow of multiple commands).
      name: commands
      required: true
    - description: Whether to pass the command as-is. When false, the command is split by commas and sent as a list of commands, that are run independently.
      name: is_raw_command
      type: Boolean
      required: false
    - description: Type of shell command.
      auto: PREDEFINED
      name: command_type
      predefined:
      - 'powershell'
      - 'native'
      required: false
    - defaultValue: '600'
      description: The timeout in seconds for this execution.
      name: timeout
    - description: Interval in seconds between each poll.
      name: interval_in_seconds
    - description: Polling timeout in seconds.
      name: timeout_in_seconds
    - description: The action IDs for polling use.
      isArray: true
      name: action_id
      deprecated: true
    description: Initiates a new endpoint script execution of shell commands.
    name: xdr-script-commands-execute
    polling: true
    outputs:
    - contextPath: PaloAltoNetworksXDR.ScriptRun.action_id
      description: ID of the action initiated.
      type: Number
    - contextPath: PaloAltoNetworksXDR.ScriptRun.endpoints_count
      description: Number of endpoints the action was initiated on.
      type: Number
    - contextPath: PaloAltoNetworksXDR.GetActionStatus.ErrorReasons.bucket
      description: The bucket in which the error occurred.
      type: String
    - contextPath: PaloAltoNetworksXDR.GetActionStatus.ErrorReasons.file_name
      description: The name of the file that caused the error.
      type: String
    - contextPath: PaloAltoNetworksXDR.GetActionStatus.ErrorReasons.file_path
      description: The path of the file that caused the error.
      type: String
    - contextPath: PaloAltoNetworksXDR.GetActionStatus.ErrorReasons.file_size
      description: The size of the file that caused the error.
      type: Number
    - contextPath: PaloAltoNetworksXDR.GetActionStatus.ErrorReasons.missing_files
      description: The missing files that caused the error.
      type: Unknown
    - contextPath: PaloAltoNetworksXDR.GetActionStatus.ErrorReasons.errorData
      description: The error reason data.
      type: String
    - contextPath: PaloAltoNetworksXDR.GetActionStatus.ErrorReasons.terminated_by
      description: The instance ID which terminated the action and caused the error.
      type: String
    - contextPath: PaloAltoNetworksXDR.GetActionStatus.ErrorReasons.errorDescription
      description: The error reason description.
      type: String
    - contextPath: PaloAltoNetworksXDR.GetActionStatus.ErrorReasons.terminate_result
      description: The error reason terminate result.
      type: Unknown
  - arguments:
    - description: Allows linking the response action to the incident that triggered it.
      name: incident_id
    - description: A comma-separated list of endpoint IDs. Can be retrieved by running the xdr-get-endpoints command.
      name: endpoint_ids
      required: true
    - description: A comma-separated list of shell commands to execute.
      name: commands
      required: true
    - defaultValue: '600'
      description: The timeout in seconds for this execution.
      name: timeout
    deprecated: true
    description: Deprecated. Use `xdr-script-commands-execute` instead.
    name: xdr-run-script-execute-commands
    outputs:
    - contextPath: PaloAltoNetworksXDR.ScriptRun.action_id
      description: ID of the action initiated.
      type: Number
    - contextPath: PaloAltoNetworksXDR.ScriptRun.endpoints_count
      description: Number of endpoints the action was initiated on.
      type: Number
  - arguments:
    - description: Allows linking the response action to the incident that triggered it.
      name: incident_id
    - description: A comma-separated list of endpoint IDs. Can be retrieved by running the xdr-get-endpoints command.
      isArray: true
      name: endpoint_ids
      required: true
    - description: A comma-separated list of paths of the files to delete. All of the given file paths will run on all of the endpoints.
      isArray: true
      name: file_path
      required: true
    - defaultValue: '600'
      description: The timeout in seconds for this execution.
      name: timeout
    - description: Interval in seconds between each poll.
      name: interval_in_seconds
    - description: Polling timeout in seconds.
      name: timeout_in_seconds
    - description: The action IDs for polling use.
      isArray: true
      name: action_id
      deprecated: true
    description: Initiates a new endpoint script execution to delete the specified file.
    name: xdr-file-delete-script-execute
    polling: true
    outputs:
    - contextPath: PaloAltoNetworksXDR.ScriptRun.action_id
      description: ID of the action initiated.
      type: Number
    - contextPath: PaloAltoNetworksXDR.ScriptRun.endpoints_count
      description: Number of endpoints the action was initiated on.
      type: Number
    - contextPath: PaloAltoNetworksXDR.GetActionStatus.ErrorReasons.bucket
      description: The bucket in which the error occurred.
      type: String
    - contextPath: PaloAltoNetworksXDR.GetActionStatus.ErrorReasons.file_name
      description: The name of the file that caused the error.
      type: String
    - contextPath: PaloAltoNetworksXDR.GetActionStatus.ErrorReasons.file_path
      description: The path of the file that caused the error.
      type: String
    - contextPath: PaloAltoNetworksXDR.GetActionStatus.ErrorReasons.file_size
      description: The size of the file that caused the error.
      type: Number
    - contextPath: PaloAltoNetworksXDR.GetActionStatus.ErrorReasons.missing_files
      description: The missing files that caused the error.
      type: Unknown
    - contextPath: PaloAltoNetworksXDR.GetActionStatus.ErrorReasons.errorData
      description: The error reason data.
      type: String
    - contextPath: PaloAltoNetworksXDR.GetActionStatus.ErrorReasons.terminated_by
      description: The instance ID which terminated the action and caused the error.
      type: String
    - contextPath: PaloAltoNetworksXDR.GetActionStatus.ErrorReasons.errorDescription
      description: The error reason description.
      type: String
    - contextPath: PaloAltoNetworksXDR.GetActionStatus.ErrorReasons.terminate_result
      description: The error reason terminate result.
      type: Unknown
  - arguments:
    - description: Allows linking the response action to the incident that triggered it.
      name: incident_id
    - description: A comma-separated list of endpoint IDs. Can be retrieved by running the xdr-get-endpoints command.
      isArray: true
      name: endpoint_ids
      required: true
    - description: A comma-separated list of paths of the files to delete. All of the given file paths will run on all of the endpoints.
      isArray: true
      name: file_path
      required: true
    - defaultValue: '600'
      description: The timeout in seconds for this execution.
      name: timeout
    deprecated: true
    description: Deprecated. Use `xdr-file-delete-script-execute` instead.
    name: xdr-run-script-delete-file
    outputs:
    - contextPath: PaloAltoNetworksXDR.ScriptRun.action_id
      description: ID of the action initiated.
      type: Number
    - contextPath: PaloAltoNetworksXDR.ScriptRun.endpoints_count
      description: Number of endpoints the action was initiated on.
      type: Number
  - arguments:
    - description: Allows linking the response action to the incident that triggered it.
      name: incident_id
    - description: A comma-separated list of endpoint IDs. Can be retrieved by running the xdr-get-endpoints command.
      isArray: true
      name: endpoint_ids
      required: true
    - description: A comma-separated list of paths of the files to check for existence. All of the given file paths will run on all of the endpoints.
      isArray: true
      name: file_path
      required: true
    - defaultValue: '600'
      description: The timeout in seconds for this execution.
      name: timeout
    - description: Interval in seconds between each poll.
      name: interval_in_seconds
    - description: Polling timeout in seconds.
      name: timeout_in_seconds
    - description: The action IDs for polling use.
      isArray: true
      name: action_id
      deprecated: true
    description: Initiates a new endpoint script execution to check if the file exists.
    name: xdr-file-exist-script-execute
    polling: true
    outputs:
    - contextPath: PaloAltoNetworksXDR.ScriptRun.action_id
      description: ID of the action initiated.
      type: Number
    - contextPath: PaloAltoNetworksXDR.ScriptRun.endpoints_count
      description: Number of endpoints the action was initiated on.
      type: Number
    - contextPath: PaloAltoNetworksXDR.GetActionStatus.ErrorReasons.bucket
      description: The bucket in which the error occurred.
      type: String
    - contextPath: PaloAltoNetworksXDR.GetActionStatus.ErrorReasons.file_name
      description: The name of the file that caused the error.
      type: String
    - contextPath: PaloAltoNetworksXDR.GetActionStatus.ErrorReasons.file_path
      description: The path of the file that caused the error.
      type: String
    - contextPath: PaloAltoNetworksXDR.GetActionStatus.ErrorReasons.file_size
      description: The size of the file that caused the error.
      type: Number
    - contextPath: PaloAltoNetworksXDR.GetActionStatus.ErrorReasons.missing_files
      description: The missing files that caused the error.
      type: Unknown
    - contextPath: PaloAltoNetworksXDR.GetActionStatus.ErrorReasons.errorData
      description: The error reason data.
      type: String
    - contextPath: PaloAltoNetworksXDR.GetActionStatus.ErrorReasons.terminated_by
      description: The instance ID which terminated the action and caused the error.
      type: String
    - contextPath: PaloAltoNetworksXDR.GetActionStatus.ErrorReasons.errorDescription
      description: The error reason description.
      type: String
    - contextPath: PaloAltoNetworksXDR.GetActionStatus.ErrorReasons.terminate_result
      description: The error reason terminate result.
      type: Unknown
  - arguments:
    - description: Allows linking the response action to the incident that triggered it.
      name: incident_id
    - description: A comma-separated list of endpoint IDs. Can be retrieved by running the xdr-get-endpoints command.
      isArray: true
      name: endpoint_ids
      required: true
    - description: A comma-separated list of paths of the files to check for existence. All of the given file paths will run on all of the endpoints.
      isArray: true
      name: file_path
      required: true
    - defaultValue: '600'
      description: The timeout in seconds for this execution.
      name: timeout
    deprecated: true
    description: Deprecated. Use `xdr-file-exist-script-execute` instead.
    name: xdr-run-script-file-exists
    outputs:
    - contextPath: PaloAltoNetworksXDR.ScriptRun.action_id
      description: ID of the action initiated.
      type: Number
    - contextPath: PaloAltoNetworksXDR.ScriptRun.endpoints_count
      description: Number of endpoints the action was initiated on.
      type: Number
  - arguments:
    - description: Allows to link the response action to the incident that triggered it.
      name: incident_id
    - description: A comma-separated list of endpoint IDs. Can be retrieved by running the xdr-get-endpoints command.
      isArray: true
      name: endpoint_ids
      required: true
    - description: Names of processes to kill. Will kill all of the given processes on all of the endpoints.
      isArray: true
      name: process_name
      required: true
    - defaultValue: '600'
      description: The timeout in seconds for this execution.
      name: timeout
    - description: Interval in seconds between each poll.
      name: interval_in_seconds
    - description: Polling timeout in seconds.
      name: timeout_in_seconds
    - description: The action IDs for polling use.
      isArray: true
      name: action_id
      deprecated: true
    description: Initiates a new endpoint script execution kill process.
    name: xdr-kill-process-script-execute
    polling: true
    outputs:
    - contextPath: PaloAltoNetworksXDR.ScriptRun.action_id
      description: ID of the action initiated.
      type: Number
    - contextPath: PaloAltoNetworksXDR.ScriptRun.endpoints_count
      description: Number of endpoints the action was initiated on.
      type: Number
    - contextPath: PaloAltoNetworksXDR.GetActionStatus.ErrorReasons.bucket
      description: The bucket in which the error occurred.
      type: String
    - contextPath: PaloAltoNetworksXDR.GetActionStatus.ErrorReasons.file_name
      description: The name of the file that caused the error.
      type: String
    - contextPath: PaloAltoNetworksXDR.GetActionStatus.ErrorReasons.file_path
      description: The path of the file that caused the error.
      type: String
    - contextPath: PaloAltoNetworksXDR.GetActionStatus.ErrorReasons.file_size
      description: The size of the file that caused the error.
      type: Number
    - contextPath: PaloAltoNetworksXDR.GetActionStatus.ErrorReasons.missing_files
      description: The missing files that caused the error.
      type: Unknown
    - contextPath: PaloAltoNetworksXDR.GetActionStatus.ErrorReasons.errorData
      description: The error reason data.
      type: String
    - contextPath: PaloAltoNetworksXDR.GetActionStatus.ErrorReasons.terminated_by
      description: The instance ID which terminated the action and caused the error.
      type: String
    - contextPath: PaloAltoNetworksXDR.GetActionStatus.ErrorReasons.errorDescription
      description: The error reason description.
      type: String
    - contextPath: PaloAltoNetworksXDR.GetActionStatus.ErrorReasons.terminate_result
      description: The error reason terminate result.
      type: Unknown
  - arguments:
    - description: Allows linking the response action to the incident that triggered it.
      name: incident_id
    - description: A comma-separated list of endpoint IDs. Can be retrieved by running the xdr-get-endpoints command.
      isArray: true
      name: endpoint_ids
      required: true
    - description: Names of processes to kill. Will kill all of the given processes on all of the endpoints.
      isArray: true
      name: process_name
      required: true
    - defaultValue: '600'
      description: The timeout in seconds for this execution.
      name: timeout
    deprecated: true
    description: Deprecated. Use `xdr-kill-process-script-execute` instead.
    name: xdr-run-script-kill-process
    outputs:
    - contextPath: PaloAltoNetworksXDR.ScriptRun.action_id
      description: ID of the action initiated.
      type: Number
    - contextPath: PaloAltoNetworksXDR.ScriptRun.endpoints_count
      description: Number of endpoints the action was initiated on.
      type: Number
  - arguments:
    - description: The endpoint ID.
      isArray: true
      name: id
    - default: true
      description: The endpoint IP address.
      isArray: true
      name: ip
    - description: The endpoint hostname.
      isArray: true
      name: hostname
    description: Returns information about an endpoint.
    name: endpoint
    outputs:
    - contextPath: Endpoint.Hostname
      description: The endpoint hostname.
      type: String
    - contextPath: Endpoint.OS
      description: The endpoint operation system.
      type: String
    - contextPath: Endpoint.IPAddress
      description: The endpoint IP address.
      type: String
    - contextPath: Endpoint.ID
      description: The endpoint ID.
      type: String
    - contextPath: Endpoint.Status
      description: The endpoint status.
      type: String
    - contextPath: Endpoint.IsIsolated
      description: The endpoint isolation status.
      type: String
    - contextPath: Endpoint.MACAddress
      description: The endpoint MAC address.
      type: String
    - contextPath: Endpoint.Vendor
      description: The integration name of the endpoint vendor.
      type: String
  - arguments:
    - description: 'A comma-separated list of endpoint statuses to filter. Valid values are: connected, disconnected, lost, uninstalled, windows, linux, macos, android, isolated, unisolated.'
      name: status
      required: true
      isArray: true
    - description: |-
        All the agents that were last seen after {last_seen_gte}. Supported
                values: 1579039377301 (time in milliseconds) "3 days" (relative date) "2019-10-21T23:45:00"
                (date).
      name: last_seen_gte
    - description: |-
        All the agents that were last seen before {last_seen_lte}. Supported
                values: 1579039377301 (time in milliseconds) "3 days" (relative date) "2019-10-21T23:45:00"
                (date).
      name: last_seen_lte
    description: Returns the number of the connected\disconnected endpoints.
    name: xdr-get-endpoints-by-status
    outputs:
    - contextPath: PaloAltoNetworksXDR.EndpointsStatus.status
      description: The endpoint status.
      type: String
    - contextPath: PaloAltoNetworksXDR.EndpointsStatus.count
      description: The number of endpoints with this status.
      type: Number
  - arguments:
    - description: A comma-separated list of alert IDs.
      isArray: true
      name: alert_ids
      required: true
    - description: Whether to return only a subset of the alert fields. Filtering the fields can reduce response size for large alerts.
      name: filter_alert_fields
      auto: PREDEFINED
      defaultValue: 'true'
      predefined:
      - 'true'
      - 'false'
    - description: Whether to return events_from_decider context output as a dictionary (the raw API response) or as a list (improved for playbook automation) - relevant only when filter_alert_fields is set to False.
      name: events_from_decider_format
      auto: PREDEFINED
      defaultValue: 'dict'
      predefined:
      - 'list'
      - 'dict'
    description: Returns information about each alert ID.
    name: xdr-get-cloud-original-alerts
    outputs:
    - contextPath: PaloAltoNetworksXDR.OriginalAlert.event._time
      description: The timestamp of the occurrence of the event.
      type: String
    - contextPath: PaloAltoNetworksXDR.OriginalAlert.event.vendor
      description: Vendor name.
      type: String
    - contextPath: PaloAltoNetworksXDR.OriginalAlert.event.event_timestamp
      description: Event timestamp.
      type: Number
    - contextPath: PaloAltoNetworksXDR.OriginalAlert.event.event_type
      description: Event type (static 500).
      type: Number
    - contextPath: PaloAltoNetworksXDR.OriginalAlert.event.cloud_provider
      description: The cloud provider - GCP, AZURE, or AWS.
      type: String
    - contextPath: PaloAltoNetworksXDR.OriginalAlert.event.project
      description: The project in which the event occurred.
      type: String
    - contextPath: PaloAltoNetworksXDR.OriginalAlert.event.cloud_provider_event_id
      description: The ID given to the event by the cloud provider, if the ID exists.
      type: String
    - contextPath: PaloAltoNetworksXDR.OriginalAlert.event.cloud_correlation_id
      description: The ID the cloud provider is using to aggregate events that are part of the same general event.
      type: String
    - contextPath: PaloAltoNetworksXDR.OriginalAlert.event.operation_name_orig
      description: The name of the operation that occurred, as supplied by the cloud provider.
      type: String
    - contextPath: PaloAltoNetworksXDR.OriginalAlert.event.operation_name
      description: The normalized name of the operation performed by the event.
      type: String
    - contextPath: PaloAltoNetworksXDR.OriginalAlert.event.identity_orig
      description: Contains the original identity related fields as provided by the cloud provider.
      type: String
    - contextPath: PaloAltoNetworksXDR.OriginalAlert.event.identity_name
      description: The name of the identity that initiated the action.
      type: String
    - contextPath: PaloAltoNetworksXDR.OriginalAlert.event.identity_uuid
      description: Same as identity_name but also contains the UUID of the identity if it exists.
      type: String
    - contextPath: PaloAltoNetworksXDR.OriginalAlert.event.identity_type
      description: An enum representing the type of the identity.
      type: String
    - contextPath: PaloAltoNetworksXDR.OriginalAlert.event.identity_sub_type
      description: An enum representing the sub-type of the identity, respective to its identity_type.
      type: String
    - contextPath: PaloAltoNetworksXDR.OriginalAlert.event.identity_invoked_by_name
      description: The name of the identity that invoked the action as it appears in the log.
      type: String
    - contextPath: PaloAltoNetworksXDR.OriginalAlert.event.identity_invoked_by_uuid
      description: The UUID of the identity that invoked the action as it appears in the log.
      type: String
    - contextPath: PaloAltoNetworksXDR.OriginalAlert.event.identity_invoked_by_type
      description: An enum that represents the type of identity event that invoked the action.
      type: String
    - contextPath: PaloAltoNetworksXDR.OriginalAlert.event.identity_invoked_by_sub_type
      description: An enum that represents the respective sub_type of the type of identity (identity_type) that has invoked the action.
      type: String
    - contextPath: PaloAltoNetworksXDR.OriginalAlert.event.operation_status
      description: Status of whether the operation has succeed or failed, if provided.
      type: String
    - contextPath: PaloAltoNetworksXDR.OriginalAlert.event.operation_status_orig
      description: The operation status code as it appears in the log, including the lookup from the code number to code name.
      type: String
    - contextPath: PaloAltoNetworksXDR.OriginalAlert.event.operation_status_orig_code
      description: The operation status code as it appears in the log.
      type: String
    - contextPath: PaloAltoNetworksXDR.OriginalAlert.event.operation_status_reason_provided
      description: Description of the error, if the log record indicates an error and the cloud provider supplied the reason.
      type: String
    - contextPath: PaloAltoNetworksXDR.OriginalAlert.event.resource_type
      description: The normalized type of the service that emitted the log row.
      type: String
    - contextPath: PaloAltoNetworksXDR.OriginalAlert.event.resource_type_orig
      description: The type of the service that emitted the log as provided by the cloud provider.
      type: String
    - contextPath: PaloAltoNetworksXDR.OriginalAlert.event.resource_sub_type
      description: The sub-type respective to the resource_type field, normalized across all cloud providers.
      type: String
    - contextPath: PaloAltoNetworksXDR.OriginalAlert.event.resource_sub_type_orig
      description: The sub-type of the service that emitted this log row as provided by the cloud provider.
      type: String
    - contextPath: PaloAltoNetworksXDR.OriginalAlert.event.region
      description: The cloud region of the resource that emitted the log.
      type: String
    - contextPath: PaloAltoNetworksXDR.OriginalAlert.event.zone
      description: The availability zone of the resource that emitted the log.
      type: String
    - contextPath: PaloAltoNetworksXDR.OriginalAlert.event.referenced_resource
      description: The cloud resource referenced in the audit log.
      type: String
    - contextPath: PaloAltoNetworksXDR.OriginalAlert.event.referenced_resource_name
      description: Same as referenced_resource but provides only the substring that represents the resource name instead of the full asset ID.
      type: String
    - contextPath: PaloAltoNetworksXDR.OriginalAlert.event.referenced_resources_count
      description: The number of extracted resources referenced in this audit log.
      type: Number
    - contextPath: PaloAltoNetworksXDR.OriginalAlert.event.user_agent
      description: The user agent provided in the call to the API of the cloud provider.
      type: String
    - contextPath: PaloAltoNetworksXDR.OriginalAlert.event.caller_ip
      description: The IP of the caller that performed the action in the log.
      type: String
    - contextPath: PaloAltoNetworksXDR.OriginalAlert.event.caller_ip_geolocation
      description: The geolocation associated with the caller_ip's value.
      type: String
    - contextPath: PaloAltoNetworksXDR.OriginalAlert.event.caller_ip_asn
      description: The ASN of the caller_ip's value.
      type: Number
    - contextPath: PaloAltoNetworksXDR.OriginalAlert.event.caller_project
      description: The project of the caller entity.
      type: String
    - contextPath: PaloAltoNetworksXDR.OriginalAlert.event.raw_log
      description: The raw log that is being normalized.
      type: Unknown
    - contextPath: PaloAltoNetworksXDR.OriginalAlert.event.log_name
      description: The name of the log that contains the log row.
      type: String
    - contextPath: PaloAltoNetworksXDR.OriginalAlert.event.caller_ip_asn_org
      description: The organization associated with the ASN of the caller_ip's value.
      type: String
    - contextPath: PaloAltoNetworksXDR.OriginalAlert.event.event_base_id
      description: Event base ID.
      type: String
    - contextPath: PaloAltoNetworksXDR.OriginalAlert.event.ingestion_time
      description: Ingestion time.
      type: String
  - arguments:
    - description: The unique ID of the alert.
      isArray: true
      name: alert_id
    - auto: PREDEFINED
      description: The severity of the alert.
      isArray: true
      name: severity
      predefined:
      - low
      - medium
      - high
    - description: "A custom filter. When using this argument, other filter arguments are not relevant. example: \n`{\n                \"OR\": [\n                    {\n                        \"SEARCH_FIELD\": \"actor_process_command_line\",\n                        \"SEARCH_TYPE\": \"EQ\",\n                        \"SEARCH_VALUE\": \"path_to_file\"\n                    }\n                ]\n            }`."
      name: custom_filter
    - auto: PREDEFINED
      description: Account type.
      isArray: true
      name: Identity_type
      predefined:
      - ANONYMOUS
      - APPLICATION
      - COMPUTE
      - FEDERATED_IDENTITY
      - SERVICE
      - SERVICE_ACCOUNT
      - TEMPORARY_CREDENTIALS
      - TOKEN
      - UNKNOWN
      - USER
    - description: A unique identifier per agent.
      isArray: true
      name: agent_id
    - description: The hostname to connect to. In case of a proxy connection, this value will differ from action_remote_ip.
      isArray: true
      name: action_external_hostname
    - description: A string identifying the user rule.
      isArray: true
      name: rule_id
    - description: The name of the user rule.
      isArray: true
      name: rule_name
    - description: The alert name.
      isArray: true
      name: alert_name
    - description: The alert source.
      isArray: true
      name: alert_source
    - auto: PREDEFINED
      description: Supports relative times or “custom” time option. If you choose the "custom" option, you should use start_time and end_time arguments.
      name: time_frame
      predefined:
      - 60 minutes
      - 3 hours
      - 12 hours
      - 24 hours
      - 2 days
      - 7 days
      - 14 days
      - 30 days
      - custom
    - description: The name assigned to the user_id during agent runtime.
      isArray: true
      name: user_name
    - description: The file name of the binary file.
      isArray: true
      name: actor_process_image_name
    - description: CGO CMD.
      isArray: true
      name: causality_actor_process_image_command_line
    - description: |-
        Trimmed to 128 unicode chars during event serialization.
        Full value reported as part of the original process event.
      isArray: true
      name: actor_process_image_command_line
    - description: The command line of the process created.
      isArray: true
      name: action_process_image_command_line
    - description: SHA256 hash of the binary file.
      isArray: true
      name: actor_process_image_sha256
    - description: SHA256 hash of the binary file.
      isArray: true
      name: causality_actor_process_image_sha256
    - description: SHA256 of the binary file.
      isArray: true
      name: action_process_image_sha256
    - description: SHA256 of the file related to the event.
      isArray: true
      name: action_file_image_sha256
    - description: The name of the registry.
      isArray: true
      name: action_registry_name
    - description: The key data of the registry.
      isArray: true
      name: action_registry_key_data
    - description: The host IP address.
      isArray: true
      name: host_ip
    - description: The local IP address for the connection.
      isArray: true
      name: action_local_ip
    - description: Remote IP address for the connection.
      isArray: true
      name: action_remote_ip
    - auto: PREDEFINED
      description: Alert action status.
      name: alert_action_status
      predefined:
      - detected
      - detected (allowed the session)
      - detected (download)
      - detected (forward)
      - detected (post detected)
      - detected (prompt allow)
      - detected (raised an alert)
      - detected (reported)
      - detected (on write)
      - detected (scanned)
      - detected (sinkhole)
      - detected (syncookie sent)
      - detected (wildfire upload failure)
      - detected (wildfire upload success)
      - detected (wildfire upload skip)
      - detected (xdr managed threat hunting)
      - prevented (block)
      - prevented (blocked)
      - prevented (block-override)
      - prevented (blocked the url)
      - prevented (blocked the ip)
      - prevented (continue)
      - prevented (denied the session)
      - prevented (dropped all packets)
      - prevented (dropped the session)
      - prevented (dropped the session and sent a tcp reset)
      - prevented (dropped the packet)
      - prevented (override)
      - prevented (override-lockout)
      - prevented (post detected)
      - prevented (prompt block)
      - prevented (random-drop)
      - prevented (silently dropped the session with an icmp unreachable message to the host or application)
      - prevented (terminated the session and sent a tcp reset to both sides of the connection)
      - prevented (terminated the session and sent a tcp reset to the client)
      - prevented (terminated the session and sent a tcp reset to the server)
      - prevented (on write)
    - description: The local IP address for the connection.
      isArray: true
      name: action_local_port
    - description: The remote port for the connection.
      isArray: true
      name: action_remote_port
    - description: The hostname connected to. In case of a proxy connection, this value will differ from action_remote_ip.
      isArray: true
      name: dst_action_external_hostname
    - defaultValue: source_insert_ts
      description: The field by which to sort the results.
      isArray: true
      name: sort_field
    - auto: PREDEFINED
      description: The order in which to sort the results.
      name: sort_order
      predefined:
      - DESC
      - ASC
    - defaultValue: '0'
      description: The first page from which we bring the alerts.
      isArray: true
      name: offset
    - defaultValue: '50'
      description: The last page from which we bring the alerts.
      isArray: true
      name: limit
    - description: Relevant when "time_frame" argument is "custom". Supports epoch timestamp and simplified extended ISO format (YYYY-MM-DDThh:mm:ss.000Z).
      name: start_time
    - description: Relevant when "time_frame" argument is "custom". Supports epoch timestamp and simplified extended ISO format (YYYY-MM-DDThh:mm:ss.000Z).
      name: end_time
    - auto: PREDEFINED
      description: Whether the alert is starred or not.
      name: starred
      predefined:
      - 'true'
      - 'false'
    - description: The MITRE attack technique.
      isArray: true
      name: mitre_technique_id_and_name
    description: "Returns a list of alerts and their metadata, which you can filter by built-in arguments or use the custom_filter to input a JSON filter object. \nMultiple filter arguments will be concatenated using the AND operator, while arguments that support a comma-separated list of values will use an OR operator between each value."
    name: xdr-get-alerts
    outputs:
    - contextPath: PaloAltoNetworksXDR.Alert.internal_id
      description: The unique ID of the alert.
      type: String
    - contextPath: PaloAltoNetworksXDR.Alert.source_insert_ts
      description: The detection timestamp.
      type: Number
    - contextPath: PaloAltoNetworksXDR.Alert.alert_name
      description: The name of the alert.
      type: String
    - contextPath: PaloAltoNetworksXDR.Alert.severity
      description: The severity of the alert.
      type: String
    - contextPath: PaloAltoNetworksXDR.Alert.alert_category
      description: The category of the alert.
      type: String
    - contextPath: PaloAltoNetworksXDR.Alert.alert_action_status
      description: |-
        The alert action. Possible values.

        DETECTED: detected
        DETECTED_0: detected (allowed the session)
        DOWNLOAD: detected (download)
        DETECTED_19: detected (forward)
        POST_DETECTED: detected (post detected)
        PROMPT_ALLOW: detected (prompt allow)
        DETECTED_4: detected (raised an alert)
        REPORTED: detected (reported)
        REPORTED_TRIGGER_4: detected (on write)
        SCANNED: detected (scanned)
        DETECTED_23: detected (sinkhole)
        DETECTED_18: detected (syncookie sent)
        DETECTED_21: detected (wildfire upload failure)
        DETECTED_20: detected (wildfire upload success)
        DETECTED_22: detected (wildfire upload skip)
        DETECTED_MTH: detected (xdr managed threat hunting)
        BLOCKED_25: prevented (block)
        BLOCKED: prevented (blocked)
        BLOCKED_14: prevented (block-override)
        BLOCKED_5: prevented (blocked the url)
        BLOCKED_6: prevented (blocked the ip)
        BLOCKED_13: prevented (continue)
        BLOCKED_1: prevented (denied the session)
        BLOCKED_8: prevented (dropped all packets)
        BLOCKED_2: prevented (dropped the session)
        BLOCKED_3: prevented (dropped the session and sent a tcp reset)
        BLOCKED_7: prevented (dropped the packet)
        BLOCKED_16: prevented (override)
        BLOCKED_15: prevented (override-lockout)
        BLOCKED_26: prevented (post detected)
        PROMPT_BLOCK: prevented (prompt block)
        BLOCKED_17: prevented (random-drop)
        BLOCKED_24: prevented (silently dropped the session with an icmp unreachable message to the host or application)
        BLOCKED_9: prevented (terminated the session and sent a tcp reset to both sides of the connection)
        BLOCKED_10: prevented (terminated the session and sent a tcp reset to the client)
        BLOCKED_11: prevented (terminated the session and sent a tcp reset to the server)
        BLOCKED_TRIGGER_4: prevented (on write).

      type: String
    - contextPath: PaloAltoNetworksXDR.Alert.alert_action_status_readable
      description: The alert action.
      type: String
    - contextPath: PaloAltoNetworksXDR.Alert.alert_name
      description: The alert name.
      type: String
    - contextPath: PaloAltoNetworksXDR.Alert.alert_description
      description: The alert description.
      type: String
    - contextPath: PaloAltoNetworksXDR.Alert.agent_ip_addresses
      description: The host IP address.
      type: String
    - contextPath: PaloAltoNetworksXDR.Alert.agent_hostname
      description: The hostname.
      type: String
    - contextPath: PaloAltoNetworksXDR.Alert.mitre_tactic_id_and_name
      description: The MITRE attack tactic.
      type: String
    - contextPath: PaloAltoNetworksXDR.Alert.mitre_technique_id_and_name
      description: The MITRE attack technique.
      type: String
    - contextPath: PaloAltoNetworksXDR.Alert.starred
      description: Whether the alert is starred or not.
      type: Boolean
  - arguments:
    - description: Links the response action to the incident that triggered it.
      name: incident_id
    - description: String that represents a list of hashed files to add to the allow list. Must be a valid SHA256 hash.
      isArray: true
      name: hash_list
      required: true
    - description: String that represents additional information regarding the action.
      name: comment
    description: Removes requested files from allow list.
    name: xdr-remove-allowlist-files
    outputs:
    - contextPath: PaloAltoNetworksXDR.allowlist.removed_hashes
      description: Removed file hash.
      type: Number
  - arguments:
    - description: Links the response action to the incident that triggered it.
      name: incident_id
    - description: String that represents a list of hashed files to add to the allow list. Must be a valid SHA256 hash.
      isArray: true
      name: hash_list
      required: true
    - description: String that represents additional information regarding the action.
      name: comment
    description: Removes requested files from the block list.
    name: xdr-remove-blocklist-files
    outputs:
    - contextPath: PaloAltoNetworksXDR.blocklist.removed_hashes
      description: Removed file hash from block list.
      type: Number
  - arguments:
    - description: The alert ID's from where to retrieve the contributing events.
      isArray: true
      name: alert_ids
      required: true
    - defaultValue: '50'
      description: The maximum number of contributing events to retrieve.
      name: limit
    - defaultValue: '1'
      description: The page number to retrieve. Minimum is 1.
      name: page_number
    - defaultValue: '50'
      description: The page size.
      name: page_size
    description: Retrieves contributing events for a specific correlation alert.
    name: xdr-get-contributing-event
    outputs:
    - contextPath: PaloAltoNetworksXDR.ContributingEvent.alertID
      description: The alert ID.
      type: String
    - contextPath: PaloAltoNetworksXDR.ContributingEvent.events
      description: The contributing events.
      type: Unknown
  - arguments:
    - auto: PREDEFINED
      description: The field type to change.
      name: field_type
      predefined:
      - hosts
      - users
      - ip_addresses
      - ad_groups
      required: true
    - description: The string value, which defines the new field. Maximum length is 256 characters.
      isArray: true
      name: values
      required: true
    - description: The string value, which represents additional information regarding the featured alert field.
      name: comments
    - auto: PREDEFINED
      defaultValue: group
      description: |-
        The string value to replace an active directory group or organizational unit.
      name: ad_type
      predefined:
      - group
      - ou
    description: Replace the featured hosts\users\IP addresses\active directory groups listed in your environment.
    name: xdr-replace-featured-field
    outputs:
    - contextPath: PaloAltoNetworksXDR.FeaturedField.fieldType
      description: The field type that changed.
      type: String
    - contextPath: PaloAltoNetworksXDR.FeaturedField.fields
      description: String value that defines the new field.
      type: String
  - arguments:
    - description: A comma-separated list of endpoint IDs.
      isArray: true
      name: endpoint_ids
      required: true
    - description: Tag to add.
      name: tag
      required: true
    description: Adds a tag to specified endpoint_ids.
    name: xdr-endpoint-tag-add
  - arguments:
    - description: A comma-separated list of endpoint IDs.
      isArray: true
      required: true
      name: endpoint_ids
    - description: Tag to remove from specified endpoint_ids.
      name: tag
      required: true
    description: Removes a tag from specified endpoint_ids.
    name: xdr-endpoint-tag-remove
  - name: xdr-get-tenant-info
    outputs:
    - contextPath: PaloAltoNetworksXDR.TenantInformation.pro_per_endpoint_expiration
      description: Expiration time pro per endpoint.
      type: Date
    - contextPath: PaloAltoNetworksXDR.TenantInformation.purchased_pro_per_endpoint.agents
      description: Number of endpoint agents purchased.
      type: Number
    - contextPath: PaloAltoNetworksXDR.TenantInformation.data_enabled_pro_per_endpoint
      description: Enabled data per pro endpoint.
      type: Number
    - contextPath: PaloAltoNetworksXDR.TenantInformation.prevent_expiration
      description: Number of prevent expirations.
      type: Number
    - contextPath: PaloAltoNetworksXDR.TenantInformation.purchased_prevent
      description: Number of purchased prevents.
      type: Number
    - contextPath: PaloAltoNetworksXDR.TenantInformation.installed_prevent
      description: Number of installed prevents.
      type: Number
    - contextPath: PaloAltoNetworksXDR.TenantInformation.pro_tb_expiration
      description: pro_tb license expiration time.
      type: Date
    - contextPath: PaloAltoNetworksXDR.TenantInformation.purchased_pro_tb.tb
      description: Number of pro_tbs purchased.
      type: Number
    - contextPath: PaloAltoNetworksXDR.TenantInformation.installed_pro_tb
      description: Number of pro_tbs installed.
      type: Number
    - contextPath: PaloAltoNetworksXDR.TenantInformation.compute_unit_expiration
      description: Compute unit expiration time.
      type: Date
    - contextPath: PaloAltoNetworksXDR.TenantInformation.purchased_compute_unit
      description: Number of compute units purchased.
      type: Number
    - contextPath: PaloAltoNetworksXDR.TenantInformation.compute_unit_is_trial
      description: Whether the compute unit is a trial.
      type: Boolean
    - contextPath: PaloAltoNetworksXDR.TenantInformation.host_insights_expiration
      description: Host insight expiration date.
      type: Date
    - contextPath: PaloAltoNetworksXDR.TenantInformation.enabled_host_insights
      description: Number of host insights enabled.
      type: Number
    - contextPath: PaloAltoNetworksXDR.TenantInformation.purchased_host_insights
      description: Number of purchased host insights.
      type: Number
    - contextPath: PaloAltoNetworksXDR.TenantInformation.forensics_expiration
      description: Forensic expiration date.
      type: Date
    - contextPath: PaloAltoNetworksXDR.TenantInformation.purchased_forensics
      description: Number of forensics purchased.
      type: Number
    arguments: []
    description: Provides information about the tenant.
  - name: xdr-list-users
    description: Retrieve a list of the current users in the environment.
    arguments: []
    outputs:
    - contextPath: PaloAltoNetworksXDR.User.user_email
      description: Email address of the user.
      type: string
    - contextPath: PaloAltoNetworksXDR.User.user_first_name
      description: First name of the user.
      type: string
    - contextPath: PaloAltoNetworksXDR.User.user_last_name
      description: Last name of the user.
      type: string
    - contextPath: PaloAltoNetworksXDR.User.role_name
      description: Role name associated with the user.
      type: string
    - contextPath: PaloAltoNetworksXDR.User.last_logged_in
      description: Timestamp of when the user last logged in.
      type: Number
    - contextPath: PaloAltoNetworksXDR.User.user_type
      description: Type of user.
      type: string
    - contextPath: PaloAltoNetworksXDR.User.groups
      description: Name of user groups associated with the user, if applicable.
      type: array
    - contextPath: PaloAltoNetworksXDR.User.scope
      description: Name of scope associated with the user, if applicable.
      type: array
  - arguments:
    - description: |
        Unique ID of a specific user.
        User ID could be either of the `foo/dummy` format, or just `dummy`.
      name: user_id
    - description: Limit the number of users that will appear in the list. (Use limit when no specific host is requested.)
      name: limit
      defaultValue: '10'
    name: xdr-list-risky-users
    description: Retrieve the risk score of a specific user or list of users with the highest risk score in the environment along with the reason affecting each score.
    outputs:
    - contextPath: PaloAltoNetworksXDR.RiskyUser.type
      description: Form of identification element.
      type: String
    - contextPath: PaloAltoNetworksXDR.RiskyUser.id
      description: Identification value of the type field.
      type: String
    - contextPath: PaloAltoNetworksXDR.RiskyUser.score
      description: The score assigned to the user.
      type: Number
    - contextPath: PaloAltoNetworksXDR.RiskyUser.reasons.date created
      description: Date when the incident was created.
      type: String
    - contextPath: PaloAltoNetworksXDR.RiskyUser.reasons.description
      description: Description of the incident.
      type: String
    - contextPath: PaloAltoNetworksXDR.RiskyUser.reasons.severity
      description: The severity of the incident.
      type: String
    - contextPath: PaloAltoNetworksXDR.RiskyUser.reasons.status
      description: The incident status.
      type: String
    - contextPath: PaloAltoNetworksXDR.RiskyUser.reasons.points
      description: The score.
      type: Number
  - arguments:
    - description: The host name of a specific host.
      name: host_id
    - description: Limit the number of hosts that will appear in the list. By default, the limit is 50 hosts.(Use limit when no specific host is requested.)
      name: limit
      defaultValue: '10'
    name: xdr-list-risky-hosts
    description: Retrieve the risk score of a specific host or list of hosts with the highest risk score in the environment along with the reason affecting each score.
    outputs:
    - contextPath: PaloAltoNetworksXDR.RiskyHost.type
      description: Form of identification element.
      type: String
    - contextPath: PaloAltoNetworksXDR.RiskyHost.id
      description: Identification value of the type field.
      type: String
    - contextPath: PaloAltoNetworksXDR.RiskyHost.score
      description: The score assigned to the host.
      type: Number
    - contextPath: PaloAltoNetworksXDR.RiskyHost.reasons.date created
      description: Date when the incident was created.
      type: String
    - contextPath: PaloAltoNetworksXDR.RiskyHost.reasons.description
      description: Description of the incident.
      type: String
    - contextPath: PaloAltoNetworksXDR.RiskyHost.reasons.severity
      description: The severity of the incident.
      type: String
    - contextPath: PaloAltoNetworksXDR.RiskyHost.reasons.status
      description: The incident status.
      type: String
    - contextPath: PaloAltoNetworksXDR.RiskyHost.reasons.points
      description: The score.
      type: Number
  - arguments:
    - description: A comma-separated list of one or more user group names for the associated users.
      name: group_names
      isArray: true
      required: true
    name: xdr-list-user-groups
    description: Retrieve a list of the current user emails associated with one or more user groups in the environment.
    outputs:
    - contextPath: PaloAltoNetworksXDR.UserGroup.group_name
      description: Name of the user group.
      type: String
    - contextPath: PaloAltoNetworksXDR.UserGroup.description
      description: Description of the user group, if available.
      type: String
    - contextPath: PaloAltoNetworksXDR.UserGroup.pretty_name
      description: Name of the user group as it appears in the management console.
      type: String
    - contextPath: PaloAltoNetworksXDR.UserGroup.insert_time
      description: Timestamp of when the user group was created.
      type: Number
    - contextPath: PaloAltoNetworksXDR.UserGroup.update_time
      description: Timestamp of when the user group was last updated.
      type: Number
    - contextPath: PaloAltoNetworksXDR.UserGroup.user_email
      description: List of email addresses belonging to the users associated with the user group.
      type: array
    - contextPath: PaloAltoNetworksXDR.UserGroup.source
      description: Type of user group.
      type: String
  - arguments:
    - description: A comma-separated list of one or more role names in your environment for which to retrieve detailed information.
      name: role_names
      required: true
    name: xdr-list-roles
    description: Retrieve information about one or more roles created in the environment.
    outputs:
    - contextPath: PaloAltoNetworksXDR.Role.pretty_name
      description: Name of the role as it appears in the management console.
      type: String
    - contextPath: PaloAltoNetworksXDR.Role.permissions
      description: List of permissions associated with this role.
      type: array
    - contextPath: PaloAltoNetworksXDR.Role.insert_time
      description: Timestamp of when the role was created.
      type: Number
    - contextPath: PaloAltoNetworksXDR.Role.update_time
      description: Timestamp of when the role was last updated.
      type: Number
    - contextPath: PaloAltoNetworksXDR.Role.created_by
      description: Email of the user who created the role.
      type: String
    - contextPath: PaloAltoNetworksXDR.Role.description
      description: Description of the role, if available.
      type: String
    - contextPath: PaloAltoNetworksXDR.Role.groups
      description: Group names associated with the role.
      type: array
    - contextPath: PaloAltoNetworksXDR.Role.users
      description: Email address of users associated with the role.
      type: array
  - arguments:
    - description: A comma-separated list of one or more user emails of users you want to add to a role.
      name: user_emails
      required: true
      isArray: true
    - description: Name of the role to add a user to.
      name: role_name
      required: true
    name: xdr-set-user-role
    description: Add one or more users to a role.
  - arguments:
    - description: A comma-separate list of one or more user emails of users to remove from a role.
      name: user_emails
      required: true
      isArray: true
    name: xdr-remove-user-role
    description: Remove one or more users from a role.
  - arguments:
    - description: A comma-separated list of alert IDs.
      name: alert_ids
      required: true
      isArray: true
    - auto: PREDEFINED
      description: Required severity to update alerts to.
      name: severity
      required: false
      predefined:
      - critical
      - high
      - medium
      - low
    - auto: PREDEFINED
      description: New status for updated alerts.
      name: status
      required: false
      predefined:
      - new
      - resolved_threat_handled
      - under_investigation
      - resolved_security_testing
      - resolved_auto
      - resolved_known_issue
      - resolved_duplicate
      - resolved_other
      - resolved_false_positive
      - resolved_true_positive
    - description: Comment to append to updated alerts.
      name: comment
      required: false
    description: |-
      Update one or more alerts with the provided arguments.
      Required license: Cortex XDR Prevent, Cortex XDR Pro per Endpoint, or Cortex XDR Pro per GB.
    name: xdr-update-alert
  dockerimage: demisto/python3:3.11.10.116949
  isfetch: true
  isfetch:xpanse: false
  script: ''
  subtype: python3
  ismappable: true
  isremotesyncin: true
  isremotesyncout: true
  type: python
tests:
- Test XDR Playbook execute script commands
- Test XDR Playbook quarantine file command
- Test XDR Playbook general commands
- Test XDR Playbook retrieve file command
defaultmapperin: Cortex XDR - IR-mapper
defaultmapperout: Cortex XDR - IR-out-mapper
fromversion: 5.0.0<|MERGE_RESOLUTION|>--- conflicted
+++ resolved
@@ -205,9 +205,6 @@
   section: Collect
   defaultvalue: 'true'
   advanced: true
-<<<<<<< HEAD
-- display: Close All Related Alerts In XDR
-=======
 - additionalinfo: "Whether to fetch only the essential alert fields in order to minimize the incident's information. Possible values: null_values to remove all null values from alerts data, or any other field of an alert."
   display: Minimize Alert Information
   name: excluded_alert_fields
@@ -216,8 +213,7 @@
   section: Collect
   advanced: true
   defaultvalue: 'null_values'
-- display: Close all related alerts in XDR
->>>>>>> f94b2d08
+- display: Close All Related Alerts In XDR
   name: close_alerts_in_xdr
   required: false
   additionalinfo: Close all related alerts in Cortex XDR once an incident has been closed in Cortex XSOAR.
