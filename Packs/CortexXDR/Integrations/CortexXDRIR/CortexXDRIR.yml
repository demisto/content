--- conflicted
+++ resolved
@@ -3592,11 +3592,7 @@
       Update one or more alerts with the provided arguments.
       Required license: Cortex XDR Prevent, Cortex XDR Pro per Endpoint, or Cortex XDR Pro per GB.
     name: xdr-update-alert
-<<<<<<< HEAD
-  dockerimage: demisto/python3:3.11.10.116439
-=======
   dockerimage: demisto/python3:3.11.10.115887
->>>>>>> ca114ad5
   isfetch: true
   isfetch:xpanse: false
   script: ''
