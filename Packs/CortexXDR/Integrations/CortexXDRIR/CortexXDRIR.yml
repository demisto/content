category: Endpoint
sectionorder:
- Connect
- Collect
commonfields:
  id: Cortex XDR - IR
  version: -1
configuration:
- display: Fetch incidents
  name: isFetch
  defaultvalue: 'true'
  type: 8
  section: Collect
  required: false
- display: Incident type
  name: incidentType
  type: 13
  section: Connect
  required: false
  defaultvalue: 'Cortex XDR - Lite'
- defaultvalue: 'false'
  display: Remove legacy incident fields
  name: dont_format_sublists
  type: 8
  section: Collect
  required: false
  additionalinfo: Unchecked for backwards compatibility, recommended to check. This will remove duplicated incident fields under file_artifacts, network_artifacts, and alerts (like client_id, clientid.)
- display: Incident Mirroring Direction
  name: mirror_direction
  required: false
  type: 15
  section: Collect
  defaultvalue: None
  options:
  - None
  - Incoming
  - Outgoing
  - Both
- display: Custom close-reason mapping (XSOAR -> XDR mirrored incident. Overwrites default close-reason mapping defined by Cortex XSOAR)
  section: Collect
  additionalinfo: 'Define how to close the mirrored incidents from Cortex XSOAR into Cortex XDR with a custom close reason mapping. Enter a comma-separated list of close reasons (acceptable format {Cortex XSOAR close reason}={Cortex XDR close reason}) to override the default close reason mapping defined by Cortex XSOAR. Note that the mapping must be configured accordingly with the existing close reasons in Cortex XSOAR and Cortex XDR. Not following this format will result in closing the incident with a default close reason. Example: "Resolved=Other,Duplicate=Other". Refer to integration documentation for possible close-reasons - `XDR Incident Mirroring`.'
  name: custom_xsoar_to_xdr_close_reason_mapping
  defaultvalue: ''
  type: 0
  required: false
- display: Custom close-reason mapping (XDR -> XSOAR mirrored incident. Overwrites default close-reason mapping defined by Cortex XSOAR)
  section: Collect
  additionalinfo: 'Define how to close the mirrored incidents from Cortex XDR into Cortex XSOAR with a custom close reason mapping. Enter a comma-separated list of close reasons (acceptable format {Cortex XDR close reason}={Cortex XSOAR close reason}) to override the default close reason mapping defined by Cortex XSOAR. Note that the mapping must be configured accordingly with the existing close reasons in Cortex XSOAR and Cortex XDR. Not following this format will result in closing the incident with a default close reason. Example: “Known Issue=Resolved, Duplicate Incident=Other". Refer to integration documentation for possible close-reasons - `XDR Incident Mirroring`.'
  name: custom_xdr_to_xsoar_close_reason_mapping
  defaultvalue: ''
  type: 0
  required: false
- name: url
  type: 0
  display: 'Server URL (copy URL from XDR)'
  section: Connect
  required: true
- displaypassword: API Key ID
  name: apikey_id_creds
  type: 9
  hiddenusername: true
  display: ''
  section: Connect
  required: false
- display: ''
  name: apikey_creds
  type: 9
  section: Connect
  required: false
  displaypassword: API Key
  hiddenusername: true
- display: API Key ID
  name: apikey_id
  type: 4
  hidden: true
  section: Connect
  required: false
- display: API Key
  name: apikey
  type: 4
  section: Connect
  required: false
  hidden: true
- additionalinfo: The timeout of the HTTP requests sent to Cortex XDR API (in seconds).
  defaultvalue: '120'
  display: HTTP Timeout
  name: timeout
  type: 0
  section: Connect
  required: false
  advanced: true
- display: Maximum number of incidents per fetch
  name: max_fetch
  type: 0
  section: Collect
  required: false
  additionalinfo: The maximum number of incidents per fetch. Cannot exceed 100.
  defaultvalue: '10'
- display: Only fetch starred incidents
  name: starred
  type: 8
  section: Collect
  advanced: true
  required: false
- defaultvalue: 3 days
  display: Starred incidents fetch window
  name: starred_incidents_fetch_window
  type: 0
  section: Collect
  required: false
  additionalinfo: Starred fetch window timestamp (<number> <time unit>, e.g., 12 hours, 7 days). Fetches only starred incidents within the specified time range.
  advanced: true
- display: First fetch timestamp (<number> <time unit>, e.g., 12 hours, 7 days)
  name: fetch_time
  type: 0
  section: Collect
  required: false
  defaultvalue: 3 days
- display: Sync Incident Owners
  name: sync_owners
  type: 8
  section: Collect
  advanced: true
  required: false
  additionalinfo: For Cortex XSOAR version 6.0.0 and above. If selected, for every incident fetched from Cortex XDR to Cortex XSOAR, the incident owners will be synced. Note that once this value is changed and synchronized between the systems, additional changes will not be reflected. For example, if you change the owner in Cortex XSOAR, the new owner will also be changed in Cortex XDR. However, if you now change the owner back in Cortex XDR, this additional change will not be reflected in Cortex XSOAR. In addition, for this change to be reflected, the owners must exist in both Cortex XSOAR and Cortex XDR.
- display: Trust any certificate (not secure)
  name: insecure
  type: 8
  section: Connect
  advanced: true
  required: false
- display: Use system proxy settings
  name: proxy
  type: 8
  section: Connect
  advanced: true
  required: false
- additionalinfo: 'Whether the XDR tenant Mode is prevent only'
  display: Prevent Only Mode
  name: prevent_only
  type: 8
  section: Connect
  advanced: true
  required: false
- additionalinfo: 'The statuses of the incidents that will be fetched. If no status is provided then incidents of all the statuses will be fetched. Note: An incident whose status was changed to a filtered status after its creation time will not be fetched.'
  display: Incident Statuses to Fetch
  name: status
  options:
  - new
  - under_investigation
  - resolved_known_issue
  - resolved_false_positive
  - resolved_true_positive
  - resolved_security_testing
  - resolved_other
  - resolved_auto
  type: 16
  section: Collect
  advanced: true
  required: false
- additionalinfo: "Whether to fetch only the essential incident's fields and minimize the incident's information."
  display: Minimize Incident Information
  name: exclude_fields
  required: false
  type: 8
  section: Collect
  advanced: true
- display: Close all related alerts in XDR
  name: close_alerts_in_xdr
  required: false
  additionalinfo: "Close all related alerts in XDR once an incident has been closed in XSOAR."
  advanced: true
  defaultValue: False
  type: 8
description: Cortex XDR is the world's first detection and response app that natively integrates network, endpoint, and cloud data to stop sophisticated attacks.
display: Palo Alto Networks Cortex XDR - Investigation and Response
name: Cortex XDR - IR
script:
  commands:
  - arguments:
    - description: A date in the format 2019-12-31T23:59:00. Only incidents that were created on or before the specified date/time will be retrieved.
      name: lte_creation_time
    - description: A date in the format 2019-12-31T23:59:00. Only incidents that were created on or after the specified date/time will be retrieved.
      name: gte_creation_time
    - description: Filters returned incidents that were created on or before the specified date/time, in the format 2019-12-31T23:59:00.
      name: lte_modification_time
    - description: Filters returned incidents that were modified on or after the specified date/time, in the format 2019-12-31T23:59:00.
      name: gte_modification_time
    - description: An array or CSV string of incident IDs.
      isArray: true
      name: incident_id_list
    - description: Filters returned incidents that were created on or after the specified date/time range, for example, 1 month, 2 days, 1 hour, and so on.
      name: since_creation_time
    - description: Filters returned incidents that were modified on or after the specified date/time range, for example, 1 month, 2 days, 1 hour, and so on.
      name: since_modification_time
    - auto: PREDEFINED
      description: Sorts returned incidents by the date/time that the incident was last modified ("asc" - ascending, "desc" - descending).
      name: sort_by_modification_time
      predefined:
      - asc
      - desc
    - auto: PREDEFINED
      description: Sorts returned incidents by the date/time that the incident was created ("asc" - ascending, "desc" - descending).
      name: sort_by_creation_time
      predefined:
      - asc
      - desc
    - defaultValue: '0'
      description: Page number (for pagination). The default is 0 (the first page).
      name: page
    - defaultValue: '100'
      description: Maximum number of incidents to return per page. The default and maximum is 100.
      name: limit
    - description: 'Filters only incidents in the specified status. The options are: new, under_investigation, resolved_known_issue, resolved_false_positive, resolved_true_positive resolved_security_testing, resolved_other, resolved_auto.'
      name: status
    - auto: PREDEFINED
      description: 'Whether the incident is starred (Boolean value: true or false).'
      name: starred
      predefined:
      - 'true'
      - 'false'
    - description: Starred fetch window timestamp (<number> <time unit>, e.g., 12 hours, 7 days).
      defaultValue: 3 days
      name: starred_incidents_fetch_window
    description: |-
      Returns a list of incidents, which you can filter by a list of incident IDs (max. 100), the time the incident was last modified, and the time the incident was created.
      If you pass multiple filtering arguments, they will be concatenated using the AND condition. The OR condition is not supported.
    name: xdr-get-incidents
    outputs:
    - contextPath: PaloAltoNetworksXDR.Incident.incident_id
      description: Unique ID assigned to each returned incident.
      type: String
    - contextPath: PaloAltoNetworksXDR.Incident.manual_severity
      description: Incident severity assigned by the user. This does not affect the calculated severity. Can be "low", "medium", "high".
      type: String
    - contextPath: PaloAltoNetworksXDR.Incident.manual_description
      description: Incident description provided by the user.
      type: String
    - contextPath: PaloAltoNetworksXDR.Incident.assigned_user_mail
      description: Email address of the assigned user.
      type: String
    - contextPath: PaloAltoNetworksXDR.Incident.high_severity_alert_count
      description: Number of alerts with the severity HIGH.
      type: String
    - contextPath: PaloAltoNetworksXDR.Incident.host_count
      description: Number of hosts involved in the incident.
      type: number
    - contextPath: PaloAltoNetworksXDR.Incident.xdr_url
      description: A link to the incident view on Cortex XDR.
      type: String
    - contextPath: PaloAltoNetworksXDR.Incident.assigned_user_pretty_name
      description: Full name of the user assigned to the incident.
      type: String
    - contextPath: PaloAltoNetworksXDR.Incident.alert_count
      description: Total number of alerts in the incident.
      type: number
    - contextPath: PaloAltoNetworksXDR.Incident.med_severity_alert_count
      description: Number of alerts with the severity MEDIUM.
      type: number
    - contextPath: PaloAltoNetworksXDR.Incident.user_count
      description: Number of users involved in the incident.
      type: number
    - contextPath: PaloAltoNetworksXDR.Incident.severity
      description: |
        Calculated severity of the incident. Valid values are: "low","medium","high".
      type: String
    - contextPath: PaloAltoNetworksXDR.Incident.low_severity_alert_count
      description: Number of alerts with the severity LOW.
      type: String
    - contextPath: PaloAltoNetworksXDR.Incident.status
      description: |
        Current status of the incident. Valid values are: "new","under_investigation","resolved_known_issue","resolved_duplicate_incident","resolved_false_positive","resolved_true_positive","resolved_security_testing" or "resolved_other".
      type: String
    - contextPath: PaloAltoNetworksXDR.Incident.description
      description: Dynamic calculated description of the incident.
      type: String
    - contextPath: PaloAltoNetworksXDR.Incident.resolve_comment
      description: Comments entered by the user when the incident was resolved.
      type: String
    - contextPath: PaloAltoNetworksXDR.Incident.notes
      description: Comments entered by the user regarding the incident.
      type: String
    - contextPath: PaloAltoNetworksXDR.Incident.creation_time
      description: Date and time the incident was created on Cortex XDR.
      type: date
    - contextPath: PaloAltoNetworksXDR.Incident.detection_time
      description: Date and time that the first alert occurred in the incident.
      type: date
    - contextPath: PaloAltoNetworksXDR.Incident.modification_time
      description: Date and time that the incident was last modified.
      type: date
  - arguments:
    - description: The ID of the incident for which to get additional data.
      name: incident_id
      required: true
    - defaultValue: '1000'
      description: Maximum number of alerts to return.
      name: alerts_limit
    - defaultValue: 'False'
      description: Return data only if the incident was changed since the last time it was mirrored into Cortex XSOAR.  This flag should be used only from within a Cortex XDR incident.
      name: return_only_updated_incident
    description: Returns additional data for the specified incident, for example, related alerts, file artifacts, network artifacts, and so on.
    name: xdr-get-incident-extra-data
    outputs:
    - contextPath: PaloAltoNetworksXDR.Incident.incident_id
      description: Unique ID assigned to each returned incident.
      type: String
    - contextPath: PaloAltoNetworksXDR.Incident.creation_time
      description: Date and time the incident was created on Cortex XDR.
      type: Date
    - contextPath: PaloAltoNetworksXDR.Incident.modification_time
      description: Date and time that the incident was last modified.
      type: Date
    - contextPath: PaloAltoNetworksXDR.Incident.detection_time
      description: Date and time that the first alert occurred in the incident.
      type: Date
    - contextPath: PaloAltoNetworksXDR.Incident.status
      description: |-
        Current status of the incident. Valid values are:
        "new","under_investigation","resolved_known_issue","resolved_duplicate","resolved_false_positive","resolved_true_positive","resolved_security_testing","resolved_other".
      type: String
    - contextPath: PaloAltoNetworksXDR.Incident.severity
      description: 'Calculated severity of the incident. Valid values are: "low","medium","high".'
      type: String
    - contextPath: PaloAltoNetworksXDR.Incident.description
      description: Dynamic calculated description of the incident.
      type: String
    - contextPath: PaloAltoNetworksXDR.Incident.assigned_user_mail
      description: Email address of the assigned user.
      type: String
    - contextPath: PaloAltoNetworksXDR.Incident.assigned_user_pretty_name
      description: Full name of the user assigned to the incident.
      type: String
    - contextPath: PaloAltoNetworksXDR.Incident.alert_count
      description: Total number of alerts in the incident.
      type: Number
    - contextPath: PaloAltoNetworksXDR.Incident.low_severity_alert_count
      description: Number of alerts with the severity LOW.
      type: Number
    - contextPath: PaloAltoNetworksXDR.Incident.med_severity_alert_count
      description: Number of alerts with the severity MEDIUM.
      type: Number
    - contextPath: PaloAltoNetworksXDR.Incident.high_severity_alert_count
      description: Number of alerts with the severity HIGH.
      type: Number
    - contextPath: PaloAltoNetworksXDR.Incident.user_count
      description: Number of users involved in the incident.
      type: Number
    - contextPath: PaloAltoNetworksXDR.Incident.host_count
      description: Number of hosts involved in the incident.
      type: Number
    - contextPath: PaloAltoNetworksXDR.Incident.notes
      description: Comments entered by the user regarding the incident.
      type: Unknown
    - contextPath: PaloAltoNetworksXDR.Incident.resolve_comment
      description: Comments entered by the user when the incident was resolved.
      type: String
    - contextPath: PaloAltoNetworksXDR.Incident.manual_severity
      description: Incident severity assigned by the user. This does not affect the calculated severity of low, medium, or high.
      type: String
    - contextPath: PaloAltoNetworksXDR.Incident.manual_description
      description: Incident description provided by the user.
      type: String
    - contextPath: PaloAltoNetworksXDR.Incident.xdr_url
      description: A link to the incident view on Cortex XDR.
      type: String
    - contextPath: PaloAltoNetworksXDR.Incident.starred
      description: Incident starred.
      type: Boolean
    - contextPath: PaloAltoNetworksXDR.Incident.wildfire_hits.mitre_techniques_ids_and_names
      description: Incident Mitre techniques IDs and names.
      type: String
    - contextPath: PaloAltoNetworksXDR.Incident.wildfire_hits.mitre_tactics_ids_and_names
      description: Incident Mitre tactics ids and names.
      type: String
    - contextPath: PaloAltoNetworksXDR.Incident.alerts.alert_id
      description: Unique ID for each alert.
      type: String
    - contextPath: PaloAltoNetworksXDR.Incident.alerts.detection_timestamp
      description: Date and time that the alert occurred.
      type: Date
    - contextPath: PaloAltoNetworksXDR.Incident.alerts.source
      description: Source of the alert. The product/vendor this alert came from.
      type: String
    - contextPath: PaloAltoNetworksXDR.Incident.alerts.severity
      description: 'Severity of the alert.Valid values are: "low","medium","high""".'
      type: String
    - contextPath: PaloAltoNetworksXDR.Incident.alerts.name
      description: Calculated name of the alert.
      type: String
    - contextPath: PaloAltoNetworksXDR.Incident.alerts.category
      description: Category of the alert, for example, Spyware Detected via Anti-Spyware profile.
      type: String
    - contextPath: PaloAltoNetworksXDR.Incident.alerts.description
      description: Textual description of the alert.
      type: String
    - contextPath: PaloAltoNetworksXDR.Incident.alerts.host_ip_list
      description: Host IP involved in the alert.
      type: Unknown
    - contextPath: PaloAltoNetworksXDR.Incident.alerts.host_name
      description: Host name involved in the alert.
      type: String
    - contextPath: PaloAltoNetworksXDR.Incident.alerts.user_name
      description: User name involved with the alert.
      type: String
    - contextPath: PaloAltoNetworksXDR.Incident.alerts.event_type
      description: 'Event type. Valid values are: "Process Execution","Network Event","File Event","Registry Event","Injection Event","Load Image Event","Windows Event Log".'
      type: String
    - contextPath: PaloAltoNetworksXDR.Incident.alerts.action
      description: 'The action that triggered the alert. Valid values are: "REPORTED", "BLOCKED", "POST_DETECTED", "SCANNED", "DOWNLOAD", "PROMPT_ALLOW", "PROMPT_BLOCK", "DETECTED", "BLOCKED_1", "BLOCKED_2", "BLOCKED_3", "BLOCKED_5", "BLOCKED_6", "BLOCKED_7", "BLOCKED_8", "BLOCKED_9", "BLOCKED_10", "BLOCKED_11", "BLOCKED_13", "BLOCKED_14", "BLOCKED_15", "BLOCKED_16", "BLOCKED_17", "BLOCKED_24", "BLOCKED_25", "DETECTED_0", "DETECTED_4", "DETECTED_18", "DETECTED_19", "DETECTED_20", "DETECTED_21", "DETECTED_22", "DETECTED_23".'
      type: String
    - contextPath: PaloAltoNetworksXDR.Incident.alerts.action_pretty
      description: 'The action that triggered the alert. Valid values are: "Detected (Reported)" "Prevented (Blocked)" "Detected (Post Detected)" "Detected (Scanned)" "Detected (Download)" "Detected (Prompt Allow)" "Prevented (Prompt Block)" "Detected" "Prevented (Denied The Session)" "Prevented (Dropped The Session)" "Prevented (Dropped The Session And Sent a TCP Reset)" "Prevented (Blocked The URL)" "Prevented (Blocked The IP)" "Prevented (Dropped The Packet)" "Prevented (Dropped All Packets)" "Prevented (Terminated The Session And Sent a TCP Reset To Both Sides Of The Connection)" "Prevented (Terminated The Session And Sent a TCP Reset To The Client)" "Prevented (Terminated The Session And Sent a TCP Reset To The Server)" "Prevented (Continue)" "Prevented (Block-Override)" "Prevented (Override-Lockout)" "Prevented (Override)" "Prevented (Random-Drop)" "Prevented (Silently Dropped The Session With An ICMP Unreachable Message To The Host Or Application)" "Prevented (Block)" "Detected (Allowed The Session)" "Detected (Raised An Alert)" "Detected (Syncookie Sent)" "Detected (Forward)" "Detected (Wildfire Upload Success)" "Detected (Wildfire Upload Failure)" "Detected (Wildfire Upload Skip)" "Detected (Sinkhole)".'
      type: String
    - contextPath: PaloAltoNetworksXDR.Incident.alerts.actor_process_image_name
      description: Image name.
      type: String
    - contextPath: PaloAltoNetworksXDR.Incident.alerts.actor_process_command_line
      description: Command line.
      type: String
    - contextPath: PaloAltoNetworksXDR.Incident.alerts.actor_process_signature_status
      description: 'Signature status. Valid values are: "Signed" "Invalid Signature" "Unsigned" "Revoked" "Signature Fail" "N/A" "Weak Hash".'
      type: String
    - contextPath: PaloAltoNetworksXDR.Incident.alerts.actor_process_signature_vendor
      description: Signature vendor name.
      type: String
    - contextPath: PaloAltoNetworksXDR.Incident.alerts.causality_actor_process_image_name
      description: Image name.
      type: String
    - contextPath: PaloAltoNetworksXDR.Incident.alerts.causality_actor_process_command_line
      description: Command line.
      type: String
    - contextPath: PaloAltoNetworksXDR.Incident.alerts.causality_actor_process_signature_status
      description: 'Signature status. Valid values are: "Signed" "Invalid Signature" "Unsigned" "Revoked" "Signature Fail" "N/A" "Weak Hash".'
      type: String
    - contextPath: PaloAltoNetworksXDR.Incident.alerts.causality_actor_process_signature_vendor
      description: Signature vendor.
      type: String
    - contextPath: PaloAltoNetworksXDR.Incident.alerts.causality_actor_causality_id
      description: Causality ID.
      type: Unknown
    - contextPath: PaloAltoNetworksXDR.Incident.alerts.action_process_image_name
      description: Image name.
      type: String
    - contextPath: PaloAltoNetworksXDR.Incident.alerts.action_process_image_command_line
      description: Command line.
      type: String
    - contextPath: PaloAltoNetworksXDR.Incident.alerts.action_process_image_sha256
      description: Image SHA256.
      type: String
    - contextPath: PaloAltoNetworksXDR.Incident.alerts.action_process_signature_status
      description: 'Signature status. Valid values are: "Signed" "Invalid Signature" "Unsigned" "Revoked" "Signature Fail" "N/A" "Weak Hash".'
      type: String
    - contextPath: PaloAltoNetworksXDR.Incident.alerts.action_process_signature_vendor
      description: Signature vendor name.
      type: String
    - contextPath: PaloAltoNetworksXDR.Incident.alerts.action_file_path
      description: File path.
      type: String
    - contextPath: PaloAltoNetworksXDR.Incident.alerts.action_file_md5
      description: File MD5.
      type: String
    - contextPath: PaloAltoNetworksXDR.Incident.alerts.action_file_sha256
      description: File SHA256.
      type: String
    - contextPath: PaloAltoNetworksXDR.Incident.alerts.action_registry_data
      description: Registry data.
      type: String
    - contextPath: PaloAltoNetworksXDR.Incident.alerts.action_registry_full_key
      description: Registry full key.
      type: String
    - contextPath: PaloAltoNetworksXDR.Incident.alerts.action_local_ip
      description: Local IP.
      type: String
    - contextPath: PaloAltoNetworksXDR.Incident.alerts.action_local_port
      description: Local port.
      type: Number
    - contextPath: PaloAltoNetworksXDR.Incident.alerts.action_remote_ip
      description: Remote IP.
      type: String
    - contextPath: PaloAltoNetworksXDR.Incident.alerts.action_remote_port
      description: Remote port.
      type: Number
    - contextPath: PaloAltoNetworksXDR.Incident.alerts.action_external_hostname
      description: External hostname.
      type: String
    - contextPath: PaloAltoNetworksXDR.Incident.alerts.fw_app_id
      description: Firewall app id.
      type: Unknown
    - contextPath: PaloAltoNetworksXDR.Incident.alerts.is_whitelisted
      description: 'Is the alert on allow list. Valid values are: "Yes" "No".'
      type: String
    - contextPath: PaloAltoNetworksXDR.Incident.alerts.starred
      description: Alert starred.
      type: Boolean
    - contextPath: PaloAltoNetworksXDR.Incident.network_artifacts.type
      description: Network artifact type.
      type: String
    - contextPath: PaloAltoNetworksXDR.Incident.network_artifacts.network_remote_port
      description: The remote port related to the artifact.
      type: number
    - contextPath: PaloAltoNetworksXDR.Incident.network_artifacts.alert_count
      description: Number of alerts related to the artifact.
      type: number
    - contextPath: PaloAltoNetworksXDR.Incident.network_artifacts.network_remote_ip
      description: The remote IP related to the artifact.
      type: String
    - contextPath: PaloAltoNetworksXDR.Incident.network_artifacts.is_manual
      description: Whether the artifact was created by the user (manually).
      type: boolean
    - contextPath: PaloAltoNetworksXDR.Incident.network_artifacts.network_domain
      description: The domain related to the artifact.
      type: String
    - contextPath: PaloAltoNetworksXDR.Incident.network_artifacts.type
      description: 'The artifact type. Valid values are: "META", "GID", "CID", "HASH", "IP", "DOMAIN", "REGISTRY", "HOSTNAME".'
      type: String
    - contextPath: PaloAltoNetworksXDR.Incident.network_artifacts.network_country
      description: The country related to the artifact.
      type: String
    - contextPath: PaloAltoNetworksXDR.Incident.file_artifacts.file_signature_status
      description: 'Digital signature status of the file. Valid values are: "SIGNATURE_UNAVAILABLE" "SIGNATURE_SIGNED" "SIGNATURE_INVALID" "SIGNATURE_UNSIGNED" "SIGNATURE_WEAK_HASH".'
      type: String
    - contextPath: PaloAltoNetworksXDR.Incident.file_artifacts.is_process
      description: Whether the file artifact is related to a process execution.
      type: boolean
    - contextPath: PaloAltoNetworksXDR.Incident.file_artifacts.file_name
      description: Name of the file.
      type: String
    - contextPath: PaloAltoNetworksXDR.Incident.file_artifacts.file_wildfire_verdict
      description: 'The file verdict, calculated by Wildfire. Valid values are: "BENIGN" "MALWARE" "GRAYWARE" "PHISHING" "UNKNOWN".'
      type: String
    - contextPath: PaloAltoNetworksXDR.Incident.file_artifacts.alert_count
      description: Number of alerts related to the artifact.
      type: number
    - contextPath: PaloAltoNetworksXDR.Incident.file_artifacts.is_malicious
      description: Whether the artifact is malicious, as decided by the Wildfire verdict.
      type: boolean
    - contextPath: PaloAltoNetworksXDR.Incident.file_artifacts.is_manual
      description: Whether the artifact was created by the user (manually).
      type: boolean
    - contextPath: PaloAltoNetworksXDR.Incident.file_artifacts.type
      description: 'The artifact type. Valid values are: "META" "GID" "CID" "HASH" "IP" "DOMAIN" "REGISTRY" "HOSTNAME".'
      type: String
    - contextPath: PaloAltoNetworksXDR.Incident.file_artifacts.file_sha256
      description: SHA256 hash of the file.
      type: String
    - contextPath: PaloAltoNetworksXDR.Incident.file_artifacts.file_signature_vendor_name
      description: File signature vendor name.
      type: String
    - contextPath: Account.Username
      description: The username in the relevant system.
      type: String
    - contextPath: Endpoint.Hostname
      description: The hostname that is mapped to this endpoint.
      type: String
    - contextPath: Endpoint.ID
      description: The agent ID of the endpoint.
      type: String
    - contextPath: File.Path
      description: The path where the file is located.
      type: String
    - contextPath: File.MD5
      description: The MD5 hash of the file.
      type: String
    - contextPath: File.SHA256
      description: The SHA256 hash of the file.
      type: String
    - contextPath: File.Name
      description: The full file name (including file extension).
      type: String
    - contextPath: Process.Name
      description: The name of the process.
      type: String
    - contextPath: Process.MD5
      description: The MD5 hash of the process.
      type: String
    - contextPath: Process.SHA256
      description: The SHA256 hash of the process.
      type: String
    - contextPath: Process.PID
      description: The PID of the process.
      type: String
    - contextPath: Process.Path
      description: The file system path to the binary file.
      type: String
    - contextPath: Process.Start Time
      description: The timestamp of the process start time.
      type: String
    - contextPath: Process.CommandLine
      description: The full command line (including arguments).
      type: String
    - contextPath: Process.is_malicious
      description: Whether the artifact is malicious, as decided by the Wildfire verdict.
      type: boolean
    - contextPath: IP.Address
      description: IP address.
      type: String
    - contextPath: IP.Geo.Country
      description: 'The country in which the IP address is located.'
      type: String
    - contextPath: Domain.Name
      description: 'The domain name, for example: "google.com".'
      type: String
  - arguments:
    - description: XDR incident ID. You can get the incident ID from the output of the 'xdr-get-incidents' command or the 'xdr-get-incident-extra-details' command.
      name: incident_id
      required: true
    - auto: PREDEFINED
      description: Severity to assign to the incident (LOW, MEDIUM, or HIGH).
      name: manual_severity
      predefined:
      - HIGH
      - MEDIUM
      - LOW
    - description: Email address of the user to assign to the incident.
      name: assigned_user_mail
    - description: Full name of the user assigned to the incident.
      name: assigned_user_pretty_name
    - auto: PREDEFINED
      description: 'Status of the incident. Valid values are: NEW, UNDER_INVESTIGATION, RESOLVED_KNOWN_ISSUE, RESOLVED_DUPLICATE, RESOLVED_FALSE_POSITIVE, RESOLVED_TRUE_POSITIVE, RESOLVED_SECURITY_TESTING, RESOLVED_OTHER.'
      name: status
      predefined:
      - NEW
      - UNDER_INVESTIGATION
      - RESOLVED_KNOWN_ISSUE
      - RESOLVED_DUPLICATE
      - RESOLVED_FALSE_POSITIVE
      - RESOLVED_TRUE_POSITIVE
      - RESOLVED_SECURITY_TESTING
      - RESOLVED_OTHER
    - description: Comment explaining why the incident was resolved. This should be set when the incident is resolved.
      name: resolve_comment
    - auto: PREDEFINED
      description: If true, will remove all assigned users from the incident.
      name: unassign_user
      predefined:
      - 'true'
    - description: Add a comment to the incident.
      name: add_comment
    description: Updates one or more fields of a specified incident. Missing fields will be ignored. To remove the assignment for an incident, pass a null value in the assignee email argument.
    name: xdr-update-incident
  - arguments:
    - description: String value that defines the product.
      name: product
      required: true
    - description: String value that defines the vendor.
      name: vendor
      required: true
    - description: String value for the source IP address.
      name: local_ip
    - description: Integer value for the source port.
      name: local_port
      required: true
    - description: |-
        String value of the destination IP
        address.
      name: remote_ip
      required: true
    - description: |-
        Integer value for the destination
        port.
      name: remote_port
      required: true
    - description: Integer value representing the time the alert occurred in milliseconds, or a string value in date format 2019-10-23T10:00:00. If not set, the event time will be defined as now.
      name: event_timestamp
    - auto: PREDEFINED
      defaultValue: Medium
      description: |-
        String value of alert severity. Valid values are:
        Informational, Low, Medium or High.
      name: severity
      predefined:
      - Informational
      - Low
      - Medium
      - High
    - description: String defining the alert name.
      name: alert_name
      required: true
    - description: String defining the alert description.
      name: alert_description
    description: |-
      Uploads an alert from external alert sources in Cortex XDR format. Cortex XDR displays alerts that are parsed
      successfully in related incidents and views. You can send 600 alerts per minute. Each request can contain a
      maximum of 60 alerts.
    name: xdr-insert-parsed-alert
  - arguments:
    - description: List of alerts in CEF format.
      isArray: true
      name: cef_alerts
      required: true
    description: Upload alerts in CEF format from external alert sources. After you map CEF alert fields to Cortex XDR fields, Cortex XDR displays the alerts in related incidents and views. You can send 600 requests per minute. Each request can contain a maximum of 60 alerts.
    name: xdr-insert-cef-alerts
  - arguments:
    - description: Allows linking the response action to the incident that triggered it.
      name: incident_id
    - description: The endpoint ID (string) to isolate. You can retrieve the string from the xdr-get-endpoints command.
      name: endpoint_id
      required: true
    - auto: PREDEFINED
      defaultValue: 'false'
      description: Whether to suppress an error when trying to isolate a disconnected endpoint. When sets to false, an error will be returned.
      name: suppress_disconnected_endpoint_error
      predefined:
      - 'true'
      - 'false'
    - description: Interval in seconds between each poll.
      name: interval_in_seconds
    - description: Polling timeout in seconds.
      name: timeout_in_seconds
    - description: For polling use.
      isArray: true
      name: action_id
      deprecated: true
    description: Isolates the specified endpoint.
    execution: true
    name: xdr-endpoint-isolate
    outputs:
    - contextPath: PaloAltoNetworksXDR.Isolation.endpoint_id
      description: The endpoint ID.
      type: String
    polling: true
  - arguments:
    - description: Allows linking the response action to the incident that triggered it.
      name: incident_id
    - description: The endpoint ID (string) to isolate. You can retrieve the string from the xdr-get-endpoints command.
      name: endpoint_id
      required: true
    - auto: PREDEFINED
      defaultValue: 'false'
      description: Whether to suppress an error when trying to isolate a disconnected endpoint. When sets to false, an error will be returned.
      name: suppress_disconnected_endpoint_error
      predefined:
      - 'true'
      - 'false'
    deprecated: true
    description: Deprecated. Use `xdr-endpoint-isolate` instead.
    execution: true
    name: xdr-isolate-endpoint
    outputs:
    - contextPath: PaloAltoNetworksXDR.Isolation.endpoint_id
      description: The endpoint ID.
      type: String
  - arguments:
    - description: Allows linking the response action to the incident that triggered it.
      name: incident_id
    - description: The endpoint ID (string) for which to reverse the isolation. You can retrieve it from the xdr-get-endpoints command.
      name: endpoint_id
      required: true
    - description: |-
        Whether to suppress an error when trying to unisolate a disconnected endpoint. When sets to false, an error will be returned.
      name: suppress_disconnected_endpoint_error
      auto: PREDEFINED
      defaultValue: 'false'
      predefined:
      - 'true'
      - 'false'
    - description: |-
        Interval in seconds between each poll.
      name: interval_in_seconds
    - description: Polling timeout in seconds.
      name: timeout_in_seconds
    - description: |-
        For polling use.
      isArray: true
      name: action_id
      deprecated: true
    description: Reverses the isolation of an endpoint.
    execution: true
    name: xdr-endpoint-unisolate
    outputs:
    - contextPath: PaloAltoNetworksXDR.UnIsolation.endpoint_id
      description: Isolates the specified endpoint.
      type: String
    polling: true
  - deprecated: true
    description: Deprecated. Use `xdr-endpoint-unisolate` instead.
    execution: true
    name: xdr-unisolate-endpoint
    outputs:
    - contextPath: PaloAltoNetworksXDR.UnIsolation.endpoint_id
      description: Isolates the specified endpoint.
      type: String
    arguments:
    - description: Allows linking the response action to the incident that triggered it.
      name: incident_id
    - description: The endpoint ID (string) for which to reverse the isolation. You can retrieve it from the xdr-get-endpoints command.
      name: endpoint_id
      required: true
    - auto: PREDEFINED
      defaultValue: 'false'
      description: Whether to suppress an error when trying to unisolate a disconnected endpoint. When sets to false, an error will be returned.
      name: suppress_disconnected_endpoint_error
      predefined:
      - 'true'
      - 'false'
  - arguments:
    - description: 'A comma-separated list of endpoints statuses to filter. Valid values are: connected, disconnected, lost, uninstalled, windows, linux, macos, android, isolated, unisolated.'
      name: status
      isArray: true
    - description: A comma-separated list of endpoint IDs.
      isArray: true
      name: endpoint_id_list
    - description: |-
        A comma-separated list of distribution package names or installation package names.
        Example: dist_name1,dist_name2.
      isArray: true
      name: dist_name
    - description: |-
        A comma-separated list of private IP addresses.
        Example: 10.1.1.1,192.168.1.1.
      isArray: true
      name: ip_list
    - description: |-
        A comma-separated list of public IP addresses that correlate to the last IPv4 address from which the Cortex XDR agent connected (know as `Last Origin IP`).
        Example: 8.8.8.8,1.1.1.1.
      isArray: true
      name: public_ip_list
    - description: |-
        The group name to which the agent belongs.
        Example: group_name1,group_name2.
      isArray: true
      name: group_name
    - description: 'The endpoint platform. Valid values are\: "windows", "linux", "macos", or "android". '
      isArray: true
      name: platform
      auto: PREDEFINED
      predefined:
      - windows
      - linux
      - macos
      - android
    - description: |-
        A comma-separated list of alias names.
        Examples: alias_name1,alias_name2.
      name: alias_name
      isArray: true
    - description: |-
        Specifies whether the endpoint was isolated or unisolated.
      name: isolate
      auto: PREDEFINED
      predefined:
      - isolated
      - unisolated
    - description: |-
        Hostname
        Example: hostname1,hostname2.
      name: hostname
      isArray: true
    - description: |-
        All the agents that were first seen after {first_seen_gte}.
        Supported values:
        1579039377301 (time in milliseconds)
        "3 days" (relative date)
        "2019-10-21T23:45:00" (date).
      name: first_seen_gte
    - description: |-
        All the agents that were first seen before {first_seen_lte}.
        Supported values:
        1579039377301 (time in milliseconds)
        "3 days" (relative date)
        "2019-10-21T23:45:00" (date).
      name: first_seen_lte
    - description: |-
        All the agents that were last seen before {last_seen_gte}.
        Supported values:
        1579039377301 (time in milliseconds)
        "3 days" (relative date)
        "2019-10-21T23:45:00" (date).
      name: last_seen_gte
    - description: |-
        All the agents that were last seen before {last_seen_lte}.
        Supported values:
        1579039377301 (time in milliseconds)
        "3 days" (relative date)
        "2019-10-21T23:45:00" (date).
      name: last_seen_lte
    - defaultValue: '0'
      description: Page number (for pagination). The default is 0 (the first page).
      name: page
    - description: Maximum number of endpoints to return per page. The default and maximum is 30.
      name: limit
      defaultValue: '30'
    - auto: PREDEFINED
      description: Specifies whether to sort endpoints by the first time or last time they were seen. Can be "first_seen" or "last_seen".
      name: sort_by
      predefined:
      - first_seen
      - last_seen
    - name: sort_order
      description: The order by which to sort results. Can be "asc" (ascending) or "desc" ( descending). Default set to asc.
      auto: PREDEFINED
      defaultValue: asc
      predefined:
      - asc
      - desc
    - name: username
      description: The usernames to query for, accepts a single user, or comma-separated list of usernames.
      isArray: true
    description: Gets a list of endpoints, according to the passed filters. If there are no filters, all endpoints are returned. Filtering by multiple fields will be concatenated using AND condition (OR is not supported). Maximum result set size is 100. Offset is the zero-based number of endpoint from the start of the result set (start by counting from 0).
    name: xdr-get-endpoints
    outputs:
    - contextPath: PaloAltoNetworksXDR.Endpoint.endpoint_id
      description: The endpoint ID.
      type: String
    - contextPath: PaloAltoNetworksXDR.Endpoint.endpoint_name
      description: The endpoint name.
      type: String
    - contextPath: PaloAltoNetworksXDR.Endpoint.endpoint_type
      description: The endpoint type.
      type: String
    - contextPath: PaloAltoNetworksXDR.Endpoint.endpoint_status
      description: The status of the endpoint.
      type: String
    - contextPath: PaloAltoNetworksXDR.Endpoint.os_type
      description: The endpoint OS type.
      type: String
    - contextPath: PaloAltoNetworksXDR.Endpoint.ip
      description: A list of IP addresses.
      type: Unknown
    - contextPath: PaloAltoNetworksXDR.Endpoint.users
      description: A list of users.
      type: Unknown
    - contextPath: PaloAltoNetworksXDR.Endpoint.domain
      description: The endpoint domain.
      type: String
    - contextPath: PaloAltoNetworksXDR.Endpoint.alias
      description: The endpoint's aliases.
      type: String
    - contextPath: PaloAltoNetworksXDR.Endpoint.first_seen
      description: First seen date/time in Epoch (milliseconds).
      type: Unknown
    - contextPath: PaloAltoNetworksXDR.Endpoint.last_seen
      description: Last seen date/time in Epoch (milliseconds).
      type: Date
    - contextPath: PaloAltoNetworksXDR.Endpoint.content_version
      description: Content version.
      type: String
    - contextPath: PaloAltoNetworksXDR.Endpoint.installation_package
      description: Installation package.
      type: String
    - contextPath: PaloAltoNetworksXDR.Endpoint.active_directory
      description: Active directory.
      type: String
    - contextPath: PaloAltoNetworksXDR.Endpoint.install_date
      description: Install date in Epoch (milliseconds).
      type: Date
    - contextPath: PaloAltoNetworksXDR.Endpoint.endpoint_version
      description: Endpoint version.
      type: String
    - contextPath: PaloAltoNetworksXDR.Endpoint.is_isolated
      description: Whether the endpoint is isolated.
      type: String
    - contextPath: PaloAltoNetworksXDR.Endpoint.group_name
      description: The name of the group to which the endpoint belongs.
      type: String
    - contextPath: PaloAltoNetworksXDR.Endpoint.count
      description: Number of endpoints returned.
      type: String
    - contextPath: Endpoint.Hostname
      description: The hostname that is mapped to this endpoint.
      type: String
    - contextPath: Endpoint.ID
      description: The unique ID within the tool retrieving the endpoint.
      type: String
    - contextPath: Endpoint.IPAddress
      description: The IP address of the endpoint.
      type: String
    - contextPath: Endpoint.Domain
      description: The domain of the endpoint.
      type: String
    - contextPath: Endpoint.OS
      description: The endpoint's operation system.
      type: String
    - contextPath: Account.Username
      description: The username in the relevant system.
      type: String
    - contextPath: Account.Domain
      description: The domain of the account.
      type: String
    - contextPath: Endpoint.Status
      description: The endpoint's status.
      type: String
    - contextPath: Endpoint.IsIsolated
      description: The endpoint's isolation status.
      type: String
    - contextPath: Endpoint.MACAddress
      description: The endpoint's MAC address.
      type: String
    - contextPath: Endpoint.Vendor
      description: The integration name of the endpoint vendor.
      type: String
  - arguments:
    - description: The status of the endpoint to use as a filter.
      name: status
      auto: PREDEFINED
      predefined:
      - connected
      - disconnected
    - description: A comma-separated list of endpoint IDs to use as a filter.
      isArray: true
      name: endpoint_id_list
    - description: |-
        A comma-separated list of distribution package names or installation package names to use as a filter.
        Example: dist_name1,dist_name2.
      isArray: true
      name: dist_name
    - description: |-
        A comma-separated list of IP addresses to use as a filter.
        Example: 8.8.8.8,1.1.1.1.
      isArray: true
      name: ip_list
    - description: A comma-separated list of group names to which the agent belongs to use as a filter.
      isArray: true
      name: group_name
    - description: The endpoint platform to use as a filter.
      isArray: true
      name: platform
      auto: PREDEFINED
      predefined:
      - windows
      - linux
      - macos
      - android
    - description: |-
        A comma-separated list of alias names to use as a filter.
        Examples: alias_name1,alias_name2.
      isArray: true
      name: alias_name
    - auto: PREDEFINED
      description: Specifies whether the endpoint was isolated or unisolated to use as a filter.
      name: isolate
      predefined:
      - isolated
      - unisolated
    - description: A comma-separated list of hostnames to use as a filter.
      isArray: true
      name: hostname
    - description: |-
        All the agents that were first seen after {first_seen_gte} to use as a filter.
        Supported values:
        1579039377301 (time in milliseconds)
        "3 days" (relative date)
        "2019-10-21T23:45:00" (date).
      name: first_seen_gte
    - description: |-
        All the agents that were first seen before {first_seen_lte} to use as a filter.
        Supported values:
        1579039377301 (time in milliseconds)
        "3 days" (relative date)
        "2019-10-21T23:45:00" (date).
      name: first_seen_lte
    - description: |-
        All the agents that were last seen after {last_seen_gte} to use as a filter.
        Supported values:
        1579039377301 (time in milliseconds)
        "3 days" (relative date)
        "2019-10-21T23:45:00" (date).
      name: last_seen_gte
    - description: |-
        All the agents that were last seen before {last_seen_lte} to use as a filter.
        Supported values:
        1579039377301 (time in milliseconds)
        "3 days" (relative date)
        "2019-10-21T23:45:00" (date).
      name: last_seen_lte
    - name: username
      description: The usernames to use as a filter. Accepts a single user, or comma-separated list of usernames.
      isArray: true
    - name: new_alias_name
      required: true
      description: |-
        The alias name to change to.
        Note: If you send an empty field, (e.g., new_alias_name=\"\") the current alias name is deleted.
    - name: scan_status
      description: The scan status of the endpoint to use as a filter.
      auto: PREDEFINED
      predefined:
      - none
      - pending
      - in_progress
      - canceled
      - aborted
      - pending_cancellation
      - success
      - error
    description: Gets a list of endpoints according to the passed filters, and changes their alias name. Filtering by multiple fields will be concatenated using the AND condition (OR is not supported).
    name: xdr-endpoint-alias-change
  - description: Gets a list of all the agent versions to use for creating a distribution list.
    name: xdr-get-distribution-versions
    outputs:
    - contextPath: PaloAltoNetworksXDR.DistributionVersions.windows
      description: A list of Windows agent versions.
      type: Unknown
    - contextPath: PaloAltoNetworksXDR.DistributionVersions.linux
      description: A list of Linux agent versions.
      type: Unknown
    - contextPath: PaloAltoNetworksXDR.DistributionVersions.macos
      description: A list of Mac agent versions.
      type: Unknown
    arguments: []
  - arguments:
    - description: A string representing the name of the installation package.
      name: name
      required: true
    - auto: PREDEFINED
      description: "String, valid values are:\n• windows \n• linux\n• macos \n• android."
      name: platform
      predefined:
      - windows
      - linux
      - macos
      - android
      required: true
    - auto: PREDEFINED
      description: |-
        A string representing the type of package to create.
        standalone - An installation for a new agent
        upgrade - An upgrade of an agent from ESM.
      name: package_type
      predefined:
      - standalone
      - upgrade
      required: true
    - description: agent_version returned from xdr-get-distribution-versions. Not required for Android platform.
      name: agent_version
      required: true
    - description: Information about the package.
      name: description
    description: Creates an installation package. This is an asynchronous call that returns the distribution ID. This does not mean that the creation succeeded. To confirm that the package has been created, check the status of the distribution by running the Get Distribution Status API.
    name: xdr-create-distribution
    outputs:
    - contextPath: PaloAltoNetworksXDR.Distribution.id
      description: The installation package ID.
      type: String
    - contextPath: PaloAltoNetworksXDR.Distribution.name
      description: The name of the installation package.
      type: String
    - contextPath: PaloAltoNetworksXDR.Distribution.platform
      description: The installation OS.
      type: String
    - contextPath: PaloAltoNetworksXDR.Distribution.agent_version
      description: Agent version.
      type: String
    - contextPath: PaloAltoNetworksXDR.Distribution.description
      description: Information about the package.
      type: String
  - arguments:
    - description: |-
        The ID of the installation package.
        Copy the distribution_id from the "id" field on Endpoints > Agent Installation page.
      name: distribution_id
      required: true
    - auto: PREDEFINED
      description: |-
        The installation package type. Valid
        values are:
        • upgrade
        • sh - For Linux
        • rpm - For Linux
        • deb - For Linux
        • pkg - For Mac
        • x86 - For Windows
        • x64 - For Windows.
      name: package_type
      predefined:
      - upgrade
      - sh
      - rpm
      - deb
      - pkg
      - x86
      - x64
      required: true
    description: Gets the distribution URL for downloading the installation package.
    name: xdr-get-distribution-url
    outputs:
    - contextPath: PaloAltoNetworksXDR.Distribution.id
      description: Distribution ID.
      type: String
    - contextPath: PaloAltoNetworksXDR.Distribution.url
      description: URL for downloading the installation package.
      type: String
  - arguments:
    - description: A comma-separated list of distribution IDs to get the status for.
      isArray: true
      name: distribution_ids
      required: true
    description: Gets the status of the installation package.
    name: xdr-get-create-distribution-status
    outputs:
    - contextPath: PaloAltoNetworksXDR.Distribution.id
      description: Distribution ID.
      type: String
    - contextPath: PaloAltoNetworksXDR.Distribution.status
      description: The status of installation package.
      type: String
  - arguments:
    - description: User’s email address.
      name: email
    - description: The audit log type.
      name: type
      auto: PREDEFINED
      predefined:
      - LIVE_TERMINAL
      - RULES
      - AUTH
      - RESPONSE
      - INCIDENT_MANAGEMENT
      - ENDPOINT_MANAGEMENT
      - ALERT_WHITELIST
      - PUBLIC_API
      - DISTRIBUTIONS
      - STARRED_INCIDENTS
      - POLICY_PROFILES
      - DEVICE_CONTROL_PROFILE
      - HOST_FIREWALL_PROFILE
      - POLICY_RULES
      - PROTECTION_POLICY
      - DEVICE_CONTROL_TEMP_EXCEPTIONS
      - DEVICE_CONTROL_GLOBAL_EXCEPTIONS
      - GLOBAL_EXCEPTIONS
      - MSSP
      - REPORTING
      - DASHBOARD
      - BROKER_VM
    - description: The audit log subtype.
      name: sub_type
    - auto: PREDEFINED
      description: Result type.
      name: result
      predefined:
      - SUCCESS
      - FAIL
      - PARTIAL
    - description: |-
        Return logs for which the timestamp is after 'log_time_after'.
        Supported values:
        1579039377301 (time in milliseconds)
        "3 days" (relative date)
        "2019-10-21T23:45:00" (date).
      name: timestamp_gte
    - description: |-
        Return logs for which the timestamp is before the 'log_time_after'.
        Supported values:
        1579039377301 (time in milliseconds)
        "3 days" (relative date)
        "2019-10-21T23:45:00" (date).
      name: timestamp_lte
    - defaultValue: '0'
      description: Page number (for pagination). The default is 0 (the first page).
      name: page
    - defaultValue: '30'
      description: Maximum number of audit logs to return per page. The default and maximum is 30.
      name: limit
    - auto: PREDEFINED
      description: Specifies the field by which to sort the results. By default the sort is defined as creation-time and DESC. Can be "type", "sub_type", "result", or "timestamp".
      name: sort_by
      predefined:
      - type
      - sub_type
      - result
      - timestamp
    - auto: PREDEFINED
      defaultValue: desc
      description: The sort order. Can be "asc" (ascending) or "desc" (descending). Default set to "desc".
      name: sort_order
      predefined:
      - asc
      - desc
    description: Gets management logs. You can filter by multiple fields, which will be concatenated using the AND condition (OR is not supported). Maximum result set size is 100. Offset is the zero-based number of management logs from the start of the result set (start by counting from 0).
    name: xdr-get-audit-management-logs
    outputs:
    - contextPath: PaloAltoNetworksXDR.AuditManagementLogs.AUDIT_ID
      description: Audit log ID.
      type: Number
    - contextPath: PaloAltoNetworksXDR.AuditManagementLogs.AUDIT_OWNER_NAME
      description: Audit owner name.
      type: String
    - contextPath: PaloAltoNetworksXDR.AuditManagementLogs.AUDIT_OWNER_EMAIL
      description: Audit owner email address.
      type: String
    - contextPath: PaloAltoNetworksXDR.AuditManagementLogs.AUDIT_ASSET_JSON
      description: Asset JSON.
      type: String
    - contextPath: PaloAltoNetworksXDR.AuditManagementLogs.AUDIT_ASSET_NAMES
      description: Audit asset names.
      type: String
    - contextPath: PaloAltoNetworksXDR.AuditManagementLogs.AUDIT_HOSTNAME
      description: Host name.
      type: String
    - contextPath: PaloAltoNetworksXDR.AuditManagementLogs.AUDIT_RESULT
      description: Audit result.
      type: String
    - contextPath: PaloAltoNetworksXDR.AuditManagementLogs.AUDIT_REASON
      description: Audit reason.
      type: String
    - contextPath: PaloAltoNetworksXDR.AuditManagementLogs.AUDIT_DESCRIPTION
      description: Description of the audit.
      type: String
    - contextPath: PaloAltoNetworksXDR.AuditManagementLogs.AUDIT_ENTITY
      description: Audit entity (e.g., AUTH, DISTRIBUTIONS).
      type: String
    - contextPath: PaloAltoNetworksXDR.AuditManagementLogs.AUDIT_ENTITY_SUBTYPE
      description: Entity subtype (e.g., Login, Create).
      type: String
    - contextPath: PaloAltoNetworksXDR.AuditManagementLogs.AUDIT_CASE_ID
      description: Audit case ID.
      type: Number
    - contextPath: PaloAltoNetworksXDR.AuditManagementLogs.AUDIT_INSERT_TIME
      description: Log's insert time.
      type: Date
  - arguments:
    - description: A comma-separated list of endpoint IDs.
      isArray: true
      name: endpoint_ids
    - description: A comma-separated list of endpoint names.
      isArray: true
      name: endpoint_names
    - description: The report type. Can be "Installation", "Policy", "Action", "Agent Service", "Agent Modules", or "Agent Status".
      isArray: true
      name: type
      auto: PREDEFINED
      predefined:
      - Installation
      - Policy
      - Action
      - Agent Service
      - Agent Modules
      - Agent Status
    - auto: PREDEFINED
      description: The report subtype.
      isArray: true
      name: sub_type
      predefined:
      - Install
      - Uninstall
      - Upgrade
      - Local Configuration
      - Content Update
      - Policy Update
      - Process Exception
      - Hash Exception
      - Scan
      - File Retrieval
      - File Scan
      - Terminate Process
      - Isolate
      - Cancel Isolation
      - Payload Execution
      - Quarantine
      - Restore
      - Stop
      - Start
      - Module Initialization
      - Local Analysis Model
      - Local Analysis Feature Extraction
      - Fully Protected
      - OS Incompatible
      - Software Incompatible
      - Kernel Driver Initialization
      - Kernel Extension Initialization
      - Proxy Communication
      - Quota Exceeded
      - Minimal Content
      - Reboot Required
      - Missing Disc Access
    - auto: PREDEFINED
      description: The result type. Can be "Success" or "Fail". If not passed, returns all event reports.
      isArray: true
      name: result
      predefined:
      - Success
      - Fail
    - description: |-
        Return logs that their timestamp is greater than 'log_time_after'.
        Supported values:
        1579039377301 (time in milliseconds)
        "3 days" (relative date)
        "2019-10-21T23:45:00" (date).
      name: timestamp_gte
    - description: |-
        Return logs for which the timestamp is before the 'timestamp_lte'.

        Supported values:
        1579039377301 (time in milliseconds)
        "3 days" (relative date)
        "2019-10-21T23:45:00" (date).
      name: timestamp_lte
    - defaultValue: '0'
      description: Page number (for pagination). The default is 0 (the first page).
      name: page
    - defaultValue: '30'
      description: The maximum number of reports to return. Default and maximum is 30.
      name: limit
    - auto: PREDEFINED
      description: The field by which to sort results. Can be "type", "category", "trapsversion", "timestamp", or "domain").
      name: sort_by
      predefined:
      - type
      - category
      - trapsversion
      - timestamp
      - domain
    - auto: PREDEFINED
      defaultValue: asc
      description: The sort order. Can be "asc" (ascending) or "desc" (descending). Default is "asc".
      name: sort_order
      predefined:
      - asc
      - desc
    description: Gets agent event reports. You can filter by multiple fields, which will be concatenated using the AND condition (OR is not supported). Maximum result set size is 100. Offset is the zero-based number of reports from the start of the result set (start by counting from 0).
    name: xdr-get-audit-agent-reports
    outputs:
    - contextPath: PaloAltoNetworksXDR.AuditAgentReports.ENDPOINTID
      description: Endpoint ID.
      type: String
    - contextPath: PaloAltoNetworksXDR.AuditAgentReports.ENDPOINTNAME
      description: Endpoint name.
      type: String
    - contextPath: PaloAltoNetworksXDR.AuditAgentReports.DOMAIN
      description: Agent domain.
      type: String
    - contextPath: PaloAltoNetworksXDR.AuditAgentReports.TRAPSVERSION
      description: Traps version.
      type: String
    - contextPath: PaloAltoNetworksXDR.AuditAgentReports.RECEIVEDTIME
      description: Received time in Epoch time.
      type: Date
    - contextPath: PaloAltoNetworksXDR.AuditAgentReports.TIMESTAMP
      description: Timestamp in Epoch time.
      type: Date
    - contextPath: PaloAltoNetworksXDR.AuditAgentReports.CATEGORY
      description: Report category (e.g., Audit).
      type: String
    - contextPath: PaloAltoNetworksXDR.AuditAgentReports.TYPE
      description: Report type (e.g., Action, Policy).
      type: String
    - contextPath: PaloAltoNetworksXDR.AuditAgentReports.SUBTYPE
      description: Report subtype (e.g., Fully Protected,Policy Update,Cancel Isolation).
      type: String
    - contextPath: PaloAltoNetworksXDR.AuditAgentReports.RESULT
      description: Report result.
      type: String
    - contextPath: PaloAltoNetworksXDR.AuditAgentReports.REASON
      description: Report reason.
      type: String
    - contextPath: PaloAltoNetworksXDR.AuditAgentReports.DESCRIPTION
      description: Agent report description.
      type: String
    - contextPath: Endpoint.ID
      description: The unique ID within the tool retrieving the endpoint.
      type: String
    - contextPath: Endpoint.Hostname
      description: The hostname that is mapped to this endpoint.
      type: String
    - contextPath: Endpoint.Domain
      description: The domain of the endpoint.
      type: String
  - arguments:
    - description: Links the response action to the triggered incident.
      name: incident_id
    - description: String that represents a list of hashed files you want to block list. Must be a valid SHA256 hash.
      isArray: true
      name: hash_list
      required: true
    - description: String that represents additional information regarding the action.
      name: comment
    - description: Choose either regular response or detailed response. Default value = false, regular response.
      name: detailed_response
      auto: PREDEFINED
      defaultValue: 'false'
      predefined:
      - 'true'
      - 'false'
    description: Block lists requested files which have not already been block listed or added to allow lists.
    name: xdr-blocklist-files
    outputs:
    - contextPath: PaloAltoNetworksXDR.blocklist.added_hashes
      description: Number of file hashes added to block list.
      type: Number
    - contextPath: PaloAltoNetworksXDR.blocklist.excluded_hashes
      description: Number of file hashes excluded from block list.
      type: Number
  - arguments:
    - description: Allows linking the response action to the incident that triggered it.
      name: incident_id
    - description: String that represents a list of hashed files you want to add to the block list. Must be a valid SHA256 hash.
      isArray: true
      name: hash_list
      required: true
    - description: String that represents additional information regarding the action.
      name: comment
    deprecated: true
    description: Deprecated, use `xdr-blocklist-files` instead.
    name: xdr-blacklist-files
  - arguments:
    - description: Links the response action to the triggered incident.
      name: incident_id
    - description: String that represents a list of hashed files you want to add to allow lists. Must be a valid SHA256 hash.
      isArray: true
      name: hash_list
      required: true
    - description: String that represents additional information regarding the action.
      name: comment
    - auto: PREDEFINED
      defaultValue: 'false'
      description: Choose either regular response or detailed response. Default value = false, regular response.
      name: detailed_response
      predefined:
      - 'true'
      - 'false'
    description: Adds requested files to allow list if they are not already on block list or allow list.
    name: xdr-allowlist-files
    outputs:
    - contextPath: PaloAltoNetworksXDR.allowlist.added_hashes
      description: Number of added file hashes to allowlist.
      type: Number
    - contextPath: PaloAltoNetworksXDR.allowlist.excluded_hashes
      description: Number of excluded file hashes from allowlist.
      type: Number
  - arguments:
    - description: Allows linking the response action to the incident that triggered it.
      name: incident_id
    - description: String that represents a list of hashed files you want to add to the allow list. Must be a valid SHA256 hash.
      isArray: true
      name: hash_list
      required: true
    - description: String that represents additional information regarding the action.
      name: comment
    deprecated: true
    description: Deprecated, use `xdr-allowlist-files` instead.
    name: xdr-whitelist-files
  - arguments:
    - description: Allows linking the response action to the incident that triggered it.
      name: incident_id
    - description: List of endpoint IDs.
      isArray: true
      name: endpoint_id_list
      required: true
    - description: String that represents the path of the file you want to quarantine.
      name: file_path
      required: true
    - description: String that represents the file’s hash. Must be a valid SHA256 hash.
      name: file_hash
      required: true
    - description: Interval in seconds between each poll.
      name: interval_in_seconds
    - description: Polling timeout in seconds.
      name: timeout_in_seconds
    - description: For polling use.
      isArray: true
      name: action_id
      deprecated: true
    description: Quarantines a file on selected endpoints. You can select up to 1000 endpoints.
    name: xdr-file-quarantine
    polling: true
  - deprecated: true
    description: Deprecated. Use `xdr-file-quarantine` instead.
    name: xdr-quarantine-files
    arguments:
    - description: Allows linking the response action to the incident that triggered it.
      name: incident_id
    - description: List of endpoint IDs.
      isArray: true
      name: endpoint_id_list
      required: true
    - description: String that represents the path of the file you want to quarantine.
      name: file_path
      required: true
    - description: String that represents the file’s hash. Must be a valid SHA256 hash.
      name: file_hash
      required: true
  - arguments:
    - description: String the represents the endpoint ID.
      name: endpoint_id
      required: true
    - description: String that represents the file hash. Must be a valid SHA256 hash.
      name: file_hash
      required: true
    - description: String that represents the file path.
      name: file_path
      required: true
    description: Retrieves the quarantine status for a selected file.
    name: xdr-get-quarantine-status
  - arguments:
    - description: Allows linking the response action to the incident that triggered it.
      name: incident_id
    - description: String that represents the file in hash. Must be a valid SHA256 hash.
      name: file_hash
      required: true
    - description: String that represents the endpoint ID. If you do not enter a specific endpoint ID, the request will run restore on all endpoints which relate to the quarantined file you defined.
      name: endpoint_id
    - description: Interval in seconds between each poll.
      name: interval_in_seconds
    - description: Polling timeout in seconds.
      name: timeout_in_seconds
    - description: For polling use.
      isArray: true
      name: action_id
      deprecated: true
    description: Restores a quarantined file on requested endpoints.
    name: xdr-file-restore
    polling: true
  - arguments:
    - description: Allows to link the response action to the incident that triggered it.
      name: incident_id
    - description: String that represents the file in hash. Must be a valid SHA256 hash.
      name: file_hash
      required: true
    - description: String that represents the endpoint ID. If you do not enter a specific endpoint ID, the request will run restore on all endpoints which relate to the quarantined file you defined.
      name: endpoint_id
    deprecated: true
    description: Deprecated. Use `xdr-file-restore` instead.
    name: xdr-restore-file
  - arguments:
    - description: Allows linking the response action to the incident that triggered it.
      name: incident_id
    - description: List of endpoint IDs.
      isArray: true
      name: endpoint_id_list
    - description: Name of the distribution list.
      isArray: true
      name: dist_name
    - description: GTE first seen timestamp in milliseconds.
      name: gte_first_seen
    - description: GET last seen timestamp in milliseconds.
      name: gte_last_seen
    - description: LTE first seen timestamp in milliseconds.
      name: lte_first_seen
    - description: LTE last seen timestamp in milliseconds.
      name: lte_last_seen
    - description: List of IP addresses.
      isArray: true
      name: ip_list
    - description: Name of the endpoint group.
      isArray: true
      name: group_name
    - auto: PREDEFINED
      description: Type of operating system.
      isArray: true
      name: platform
      predefined:
      - windows
      - linux
      - macos
      - android
    - description: Endpoint alias name.
      isArray: true
      name: alias
    - auto: PREDEFINED
      description: Whether an endpoint has been isolated. Can be "isolated" or "unisolated".
      name: isolate
      predefined:
      - isolated
      - unisolated
    - description: Name of the host.
      isArray: true
      name: hostname
    - auto: PREDEFINED
      defaultValue: 'false'
      description: Whether to scan all of the endpoints. Scanning all of the endpoints may cause performance issues and latency.
      name: all
      predefined:
      - 'true'
      - 'false'
    - description: For polling use.
      isArray: true
      name: action_id
      deprecated: true
    - description: Interval in seconds between each poll.
      name: interval_in_seconds
    - description: Polling timeout in seconds.
      name: timeout_in_seconds
    description: 'Runs a scan on a selected endpoint. To scan all endpoints, run this command with argument all=true. Note: scanning all the endpoints may cause performance issues and latency.'
    execution: true
    name: xdr-endpoint-scan-execute
    outputs:
    - contextPath: PaloAltoNetworksXDR.endpointScan.actionId
      description: The action ID of the scan request.
      type: Number
    - contextPath: PaloAltoNetworksXDR.endpointScan.aborted
      description: Was the scan aborted?
      type: Boolean
    polling: true
  - arguments:
    - description: Allows linking the response action to the incident that triggered it.
      name: incident_id
    - description: List of endpoint IDs.
      isArray: true
      name: endpoint_id_list
    - description: Name of the distribution list.
      isArray: true
      name: dist_name
    - description: GTE first seen timestamp in milliseconds.
      name: gte_first_seen
    - description: GTE last seen timestamp in milliseconds.
      name: gte_last_seen
    - description: LTE first seen timestamp in milliseconds.
      name: lte_first_seen
    - description: LTE last seen timestamp in milliseconds.
      name: lte_last_seen
    - description: List of IP addresses.
      isArray: true
      name: ip_list
    - description: Name of the endpoint group.
      isArray: true
      name: group_name
    - auto: PREDEFINED
      description: Type of operating system.
      isArray: true
      name: platform
      predefined:
      - windows
      - linux
      - macos
      - android
    - description: Endpoint alias name.
      isArray: true
      name: alias
    - auto: PREDEFINED
      description: Whether an endpoint has been isolated. Can be "isolated" or "unisolated".
      name: isolate
      predefined:
      - isolated
      - unisolated
    - description: Name of the host.
      isArray: true
      name: hostname
    - auto: PREDEFINED
      defaultValue: 'false'
      description: 'Whether to scan all of the endpoints. Note: scanning all of the endpoints may cause performance issues and latency.'
      name: all
      predefined:
      - 'true'
      - 'false'
    deprecated: true
    description: Deprecated. Use `xdr-endpoint-scan-execute` instead.
    execution: true
    name: xdr-endpoint-scan
    outputs:
    - contextPath: PaloAltoNetworksXDR.endpointScan.actionId
      description: The action ID of the scan request.
      type: Number
    - contextPath: PaloAltoNetworksXDR.endpointScan.aborted
      description: Was the scan aborted?
      type: Boolean
  - arguments:
    - description: Allows linking the response action to the incident that triggered it.
      name: incident_id
    - description: List of endpoint IDs.
      isArray: true
      name: endpoint_id_list
    - description: Name of the distribution list.
      isArray: true
      name: dist_name
    - description: GTE first seen timestamp in milliseconds.
      name: gte_first_seen
    - description: GTE last seen timestamp in milliseconds.
      name: gte_last_seen
    - description: LTE first seen timestamp in milliseconds.
      name: lte_first_seen
    - description: LTE last seen timestamp in milliseconds.
      name: lte_last_seen
    - description: List of IP addresses.
      isArray: true
      name: ip_list
    - description: Name of the endpoint group.
      isArray: true
      name: group_name
    - description: Type of operating system.
      isArray: true
      name: platform
      auto: PREDEFINED
      predefined:
      - windows
      - linux
      - macos
      - android
    - description: Endpoint alias name.
      isArray: true
      name: alias
    - description: Whether an endpoint has been isolated. Can be "isolated" or "unisolated".
      name: isolate
      auto: PREDEFINED
      predefined:
      - isolated
      - unisolated
    - description: Name of the host.
      isArray: true
      name: hostname
    - auto: PREDEFINED
      defaultValue: 'false'
      description: 'Whether to scan all of the endpoints. Note: scanning all of the endpoints may cause performance issues and latency.'
      name: all
      predefined:
      - 'true'
      - 'false'
    description: Cancels the scan of selected endpoints. A scan can only be aborted if the selected endpoints are Pending or In Progress. To scan all endpoints, run the command with the argument all=true. Note that scanning all of the endpoints may cause performance issues and latency.
    execution: true
    name: xdr-endpoint-scan-abort
    outputs:
    - contextPath: PaloAltoNetworksXDR.endpointScan.actionId
      description: The action ID of the abort scan request.
      type: Unknown
    - contextPath: PaloAltoNetworksXDR.endpointScan.aborted
      description: Was the scan aborted?
      type: Boolean
  - description: "Gets mapping fields from remote incident. Note: This method will not update the current incident, it's here for debugging purposes."
    name: get-mapping-fields
    arguments: []
  - arguments:
    - description: The remote incident ID.
      name: id
      required: true
    - defaultValue: '0'
      description: UTC timestamp in seconds. The incident is only updated if it was modified after the last update time.
      name: lastUpdate
    description: "Gets remote data from a remote incident. Note: This method will not update the current incident, it's here for debugging purposes."
    name: get-remote-data
  - arguments:
    - description: Date string representing the local time.The incident is only returned if it was modified after the last update time.
      name: lastUpdate
    description: 'Gets the list of incidents that were modified since the last update. Note: This method is here for debugging purposes. get-modified-remote-data is used as part of a Mirroring feature, which is available since version 6.1.'
    name: get-modified-remote-data
  - arguments:
    - description: The endpoint ID. Can be retrieved by running the xdr-get-endpoints command.
      name: endpoint_id
      required: true
    description: Gets the policy name for a specific endpoint.
    name: xdr-get-policy
    outputs:
    - contextPath: PaloAltoNetworksXDR.Policy
      description: The policy allocated with the endpoint.
      type: string
    - contextPath: PaloAltoNetworksXDR.Policy.policy_name
      description: Name of the policy allocated with the endpoint.
      type: string
    - contextPath: PaloAltoNetworksXDR.Policy.endpoint_id
      description: Endpoint ID.
      type: string
  - arguments:
    - description: A comma-separated list of the script names.
      isArray: true
      name: script_name
    - description: A comma-separated list of the script descriptions.
      isArray: true
      name: description
    - description: A comma-separated list of the users who created the script.
      isArray: true
      name: created_by
    - description: The maximum number of scripts returned to the War Room.
      name: limit
    - description: (Int) Offset in the data set.
      name: offset
    - auto: PREDEFINED
      description: Whether the script can be executed on a Windows operating system.
      name: windows_supported
      predefined:
      - 'true'
      - 'false'
    - auto: PREDEFINED
      description: Whether the script can be executed on a Linux operating system.
      name: linux_supported
      predefined:
      - 'true'
      - 'false'
    - auto: PREDEFINED
      description: Whether the script can be executed on a Mac operating system.
      name: macos_supported
      predefined:
      - 'true'
      - 'false'
    - auto: PREDEFINED
      description: Whether the script has a high-risk outcome.
      name: is_high_risk
      predefined:
      - 'true'
      - 'false'
    description: Gets a list of scripts available in the scripts library.
    name: xdr-get-scripts
    outputs:
    - contextPath: PaloAltoNetworksXDR.Scripts
      description: The scripts command results.
      type: Unknown
    - contextPath: PaloAltoNetworksXDR.Scripts.script_id
      description: Script ID.
      type: Unknown
    - contextPath: PaloAltoNetworksXDR.Scripts.name
      description: Name of the script.
      type: string
    - contextPath: PaloAltoNetworksXDR.Scripts.description
      description: Description of the script.
      type: string
    - contextPath: PaloAltoNetworksXDR.Scripts.modification_date
      description: Timestamp of when the script was last modified.
      type: Unknown
    - contextPath: PaloAltoNetworksXDR.Scripts.created_by
      description: Name of the user who created the script.
      type: string
    - contextPath: PaloAltoNetworksXDR.Scripts.windows_supported
      description: Whether the script can be executed on a Windows operating system.
      type: boolean
    - contextPath: PaloAltoNetworksXDR.Scripts.linux_supported
      description: Whether the script can be executed on a Linux operating system.
      type: boolean
    - contextPath: PaloAltoNetworksXDR.Scripts.macos_supported
      description: Whether the script can be executed on Mac operating system.
      type: boolean
    - contextPath: PaloAltoNetworksXDR.Scripts.is_high_risk
      description: Whether the script has a high-risk outcome.
      type: boolean
    - contextPath: PaloAltoNetworksXDR.Scripts.script_uid
      description: Globally Unique Identifier of the script, used to identify the script when executing.
      type: string
  - arguments:
    - description: A comma-separated list of endpoint IDs. You can retrieve the endpoint IDs from the xdr-get-endpoints command.
      name: endpoint_ids
      required: true
    description: Deletes selected endpoints in the Cortex XDR app. You can delete up to 1000 endpoints.
    name: xdr-delete-endpoints
  - arguments:
    - description: A comma-separated list of endpoint IDs. You can retrieve the endpoint IDs from the xdr-get-endpoints command.
      isArray: true
      name: endpoint_ids
    - description: 'Type of violation. Possible values are: "cd-rom", "disk drive", "floppy disk", and "portable device".'
      name: type
      auto: PREDEFINED
      predefined:
      - cd-rom
      - disk drive
      - floppy disk
      - portable device
    - description: 'Timestamp of the violation. Violations that are greater than or equal to this timestamp will be returned. Values can be in either ISO date format, relative time, or epoch timestamp. For example:  "2019-10-21T23:45:00" (ISO date format), "3 days ago" (relative time) 1579039377301 (epoch time).'
      name: timestamp_gte
    - description: 'Timestamp of the violation. Violations that are less than or equal to this timestamp will be returned. Values can be in either ISO date format, relative time, or epoch timestamp. For example:  "2019-10-21T23:45:00" (ISO date format), "3 days ago" (relative time) 1579039377301 (epoch time).'
      name: timestamp_lte
    - description: A comma-separated list of IP addresses.
      isArray: true
      name: ip_list
    - description: Name of the vendor.
      isArray: true
      name: vendor
    - description: Vendor ID.
      isArray: true
      name: vendor_id
    - description: Name of the product.
      isArray: true
      name: product
    - description: Product ID.
      isArray: true
      name: product_id
    - description: Serial number.
      isArray: true
      name: serial
    - description: Hostname.
      isArray: true
      name: hostname
    - description: A comma-separated list of violation IDs.
      isArray: true
      name: violation_id_list
    - description: Username.
      isArray: true
      name: username
    description: Gets a list of device control violations filtered by selected fields. You can retrieve up to 100 violations.
    name: xdr-get-endpoint-device-control-violations
    outputs:
    - contextPath: PaloAltoNetworksXDR.EndpointViolations
      description: Endpoint violations command results.
      type: Unknown
    - contextPath: PaloAltoNetworksXDR.EndpointViolations.violations
      description: A list of violations.
      type: Unknown
    - contextPath: PaloAltoNetworksXDR.EndpointViolations.violations.os_type
      description: Type of the operating system.
      type: string
    - contextPath: PaloAltoNetworksXDR.EndpointViolations.violations.hostname
      description: Host name of the violation.
      type: string
    - contextPath: PaloAltoNetworksXDR.EndpointViolations.violations.username
      description: Username of the violation.
      type: string
    - contextPath: PaloAltoNetworksXDR.EndpointViolations.violations.ip
      description: IP address of the violation.
      type: string
    - contextPath: PaloAltoNetworksXDR.EndpointViolations.violations.timestamp
      description: Timestamp of the violation.
      type: number
    - contextPath: PaloAltoNetworksXDR.EndpointViolations.violations.violation_id
      description: Violation ID.
      type: number
    - contextPath: PaloAltoNetworksXDR.EndpointViolations.violations.type
      description: Type of violation.
      type: string
    - contextPath: PaloAltoNetworksXDR.EndpointViolations.violations.vendor_id
      description: Vendor ID of the violation.
      type: string
    - contextPath: PaloAltoNetworksXDR.EndpointViolations.violations.vendor
      description: Name of the vendor of the violation.
      type: string
    - contextPath: PaloAltoNetworksXDR.EndpointViolations.violations.product_id
      description: Product ID of the violation.
      type: string
    - contextPath: PaloAltoNetworksXDR.EndpointViolations.violations.product
      description: Name of the product of the violation.
      type: string
    - contextPath: PaloAltoNetworksXDR.EndpointViolations.violations.serial
      description: Serial number of the violation.
      type: string
    - contextPath: PaloAltoNetworksXDR.EndpointViolations.violations.endpoint_id
      description: Endpoint ID of the violation.
      type: string
  - arguments:
    - description: Allows to link the response action to the incident that triggered it.
      name: incident_id
    - description: A comma-separated list of endpoint IDs.
      isArray: true
      name: endpoint_ids
      required: true
    - description: A comma-separated list of file paths on the Windows platform.
      isArray: true
      name: windows_file_paths
    - description: A comma-separated list of file paths on the Linux platform.
      isArray: true
      name: linux_file_paths
    - description: A comma-separated list of file paths on the Mac platform.
      isArray: true
      name: mac_file_paths
    - description: A comma-separated list of file paths in any platform. Can be used instead of the mac/windows/linux file paths. The order of the files path list must be parallel to the endpoints list order, so the first file path in the list is related to the first endpoint and so on.
      isArray: true
      name: generic_file_path
    - description: Interval in seconds between each poll.
      name: interval_in_seconds
    - description: Polling timeout in seconds.
      name: timeout_in_seconds
    - description: For polling use.
      isArray: true
      name: action_id
      deprecated: true
    description: Retrieves files from selected endpoints. You can retrieve up to 20 files, from no more than 10 endpoints. At least one endpoint ID and one file path are necessary in order to run the command. After running this command, you can use the xdr-action-status-get command with returned action_id, to check the action status.
    name: xdr-file-retrieve
    outputs:
    - contextPath: PaloAltoNetworksXDR.RetrievedFiles.action_id
      description: ID of the action to retrieve files from selected endpoints.
      type: string
    - contextPath: PaloAltoNetworksXDR.RetrievedFiles.endpoint_id
      description: Endpoint ID. Added only when the operation is successful.
      type: string
    - contextPath: PaloAltoNetworksXDR.RetrievedFiles.file_link
      description: Link to the file. Added only when the operation is successful.
      type: string
    - contextPath: PaloAltoNetworksXDR.RetrievedFiles.status
      description: The action status. Added only when the operation is unsuccessful.
      type: string
    polling: true
  - arguments:
    - description: Allows linking the response action to the incident that triggered it.
      name: incident_id
    - description: A comma-separated list of endpoint IDs.
      isArray: true
      name: endpoint_ids
      required: true
    - description: A comma-separated list of file paths on the Windows platform.
      isArray: true
      name: windows_file_paths
    - description: A comma-separated list of file paths on the Linux platform.
      isArray: true
      name: linux_file_paths
    - description: A comma-separated list of file paths on the Mac platform.
      isArray: true
      name: mac_file_paths
    - description: A comma-separated list of file paths in any platform. Can be used instead of the mac/windows/linux file paths. The order of the files path list must be parallel to the endpoints list order, so the first file path in the list is related to the first endpoint and so on.
      isArray: true
      name: generic_file_path
    deprecated: true
    description: Deprecated. Use `xdr-file-retrieve` instead.
    name: xdr-retrieve-files
    outputs:
    - contextPath: PaloAltoNetworksXDR.RetrievedFiles.action_id
      description: ID of the action to retrieve files from selected endpoints.
      type: string
  - arguments:
    - description: Action ID retrieved from the xdr-retrieve-files command.
      isArray: true
      name: action_id
      required: true
    description: View the file retrieved by the xdr-retrieve-files command according to the action ID. Before running this command, you can use the xdr-action-status-get command to check if this action completed successfully.
    name: xdr-retrieve-file-details
    outputs:
    - contextPath: File
      description: The file details command results.
      type: Unknown
    - contextPath: File.Name
      description: The full file name (including the file extension).
      type: String
    - contextPath: File.EntryID
      description: The ID for locating the file in the War Room.
      type: String
    - contextPath: File.Size
      description: The size of the file in bytes.
      type: Number
    - contextPath: File.MD5
      description: The MD5 hash of the file.
      type: String
    - contextPath: File.SHA1
      description: The SHA1 hash of the file.
      type: String
    - contextPath: File.SHA256
      description: The SHA256 hash of the file.
      type: String
    - contextPath: File.SHA512
      description: The SHA512 hash of the file.
      type: String
    - contextPath: File.Extension
      description: 'The file extension. For example: "xls".'
      type: String
    - contextPath: File.Type
      description: The file type, as determined by libmagic (same as displayed in file entries).
      type: String
  - arguments:
    - description: Unique identifier of the script, returned by the xdr-get-scripts command.
      name: script_uid
      required: true
    description: Gets the full definition of a specific script in the scripts library.
    name: xdr-get-script-metadata
    outputs:
    - contextPath: PaloAltoNetworksXDR.ScriptMetadata
      description: The script metadata command results.
      type: Unknown
    - contextPath: PaloAltoNetworksXDR.ScriptMetadata.script_id
      description: Script ID.
      type: number
    - contextPath: PaloAltoNetworksXDR.ScriptMetadata.name
      description: Script name.
      type: string
    - contextPath: PaloAltoNetworksXDR.ScriptMetadata.description
      description: Script description.
      type: string
    - contextPath: PaloAltoNetworksXDR.ScriptMetadata.modification_date
      description: Timestamp of when the script was last modified.
      type: unknown
    - contextPath: PaloAltoNetworksXDR.ScriptMetadata.created_by
      description: Name of the user who created the script.
      type: string
    - contextPath: PaloAltoNetworksXDR.ScriptMetadata.is_high_risk
      description: Whether the script has a high-risk outcome.
      type: boolean
    - contextPath: PaloAltoNetworksXDR.ScriptMetadata.windows_supported
      description: Whether the script can be executed on a Windows operating system.
      type: boolean
    - contextPath: PaloAltoNetworksXDR.ScriptMetadata.linux_supported
      description: Whether the script can be executed on a Linux operating system.
      type: boolean
    - contextPath: PaloAltoNetworksXDR.ScriptMetadata.macos_supported
      description: Whether the script can be executed on a Mac operating system.
      type: boolean
    - contextPath: PaloAltoNetworksXDR.ScriptMetadata.entry_point
      description: Name of the entry point selected for the script. An empty string indicates  the script defined as just run.
      type: string
    - contextPath: PaloAltoNetworksXDR.ScriptMetadata.script_input
      description: Name and type for the specified entry point.
      type: string
    - contextPath: PaloAltoNetworksXDR.ScriptMetadata.script_output_type
      description: Type of the output.
      type: string
    - contextPath: PaloAltoNetworksXDR.ScriptMetadata.script_output_dictionary_definitions
      description: If the script_output_type is a dictionary, an array with friendly name, name, and type for each output.
      type: Unknown
  - arguments:
    - description: Unique identifier of the script, returned by the xdr-get-scripts command.
      name: script_uid
      required: true
    description: Gets the code of a specific script in the script library.
    name: xdr-get-script-code
    outputs:
    - contextPath: PaloAltoNetworksXDR.ScriptCode
      description: The script code command results.
      type: Unknown
    - contextPath: PaloAltoNetworksXDR.ScriptCode.code
      description: The code of a specific script in the script library.
      type: string
    - contextPath: PaloAltoNetworksXDR.ScriptCode.script_uid
      description: Unique identifier of the script.
      type: string
  - arguments:
    - description: The action ID of the selected request. After performing an action, you will receive an action ID.
      isArray: true
      name: action_id
      required: true
    description: Retrieves the status of the requested actions according to the action ID.
    name: xdr-action-status-get
    outputs:
    - contextPath: PaloAltoNetworksXDR.GetActionStatus
      description: The action status command results.
      type: Unknown
    - contextPath: PaloAltoNetworksXDR.GetActionStatus.endpoint_id
      description: Endpoint ID.
      type: string
    - contextPath: PaloAltoNetworksXDR.GetActionStatus.status
      description: The status of the specific endpoint ID.
      type: string
    - contextPath: PaloAltoNetworksXDR.GetActionStatus.action_id
      description: The specified action ID.
      type: number
  - arguments:
    - description: Allows linking the response action to the incident that triggered it.
      name: incident_id
    - description: A comma-separated list of endpoint IDs. Can be retrieved by running the xdr-get-endpoints command.
      name: endpoint_ids
      required: true
    - description: Unique identifier of the script. Can be retrieved by running the xdr-get-scripts command.
      name: script_uid
      required: true
    - description: Dictionary containing the parameter name as key and its value for this execution as the value. For example, {"param1":"param1_value","param2":"param2_value"}.
      name: parameters
    - defaultValue: '600'
      description: The timeout in seconds for this execution.
      name: timeout
    description: This command will soon be deprecated; prefer xdr-script-run instead. Initiates a new endpoint script execution action using a script from the script library.
    name: xdr-run-script
    outputs:
    - contextPath: PaloAltoNetworksXDR.ScriptRun.action_id
      description: ID of the action initiated.
      type: Number
    - contextPath: PaloAltoNetworksXDR.ScriptRun.endpoints_count
      description: Number of endpoints the action was initiated on.
      type: Number
  - arguments:
    - description: Allows linking the response action to the incident that triggered it.
      name: incident_id
    - description: A comma-separated list of endpoint IDs. Can be retrieved by running the xdr-get-endpoints command.
      name: endpoint_ids
      required: true
    - description: Unique identifier of the script. Can be retrieved by running the xdr-get-scripts command.
      name: script_uid
      required: true
    - description: Dictionary containing the parameter name as key and its value for this execution as the value. For example, {"param1":"param1_value","param2":"param2_value"}.
      name: parameters
    - defaultValue: '600'
      description: The timeout in seconds for this execution.
      name: timeout
    - description: Interval in seconds between each poll.
      defaultValue: '10'
      name: polling_interval_in_seconds
    - description: Polling timeout in seconds.
      name: polling_timeout_in_seconds
      defaultValue: '600'
    - description: action ID for polling.
      name: action_id
      deprecated: true
    - name: hide_polling_output
      deprecated: true
      description: whether to hide the polling result (automatically filled by polling).
    description: Initiates a new endpoint script execution action using a script from the script library and returns the results.
    name: xdr-script-run
    polling: true
    outputs:
    - contextPath: PaloAltoNetworksXDR.ScriptResult.action_id
      description: ID of the action initiated.
      type: Number
    - contextPath: PaloAltoNetworksXDR.ScriptResult.results.retrieved_files
      description: Number of successfully retrieved files.
      type: Number
    - contextPath: PaloAltoNetworksXDR.ScriptResult.results.endpoint_ip_address
      description: Endpoint IP address.
      type: String
    - contextPath: PaloAltoNetworksXDR.ScriptResult.results.endpoint_name
      description: Number of successfully retrieved files.
      type: String
    - contextPath: PaloAltoNetworksXDR.ScriptResult.results.failed_files
      description: Number of files failed to retrieve.
      type: Number
    - contextPath: PaloAltoNetworksXDR.ScriptResult.results.endpoint_status
      description: Endpoint status.
      type: String
    - contextPath: PaloAltoNetworksXDR.ScriptResult.results.domain
      description: Domain to which the endpoint belongs.
      type: String
    - contextPath: PaloAltoNetworksXDR.ScriptResult.results.endpoint_id
      description: Endpoint ID.
      type: String
    - contextPath: PaloAltoNetworksXDR.ScriptResult.results.execution_status
      description: Execution status of this endpoint.
      type: String
    - contextPath: PaloAltoNetworksXDR.ScriptResult.results.return_value
      description: Value returned by the script in case the type is not a dictionary.
      type: String
    - contextPath: PaloAltoNetworksXDR.ScriptResult.results.standard_output
      description: The STDOUT and the STDERR logged by the script during the execution.
      type: String
    - contextPath: PaloAltoNetworksXDR.ScriptResult.results.retention_date
      description: Timestamp in which the retrieved files will be deleted from the server.
      type: Date
  - arguments:
    - description: Allows linking the response action to the incident that triggered it.
      name: incident_id
    - description: A comma-separated list of endpoint IDs. Can be retrieved by running the xdr-get-endpoints command.
      name: endpoint_ids
      required: true
    - description: Section of a script you want to initiate on an endpoint (e.g., print("7")).
      name: snippet_code
      required: true
    - description: Interval in seconds between each poll.
      name: interval_in_seconds
    - description: Polling timeout in seconds.
      name: timeout_in_seconds
    - description: For polling use.
      isArray: true
      name: action_id
      deprecated: true
    description: Initiates a new endpoint script execution action using the provided snippet code.
    name: xdr-snippet-code-script-execute
    outputs:
    - contextPath: PaloAltoNetworksXDR.ScriptRun.action_id
      description: ID of the action initiated.
      type: Number
    - contextPath: PaloAltoNetworksXDR.ScriptRun.endpoints_count
      description: Number of endpoints the action was initiated on.
      type: Number
    polling: true
  - arguments:
    - description: Allows linking the response action to the incident that triggered it.
      name: incident_id
    - description: |-
        A comma-separated list of endpoint IDs. Can be retrieved by running the xdr-get-endpoints command.
      name: endpoint_ids
      required: true
    - description: |-
        Section of a script you want to initiate on an endpoint (e.g., print("7")).
      name: snippet_code
      required: true
    deprecated: true
    description: Deprecated. Use `xdr-snippet-code-script-execute` instead.
    name: xdr-run-snippet-code-script
    outputs:
    - contextPath: PaloAltoNetworksXDR.ScriptRun.action_id
      description: ID of the action initiated.
      type: Number
    - contextPath: PaloAltoNetworksXDR.ScriptRun.endpoints_count
      description: Number of endpoints the action was initiated on.
      type: Number
  - arguments:
    - description: Action IDs retrieved from the xdr-run-script command.
      isArray: true
      name: action_id
      required: true
    description: Retrieves the status of a script execution action.
    name: xdr-get-script-execution-status
    outputs:
    - contextPath: PaloAltoNetworksXDR.ScriptStatus.general_status
      description: General status of the action, considering the status of all the endpoints.
      type: String
    - contextPath: PaloAltoNetworksXDR.ScriptStatus.error_message
      description: Error message regarding permissions for running APIs or the action doesn’t exist.
      type: String
    - contextPath: PaloAltoNetworksXDR.ScriptStatus.endpoints_timeout
      description: Number of endpoints in "timeout" status.
      type: Number
    - contextPath: PaloAltoNetworksXDR.ScriptStatus.action_id
      description: ID of the action initiated.
      type: Number
    - contextPath: PaloAltoNetworksXDR.ScriptStatus.endpoints_pending_abort
      description: Number of endpoints in "pending abort" status.
      type: Number
    - contextPath: PaloAltoNetworksXDR.ScriptStatus.endpoints_pending
      description: Number of endpoints in "pending" status.
      type: Number
    - contextPath: PaloAltoNetworksXDR.ScriptStatus.endpoints_in_progress
      description: Number of endpoints in "in progress" status.
      type: Number
    - contextPath: PaloAltoNetworksXDR.ScriptStatus.endpoints_failed
      description: Number of endpoints in "failed" status.
      type: Number
    - contextPath: PaloAltoNetworksXDR.ScriptStatus.endpoints_expired
      description: Number of endpoints in "expired" status.
      type: Number
    - contextPath: PaloAltoNetworksXDR.ScriptStatus.endpoints_completed_successfully
      description: Number of endpoints in "completed successfully" status.
      type: Number
    - contextPath: PaloAltoNetworksXDR.ScriptStatus.endpoints_canceled
      description: Number of endpoints in "canceled" status.
      type: Number
    - contextPath: PaloAltoNetworksXDR.ScriptStatus.endpoints_aborted
      description: Number of endpoints in "aborted" status.
      type: Number
  - arguments:
    - description: Action IDs retrieved from the xdr-run-script command.
      isArray: true
      name: action_id
      required: true
    description: Retrieve the results of a script execution action.
    name: xdr-get-script-execution-results
    outputs:
    - contextPath: PaloAltoNetworksXDR.ScriptResult.action_id
      description: ID of the action initiated.
      type: Number
    - contextPath: PaloAltoNetworksXDR.ScriptResult.results.retrieved_files
      description: Number of successfully retrieved files.
      type: Number
    - contextPath: PaloAltoNetworksXDR.ScriptResult.results.endpoint_ip_address
      description: Endpoint IP address.
      type: String
    - contextPath: PaloAltoNetworksXDR.ScriptResult.results.endpoint_name
      description: Number of successfully retrieved files.
      type: String
    - contextPath: PaloAltoNetworksXDR.ScriptResult.results.failed_files
      description: Number of files failed to retrieve.
      type: Number
    - contextPath: PaloAltoNetworksXDR.ScriptResult.results.endpoint_status
      description: Endpoint status.
      type: String
    - contextPath: PaloAltoNetworksXDR.ScriptResult.results.domain
      description: Domain to which the endpoint belongs.
      type: String
    - contextPath: PaloAltoNetworksXDR.ScriptResult.results.endpoint_id
      description: Endpoint ID.
      type: String
    - contextPath: PaloAltoNetworksXDR.ScriptResult.results.execution_status
      description: Execution status of this endpoint.
      type: String
    - contextPath: PaloAltoNetworksXDR.ScriptResult.results.return_value
      description: Value returned by the script in case the type is not a dictionary.
      type: String
    - contextPath: PaloAltoNetworksXDR.ScriptResult.results.standard_output
      description: The STDOUT and the STDERR logged by the script during the execution.
      type: String
    - contextPath: PaloAltoNetworksXDR.ScriptResult.results.retention_date
      description: Timestamp in which the retrieved files will be deleted from the server.
      type: Date
  - arguments:
    - description: Action ID retrieved from the xdr-run-script command.
      isArray: true
      name: action_id
      required: true
    - description: Endpoint ID. Can be retrieved by running the xdr-get-endpoints command.
      isArray: true
      name: endpoint_id
      required: true
    description: Gets the files retrieved from a specific endpoint during a script execution.
    name: xdr-get-script-execution-result-files
    outputs:
    - contextPath: File.Size
      description: The size of the file.
      type: String
    - contextPath: File.SHA1
      description: The SHA1 hash of the file.
      type: String
    - contextPath: File.SHA256
      description: The SHA256 hash of the file.
      type: String
    - contextPath: File.SHA512
      description: The SHA512 hash of the file.
      type: String
    - contextPath: File.Name
      description: The name of the file.
      type: String
    - contextPath: File.SSDeep
      description: The SSDeep hash of the file.
      type: String
    - contextPath: File.EntryID
      description: EntryID of the file.
      type: String
    - contextPath: File.Info
      description: Information about the file.
      type: String
    - contextPath: File.Type
      description: The file type.
      type: String
    - contextPath: File.MD5
      description: The MD5 hash of the file.
      type: String
    - contextPath: File.Extension
      description: The extension of the file.
      type: String
  - arguments:
    - description: Allows linking the response action to the incident that triggered it.
      name: incident_id
    - description: A comma-separated list of endpoint IDs. Can be retrieved by running the xdr-get-endpoints command.
      name: endpoint_ids
      required: true
    - description: A comma-separated list of shell commands to execute.
      name: commands
      required: true
    - defaultValue: '600'
      description: The timeout in seconds for this execution.
      name: timeout
    - description: Interval in seconds between each poll.
      name: interval_in_seconds
    - description: Polling timeout in seconds.
      name: timeout_in_seconds
    - description: For polling use.
      isArray: true
      name: action_id
      deprecated: true
    description: Initiates a new endpoint script execution of shell commands.
    name: xdr-script-commands-execute
    polling: true
    outputs:
    - contextPath: PaloAltoNetworksXDR.ScriptRun.action_id
      description: ID of the action initiated.
      type: Number
    - contextPath: PaloAltoNetworksXDR.ScriptRun.endpoints_count
      description: Number of endpoints the action was initiated on.
      type: Number
  - arguments:
    - description: Allows linking the response action to the incident that triggered it.
      name: incident_id
    - description: A comma-separated list of endpoint IDs. Can be retrieved by running the xdr-get-endpoints command.
      name: endpoint_ids
      required: true
    - description: A comma-separated list of shell commands to execute.
      name: commands
      required: true
    - defaultValue: '600'
      description: The timeout in seconds for this execution.
      name: timeout
    deprecated: true
    description: Deprecated. Use `xdr-script-commands-execute` instead.
    name: xdr-run-script-execute-commands
    outputs:
    - contextPath: PaloAltoNetworksXDR.ScriptRun.action_id
      description: ID of the action initiated.
      type: Number
    - contextPath: PaloAltoNetworksXDR.ScriptRun.endpoints_count
      description: Number of endpoints the action was initiated on.
      type: Number
  - arguments:
    - description: Allows linking the response action to the incident that triggered it.
      name: incident_id
    - description: A comma-separated list of endpoint IDs. Can be retrieved by running the xdr-get-endpoints command.
      isArray: true
      name: endpoint_ids
      required: true
    - description: A comma-separated list of paths of the files to delete. All of the given file paths will run on all of the endpoints.
      isArray: true
      name: file_path
      required: true
    - defaultValue: '600'
      description: The timeout in seconds for this execution.
      name: timeout
    - description: Interval in seconds between each poll.
      name: interval_in_seconds
    - description: Polling timeout in seconds.
      name: timeout_in_seconds
    - description: For polling use.
      isArray: true
      name: action_id
      deprecated: true
    description: Initiates a new endpoint script execution to delete the specified file.
    name: xdr-file-delete-script-execute
    polling: true
    outputs:
    - contextPath: PaloAltoNetworksXDR.ScriptRun.action_id
      description: ID of the action initiated.
      type: Number
    - contextPath: PaloAltoNetworksXDR.ScriptRun.endpoints_count
      description: Number of endpoints the action was initiated on.
      type: Number
  - arguments:
    - description: Allows linking the response action to the incident that triggered it.
      name: incident_id
    - description: A comma-separated list of endpoint IDs. Can be retrieved by running the xdr-get-endpoints command.
      isArray: true
      name: endpoint_ids
      required: true
    - description: A comma-separated list of paths of the files to delete. All of the given file paths will run on all of the endpoints.
      isArray: true
      name: file_path
      required: true
    - defaultValue: '600'
      description: The timeout in seconds for this execution.
      name: timeout
    deprecated: true
    description: Deprecated. Use `xdr-file-delete-script-execute` instead.
    name: xdr-run-script-delete-file
    outputs:
    - contextPath: PaloAltoNetworksXDR.ScriptRun.action_id
      description: ID of the action initiated.
      type: Number
    - contextPath: PaloAltoNetworksXDR.ScriptRun.endpoints_count
      description: Number of endpoints the action was initiated on.
      type: Number
  - arguments:
    - description: Allows linking the response action to the incident that triggered it.
      name: incident_id
    - description: A comma-separated list of endpoint IDs. Can be retrieved by running the xdr-get-endpoints command.
      isArray: true
      name: endpoint_ids
      required: true
    - description: A comma-separated list of paths of the files to check for existence. All of the given file paths will run on all of the endpoints.
      isArray: true
      name: file_path
      required: true
    - defaultValue: '600'
      description: The timeout in seconds for this execution.
      name: timeout
    - description: Interval in seconds between each poll.
      name: interval_in_seconds
    - description: Polling timeout in seconds.
      name: timeout_in_seconds
    - description: For polling use.
      isArray: true
      name: action_id
      deprecated: true
    description: Initiates a new endpoint script execution to check if file exists.
    name: xdr-file-exist-script-execute
    polling: true
    outputs:
    - contextPath: PaloAltoNetworksXDR.ScriptRun.action_id
      description: ID of the action initiated.
      type: Number
    - contextPath: PaloAltoNetworksXDR.ScriptRun.endpoints_count
      description: Number of endpoints the action was initiated on.
      type: Number
  - arguments:
    - description: Allows linking the response action to the incident that triggered it.
      name: incident_id
    - description: A comma-separated list of endpoint IDs. Can be retrieved by running the xdr-get-endpoints command.
      isArray: true
      name: endpoint_ids
      required: true
    - description: A comma-separated list of paths of the files to check for existence. All of the given file paths will run on all of the endpoints.
      isArray: true
      name: file_path
      required: true
    - defaultValue: '600'
      description: The timeout in seconds for this execution.
      name: timeout
    deprecated: true
    description: Deprecated. Use `xdr-file-exist-script-execute` instead.
    name: xdr-run-script-file-exists
    outputs:
    - contextPath: PaloAltoNetworksXDR.ScriptRun.action_id
      description: ID of the action initiated.
      type: Number
    - contextPath: PaloAltoNetworksXDR.ScriptRun.endpoints_count
      description: Number of endpoints the action was initiated on.
      type: Number
  - arguments:
    - description: Allows to link the response action to the incident that triggered it.
      name: incident_id
    - description: A comma-separated list of endpoint IDs. Can be retrieved by running the xdr-get-endpoints command.
      isArray: true
      name: endpoint_ids
      required: true
    - description: Names of processes to kill. Will kill all of the given processes on all of the endpoints.
      isArray: true
      name: process_name
      required: true
    - defaultValue: '600'
      description: The timeout in seconds for this execution.
      name: timeout
    - description: Interval in seconds between each poll.
      name: interval_in_seconds
    - description: Polling timeout in seconds.
      name: timeout_in_seconds
    - description: For polling use.
      isArray: true
      name: action_id
      deprecated: true
    description: Initiates a new endpoint script execution kill process.
    name: xdr-kill-process-script-execute
    polling: true
    outputs:
    - contextPath: PaloAltoNetworksXDR.ScriptRun.action_id
      description: ID of the action initiated.
      type: Number
    - contextPath: PaloAltoNetworksXDR.ScriptRun.endpoints_count
      description: Number of endpoints the action was initiated on.
      type: Number
  - arguments:
    - description: Allows linking the response action to the incident that triggered it.
      name: incident_id
    - description: A comma-separated list of endpoint IDs. Can be retrieved by running the xdr-get-endpoints command.
      isArray: true
      name: endpoint_ids
      required: true
    - description: Names of processes to kill. Will kill all of the given processes on all of the endpoints.
      isArray: true
      name: process_name
      required: true
    - defaultValue: '600'
      description: The timeout in seconds for this execution.
      name: timeout
    deprecated: true
    description: Deprecated. Use `xdr-kill-process-script-execute` instead.
    name: xdr-run-script-kill-process
    outputs:
    - contextPath: PaloAltoNetworksXDR.ScriptRun.action_id
      description: ID of the action initiated.
      type: Number
    - contextPath: PaloAltoNetworksXDR.ScriptRun.endpoints_count
      description: Number of endpoints the action was initiated on.
      type: Number
  - arguments:
    - description: The endpoint ID.
      isArray: true
      name: id
    - default: true
      description: The endpoint IP address.
      isArray: true
      name: ip
    - description: The endpoint host name.
      isArray: true
      name: hostname
    description: Returns information about an endpoint.
    name: endpoint
    outputs:
    - contextPath: Endpoint.Hostname
      description: The endpoint hostname.
      type: String
    - contextPath: Endpoint.OS
      description: The endpoint operation system.
      type: String
    - contextPath: Endpoint.IPAddress
      description: The endpoint IP address.
      type: String
    - contextPath: Endpoint.ID
      description: The endpoint ID.
      type: String
    - contextPath: Endpoint.Status
      description: The endpoint status.
      type: String
    - contextPath: Endpoint.IsIsolated
      description: The endpoint isolation status.
      type: String
    - contextPath: Endpoint.MACAddress
      description: The endpoint MAC address.
      type: String
    - contextPath: Endpoint.Vendor
      description: The integration name of the endpoint vendor.
      type: String
  - arguments:
    - description: 'A comma-separated list of enpoint statuses to filter. Valid values are: connected, disconnected, lost, uninstalled, windows, linux, macos, android, isolated, unisolated.'
      name: status
      required: true
      isArray: true
    - description: |-
        All the agents that were last seen before {last_seen_gte}. Supported
                values: 1579039377301 (time in milliseconds) "3 days" (relative date) "2019-10-21T23:45:00"
                (date).
      name: last_seen_gte
    - description: |-
        All the agents that were last seen before {last_seen_lte}. Supported
                values: 1579039377301 (time in milliseconds) "3 days" (relative date) "2019-10-21T23:45:00"
                (date).
      name: last_seen_lte
    description: Returns the number of the connected\disconnected endpoints.
    name: xdr-get-endpoints-by-status
    outputs:
    - contextPath: PaloAltoNetworksXDR.EndpointsStatus.status
      description: The endpoint status.
      type: String
    - contextPath: PaloAltoNetworksXDR.EndpointsStatus.count
      description: The number of endpoints with this status.
      type: Number
  - arguments:
    - description: A comma-separated list of alert IDs.
      isArray: true
      name: alert_ids
      required: true
    - description: Whether to return only a subset of the alert fields. Filtering the fields can reduce response size for large alerts.
      name: filter_alert_fields
      auto: PREDEFINED
      defaultValue: 'true'
      predefined:
      - 'true'
      - 'false'
    description: Returns information about each alert ID.
    name: xdr-get-cloud-original-alerts
    outputs:
    - contextPath: PaloAltoNetworksXDR.OriginalAlert.event._time
      description: The timestamp of the occurrence of the event.
      type: String
    - contextPath: PaloAltoNetworksXDR.OriginalAlert.event.vendor
      description: Vendor name.
      type: String
    - contextPath: PaloAltoNetworksXDR.OriginalAlert.event.event_timestamp
      description: Event timestamp.
      type: Number
    - contextPath: PaloAltoNetworksXDR.OriginalAlert.event.event_type
      description: Event type (static 500).
      type: Number
    - contextPath: PaloAltoNetworksXDR.OriginalAlert.event.cloud_provider
      description: The cloud provider - GCP, AZURE, or AWS.
      type: String
    - contextPath: PaloAltoNetworksXDR.OriginalAlert.event.project
      description: The project in which the event occurred.
      type: String
    - contextPath: PaloAltoNetworksXDR.OriginalAlert.event.cloud_provider_event_id
      description: The ID given to the event by the cloud provider, if the ID exists.
      type: String
    - contextPath: PaloAltoNetworksXDR.OriginalAlert.event.cloud_correlation_id
      description: The ID the cloud provider is using to aggregate events that are part of the same general event.
      type: String
    - contextPath: PaloAltoNetworksXDR.OriginalAlert.event.operation_name_orig
      description: The name of the operation that occurred, as supplied by the cloud provider.
      type: String
    - contextPath: PaloAltoNetworksXDR.OriginalAlert.event.operation_name
      description: The normalized name of the operation performed by the event.
      type: String
    - contextPath: PaloAltoNetworksXDR.OriginalAlert.event.identity_orig
      description: Contains the original identity related fields as provided by the cloud provider.
      type: String
    - contextPath: PaloAltoNetworksXDR.OriginalAlert.event.identity_name
      description: The name of the identity that initiated the action.
      type: String
    - contextPath: PaloAltoNetworksXDR.OriginalAlert.event.identity_uuid
      description: Same as identity_name but also contains the UUID of the identity if it exists.
      type: String
    - contextPath: PaloAltoNetworksXDR.OriginalAlert.event.identity_type
      description: An enum representing the type of the identity.
      type: String
    - contextPath: PaloAltoNetworksXDR.OriginalAlert.event.identity_sub_type
      description: An enum representing the sub-type of the identity, respective to its identity_type.
      type: String
    - contextPath: PaloAltoNetworksXDR.OriginalAlert.event.identity_invoked_by_name
      description: The name of the identity that invoked the action as it appears in the log.
      type: String
    - contextPath: PaloAltoNetworksXDR.OriginalAlert.event.identity_invoked_by_uuid
      description: The UUID of the identity that invoked the action as it appears in the log.
      type: String
    - contextPath: PaloAltoNetworksXDR.OriginalAlert.event.identity_invoked_by_type
      description: An enum that represents the type of identity event that invoked the action.
      type: String
    - contextPath: PaloAltoNetworksXDR.OriginalAlert.event.identity_invoked_by_sub_type
      description: An enum that represents the respective sub_type of the type of identity (identity_type) that has invoked the action.
      type: String
    - contextPath: PaloAltoNetworksXDR.OriginalAlert.event.operation_status
      description: Status of whether the operation has succeed or failed, if provided.
      type: String
    - contextPath: PaloAltoNetworksXDR.OriginalAlert.event.operation_status_orig
      description: The operation status code as it appears in the log, including lookup from code number to code name.
      type: String
    - contextPath: PaloAltoNetworksXDR.OriginalAlert.event.operation_status_orig_code
      description: The operation status code as it appears in the log.
      type: String
    - contextPath: PaloAltoNetworksXDR.OriginalAlert.event.operation_status_reason_provided
      description: Description of the error, if the log record indicates an error and the cloud provider supplied the reason.
      type: String
    - contextPath: PaloAltoNetworksXDR.OriginalAlert.event.resource_type
      description: The normalized type of the service that emitted the log row.
      type: String
    - contextPath: PaloAltoNetworksXDR.OriginalAlert.event.resource_type_orig
      description: The type of the service that omitted the log as provided by the cloud provider.
      type: String
    - contextPath: PaloAltoNetworksXDR.OriginalAlert.event.resource_sub_type
      description: The sub-type respective to the resource_type field, normalized across all cloud providers.
      type: String
    - contextPath: PaloAltoNetworksXDR.OriginalAlert.event.resource_sub_type_orig
      description: The sub-type of the service that emitted this log row as provided by the cloud provider.
      type: String
    - contextPath: PaloAltoNetworksXDR.OriginalAlert.event.region
      description: The cloud region of the resource that emitted the log.
      type: String
    - contextPath: PaloAltoNetworksXDR.OriginalAlert.event.zone
      description: The availability zone of the resource that emitted the log.
      type: String
    - contextPath: PaloAltoNetworksXDR.OriginalAlert.event.referenced_resource
      description: The cloud resource referenced in the audit log.
      type: String
    - contextPath: PaloAltoNetworksXDR.OriginalAlert.event.referenced_resource_name
      description: Same as referenced_resource but provides only the substring that represents the resource name instead of the full asset ID.
      type: String
    - contextPath: PaloAltoNetworksXDR.OriginalAlert.event.referenced_resources_count
      description: The number of extracted resources referenced in this audit log.
      type: Number
    - contextPath: PaloAltoNetworksXDR.OriginalAlert.event.user_agent
      description: The user agent provided in the call to the API of the cloud provider.
      type: String
    - contextPath: PaloAltoNetworksXDR.OriginalAlert.event.caller_ip
      description: The IP of the caller that performed the action in the log.
      type: String
    - contextPath: PaloAltoNetworksXDR.OriginalAlert.event.caller_ip_geolocation
      description: The geolocation associated with the caller_ip's value.
      type: String
    - contextPath: PaloAltoNetworksXDR.OriginalAlert.event.caller_ip_asn
      description: The ASN of the caller_ip's value.
      type: Number
    - contextPath: PaloAltoNetworksXDR.OriginalAlert.event.caller_project
      description: The project of the caller entity.
      type: String
    - contextPath: PaloAltoNetworksXDR.OriginalAlert.event.raw_log
      description: The raw log that is being normalized.
      type: Unknown
    - contextPath: PaloAltoNetworksXDR.OriginalAlert.event.log_name
      description: The name of the log that contains the log row.
      type: String
    - contextPath: PaloAltoNetworksXDR.OriginalAlert.event.caller_ip_asn_org
      description: The organization associated with the ASN of the caller_ip's value.
      type: String
    - contextPath: PaloAltoNetworksXDR.OriginalAlert.event.event_base_id
      description: Event base ID.
      type: String
    - contextPath: PaloAltoNetworksXDR.OriginalAlert.event.ingestion_time
      description: Ingestion time.
      type: String
  - arguments:
    - description: The unique ID of the alert.
      isArray: true
      name: alert_id
    - auto: PREDEFINED
      description: The severity of the alert.
      isArray: true
      name: severity
      predefined:
      - low
      - medium
      - high
    - description: "a custom filter, when using this argument, other filter arguments are not relevant. example: \n`{\n                \"OR\": [\n                    {\n                        \"SEARCH_FIELD\": \"actor_process_command_line\",\n                        \"SEARCH_TYPE\": \"EQ\",\n                        \"SEARCH_VALUE\": \"path_to_file\"\n                    }\n                ]\n            }`."
      name: custom_filter
    - auto: PREDEFINED
      description: Account type.
      isArray: true
      name: Identity_type
      predefined:
      - ANONYMOUS
      - APPLICATION
      - COMPUTE
      - FEDERATED_IDENTITY
      - SERVICE
      - SERVICE_ACCOUNT
      - TEMPORARY_CREDENTIALS
      - TOKEN
      - UNKNOWN
      - USER
    - description: A unique identifier per agent.
      isArray: true
      name: agent_id
    - description: The host name to connect to. In case of a proxy connection, this value will differ from action_remote_ip.
      isArray: true
      name: action_external_hostname
    - description: A string identifying the user rule.
      isArray: true
      name: rule_id
    - description: The name of the user rule.
      isArray: true
      name: rule_name
    - description: The alert name.
      isArray: true
      name: alert_name
    - description: The alert source.
      isArray: true
      name: alert_source
    - auto: PREDEFINED
      description: Supports relative times or “custom” time option. If you choose the "custom" option, you should use start_time and end_time arguments.
      name: time_frame
      predefined:
      - 60 minutes
      - 3 hours
      - 12 hours
      - 24 hours
      - 2 days
      - 7 days
      - 14 days
      - 30 days
      - custom
    - description: The name assigned to the user_id during agent runtime.
      isArray: true
      name: user_name
    - description: The file name of the binary file.
      isArray: true
      name: actor_process_image_name
    - description: CGO CMD.
      isArray: true
      name: causality_actor_process_image_command_line
    - description: |-
        Trimmed to 128 unicode chars during event serialization.
        Full value reported as part of the original process event.
      isArray: true
      name: actor_process_image_command_line
    - description: The command line of the process created.
      isArray: true
      name: action_process_image_command_line
    - description: SHA256 of the binary file.
      isArray: true
      name: actor_process_image_sha256
    - description: SHA256 of the binary file.
      isArray: true
      name: causality_actor_process_image_sha256
    - description: SHA256 of the binary file.
      isArray: true
      name: action_process_image_sha256
    - description: SHA256 of the file related to the event.
      isArray: true
      name: action_file_image_sha256
    - description: The name of the registry.
      isArray: true
      name: action_registry_name
    - description: The key data of the registry.
      isArray: true
      name: action_registry_key_data
    - description: The host IP.
      isArray: true
      name: host_ip
    - description: The local IP address for the connection.
      isArray: true
      name: action_local_ip
    - description: Remote IP address for the connection.
      isArray: true
      name: action_remote_ip
    - auto: PREDEFINED
      description: Alert action status.
      name: alert_action_status
      predefined:
      - detected
      - detected (allowed the session)
      - detected (download)
      - detected (forward)
      - detected (post detected)
      - detected (prompt allow)
      - detected (raised an alert)
      - detected (reported)
      - detected (on write)
      - detected (scanned)
      - detected (sinkhole)
      - detected (syncookie sent)
      - detected (wildfire upload failure)
      - detected (wildfire upload success)
      - detected (wildfire upload skip)
      - detected (xdr managed threat hunting)
      - prevented (block)
      - prevented (blocked)
      - prevented (block-override)
      - prevented (blocked the url)
      - prevented (blocked the ip)
      - prevented (continue)
      - prevented (denied the session)
      - prevented (dropped all packets)
      - prevented (dropped the session)
      - prevented (dropped the session and sent a tcp reset)
      - prevented (dropped the packet)
      - prevented (override)
      - prevented (override-lockout)
      - prevented (post detected)
      - prevented (prompt block)
      - prevented (random-drop)
      - prevented (silently dropped the session with an icmp unreachable message to the host or application)
      - prevented (terminated the session and sent a tcp reset to both sides of the connection)
      - prevented (terminated the session and sent a tcp reset to the client)
      - prevented (terminated the session and sent a tcp reset to the server)
      - prevented (on write)
    - description: The local IP address for the connection.
      isArray: true
      name: action_local_port
    - description: The remote port for the connection.
      isArray: true
      name: action_remote_port
    - description: The hostname we connect to. In case of a proxy connection, this value will differ from action_remote_ip.
      isArray: true
      name: dst_action_external_hostname
    - defaultValue: source_insert_ts
      description: The field by which we sort the results.
      isArray: true
      name: sort_field
    - auto: PREDEFINED
      description: The order in which we sort the results.
      name: sort_order
      predefined:
      - DESC
      - ASC
    - defaultValue: '0'
      description: The first page from which we bring the alerts.
      isArray: true
      name: offset
    - defaultValue: '50'
      description: The last page from which we bring the alerts.
      isArray: true
      name: limit
    - description: Relevant when "time_frame" argument is "custom". Supports Epoch timestamp and simplified extended ISO format (YYYY-MM-DDThh:mm:ss.000Z).
      name: start_time
    - description: Relevant when "time_frame" argument is "custom". Supports Epoch timestamp and simplified extended ISO format (YYYY-MM-DDThh:mm:ss.000Z).
      name: end_time
    - auto: PREDEFINED
      description: Whether the alert is starred or not.
      name: starred
      predefined:
      - 'true'
      - 'false'
    - description: The MITRE attack technique.
      isArray: true
      name: mitre_technique_id_and_name
    description: "Returns a list of alerts and their metadata, which you can filter by built-in arguments or use the custom_filter to input a JSON filter object. \nMultiple filter arguments will be concatenated using the AND operator, while arguments that support a comma-separated list of values will use an OR operator between each value."
    name: xdr-get-alerts
    outputs:
    - contextPath: PaloAltoNetworksXDR.Alert.internal_id
      description: The unique ID of the alert.
      type: String
    - contextPath: PaloAltoNetworksXDR.Alert.source_insert_ts
      description: The detection timestamp.
      type: Number
    - contextPath: PaloAltoNetworksXDR.Alert.alert_name
      description: The name of the alert.
      type: String
    - contextPath: PaloAltoNetworksXDR.Alert.severity
      description: The severity of the alert.
      type: String
    - contextPath: PaloAltoNetworksXDR.Alert.alert_category
      description: The category of the alert.
      type: String
    - contextPath: PaloAltoNetworksXDR.Alert.alert_action_status
      description: |-
        The alert action. Possible values.

        DETECTED: detected
        DETECTED_0: detected (allowed the session)
        DOWNLOAD: detected (download)
        DETECTED_19: detected (forward)
        POST_DETECTED: detected (post detected)
        PROMPT_ALLOW: detected (prompt allow)
        DETECTED_4: detected (raised an alert)
        REPORTED: detected (reported)
        REPORTED_TRIGGER_4: detected (on write)
        SCANNED: detected (scanned)
        DETECTED_23: detected (sinkhole)
        DETECTED_18: detected (syncookie sent)
        DETECTED_21: detected (wildfire upload failure)
        DETECTED_20: detected (wildfire upload success)
        DETECTED_22: detected (wildfire upload skip)
        DETECTED_MTH: detected (xdr managed threat hunting)
        BLOCKED_25: prevented (block)
        BLOCKED: prevented (blocked)
        BLOCKED_14: prevented (block-override)
        BLOCKED_5: prevented (blocked the url)
        BLOCKED_6: prevented (blocked the ip)
        BLOCKED_13: prevented (continue)
        BLOCKED_1: prevented (denied the session)
        BLOCKED_8: prevented (dropped all packets)
        BLOCKED_2: prevented (dropped the session)
        BLOCKED_3: prevented (dropped the session and sent a tcp reset)
        BLOCKED_7: prevented (dropped the packet)
        BLOCKED_16: prevented (override)
        BLOCKED_15: prevented (override-lockout)
        BLOCKED_26: prevented (post detected)
        PROMPT_BLOCK: prevented (prompt block)
        BLOCKED_17: prevented (random-drop)
        BLOCKED_24: prevented (silently dropped the session with an icmp unreachable message to the host or application)
        BLOCKED_9: prevented (terminated the session and sent a tcp reset to both sides of the connection)
        BLOCKED_10: prevented (terminated the session and sent a tcp reset to the client)
        BLOCKED_11: prevented (terminated the session and sent a tcp reset to the server)
        BLOCKED_TRIGGER_4: prevented (on write).

      type: String
    - contextPath: PaloAltoNetworksXDR.Alert.alert_action_status_readable
      description: The alert action.
      type: String
    - contextPath: PaloAltoNetworksXDR.Alert.alert_name
      description: The alert name.
      type: String
    - contextPath: PaloAltoNetworksXDR.Alert.alert_description
      description: The alert description.
      type: String
    - contextPath: PaloAltoNetworksXDR.Alert.agent_ip_addresses
      description: The host IP.
      type: String
    - contextPath: PaloAltoNetworksXDR.Alert.agent_hostname
      description: The host name.
      type: String
    - contextPath: PaloAltoNetworksXDR.Alert.mitre_tactic_id_and_name
      description: The MITRE attack tactic.
      type: String
    - contextPath: PaloAltoNetworksXDR.Alert.mitre_technique_id_and_name
      description: The MITRE attack technique.
      type: String
    - contextPath: PaloAltoNetworksXDR.Alert.starred
      description: Whether the alert is starred or not.
      type: Boolean
  - arguments:
    - description: Links the response action to the incident that triggered it.
      name: incident_id
    - description: String that represents a list of hashed files you want to add to the allow list. Must be a valid SHA256 hash.
      isArray: true
      name: hash_list
      required: true
    - description: String that represents additional information regarding the action.
      name: comment
    description: Removes requested files from allow list.
    name: xdr-remove-allowlist-files
    outputs:
    - contextPath: PaloAltoNetworksXDR.allowlist.removed_hashes
      description: Removed file hash.
      type: Number
  - arguments:
    - description: Links the response action to the incident that triggered it.
      name: incident_id
    - description: String that represents a list of hashed files you want to add to the allow list. Must be a valid SHA256 hash.
      isArray: true
      name: hash_list
      required: true
    - description: String that represents additional information regarding the action.
      name: comment
    description: Removes requested files from block list.
    name: xdr-remove-blocklist-files
    outputs:
    - contextPath: PaloAltoNetworksXDR.blocklist.removed_hashes
      description: Removed fileHash from blocklist.
      type: Number
  - arguments:
    - description: The alert ID's from where to retrieve the contributing events.
      isArray: true
      name: alert_ids
      required: true
    - defaultValue: '50'
      description: The maximum number of contributing events to retrieve.
      name: limit
    - defaultValue: '1'
      description: The page number to retrieve. Minimum is 1.
      name: page_number
    - defaultValue: '50'
      description: The page size.
      name: page_size
    description: Retrieves contributing events for a specific correlation alert.
    name: xdr-get-contributing-event
    outputs:
    - contextPath: PaloAltoNetworksXDR.ContributingEvent.alertID
      description: The alert ID.
      type: String
    - contextPath: PaloAltoNetworksXDR.ContributingEvent.events
      description: The contributing events.
      type: Unknown
  - arguments:
    - auto: PREDEFINED
      description: The field type to change.
      name: field_type
      predefined:
      - hosts
      - users
      - ip_addresses
      - ad_groups
      required: true
    - description: The string value, which defines the new field. Maximum length is 256 characters.
      isArray: true
      name: values
      required: true
    - description: The string value, which represents additional information regarding the featured alert field.
      name: comments
    - auto: PREDEFINED
      defaultValue: group
      description: |-
        The string value to replace an active directory group or organizational unit.
      name: ad_type
      predefined:
      - group
      - ou
    description: Replace the featured hosts\users\IP addresses\active directory groups listed in your environment.
    name: xdr-replace-featured-field
    outputs:
    - contextPath: PaloAltoNetworksXDR.FeaturedField.fieldType
      description: The field type that changed.
      type: String
    - contextPath: PaloAltoNetworksXDR.FeaturedField.fields
      description: String value that defines the new field.
      type: String
  - arguments:
    - description: List of endpoint IDs. Supports comma separated list.
      isArray: true
      name: endpoint_ids
      required: true
    - description: Tag to add.
      name: tag
      required: true
    description: Adds a tag to specified endpoint_ids.
    name: xdr-endpoint-tag-add
  - arguments:
    - description: List of endpoint IDs. Supports comma-separated list.
      isArray: true
      required: true
      name: endpoint_ids
    - description: Tag to remove from specified endpoint_ids.
      name: tag
      required: true
    description: Removes a tag from specified endpoint_ids.
    name: xdr-endpoint-tag-remove
  - name: xdr-get-tenant-info
    outputs:
    - contextPath: PaloAltoNetworksXDR.TenantInformation.pro_per_endpoint_expiration
      description: Expiration time pro per endpoint.
      type: Date
    - contextPath: PaloAltoNetworksXDR.TenantInformation.purchased_pro_per_endpoint.agents
      description: Number of endpoints agent purchased.
      type: Number
    - contextPath: PaloAltoNetworksXDR.TenantInformation.data_enabled_pro_per_endpoint
      description: Enabled data per pro endpoint.
      type: Number
    - contextPath: PaloAltoNetworksXDR.TenantInformation.prevent_expiration
      description: Number of prevent expirations.
      type: Number
    - contextPath: PaloAltoNetworksXDR.TenantInformation.purchased_prevent
      description: Number of purchased prevents.
      type: Number
    - contextPath: PaloAltoNetworksXDR.TenantInformation.installed_prevent
      description: Number of installed prevents.
      type: Number
    - contextPath: PaloAltoNetworksXDR.TenantInformation.pro_tb_expiration
      description: pro_tb license expiration time.
      type: Date
    - contextPath: PaloAltoNetworksXDR.TenantInformation.purchased_pro_tb.tb
      description: Number of pro_tbs purchased.
      type: Number
    - contextPath: PaloAltoNetworksXDR.TenantInformation.installed_pro_tb
      description: Number of pro_tbs installed.
      type: Number
    - contextPath: PaloAltoNetworksXDR.TenantInformation.compute_unit_expiration
      description: Compute unit expiration time.
      type: Date
    - contextPath: PaloAltoNetworksXDR.TenantInformation.purchased_compute_unit
      description: Number of compute units purchased.
      type: Number
    - contextPath: PaloAltoNetworksXDR.TenantInformation.compute_unit_is_trial
      description: Whether the compute unit is a trial.
      type: Boolean
    - contextPath: PaloAltoNetworksXDR.TenantInformation.host_insights_expiration
      description: Host iInsight expiration time.
      type: Date
    - contextPath: PaloAltoNetworksXDR.TenantInformation.enabled_host_insights
      description: Number of host insights enabled.
      type: Number
    - contextPath: PaloAltoNetworksXDR.TenantInformation.purchased_host_insights
      description: Number of purchased host insights.
      type: Number
    - contextPath: PaloAltoNetworksXDR.TenantInformation.forensics_expiration
      description: Forensic expiration time.
      type: Date
    - contextPath: PaloAltoNetworksXDR.TenantInformation.purchased_forensics
      description: Number of forensics purchased.
      type: Number
    arguments: []
    description: Provides information about the tenant.
  - name: xdr-list-users
    description: Retrieve a list of the current users in the environment.
    arguments: []
    outputs:
    - contextPath: PaloAltoNetworksXDR.User.user_email
      description: Email address of the user.
      type: string
    - contextPath: PaloAltoNetworksXDR.User.user_first_name
      description: First name of the user.
      type: string
    - contextPath: PaloAltoNetworksXDR.User.user_last_name
      description: Last name of the user.
      type: string
    - contextPath: PaloAltoNetworksXDR.User.role_name
      description: Role name associated with the user.
      type: string
    - contextPath: PaloAltoNetworksXDR.User.last_logged_in
      description: Timestamp of when the user last logged in.
      type: Number
    - contextPath: PaloAltoNetworksXDR.User.user_type
      description: Type of user.
      type: string
    - contextPath: PaloAltoNetworksXDR.User.groups
      description: Name of user groups associated with the user, if applicable.
      type: array
    - contextPath: PaloAltoNetworksXDR.User.scope
      description: Name of scope associated with the user, if applicable.
      type: array
  - arguments:
    - description: |
        Unique ID of a specific user.
        User ID could be either of the `foo/dummy` format, or just `dummy`.
      name: user_id
    - description: Limit the number of users that will appear in the list. (Use limit when no specific host is requested.)
      name: limit
      defaultValue: 50
    name: xdr-list-risky-users
    description: Retrieve the risk score of a specific user or list of users with the highest risk score in the environment along with the reason affecting each score.
    outputs:
    - contextPath: PaloAltoNetworksXDR.RiskyUser.type
      description: Form of identification element.
      type: String
    - contextPath: PaloAltoNetworksXDR.RiskyUser.id
      description: Identification value of the type field.
      type: String
    - contextPath: PaloAltoNetworksXDR.RiskyUser.score
      description: The score assigned to the user.
      type: Number
    - contextPath: PaloAltoNetworksXDR.RiskyUser.reasons.date created
      description: Date when the incident was created.
      type: String
    - contextPath: PaloAltoNetworksXDR.RiskyUser.reasons.description
      description: Description of the incident.
      type: String
    - contextPath: PaloAltoNetworksXDR.RiskyUser.reasons.severity
      description: The severity of the incident.
      type: String
    - contextPath: PaloAltoNetworksXDR.RiskyUser.reasons.status
      description: The incident status.
      type: String
    - contextPath: PaloAltoNetworksXDR.RiskyUser.reasons.points
      description: The score.
      type: Number
  - arguments:
    - description: The name of the host.
      name: host_id
    - description: Limit the number of hosts that will appear in the list. By default, the limit is 50 hosts.(Use limit when no specific host is requested.)
      name: limit
      defaultValue: 50
    name: xdr-list-risky-hosts
    description: Retrieve the risk score of a specific host or list of hosts with the highest risk score in the environment along with the reason affecting each score.
    outputs:
    - contextPath: PaloAltoNetworksXDR.RiskyHost.type
      description: Form of identification element.
      type: String
    - contextPath: PaloAltoNetworksXDR.RiskyHost.id
      description: Identification value of the type field.
      type: String
    - contextPath: PaloAltoNetworksXDR.RiskyHost.score
      description: The score assigned to the host.
      type: Number
    - contextPath: PaloAltoNetworksXDR.RiskyHost.reasons.date created
      description: Date when the incident was created.
      type: String
    - contextPath: PaloAltoNetworksXDR.RiskyHost.reasons.description
      description: Description of the incident.
      type: String
    - contextPath: PaloAltoNetworksXDR.RiskyHost.reasons.severity
      description: The severity of the incident.
      type: String
    - contextPath: PaloAltoNetworksXDR.RiskyHost.reasons.status
      description: The incident status.
      type: String
    - contextPath: PaloAltoNetworksXDR.RiskyHost.reasons.points
      description: The score.
      type: Number
  - arguments:
    - description: A comma-separated list of one or more user group names for which you want the associated users.
      name: group_names
      isArray: true
      required: true
    name: xdr-list-user-groups
    description: Retrieve a list of the current user emails associated with one or more user groups in the environment.
    outputs:
    - contextPath: PaloAltoNetworksXDR.UserGroup.group_name
      description: Name of the user group.
      type: String
    - contextPath: PaloAltoNetworksXDR.UserGroup.description
      description: Description of the user group, if available.
      type: String
    - contextPath: PaloAltoNetworksXDR.UserGroup.pretty_name
      description: Name of the user group as it appears in the management console.
      type: String
    - contextPath: PaloAltoNetworksXDR.UserGroup.insert_time
      description: Timestamp of when the user group was created.
      type: Number
    - contextPath: PaloAltoNetworksXDR.UserGroup.update_time
      description: Timestamp of when the user group was last updated.
      type: Number
    - contextPath: PaloAltoNetworksXDR.UserGroup.user_email
      description: List of email addresses belonging to the users associated with the user group.
      type: array
    - contextPath: PaloAltoNetworksXDR.UserGroup.source
      description: Type of user group.
      type: String
  - arguments:
    - description: A comma-separated list of one or more role names in your environment for which you want detailed information.
      name: role_names
      required: true
    name: xdr-list-roles
    description: Retrieve information about one or more roles created in the environment.
    outputs:
    - contextPath: PaloAltoNetworksXDR.Role.pretty_name
      description: Name of the role as it appears in the management console.
      type: String
    - contextPath: PaloAltoNetworksXDR.Role.permissions
      description: List of permissions associated with this role.
      type: array
    - contextPath: PaloAltoNetworksXDR.Role.insert_time
      description: Timestamp of when the role was created.
      type: Number
    - contextPath: PaloAltoNetworksXDR.Role.update_time
      description: Timestamp of when the role was last updated.
      type: Number
    - contextPath: PaloAltoNetworksXDR.Role.created_by
      description: Email of the user who created the role.
      type: String
    - contextPath: PaloAltoNetworksXDR.Role.description
      description: Description of the role, if available.
      type: String
    - contextPath: PaloAltoNetworksXDR.Role.groups
      description: Group names associated with the role.
      type: array
    - contextPath: PaloAltoNetworksXDR.Role.users
      description: Email address of users associated with the role.
      type: array
  - arguments:
    - description: A comma-separated list of one or more user emails of users you want to add to a role.
      name: user_emails
      required: true
      isArray: true
    - description: Name of the role you want to add a user to.
      name: role_name
      required: true
    name: xdr-set-user-role
    description: Add one or more users to a role.
  - arguments:
    - description: A comma-separate list of one or more user emails of users you want to remove from a role.
      name: user_emails
      required: true
      isArray: true
    name: xdr-remove-user-role
    description: Remove one or more users from a role.
<<<<<<< HEAD
  - arguments:
    - description: Array of alert-ids (separated with comma).
      name: alert_ids
      required: true
      isArray: true
    - auto: PREDEFINED
      description: Severity of the incident which was closed.
      name: severity
      required: false
      predefined:
      - critical
      - high
      - medium
      - low
      - informational
    - auto: PREDEFINED
      description: Status to be changed to updated alerts.
      name: status
      required: false
      predefined:
      - new
      - resolved_threat_handled
      - under_investigation
      - resolved_security_testing
      - resolved_auto
      - resolved_known_issue
      - resolved_duplicate
      - resolved_other
      - resolved_false_positive
      - resolved_true_positive
    - description: Comment to append to updated alerts.
      name: comment
      required: false
    description: |- 
      Update one or more alerts. You can update up to 100 alerts per request. Missing fields are ignored.Required license: Cortex XDR Prevent, Cortex XDR Pro per Endpoint, or Cortex XDR Pro per GB
    name: xdr-update-alert
  dockerimage: demisto/python3:3.10.14.90585
=======
  dockerimage: demisto/python3:3.10.14.91134
>>>>>>> 693bcc8a
  isfetch: true
  isfetch:xpanse: false
  script: ''
  subtype: python3
  ismappable: true
  isremotesyncin: true
  isremotesyncout: true
  type: python
tests:
- Test XDR Playbook execute script commands
- Test XDR Playbook quarantine file command
- Test XDR Playbook general commands
- Test XDR Playbook retrieve file command
defaultmapperin: Cortex XDR - IR-mapper
defaultmapperout: Cortex XDR - IR-out-mapper
fromversion: 5.0.0<|MERGE_RESOLUTION|>--- conflicted
+++ resolved
@@ -3499,7 +3499,6 @@
       isArray: true
     name: xdr-remove-user-role
     description: Remove one or more users from a role.
-<<<<<<< HEAD
   - arguments:
     - description: Array of alert-ids (separated with comma).
       name: alert_ids
@@ -3536,10 +3535,7 @@
     description: |- 
       Update one or more alerts. You can update up to 100 alerts per request. Missing fields are ignored.Required license: Cortex XDR Prevent, Cortex XDR Pro per Endpoint, or Cortex XDR Pro per GB
     name: xdr-update-alert
-  dockerimage: demisto/python3:3.10.14.90585
-=======
   dockerimage: demisto/python3:3.10.14.91134
->>>>>>> 693bcc8a
   isfetch: true
   isfetch:xpanse: false
   script: ''
