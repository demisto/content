category: Endpoint
commonfields:
  id: Cortex XDR - IR
  version: -1
configuration:
- display: Fetch incidents
  name: isFetch
  required: false
  type: 8
- display: Incident type
  name: incidentType
  required: false
  type: 13
- defaultvalue: None
  display: Incident Mirroring Direction
  hidden: false
  name: mirror_direction
  options:
  - None
  - Incoming
  - Outgoing
  - Both
  required: false
  type: 15
- display: Server URL (copy URL from XDR - click ? to see more info.)
  name: url
  required: true
  type: 0
- display: API Key ID
  name: apikey_id
  required: true
  type: 4
- display: API Key
  name: apikey
  required: true
  type: 4
- additionalinfo: The timeout of the HTTP requests sent to Cortex XDR API (in seconds).
  defaultvalue: '120'
  display: HTTP Timeout
  name: timeout
  required: false
  type: 0
- additionalinfo: The maximum number of incidents per fetch. Cannot exceed 100.
  defaultvalue: '10'
  display: Maximum number of incidents per fetch
  name: max_fetch
  required: false
  type: 0
- defaultvalue: 3 days
  display: First fetch timestamp (<number> <time unit>, e.g., 12 hours, 7 days)
  name: fetch_time
  required: false
  type: 0
- additionalinfo: For Cortex XSOAR version 6.0.0 and above. If selected, for every
    incident fetched from Cortex XDR to Cortex XSOAR, the incident owners will be
    synced. Note that once this value is changed and synchronized between the systems,
    additional changes will not be reflected. For example, if you change the owner
    in Cortex XSOAR, the new owner will also be changed in Cortex XDR. However, if
    you now change the owner back in Cortex XDR, this additional change will not be
    reflected in Cortex XSOAR. In addition, for this change to be reflected, the owners
    must exist in both Cortex XSOAR and Cortex XDR.
  display: Sync Incident Owners
  hidden: false
  name: sync_owners
  required: false
  type: 8
- display: Trust any certificate (not secure)
  name: insecure
  required: false
  type: 8
- display: Use system proxy settings
  name: proxy
  required: false
  type: 8
- additionalinfo: 'The statuses of the incidents that will be fetched. If no status
    is provided then incidents of all the statuses will be fetched. Note: An incident
    whose status was changed to a filtered status after its creation time will not
    be fetched.'
  display: Incident Statuses to Fetch
  hidden: false
  name: status
  options:
  - new
  - under_investigation
  - resolved_threat_handled
  - resolved_known_issue
  - resolved_false_positive
  - resolved_true_positive
  - resolved_security_testing
  - resolved_other
  - resolved_auto
  required: false
  type: 16
description: Cortex XDR is the world's first detection and response app that natively
  integrates network, endpoint, and cloud data to stop sophisticated attacks.
display: Palo Alto Networks Cortex XDR - Investigation and Response
name: Cortex XDR - IR
script:
  commands:
  - arguments:
    - default: false
      description: A date in the format 2019-12-31T23:59:00. Only incidents that were
        created on or before the specified date/time will be retrieved.
      isArray: false
      name: lte_creation_time
      required: false
      secret: false
    - default: false
      description: A date in the format 2019-12-31T23:59:00. Only incidents that were
        created on or after the specified date/time will be retrieved.
      isArray: false
      name: gte_creation_time
      required: false
      secret: false
    - default: false
      description: Filters returned incidents that were created on or before the specified
        date/time, in the format 2019-12-31T23:59:00.
      isArray: false
      name: lte_modification_time
      required: false
      secret: false
    - default: false
      description: Filters returned incidents that were modified on or after the specified
        date/time, in the format 2019-12-31T23:59:00.
      isArray: false
      name: gte_modification_time
      required: false
      secret: false
    - default: false
      description: An array or CSV string of incident IDs.
      isArray: true
      name: incident_id_list
      required: false
      secret: false
    - default: false
      description: Filters returned incidents that were created on or after the specified
        date/time range, for example, 1 month, 2 days, 1 hour, and so on.
      isArray: false
      name: since_creation_time
      required: false
      secret: false
    - default: false
      description: Filters returned incidents that were modified on or after the specified
        date/time range, for example, 1 month, 2 days, 1 hour, and so on.
      isArray: false
      name: since_modification_time
      required: false
      secret: false
    - auto: PREDEFINED
      default: false
      description: Sorts returned incidents by the date/time that the incident was
        last modified ("asc" - ascending, "desc" - descending).
      isArray: false
      name: sort_by_modification_time
      predefined:
      - asc
      - desc
      required: false
      secret: false
    - auto: PREDEFINED
      default: false
      description: Sorts returned incidents by the date/time that the incident was
        created ("asc" - ascending, "desc" - descending).
      isArray: false
      name: sort_by_creation_time
      predefined:
      - asc
      - desc
      required: false
      secret: false
    - default: false
      defaultValue: '0'
      description: Page number (for pagination). The default is 0 (the first page).
      isArray: false
      name: page
      required: false
      secret: false
    - default: false
      defaultValue: '100'
      description: Maximum number of incidents to return per page. The default and
        maximum is 100.
      isArray: false
      name: limit
      required: false
      secret: false
    - default: false
      description: 'Filters only incidents in the specified status. The options are:
        new, under_investigation, resolved_threat_handled, resolved_known_issue, resolved_false_positive, resolved_true_positive
        resolved_security_testing, resolved_other, resolved_auto'
      isArray: false
      name: status
      required: false
      secret: false
    deprecated: false
    description: |-
      Returns a list of incidents, which you can filter by a list of incident IDs (max. 100), the time the incident was last modified, and the time the incident was created.
      If you pass multiple filtering arguments, they will be concatenated using the AND condition. The OR condition is not supported.
    execution: false
    name: xdr-get-incidents
    outputs:
    - contextPath: PaloAltoNetworksXDR.Incident.incident_id
      description: Unique ID assigned to each returned incident.
      type: String
    - contextPath: PaloAltoNetworksXDR.Incident.manual_severity
      description: Incident severity assigned by the user. This does not affect the
        calculated severity. Can be "low", "medium", "high"
      type: String
    - contextPath: PaloAltoNetworksXDR.Incident.manual_description
      description: Incident description provided by the user.
      type: String
    - contextPath: PaloAltoNetworksXDR.Incident.assigned_user_mail
      description: Email address of the assigned user.
      type: String
    - contextPath: PaloAltoNetworksXDR.Incident.high_severity_alert_count
      description: Number of alerts with the severity HIGH.
      type: String
    - contextPath: PaloAltoNetworksXDR.Incident.host_count
      description: Number of hosts involved in the incident.
      type: number
    - contextPath: PaloAltoNetworksXDR.Incident.xdr_url
      description: A link to the incident view on XDR.
      type: String
    - contextPath: PaloAltoNetworksXDR.Incident.assigned_user_pretty_name
      description: Full name of the user assigned to the incident.
      type: String
    - contextPath: PaloAltoNetworksXDR.Incident.alert_count
      description: Total number of alerts in the incident.
      type: number
    - contextPath: PaloAltoNetworksXDR.Incident.med_severity_alert_count
      description: Number of alerts with the severity MEDIUM.
      type: number
    - contextPath: PaloAltoNetworksXDR.Incident.user_count
      description: Number of users involved in the incident.
      type: number
    - contextPath: PaloAltoNetworksXDR.Incident.severity
      description: |
        Calculated severity of the incident. Valid values are:
        "low","medium","high"
      type: String
    - contextPath: PaloAltoNetworksXDR.Incident.low_severity_alert_count
      description: Number of alerts with the severity LOW.
      type: String
    - contextPath: PaloAltoNetworksXDR.Incident.status
      description: |
        Current status of the incident. Valid values are: "new","under_investigation","resolved_threat_handled","resolved_known_issue","resolved_duplicate","resolved_false_positive","resolved_true_positive","resolved_security_testing" or "resolved_other".
      type: String
    - contextPath: PaloAltoNetworksXDR.Incident.description
      description: Dynamic calculated description of the incident.
      type: String
    - contextPath: PaloAltoNetworksXDR.Incident.resolve_comment
      description: Comments entered by the user when the incident was resolved.
      type: String
    - contextPath: PaloAltoNetworksXDR.Incident.notes
      description: Comments entered by the user regarding the incident.
      type: String
    - contextPath: PaloAltoNetworksXDR.Incident.creation_time
      description: Date and time the incident was created on XDR.
      type: date
    - contextPath: PaloAltoNetworksXDR.Incident.detection_time
      description: Date and time that the first alert occurred in the incident.
      type: date
    - contextPath: PaloAltoNetworksXDR.Incident.modification_time
      description: Date and time that the incident was last modified.
      type: date
  - arguments:
    - default: false
      description: The ID of the incident for which to get additional data.
      isArray: false
      name: incident_id
      required: true
      secret: false
    - default: false
      defaultValue: '1000'
      description: Maximum number of alerts to return. Default is 1,000.
      isArray: false
      name: alerts_limit
      required: false
      secret: false
    - default: false
      defaultValue: 'False'
      description: Return data only if the incident was changed since the last time
        it was mirrored in to XSOAR.  This flag should be used only from within a
        XDR incident.
      isArray: false
      name: return_only_updated_incident
      required: false
      secret: false
    deprecated: false
    description: Returns additional data for the specified incident, for example,
      related alerts, file artifacts, network artifacts, and so on.
    execution: false
    name: xdr-get-incident-extra-data
    outputs:
    - contextPath: PaloAltoNetworksXDR.Incident.incident_id
      description: Unique ID assigned to each returned incident.
      type: String
    - contextPath: PaloAltoNetworksXDR.Incident.creation_time
      description: Date and time the incident was created on XDR.
      type: Date
    - contextPath: PaloAltoNetworksXDR.Incident.modification_time
      description: Date and time that the incident was last modified.
      type: Date
    - contextPath: PaloAltoNetworksXDR.Incident.detection_time
      description: Date and time that the first alert occurred in the incident.
      type: Date
    - contextPath: PaloAltoNetworksXDR.Incident.status
      description: |-
        Current status of the incident. Valid values are:
        "new","under_investigation","resolved_threat_handled","resolved_known_issue","resolved_duplicate","resolved_false_positive","resolved_true_positive","resolved_security_testing","resolved_other"
      type: String
    - contextPath: PaloAltoNetworksXDR.Incident.severity
      description: 'Calculated severity of the incident. Valid values are: "low","medium","high"'
      type: String
    - contextPath: PaloAltoNetworksXDR.Incident.description
      description: Dynamic calculated description of the incident.
      type: String
    - contextPath: PaloAltoNetworksXDR.Incident.assigned_user_mail
      description: Email address of the assigned user.
      type: String
    - contextPath: PaloAltoNetworksXDR.Incident.assigned_user_pretty_name
      description: Full name of the user assigned to the incident.
      type: String
    - contextPath: PaloAltoNetworksXDR.Incident.alert_count
      description: Total number of alerts in the incident.
      type: Number
    - contextPath: PaloAltoNetworksXDR.Incident.low_severity_alert_count
      description: Number of alerts with the severity LOW.
      type: Number
    - contextPath: PaloAltoNetworksXDR.Incident.med_severity_alert_count
      description: Number of alerts with the severity MEDIUM.
      type: Number
    - contextPath: PaloAltoNetworksXDR.Incident.high_severity_alert_count
      description: Number of alerts with the severity HIGH.
      type: Number
    - contextPath: PaloAltoNetworksXDR.Incident.user_count
      description: Number of users involved in the incident.
      type: Number
    - contextPath: PaloAltoNetworksXDR.Incident.host_count
      description: Number of hosts involved in the incident
      type: Number
    - contextPath: PaloAltoNetworksXDR.Incident.notes
      description: Comments entered by the user regarding the incident.
      type: Unknown
    - contextPath: PaloAltoNetworksXDR.Incident.resolve_comment
      description: Comments entered by the user when the incident was resolved.
      type: String
    - contextPath: PaloAltoNetworksXDR.Incident.manual_severity
      description: Incident severity assigned by the user. This does not affect the
        calculated severity of low, medium, or high.
      type: String
    - contextPath: PaloAltoNetworksXDR.Incident.manual_description
      description: Incident description provided by the user.
      type: String
    - contextPath: PaloAltoNetworksXDR.Incident.xdr_url
      description: A link to the incident view on XDR.
      type: String
    - contextPath: PaloAltoNetworksXDR.Incident.starred
      description: Incident starred.
      type: Boolean
    - contextPath: PaloAltoNetworksXDR.Incident.wildfire_hits.mitre_techniques_ids_and_names
      description: Incident Mitre techniques ids and names.
      type: String
    - contextPath: PaloAltoNetworksXDR.Incident.wildfire_hits.mitre_tactics_ids_and_names
      description: Incident Mitre tactics ids and names.
      type: String
    - contextPath: PaloAltoNetworksXDR.Incident.alerts.alert_id
      description: Unique ID for each alert.
      type: String
    - contextPath: PaloAltoNetworksXDR.Incident.alerts.detection_timestamp
      description: Date and time that the alert occurred.
      type: Date
    - contextPath: PaloAltoNetworksXDR.Incident.alerts.source
      description: Source of the alert. The product/vendor this alert came from.
      type: String
    - contextPath: PaloAltoNetworksXDR.Incident.alerts.severity
      description: 'Severity of the alert.Valid values are: "low","medium","high"""'
      type: String
    - contextPath: PaloAltoNetworksXDR.Incident.alerts.name
      description: Calculated name of the alert.
      type: String
    - contextPath: PaloAltoNetworksXDR.Incident.alerts.category
      description: Category of the alert, for example, Spyware Detected via Anti-Spyware
        profile.
      type: String
    - contextPath: PaloAltoNetworksXDR.Incident.alerts.description
      description: Textual description of the alert.
      type: String
    - contextPath: PaloAltoNetworksXDR.Incident.alerts.host_ip_list
      description: Host IP involved in the alert.
      type: Unknown
    - contextPath: PaloAltoNetworksXDR.Incident.alerts.host_name
      description: Host name involved in the alert.
      type: String
    - contextPath: PaloAltoNetworksXDR.Incident.alerts.user_name
      description: User name involved with the alert.
      type: String
    - contextPath: PaloAltoNetworksXDR.Incident.alerts.event_type
      description: 'Event type. Valid values are: "Process Execution","Network Event","File
        Event","Registry Event","Injection Event","Load Image Event","Windows Event
        Log"'
      type: String
    - contextPath: PaloAltoNetworksXDR.Incident.alerts.action
      description: 'The action that triggered the alert. Valid values are: "REPORTED",
        "BLOCKED", "POST_DETECTED", "SCANNED", "DOWNLOAD", "PROMPT_ALLOW", "PROMPT_BLOCK",
        "DETECTED", "BLOCKED_1", "BLOCKED_2", "BLOCKED_3", "BLOCKED_5", "BLOCKED_6",
        "BLOCKED_7", "BLOCKED_8", "BLOCKED_9", "BLOCKED_10", "BLOCKED_11", "BLOCKED_13",
        "BLOCKED_14", "BLOCKED_15", "BLOCKED_16", "BLOCKED_17", "BLOCKED_24", "BLOCKED_25",
        "DETECTED_0", "DETECTED_4", "DETECTED_18", "DETECTED_19", "DETECTED_20", "DETECTED_21",
        "DETECTED_22", "DETECTED_23"'
      type: String
    - contextPath: PaloAltoNetworksXDR.Incident.alerts.action_pretty
      description: 'The action that triggered the alert. Valid values are: "Detected
        (Reported)" "Prevented (Blocked)" "Detected (Post Detected)" "Detected (Scanned)"
        "Detected (Download)" "Detected (Prompt Allow)" "Prevented (Prompt Block)"
        "Detected" "Prevented (Denied The Session)" "Prevented (Dropped The Session)"
        "Prevented (Dropped The Session And Sent a TCP Reset)" "Prevented (Blocked
        The URL)" "Prevented (Blocked The IP)" "Prevented (Dropped The Packet)" "Prevented
        (Dropped All Packets)" "Prevented (Terminated The Session And Sent a TCP Reset
        To Both Sides Of The Connection)" "Prevented (Terminated The Session And Sent
        a TCP Reset To The Client)" "Prevented (Terminated The Session And Sent a
        TCP Reset To The Server)" "Prevented (Continue)" "Prevented (Block-Override)"
        "Prevented (Override-Lockout)" "Prevented (Override)" "Prevented (Random-Drop)"
        "Prevented (Silently Dropped The Session With An ICMP Unreachable Message
        To The Host Or Application)" "Prevented (Block)" "Detected (Allowed The Session)"
        "Detected (Raised An Alert)" "Detected (Syncookie Sent)" "Detected (Forward)"
        "Detected (Wildfire Upload Success)" "Detected (Wildfire Upload Failure)"
        "Detected (Wildfire Upload Skip)" "Detected (Sinkhole)"'
      type: String
    - contextPath: PaloAltoNetworksXDR.Incident.alerts.actor_process_image_name
      description: Image name.
      type: String
    - contextPath: PaloAltoNetworksXDR.Incident.alerts.actor_process_command_line
      description: Command line.
      type: String
    - contextPath: PaloAltoNetworksXDR.Incident.alerts.actor_process_signature_status
      description: 'Signature status. Valid values are: "Signed" "Invalid Signature"
        "Unsigned" "Revoked" "Signature Fail" "N/A" "Weak Hash".'
      type: String
    - contextPath: PaloAltoNetworksXDR.Incident.alerts.actor_process_signature_vendor
      description: Singature vendor name.
      type: String
    - contextPath: PaloAltoNetworksXDR.Incident.alerts.causality_actor_process_image_name
      description: Image name.
      type: String
    - contextPath: PaloAltoNetworksXDR.Incident.alerts.causality_actor_process_command_line
      description: Command line.
      type: String
    - contextPath: PaloAltoNetworksXDR.Incident.alerts.causality_actor_process_signature_status
      description: 'Signature status. Valid values are: "Signed" "Invalid Signature"
        "Unsigned" "Revoked" "Signature Fail" "N/A" "Weak Hash"'
      type: String
    - contextPath: PaloAltoNetworksXDR.Incident.alerts.causality_actor_process_signature_vendor
      description: Signature vendor.
      type: String
    - contextPath: PaloAltoNetworksXDR.Incident.alerts.causality_actor_causality_id
      description: Causality id.
      type: Unknown
    - contextPath: PaloAltoNetworksXDR.Incident.alerts.action_process_image_name
      description: Image name.
      type: String
    - contextPath: PaloAltoNetworksXDR.Incident.alerts.action_process_image_command_line
      description: Command line.
      type: String
    - contextPath: PaloAltoNetworksXDR.Incident.alerts.action_process_image_sha256
      description: Image SHA256.
      type: String
    - contextPath: PaloAltoNetworksXDR.Incident.alerts.action_process_signature_status
      description: 'Signature status. Valid values are: "Signed" "Invalid Signature"
        "Unsigned" "Revoked" "Signature Fail" "N/A" "Weak Hash"'
      type: String
    - contextPath: PaloAltoNetworksXDR.Incident.alerts.action_process_signature_vendor
      description: Signature vendor name.
      type: String
    - contextPath: PaloAltoNetworksXDR.Incident.alerts.action_file_path
      description: File path.
      type: String
    - contextPath: PaloAltoNetworksXDR.Incident.alerts.action_file_md5
      description: File MD5.
      type: String
    - contextPath: PaloAltoNetworksXDR.Incident.alerts.action_file_sha256
      description: File SHA256.
      type: String
    - contextPath: PaloAltoNetworksXDR.Incident.alerts.action_registry_data
      description: Registry data.
      type: String
    - contextPath: PaloAltoNetworksXDR.Incident.alerts.action_registry_full_key
      description: Registry full key.
      type: String
    - contextPath: PaloAltoNetworksXDR.Incident.alerts.action_local_ip
      description: Local IP.
      type: String
    - contextPath: PaloAltoNetworksXDR.Incident.alerts.action_local_port
      description: Local port.
      type: Number
    - contextPath: PaloAltoNetworksXDR.Incident.alerts.action_remote_ip
      description: Remote IP.
      type: String
    - contextPath: PaloAltoNetworksXDR.Incident.alerts.action_remote_port
      description: Remote port.
      type: Number
    - contextPath: PaloAltoNetworksXDR.Incident.alerts.action_external_hostname
      description: External hostname.
      type: String
    - contextPath: PaloAltoNetworksXDR.Incident.alerts.fw_app_id
      description: Firewall app id.
      type: Unknown
    - contextPath: PaloAltoNetworksXDR.Incident.alerts.is_whitelisted
      description: 'Is the alert whitelisted. Valid values are: "Yes" "No"'
      type: String
    - contextPath: PaloAltoNetworksXDR.Incident.alerts.starred
      description: Alert starred.
      type: Boolean
    - contextPath: PaloAltoNetworksXDR.Incident.network_artifacts.type
      description: Network artifact type.
      type: String
    - contextPath: PaloAltoNetworksXDR.Incident.network_artifacts.network_remote_port
      description: The remote port related to the artifact.
      type: number
    - contextPath: PaloAltoNetworksXDR.Incident.network_artifacts.alert_count
      description: Number of alerts related to the artifact.
      type: number
    - contextPath: PaloAltoNetworksXDR.Incident.network_artifacts.network_remote_ip
      description: The remote IP related to the artifact.
      type: String
    - contextPath: PaloAltoNetworksXDR.Incident.network_artifacts.is_manual
      description: Whether the artifact was created by the user (manually).
      type: boolean
    - contextPath: PaloAltoNetworksXDR.Incident.network_artifacts.network_domain
      description: The domain related to the artifact.
      type: String
    - contextPath: PaloAltoNetworksXDR.Incident.network_artifacts.type
      description: 'The artifact type. Valid values are: "META", "GID", "CID", "HASH",
        "IP", "DOMAIN", "REGISTRY", "HOSTNAME"'
      type: String
    - contextPath: PaloAltoNetworksXDR.Incident.network_artifacts.network_country
      description: The country related to the artifact.
      type: String
    - contextPath: PaloAltoNetworksXDR.Incident.file_artifacts.file_signature_status
      description: 'Digital signature status of the file. Valid values are: "SIGNATURE_UNAVAILABLE"
        "SIGNATURE_SIGNED" "SIGNATURE_INVALID" "SIGNATURE_UNSIGNED" "SIGNATURE_WEAK_HASH"'
      type: String
    - contextPath: PaloAltoNetworksXDR.Incident.file_artifacts.is_process
      description: Whether the file artifact is related to a process execution.
      type: boolean
    - contextPath: PaloAltoNetworksXDR.Incident.file_artifacts.file_name
      description: Name of the file.
      type: String
    - contextPath: PaloAltoNetworksXDR.Incident.file_artifacts.file_wildfire_verdict
      description: 'The file verdict, calculated by Wildfire. Valid values are: "BENIGN"
        "MALWARE" "GRAYWARE" "PHISING" "UNKNOWN".'
      type: String
    - contextPath: PaloAltoNetworksXDR.Incident.file_artifacts.alert_count
      description: Number of alerts related to the artifact.
      type: number
    - contextPath: PaloAltoNetworksXDR.Incident.file_artifacts.is_malicious
      description: Whether the artifact is malicious, as decided by the Wildfire verdict.
      type: boolean
    - contextPath: PaloAltoNetworksXDR.Incident.file_artifacts.is_manual
      description: Whether the artifact was created by the user (manually).
      type: boolean
    - contextPath: PaloAltoNetworksXDR.Incident.file_artifacts.type
      description: 'The artifact type. Valid values are: "META" "GID" "CID" "HASH"
        "IP" "DOMAIN" "REGISTRY" "HOSTNAME"'
      type: String
    - contextPath: PaloAltoNetworksXDR.Incident.file_artifacts.file_sha256
      description: SHA-256 hash of the file.
      type: String
    - contextPath: PaloAltoNetworksXDR.Incident.file_artifacts.file_signature_vendor_name
      description: File signature vendor name.
      type: String
    - contextPath: Account.Username
      description: The username in the relevant system.
      type: String
    - contextPath: Endpoint.Hostname
      description: The hostname that is mapped to this endpoint.
      type: String
    - contextPath: File.Path
      description: The path where the file is located.
      type: String
    - contextPath: File.MD5
      description: The MD5 hash of the file.
      type: String
    - contextPath: File.SHA256
      description: The SHA256 hash of the file.
      type: String
    - contextPath: File.Name
      description: The full file name (including file extension).
      type: String
    - contextPath: Process.Name
      description: The name of the process.
      type: String
    - contextPath: Process.MD5
      description: The MD5 hash of the process.
      type: String
    - contextPath: Process.SHA256
      description: The SHA256 hash of the process.
      type: String
    - contextPath: Process.PID
      description: The PID of the process.
      type: String
    - contextPath: Process.Path
      description: The file system path to the binary file.
      type: String
    - contextPath: Process.Start Time
      description: The timestamp of the process start time.
      type: String
    - contextPath: Process.CommandLine
      description: The full command line (including arguments).
      type: String
    - contextPath: IP.Address
      description: IP address.
      type: String
    - contextPath: IP.Geo.Country
      description: The country in which the IP address is located.
      type: String
    - contextPath: Domain.Name
      description: 'The domain name, for example: "google.com".'
      type: String
  - arguments:
    - default: false
      description: XDR incident ID. You can get the incident ID from the output of
        the 'xdr-get-incidents' command or the 'xdr-get-incident-extra-details' command.
      isArray: false
      name: incident_id
      required: true
      secret: false
    - auto: PREDEFINED
      default: false
      description: Severity to assign to the incident (LOW, MEDIUM, or HIGH).
      isArray: false
      name: manual_severity
      predefined:
      - HIGH
      - MEDIUM
      - LOW
      required: false
      secret: false
    - default: false
      description: Email address of the user to assign to the incident.
      isArray: false
      name: assigned_user_mail
      required: false
      secret: false
    - default: false
      description: Full name of the user assigned to the incident.
      isArray: false
      name: assigned_user_pretty_name
      required: false
      secret: false
    - auto: PREDEFINED
      default: false
      description: 'Status of the incident. Valid values are: NEW, UNDER_INVESTIGATION,
       RESOLVED_THREAT_HANDLED, RESOLVED_KNOWN_ISSUE, RESOLVED_DUPLICATE, RESOLVED_FALSE_POSITIVE,
       RESOLVED_TRUE_POSITIVE, RESOLVED_SECURITY_TESTING, RESOLVED_OTHER.'
      isArray: false
      name: status
      predefined:
      - NEW
      - UNDER_INVESTIGATION
      - RESOLVED_THREAT_HANDLED
      - RESOLVED_KNOWN_ISSUE
      - RESOLVED_DUPLICATE
      - RESOLVED_FALSE_POSITIVE
      - RESOLVED_TRUE_POSITIVE
      - RESOLVED_SECURITY_TESTING
      - RESOLVED_OTHER
      required: false
      secret: false
    - default: false
      description: Comment explaining why the incident was resolved. This should be
        set when the incident is resolved.
      isArray: false
      name: resolve_comment
      required: false
      secret: false
    - auto: PREDEFINED
      default: false
      description: If true, will remove all assigned users from the incident.
      isArray: false
      name: unassign_user
      predefined:
      - 'true'
      required: false
      secret: false
    deprecated: false
    description: Updates one or more fields of a specified incident. Missing fields
      will be ignored. To remove the assignment for an incident, pass a null value
      in the assignee email argument.
    execution: false
    name: xdr-update-incident
  - arguments:
    - default: false
      description: String value that defines the product.
      isArray: false
      name: product
      required: true
      secret: false
    - default: false
      description: String value that defines the product.
      isArray: false
      name: vendor
      required: true
      secret: false
    - default: false
      description: String value for the source IP address.
      isArray: false
      name: local_ip
      required: false
      secret: false
    - default: false
      description: Integer value for the source port.
      isArray: false
      name: local_port
      required: true
      secret: false
    - default: false
      description: |-
        String value of the destination IP
        address.
      isArray: false
      name: remote_ip
      required: true
      secret: false
    - default: false
      description: |-
        Integer value for the destination
        port.
      isArray: false
      name: remote_port
      required: true
      secret: false
    - default: false
      description: Integer value representing the epoch of the time the alert occurred
        in milliseconds, or a string value in date format 2019-10-23T10:00:00. If
        not set, the event time will be defined as now.
      isArray: false
      name: event_timestamp
      required: false
      secret: false
    - auto: PREDEFINED
      default: false
      defaultValue: Medium
      description: |-
        String value of alert severity. Valid values are:
        Informational, Low, Medium or High
      isArray: false
      name: severity
      predefined:
      - Informational
      - Low
      - Medium
      - High
      required: false
      secret: false
    - default: false
      description: String defining the alert name.
      isArray: false
      name: alert_name
      required: true
      secret: false
    - default: false
      description: String defining the alert description.
      isArray: false
      name: alert_description
      required: false
      secret: false
    deprecated: false
    description: |-
      Upload alert from external alert sources in Cortex XDR format. Cortex XDR displays alerts that are parsed
      successfully in related incidents and views. You can send 600 alerts per minute. Each request can contain a
      maximum of 60 alerts.
    execution: false
    name: xdr-insert-parsed-alert
  - arguments:
    - default: false
      description: List of alerts in CEF format.
      isArray: true
      name: cef_alerts
      required: true
      secret: false
    deprecated: false
    description: Upload alerts in CEF format from external alert sources. After you
      map CEF alert fields to Cortex XDR fields, Cortex XDR displays the alerts in
      related incidents and views. You can send 600 requests per minute. Each request
      can contain a maximum of 60 alerts.
    execution: false
    name: xdr-insert-cef-alerts
  - arguments:
    - default: false
      description: Allows to link the response action to the incident that triggered it.
      isArray: false
      name: incident_id
      required: false
      secret: false
    - default: false
      description: The endpoint ID (string) to isolate. You can retrieve the string
        from the xdr-get-endpoints command.
      isArray: false
      name: endpoint_id
      required: true
      secret: false
    - auto: PREDEFINED
      default: false
      defaultValue: 'true'
      description: Whether to return an error when trying to isolate a disconnected
        endpoint. When sets to false, a warning will be returned.
      isArray: false
      name: suppress_disconnected_endpoint_error
      predefined:
      - 'true'
      - 'false'
      required: false
      secret: false
    deprecated: false
    description: Isolates the specified endpoint.
    execution: true
    name: xdr-isolate-endpoint
    outputs:
    - contextPath: PaloAltoNetworksXDR.Isolation.endpoint_id
      description: The endpoint ID.
      type: String
  - arguments:
    - default: false
      description: Allows to link the response action to the incident that triggered it.
      isArray: false
      name: incident_id
      required: false
      secret: false
    - default: false
      description: The endpoint ID (string) for which to reverse the isolation. You
        can retrieve it from the xdr-get-endpoints command.
      isArray: false
      name: endpoint_id
      required: true
      secret: false
    - auto: PREDEFINED
      default: false
      defaultValue: 'true'
      description: Whether to return an error when trying to unisolate a disconnected
        endpoint. When sets to false, a warning will be returned.
      isArray: false
      name: suppress_disconnected_endpoint_error
      predefined:
      - 'true'
      - 'false'
      required: false
      secret: false
    deprecated: false
    description: Reverses the isolation of an endpoint.
    execution: true
    name: xdr-unisolate-endpoint
    outputs:
    - contextPath: PaloAltoNetworksXDR.UnIsolation.endpoint_id
      description: Isolates the specified endpoint.
      type: String
  - arguments:
    - default: false
      description: A comma-separated list of endpoint IDs.
      isArray: true
      name: endpoint_id_list
      required: false
      secret: false
    - default: false
      description: "A comma-separated list of distribution package names or installation\
        \ package names. \nExample: dist_name1,dist_name2"
      isArray: true
      name: dist_name
      required: false
      secret: false
    - default: false
      description: |-
        A comma-separated list of IP addresses.
        Example: 8.8.8.8,1.1.1.1
      isArray: true
      name: ip_list
      required: false
      secret: false
    - default: false
      description: |-
        The group name to which the agent belongs.
        Example: group_name1,group_name2
      isArray: true
      name: group_name
      required: false
      secret: false
    - auto: PREDEFINED
      default: false
      description: 'The endpoint platform. Valid values are\: "windows", "linux",
        "macos", or "android". '
      isArray: true
      name: platform
      predefined:
      - windows
      - linux
      - macos
      - android
      required: false
      secret: false
    - default: false
      description: |-
        A comma-separated list of alias names.
        Examples: alias_name1,alias_name2
      isArray: true
      name: alias_name
      required: false
      secret: false
    - auto: PREDEFINED
      default: false
      description: Specifies whether the endpoint was isolated or unisolated.
      isArray: false
      name: isolate
      predefined:
      - isolated
      - unisolated
      required: false
      secret: false
    - default: false
      description: |-
        Hostname
        Example: hostname1,hostname2
      isArray: true
      name: hostname
      required: false
      secret: false
    - default: false
      description: |-
        All the agents that were first seen after {first_seen_gte}.
        Supported values:
        1579039377301 (time in milliseconds)
        "3 days" (relative date)
        "2019-10-21T23:45:00" (date)
      isArray: false
      name: first_seen_gte
      required: false
      secret: false
    - default: false
      description: |-
        All the agents that were first seen before {first_seen_lte}.
        Supported values:
        1579039377301 (time in milliseconds)
        "3 days" (relative date)
        "2019-10-21T23:45:00" (date)
      isArray: false
      name: first_seen_lte
      required: false
      secret: false
    - default: false
      description: |-
        All the agents that were last seen before {last_seen_gte}.
        Supported values:
        1579039377301 (time in milliseconds)
        "3 days" (relative date)
        "2019-10-21T23:45:00" (date)
      isArray: false
      name: last_seen_gte
      required: false
      secret: false
    - default: false
      description: |-
        All the agents that were last seen before {last_seen_lte}.
        Supported values:
        1579039377301 (time in milliseconds)
        "3 days" (relative date)
        "2019-10-21T23:45:00" (date)
      isArray: false
      name: last_seen_lte
      required: false
      secret: false
    - default: false
      defaultValue: '0'
      description: Page number (for pagination). The default is 0 (the first page).
      isArray: false
      name: page
      required: false
      secret: false
    - default: false
      defaultValue: '30'
      description: Maximum number of endpoints to return per page. The default and
        maximum is 30.
      isArray: false
      name: limit
      required: false
      secret: false
    - auto: PREDEFINED
      default: false
      description: Specifies whether to sort endpoints by the first time or last time
        they were seen. Can be "first_seen" or "last_seen".
      isArray: false
      name: sort_by
      predefined:
      - first_seen
      - last_seen
      required: false
      secret: false
    - auto: PREDEFINED
      default: false
      defaultValue: asc
      description: The order by which to sort results. Can be "asc" (ascending) or
        "desc" ( descending). Default set to asc.
      isArray: false
      name: sort_order
      predefined:
      - asc
      - desc
      required: false
      secret: false
    deprecated: false
    description: Gets a list of endpoints, according to the passed filters. If there
      are no filters, all endpoints are returned. Filtering by multiple fields will
      be concatenated using AND condition (OR is not supported). Maximum result set
      size is 100. Offset is the zero-based number of endpoint from the start of the
      result set (start by counting from 0).
    execution: false
    name: xdr-get-endpoints
    outputs:
    - contextPath: PaloAltoNetworksXDR.Endpoint.endpoint_id
      description: The endpoint ID.
      type: String
    - contextPath: PaloAltoNetworksXDR.Endpoint.endpoint_name
      description: The endpoint name.
      type: String
    - contextPath: PaloAltoNetworksXDR.Endpoint.endpoint_type
      description: The endpoint type.
      type: String
    - contextPath: PaloAltoNetworksXDR.Endpoint.endpoint_status
      description: The status of the endpoint.
      type: String
    - contextPath: PaloAltoNetworksXDR.Endpoint.os_type
      description: The endpoint OS type.
      type: String
    - contextPath: PaloAltoNetworksXDR.Endpoint.ip
      description: A list of IP addresses.
      type: Unknown
    - contextPath: PaloAltoNetworksXDR.Endpoint.users
      description: A list of users.
      type: Unknown
    - contextPath: PaloAltoNetworksXDR.Endpoint.domain
      description: The endpoint domain.
      type: String
    - contextPath: PaloAltoNetworksXDR.Endpoint.alias
      description: The endpoint's aliases.
      type: String
    - contextPath: PaloAltoNetworksXDR.Endpoint.first_seen
      description: First seen date/time in Epoch (milliseconds).
      type: Unknown
    - contextPath: PaloAltoNetworksXDR.Endpoint.last_seen
      description: Last seen date/time in Epoch (milliseconds).
      type: Date
    - contextPath: PaloAltoNetworksXDR.Endpoint.content_version
      description: Content version.
      type: String
    - contextPath: PaloAltoNetworksXDR.Endpoint.installation_package
      description: Installation package.
      type: String
    - contextPath: PaloAltoNetworksXDR.Endpoint.active_directory
      description: Active directory.
      type: String
    - contextPath: PaloAltoNetworksXDR.Endpoint.install_date
      description: Install date in Epoch (milliseconds).
      type: Date
    - contextPath: PaloAltoNetworksXDR.Endpoint.endpoint_version
      description: Endpoint version.
      type: String
    - contextPath: PaloAltoNetworksXDR.Endpoint.is_isolated
      description: Whether the endpoint is isolated.
      type: String
    - contextPath: PaloAltoNetworksXDR.Endpoint.group_name
      description: The name of the group to which the endpoint belongs.
      type: String
    - contextPath: Endpoint.Hostname
      description: The hostname that is mapped to this endpoint.
      type: String
    - contextPath: Endpoint.ID
      description: The unique ID within the tool retrieving the endpoint.
      type: String
    - contextPath: Endpoint.IPAddress
      description: The IP address of the endpoint.
      type: String
    - contextPath: Endpoint.Domain
      description: The domain of the endpoint.
      type: String
    - contextPath: Endpoint.OS
      description: The endpoint's operation system.
      type: String
    - contextPath: Account.Username
      description: The username in the relevant system.
      type: String
    - contextPath: Account.Domain
      description: The domain of the account.
      type: String
    - contextPath: Endpoint.Status
      description: The endpoint's status.
      type: String
    - contextPath: Endpoint.IsIsolated
      description: The endpoint's isolation status.
      type: String
    - contextPath: Endpoint.MACAddress
      description: The endpoint's MAC address.
      type: String
    - contextPath: Endpoint.Vendor
      description: The integration name of the endpoint vendor.
      type: String
  - deprecated: false
    description: Gets a list of all the agent versions to use for creating a distribution
      list.
    execution: false
    name: xdr-get-distribution-versions
    outputs:
    - contextPath: PaloAltoNetworksXDR.DistributionVersions.windows
      description: A list of Windows agent versions.
      type: Unknown
    - contextPath: PaloAltoNetworksXDR.DistributionVersions.linux
      description: A list of Linux agent versions.
      type: Unknown
    - contextPath: PaloAltoNetworksXDR.DistributionVersions.macos
      description: A list of Mac agent versions.
      type: Unknown
  - arguments:
    - default: false
      description: A string representing the name of the installation package.
      isArray: false
      name: name
      required: true
      secret: false
    - auto: PREDEFINED
      default: false
      description: "String, valid values are:\n• windows \n• linux\n• macos \n• android"
      isArray: false
      name: platform
      predefined:
      - windows
      - linux
      - macos
      - android
      required: true
      secret: false
    - auto: PREDEFINED
      default: false
      description: |-
        A string representing the type of package to create.
        standalone - An installation for a new agent
        upgrade - An upgrade of an agent from ESM
      isArray: false
      name: package_type
      predefined:
      - standalone
      - upgrade
      required: true
      secret: false
    - default: false
      description: agent_version returned from xdr-get-distribution-versions. Not
        required for Android platfom
      isArray: false
      name: agent_version
      required: true
      secret: false
    - default: false
      description: Information about the package.
      isArray: false
      name: description
      required: false
      secret: false
    deprecated: false
    description: Creates an installation package. This is an asynchronous call that
      returns the distribution ID. This does not mean that the creation succeeded.
      To confirm that the package has been created, check the status of the distribution
      by running the Get Distribution Status API.
    execution: false
    name: xdr-create-distribution
    outputs:
    - contextPath: PaloAltoNetworksXDR.Distribution.id
      description: The installation package ID.
      type: String
    - contextPath: PaloAltoNetworksXDR.Distribution.name
      description: The name of the installation package.
      type: String
    - contextPath: PaloAltoNetworksXDR.Distribution.platform
      description: The installation OS.
      type: String
    - contextPath: PaloAltoNetworksXDR.Distribution.agent_version
      description: Agent version.
      type: String
    - contextPath: PaloAltoNetworksXDR.Distribution.description
      description: Information about the package.
      type: String
  - arguments:
    - default: false
      description: |-
        The ID of the installation package.
        Copy the distribution_id from the "id" field on Endpoints > Agent Installation page.
      isArray: false
      name: distribution_id
      required: true
      secret: false
    - auto: PREDEFINED
      default: false
      description: |-
        The installation package type. Valid
        values are:
        • upgrade
        • sh - For Linux
        • rpm - For Linux
        • deb - For Linux
        • pkg - For Mac
        • x86 - For Windows
        • x64 - For Windows
      isArray: false
      name: package_type
      predefined:
      - upgrade
      - sh
      - rpm
      - deb
      - pkg
      - x86
      - x64
      required: true
      secret: false
    deprecated: false
    description: Gets the distribution URL for downloading the installation package.
    execution: false
    name: xdr-get-distribution-url
    outputs:
    - contextPath: PaloAltoNetworksXDR.Distribution.id
      description: Distribution ID.
      type: String
    - contextPath: PaloAltoNetworksXDR.Distribution.url
      description: URL for downloading the installation package.
      type: String
  - arguments:
    - default: false
      description: A comma-separated list of distribution IDs to get the status of.
      isArray: true
      name: distribution_ids
      required: true
      secret: false
    deprecated: false
    description: Gets the status of the installation package.
    execution: false
    name: xdr-get-create-distribution-status
    outputs:
    - contextPath: PaloAltoNetworksXDR.Distribution.id
      description: Distribution ID.
      type: String
    - contextPath: PaloAltoNetworksXDR.Distribution.status
      description: The status of installation package.
      type: String
  - arguments:
    - default: false
      description: User’s email address.
      isArray: false
      name: email
      required: false
      secret: false
    - auto: PREDEFINED
      default: false
      description: The audit log type.
      isArray: false
      name: type
      predefined:
      - REMOTE_TERMINAL
      - RULES
      - AUTH
      - RESPONSE
      - INCIDENT_MANAGEMENT
      - ENDPOINT_MANAGEMENT
      - ALERT_WHITELIST
      - PUBLIC_API
      - DISTRIBUTIONS
      - STARRED_INCIDENTS
      - POLICY_PROFILES
      - DEVICE_CONTROL_PROFILE
      - HOST_FIREWALL_PROFILE
      - POLICY_RULES
      - PROTECTION_POLICY
      - DEVICE_CONTROL_TEMP_EXCEPTIONS
      - DEVICE_CONTROL_GLOBAL_EXCEPTIONS
      - GLOBAL_EXCEPTIONS
      - MSSP
      - REPORTING
      - DASHBOARD
      - BROKER_VM
      required: false
      secret: false
    - default: false
      description: The audit log subtype.
      isArray: false
      name: sub_type
      required: false
      secret: false
    - auto: PREDEFINED
      default: false
      description: Result type
      isArray: false
      name: result
      predefined:
      - SUCCESS
      - FAIL
      - PARTIAL
      required: false
      secret: false
    - default: false
      description: |-
        Return logs for which the timestamp is after 'log_time_after'.
        Supported values:
        1579039377301 (time in milliseconds)
        "3 days" (relative date)
        "2019-10-21T23:45:00" (date)
      isArray: false
      name: timestamp_gte
      required: false
      secret: false
    - default: false
      description: |-
        Return logs for which the timestamp is before the 'log_time_after'.
        Supported values:
        1579039377301 (time in milliseconds)
        "3 days" (relative date)
        "2019-10-21T23:45:00" (date)
      isArray: false
      name: timestamp_lte
      required: false
      secret: false
    - default: false
      defaultValue: '0'
      description: Page number (for pagination). The default is 0 (the first page).
      isArray: false
      name: page
      required: false
      secret: false
    - default: false
      defaultValue: '30'
      description: Maximum number of audit logs to return per page. The default and
        maximum is 30.
      isArray: false
      name: limit
      required: false
      secret: false
    - auto: PREDEFINED
      default: false
      description: Specifies the field by which to sort the results. By default the
        sort is defined as creation-time and DESC. Can be "type", "sub_type", "result",
        or "timestamp".
      isArray: false
      name: sort_by
      predefined:
      - type
      - sub_type
      - result
      - timestamp
      required: false
      secret: false
    - auto: PREDEFINED
      default: false
      defaultValue: desc
      description: The sort order. Can be "asc" (ascending) or "desc" (descending).
        Default set to "desc".
      isArray: false
      name: sort_order
      predefined:
      - asc
      - desc
      required: false
      secret: false
    deprecated: false
    description: Gets management logs. You can filter by multiple fields, which will
      be concatenated using the AND condition (OR is not supported). Maximum result
      set size is 100. Offset is the zero-based number of management logs from the
      start of the result set (start by counting from 0).
    execution: false
    name: xdr-get-audit-management-logs
    outputs:
    - contextPath: PaloAltoNetworksXDR.AuditManagementLogs.AUDIT_ID
      description: Audit log ID.
      type: Number
    - contextPath: PaloAltoNetworksXDR.AuditManagementLogs.AUDIT_OWNER_NAME
      description: Audit owner name.
      type: String
    - contextPath: PaloAltoNetworksXDR.AuditManagementLogs.AUDIT_OWNER_EMAIL
      description: Audit owner email address.
      type: String
    - contextPath: PaloAltoNetworksXDR.AuditManagementLogs.AUDIT_ASSET_JSON
      description: Asset JSON.
      type: String
    - contextPath: PaloAltoNetworksXDR.AuditManagementLogs.AUDIT_ASSET_NAMES
      description: Audit asset names.
      type: String
    - contextPath: PaloAltoNetworksXDR.AuditManagementLogs.AUDIT_HOSTNAME
      description: Host name.
      type: String
    - contextPath: PaloAltoNetworksXDR.AuditManagementLogs.AUDIT_RESULT
      description: Audit result.
      type: String
    - contextPath: PaloAltoNetworksXDR.AuditManagementLogs.AUDIT_REASON
      description: Audit reason.
      type: String
    - contextPath: PaloAltoNetworksXDR.AuditManagementLogs.AUDIT_DESCRIPTION
      description: Description of the audit.
      type: String
    - contextPath: PaloAltoNetworksXDR.AuditManagementLogs.AUDIT_ENTITY
      description: Audit entity (e.g., AUTH, DISTRIBUTIONS).
      type: String
    - contextPath: PaloAltoNetworksXDR.AuditManagementLogs.AUDIT_ENTITY_SUBTYPE
      description: Entity subtype (e.g., Login, Create).
      type: String
    - contextPath: PaloAltoNetworksXDR.AuditManagementLogs.AUDIT_CASE_ID
      description: Audit case ID.
      type: Number
    - contextPath: PaloAltoNetworksXDR.AuditManagementLogs.AUDIT_INSERT_TIME
      description: Log's insert time.
      type: Date
  - arguments:
    - default: false
      description: A comma-separated list of endpoint IDs.
      isArray: true
      name: endpoint_ids
      required: false
      secret: false
    - default: false
      description: A comma-separated list of endpoint names.
      isArray: true
      name: endpoint_names
      required: false
      secret: false
    - auto: PREDEFINED
      default: false
      description: The report type. Can be "Installation", "Policy", "Action", "Agent
        Service", "Agent Modules", or "Agent Status".
      isArray: true
      name: type
      predefined:
      - Installation
      - Policy
      - Action
      - Agent Service
      - Agent Modules
      - Agent Status
      required: false
      secret: false
    - auto: PREDEFINED
      default: false
      description: The report subtype.
      isArray: true
      name: sub_type
      predefined:
      - Install
      - Uninstall
      - Upgrade
      - Local Configuration
      - Content Update
      - Policy Update
      - Process Exception
      - Hash Exception
      - Scan
      - File Retrieval
      - File Scan
      - Terminate Process
      - Isolate
      - Cancel Isolation
      - Payload Execution
      - Quarantine
      - Restore
      - Stop
      - Start
      - Module Initialization
      - Local Analysis Model
      - Local Analysis Feature Extraction
      - Fully Protected
      - OS Incompatible
      - Software Incompatible
      - Kernel Driver Initialization
      - Kernel Extension Initialization
      - Proxy Communication
      - Quota Exceeded
      - Minimal Content
      - Reboot Eequired
      - Missing Disc Access
      required: false
      secret: false
    - auto: PREDEFINED
      default: false
      description: The result type. Can be "Success" or "Fail". If not passed, returns
        all event reports.
      isArray: true
      name: result
      predefined:
      - Success
      - Fail
      required: false
      secret: false
    - default: false
      description: |-
        Return logs that their timestamp is greater than 'log_time_after'.
        Supported values:
        1579039377301 (time in milliseconds)
        "3 days" (relative date)
        "2019-10-21T23:45:00" (date)
      isArray: false
      name: timestamp_gte
      required: false
      secret: false
    - default: false
      description: |-
        Return logs for which the timestamp is before the 'timestamp_lte'.

        Supported values:
        1579039377301 (time in milliseconds)
        "3 days" (relative date)
        "2019-10-21T23:45:00" (date)
      isArray: false
      name: timestamp_lte
      required: false
      secret: false
    - default: false
      defaultValue: '0'
      description: Page number (for pagination). The default is 0 (the first page).
      isArray: false
      name: page
      required: false
      secret: false
    - default: false
      defaultValue: '30'
      description: The maximum number of reports to return. Default and maximum is
        30.
      isArray: false
      name: limit
      required: false
      secret: false
    - auto: PREDEFINED
      default: false
      description: The field by which to sort results. Can be "type", "category",
        "trapsversion", "timestamp", or "domain").
      isArray: false
      name: sort_by
      predefined:
      - type
      - category
      - trapsversion
      - timestamp
      - domain
      required: false
      secret: false
    - auto: PREDEFINED
      default: false
      defaultValue: asc
      description: The sort order. Can be "asc" (ascending) or "desc" (descending).
        Default is "asc".
      isArray: false
      name: sort_order
      predefined:
      - asc
      - desc
      required: false
      secret: false
    deprecated: false
    description: Gets agent event reports. You can filter by multiple fields, which
      will be concatenated using the AND condition (OR is not supported). Maximum
      result set size is 100. Offset is the zero-based number of reports from the
      start of the result set (start by counting from 0).
    execution: false
    name: xdr-get-audit-agent-reports
    outputs:
    - contextPath: PaloAltoNetworksXDR.AuditAgentReports.ENDPOINTID
      description: Endpoint ID.
      type: String
    - contextPath: PaloAltoNetworksXDR.AuditAgentReports.ENDPOINTNAME
      description: Endpoint name.
      type: String
    - contextPath: PaloAltoNetworksXDR.AuditAgentReports.DOMAIN
      description: Agent domain.
      type: String
    - contextPath: PaloAltoNetworksXDR.AuditAgentReports.TRAPSVERSION
      description: Traps version.
      type: String
    - contextPath: PaloAltoNetworksXDR.AuditAgentReports.RECEIVEDTIME
      description: Received time in Epoch time.
      type: Date
    - contextPath: PaloAltoNetworksXDR.AuditAgentReports.TIMESTAMP
      description: Timestamp in Epoch time.
      type: Date
    - contextPath: PaloAltoNetworksXDR.AuditAgentReports.CATEGORY
      description: Report category (e.g., Audit).
      type: String
    - contextPath: PaloAltoNetworksXDR.AuditAgentReports.TYPE
      description: Report type (e.g., Action, Policy).
      type: String
    - contextPath: PaloAltoNetworksXDR.AuditAgentReports.SUBTYPE
      description: Report subtype (e.g., Fully Protected,Policy Update,Cancel Isolation).
      type: String
    - contextPath: PaloAltoNetworksXDR.AuditAgentReports.RESULT
      description: Report result.
      type: String
    - contextPath: PaloAltoNetworksXDR.AuditAgentReports.REASON
      description: Report reason.
      type: String
    - contextPath: PaloAltoNetworksXDR.AuditAgentReports.DESCRIPTION
      description: Agent report description.
      type: String
    - contextPath: Endpoint.ID
      description: The unique ID within the tool retrieving the endpoint.
      type: String
    - contextPath: Endpoint.Hostname
      description: The hostname that is mapped to this endpoint.
      type: String
    - contextPath: Endpoint.Domain
      description: The domain of the endpoint.
      type: String
  - arguments:
    - default: false
      description: Allows to link the response action to the incident that triggered it.
      isArray: false
      name: incident_id
      required: false
      secret: false
    - default: false
      description: String that represents a list of hashed files you want to blacklist.
        Must be a valid SHA256 hash.
      isArray: true
      name: hash_list
      required: true
      secret: false
    - default: false
      description: String that represents additional information regarding the action.
      isArray: false
      name: comment
      required: false
      secret: false
    deprecated: false
    description: Blacklists requested files which have not already been blacklisted
      or whitelisted.
    execution: false
    name: xdr-blacklist-files
  - arguments:
    - default: false
      description: Allows to link the response action to the incident that triggered it.
      isArray: false
      name: incident_id
      required: false
      secret: false
    - default: false
      description: String that represents a list of hashed files you want to whitelist.
        Must be a valid SHA256 hash.
      isArray: true
      name: hash_list
      required: true
      secret: false
    - default: false
      description: String that represents additional information regarding the action.
      isArray: false
      name: comment
      required: false
      secret: false
    deprecated: false
    description: Whitelists requested files which have not already been blacklisted
      or whitelisted.
    execution: false
    name: xdr-whitelist-files
  - arguments:
    - default: false
      description: Allows to link the response action to the incident that triggered it.
      isArray: false
      name: incident_id
      required: false
      secret: false
    - default: false
      description: List of endpoint IDs.
      isArray: true
      name: endpoint_id_list
      required: true
      secret: false
    - default: false
      description: String that represents the path of the file you want to quarantine.
      isArray: false
      name: file_path
      required: true
      secret: false
    - default: false
      description: String that represents the file’s hash. Must be a valid SHA256
        hash.
      isArray: false
      name: file_hash
      required: true
      secret: false
    deprecated: false
    description: Quarantines a file on selected endpoints. You can select up to 1000
      endpoints.
    execution: false
    name: xdr-quarantine-files
  - arguments:
    - default: false
      description: String the represents the endpoint ID.
      isArray: false
      name: endpoint_id
      required: true
      secret: false
    - default: false
      description: String that represents the file hash. Must be a valid SHA256 hash.
      isArray: false
      name: file_hash
      required: true
      secret: false
    - default: false
      description: String that represents the file path.
      isArray: false
      name: file_path
      required: true
      secret: false
    deprecated: false
    description: Retrieves the quarantine status for a selected file.
    execution: false
    name: xdr-get-quarantine-status
  - arguments:
    - default: false
      description: Allows to link the response action to the incident that triggered it.
      isArray: false
      name: incident_id
      required: false
      secret: false
    - default: false
      description: String that represents the file in hash. Must be a valid SHA256
        hash.
      isArray: false
      name: file_hash
      required: true
      secret: false
    - default: false
      description: String that represents the endpoint ID. If you do not enter a specific
        endpoint ID, the request will run restore on all endpoints which relate to
        the quarantined file you defined.
      isArray: false
      name: endpoint_id
      required: false
      secret: false
    deprecated: false
    description: Restores a quarantined file on requested endpoints.
    execution: false
    name: xdr-restore-file
  - arguments:
    - default: false
      description: Allows to link the response action to the incident that triggered it.
      isArray: false
      name: incident_id
      required: false
      secret: false
    - default: false
      description: List of endpoint IDs.
      isArray: true
      name: endpoint_id_list
      required: false
      secret: false
    - default: false
      description: Name of the distribution list.
      isArray: true
      name: dist_name
      required: false
      secret: false
    - default: false
      description: Epoch timestamp in milliseconds.
      isArray: false
      name: gte_first_seen
      required: false
      secret: false
    - default: false
      description: Epoch timestamp in milliseconds.
      isArray: false
      name: gte_last_seen
      required: false
      secret: false
    - default: false
      description: Epoch timestamp in milliseconds.
      isArray: false
      name: lte_first_seen
      required: false
      secret: false
    - default: false
      description: Epoch timestamp in milliseconds.
      isArray: false
      name: lte_last_seen
      required: false
      secret: false
    - default: false
      description: List of IP addresses.
      isArray: true
      name: ip_list
      required: false
      secret: false
    - default: false
      description: Name of the endpoint group.
      isArray: true
      name: group_name
      required: false
      secret: false
    - auto: PREDEFINED
      default: false
      description: Type of operating system.
      isArray: true
      name: platform
      predefined:
      - windows
      - linux
      - macos
      - android
      required: false
      secret: false
    - default: false
      description: Endpoint alias name.
      isArray: true
      name: alias
      required: false
      secret: false
    - auto: PREDEFINED
      default: false
      description: Whether an endpoint has been isolated. Can be "isolated" or "unisolated".
      isArray: false
      name: isolate
      predefined:
      - isolated
      - unisolated
      required: false
      secret: false
    - default: false
      description: Name of the host.
      isArray: true
      name: hostname
      required: false
      secret: false
    - auto: PREDEFINED
      default: false
      defaultValue: 'false'
      description: Whether to scan all of the endpoints or not. Default is false.
        Scanning all of the endpoints may cause performance issues and latency.
      isArray: false
      name: all
      predefined:
      - 'true'
      - 'false'
      required: false
      secret: false
    deprecated: false
    description: Runs a scan on a selected endpoint. To scan all endpoints, run this
      command with argument all=true. Do note that scanning all the endpoints may
      cause performance issues and latency.
    execution: true
    name: xdr-endpoint-scan
    outputs:
    - contextPath: PaloAltoNetworksXDR.endpointScan.actionId
      description: The action ID of the scan request.
      type: Number
    - contextPath: PaloAltoNetworksXDR.endpointScan.aborted
      description: Was the scan aborted.
      type: Boolean
  - arguments:
    - default: false
      description: Allows to link the response action to the incident that triggered it.
      isArray: false
      name: incident_id
      required: false
      secret: false
    - default: false
      description: List of endpoint IDs.
      isArray: true
      name: endpoint_id_list
      required: false
      secret: false
    - default: false
      description: Name of the distribution list.
      isArray: true
      name: dist_name
      required: false
      secret: false
    - default: false
      description: Epoch timestamp in milliseconds.
      isArray: false
      name: gte_first_seen
      required: false
      secret: false
    - default: false
      description: Epoch timestamp in milliseconds.
      isArray: false
      name: gte_last_seen
      required: false
      secret: false
    - default: false
      description: Epoch timestamp in milliseconds.
      isArray: false
      name: lte_first_seen
      required: false
      secret: false
    - default: false
      description: Epoch timestamp in milliseconds.
      isArray: false
      name: lte_last_seen
      required: false
      secret: false
    - default: false
      description: List of IP addresses.
      isArray: true
      name: ip_list
      required: false
      secret: false
    - default: false
      description: Name of the endpoint group.
      isArray: true
      name: group_name
      required: false
      secret: false
    - auto: PREDEFINED
      default: false
      description: Type of operating system.
      isArray: true
      name: platform
      predefined:
      - windows
      - linux
      - macos
      - android
      required: false
      secret: false
    - default: false
      description: Endpoint alias name.
      isArray: true
      name: alias
      required: false
      secret: false
    - auto: PREDEFINED
      default: false
      description: Whether an endpoint has been isolated. Can be "isolated" or "unisolated".
      isArray: false
      name: isolate
      predefined:
      - isolated
      - unisolated
      required: false
      secret: false
    - default: false
      description: Name of the host.
      isArray: true
      name: hostname
      required: false
      secret: false
    - auto: PREDEFINED
      default: false
      defaultValue: 'false'
      description: Whether to scan all of the endpoints or not. Default is false.
        Note that scanning all of the endpoints may cause performance issues and latency.
      isArray: false
      name: all
      predefined:
      - 'true'
      - 'false'
      required: false
      secret: false
    deprecated: false
    description: Cancel the scan of selected endpoints. A scan can only be aborted
      if the selected endpoints are Pending or In Progress. To scan all endpoints,
      run the command with the argument all=true. Note that scanning all of the endpoints
      may cause performance issues and latency.
    execution: true
    name: xdr-endpoint-scan-abort
    outputs:
    - contextPath: PaloAltoNetworksXDR.endpointScan.actionId
      description: The action id of the abort scan request.
      type: Unknown
    - contextPath: PaloAltoNetworksXDR.endpointScan.aborted
      description: Was the scan aborted.
      type: Boolean
  - deprecated: false
    description: Get mapping fields from remote incident. Please note that this method
      will not update the current incident, it's here for debugging purposes.
    execution: false
    name: get-mapping-fields
  - arguments:
    - default: false
      description: The remote incident id
      isArray: false
      name: id
      required: true
      secret: false
    - default: false
      defaultValue: '0'
      description: UTC timestamp in seconds. The incident is only updated if it was
        modified after the last update time.
      isArray: false
      name: lastUpdate
      required: false
      secret: false
    deprecated: false
    description: Get remote data from a remote incident. Please note that this method
      will not update the current incident, it's here for debugging purposes.
    execution: false
    name: get-remote-data
  - arguments:
    - default: false
      description: Date string representing the local time.The incident is only returned
        if it was modified after the last update time.
      isArray: false
      name: lastUpdate
      required: false
      secret: false
    deprecated: false
    description: Get the list of incidents that were modified since the last update.
      Please note that this method is here for debugging purposes. get-modified-remote-data
      is used as part of a Mirroring feature, which is available since version 6.1.
    execution: false
    name: get-modified-remote-data
  - arguments:
    - default: false
      description: The endpoint ID. Can be retrieved by running the xdr-get-endpoints
        command.
      isArray: false
      name: endpoint_id
      required: true
      secret: false
    deprecated: false
    description: Gets the policy name for a specific endpoint.
    execution: false
    name: xdr-get-policy
    outputs:
    - contextPath: PaloAltoNetworksXDR.Policy
      description: The policy allocated with the endpoint.
      type: string
    - contextPath: PaloAltoNetworksXDR.Policy.policy_name
      description: Name of the policy allocated with the endpoint.
      type: string
    - contextPath: PaloAltoNetworksXDR.Policy.endpoint_id
      description: Endpoint ID.
      type: string
  - arguments:
    - default: false
      description: A comma-separated list of the script names.
      isArray: true
      name: script_name
      required: false
      secret: false
    - default: false
      description: A comma-separated list of the script descriptions.
      isArray: true
      name: description
      required: false
      secret: false
    - default: false
      description: A comma-separated list of the users who created the script.
      isArray: true
      name: created_by
      required: false
      secret: false
    - default: false
      description: The maximum number of scripts returned to the War Room. Default
        is 50.
      isArray: false
      name: limit
      required: false
      secret: false
    - default: false
      description: (Int) Offset in the data set. Default is 0.
      isArray: false
      name: offset
      required: false
      secret: false
    - auto: PREDEFINED
      default: false
      description: Whether the script can be executed on a Windows operating system.
      isArray: false
      name: windows_supported
      predefined:
      - 'true'
      - 'false'
      required: false
      secret: false
    - auto: PREDEFINED
      default: false
      description: Whether the script can be executed on a Linux operating system.
      isArray: false
      name: linux_supported
      predefined:
      - 'true'
      - 'false'
      required: false
      secret: false
    - auto: PREDEFINED
      default: false
      description: Whether the script can be executed on a Mac operating system.
      isArray: false
      name: macos_supported
      predefined:
      - 'true'
      - 'false'
      required: false
      secret: false
    - auto: PREDEFINED
      default: false
      description: Whether the script has a high-risk outcome.
      isArray: false
      name: is_high_risk
      predefined:
      - 'true'
      - 'false'
      required: false
      secret: false
    deprecated: false
    description: Gets a list of scripts available in the scripts library.
    execution: false
    name: xdr-get-scripts
    outputs:
    - contextPath: PaloAltoNetworksXDR.Scripts
      description: The scripts command results.
      type: Unknown
    - contextPath: PaloAltoNetworksXDR.Scripts.script_id
      description: Script ID.
      type: Unknown
    - contextPath: PaloAltoNetworksXDR.Scripts.name
      description: Name of the script.
      type: string
    - contextPath: PaloAltoNetworksXDR.Scripts.description
      description: Description of the script.
      type: string
    - contextPath: PaloAltoNetworksXDR.Scripts.modification_date
      description: Timestamp of when the script was last modified.
      type: Unknown
    - contextPath: PaloAltoNetworksXDR.Scripts.created_by
      description: Name of the user who created the script.
      type: string
    - contextPath: PaloAltoNetworksXDR.Scripts.windows_supported
      description: Whether the script can be executed on a Windows operating system.
      type: boolean
    - contextPath: PaloAltoNetworksXDR.Scripts.linux_supported
      description: Whether the script can be executed on a Linux operating system.
      type: boolean
    - contextPath: PaloAltoNetworksXDR.Scripts.macos_supported
      description: Whether the script can be executed on Mac operating system.
      type: boolean
    - contextPath: PaloAltoNetworksXDR.Scripts.is_high_risk
      description: Whether the script has a high-risk outcome.
      type: boolean
    - contextPath: PaloAltoNetworksXDR.Scripts.script_uid
      description: Globally Unique Identifier of the script, used to identify the
        script when executing.
      type: string
  - arguments:
    - default: false
      description: Comma-separated list of endpoint IDs. You can retrieve the endpoint
        IDs from the xdr-get-endpoints command.
      isArray: false
      name: endpoint_ids
      required: true
      secret: false
    deprecated: false
    description: Deletes selected endpoints in the Cortex XDR app. You can delete
      up to 1000 endpoints.
    execution: false
    name: xdr-delete-endpoints
  - arguments:
    - default: false
      description: Comma-separated list of endpoint IDs. You can retrieve the endpoint
        IDs from the xdr-get-endpoints command.
      isArray: true
      name: endpoint_ids
      required: false
      secret: false
    - auto: PREDEFINED
      default: false
      description: 'Type of violation. Possible values are: "cd-rom", "disk drive",
        "floppy disk", and "portable device".'
      isArray: false
      name: type
      predefined:
      - cd-rom
      - disk drive
      - floppy disk
      - portable device
      required: false
      secret: false
    - default: false
      description: 'Timestamp of the violation. Violations that are greater than or
        equal to this timestamp will be returned. Values can be in either ISO date
        format, relative time, or epoch timestamp. For example:  "2019-10-21T23:45:00"
        (ISO date format), "3 days ago" (relative time) 1579039377301 (epoch time).'
      isArray: false
      name: timestamp_gte
      required: false
      secret: false
    - default: false
      description: 'Timestamp of the violation. Violations that are less than or equal
        to this timestamp will be returned. Values can be in either ISO date format,
        relative time, or epoch timestamp. For example:  "2019-10-21T23:45:00" (ISO
        date format), "3 days ago" (relative time) 1579039377301 (epoch time).'
      isArray: false
      name: timestamp_lte
      required: false
      secret: false
    - default: false
      description: Comma-separated list of IP addresses.
      isArray: true
      name: ip_list
      required: false
      secret: false
    - default: false
      description: Name of the vendor.
      isArray: true
      name: vendor
      required: false
      secret: false
    - default: false
      description: Vendor ID.
      isArray: true
      name: vendor_id
      required: false
      secret: false
    - default: false
      description: Name of the product.
      isArray: true
      name: product
      required: false
      secret: false
    - default: false
      description: Product ID.
      isArray: true
      name: product_id
      required: false
      secret: false
    - default: false
      description: Serial number.
      isArray: true
      name: serial
      required: false
      secret: false
    - default: false
      description: Hostname.
      isArray: true
      name: hostname
      required: false
      secret: false
    - default: false
      description: Comma-separated list of violation IDs.
      isArray: true
      name: violation_id_list
      required: false
      secret: false
    - default: false
      description: Username.
      isArray: true
      name: username
      required: false
      secret: false
    deprecated: false
    description: Gets a list of device control violations filtered by selected fields.
      You can retrieve up to 100 violations.
    execution: false
    name: xdr-get-endpoint-device-control-violations
    outputs:
    - contextPath: PaloAltoNetworksXDR.EndpointViolations
      description: Endpoint violations command results.
      type: Unknown
    - contextPath: PaloAltoNetworksXDR.EndpointViolations.violations
      description: A list of violations.
      type: Unknown
    - contextPath: PaloAltoNetworksXDR.EndpointViolations.violations.os_type
      description: Type of the operating system.
      type: string
    - contextPath: PaloAltoNetworksXDR.EndpointViolations.violations.hostname
      description: Hostname of the violation.
      type: string
    - contextPath: PaloAltoNetworksXDR.EndpointViolations.violations.username
      description: Username of the violation.
      type: string
    - contextPath: PaloAltoNetworksXDR.EndpointViolations.violations.ip
      description: IP address of the violation.
      type: string
    - contextPath: PaloAltoNetworksXDR.EndpointViolations.violations.timestamp
      description: Timestamp of the violation.
      type: number
    - contextPath: PaloAltoNetworksXDR.EndpointViolations.violations.violation_id
      description: Violation ID.
      type: number
    - contextPath: PaloAltoNetworksXDR.EndpointViolations.violations.type
      description: Type of violation.
      type: string
    - contextPath: PaloAltoNetworksXDR.EndpointViolations.violations.vendor_id
      description: Vendor ID of the violation.
      type: string
    - contextPath: PaloAltoNetworksXDR.EndpointViolations.violations.vendor
      description: Name of the vendor of the violation.
      type: string
    - contextPath: PaloAltoNetworksXDR.EndpointViolations.violations.product_id
      description: Product ID of the violation.
      type: string
    - contextPath: PaloAltoNetworksXDR.EndpointViolations.violations.product
      description: Name of the product of the violation.
      type: string
    - contextPath: PaloAltoNetworksXDR.EndpointViolations.violations.serial
      description: Serial number of the violation.
      type: string
    - contextPath: PaloAltoNetworksXDR.EndpointViolations.violations.endpoint_id
      description: Endpoint ID of the violation.
      type: string
  - arguments:
    - default: false
      description: Allows to link the response action to the incident that triggered it.
      isArray: false
      name: incident_id
      required: false
      secret: false
    - default: false
      description: Comma-separated list of endpoint IDs.
      isArray: true
      name: endpoint_ids
      required: true
      secret: false
    - default: false
      description: A comma-separated list of file paths on the Windows platform.
      isArray: true
      name: windows_file_paths
      required: false
      secret: false
    - default: false
      description: A comma-separated list of file paths on the Linux platform.
      isArray: true
      name: linux_file_paths
      required: false
      secret: false
    - default: false
      description: A comma-separated list of file paths on the Mac platform.
      isArray: true
      name: mac_file_paths
      required: false
      secret: false
    - default: false
      description: A comma-separated list of file paths in any platform. Can be used
        instead of the mac/windows/linux file paths. The order of the files path list
        must be parellel to the endpoints list order, therefore, the first file path
        in the list is related to the first endpoint and so on.
      isArray: true
      name: generic_file_path
      required: false
      secret: false
    deprecated: false
    description: Retrieves files from selected endpoints. You can retrieve up to 20
      files, from no more than 10 endpoints. At least one endpoint ID and one file
      path are necessary in order to run the command. After running this command,
      you can use the xdr-action-status-get command with returned action_id, to check
      the action status.
    execution: false
    name: xdr-retrieve-files
    outputs:
    - contextPath: PaloAltoNetworksXDR.RetrievedFiles.action_id
      description: ID of the action to retrieve files from selected endpoints.
      type: string
  - arguments:
    - default: false
      description: Action ID retrieved from the xdr-retrieve-files command.
      isArray: true
      name: action_id
      required: true
      secret: false
    deprecated: false
    description: View the file retrieved by the xdr-retrieve-files command according
      to the action ID. Before running this command, you can use the xdr-action-status-get
      command to check if this action completed successfully.
    execution: false
    name: xdr-retrieve-file-details
    outputs:
    - contextPath: File
      description: The file details command results.
      type: Unknown
    - contextPath: File.Name
      description: The full file name (including the file extension).
      type: String
    - contextPath: File.EntryID
      description: The ID for locating the file in the War Room.
      type: String
    - contextPath: File.Size
      description: The size of the file in bytes.
      type: Number
    - contextPath: File.MD5
      description: The MD5 hash of the file.
      type: String
    - contextPath: File.SHA1
      description: The SHA1 hash of the file.
      type: String
    - contextPath: File.SHA256
      description: The SHA256 hash of the file.
      type: String
    - contextPath: File.SHA512
      description: The SHA512 hash of the file.
      type: String
    - contextPath: File.Extension
      description: 'The file extension. For example: "xls".'
      type: String
    - contextPath: File.Type
      description: The file type, as determined by libmagic (same as displayed in
        file entries).
      type: String
  - arguments:
    - default: false
      description: Unique identifier of the script, returned by the xdr-get-scripts
        command.
      isArray: false
      name: script_uid
      required: true
      secret: false
    deprecated: false
    description: Gets the full definition of a specific script in the scripts library.
    execution: false
    name: xdr-get-script-metadata
    outputs:
    - contextPath: PaloAltoNetworksXDR.ScriptMetadata
      description: The script metadata command results.
      type: Unknown
    - contextPath: PaloAltoNetworksXDR.ScriptMetadata.script_id
      description: Script ID.
      type: number
    - contextPath: PaloAltoNetworksXDR.ScriptMetadata.name
      description: Script name.
      type: string
    - contextPath: PaloAltoNetworksXDR.ScriptMetadata.description
      description: Script description.
      type: string
    - contextPath: PaloAltoNetworksXDR.ScriptMetadata.modification_date
      description: Timestamp of when the script was last modified.
      type: unknown
    - contextPath: PaloAltoNetworksXDR.ScriptMetadata.created_by
      description: Name of the user who created the script.
      type: string
    - contextPath: PaloAltoNetworksXDR.ScriptMetadata.is_high_risk
      description: Whether the script has a high-risk outcome.
      type: boolean
    - contextPath: PaloAltoNetworksXDR.ScriptMetadata.windows_supported
      description: Whether the script can be executed on a Windows operating system.
      type: boolean
    - contextPath: PaloAltoNetworksXDR.ScriptMetadata.linux_supported
      description: Whether the script can be executed on a Linux operating system.
      type: boolean
    - contextPath: PaloAltoNetworksXDR.ScriptMetadata.macos_supported
      description: Whether the script can be executed on a Mac operating system.
      type: boolean
    - contextPath: PaloAltoNetworksXDR.ScriptMetadata.entry_point
      description: Name of the entry point selected for the script. An empty string
        indicates  the script defined as just run.
      type: string
    - contextPath: PaloAltoNetworksXDR.ScriptMetadata.script_input
      description: Name and type for the specified entry point.
      type: string
    - contextPath: PaloAltoNetworksXDR.ScriptMetadata.script_output_type
      description: Type of the output.
      type: string
    - contextPath: PaloAltoNetworksXDR.ScriptMetadata.script_output_dictionary_definitions
      description: If the script_output_type is a dictionary, an array with friendly
        name, name, and type for each output.
      type: Unknown
  - arguments:
    - default: false
      description: Unique identifier of the script, returned by the xdr-get-scripts
        command.
      isArray: false
      name: script_uid
      required: true
      secret: false
    deprecated: false
    description: Gets the code of a specific script in the script library.
    execution: false
    name: xdr-get-script-code
    outputs:
    - contextPath: PaloAltoNetworksXDR.ScriptCode
      description: The script code command results.
      type: Unknown
    - contextPath: PaloAltoNetworksXDR.ScriptCode.code
      description: The code of a specific script in the script library.
      type: string
    - contextPath: PaloAltoNetworksXDR.ScriptCode.script_uid
      description: Unique identifier of the script.
      type: string
  - arguments:
    - default: false
      description: The action ID of the selected request. After performing an action,
        you will receive an action ID.
      isArray: true
      name: action_id
      required: true
      secret: false
    deprecated: false
    description: Retrieves the status of the requested actions according to the action
      ID.
    execution: false
    name: xdr-action-status-get
    outputs:
    - contextPath: PaloAltoNetworksXDR.GetActionStatus
      description: The action status command results.
      type: Unknown
    - contextPath: PaloAltoNetworksXDR.GetActionStatus.endpoint_id
      description: Endpoint ID.
      type: string
    - contextPath: PaloAltoNetworksXDR.GetActionStatus.status
      description: The status of the specific endpoint ID.
      type: string
    - contextPath: PaloAltoNetworksXDR.GetActionStatus.action_id
      description: The specified action ID.
      type: number
  - arguments:
    - default: false
      description: Allows to link the response action to the incident that triggered it.
      isArray: false
      name: incident_id
      required: false
      secret: false
    - default: false
      description: Comma-separated list of endpoint IDs. Can be retrieved by running
        the xdr-get-endpoints command.
      isArray: false
      name: endpoint_ids
      required: true
      secret: false
    - default: false
      description: Unique identifier of the script. Can be retrieved by running the
        xdr-get-scripts command.
      isArray: false
      name: script_uid
      required: true
      secret: false
    - default: false
      description: Dictionary contains the parameter name as key and its value for
        this execution as the value. For example, {"param1":"param1_value","param2":"param2_value"}
      isArray: false
      name: parameters
      required: false
      secret: false
    - default: false
      defaultValue: '600'
      description: The timeout in seconds for this execution.
      isArray: false
      name: timeout
      required: false
      secret: false
    deprecated: false
    description: Initiates a new endpoint script execution action using a script from
      the script library.
    execution: false
    name: xdr-run-script
    outputs:
    - contextPath: PaloAltoNetworksXDR.ScriptRun.action_id
      description: ID of the action initiated.
      type: Number
    - contextPath: PaloAltoNetworksXDR.ScriptRun.endpoints_count
      description: Number of endpoints the action was initiated on.
      type: Number
  - arguments:
    - default: false
      description: Allows to link the response action to the incident that triggered it.
      isArray: false
      name: incident_id
      required: false
      secret: false
    - default: false
      description: Comma-separated list of endpoint IDs. Can be retrieved by running
        the xdr-get-endpoints command.
      isArray: false
      name: endpoint_ids
      required: true
      secret: false
    - default: false
      description: Section of a script you want to initiate on an endpoint (e.g.,
        print("7")).
      isArray: false
      name: snippet_code
      required: true
      secret: false
    deprecated: false
    description: Initiates a new endpoint script execution action using the provided
      snippet code.
    execution: false
    name: xdr-run-snippet-code-script
    outputs:
    - contextPath: PaloAltoNetworksXDR.ScriptRun.action_id
      description: ID of the action initiated.
      type: Number
    - contextPath: PaloAltoNetworksXDR.ScriptRun.endpoints_count
      description: Number of endpoints the action was initiated on.
      type: Number
  - arguments:
    - default: false
      description: Action IDs retrieved from the xdr-run-script command.
      isArray: true
      name: action_id
      required: true
      secret: false
    deprecated: false
    description: Retrieves the status of a script execution action.
    execution: false
    name: xdr-get-script-execution-status
    outputs:
    - contextPath: PaloAltoNetworksXDR.ScriptStatus.general_status
      description: General status of the action, considering the status of all the
        endpoints.
      type: String
    - contextPath: PaloAltoNetworksXDR.ScriptStatus.error_message
      description: Error message regarding permissions for running APIs or the action
        doesn’t exist.
      type: String
    - contextPath: PaloAltoNetworksXDR.ScriptStatus.endpoints_timeout
      description: Number of endpoints in "timeout" status.
      type: Number
    - contextPath: PaloAltoNetworksXDR.ScriptStatus.action_id
      description: ID of the action initiated.
      type: Number
    - contextPath: PaloAltoNetworksXDR.ScriptStatus.endpoints_pending_abort
      description: Number of endpoints in "pending abort" status.
      type: Number
    - contextPath: PaloAltoNetworksXDR.ScriptStatus.endpoints_pending
      description: Number of endpoints in "pending" status.
      type: Number
    - contextPath: PaloAltoNetworksXDR.ScriptStatus.endpoints_in_progress
      description: Number of endpoints in "in progress" status.
      type: Number
    - contextPath: PaloAltoNetworksXDR.ScriptStatus.endpoints_failed
      description: Number of endpoints in "failed" status.
      type: Number
    - contextPath: PaloAltoNetworksXDR.ScriptStatus.endpoints_expired
      description: Number of endpoints in "expired" status.
      type: Number
    - contextPath: PaloAltoNetworksXDR.ScriptStatus.endpoints_completed_successfully
      description: Number of endpoints in "completed successfully" status.
      type: Number
    - contextPath: PaloAltoNetworksXDR.ScriptStatus.endpoints_canceled
      description: Number of endpoints in "canceled" status.
      type: Number
    - contextPath: PaloAltoNetworksXDR.ScriptStatus.endpoints_aborted
      description: Number of endpoints in "aborted" status.
      type: Number
  - arguments:
    - default: false
      description: Action IDs retrieved from the xdr-run-script command.
      isArray: true
      name: action_id
      required: true
      secret: false
    deprecated: false
    description: Retrieve the results of a script execution action.
    execution: false
    name: xdr-get-script-execution-results
    outputs:
    - contextPath: PaloAltoNetworksXDR.ScriptResult.action_id
      description: ID of the action initiated.
      type: Number
    - contextPath: PaloAltoNetworksXDR.ScriptResult.results.retrieved_files
      description: Number of successfully retrieved files.
      type: Number
    - contextPath: PaloAltoNetworksXDR.ScriptResult.results.endpoint_ip_address
      description: Endpoint IP address.
      type: String
    - contextPath: PaloAltoNetworksXDR.ScriptResult.results.endpoint_name
      description: Number of successfully retrieved files.
      type: String
    - contextPath: PaloAltoNetworksXDR.ScriptResult.results.failed_files
      description: Number of files failed to retrieve.
      type: Number
    - contextPath: PaloAltoNetworksXDR.ScriptResult.results.endpoint_status
      description: Endpoint status.
      type: String
    - contextPath: PaloAltoNetworksXDR.ScriptResult.results.domain
      description: Domain to which the endpoint belongs.
      type: String
    - contextPath: PaloAltoNetworksXDR.ScriptResult.results.endpoint_id
      description: Endpoint ID.
      type: String
    - contextPath: PaloAltoNetworksXDR.ScriptResult.results.execution_status
      description: Execution status of this endpoint.
      type: String
    - contextPath: PaloAltoNetworksXDR.ScriptResult.results.return_value
      description: Value returned by the script in case the type is not a dictionary.
      type: String
    - contextPath: PaloAltoNetworksXDR.ScriptResult.results.standard_output
      description: The STDOUT and the STDERR logged by the script during the execution.
      type: String
    - contextPath: PaloAltoNetworksXDR.ScriptResult.results.retention_date
      description: Timestamp in which the retrieved files will be deleted from the
        server.
      type: Date
  - arguments:
    - default: false
      description: Action ID retrieved from the xdr-run-script command.
      isArray: true
      name: action_id
      required: true
      secret: false
    - default: false
      description: Endpoint ID. Can be retrieved by running the xdr-get-endpoints
        command.
      isArray: true
      name: endpoint_id
      required: true
      secret: false
    deprecated: false
    description: Gets the files retrieved from a specific endpoint during a script
      execution.
    execution: false
    name: xdr-get-script-execution-result-files
    outputs:
    - contextPath: File.Size
      description: The size of the file.
      type: String
    - contextPath: File.SHA1
      description: The SHA1 hash of the file.
      type: String
    - contextPath: File.SHA256
      description: The SHA256 hash of the file.
      type: String
    - contextPath: File.SHA512
      description: The SHA512 hash of the file.
      type: String
    - contextPath: File.Name
      description: The name of the file.
      type: String
    - contextPath: File.SSDeep
      description: The SSDeep hash of the file.
      type: String
    - contextPath: File.EntryID
      description: EntryID of the file
      type: String
    - contextPath: File.Info
      description: Information about the file.
      type: String
    - contextPath: File.Type
      description: The file type.
      type: String
    - contextPath: File.MD5
      description: The MD5 hash of the file.
      type: String
    - contextPath: File.Extension
      description: The extension of the file.
      type: String
  - arguments:
    - default: false
      description: Allows to link the response action to the incident that triggered it.
      isArray: false
      name: incident_id
      required: false
      secret: false
    - default: false
      description: Comma-separated list of endpoint IDs. Can be retrieved by running
        the xdr-get-endpoints command.
      isArray: false
      name: endpoint_ids
      required: true
      secret: false
    - default: false
      description: Comma-separated list of shell commands to execute.
      isArray: false
      name: commands
      required: true
      secret: false
    - default: false
      defaultValue: '600'
      description: The timeout in seconds for this execution.
      isArray: false
      name: timeout
      required: false
      secret: false
    deprecated: false
    description: Initiate a new endpoint script execution of shell commands.
    execution: false
    name: xdr-run-script-execute-commands
    outputs:
    - contextPath: PaloAltoNetworksXDR.ScriptRun.action_id
      description: ID of the action initiated.
      type: Number
    - contextPath: PaloAltoNetworksXDR.ScriptRun.endpoints_count
      description: Number of endpoints the action was initiated on.
      type: Number
  - arguments:
    - default: false
      description: Allows to link the response action to the incident that triggered it.
      isArray: false
      name: incident_id
      required: false
      secret: false
    - default: false
      description: Comma-separated list of endpoint IDs. Can be retrieved by running
        the xdr-get-endpoints command.
      isArray: true
      name: endpoint_ids
      required: true
      secret: false
    - default: false
      description: Paths of the files to delete, in a comma-separated list. Paths
        of the files to check for existence. All of the given file paths will run
        on all of the endpoints.
      isArray: true
      name: file_path
      required: true
      secret: false
    - default: false
      defaultValue: '600'
      description: The timeout in seconds for this execution.
      isArray: false
      name: timeout
      required: false
      secret: false
    deprecated: false
    description: Initiates a new endpoint script execution to delete the specified
      file.
    execution: false
    name: xdr-run-script-delete-file
    outputs:
    - contextPath: PaloAltoNetworksXDR.ScriptRun.action_id
      description: ID of the action initiated.
      type: Number
    - contextPath: PaloAltoNetworksXDR.ScriptRun.endpoints_count
      description: Number of endpoints the action was initiated on.
      type: Number
  - arguments:
    - default: false
      description: Allows to link the response action to the incident that triggered it.
      isArray: false
      name: incident_id
      required: false
      secret: false
    - default: false
      description: Comma-separated list of endpoint IDs. Can be retrieved by running
        the xdr-get-endpoints command.
      isArray: true
      name: endpoint_ids
      required: true
      secret: false
    - default: false
      description: Paths of the files to check for existence, in a comma-separated
        list. All of the given file paths will run on all of the endpoints.
      isArray: true
      name: file_path
      required: true
      secret: false
    - default: false
      defaultValue: '600'
      description: The timeout in seconds for this execution.
      isArray: false
      name: timeout
      required: false
      secret: false
    deprecated: false
    description: Initiates a new endpoint script execution to check if file exists.
    execution: false
    name: xdr-run-script-file-exists
    outputs:
    - contextPath: PaloAltoNetworksXDR.ScriptRun.action_id
      description: ID of the action initiated.
      type: Number
    - contextPath: PaloAltoNetworksXDR.ScriptRun.endpoints_count
      description: Number of endpoints the action was initiated on.
      type: Number
  - arguments:
    - default: false
      description: Allows to link the response action to the incident that triggered it.
      isArray: false
      name: incident_id
      required: false
      secret: false
    - default: false
      description: Comma-separated list of endpoint IDs. Can be retrieved by running
        the xdr-get-endpoints command.
      isArray: true
      name: endpoint_ids
      required: true
      secret: false
    - default: false
      description: Names of processes to kill. Will kill all of the given processes
        on all of the endpoints.
      isArray: true
      name: process_name
      required: true
      secret: false
    - default: false
      defaultValue: '600'
      description: The timeout in seconds for this execution.
      isArray: false
      name: timeout
      required: false
      secret: false
    deprecated: false
    description: Initiates a new endpoint script execution kill process.
    execution: false
    name: xdr-run-script-kill-process
    outputs:
    - contextPath: PaloAltoNetworksXDR.ScriptRun.action_id
      description: ID of the action initiated.
      type: Number
    - contextPath: PaloAltoNetworksXDR.ScriptRun.endpoints_count
      description: Number of endpoints the action was initiated on.
      type: Number
  - arguments:
    - default: false
      description: The endpoint ID.
      isArray: false
      name: id
      required: false
      secret: false
    - default: true
      description: The endpoint IP address.
      isArray: false
      name: ip
      required: false
      secret: false
    - default: false
      description: The endpoint hostname.
      isArray: false
      name: hostname
      required: false
      secret: false
    deprecated: false
    description: Returns information about an endpoint.
    execution: false
    name: endpoint
    outputs:
    - contextPath: Endpoint.Hostname
      description: The endpoint's hostname.
      type: String
    - contextPath: Endpoint.OS
      description: The endpoint's operation system.
      type: String
    - contextPath: Endpoint.IPAddress
      description: The endpoint's IP address.
      type: String
    - contextPath: Endpoint.ID
      description: The endpoint's ID.
      type: String
    - contextPath: Endpoint.Status
      description: The endpoint's status.
      type: String
    - contextPath: Endpoint.IsIsolated
      description: The endpoint's isolation status.
      type: String
    - contextPath: Endpoint.MACAddress
      description: The endpoint's MAC address.
      type: String
    - contextPath: Endpoint.Vendor
      description: The integration name of the endpoint vendor.
      type: String
<<<<<<< HEAD
=======
  - arguments:
    - auto: PREDEFINED
      default: false
      description: The status of the endpoint to filter.
      isArray: false
      name: status
      predefined:
      - connected
      - disconnected
      - lost
      - uninstalled
      required: true
      secret: false
    - default: false
      description: |-
        All the agents that were last seen before {last_seen_gte}. Supported
                values: 1579039377301 (time in milliseconds) "3 days" (relative date) "2019-10-21T23:45:00"
                (date)
      isArray: false
      name: last_seen_gte
      required: false
      secret: false
    - default: false
      description: |-
        All the agents that were last seen before {last_seen_lte}. Supported
                values: 1579039377301 (time in milliseconds) "3 days" (relative date) "2019-10-21T23:45:00"
                (date)
      isArray: false
      name: last_seen_lte
      required: false
      secret: false
    deprecated: false
    description: Returns the number of the connected\disconnected endpoints.
    execution: false
    name: xdr-get-endpoints-by-status
    outputs:
    - contextPath: PaloAltoNetworksXDR.EndpointsStatus.status
      description: The endpoint's status.
      type: String
    - contextPath: PaloAltoNetworksXDR.EndpointsStatus.count
      description: The number of endpoint's with this status.
      type: Number
>>>>>>> 2c127b64
  dockerimage: demisto/python3:3.9.7.24076
  feed: false
  isfetch: true
  longRunning: false
  longRunningPort: false
  runonce: false
  script: '-'
  subtype: python3
  ismappable: true
  isremotesyncin: true
  isremotesyncout: true
  type: python
tests:
- Test XDR Playbook
defaultmapperin: Cortex XDR - IR-mapper
defaultclassifier: Cortex XDR - IR
defaultmapperout: Cortex XDR - IR-out-mapper
fromversion: 5.0.0<|MERGE_RESOLUTION|>--- conflicted
+++ resolved
@@ -2932,8 +2932,6 @@
     - contextPath: Endpoint.Vendor
       description: The integration name of the endpoint vendor.
       type: String
-<<<<<<< HEAD
-=======
   - arguments:
     - auto: PREDEFINED
       default: false
@@ -2976,7 +2974,6 @@
     - contextPath: PaloAltoNetworksXDR.EndpointsStatus.count
       description: The number of endpoint's with this status.
       type: Number
->>>>>>> 2c127b64
   dockerimage: demisto/python3:3.9.7.24076
   feed: false
   isfetch: true
