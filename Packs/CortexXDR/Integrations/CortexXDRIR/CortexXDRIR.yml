category: Endpoint
sectionorder:
- Connect
- Collect
commonfields:
  id: Cortex XDR - IR
  version: -1
configuration:
- display: Fetch incidents
  name: isFetch
  defaultvalue: 'true'
  type: 8
  section: Collect
  required: false
- display: Incident type
  name: incidentType
  type: 13
  section: Connect
  required: false
  defaultvalue: 'Cortex XDR - Lite'
- defaultvalue: 'false'
  display: Remove legacy incident fields
  name: dont_format_sublists
  type: 8
  section: Collect
  required: false
  additionalinfo: Unchecked for backwards compatibility, recommended to check. This will remove duplicated incident fields under file_artifacts, network_artifacts, and alerts (like client_id, clientid.)
- display: Incident Mirroring Direction
  name: mirror_direction
  required: false
  type: 15
  section: Collect
  defaultvalue: None
  options:
  - None
  - Incoming
  - Outgoing
  - Both
- display: Custom close-reason mapping (XSOAR -> XDR mirrored incident. Overwrites default close-reason mapping defined by Cortex XSOAR)
  section: Collect
  additionalinfo: 'Define how to close the mirrored incidents from Cortex XSOAR into Cortex XDR with a custom close reason mapping. Enter a comma-separated list of close reasons (acceptable format {Cortex XSOAR close reason}={Cortex XDR close reason}) to override the default close reason mapping defined by Cortex XSOAR. Note that the mapping must be configured accordingly with the existing close reasons in Cortex XSOAR and Cortex XDR. Not following this format will result in closing the incident with a default close reason. Example: "Resolved=Other,Duplicate=Other". Refer to integration documentation for possible close-reasons - `XDR Incident Mirroring`.'
  name: custom_xsoar_to_xdr_close_reason_mapping
  defaultvalue: ''
  type: 0
  required: false
- display: Custom close-reason mapping (XDR -> XSOAR mirrored incident. Overwrites default close-reason mapping defined by Cortex XSOAR)
  section: Collect
  additionalinfo: 'Define how to close the mirrored incidents from Cortex XDR into Cortex XSOAR with a custom close reason mapping. Enter a comma-separated list of close reasons (acceptable format {Cortex XDR close reason}={Cortex XSOAR close reason}) to override the default close reason mapping defined by Cortex XSOAR. Note that the mapping must be configured accordingly with the existing close reasons in Cortex XSOAR and Cortex XDR. Not following this format will result in closing the incident with a default close reason. Example: “Known Issue=Resolved, Duplicate Incident=Other". Refer to integration documentation for possible close-reasons - `XDR Incident Mirroring`.'
  name: custom_xdr_to_xsoar_close_reason_mapping
  defaultvalue: ''
  type: 0
  required: false
- name: url
  type: 0
  display: 'Server URL (copy URL from XDR)'
  section: Connect
  required: true
- displaypassword: API Key ID
  name: apikey_id_creds
  type: 9
  hiddenusername: true
  display: ''
  section: Connect
  required: false
- display: ''
  name: apikey_creds
  type: 9
  section: Connect
  required: false
  displaypassword: API Key
  hiddenusername: true
- display: API Key ID
  name: apikey_id
  type: 4
  hidden: true
  section: Connect
  required: false
- display: API Key
  name: apikey
  type: 4
  section: Connect
  required: false
  hidden: true
- additionalinfo: The timeout of the HTTP requests sent to Cortex XDR API (in seconds).
  defaultvalue: '120'
  display: HTTP Timeout
  name: timeout
  type: 0
  section: Connect
  required: false
  advanced: true
- display: Maximum number of incidents per fetch
  name: max_fetch
  type: 0
  section: Collect
  required: false
  additionalinfo: The maximum number of incidents per fetch. Cannot exceed 100.
  defaultvalue: '10'
- display: Only fetch starred incidents
  name: starred
  type: 8
  section: Collect
  advanced: true
  required: false
- defaultvalue: 3 days
  display: Starred incidents fetch window
  name: starred_incidents_fetch_window
  type: 0
  section: Collect
  required: false
  additionalinfo: Starred fetch window timestamp (<number> <time unit>, e.g., 12 hours, 7 days). Fetches only starred incidents within the specified time range.
  advanced: true
- display: First fetch timestamp (<number> <time unit>, e.g., 12 hours, 7 days)
  name: fetch_time
  type: 0
  section: Collect
  required: false
  defaultvalue: 3 days
- display: Sync Incident Owners
  name: sync_owners
  type: 8
  section: Collect
  advanced: true
  required: false
  additionalinfo: For Cortex XSOAR version 6.0.0 and above. If selected, for every incident fetched from Cortex XDR to Cortex XSOAR, the incident owners will be synced. Note that once this value is changed and synchronized between the systems, additional changes will not be reflected. For example, if you change the owner in Cortex XSOAR, the new owner will also be changed in Cortex XDR. However, if you now change the owner back in Cortex XDR, this additional change will not be reflected in Cortex XSOAR. In addition, for this change to be reflected, the owners must exist in both Cortex XSOAR and Cortex XDR.
- display: Trust any certificate (not secure)
  name: insecure
  type: 8
  section: Connect
  advanced: true
  required: false
- display: Use system proxy settings
  name: proxy
  type: 8
  section: Connect
  advanced: true
  required: false
- additionalinfo: 'Whether the XDR tenant Mode is prevent only'
  display: Prevent Only Mode
  name: prevent_only
  type: 8
  section: Connect
  advanced: true
  required: false
- additionalinfo: 'The statuses of the incidents that will be fetched. If no status is provided then incidents of all the statuses will be fetched. Note: An incident whose status was changed to a filtered status after its creation time will not be fetched.'
  display: Incident Statuses to Fetch
  name: status
  options:
  - new
  - under_investigation
  - resolved_known_issue
  - resolved_false_positive
  - resolved_true_positive
  - resolved_security_testing
  - resolved_other
  - resolved_auto
  type: 16
  section: Collect
  advanced: true
  required: false
- additionalinfo: "Whether to fetch only the essential incident's fields and minimize the incident's information."
  display: Minimize Incident Information
  name: exclude_fields
  required: false
  type: 8
  section: Collect
  advanced: true
description: Cortex XDR is the world's first detection and response app that natively integrates network, endpoint, and cloud data to stop sophisticated attacks.
display: Palo Alto Networks Cortex XDR - Investigation and Response
name: Cortex XDR - IR
script:
  commands:
  - arguments:
    - description: A date in the format 2019-12-31T23:59:00. Only incidents that were created on or before the specified date/time will be retrieved.
      name: lte_creation_time
    - description: A date in the format 2019-12-31T23:59:00. Only incidents that were created on or after the specified date/time will be retrieved.
      name: gte_creation_time
    - description: Filters returned incidents that were created on or before the specified date/time, in the format 2019-12-31T23:59:00.
      name: lte_modification_time
    - description: Filters returned incidents that were modified on or after the specified date/time, in the format 2019-12-31T23:59:00.
      name: gte_modification_time
    - description: An array or CSV string of incident IDs.
      isArray: true
      name: incident_id_list
    - description: Filters returned incidents that were created on or after the specified date/time range, for example, 1 month, 2 days, 1 hour, and so on.
      name: since_creation_time
    - description: Filters returned incidents that were modified on or after the specified date/time range, for example, 1 month, 2 days, 1 hour, and so on.
      name: since_modification_time
    - auto: PREDEFINED
      description: Sorts returned incidents by the date/time that the incident was last modified ("asc" - ascending, "desc" - descending).
      name: sort_by_modification_time
      predefined:
      - asc
      - desc
    - auto: PREDEFINED
      description: Sorts returned incidents by the date/time that the incident was created ("asc" - ascending, "desc" - descending).
      name: sort_by_creation_time
      predefined:
      - asc
      - desc
    - defaultValue: '0'
      description: Page number (for pagination). The default is 0 (the first page).
      name: page
    - defaultValue: '100'
      description: Maximum number of incidents to return per page. The default and maximum is 100.
      name: limit
    - description: 'Filters only incidents in the specified status. The options are: new, under_investigation, resolved_known_issue, resolved_false_positive, resolved_true_positive resolved_security_testing, resolved_other, resolved_auto.'
      name: status
    - auto: PREDEFINED
      description: 'Whether the incident is starred (Boolean value: true or false).'
      name: starred
      predefined:
      - 'true'
      - 'false'
    - description: Starred fetch window timestamp (<number> <time unit>, e.g., 12 hours, 7 days).
      defaultValue: 3 days
      name: starred_incidents_fetch_window
    description: |-
      Returns a list of incidents, which you can filter by a list of incident IDs (max. 100), the time the incident was last modified, and the time the incident was created.
      If you pass multiple filtering arguments, they will be concatenated using the AND condition. The OR condition is not supported.
    name: xdr-get-incidents
    outputs:
    - contextPath: PaloAltoNetworksXDR.Incident.incident_id
      description: Unique ID assigned to each returned incident.
      type: String
    - contextPath: PaloAltoNetworksXDR.Incident.manual_severity
      description: Incident severity assigned by the user. This does not affect the calculated severity. Can be "low", "medium", "high".
      type: String
    - contextPath: PaloAltoNetworksXDR.Incident.manual_description
      description: Incident description provided by the user.
      type: String
    - contextPath: PaloAltoNetworksXDR.Incident.assigned_user_mail
      description: Email address of the assigned user.
      type: String
    - contextPath: PaloAltoNetworksXDR.Incident.high_severity_alert_count
      description: Number of alerts with the severity HIGH.
      type: String
    - contextPath: PaloAltoNetworksXDR.Incident.host_count
      description: Number of hosts involved in the incident.
      type: number
    - contextPath: PaloAltoNetworksXDR.Incident.xdr_url
      description: A link to the incident view on Cortex XDR.
      type: String
    - contextPath: PaloAltoNetworksXDR.Incident.assigned_user_pretty_name
      description: Full name of the user assigned to the incident.
      type: String
    - contextPath: PaloAltoNetworksXDR.Incident.alert_count
      description: Total number of alerts in the incident.
      type: number
    - contextPath: PaloAltoNetworksXDR.Incident.med_severity_alert_count
      description: Number of alerts with the severity MEDIUM.
      type: number
    - contextPath: PaloAltoNetworksXDR.Incident.user_count
      description: Number of users involved in the incident.
      type: number
    - contextPath: PaloAltoNetworksXDR.Incident.severity
      description: |
        Calculated severity of the incident. Valid values are: "low","medium","high".
      type: String
    - contextPath: PaloAltoNetworksXDR.Incident.low_severity_alert_count
      description: Number of alerts with the severity LOW.
      type: String
    - contextPath: PaloAltoNetworksXDR.Incident.status
      description: |
        Current status of the incident. Valid values are: "new","under_investigation","resolved_known_issue","resolved_duplicate_incident","resolved_false_positive","resolved_true_positive","resolved_security_testing" or "resolved_other".
      type: String
    - contextPath: PaloAltoNetworksXDR.Incident.description
      description: Dynamic calculated description of the incident.
      type: String
    - contextPath: PaloAltoNetworksXDR.Incident.resolve_comment
      description: Comments entered by the user when the incident was resolved.
      type: String
    - contextPath: PaloAltoNetworksXDR.Incident.notes
      description: Comments entered by the user regarding the incident.
      type: String
    - contextPath: PaloAltoNetworksXDR.Incident.creation_time
      description: Date and time the incident was created on Cortex XDR.
      type: date
    - contextPath: PaloAltoNetworksXDR.Incident.detection_time
      description: Date and time that the first alert occurred in the incident.
      type: date
    - contextPath: PaloAltoNetworksXDR.Incident.modification_time
      description: Date and time that the incident was last modified.
      type: date
  - arguments:
    - description: The ID of the incident for which to get additional data.
      name: incident_id
      required: true
    - defaultValue: '1000'
      description: Maximum number of alerts to return.
      name: alerts_limit
    - defaultValue: 'False'
      description: Return data only if the incident was changed since the last time it was mirrored into Cortex XSOAR.  This flag should be used only from within a Cortex XDR incident.
      name: return_only_updated_incident
    - description: "The incident's fields to excluded from fetching: network_artifacts, file_artifacts . If no field is provided then all fields of the incident will be fetched."
      name: "fields_to_exclude"
      default: true
      isArray: true
    description: Returns additional data for the specified incident, for example, related alerts, file artifacts, network artifacts, and so on.
    name: xdr-get-incident-extra-data
    outputs:
    - contextPath: PaloAltoNetworksXDR.Incident.incident_id
      description: Unique ID assigned to each returned incident.
      type: String
    - contextPath: PaloAltoNetworksXDR.Incident.creation_time
      description: Date and time the incident was created on Cortex XDR.
      type: Date
    - contextPath: PaloAltoNetworksXDR.Incident.modification_time
      description: Date and time that the incident was last modified.
      type: Date
    - contextPath: PaloAltoNetworksXDR.Incident.detection_time
      description: Date and time that the first alert occurred in the incident.
      type: Date
    - contextPath: PaloAltoNetworksXDR.Incident.status
      description: |-
        Current status of the incident. Valid values are:
        "new","under_investigation","resolved_known_issue","resolved_duplicate","resolved_false_positive","resolved_true_positive","resolved_security_testing","resolved_other".
      type: String
    - contextPath: PaloAltoNetworksXDR.Incident.severity
      description: 'Calculated severity of the incident. Valid values are: "low","medium","high".'
      type: String
    - contextPath: PaloAltoNetworksXDR.Incident.description
      description: Dynamic calculated description of the incident.
      type: String
    - contextPath: PaloAltoNetworksXDR.Incident.assigned_user_mail
      description: Email address of the assigned user.
      type: String
    - contextPath: PaloAltoNetworksXDR.Incident.assigned_user_pretty_name
      description: Full name of the user assigned to the incident.
      type: String
    - contextPath: PaloAltoNetworksXDR.Incident.alert_count
      description: Total number of alerts in the incident.
      type: Number
    - contextPath: PaloAltoNetworksXDR.Incident.low_severity_alert_count
      description: Number of alerts with the severity LOW.
      type: Number
    - contextPath: PaloAltoNetworksXDR.Incident.med_severity_alert_count
      description: Number of alerts with the severity MEDIUM.
      type: Number
    - contextPath: PaloAltoNetworksXDR.Incident.high_severity_alert_count
      description: Number of alerts with the severity HIGH.
      type: Number
    - contextPath: PaloAltoNetworksXDR.Incident.user_count
      description: Number of users involved in the incident.
      type: Number
    - contextPath: PaloAltoNetworksXDR.Incident.host_count
      description: Number of hosts involved in the incident.
      type: Number
    - contextPath: PaloAltoNetworksXDR.Incident.notes
      description: Comments entered by the user regarding the incident.
      type: Unknown
    - contextPath: PaloAltoNetworksXDR.Incident.resolve_comment
      description: Comments entered by the user when the incident was resolved.
      type: String
    - contextPath: PaloAltoNetworksXDR.Incident.manual_severity
      description: Incident severity assigned by the user. This does not affect the calculated severity of low, medium, or high.
      type: String
    - contextPath: PaloAltoNetworksXDR.Incident.manual_description
      description: Incident description provided by the user.
      type: String
    - contextPath: PaloAltoNetworksXDR.Incident.xdr_url
      description: A link to the incident view on Cortex XDR.
      type: String
    - contextPath: PaloAltoNetworksXDR.Incident.starred
      description: Incident starred.
      type: Boolean
    - contextPath: PaloAltoNetworksXDR.Incident.wildfire_hits.mitre_techniques_ids_and_names
      description: Incident Mitre techniques IDs and names.
      type: String
    - contextPath: PaloAltoNetworksXDR.Incident.wildfire_hits.mitre_tactics_ids_and_names
      description: Incident Mitre tactics ids and names.
      type: String
    - contextPath: PaloAltoNetworksXDR.Incident.alerts.alert_id
      description: Unique ID for each alert.
      type: String
    - contextPath: PaloAltoNetworksXDR.Incident.alerts.detection_timestamp
      description: Date and time that the alert occurred.
      type: Date
    - contextPath: PaloAltoNetworksXDR.Incident.alerts.source
      description: Source of the alert. The product/vendor this alert came from.
      type: String
    - contextPath: PaloAltoNetworksXDR.Incident.alerts.severity
      description: 'Severity of the alert.Valid values are: "low","medium","high""".'
      type: String
    - contextPath: PaloAltoNetworksXDR.Incident.alerts.name
      description: Calculated name of the alert.
      type: String
    - contextPath: PaloAltoNetworksXDR.Incident.alerts.category
      description: Category of the alert, for example, Spyware Detected via Anti-Spyware profile.
      type: String
    - contextPath: PaloAltoNetworksXDR.Incident.alerts.description
      description: Textual description of the alert.
      type: String
    - contextPath: PaloAltoNetworksXDR.Incident.alerts.host_ip_list
      description: Host IP involved in the alert.
      type: Unknown
    - contextPath: PaloAltoNetworksXDR.Incident.alerts.host_name
      description: Host name involved in the alert.
      type: String
    - contextPath: PaloAltoNetworksXDR.Incident.alerts.user_name
      description: User name involved with the alert.
      type: String
    - contextPath: PaloAltoNetworksXDR.Incident.alerts.event_type
      description: 'Event type. Valid values are: "Process Execution","Network Event","File Event","Registry Event","Injection Event","Load Image Event","Windows Event Log".'
      type: String
    - contextPath: PaloAltoNetworksXDR.Incident.alerts.action
      description: 'The action that triggered the alert. Valid values are: "REPORTED", "BLOCKED", "POST_DETECTED", "SCANNED", "DOWNLOAD", "PROMPT_ALLOW", "PROMPT_BLOCK", "DETECTED", "BLOCKED_1", "BLOCKED_2", "BLOCKED_3", "BLOCKED_5", "BLOCKED_6", "BLOCKED_7", "BLOCKED_8", "BLOCKED_9", "BLOCKED_10", "BLOCKED_11", "BLOCKED_13", "BLOCKED_14", "BLOCKED_15", "BLOCKED_16", "BLOCKED_17", "BLOCKED_24", "BLOCKED_25", "DETECTED_0", "DETECTED_4", "DETECTED_18", "DETECTED_19", "DETECTED_20", "DETECTED_21", "DETECTED_22", "DETECTED_23".'
      type: String
    - contextPath: PaloAltoNetworksXDR.Incident.alerts.action_pretty
      description: 'The action that triggered the alert. Valid values are: "Detected (Reported)" "Prevented (Blocked)" "Detected (Post Detected)" "Detected (Scanned)" "Detected (Download)" "Detected (Prompt Allow)" "Prevented (Prompt Block)" "Detected" "Prevented (Denied The Session)" "Prevented (Dropped The Session)" "Prevented (Dropped The Session And Sent a TCP Reset)" "Prevented (Blocked The URL)" "Prevented (Blocked The IP)" "Prevented (Dropped The Packet)" "Prevented (Dropped All Packets)" "Prevented (Terminated The Session And Sent a TCP Reset To Both Sides Of The Connection)" "Prevented (Terminated The Session And Sent a TCP Reset To The Client)" "Prevented (Terminated The Session And Sent a TCP Reset To The Server)" "Prevented (Continue)" "Prevented (Block-Override)" "Prevented (Override-Lockout)" "Prevented (Override)" "Prevented (Random-Drop)" "Prevented (Silently Dropped The Session With An ICMP Unreachable Message To The Host Or Application)" "Prevented (Block)" "Detected (Allowed The Session)" "Detected (Raised An Alert)" "Detected (Syncookie Sent)" "Detected (Forward)" "Detected (Wildfire Upload Success)" "Detected (Wildfire Upload Failure)" "Detected (Wildfire Upload Skip)" "Detected (Sinkhole)".'
      type: String
    - contextPath: PaloAltoNetworksXDR.Incident.alerts.actor_process_image_name
      description: Image name.
      type: String
    - contextPath: PaloAltoNetworksXDR.Incident.alerts.actor_process_command_line
      description: Command line.
      type: String
    - contextPath: PaloAltoNetworksXDR.Incident.alerts.actor_process_signature_status
      description: 'Signature status. Valid values are: "Signed" "Invalid Signature" "Unsigned" "Revoked" "Signature Fail" "N/A" "Weak Hash".'
      type: String
    - contextPath: PaloAltoNetworksXDR.Incident.alerts.actor_process_signature_vendor
      description: Signature vendor name.
      type: String
    - contextPath: PaloAltoNetworksXDR.Incident.alerts.causality_actor_process_image_name
      description: Image name.
      type: String
    - contextPath: PaloAltoNetworksXDR.Incident.alerts.causality_actor_process_command_line
      description: Command line.
      type: String
    - contextPath: PaloAltoNetworksXDR.Incident.alerts.causality_actor_process_signature_status
      description: 'Signature status. Valid values are: "Signed" "Invalid Signature" "Unsigned" "Revoked" "Signature Fail" "N/A" "Weak Hash".'
      type: String
    - contextPath: PaloAltoNetworksXDR.Incident.alerts.causality_actor_process_signature_vendor
      description: Signature vendor.
      type: String
    - contextPath: PaloAltoNetworksXDR.Incident.alerts.causality_actor_causality_id
      description: Causality ID.
      type: Unknown
    - contextPath: PaloAltoNetworksXDR.Incident.alerts.action_process_image_name
      description: Image name.
      type: String
    - contextPath: PaloAltoNetworksXDR.Incident.alerts.action_process_image_command_line
      description: Command line.
      type: String
    - contextPath: PaloAltoNetworksXDR.Incident.alerts.action_process_image_sha256
      description: Image SHA256.
      type: String
    - contextPath: PaloAltoNetworksXDR.Incident.alerts.action_process_signature_status
      description: 'Signature status. Valid values are: "Signed" "Invalid Signature" "Unsigned" "Revoked" "Signature Fail" "N/A" "Weak Hash".'
      type: String
    - contextPath: PaloAltoNetworksXDR.Incident.alerts.action_process_signature_vendor
      description: Signature vendor name.
      type: String
    - contextPath: PaloAltoNetworksXDR.Incident.alerts.action_file_path
      description: File path.
      type: String
    - contextPath: PaloAltoNetworksXDR.Incident.alerts.action_file_md5
      description: File MD5.
      type: String
    - contextPath: PaloAltoNetworksXDR.Incident.alerts.action_file_sha256
      description: File SHA256.
      type: String
    - contextPath: PaloAltoNetworksXDR.Incident.alerts.action_registry_data
      description: Registry data.
      type: String
    - contextPath: PaloAltoNetworksXDR.Incident.alerts.action_registry_full_key
      description: Registry full key.
      type: String
    - contextPath: PaloAltoNetworksXDR.Incident.alerts.action_local_ip
      description: Local IP.
      type: String
    - contextPath: PaloAltoNetworksXDR.Incident.alerts.action_local_port
      description: Local port.
      type: Number
    - contextPath: PaloAltoNetworksXDR.Incident.alerts.action_remote_ip
      description: Remote IP.
      type: String
    - contextPath: PaloAltoNetworksXDR.Incident.alerts.action_remote_port
      description: Remote port.
      type: Number
    - contextPath: PaloAltoNetworksXDR.Incident.alerts.action_external_hostname
      description: External hostname.
      type: String
    - contextPath: PaloAltoNetworksXDR.Incident.alerts.fw_app_id
      description: Firewall app id.
      type: Unknown
    - contextPath: PaloAltoNetworksXDR.Incident.alerts.is_whitelisted
      description: 'Is the alert on allow list. Valid values are: "Yes" "No".'
      type: String
    - contextPath: PaloAltoNetworksXDR.Incident.alerts.starred
      description: Alert starred.
      type: Boolean
    - contextPath: PaloAltoNetworksXDR.Incident.network_artifacts.type
      description: Network artifact type.
      type: String
    - contextPath: PaloAltoNetworksXDR.Incident.network_artifacts.network_remote_port
      description: The remote port related to the artifact.
      type: number
    - contextPath: PaloAltoNetworksXDR.Incident.network_artifacts.alert_count
      description: Number of alerts related to the artifact.
      type: number
    - contextPath: PaloAltoNetworksXDR.Incident.network_artifacts.network_remote_ip
      description: The remote IP related to the artifact.
      type: String
    - contextPath: PaloAltoNetworksXDR.Incident.network_artifacts.is_manual
      description: Whether the artifact was created by the user (manually).
      type: boolean
    - contextPath: PaloAltoNetworksXDR.Incident.network_artifacts.network_domain
      description: The domain related to the artifact.
      type: String
    - contextPath: PaloAltoNetworksXDR.Incident.network_artifacts.type
      description: 'The artifact type. Valid values are: "META", "GID", "CID", "HASH", "IP", "DOMAIN", "REGISTRY", "HOSTNAME".'
      type: String
    - contextPath: PaloAltoNetworksXDR.Incident.network_artifacts.network_country
      description: The country related to the artifact.
      type: String
    - contextPath: PaloAltoNetworksXDR.Incident.file_artifacts.file_signature_status
      description: 'Digital signature status of the file. Valid values are: "SIGNATURE_UNAVAILABLE" "SIGNATURE_SIGNED" "SIGNATURE_INVALID" "SIGNATURE_UNSIGNED" "SIGNATURE_WEAK_HASH".'
      type: String
    - contextPath: PaloAltoNetworksXDR.Incident.file_artifacts.is_process
      description: Whether the file artifact is related to a process execution.
      type: boolean
    - contextPath: PaloAltoNetworksXDR.Incident.file_artifacts.file_name
      description: Name of the file.
      type: String
    - contextPath: PaloAltoNetworksXDR.Incident.file_artifacts.file_wildfire_verdict
      description: 'The file verdict, calculated by Wildfire. Valid values are: "BENIGN" "MALWARE" "GRAYWARE" "PHISHING" "UNKNOWN".'
      type: String
    - contextPath: PaloAltoNetworksXDR.Incident.file_artifacts.alert_count
      description: Number of alerts related to the artifact.
      type: number
    - contextPath: PaloAltoNetworksXDR.Incident.file_artifacts.is_malicious
      description: Whether the artifact is malicious, as decided by the Wildfire verdict.
      type: boolean
    - contextPath: PaloAltoNetworksXDR.Incident.file_artifacts.is_manual
      description: Whether the artifact was created by the user (manually).
      type: boolean
    - contextPath: PaloAltoNetworksXDR.Incident.file_artifacts.type
      description: 'The artifact type. Valid values are: "META" "GID" "CID" "HASH" "IP" "DOMAIN" "REGISTRY" "HOSTNAME".'
      type: String
    - contextPath: PaloAltoNetworksXDR.Incident.file_artifacts.file_sha256
      description: SHA256 hash of the file.
      type: String
    - contextPath: PaloAltoNetworksXDR.Incident.file_artifacts.file_signature_vendor_name
      description: File signature vendor name.
      type: String
    - contextPath: Account.Username
      description: The username in the relevant system.
      type: String
    - contextPath: Endpoint.Hostname
      description: The hostname that is mapped to this endpoint.
      type: String
    - contextPath: Endpoint.ID
      description: The agent ID of the endpoint.
      type: String
    - contextPath: File.Path
      description: The path where the file is located.
      type: String
    - contextPath: File.MD5
      description: The MD5 hash of the file.
      type: String
    - contextPath: File.SHA256
      description: The SHA256 hash of the file.
      type: String
    - contextPath: File.Name
      description: The full file name (including file extension).
      type: String
    - contextPath: Process.Name
      description: The name of the process.
      type: String
    - contextPath: Process.MD5
      description: The MD5 hash of the process.
      type: String
    - contextPath: Process.SHA256
      description: The SHA256 hash of the process.
      type: String
    - contextPath: Process.PID
      description: The PID of the process.
      type: String
    - contextPath: Process.Path
      description: The file system path to the binary file.
      type: String
    - contextPath: Process.Start Time
      description: The timestamp of the process start time.
      type: String
    - contextPath: Process.CommandLine
      description: The full command line (including arguments).
      type: String
    - contextPath: Process.is_malicious
      description: Whether the artifact is malicious, as decided by the Wildfire verdict.
      type: boolean
    - contextPath: IP.Address
      description: IP address.
      type: String
    - contextPath: IP.Geo.Country
      description: 'The country in which the IP address is located.'
      type: String
    - contextPath: Domain.Name
      description: 'The domain name, for example: "google.com".'
      type: String
  - arguments:
    - description: XDR incident ID. You can get the incident ID from the output of the 'xdr-get-incidents' command or the 'xdr-get-incident-extra-details' command.
      name: incident_id
      required: true
    - auto: PREDEFINED
      description: Severity to assign to the incident (LOW, MEDIUM, or HIGH).
      name: manual_severity
      predefined:
      - HIGH
      - MEDIUM
      - LOW
    - description: Email address of the user to assign to the incident.
      name: assigned_user_mail
    - description: Full name of the user assigned to the incident.
      name: assigned_user_pretty_name
    - auto: PREDEFINED
      description: 'Status of the incident. Valid values are: NEW, UNDER_INVESTIGATION, RESOLVED_KNOWN_ISSUE, RESOLVED_DUPLICATE, RESOLVED_FALSE_POSITIVE, RESOLVED_TRUE_POSITIVE, RESOLVED_SECURITY_TESTING, RESOLVED_OTHER.'
      name: status
      predefined:
      - NEW
      - UNDER_INVESTIGATION
      - RESOLVED_KNOWN_ISSUE
      - RESOLVED_DUPLICATE
      - RESOLVED_FALSE_POSITIVE
      - RESOLVED_TRUE_POSITIVE
      - RESOLVED_SECURITY_TESTING
      - RESOLVED_OTHER
    - description: Comment explaining why the incident was resolved. This should be set when the incident is resolved.
      name: resolve_comment
    - auto: PREDEFINED
      description: If true, will remove all assigned users from the incident.
      name: unassign_user
      predefined:
      - 'true'
    - description: Add a comment to the incident.
      name: add_comment
    description: Updates one or more fields of a specified incident. Missing fields will be ignored. To remove the assignment for an incident, pass a null value in the assignee email argument.
    name: xdr-update-incident
  - arguments:
    - description: String value that defines the product.
      name: product
      required: true
    - description: String value that defines the vendor.
      name: vendor
      required: true
    - description: String value for the source IP address.
      name: local_ip
    - description: Integer value for the source port.
      name: local_port
      required: true
    - description: |-
        String value of the destination IP
        address.
      name: remote_ip
      required: true
    - description: |-
        Integer value for the destination
        port.
      name: remote_port
      required: true
    - description: Integer value representing the time the alert occurred in milliseconds, or a string value in date format 2019-10-23T10:00:00. If not set, the event time will be defined as now.
      name: event_timestamp
    - auto: PREDEFINED
      defaultValue: Medium
      description: |-
        String value of alert severity. Valid values are:
        Informational, Low, Medium or High.
      name: severity
      predefined:
      - Informational
      - Low
      - Medium
      - High
    - description: String defining the alert name.
      name: alert_name
      required: true
    - description: String defining the alert description.
      name: alert_description
    description: |-
      Uploads an alert from external alert sources in Cortex XDR format. Cortex XDR displays alerts that are parsed
      successfully in related incidents and views. You can send 600 alerts per minute. Each request can contain a
      maximum of 60 alerts.
    name: xdr-insert-parsed-alert
  - arguments:
    - description: List of alerts in CEF format.
      isArray: true
      name: cef_alerts
      required: true
    description: Upload alerts in CEF format from external alert sources. After you map CEF alert fields to Cortex XDR fields, Cortex XDR displays the alerts in related incidents and views. You can send 600 requests per minute. Each request can contain a maximum of 60 alerts.
    name: xdr-insert-cef-alerts
  - arguments:
    - description: Allows linking the response action to the incident that triggered it.
      name: incident_id
    - description: The endpoint ID (string) to isolate. You can retrieve the string from the xdr-get-endpoints command.
      name: endpoint_id
      required: true
    - auto: PREDEFINED
      defaultValue: 'false'
      description: Whether to suppress an error when trying to isolate a disconnected endpoint. When sets to false, an error will be returned.
      name: suppress_disconnected_endpoint_error
      predefined:
      - 'true'
      - 'false'
    - description: Interval in seconds between each poll.
      name: interval_in_seconds
    - description: Polling timeout in seconds.
      name: timeout_in_seconds
    - description: For polling use.
      isArray: true
      name: action_id
      deprecated: true
    description: Isolates the specified endpoint.
    execution: true
    name: xdr-endpoint-isolate
    outputs:
    - contextPath: PaloAltoNetworksXDR.Isolation.endpoint_id
      description: The endpoint ID.
      type: String
    polling: true
  - arguments:
    - description: Allows linking the response action to the incident that triggered it.
      name: incident_id
    - description: The endpoint ID (string) to isolate. You can retrieve the string from the xdr-get-endpoints command.
      name: endpoint_id
      required: true
    - auto: PREDEFINED
      defaultValue: 'false'
      description: Whether to suppress an error when trying to isolate a disconnected endpoint. When sets to false, an error will be returned.
      name: suppress_disconnected_endpoint_error
      predefined:
      - 'true'
      - 'false'
    deprecated: true
    description: Deprecated. Use `xdr-endpoint-isolate` instead.
    execution: true
    name: xdr-isolate-endpoint
    outputs:
    - contextPath: PaloAltoNetworksXDR.Isolation.endpoint_id
      description: The endpoint ID.
      type: String
  - arguments:
    - description: Allows linking the response action to the incident that triggered it.
      name: incident_id
    - description: The endpoint ID (string) for which to reverse the isolation. You can retrieve it from the xdr-get-endpoints command.
      name: endpoint_id
      required: true
    - description: |-
        Whether to suppress an error when trying to unisolate a disconnected endpoint. When sets to false, an error will be returned.
      name: suppress_disconnected_endpoint_error
      auto: PREDEFINED
      defaultValue: 'false'
      predefined:
      - 'true'
      - 'false'
    - description: |-
        Interval in seconds between each poll.
      name: interval_in_seconds
    - description: Polling timeout in seconds.
      name: timeout_in_seconds
    - description: |-
        For polling use.
      isArray: true
      name: action_id
      deprecated: true
    description: Reverses the isolation of an endpoint.
    execution: true
    name: xdr-endpoint-unisolate
    outputs:
    - contextPath: PaloAltoNetworksXDR.UnIsolation.endpoint_id
      description: Isolates the specified endpoint.
      type: String
    polling: true
  - deprecated: true
    description: Deprecated. Use `xdr-endpoint-unisolate` instead.
    execution: true
    name: xdr-unisolate-endpoint
    outputs:
    - contextPath: PaloAltoNetworksXDR.UnIsolation.endpoint_id
      description: Isolates the specified endpoint.
      type: String
    arguments:
    - description: Allows linking the response action to the incident that triggered it.
      name: incident_id
    - description: The endpoint ID (string) for which to reverse the isolation. You can retrieve it from the xdr-get-endpoints command.
      name: endpoint_id
      required: true
    - auto: PREDEFINED
      defaultValue: 'false'
      description: Whether to suppress an error when trying to unisolate a disconnected endpoint. When sets to false, an error will be returned.
      name: suppress_disconnected_endpoint_error
      predefined:
      - 'true'
      - 'false'
  - arguments:
    - description: 'A comma-separated list of endpoints statuses to filter. Valid values are: connected, disconnected, lost, uninstalled, windows, linux, macos, android, isolated, unisolated.'
      name: status
      isArray: true
    - description: A comma-separated list of endpoint IDs.
      isArray: true
      name: endpoint_id_list
    - description: |-
        A comma-separated list of distribution package names or installation package names.
        Example: dist_name1,dist_name2.
      isArray: true
      name: dist_name
    - description: |-
        A comma-separated list of private IP addresses.
        Example: 10.1.1.1,192.168.1.1.
      isArray: true
      name: ip_list
    - description: |-
        A comma-separated list of public IP addresses that correlate to the last IPv4 address from which the Cortex XDR agent connected (know as `Last Origin IP`).
        Example: 8.8.8.8,1.1.1.1.
      isArray: true
      name: public_ip_list
    - description: |-
        The group name to which the agent belongs.
        Example: group_name1,group_name2.
      isArray: true
      name: group_name
    - description: 'The endpoint platform. Valid values are\: "windows", "linux", "macos", or "android". '
      isArray: true
      name: platform
      auto: PREDEFINED
      predefined:
      - windows
      - linux
      - macos
      - android
    - description: |-
        A comma-separated list of alias names.
        Examples: alias_name1,alias_name2.
      name: alias_name
      isArray: true
    - description: |-
        Specifies whether the endpoint was isolated or unisolated.
      name: isolate
      auto: PREDEFINED
      predefined:
      - isolated
      - unisolated
    - description: |-
        Hostname
        Example: hostname1,hostname2.
      name: hostname
      isArray: true
    - description: |-
        All the agents that were first seen after {first_seen_gte}.
        Supported values:
        1579039377301 (time in milliseconds)
        "3 days" (relative date)
        "2019-10-21T23:45:00" (date).
      name: first_seen_gte
    - description: |-
        All the agents that were first seen before {first_seen_lte}.
        Supported values:
        1579039377301 (time in milliseconds)
        "3 days" (relative date)
        "2019-10-21T23:45:00" (date).
      name: first_seen_lte
    - description: |-
        All the agents that were last seen before {last_seen_gte}.
        Supported values:
        1579039377301 (time in milliseconds)
        "3 days" (relative date)
        "2019-10-21T23:45:00" (date).
      name: last_seen_gte
    - description: |-
        All the agents that were last seen before {last_seen_lte}.
        Supported values:
        1579039377301 (time in milliseconds)
        "3 days" (relative date)
        "2019-10-21T23:45:00" (date).
      name: last_seen_lte
    - defaultValue: '0'
      description: Page number (for pagination). The default is 0 (the first page).
      name: page
    - description: Maximum number of endpoints to return per page. The default and maximum is 30.
      name: limit
      defaultValue: '30'
    - auto: PREDEFINED
      description: Specifies whether to sort endpoints by the first time or last time they were seen. Can be "first_seen" or "last_seen".
      name: sort_by
      predefined:
      - first_seen
      - last_seen
    - name: sort_order
      description: The order by which to sort results. Can be "asc" (ascending) or "desc" ( descending). Default set to asc.
      auto: PREDEFINED
      defaultValue: asc
      predefined:
      - asc
      - desc
    - name: username
      description: The usernames to query for, accepts a single user, or comma-separated list of usernames.
      isArray: true
    description: Gets a list of endpoints, according to the passed filters. If there are no filters, all endpoints are returned. Filtering by multiple fields will be concatenated using AND condition (OR is not supported). Maximum result set size is 100. Offset is the zero-based number of endpoint from the start of the result set (start by counting from 0).
    name: xdr-get-endpoints
    outputs:
    - contextPath: PaloAltoNetworksXDR.Endpoint.endpoint_id
      description: The endpoint ID.
      type: String
    - contextPath: PaloAltoNetworksXDR.Endpoint.endpoint_name
      description: The endpoint name.
      type: String
    - contextPath: PaloAltoNetworksXDR.Endpoint.endpoint_type
      description: The endpoint type.
      type: String
    - contextPath: PaloAltoNetworksXDR.Endpoint.endpoint_status
      description: The status of the endpoint.
      type: String
    - contextPath: PaloAltoNetworksXDR.Endpoint.os_type
      description: The endpoint OS type.
      type: String
    - contextPath: PaloAltoNetworksXDR.Endpoint.ip
      description: A list of IP addresses.
      type: Unknown
    - contextPath: PaloAltoNetworksXDR.Endpoint.users
      description: A list of users.
      type: Unknown
    - contextPath: PaloAltoNetworksXDR.Endpoint.domain
      description: The endpoint domain.
      type: String
    - contextPath: PaloAltoNetworksXDR.Endpoint.alias
      description: The endpoint's aliases.
      type: String
    - contextPath: PaloAltoNetworksXDR.Endpoint.first_seen
      description: First seen date/time in Epoch (milliseconds).
      type: Unknown
    - contextPath: PaloAltoNetworksXDR.Endpoint.last_seen
      description: Last seen date/time in Epoch (milliseconds).
      type: Date
    - contextPath: PaloAltoNetworksXDR.Endpoint.content_version
      description: Content version.
      type: String
    - contextPath: PaloAltoNetworksXDR.Endpoint.installation_package
      description: Installation package.
      type: String
    - contextPath: PaloAltoNetworksXDR.Endpoint.active_directory
      description: Active directory.
      type: String
    - contextPath: PaloAltoNetworksXDR.Endpoint.install_date
      description: Install date in Epoch (milliseconds).
      type: Date
    - contextPath: PaloAltoNetworksXDR.Endpoint.endpoint_version
      description: Endpoint version.
      type: String
    - contextPath: PaloAltoNetworksXDR.Endpoint.is_isolated
      description: Whether the endpoint is isolated.
      type: String
    - contextPath: PaloAltoNetworksXDR.Endpoint.group_name
      description: The name of the group to which the endpoint belongs.
      type: String
    - contextPath: PaloAltoNetworksXDR.Endpoint.count
      description: Number of endpoints returned.
      type: String
    - contextPath: Endpoint.Hostname
      description: The hostname that is mapped to this endpoint.
      type: String
    - contextPath: Endpoint.ID
      description: The unique ID within the tool retrieving the endpoint.
      type: String
    - contextPath: Endpoint.IPAddress
      description: The IP address of the endpoint.
      type: String
    - contextPath: Endpoint.Domain
      description: The domain of the endpoint.
      type: String
    - contextPath: Endpoint.OS
      description: The endpoint's operation system.
      type: String
    - contextPath: Account.Username
      description: The username in the relevant system.
      type: String
    - contextPath: Account.Domain
      description: The domain of the account.
      type: String
    - contextPath: Endpoint.Status
      description: The endpoint's status.
      type: String
    - contextPath: Endpoint.IsIsolated
      description: The endpoint's isolation status.
      type: String
    - contextPath: Endpoint.MACAddress
      description: The endpoint's MAC address.
      type: String
    - contextPath: Endpoint.Vendor
      description: The integration name of the endpoint vendor.
      type: String
  - arguments:
    - description: The status of the endpoint to use as a filter.
      name: status
      auto: PREDEFINED
      predefined:
      - connected
      - disconnected
    - description: A comma-separated list of endpoint IDs to use as a filter.
      isArray: true
      name: endpoint_id_list
    - description: |-
        A comma-separated list of distribution package names or installation package names to use as a filter.
        Example: dist_name1,dist_name2.
      isArray: true
      name: dist_name
    - description: |-
        A comma-separated list of IP addresses to use as a filter.
        Example: 8.8.8.8,1.1.1.1.
      isArray: true
      name: ip_list
    - description: A comma-separated list of group names to which the agent belongs to use as a filter.
      isArray: true
      name: group_name
    - description: The endpoint platform to use as a filter.
      isArray: true
      name: platform
      auto: PREDEFINED
      predefined:
      - windows
      - linux
      - macos
      - android
    - description: |-
        A comma-separated list of alias names to use as a filter.
        Examples: alias_name1,alias_name2.
      isArray: true
      name: alias_name
    - auto: PREDEFINED
      description: Specifies whether the endpoint was isolated or unisolated to use as a filter.
      name: isolate
      predefined:
      - isolated
      - unisolated
    - description: A comma-separated list of hostnames to use as a filter.
      isArray: true
      name: hostname
    - description: |-
        All the agents that were first seen after {first_seen_gte} to use as a filter.
        Supported values:
        1579039377301 (time in milliseconds)
        "3 days" (relative date)
        "2019-10-21T23:45:00" (date).
      name: first_seen_gte
    - description: |-
        All the agents that were first seen before {first_seen_lte} to use as a filter.
        Supported values:
        1579039377301 (time in milliseconds)
        "3 days" (relative date)
        "2019-10-21T23:45:00" (date).
      name: first_seen_lte
    - description: |-
        All the agents that were last seen after {last_seen_gte} to use as a filter.
        Supported values:
        1579039377301 (time in milliseconds)
        "3 days" (relative date)
        "2019-10-21T23:45:00" (date).
      name: last_seen_gte
    - description: |-
        All the agents that were last seen before {last_seen_lte} to use as a filter.
        Supported values:
        1579039377301 (time in milliseconds)
        "3 days" (relative date)
        "2019-10-21T23:45:00" (date).
      name: last_seen_lte
    - name: username
      description: The usernames to use as a filter. Accepts a single user, or comma-separated list of usernames.
      isArray: true
    - name: new_alias_name
      required: true
      description: |-
        The alias name to change to.
        Note: If you send an empty field, (e.g., new_alias_name=\"\") the current alias name is deleted.
    - name: scan_status
      description: The scan status of the endpoint to use as a filter.
      auto: PREDEFINED
      predefined:
      - none
      - pending
      - in_progress
      - canceled
      - aborted
      - pending_cancellation
      - success
      - error
    description: Gets a list of endpoints according to the passed filters, and changes their alias name. Filtering by multiple fields will be concatenated using the AND condition (OR is not supported).
    name: xdr-endpoint-alias-change
  - description: Gets a list of all the agent versions to use for creating a distribution list.
    name: xdr-get-distribution-versions
    outputs:
    - contextPath: PaloAltoNetworksXDR.DistributionVersions.windows
      description: A list of Windows agent versions.
      type: Unknown
    - contextPath: PaloAltoNetworksXDR.DistributionVersions.linux
      description: A list of Linux agent versions.
      type: Unknown
    - contextPath: PaloAltoNetworksXDR.DistributionVersions.macos
      description: A list of Mac agent versions.
      type: Unknown
    arguments: []
  - arguments:
    - description: A string representing the name of the installation package.
      name: name
      required: true
    - auto: PREDEFINED
      description: "String, valid values are:\n• windows \n• linux\n• macos \n• android."
      name: platform
      predefined:
      - windows
      - linux
      - macos
      - android
      required: true
    - auto: PREDEFINED
      description: |-
        A string representing the type of package to create.
        standalone - An installation for a new agent
        upgrade - An upgrade of an agent from ESM.
      name: package_type
      predefined:
      - standalone
      - upgrade
      required: true
    - description: agent_version returned from xdr-get-distribution-versions. Not required for Android platform.
      name: agent_version
      required: true
    - description: Information about the package.
      name: description
    description: Creates an installation package. This is an asynchronous call that returns the distribution ID. This does not mean that the creation succeeded. To confirm that the package has been created, check the status of the distribution by running the Get Distribution Status API.
    name: xdr-create-distribution
    outputs:
    - contextPath: PaloAltoNetworksXDR.Distribution.id
      description: The installation package ID.
      type: String
    - contextPath: PaloAltoNetworksXDR.Distribution.name
      description: The name of the installation package.
      type: String
    - contextPath: PaloAltoNetworksXDR.Distribution.platform
      description: The installation OS.
      type: String
    - contextPath: PaloAltoNetworksXDR.Distribution.agent_version
      description: Agent version.
      type: String
    - contextPath: PaloAltoNetworksXDR.Distribution.description
      description: Information about the package.
      type: String
  - arguments:
    - description: |-
        The ID of the installation package.
        Copy the distribution_id from the "id" field on Endpoints > Agent Installation page.
      name: distribution_id
      required: true
    - auto: PREDEFINED
      description: |-
        The installation package type. Valid
        values are:
        • upgrade
        • sh - For Linux
        • rpm - For Linux
        • deb - For Linux
        • pkg - For Mac
        • x86 - For Windows
        • x64 - For Windows.
      name: package_type
      predefined:
      - upgrade
      - sh
      - rpm
      - deb
      - pkg
      - x86
      - x64
      required: true
    description: Gets the distribution URL for downloading the installation package.
    name: xdr-get-distribution-url
    outputs:
    - contextPath: PaloAltoNetworksXDR.Distribution.id
      description: Distribution ID.
      type: String
    - contextPath: PaloAltoNetworksXDR.Distribution.url
      description: URL for downloading the installation package.
      type: String
  - arguments:
    - description: A comma-separated list of distribution IDs to get the status for.
      isArray: true
      name: distribution_ids
      required: true
    description: Gets the status of the installation package.
    name: xdr-get-create-distribution-status
    outputs:
    - contextPath: PaloAltoNetworksXDR.Distribution.id
      description: Distribution ID.
      type: String
    - contextPath: PaloAltoNetworksXDR.Distribution.status
      description: The status of installation package.
      type: String
  - arguments:
    - description: User’s email address.
      name: email
    - description: The audit log type.
      name: type
      auto: PREDEFINED
      predefined:
      - LIVE_TERMINAL
      - RULES
      - AUTH
      - RESPONSE
      - INCIDENT_MANAGEMENT
      - ENDPOINT_MANAGEMENT
      - ALERT_WHITELIST
      - PUBLIC_API
      - DISTRIBUTIONS
      - STARRED_INCIDENTS
      - POLICY_PROFILES
      - DEVICE_CONTROL_PROFILE
      - HOST_FIREWALL_PROFILE
      - POLICY_RULES
      - PROTECTION_POLICY
      - DEVICE_CONTROL_TEMP_EXCEPTIONS
      - DEVICE_CONTROL_GLOBAL_EXCEPTIONS
      - GLOBAL_EXCEPTIONS
      - MSSP
      - REPORTING
      - DASHBOARD
      - BROKER_VM
    - description: The audit log subtype.
      name: sub_type
    - auto: PREDEFINED
      description: Result type.
      name: result
      predefined:
      - SUCCESS
      - FAIL
      - PARTIAL
    - description: |-
        Return logs for which the timestamp is after 'log_time_after'.
        Supported values:
        1579039377301 (time in milliseconds)
        "3 days" (relative date)
        "2019-10-21T23:45:00" (date).
      name: timestamp_gte
    - description: |-
        Return logs for which the timestamp is before the 'log_time_after'.
        Supported values:
        1579039377301 (time in milliseconds)
        "3 days" (relative date)
        "2019-10-21T23:45:00" (date).
      name: timestamp_lte
    - defaultValue: '0'
      description: Page number (for pagination). The default is 0 (the first page).
      name: page
    - defaultValue: '30'
      description: Maximum number of audit logs to return per page. The default and maximum is 30.
      name: limit
    - auto: PREDEFINED
      description: Specifies the field by which to sort the results. By default the sort is defined as creation-time and DESC. Can be "type", "sub_type", "result", or "timestamp".
      name: sort_by
      predefined:
      - type
      - sub_type
      - result
      - timestamp
    - auto: PREDEFINED
      defaultValue: desc
      description: The sort order. Can be "asc" (ascending) or "desc" (descending). Default set to "desc".
      name: sort_order
      predefined:
      - asc
      - desc
    description: Gets management logs. You can filter by multiple fields, which will be concatenated using the AND condition (OR is not supported). Maximum result set size is 100. Offset is the zero-based number of management logs from the start of the result set (start by counting from 0).
    name: xdr-get-audit-management-logs
    outputs:
    - contextPath: PaloAltoNetworksXDR.AuditManagementLogs.AUDIT_ID
      description: Audit log ID.
      type: Number
    - contextPath: PaloAltoNetworksXDR.AuditManagementLogs.AUDIT_OWNER_NAME
      description: Audit owner name.
      type: String
    - contextPath: PaloAltoNetworksXDR.AuditManagementLogs.AUDIT_OWNER_EMAIL
      description: Audit owner email address.
      type: String
    - contextPath: PaloAltoNetworksXDR.AuditManagementLogs.AUDIT_ASSET_JSON
      description: Asset JSON.
      type: String
    - contextPath: PaloAltoNetworksXDR.AuditManagementLogs.AUDIT_ASSET_NAMES
      description: Audit asset names.
      type: String
    - contextPath: PaloAltoNetworksXDR.AuditManagementLogs.AUDIT_HOSTNAME
      description: Host name.
      type: String
    - contextPath: PaloAltoNetworksXDR.AuditManagementLogs.AUDIT_RESULT
      description: Audit result.
      type: String
    - contextPath: PaloAltoNetworksXDR.AuditManagementLogs.AUDIT_REASON
      description: Audit reason.
      type: String
    - contextPath: PaloAltoNetworksXDR.AuditManagementLogs.AUDIT_DESCRIPTION
      description: Description of the audit.
      type: String
    - contextPath: PaloAltoNetworksXDR.AuditManagementLogs.AUDIT_ENTITY
      description: Audit entity (e.g., AUTH, DISTRIBUTIONS).
      type: String
    - contextPath: PaloAltoNetworksXDR.AuditManagementLogs.AUDIT_ENTITY_SUBTYPE
      description: Entity subtype (e.g., Login, Create).
      type: String
    - contextPath: PaloAltoNetworksXDR.AuditManagementLogs.AUDIT_CASE_ID
      description: Audit case ID.
      type: Number
    - contextPath: PaloAltoNetworksXDR.AuditManagementLogs.AUDIT_INSERT_TIME
      description: Log's insert time.
      type: Date
  - arguments:
    - description: A comma-separated list of endpoint IDs.
      isArray: true
      name: endpoint_ids
    - description: A comma-separated list of endpoint names.
      isArray: true
      name: endpoint_names
    - description: The report type. Can be "Installation", "Policy", "Action", "Agent Service", "Agent Modules", or "Agent Status".
      isArray: true
      name: type
      auto: PREDEFINED
      predefined:
      - Installation
      - Policy
      - Action
      - Agent Service
      - Agent Modules
      - Agent Status
    - auto: PREDEFINED
      description: The report subtype.
      isArray: true
      name: sub_type
      predefined:
      - Install
      - Uninstall
      - Upgrade
      - Local Configuration
      - Content Update
      - Policy Update
      - Process Exception
      - Hash Exception
      - Scan
      - File Retrieval
      - File Scan
      - Terminate Process
      - Isolate
      - Cancel Isolation
      - Payload Execution
      - Quarantine
      - Restore
      - Stop
      - Start
      - Module Initialization
      - Local Analysis Model
      - Local Analysis Feature Extraction
      - Fully Protected
      - OS Incompatible
      - Software Incompatible
      - Kernel Driver Initialization
      - Kernel Extension Initialization
      - Proxy Communication
      - Quota Exceeded
      - Minimal Content
      - Reboot Required
      - Missing Disc Access
    - auto: PREDEFINED
      description: The result type. Can be "Success" or "Fail". If not passed, returns all event reports.
      isArray: true
      name: result
      predefined:
      - Success
      - Fail
    - description: |-
        Return logs that their timestamp is greater than 'log_time_after'.
        Supported values:
        1579039377301 (time in milliseconds)
        "3 days" (relative date)
        "2019-10-21T23:45:00" (date).
      name: timestamp_gte
    - description: |-
        Return logs for which the timestamp is before the 'timestamp_lte'.

        Supported values:
        1579039377301 (time in milliseconds)
        "3 days" (relative date)
        "2019-10-21T23:45:00" (date).
      name: timestamp_lte
    - defaultValue: '0'
      description: Page number (for pagination). The default is 0 (the first page).
      name: page
    - defaultValue: '30'
      description: The maximum number of reports to return. Default and maximum is 30.
      name: limit
    - auto: PREDEFINED
      description: The field by which to sort results. Can be "type", "category", "trapsversion", "timestamp", or "domain").
      name: sort_by
      predefined:
      - type
      - category
      - trapsversion
      - timestamp
      - domain
    - auto: PREDEFINED
      defaultValue: asc
      description: The sort order. Can be "asc" (ascending) or "desc" (descending). Default is "asc".
      name: sort_order
      predefined:
      - asc
      - desc
    description: Gets agent event reports. You can filter by multiple fields, which will be concatenated using the AND condition (OR is not supported). Maximum result set size is 100. Offset is the zero-based number of reports from the start of the result set (start by counting from 0).
    name: xdr-get-audit-agent-reports
    outputs:
    - contextPath: PaloAltoNetworksXDR.AuditAgentReports.ENDPOINTID
      description: Endpoint ID.
      type: String
    - contextPath: PaloAltoNetworksXDR.AuditAgentReports.ENDPOINTNAME
      description: Endpoint name.
      type: String
    - contextPath: PaloAltoNetworksXDR.AuditAgentReports.DOMAIN
      description: Agent domain.
      type: String
    - contextPath: PaloAltoNetworksXDR.AuditAgentReports.TRAPSVERSION
      description: Traps version.
      type: String
    - contextPath: PaloAltoNetworksXDR.AuditAgentReports.RECEIVEDTIME
      description: Received time in Epoch time.
      type: Date
    - contextPath: PaloAltoNetworksXDR.AuditAgentReports.TIMESTAMP
      description: Timestamp in Epoch time.
      type: Date
    - contextPath: PaloAltoNetworksXDR.AuditAgentReports.CATEGORY
      description: Report category (e.g., Audit).
      type: String
    - contextPath: PaloAltoNetworksXDR.AuditAgentReports.TYPE
      description: Report type (e.g., Action, Policy).
      type: String
    - contextPath: PaloAltoNetworksXDR.AuditAgentReports.SUBTYPE
      description: Report subtype (e.g., Fully Protected,Policy Update,Cancel Isolation).
      type: String
    - contextPath: PaloAltoNetworksXDR.AuditAgentReports.RESULT
      description: Report result.
      type: String
    - contextPath: PaloAltoNetworksXDR.AuditAgentReports.REASON
      description: Report reason.
      type: String
    - contextPath: PaloAltoNetworksXDR.AuditAgentReports.DESCRIPTION
      description: Agent report description.
      type: String
    - contextPath: Endpoint.ID
      description: The unique ID within the tool retrieving the endpoint.
      type: String
    - contextPath: Endpoint.Hostname
      description: The hostname that is mapped to this endpoint.
      type: String
    - contextPath: Endpoint.Domain
      description: The domain of the endpoint.
      type: String
  - arguments:
    - description: Links the response action to the triggered incident.
      name: incident_id
    - description: String that represents a list of hashed files you want to block list. Must be a valid SHA256 hash.
      isArray: true
      name: hash_list
      required: true
    - description: String that represents additional information regarding the action.
      name: comment
    - description: Choose either regular response or detailed response. Default value = false, regular response.
      name: detailed_response
      auto: PREDEFINED
      defaultValue: 'false'
      predefined:
      - 'true'
      - 'false'
    description: Block lists requested files which have not already been block listed or added to allow lists.
    name: xdr-blocklist-files
    outputs:
    - contextPath: PaloAltoNetworksXDR.blocklist.added_hashes
      description: Number of file hashes added to block list.
      type: Number
    - contextPath: PaloAltoNetworksXDR.blocklist.excluded_hashes
      description: Number of file hashes excluded from block list.
      type: Number
  - arguments:
    - description: Allows linking the response action to the incident that triggered it.
      name: incident_id
    - description: String that represents a list of hashed files you want to add to the block list. Must be a valid SHA256 hash.
      isArray: true
      name: hash_list
      required: true
    - description: String that represents additional information regarding the action.
      name: comment
    deprecated: true
    description: Deprecated, use `xdr-blocklist-files` instead.
    name: xdr-blacklist-files
  - arguments:
    - description: Links the response action to the triggered incident.
      name: incident_id
    - description: String that represents a list of hashed files you want to add to allow lists. Must be a valid SHA256 hash.
      isArray: true
      name: hash_list
      required: true
    - description: String that represents additional information regarding the action.
      name: comment
    - auto: PREDEFINED
      defaultValue: 'false'
      description: Choose either regular response or detailed response. Default value = false, regular response.
      name: detailed_response
      predefined:
      - 'true'
      - 'false'
    description: Adds requested files to allow list if they are not already on block list or allow list.
    name: xdr-allowlist-files
    outputs:
    - contextPath: PaloAltoNetworksXDR.allowlist.added_hashes
      description: Number of added file hashes to allowlist.
      type: Number
    - contextPath: PaloAltoNetworksXDR.allowlist.excluded_hashes
      description: Number of excluded file hashes from allowlist.
      type: Number
  - arguments:
    - description: Allows linking the response action to the incident that triggered it.
      name: incident_id
    - description: String that represents a list of hashed files you want to add to the allow list. Must be a valid SHA256 hash.
      isArray: true
      name: hash_list
      required: true
    - description: String that represents additional information regarding the action.
      name: comment
    deprecated: true
    description: Deprecated, use `xdr-allowlist-files` instead.
    name: xdr-whitelist-files
  - arguments:
    - description: Allows linking the response action to the incident that triggered it.
      name: incident_id
    - description: List of endpoint IDs.
      isArray: true
      name: endpoint_id_list
      required: true
    - description: String that represents the path of the file you want to quarantine.
      name: file_path
      required: true
    - description: String that represents the file’s hash. Must be a valid SHA256 hash.
      name: file_hash
      required: true
    - description: Interval in seconds between each poll.
      name: interval_in_seconds
    - description: Polling timeout in seconds.
      name: timeout_in_seconds
    - description: For polling use.
      isArray: true
      name: action_id
      deprecated: true
    description: Quarantines a file on selected endpoints. You can select up to 1000 endpoints.
    name: xdr-file-quarantine
    polling: true
  - deprecated: true
    description: Deprecated. Use `xdr-file-quarantine` instead.
    name: xdr-quarantine-files
    arguments:
    - description: Allows linking the response action to the incident that triggered it.
      name: incident_id
    - description: List of endpoint IDs.
      isArray: true
      name: endpoint_id_list
      required: true
    - description: String that represents the path of the file you want to quarantine.
      name: file_path
      required: true
    - description: String that represents the file’s hash. Must be a valid SHA256 hash.
      name: file_hash
      required: true
  - arguments:
    - description: String the represents the endpoint ID.
      name: endpoint_id
      required: true
    - description: String that represents the file hash. Must be a valid SHA256 hash.
      name: file_hash
      required: true
    - description: String that represents the file path.
      name: file_path
      required: true
    description: Retrieves the quarantine status for a selected file.
    name: xdr-get-quarantine-status
  - arguments:
    - description: Allows linking the response action to the incident that triggered it.
      name: incident_id
    - description: String that represents the file in hash. Must be a valid SHA256 hash.
      name: file_hash
      required: true
    - description: String that represents the endpoint ID. If you do not enter a specific endpoint ID, the request will run restore on all endpoints which relate to the quarantined file you defined.
      name: endpoint_id
    - description: Interval in seconds between each poll.
      name: interval_in_seconds
    - description: Polling timeout in seconds.
      name: timeout_in_seconds
    - description: For polling use.
      isArray: true
      name: action_id
      deprecated: true
    description: Restores a quarantined file on requested endpoints.
    name: xdr-file-restore
    polling: true
  - arguments:
    - description: Allows to link the response action to the incident that triggered it.
      name: incident_id
    - description: String that represents the file in hash. Must be a valid SHA256 hash.
      name: file_hash
      required: true
    - description: String that represents the endpoint ID. If you do not enter a specific endpoint ID, the request will run restore on all endpoints which relate to the quarantined file you defined.
      name: endpoint_id
    deprecated: true
    description: Deprecated. Use `xdr-file-restore` instead.
    name: xdr-restore-file
  - arguments:
    - description: Allows linking the response action to the incident that triggered it.
      name: incident_id
    - description: List of endpoint IDs.
      isArray: true
      name: endpoint_id_list
    - description: Name of the distribution list.
      isArray: true
      name: dist_name
    - description: GTE first seen timestamp in milliseconds.
      name: gte_first_seen
    - description: GET last seen timestamp in milliseconds.
      name: gte_last_seen
    - description: LTE first seen timestamp in milliseconds.
      name: lte_first_seen
    - description: LTE last seen timestamp in milliseconds.
      name: lte_last_seen
    - description: List of IP addresses.
      isArray: true
      name: ip_list
    - description: Name of the endpoint group.
      isArray: true
      name: group_name
    - auto: PREDEFINED
      description: Type of operating system.
      isArray: true
      name: platform
      predefined:
      - windows
      - linux
      - macos
      - android
    - description: Endpoint alias name.
      isArray: true
      name: alias
    - auto: PREDEFINED
      description: Whether an endpoint has been isolated. Can be "isolated" or "unisolated".
      name: isolate
      predefined:
      - isolated
      - unisolated
    - description: Name of the host.
      isArray: true
      name: hostname
    - auto: PREDEFINED
      defaultValue: 'false'
      description: Whether to scan all of the endpoints. Scanning all of the endpoints may cause performance issues and latency.
      name: all
      predefined:
      - 'true'
      - 'false'
    - description: For polling use.
      isArray: true
      name: action_id
      deprecated: true
    - description: Interval in seconds between each poll.
      name: interval_in_seconds
    - description: Polling timeout in seconds.
      name: timeout_in_seconds
    description: 'Runs a scan on a selected endpoint. To scan all endpoints, run this command with argument all=true. Note: scanning all the endpoints may cause performance issues and latency.'
    execution: true
    name: xdr-endpoint-scan-execute
    outputs:
    - contextPath: PaloAltoNetworksXDR.endpointScan.actionId
      description: The action ID of the scan request.
      type: Number
    - contextPath: PaloAltoNetworksXDR.endpointScan.aborted
      description: Was the scan aborted?
      type: Boolean
    polling: true
  - arguments:
    - description: Allows linking the response action to the incident that triggered it.
      name: incident_id
    - description: List of endpoint IDs.
      isArray: true
      name: endpoint_id_list
    - description: Name of the distribution list.
      isArray: true
      name: dist_name
    - description: GTE first seen timestamp in milliseconds.
      name: gte_first_seen
    - description: GTE last seen timestamp in milliseconds.
      name: gte_last_seen
    - description: LTE first seen timestamp in milliseconds.
      name: lte_first_seen
    - description: LTE last seen timestamp in milliseconds.
      name: lte_last_seen
    - description: List of IP addresses.
      isArray: true
      name: ip_list
    - description: Name of the endpoint group.
      isArray: true
      name: group_name
    - auto: PREDEFINED
      description: Type of operating system.
      isArray: true
      name: platform
      predefined:
      - windows
      - linux
      - macos
      - android
    - description: Endpoint alias name.
      isArray: true
      name: alias
    - auto: PREDEFINED
      description: Whether an endpoint has been isolated. Can be "isolated" or "unisolated".
      name: isolate
      predefined:
      - isolated
      - unisolated
    - description: Name of the host.
      isArray: true
      name: hostname
    - auto: PREDEFINED
      defaultValue: 'false'
      description: 'Whether to scan all of the endpoints. Note: scanning all of the endpoints may cause performance issues and latency.'
      name: all
      predefined:
      - 'true'
      - 'false'
    deprecated: true
    description: Deprecated. Use `xdr-endpoint-scan-execute` instead.
    execution: true
    name: xdr-endpoint-scan
    outputs:
    - contextPath: PaloAltoNetworksXDR.endpointScan.actionId
      description: The action ID of the scan request.
      type: Number
    - contextPath: PaloAltoNetworksXDR.endpointScan.aborted
      description: Was the scan aborted?
      type: Boolean
  - arguments:
    - description: Allows linking the response action to the incident that triggered it.
      name: incident_id
    - description: List of endpoint IDs.
      isArray: true
      name: endpoint_id_list
    - description: Name of the distribution list.
      isArray: true
      name: dist_name
    - description: GTE first seen timestamp in milliseconds.
      name: gte_first_seen
    - description: GTE last seen timestamp in milliseconds.
      name: gte_last_seen
    - description: LTE first seen timestamp in milliseconds.
      name: lte_first_seen
    - description: LTE last seen timestamp in milliseconds.
      name: lte_last_seen
    - description: List of IP addresses.
      isArray: true
      name: ip_list
    - description: Name of the endpoint group.
      isArray: true
      name: group_name
    - description: Type of operating system.
      isArray: true
      name: platform
      auto: PREDEFINED
      predefined:
      - windows
      - linux
      - macos
      - android
    - description: Endpoint alias name.
      isArray: true
      name: alias
    - description: Whether an endpoint has been isolated. Can be "isolated" or "unisolated".
      name: isolate
      auto: PREDEFINED
      predefined:
      - isolated
      - unisolated
    - description: Name of the host.
      isArray: true
      name: hostname
    - auto: PREDEFINED
      defaultValue: 'false'
      description: 'Whether to scan all of the endpoints. Note: scanning all of the endpoints may cause performance issues and latency.'
      name: all
      predefined:
      - 'true'
      - 'false'
    description: Cancels the scan of selected endpoints. A scan can only be aborted if the selected endpoints are Pending or In Progress. To scan all endpoints, run the command with the argument all=true. Note that scanning all of the endpoints may cause performance issues and latency.
    execution: true
    name: xdr-endpoint-scan-abort
    outputs:
    - contextPath: PaloAltoNetworksXDR.endpointScan.actionId
      description: The action ID of the abort scan request.
      type: Unknown
    - contextPath: PaloAltoNetworksXDR.endpointScan.aborted
      description: Was the scan aborted?
      type: Boolean
  - description: "Gets mapping fields from remote incident. Note: This method will not update the current incident, it's here for debugging purposes."
    name: get-mapping-fields
    arguments: []
  - arguments:
    - description: The remote incident ID.
      name: id
      required: true
    - defaultValue: '0'
      description: UTC timestamp in seconds. The incident is only updated if it was modified after the last update time.
      name: lastUpdate
    description: "Gets remote data from a remote incident. Note: This method will not update the current incident, it's here for debugging purposes."
    name: get-remote-data
  - arguments:
    - description: Date string representing the local time.The incident is only returned if it was modified after the last update time.
      name: lastUpdate
    description: 'Gets the list of incidents that were modified since the last update. Note: This method is here for debugging purposes. get-modified-remote-data is used as part of a Mirroring feature, which is available since version 6.1.'
    name: get-modified-remote-data
  - arguments:
    - description: The endpoint ID. Can be retrieved by running the xdr-get-endpoints command.
      name: endpoint_id
      required: true
    description: Gets the policy name for a specific endpoint.
    name: xdr-get-policy
    outputs:
    - contextPath: PaloAltoNetworksXDR.Policy
      description: The policy allocated with the endpoint.
      type: string
    - contextPath: PaloAltoNetworksXDR.Policy.policy_name
      description: Name of the policy allocated with the endpoint.
      type: string
    - contextPath: PaloAltoNetworksXDR.Policy.endpoint_id
      description: Endpoint ID.
      type: string
  - arguments:
    - description: A comma-separated list of the script names.
      isArray: true
      name: script_name
    - description: A comma-separated list of the script descriptions.
      isArray: true
      name: description
    - description: A comma-separated list of the users who created the script.
      isArray: true
      name: created_by
    - description: The maximum number of scripts returned to the War Room.
      name: limit
    - description: (Int) Offset in the data set.
      name: offset
    - auto: PREDEFINED
      description: Whether the script can be executed on a Windows operating system.
      name: windows_supported
      predefined:
      - 'true'
      - 'false'
    - auto: PREDEFINED
      description: Whether the script can be executed on a Linux operating system.
      name: linux_supported
      predefined:
      - 'true'
      - 'false'
    - auto: PREDEFINED
      description: Whether the script can be executed on a Mac operating system.
      name: macos_supported
      predefined:
      - 'true'
      - 'false'
    - auto: PREDEFINED
      description: Whether the script has a high-risk outcome.
      name: is_high_risk
      predefined:
      - 'true'
      - 'false'
    description: Gets a list of scripts available in the scripts library.
    name: xdr-get-scripts
    outputs:
    - contextPath: PaloAltoNetworksXDR.Scripts
      description: The scripts command results.
      type: Unknown
    - contextPath: PaloAltoNetworksXDR.Scripts.script_id
      description: Script ID.
      type: Unknown
    - contextPath: PaloAltoNetworksXDR.Scripts.name
      description: Name of the script.
      type: string
    - contextPath: PaloAltoNetworksXDR.Scripts.description
      description: Description of the script.
      type: string
    - contextPath: PaloAltoNetworksXDR.Scripts.modification_date
      description: Timestamp of when the script was last modified.
      type: Unknown
    - contextPath: PaloAltoNetworksXDR.Scripts.created_by
      description: Name of the user who created the script.
      type: string
    - contextPath: PaloAltoNetworksXDR.Scripts.windows_supported
      description: Whether the script can be executed on a Windows operating system.
      type: boolean
    - contextPath: PaloAltoNetworksXDR.Scripts.linux_supported
      description: Whether the script can be executed on a Linux operating system.
      type: boolean
    - contextPath: PaloAltoNetworksXDR.Scripts.macos_supported
      description: Whether the script can be executed on Mac operating system.
      type: boolean
    - contextPath: PaloAltoNetworksXDR.Scripts.is_high_risk
      description: Whether the script has a high-risk outcome.
      type: boolean
    - contextPath: PaloAltoNetworksXDR.Scripts.script_uid
      description: Globally Unique Identifier of the script, used to identify the script when executing.
      type: string
  - arguments:
    - description: A comma-separated list of endpoint IDs. You can retrieve the endpoint IDs from the xdr-get-endpoints command.
      name: endpoint_ids
      required: true
    description: Deletes selected endpoints in the Cortex XDR app. You can delete up to 1000 endpoints.
    name: xdr-delete-endpoints
  - arguments:
    - description: A comma-separated list of endpoint IDs. You can retrieve the endpoint IDs from the xdr-get-endpoints command.
      isArray: true
      name: endpoint_ids
    - description: 'Type of violation. Possible values are: "cd-rom", "disk drive", "floppy disk", and "portable device".'
      name: type
      auto: PREDEFINED
      predefined:
      - cd-rom
      - disk drive
      - floppy disk
      - portable device
    - description: 'Timestamp of the violation. Violations that are greater than or equal to this timestamp will be returned. Values can be in either ISO date format, relative time, or epoch timestamp. For example:  "2019-10-21T23:45:00" (ISO date format), "3 days ago" (relative time) 1579039377301 (epoch time).'
      name: timestamp_gte
    - description: 'Timestamp of the violation. Violations that are less than or equal to this timestamp will be returned. Values can be in either ISO date format, relative time, or epoch timestamp. For example:  "2019-10-21T23:45:00" (ISO date format), "3 days ago" (relative time) 1579039377301 (epoch time).'
      name: timestamp_lte
    - description: A comma-separated list of IP addresses.
      isArray: true
      name: ip_list
    - description: Name of the vendor.
      isArray: true
      name: vendor
    - description: Vendor ID.
      isArray: true
      name: vendor_id
    - description: Name of the product.
      isArray: true
      name: product
    - description: Product ID.
      isArray: true
      name: product_id
    - description: Serial number.
      isArray: true
      name: serial
    - description: Hostname.
      isArray: true
      name: hostname
    - description: A comma-separated list of violation IDs.
      isArray: true
      name: violation_id_list
    - description: Username.
      isArray: true
      name: username
    description: Gets a list of device control violations filtered by selected fields. You can retrieve up to 100 violations.
    name: xdr-get-endpoint-device-control-violations
    outputs:
    - contextPath: PaloAltoNetworksXDR.EndpointViolations
      description: Endpoint violations command results.
      type: Unknown
    - contextPath: PaloAltoNetworksXDR.EndpointViolations.violations
      description: A list of violations.
      type: Unknown
    - contextPath: PaloAltoNetworksXDR.EndpointViolations.violations.os_type
      description: Type of the operating system.
      type: string
    - contextPath: PaloAltoNetworksXDR.EndpointViolations.violations.hostname
      description: Host name of the violation.
      type: string
    - contextPath: PaloAltoNetworksXDR.EndpointViolations.violations.username
      description: Username of the violation.
      type: string
    - contextPath: PaloAltoNetworksXDR.EndpointViolations.violations.ip
      description: IP address of the violation.
      type: string
    - contextPath: PaloAltoNetworksXDR.EndpointViolations.violations.timestamp
      description: Timestamp of the violation.
      type: number
    - contextPath: PaloAltoNetworksXDR.EndpointViolations.violations.violation_id
      description: Violation ID.
      type: number
    - contextPath: PaloAltoNetworksXDR.EndpointViolations.violations.type
      description: Type of violation.
      type: string
    - contextPath: PaloAltoNetworksXDR.EndpointViolations.violations.vendor_id
      description: Vendor ID of the violation.
      type: string
    - contextPath: PaloAltoNetworksXDR.EndpointViolations.violations.vendor
      description: Name of the vendor of the violation.
      type: string
    - contextPath: PaloAltoNetworksXDR.EndpointViolations.violations.product_id
      description: Product ID of the violation.
      type: string
    - contextPath: PaloAltoNetworksXDR.EndpointViolations.violations.product
      description: Name of the product of the violation.
      type: string
    - contextPath: PaloAltoNetworksXDR.EndpointViolations.violations.serial
      description: Serial number of the violation.
      type: string
    - contextPath: PaloAltoNetworksXDR.EndpointViolations.violations.endpoint_id
      description: Endpoint ID of the violation.
      type: string
  - arguments:
    - description: Allows to link the response action to the incident that triggered it.
      name: incident_id
    - description: A comma-separated list of endpoint IDs.
      isArray: true
      name: endpoint_ids
      required: true
    - description: A comma-separated list of file paths on the Windows platform.
      isArray: true
      name: windows_file_paths
    - description: A comma-separated list of file paths on the Linux platform.
      isArray: true
      name: linux_file_paths
    - description: A comma-separated list of file paths on the Mac platform.
      isArray: true
      name: mac_file_paths
    - description: A comma-separated list of file paths in any platform. Can be used instead of the mac/windows/linux file paths. The order of the files path list must be parallel to the endpoints list order, so the first file path in the list is related to the first endpoint and so on.
      isArray: true
      name: generic_file_path
    - description: Interval in seconds between each poll.
      name: interval_in_seconds
    - description: Polling timeout in seconds.
      name: timeout_in_seconds
    - description: For polling use.
      isArray: true
      name: action_id
      deprecated: true
    description: Retrieves files from selected endpoints. You can retrieve up to 20 files, from no more than 10 endpoints. At least one endpoint ID and one file path are necessary in order to run the command. After running this command, you can use the xdr-action-status-get command with returned action_id, to check the action status.
    name: xdr-file-retrieve
    outputs:
    - contextPath: PaloAltoNetworksXDR.RetrievedFiles.action_id
      description: ID of the action to retrieve files from selected endpoints.
      type: string
    - contextPath: PaloAltoNetworksXDR.RetrievedFiles.endpoint_id
      description: Endpoint ID. Added only when the operation is successful.
      type: string
    - contextPath: PaloAltoNetworksXDR.RetrievedFiles.file_link
      description: Link to the file. Added only when the operation is successful.
      type: string
    - contextPath: PaloAltoNetworksXDR.RetrievedFiles.status
      description: The action status. Added only when the operation is unsuccessful.
      type: string
    polling: true
  - arguments:
    - description: Allows linking the response action to the incident that triggered it.
      name: incident_id
    - description: A comma-separated list of endpoint IDs.
      isArray: true
      name: endpoint_ids
      required: true
    - description: A comma-separated list of file paths on the Windows platform.
      isArray: true
      name: windows_file_paths
    - description: A comma-separated list of file paths on the Linux platform.
      isArray: true
      name: linux_file_paths
    - description: A comma-separated list of file paths on the Mac platform.
      isArray: true
      name: mac_file_paths
    - description: A comma-separated list of file paths in any platform. Can be used instead of the mac/windows/linux file paths. The order of the files path list must be parallel to the endpoints list order, so the first file path in the list is related to the first endpoint and so on.
      isArray: true
      name: generic_file_path
    deprecated: true
    description: Deprecated. Use `xdr-file-retrieve` instead.
    name: xdr-retrieve-files
    outputs:
    - contextPath: PaloAltoNetworksXDR.RetrievedFiles.action_id
      description: ID of the action to retrieve files from selected endpoints.
      type: string
  - arguments:
    - description: Action ID retrieved from the xdr-retrieve-files command.
      isArray: true
      name: action_id
      required: true
    description: View the file retrieved by the xdr-retrieve-files command according to the action ID. Before running this command, you can use the xdr-action-status-get command to check if this action completed successfully.
    name: xdr-retrieve-file-details
    outputs:
    - contextPath: File
      description: The file details command results.
      type: Unknown
    - contextPath: File.Name
      description: The full file name (including the file extension).
      type: String
    - contextPath: File.EntryID
      description: The ID for locating the file in the War Room.
      type: String
    - contextPath: File.Size
      description: The size of the file in bytes.
      type: Number
    - contextPath: File.MD5
      description: The MD5 hash of the file.
      type: String
    - contextPath: File.SHA1
      description: The SHA1 hash of the file.
      type: String
    - contextPath: File.SHA256
      description: The SHA256 hash of the file.
      type: String
    - contextPath: File.SHA512
      description: The SHA512 hash of the file.
      type: String
    - contextPath: File.Extension
      description: 'The file extension. For example: "xls".'
      type: String
    - contextPath: File.Type
      description: The file type, as determined by libmagic (same as displayed in file entries).
      type: String
  - arguments:
    - description: Unique identifier of the script, returned by the xdr-get-scripts command.
      name: script_uid
      required: true
    description: Gets the full definition of a specific script in the scripts library.
    name: xdr-get-script-metadata
    outputs:
    - contextPath: PaloAltoNetworksXDR.ScriptMetadata
      description: The script metadata command results.
      type: Unknown
    - contextPath: PaloAltoNetworksXDR.ScriptMetadata.script_id
      description: Script ID.
      type: number
    - contextPath: PaloAltoNetworksXDR.ScriptMetadata.name
      description: Script name.
      type: string
    - contextPath: PaloAltoNetworksXDR.ScriptMetadata.description
      description: Script description.
      type: string
    - contextPath: PaloAltoNetworksXDR.ScriptMetadata.modification_date
      description: Timestamp of when the script was last modified.
      type: unknown
    - contextPath: PaloAltoNetworksXDR.ScriptMetadata.created_by
      description: Name of the user who created the script.
      type: string
    - contextPath: PaloAltoNetworksXDR.ScriptMetadata.is_high_risk
      description: Whether the script has a high-risk outcome.
      type: boolean
    - contextPath: PaloAltoNetworksXDR.ScriptMetadata.windows_supported
      description: Whether the script can be executed on a Windows operating system.
      type: boolean
    - contextPath: PaloAltoNetworksXDR.ScriptMetadata.linux_supported
      description: Whether the script can be executed on a Linux operating system.
      type: boolean
    - contextPath: PaloAltoNetworksXDR.ScriptMetadata.macos_supported
      description: Whether the script can be executed on a Mac operating system.
      type: boolean
    - contextPath: PaloAltoNetworksXDR.ScriptMetadata.entry_point
      description: Name of the entry point selected for the script. An empty string indicates  the script defined as just run.
      type: string
    - contextPath: PaloAltoNetworksXDR.ScriptMetadata.script_input
      description: Name and type for the specified entry point.
      type: string
    - contextPath: PaloAltoNetworksXDR.ScriptMetadata.script_output_type
      description: Type of the output.
      type: string
    - contextPath: PaloAltoNetworksXDR.ScriptMetadata.script_output_dictionary_definitions
      description: If the script_output_type is a dictionary, an array with friendly name, name, and type for each output.
      type: Unknown
  - arguments:
    - description: Unique identifier of the script, returned by the xdr-get-scripts command.
      name: script_uid
      required: true
    description: Gets the code of a specific script in the script library.
    name: xdr-get-script-code
    outputs:
    - contextPath: PaloAltoNetworksXDR.ScriptCode
      description: The script code command results.
      type: Unknown
    - contextPath: PaloAltoNetworksXDR.ScriptCode.code
      description: The code of a specific script in the script library.
      type: string
    - contextPath: PaloAltoNetworksXDR.ScriptCode.script_uid
      description: Unique identifier of the script.
      type: string
  - arguments:
    - description: The action ID of the selected request. After performing an action, you will receive an action ID.
      isArray: true
      name: action_id
      required: true
    description: Retrieves the status of the requested actions according to the action ID.
    name: xdr-action-status-get
    outputs:
    - contextPath: PaloAltoNetworksXDR.GetActionStatus
      description: The action status command results.
      type: Unknown
    - contextPath: PaloAltoNetworksXDR.GetActionStatus.endpoint_id
      description: Endpoint ID.
      type: string
    - contextPath: PaloAltoNetworksXDR.GetActionStatus.status
      description: The status of the specific endpoint ID.
      type: string
    - contextPath: PaloAltoNetworksXDR.GetActionStatus.action_id
      description: The specified action ID.
      type: number
  - arguments:
    - description: Allows linking the response action to the incident that triggered it.
      name: incident_id
    - description: A comma-separated list of endpoint IDs. Can be retrieved by running the xdr-get-endpoints command.
      name: endpoint_ids
      required: true
    - description: Unique identifier of the script. Can be retrieved by running the xdr-get-scripts command.
      name: script_uid
      required: true
    - description: Dictionary containing the parameter name as key and its value for this execution as the value. For example, {"param1":"param1_value","param2":"param2_value"}.
      name: parameters
    - defaultValue: '600'
      description: The timeout in seconds for this execution.
      name: timeout
    description: This command will soon be deprecated; prefer xdr-script-run instead. Initiates a new endpoint script execution action using a script from the script library.
    name: xdr-run-script
    outputs:
    - contextPath: PaloAltoNetworksXDR.ScriptRun.action_id
      description: ID of the action initiated.
      type: Number
    - contextPath: PaloAltoNetworksXDR.ScriptRun.endpoints_count
      description: Number of endpoints the action was initiated on.
      type: Number
  - arguments:
    - description: Allows linking the response action to the incident that triggered it.
      name: incident_id
    - description: A comma-separated list of endpoint IDs. Can be retrieved by running the xdr-get-endpoints command.
      name: endpoint_ids
      required: true
    - description: Unique identifier of the script. Can be retrieved by running the xdr-get-scripts command.
      name: script_uid
      required: true
    - description: Dictionary containing the parameter name as key and its value for this execution as the value. For example, {"param1":"param1_value","param2":"param2_value"}.
      name: parameters
    - defaultValue: '600'
      description: The timeout in seconds for this execution.
      name: timeout
    - description: Interval in seconds between each poll.
      defaultValue: '10'
      name: polling_interval_in_seconds
    - description: Polling timeout in seconds.
      name: polling_timeout_in_seconds
      defaultValue: '600'
    - description: action ID for polling.
      name: action_id
      deprecated: true
    - name: hide_polling_output
      deprecated: true
      description: whether to hide the polling result (automatically filled by polling).
    description: Initiates a new endpoint script execution action using a script from the script library and returns the results.
    name: xdr-script-run
    polling: true
    outputs:
    - contextPath: PaloAltoNetworksXDR.ScriptResult.action_id
      description: ID of the action initiated.
      type: Number
    - contextPath: PaloAltoNetworksXDR.ScriptResult.results.retrieved_files
      description: Number of successfully retrieved files.
      type: Number
    - contextPath: PaloAltoNetworksXDR.ScriptResult.results.endpoint_ip_address
      description: Endpoint IP address.
      type: String
    - contextPath: PaloAltoNetworksXDR.ScriptResult.results.endpoint_name
      description: Number of successfully retrieved files.
      type: String
    - contextPath: PaloAltoNetworksXDR.ScriptResult.results.failed_files
      description: Number of files failed to retrieve.
      type: Number
    - contextPath: PaloAltoNetworksXDR.ScriptResult.results.endpoint_status
      description: Endpoint status.
      type: String
    - contextPath: PaloAltoNetworksXDR.ScriptResult.results.domain
      description: Domain to which the endpoint belongs.
      type: String
    - contextPath: PaloAltoNetworksXDR.ScriptResult.results.endpoint_id
      description: Endpoint ID.
      type: String
    - contextPath: PaloAltoNetworksXDR.ScriptResult.results.execution_status
      description: Execution status of this endpoint.
      type: String
    - contextPath: PaloAltoNetworksXDR.ScriptResult.results.return_value
      description: Value returned by the script in case the type is not a dictionary.
      type: String
    - contextPath: PaloAltoNetworksXDR.ScriptResult.results.standard_output
      description: The STDOUT and the STDERR logged by the script during the execution.
      type: String
    - contextPath: PaloAltoNetworksXDR.ScriptResult.results.retention_date
      description: Timestamp in which the retrieved files will be deleted from the server.
      type: Date
  - arguments:
    - description: Allows linking the response action to the incident that triggered it.
      name: incident_id
    - description: A comma-separated list of endpoint IDs. Can be retrieved by running the xdr-get-endpoints command.
      name: endpoint_ids
      required: true
    - description: Section of a script you want to initiate on an endpoint (e.g., print("7")).
      name: snippet_code
      required: true
    - description: Interval in seconds between each poll.
      name: interval_in_seconds
    - description: Polling timeout in seconds.
      name: timeout_in_seconds
    - description: For polling use.
      isArray: true
      name: action_id
      deprecated: true
    description: Initiates a new endpoint script execution action using the provided snippet code.
    name: xdr-snippet-code-script-execute
    outputs:
    - contextPath: PaloAltoNetworksXDR.ScriptRun.action_id
      description: ID of the action initiated.
      type: Number
    - contextPath: PaloAltoNetworksXDR.ScriptRun.endpoints_count
      description: Number of endpoints the action was initiated on.
      type: Number
    polling: true
  - arguments:
    - description: Allows linking the response action to the incident that triggered it.
      name: incident_id
    - description: |-
        A comma-separated list of endpoint IDs. Can be retrieved by running the xdr-get-endpoints command.
      name: endpoint_ids
      required: true
    - description: |-
        Section of a script you want to initiate on an endpoint (e.g., print("7")).
      name: snippet_code
      required: true
    deprecated: true
    description: Deprecated. Use `xdr-snippet-code-script-execute` instead.
    name: xdr-run-snippet-code-script
    outputs:
    - contextPath: PaloAltoNetworksXDR.ScriptRun.action_id
      description: ID of the action initiated.
      type: Number
    - contextPath: PaloAltoNetworksXDR.ScriptRun.endpoints_count
      description: Number of endpoints the action was initiated on.
      type: Number
  - arguments:
    - description: Action IDs retrieved from the xdr-run-script command.
      isArray: true
      name: action_id
      required: true
    description: Retrieves the status of a script execution action.
    name: xdr-get-script-execution-status
    outputs:
    - contextPath: PaloAltoNetworksXDR.ScriptStatus.general_status
      description: General status of the action, considering the status of all the endpoints.
      type: String
    - contextPath: PaloAltoNetworksXDR.ScriptStatus.error_message
      description: Error message regarding permissions for running APIs or the action doesn’t exist.
      type: String
    - contextPath: PaloAltoNetworksXDR.ScriptStatus.endpoints_timeout
      description: Number of endpoints in "timeout" status.
      type: Number
    - contextPath: PaloAltoNetworksXDR.ScriptStatus.action_id
      description: ID of the action initiated.
      type: Number
    - contextPath: PaloAltoNetworksXDR.ScriptStatus.endpoints_pending_abort
      description: Number of endpoints in "pending abort" status.
      type: Number
    - contextPath: PaloAltoNetworksXDR.ScriptStatus.endpoints_pending
      description: Number of endpoints in "pending" status.
      type: Number
    - contextPath: PaloAltoNetworksXDR.ScriptStatus.endpoints_in_progress
      description: Number of endpoints in "in progress" status.
      type: Number
    - contextPath: PaloAltoNetworksXDR.ScriptStatus.endpoints_failed
      description: Number of endpoints in "failed" status.
      type: Number
    - contextPath: PaloAltoNetworksXDR.ScriptStatus.endpoints_expired
      description: Number of endpoints in "expired" status.
      type: Number
    - contextPath: PaloAltoNetworksXDR.ScriptStatus.endpoints_completed_successfully
      description: Number of endpoints in "completed successfully" status.
      type: Number
    - contextPath: PaloAltoNetworksXDR.ScriptStatus.endpoints_canceled
      description: Number of endpoints in "canceled" status.
      type: Number
    - contextPath: PaloAltoNetworksXDR.ScriptStatus.endpoints_aborted
      description: Number of endpoints in "aborted" status.
      type: Number
  - arguments:
    - description: Action IDs retrieved from the xdr-run-script command.
      isArray: true
      name: action_id
      required: true
    description: Retrieve the results of a script execution action.
    name: xdr-get-script-execution-results
    outputs:
    - contextPath: PaloAltoNetworksXDR.ScriptResult.action_id
      description: ID of the action initiated.
      type: Number
    - contextPath: PaloAltoNetworksXDR.ScriptResult.results.retrieved_files
      description: Number of successfully retrieved files.
      type: Number
    - contextPath: PaloAltoNetworksXDR.ScriptResult.results.endpoint_ip_address
      description: Endpoint IP address.
      type: String
    - contextPath: PaloAltoNetworksXDR.ScriptResult.results.endpoint_name
      description: Number of successfully retrieved files.
      type: String
    - contextPath: PaloAltoNetworksXDR.ScriptResult.results.failed_files
      description: Number of files failed to retrieve.
      type: Number
    - contextPath: PaloAltoNetworksXDR.ScriptResult.results.endpoint_status
      description: Endpoint status.
      type: String
    - contextPath: PaloAltoNetworksXDR.ScriptResult.results.domain
      description: Domain to which the endpoint belongs.
      type: String
    - contextPath: PaloAltoNetworksXDR.ScriptResult.results.endpoint_id
      description: Endpoint ID.
      type: String
    - contextPath: PaloAltoNetworksXDR.ScriptResult.results.execution_status
      description: Execution status of this endpoint.
      type: String
    - contextPath: PaloAltoNetworksXDR.ScriptResult.results.return_value
      description: Value returned by the script in case the type is not a dictionary.
      type: String
    - contextPath: PaloAltoNetworksXDR.ScriptResult.results.standard_output
      description: The STDOUT and the STDERR logged by the script during the execution.
      type: String
    - contextPath: PaloAltoNetworksXDR.ScriptResult.results.retention_date
      description: Timestamp in which the retrieved files will be deleted from the server.
      type: Date
  - arguments:
    - description: Action ID retrieved from the xdr-run-script command.
      isArray: true
      name: action_id
      required: true
    - description: Endpoint ID. Can be retrieved by running the xdr-get-endpoints command.
      isArray: true
      name: endpoint_id
      required: true
    description: Gets the files retrieved from a specific endpoint during a script execution.
    name: xdr-get-script-execution-result-files
    outputs:
    - contextPath: File.Size
      description: The size of the file.
      type: String
    - contextPath: File.SHA1
      description: The SHA1 hash of the file.
      type: String
    - contextPath: File.SHA256
      description: The SHA256 hash of the file.
      type: String
    - contextPath: File.SHA512
      description: The SHA512 hash of the file.
      type: String
    - contextPath: File.Name
      description: The name of the file.
      type: String
    - contextPath: File.SSDeep
      description: The SSDeep hash of the file.
      type: String
    - contextPath: File.EntryID
      description: EntryID of the file.
      type: String
    - contextPath: File.Info
      description: Information about the file.
      type: String
    - contextPath: File.Type
      description: The file type.
      type: String
    - contextPath: File.MD5
      description: The MD5 hash of the file.
      type: String
    - contextPath: File.Extension
      description: The extension of the file.
      type: String
  - arguments:
    - description: Allows linking the response action to the incident that triggered it.
      name: incident_id
    - description: A comma-separated list of endpoint IDs. Can be retrieved by running the xdr-get-endpoints command.
      name: endpoint_ids
      required: true
    - description: A comma-separated list of shell commands to execute.
      name: commands
      required: true
    - defaultValue: '600'
      description: The timeout in seconds for this execution.
      name: timeout
    - description: Interval in seconds between each poll.
      name: interval_in_seconds
    - description: Polling timeout in seconds.
      name: timeout_in_seconds
    - description: For polling use.
      isArray: true
      name: action_id
      deprecated: true
    description: Initiates a new endpoint script execution of shell commands.
    name: xdr-script-commands-execute
    polling: true
    outputs:
    - contextPath: PaloAltoNetworksXDR.ScriptRun.action_id
      description: ID of the action initiated.
      type: Number
    - contextPath: PaloAltoNetworksXDR.ScriptRun.endpoints_count
      description: Number of endpoints the action was initiated on.
      type: Number
  - arguments:
    - description: Allows linking the response action to the incident that triggered it.
      name: incident_id
    - description: A comma-separated list of endpoint IDs. Can be retrieved by running the xdr-get-endpoints command.
      name: endpoint_ids
      required: true
    - description: A comma-separated list of shell commands to execute.
      name: commands
      required: true
    - defaultValue: '600'
      description: The timeout in seconds for this execution.
      name: timeout
    deprecated: true
    description: Deprecated. Use `xdr-script-commands-execute` instead.
    name: xdr-run-script-execute-commands
    outputs:
    - contextPath: PaloAltoNetworksXDR.ScriptRun.action_id
      description: ID of the action initiated.
      type: Number
    - contextPath: PaloAltoNetworksXDR.ScriptRun.endpoints_count
      description: Number of endpoints the action was initiated on.
      type: Number
  - arguments:
    - description: Allows linking the response action to the incident that triggered it.
      name: incident_id
    - description: A comma-separated list of endpoint IDs. Can be retrieved by running the xdr-get-endpoints command.
      isArray: true
      name: endpoint_ids
      required: true
    - description: A comma-separated list of paths of the files to delete. All of the given file paths will run on all of the endpoints.
      isArray: true
      name: file_path
      required: true
    - defaultValue: '600'
      description: The timeout in seconds for this execution.
      name: timeout
    - description: Interval in seconds between each poll.
      name: interval_in_seconds
    - description: Polling timeout in seconds.
      name: timeout_in_seconds
    - description: For polling use.
      isArray: true
      name: action_id
      deprecated: true
    description: Initiates a new endpoint script execution to delete the specified file.
    name: xdr-file-delete-script-execute
    polling: true
    outputs:
    - contextPath: PaloAltoNetworksXDR.ScriptRun.action_id
      description: ID of the action initiated.
      type: Number
    - contextPath: PaloAltoNetworksXDR.ScriptRun.endpoints_count
      description: Number of endpoints the action was initiated on.
      type: Number
  - arguments:
    - description: Allows linking the response action to the incident that triggered it.
      name: incident_id
    - description: A comma-separated list of endpoint IDs. Can be retrieved by running the xdr-get-endpoints command.
      isArray: true
      name: endpoint_ids
      required: true
    - description: A comma-separated list of paths of the files to delete. All of the given file paths will run on all of the endpoints.
      isArray: true
      name: file_path
      required: true
    - defaultValue: '600'
      description: The timeout in seconds for this execution.
      name: timeout
    deprecated: true
    description: Deprecated. Use `xdr-file-delete-script-execute` instead.
    name: xdr-run-script-delete-file
    outputs:
    - contextPath: PaloAltoNetworksXDR.ScriptRun.action_id
      description: ID of the action initiated.
      type: Number
    - contextPath: PaloAltoNetworksXDR.ScriptRun.endpoints_count
      description: Number of endpoints the action was initiated on.
      type: Number
  - arguments:
    - description: Allows linking the response action to the incident that triggered it.
      name: incident_id
    - description: A comma-separated list of endpoint IDs. Can be retrieved by running the xdr-get-endpoints command.
      isArray: true
      name: endpoint_ids
      required: true
    - description: A comma-separated list of paths of the files to check for existence. All of the given file paths will run on all of the endpoints.
      isArray: true
      name: file_path
      required: true
    - defaultValue: '600'
      description: The timeout in seconds for this execution.
      name: timeout
    - description: Interval in seconds between each poll.
      name: interval_in_seconds
    - description: Polling timeout in seconds.
      name: timeout_in_seconds
    - description: For polling use.
      isArray: true
      name: action_id
      deprecated: true
    description: Initiates a new endpoint script execution to check if file exists.
    name: xdr-file-exist-script-execute
    polling: true
    outputs:
    - contextPath: PaloAltoNetworksXDR.ScriptRun.action_id
      description: ID of the action initiated.
      type: Number
    - contextPath: PaloAltoNetworksXDR.ScriptRun.endpoints_count
      description: Number of endpoints the action was initiated on.
      type: Number
  - arguments:
    - description: Allows linking the response action to the incident that triggered it.
      name: incident_id
    - description: A comma-separated list of endpoint IDs. Can be retrieved by running the xdr-get-endpoints command.
      isArray: true
      name: endpoint_ids
      required: true
    - description: A comma-separated list of paths of the files to check for existence. All of the given file paths will run on all of the endpoints.
      isArray: true
      name: file_path
      required: true
    - defaultValue: '600'
      description: The timeout in seconds for this execution.
      name: timeout
    deprecated: true
    description: Deprecated. Use `xdr-file-exist-script-execute` instead.
    name: xdr-run-script-file-exists
    outputs:
    - contextPath: PaloAltoNetworksXDR.ScriptRun.action_id
      description: ID of the action initiated.
      type: Number
    - contextPath: PaloAltoNetworksXDR.ScriptRun.endpoints_count
      description: Number of endpoints the action was initiated on.
      type: Number
  - arguments:
    - description: Allows to link the response action to the incident that triggered it.
      name: incident_id
    - description: A comma-separated list of endpoint IDs. Can be retrieved by running the xdr-get-endpoints command.
      isArray: true
      name: endpoint_ids
      required: true
    - description: Names of processes to kill. Will kill all of the given processes on all of the endpoints.
      isArray: true
      name: process_name
      required: true
    - defaultValue: '600'
      description: The timeout in seconds for this execution.
      name: timeout
    - description: Interval in seconds between each poll.
      name: interval_in_seconds
    - description: Polling timeout in seconds.
      name: timeout_in_seconds
    - description: For polling use.
      isArray: true
      name: action_id
      deprecated: true
    description: Initiates a new endpoint script execution kill process.
    name: xdr-kill-process-script-execute
    polling: true
    outputs:
    - contextPath: PaloAltoNetworksXDR.ScriptRun.action_id
      description: ID of the action initiated.
      type: Number
    - contextPath: PaloAltoNetworksXDR.ScriptRun.endpoints_count
      description: Number of endpoints the action was initiated on.
      type: Number
  - arguments:
    - description: Allows linking the response action to the incident that triggered it.
      name: incident_id
    - description: A comma-separated list of endpoint IDs. Can be retrieved by running the xdr-get-endpoints command.
      isArray: true
      name: endpoint_ids
      required: true
    - description: Names of processes to kill. Will kill all of the given processes on all of the endpoints.
      isArray: true
      name: process_name
      required: true
    - defaultValue: '600'
      description: The timeout in seconds for this execution.
      name: timeout
    deprecated: true
    description: Deprecated. Use `xdr-kill-process-script-execute` instead.
    name: xdr-run-script-kill-process
    outputs:
    - contextPath: PaloAltoNetworksXDR.ScriptRun.action_id
      description: ID of the action initiated.
      type: Number
    - contextPath: PaloAltoNetworksXDR.ScriptRun.endpoints_count
      description: Number of endpoints the action was initiated on.
      type: Number
  - arguments:
    - description: The endpoint ID.
      isArray: true
      name: id
    - default: true
      description: The endpoint IP address.
      isArray: true
      name: ip
    - description: The endpoint host name.
      isArray: true
      name: hostname
    description: Returns information about an endpoint.
    name: endpoint
    outputs:
    - contextPath: Endpoint.Hostname
      description: The endpoint hostname.
      type: String
    - contextPath: Endpoint.OS
      description: The endpoint operation system.
      type: String
    - contextPath: Endpoint.IPAddress
      description: The endpoint IP address.
      type: String
    - contextPath: Endpoint.ID
      description: The endpoint ID.
      type: String
    - contextPath: Endpoint.Status
      description: The endpoint status.
      type: String
    - contextPath: Endpoint.IsIsolated
      description: The endpoint isolation status.
      type: String
    - contextPath: Endpoint.MACAddress
      description: The endpoint MAC address.
      type: String
    - contextPath: Endpoint.Vendor
      description: The integration name of the endpoint vendor.
      type: String
  - arguments:
    - description: 'A comma-separated list of enpoint statuses to filter. Valid values are: connected, disconnected, lost, uninstalled, windows, linux, macos, android, isolated, unisolated.'
      name: status
      required: true
      isArray: true
    - description: |-
        All the agents that were last seen before {last_seen_gte}. Supported
                values: 1579039377301 (time in milliseconds) "3 days" (relative date) "2019-10-21T23:45:00"
                (date).
      name: last_seen_gte
    - description: |-
        All the agents that were last seen before {last_seen_lte}. Supported
                values: 1579039377301 (time in milliseconds) "3 days" (relative date) "2019-10-21T23:45:00"
                (date).
      name: last_seen_lte
    description: Returns the number of the connected\disconnected endpoints.
    name: xdr-get-endpoints-by-status
    outputs:
    - contextPath: PaloAltoNetworksXDR.EndpointsStatus.status
      description: The endpoint status.
      type: String
    - contextPath: PaloAltoNetworksXDR.EndpointsStatus.count
      description: The number of endpoints with this status.
      type: Number
  - arguments:
    - description: A comma-separated list of alert IDs.
      isArray: true
      name: alert_ids
      required: true
    - description: Whether to return only a subset of the alert fields. Filtering the fields can reduce response size for large alerts.
      name: filter_alert_fields
      auto: PREDEFINED
      defaultValue: 'true'
      predefined:
      - 'true'
      - 'false'
    description: Returns information about each alert ID.
    name: xdr-get-cloud-original-alerts
    outputs:
    - contextPath: PaloAltoNetworksXDR.OriginalAlert.event._time
      description: The timestamp of the occurrence of the event.
      type: String
    - contextPath: PaloAltoNetworksXDR.OriginalAlert.event.vendor
      description: Vendor name.
      type: String
    - contextPath: PaloAltoNetworksXDR.OriginalAlert.event.event_timestamp
      description: Event timestamp.
      type: Number
    - contextPath: PaloAltoNetworksXDR.OriginalAlert.event.event_type
      description: Event type (static 500).
      type: Number
    - contextPath: PaloAltoNetworksXDR.OriginalAlert.event.cloud_provider
      description: The cloud provider - GCP, AZURE, or AWS.
      type: String
    - contextPath: PaloAltoNetworksXDR.OriginalAlert.event.project
      description: The project in which the event occurred.
      type: String
    - contextPath: PaloAltoNetworksXDR.OriginalAlert.event.cloud_provider_event_id
      description: The ID given to the event by the cloud provider, if the ID exists.
      type: String
    - contextPath: PaloAltoNetworksXDR.OriginalAlert.event.cloud_correlation_id
      description: The ID the cloud provider is using to aggregate events that are part of the same general event.
      type: String
    - contextPath: PaloAltoNetworksXDR.OriginalAlert.event.operation_name_orig
      description: The name of the operation that occurred, as supplied by the cloud provider.
      type: String
    - contextPath: PaloAltoNetworksXDR.OriginalAlert.event.operation_name
      description: The normalized name of the operation performed by the event.
      type: String
    - contextPath: PaloAltoNetworksXDR.OriginalAlert.event.identity_orig
      description: Contains the original identity related fields as provided by the cloud provider.
      type: String
    - contextPath: PaloAltoNetworksXDR.OriginalAlert.event.identity_name
      description: The name of the identity that initiated the action.
      type: String
    - contextPath: PaloAltoNetworksXDR.OriginalAlert.event.identity_uuid
      description: Same as identity_name but also contains the UUID of the identity if it exists.
      type: String
    - contextPath: PaloAltoNetworksXDR.OriginalAlert.event.identity_type
      description: An enum representing the type of the identity.
      type: String
    - contextPath: PaloAltoNetworksXDR.OriginalAlert.event.identity_sub_type
      description: An enum representing the sub-type of the identity, respective to its identity_type.
      type: String
    - contextPath: PaloAltoNetworksXDR.OriginalAlert.event.identity_invoked_by_name
      description: The name of the identity that invoked the action as it appears in the log.
      type: String
    - contextPath: PaloAltoNetworksXDR.OriginalAlert.event.identity_invoked_by_uuid
      description: The UUID of the identity that invoked the action as it appears in the log.
      type: String
    - contextPath: PaloAltoNetworksXDR.OriginalAlert.event.identity_invoked_by_type
      description: An enum that represents the type of identity event that invoked the action.
      type: String
    - contextPath: PaloAltoNetworksXDR.OriginalAlert.event.identity_invoked_by_sub_type
      description: An enum that represents the respective sub_type of the type of identity (identity_type) that has invoked the action.
      type: String
    - contextPath: PaloAltoNetworksXDR.OriginalAlert.event.operation_status
      description: Status of whether the operation has succeed or failed, if provided.
      type: String
    - contextPath: PaloAltoNetworksXDR.OriginalAlert.event.operation_status_orig
      description: The operation status code as it appears in the log, including lookup from code number to code name.
      type: String
    - contextPath: PaloAltoNetworksXDR.OriginalAlert.event.operation_status_orig_code
      description: The operation status code as it appears in the log.
      type: String
    - contextPath: PaloAltoNetworksXDR.OriginalAlert.event.operation_status_reason_provided
      description: Description of the error, if the log record indicates an error and the cloud provider supplied the reason.
      type: String
    - contextPath: PaloAltoNetworksXDR.OriginalAlert.event.resource_type
      description: The normalized type of the service that emitted the log row.
      type: String
    - contextPath: PaloAltoNetworksXDR.OriginalAlert.event.resource_type_orig
      description: The type of the service that omitted the log as provided by the cloud provider.
      type: String
    - contextPath: PaloAltoNetworksXDR.OriginalAlert.event.resource_sub_type
      description: The sub-type respective to the resource_type field, normalized across all cloud providers.
      type: String
    - contextPath: PaloAltoNetworksXDR.OriginalAlert.event.resource_sub_type_orig
      description: The sub-type of the service that emitted this log row as provided by the cloud provider.
      type: String
    - contextPath: PaloAltoNetworksXDR.OriginalAlert.event.region
      description: The cloud region of the resource that emitted the log.
      type: String
    - contextPath: PaloAltoNetworksXDR.OriginalAlert.event.zone
      description: The availability zone of the resource that emitted the log.
      type: String
    - contextPath: PaloAltoNetworksXDR.OriginalAlert.event.referenced_resource
      description: The cloud resource referenced in the audit log.
      type: String
    - contextPath: PaloAltoNetworksXDR.OriginalAlert.event.referenced_resource_name
      description: Same as referenced_resource but provides only the substring that represents the resource name instead of the full asset ID.
      type: String
    - contextPath: PaloAltoNetworksXDR.OriginalAlert.event.referenced_resources_count
      description: The number of extracted resources referenced in this audit log.
      type: Number
    - contextPath: PaloAltoNetworksXDR.OriginalAlert.event.user_agent
      description: The user agent provided in the call to the API of the cloud provider.
      type: String
    - contextPath: PaloAltoNetworksXDR.OriginalAlert.event.caller_ip
      description: The IP of the caller that performed the action in the log.
      type: String
    - contextPath: PaloAltoNetworksXDR.OriginalAlert.event.caller_ip_geolocation
      description: The geolocation associated with the caller_ip's value.
      type: String
    - contextPath: PaloAltoNetworksXDR.OriginalAlert.event.caller_ip_asn
      description: The ASN of the caller_ip's value.
      type: Number
    - contextPath: PaloAltoNetworksXDR.OriginalAlert.event.caller_project
      description: The project of the caller entity.
      type: String
    - contextPath: PaloAltoNetworksXDR.OriginalAlert.event.raw_log
      description: The raw log that is being normalized.
      type: Unknown
    - contextPath: PaloAltoNetworksXDR.OriginalAlert.event.log_name
      description: The name of the log that contains the log row.
      type: String
    - contextPath: PaloAltoNetworksXDR.OriginalAlert.event.caller_ip_asn_org
      description: The organization associated with the ASN of the caller_ip's value.
      type: String
    - contextPath: PaloAltoNetworksXDR.OriginalAlert.event.event_base_id
      description: Event base ID.
      type: String
    - contextPath: PaloAltoNetworksXDR.OriginalAlert.event.ingestion_time
      description: Ingestion time.
      type: String
  - arguments:
    - description: The unique ID of the alert.
      isArray: true
      name: alert_id
    - auto: PREDEFINED
      description: The severity of the alert.
      isArray: true
      name: severity
      predefined:
      - low
      - medium
      - high
    - description: "a custom filter, when using this argument, other filter arguments are not relevant. example: \n`{\n                \"OR\": [\n                    {\n                        \"SEARCH_FIELD\": \"actor_process_command_line\",\n                        \"SEARCH_TYPE\": \"EQ\",\n                        \"SEARCH_VALUE\": \"path_to_file\"\n                    }\n                ]\n            }`."
      name: custom_filter
    - auto: PREDEFINED
      description: Account type.
      isArray: true
      name: Identity_type
      predefined:
      - ANONYMOUS
      - APPLICATION
      - COMPUTE
      - FEDERATED_IDENTITY
      - SERVICE
      - SERVICE_ACCOUNT
      - TEMPORARY_CREDENTIALS
      - TOKEN
      - UNKNOWN
      - USER
    - description: A unique identifier per agent.
      isArray: true
      name: agent_id
    - description: The host name to connect to. In case of a proxy connection, this value will differ from action_remote_ip.
      isArray: true
      name: action_external_hostname
    - description: A string identifying the user rule.
      isArray: true
      name: rule_id
    - description: The name of the user rule.
      isArray: true
      name: rule_name
    - description: The alert name.
      isArray: true
      name: alert_name
    - description: The alert source.
      isArray: true
      name: alert_source
    - auto: PREDEFINED
      description: Supports relative times or “custom” time option. If you choose the "custom" option, you should use start_time and end_time arguments.
      name: time_frame
      predefined:
      - 60 minutes
      - 3 hours
      - 12 hours
      - 24 hours
      - 2 days
      - 7 days
      - 14 days
      - 30 days
      - custom
    - description: The name assigned to the user_id during agent runtime.
      isArray: true
      name: user_name
    - description: The file name of the binary file.
      isArray: true
      name: actor_process_image_name
    - description: CGO CMD.
      isArray: true
      name: causality_actor_process_image_command_line
    - description: |-
        Trimmed to 128 unicode chars during event serialization.
        Full value reported as part of the original process event.
      isArray: true
      name: actor_process_image_command_line
    - description: The command line of the process created.
      isArray: true
      name: action_process_image_command_line
    - description: SHA256 of the binary file.
      isArray: true
      name: actor_process_image_sha256
    - description: SHA256 of the binary file.
      isArray: true
      name: causality_actor_process_image_sha256
    - description: SHA256 of the binary file.
      isArray: true
      name: action_process_image_sha256
    - description: SHA256 of the file related to the event.
      isArray: true
      name: action_file_image_sha256
    - description: The name of the registry.
      isArray: true
      name: action_registry_name
    - description: The key data of the registry.
      isArray: true
      name: action_registry_key_data
    - description: The host IP.
      isArray: true
      name: host_ip
    - description: The local IP address for the connection.
      isArray: true
      name: action_local_ip
    - description: Remote IP address for the connection.
      isArray: true
      name: action_remote_ip
    - auto: PREDEFINED
      description: Alert action status.
      name: alert_action_status
      predefined:
      - detected
      - detected (allowed the session)
      - detected (download)
      - detected (forward)
      - detected (post detected)
      - detected (prompt allow)
      - detected (raised an alert)
      - detected (reported)
      - detected (on write)
      - detected (scanned)
      - detected (sinkhole)
      - detected (syncookie sent)
      - detected (wildfire upload failure)
      - detected (wildfire upload success)
      - detected (wildfire upload skip)
      - detected (xdr managed threat hunting)
      - prevented (block)
      - prevented (blocked)
      - prevented (block-override)
      - prevented (blocked the url)
      - prevented (blocked the ip)
      - prevented (continue)
      - prevented (denied the session)
      - prevented (dropped all packets)
      - prevented (dropped the session)
      - prevented (dropped the session and sent a tcp reset)
      - prevented (dropped the packet)
      - prevented (override)
      - prevented (override-lockout)
      - prevented (post detected)
      - prevented (prompt block)
      - prevented (random-drop)
      - prevented (silently dropped the session with an icmp unreachable message to the host or application)
      - prevented (terminated the session and sent a tcp reset to both sides of the connection)
      - prevented (terminated the session and sent a tcp reset to the client)
      - prevented (terminated the session and sent a tcp reset to the server)
      - prevented (on write)
    - description: The local IP address for the connection.
      isArray: true
      name: action_local_port
    - description: The remote port for the connection.
      isArray: true
      name: action_remote_port
    - description: The hostname we connect to. In case of a proxy connection, this value will differ from action_remote_ip.
      isArray: true
      name: dst_action_external_hostname
    - defaultValue: source_insert_ts
      description: The field by which we sort the results.
      isArray: true
      name: sort_field
    - auto: PREDEFINED
      description: The order in which we sort the results.
      name: sort_order
      predefined:
      - DESC
      - ASC
    - defaultValue: '0'
      description: The first page from which we bring the alerts.
      isArray: true
      name: offset
    - defaultValue: '50'
      description: The last page from which we bring the alerts.
      isArray: true
      name: limit
    - description: Relevant when "time_frame" argument is "custom". Supports Epoch timestamp and simplified extended ISO format (YYYY-MM-DDThh:mm:ss.000Z).
      name: start_time
    - description: Relevant when "time_frame" argument is "custom". Supports Epoch timestamp and simplified extended ISO format (YYYY-MM-DDThh:mm:ss.000Z).
      name: end_time
    - auto: PREDEFINED
      description: Whether the alert is starred or not.
      name: starred
      predefined:
      - 'true'
      - 'false'
    - description: The MITRE attack technique.
      isArray: true
      name: mitre_technique_id_and_name
    description: "Returns a list of alerts and their metadata, which you can filter by built-in arguments or use the custom_filter to input a JSON filter object. \nMultiple filter arguments will be concatenated using the AND operator, while arguments that support a comma-separated list of values will use an OR operator between each value."
    name: xdr-get-alerts
    outputs:
    - contextPath: PaloAltoNetworksXDR.Alert.internal_id
      description: The unique ID of the alert.
      type: String
    - contextPath: PaloAltoNetworksXDR.Alert.source_insert_ts
      description: The detection timestamp.
      type: Number
    - contextPath: PaloAltoNetworksXDR.Alert.alert_name
      description: The name of the alert.
      type: String
    - contextPath: PaloAltoNetworksXDR.Alert.severity
      description: The severity of the alert.
      type: String
    - contextPath: PaloAltoNetworksXDR.Alert.alert_category
      description: The category of the alert.
      type: String
    - contextPath: PaloAltoNetworksXDR.Alert.alert_action_status
      description: |-
        The alert action. Possible values.

        DETECTED: detected
        DETECTED_0: detected (allowed the session)
        DOWNLOAD: detected (download)
        DETECTED_19: detected (forward)
        POST_DETECTED: detected (post detected)
        PROMPT_ALLOW: detected (prompt allow)
        DETECTED_4: detected (raised an alert)
        REPORTED: detected (reported)
        REPORTED_TRIGGER_4: detected (on write)
        SCANNED: detected (scanned)
        DETECTED_23: detected (sinkhole)
        DETECTED_18: detected (syncookie sent)
        DETECTED_21: detected (wildfire upload failure)
        DETECTED_20: detected (wildfire upload success)
        DETECTED_22: detected (wildfire upload skip)
        DETECTED_MTH: detected (xdr managed threat hunting)
        BLOCKED_25: prevented (block)
        BLOCKED: prevented (blocked)
        BLOCKED_14: prevented (block-override)
        BLOCKED_5: prevented (blocked the url)
        BLOCKED_6: prevented (blocked the ip)
        BLOCKED_13: prevented (continue)
        BLOCKED_1: prevented (denied the session)
        BLOCKED_8: prevented (dropped all packets)
        BLOCKED_2: prevented (dropped the session)
        BLOCKED_3: prevented (dropped the session and sent a tcp reset)
        BLOCKED_7: prevented (dropped the packet)
        BLOCKED_16: prevented (override)
        BLOCKED_15: prevented (override-lockout)
        BLOCKED_26: prevented (post detected)
        PROMPT_BLOCK: prevented (prompt block)
        BLOCKED_17: prevented (random-drop)
        BLOCKED_24: prevented (silently dropped the session with an icmp unreachable message to the host or application)
        BLOCKED_9: prevented (terminated the session and sent a tcp reset to both sides of the connection)
        BLOCKED_10: prevented (terminated the session and sent a tcp reset to the client)
        BLOCKED_11: prevented (terminated the session and sent a tcp reset to the server)
        BLOCKED_TRIGGER_4: prevented (on write).

      type: String
    - contextPath: PaloAltoNetworksXDR.Alert.alert_action_status_readable
      description: The alert action.
      type: String
    - contextPath: PaloAltoNetworksXDR.Alert.alert_name
      description: The alert name.
      type: String
    - contextPath: PaloAltoNetworksXDR.Alert.alert_description
      description: The alert description.
      type: String
    - contextPath: PaloAltoNetworksXDR.Alert.agent_ip_addresses
      description: The host IP.
      type: String
    - contextPath: PaloAltoNetworksXDR.Alert.agent_hostname
      description: The host name.
      type: String
    - contextPath: PaloAltoNetworksXDR.Alert.mitre_tactic_id_and_name
      description: The MITRE attack tactic.
      type: String
    - contextPath: PaloAltoNetworksXDR.Alert.mitre_technique_id_and_name
      description: The MITRE attack technique.
      type: String
    - contextPath: PaloAltoNetworksXDR.Alert.starred
      description: Whether the alert is starred or not.
      type: Boolean
  - arguments:
    - description: Links the response action to the incident that triggered it.
      name: incident_id
    - description: String that represents a list of hashed files you want to add to the allow list. Must be a valid SHA256 hash.
      isArray: true
      name: hash_list
      required: true
    - description: String that represents additional information regarding the action.
      name: comment
    description: Removes requested files from allow list.
    name: xdr-remove-allowlist-files
    outputs:
    - contextPath: PaloAltoNetworksXDR.allowlist.removed_hashes
      description: Removed file hash.
      type: Number
  - arguments:
    - description: Links the response action to the incident that triggered it.
      name: incident_id
    - description: String that represents a list of hashed files you want to add to the allow list. Must be a valid SHA256 hash.
      isArray: true
      name: hash_list
      required: true
    - description: String that represents additional information regarding the action.
      name: comment
    description: Removes requested files from block list.
    name: xdr-remove-blocklist-files
    outputs:
    - contextPath: PaloAltoNetworksXDR.blocklist.removed_hashes
      description: Removed fileHash from blocklist.
      type: Number
  - arguments:
    - description: The alert ID's from where to retrieve the contributing events.
      isArray: true
      name: alert_ids
      required: true
    - defaultValue: '50'
      description: The maximum number of contributing events to retrieve.
      name: limit
    - defaultValue: '1'
      description: The page number to retrieve. Minimum is 1.
      name: page_number
    - defaultValue: '50'
      description: The page size.
      name: page_size
    description: Retrieves contributing events for a specific correlation alert.
    name: xdr-get-contributing-event
    outputs:
    - contextPath: PaloAltoNetworksXDR.ContributingEvent.alertID
      description: The alert ID.
      type: String
    - contextPath: PaloAltoNetworksXDR.ContributingEvent.events
      description: The contributing events.
      type: Unknown
  - arguments:
    - auto: PREDEFINED
      description: The field type to change.
      name: field_type
      predefined:
      - hosts
      - users
      - ip_addresses
      - ad_groups
      required: true
    - description: The string value, which defines the new field. Maximum length is 256 characters.
      isArray: true
      name: values
      required: true
    - description: The string value, which represents additional information regarding the featured alert field.
      name: comments
    - auto: PREDEFINED
      defaultValue: group
      description: |-
        The string value to replace an active directory group or organizational unit.
      name: ad_type
      predefined:
      - group
      - ou
    description: Replace the featured hosts\users\IP addresses\active directory groups listed in your environment.
    name: xdr-replace-featured-field
    outputs:
    - contextPath: PaloAltoNetworksXDR.FeaturedField.fieldType
      description: The field type that changed.
      type: String
    - contextPath: PaloAltoNetworksXDR.FeaturedField.fields
      description: String value that defines the new field.
      type: String
  - arguments:
    - description: List of endpoint IDs. Supports comma separated list.
      isArray: true
      name: endpoint_ids
      required: true
    - description: Tag to add.
      name: tag
      required: true
    description: Adds a tag to specified endpoint_ids.
    name: xdr-endpoint-tag-add
  - arguments:
    - description: List of endpoint IDs. Supports comma-separated list.
      isArray: true
      required: true
      name: endpoint_ids
    - description: Tag to remove from specified endpoint_ids.
      name: tag
      required: true
    description: Removes a tag from specified endpoint_ids.
    name: xdr-endpoint-tag-remove
  - name: xdr-get-tenant-info
    outputs:
    - contextPath: PaloAltoNetworksXDR.TenantInformation.pro_per_endpoint_expiration
      description: Expiration time pro per endpoint.
      type: Date
    - contextPath: PaloAltoNetworksXDR.TenantInformation.purchased_pro_per_endpoint.agents
      description: Number of endpoints agent purchased.
      type: Number
    - contextPath: PaloAltoNetworksXDR.TenantInformation.data_enabled_pro_per_endpoint
      description: Enabled data per pro endpoint.
      type: Number
    - contextPath: PaloAltoNetworksXDR.TenantInformation.prevent_expiration
      description: Number of prevent expirations.
      type: Number
    - contextPath: PaloAltoNetworksXDR.TenantInformation.purchased_prevent
      description: Number of purchased prevents.
      type: Number
    - contextPath: PaloAltoNetworksXDR.TenantInformation.installed_prevent
      description: Number of installed prevents.
      type: Number
    - contextPath: PaloAltoNetworksXDR.TenantInformation.pro_tb_expiration
      description: pro_tb license expiration time.
      type: Date
    - contextPath: PaloAltoNetworksXDR.TenantInformation.purchased_pro_tb.tb
      description: Number of pro_tbs purchased.
      type: Number
    - contextPath: PaloAltoNetworksXDR.TenantInformation.installed_pro_tb
      description: Number of pro_tbs installed.
      type: Number
    - contextPath: PaloAltoNetworksXDR.TenantInformation.compute_unit_expiration
      description: Compute unit expiration time.
      type: Date
    - contextPath: PaloAltoNetworksXDR.TenantInformation.purchased_compute_unit
      description: Number of compute units purchased.
      type: Number
    - contextPath: PaloAltoNetworksXDR.TenantInformation.compute_unit_is_trial
      description: Whether the compute unit is a trial.
      type: Boolean
    - contextPath: PaloAltoNetworksXDR.TenantInformation.host_insights_expiration
      description: Host iInsight expiration time.
      type: Date
    - contextPath: PaloAltoNetworksXDR.TenantInformation.enabled_host_insights
      description: Number of host insights enabled.
      type: Number
    - contextPath: PaloAltoNetworksXDR.TenantInformation.purchased_host_insights
      description: Number of purchased host insights.
      type: Number
    - contextPath: PaloAltoNetworksXDR.TenantInformation.forensics_expiration
      description: Forensic expiration time.
      type: Date
    - contextPath: PaloAltoNetworksXDR.TenantInformation.purchased_forensics
      description: Number of forensics purchased.
      type: Number
    arguments: []
    description: Provides information about the tenant.
  - name: xdr-list-users
    description: Retrieve a list of the current users in the environment.
    arguments: []
    outputs:
    - contextPath: PaloAltoNetworksXDR.User.user_email
      description: Email address of the user.
      type: string
    - contextPath: PaloAltoNetworksXDR.User.user_first_name
      description: First name of the user.
      type: string
    - contextPath: PaloAltoNetworksXDR.User.user_last_name
      description: Last name of the user.
      type: string
    - contextPath: PaloAltoNetworksXDR.User.role_name
      description: Role name associated with the user.
      type: string
    - contextPath: PaloAltoNetworksXDR.User.last_logged_in
      description: Timestamp of when the user last logged in.
      type: Number
    - contextPath: PaloAltoNetworksXDR.User.user_type
      description: Type of user.
      type: string
    - contextPath: PaloAltoNetworksXDR.User.groups
      description: Name of user groups associated with the user, if applicable.
      type: array
    - contextPath: PaloAltoNetworksXDR.User.scope
      description: Name of scope associated with the user, if applicable.
      type: array
  - arguments:
    - description: |
        Unique ID of a specific user.
        User ID could be either of the `foo/dummy` format, or just `dummy`.
      name: user_id
    - description: Limit the number of users that will appear in the list. (Use limit when no specific host is requested.)
      name: limit
      defaultValue: 50
    name: xdr-list-risky-users
    description: Retrieve the risk score of a specific user or list of users with the highest risk score in the environment along with the reason affecting each score.
    outputs:
    - contextPath: PaloAltoNetworksXDR.RiskyUser.type
      description: Form of identification element.
      type: String
    - contextPath: PaloAltoNetworksXDR.RiskyUser.id
      description: Identification value of the type field.
      type: String
    - contextPath: PaloAltoNetworksXDR.RiskyUser.score
      description: The score assigned to the user.
      type: Number
    - contextPath: PaloAltoNetworksXDR.RiskyUser.reasons.date created
      description: Date when the incident was created.
      type: String
    - contextPath: PaloAltoNetworksXDR.RiskyUser.reasons.description
      description: Description of the incident.
      type: String
    - contextPath: PaloAltoNetworksXDR.RiskyUser.reasons.severity
      description: The severity of the incident.
      type: String
    - contextPath: PaloAltoNetworksXDR.RiskyUser.reasons.status
      description: The incident status.
      type: String
    - contextPath: PaloAltoNetworksXDR.RiskyUser.reasons.points
      description: The score.
      type: Number
  - arguments:
    - description: The name of the host.
      name: host_id
    - description: Limit the number of hosts that will appear in the list. By default, the limit is 50 hosts.(Use limit when no specific host is requested.)
      name: limit
      defaultValue: 50
    name: xdr-list-risky-hosts
    description: Retrieve the risk score of a specific host or list of hosts with the highest risk score in the environment along with the reason affecting each score.
    outputs:
    - contextPath: PaloAltoNetworksXDR.RiskyHost.type
      description: Form of identification element.
      type: String
    - contextPath: PaloAltoNetworksXDR.RiskyHost.id
      description: Identification value of the type field.
      type: String
    - contextPath: PaloAltoNetworksXDR.RiskyHost.score
      description: The score assigned to the host.
      type: Number
    - contextPath: PaloAltoNetworksXDR.RiskyHost.reasons.date created
      description: Date when the incident was created.
      type: String
    - contextPath: PaloAltoNetworksXDR.RiskyHost.reasons.description
      description: Description of the incident.
      type: String
    - contextPath: PaloAltoNetworksXDR.RiskyHost.reasons.severity
      description: The severity of the incident.
      type: String
    - contextPath: PaloAltoNetworksXDR.RiskyHost.reasons.status
      description: The incident status.
      type: String
    - contextPath: PaloAltoNetworksXDR.RiskyHost.reasons.points
      description: The score.
      type: Number
  - arguments:
    - description: A comma-separated list of one or more user group names for which you want the associated users.
      name: group_names
      isArray: true
      required: true
    name: xdr-list-user-groups
    description: Retrieve a list of the current user emails associated with one or more user groups in the environment.
    outputs:
    - contextPath: PaloAltoNetworksXDR.UserGroup.group_name
      description: Name of the user group.
      type: String
    - contextPath: PaloAltoNetworksXDR.UserGroup.description
      description: Description of the user group, if available.
      type: String
    - contextPath: PaloAltoNetworksXDR.UserGroup.pretty_name
      description: Name of the user group as it appears in the management console.
      type: String
    - contextPath: PaloAltoNetworksXDR.UserGroup.insert_time
      description: Timestamp of when the user group was created.
      type: Number
    - contextPath: PaloAltoNetworksXDR.UserGroup.update_time
      description: Timestamp of when the user group was last updated.
      type: Number
    - contextPath: PaloAltoNetworksXDR.UserGroup.user_email
      description: List of email addresses belonging to the users associated with the user group.
      type: array
    - contextPath: PaloAltoNetworksXDR.UserGroup.source
      description: Type of user group.
      type: String
  - arguments:
    - description: A comma-separated list of one or more role names in your environment for which you want detailed information.
      name: role_names
      required: true
    name: xdr-list-roles
    description: Retrieve information about one or more roles created in the environment.
    outputs:
    - contextPath: PaloAltoNetworksXDR.Role.pretty_name
      description: Name of the role as it appears in the management console.
      type: String
    - contextPath: PaloAltoNetworksXDR.Role.permissions
      description: List of permissions associated with this role.
      type: array
    - contextPath: PaloAltoNetworksXDR.Role.insert_time
      description: Timestamp of when the role was created.
      type: Number
    - contextPath: PaloAltoNetworksXDR.Role.update_time
      description: Timestamp of when the role was last updated.
      type: Number
    - contextPath: PaloAltoNetworksXDR.Role.created_by
      description: Email of the user who created the role.
      type: String
    - contextPath: PaloAltoNetworksXDR.Role.description
      description: Description of the role, if available.
      type: String
    - contextPath: PaloAltoNetworksXDR.Role.groups
      description: Group names associated with the role.
      type: array
    - contextPath: PaloAltoNetworksXDR.Role.users
      description: Email address of users associated with the role.
      type: array
  - arguments:
    - description: A comma-separated list of one or more user emails of users you want to add to a role.
      name: user_emails
      required: true
      isArray: true
    - description: Name of the role you want to add a user to.
      name: role_name
      required: true
    name: xdr-set-user-role
    description: Add one or more users to a role.
  - arguments:
    - description: A comma-separate list of one or more user emails of users you want to remove from a role.
      name: user_emails
      required: true
      isArray: true
    name: xdr-remove-user-role
    description: Remove one or more users from a role.
<<<<<<< HEAD
  dockerimage: demisto/python3:3.10.13.88772
=======
  dockerimage: demisto/python3:3.10.13.89009
>>>>>>> 29f799cd
  isfetch: true
  isfetch:xpanse: false
  script: ''
  subtype: python3
  ismappable: true
  isremotesyncin: true
  isremotesyncout: true
  type: python
tests:
- Test XDR Playbook execute script commands
- Test XDR Playbook quarantine file command
- Test XDR Playbook general commands
- Test XDR Playbook retrieve file command
defaultmapperin: Cortex XDR - IR-mapper
defaultmapperout: Cortex XDR - IR-out-mapper
fromversion: 5.0.0<|MERGE_RESOLUTION|>--- conflicted
+++ resolved
@@ -3496,11 +3496,7 @@
       isArray: true
     name: xdr-remove-user-role
     description: Remove one or more users from a role.
-<<<<<<< HEAD
-  dockerimage: demisto/python3:3.10.13.88772
-=======
   dockerimage: demisto/python3:3.10.13.89009
->>>>>>> 29f799cd
   isfetch: true
   isfetch:xpanse: false
   script: ''
