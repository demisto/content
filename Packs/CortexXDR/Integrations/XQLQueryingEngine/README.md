## Overview

---
The **Cortex XDR - XQL Query Engine** integration enables you to execute XQL queries on your data sources within Cortex XSOAR, facilitating advanced threat hunting and data analysis.

### Key Features:

- Execute XQL Queries: Run complex queries across your data to identify threats and anomalies.
- Data Retrieval: Access and analyze data from various sources integrated with Cortex XDR.
- Automation Support: Incorporate XQL queries into playbooks for automated threat detection and response.

## Configure Cortex XDR - XQL Query Engine in Cortex

<<<<<<< HEAD
---

| **Parameter** | **Description** | **Required** |
| --- | --- | --- |
| Server URL | In Cortex XDR, navigate to **Settings** > **Configurations** > **API Keys** and click "Copy API URL". | True |
| API Key ID | In Cortex XDR platform, go to **Settings** > **Configurations** > **API Keys** and copy the Key ID from the ID column. | False |
| API Key | In Cortex XDR, go to **Settings** > **Configurations** > **API Keys**, click **+ New Key**, set **Security Level** to **Standard**, select an appropriate **Role**, and copy the Generated Key. | False |
| Run on | Select an engine to run on. | False |
| Trust any certificate (not secure) | When enabled, bypasses certificate validation, allowing connections even if the certificates cannot be verified. | False |
| Use system proxy settings | Use system proxy settings is enabled only when an engine is selected. | False |
| Log Level | Debug/Verbose logging can affect the performance of the integration. Recommended usage is to turn it on only during troubleshooting, and turn it off in production. This setting only affects the integration log. The server log is not affected. | False |
| Do not use in CLI by default. | | False |
=======
| **Parameter** | **Required** |
| --- | --- |
| Server URL | True |
| API Key ID | False |
| API Key | False |
| Trust any certificate (not secure) | False |
| Use system proxy settings | False |
>>>>>>> c31332a2

## Commands

You can execute these commands from the CLI, as part of an automation, or in a playbook.
After you successfully execute a command, a DBot message appears in the War Room with the command details.

### xdr-xql-generic-query

***
Execute an XQL query and retrieve results of an executed XQL query API. The command will be executed every 10 seconds until results are retrieved or until a timeout error is raised. When more than 1000 results are retrieved, the command will return a compressed gzipped JSON format file, unless the argument 'parse_result_file_to_context' is set to true and then the results will be extracted to the context.

#### Base Command

`xdr-xql-generic-query`

#### Input

| **Argument Name** | **Description** | **Required** |
| --- | --- | --- |
| query | String of the XQL query. By default up to 100 results are returned. To retrieve more results, enter a custom limit in the query. | Required |
| time_frame | Time in relative date or range format (for example: "1 day", "3 weeks ago", "between 2021-01-01 12:34:56 +02:00 and between 2021-02-01 12:34:56 +02:00"). The default is the last 24 hours. | Optional |
| tenant_id | List of strings used for running APIs on local and Managed Security tenants. Valid values:<br/>For single tenant (local tenant) query, enter a single-item list with your tenant_id. Additional valid values are, empty list ([]) or null (default).<br/>For multi-tenant investigations (Managed Security parent who investigate children and\or local), enter a multi-item list with the required tenant_id. List of IDs can contain the parent, children, or both parent and children. | Optional |
| interval_in_seconds | Interval in seconds between each poll. | Optional |
| max_fields | The maximum number of returned fields per result. Default is 20. | Optional |
| query_name | The name of the query. | Required |
| parse_result_file_to_context | If set to 'true' and the query returns more than 1000 results, it will be extracted as JSON data to context instead of being returned as a .gz file. If set to 'false' and the query returns more than 1000 results, it will return the .gz file without extracting the results to context. | Optional |  

#### Context Output

| **Path** | **Type** | **Description** |
| --- | --- | --- |
| PaloAltoNetworksXQL.GenericQuery.execution_id | String | An integer representing a unique ID of a successful XQL query execution. The execution_id value can be passed to the  xdr-xql-get-query-results command. |
| PaloAltoNetworksXQL.GenericQuery.query_name | String | The given name of the query. |
| PaloAltoNetworksXQL.GenericQuery.status | String | String representing the status of the API call; SUCCESS, FAIL, or PENDING.
For multi-tenant queries, PARTIAL_SUCCESS means that at least one tenant failed to execute the query. Only partial results are available. |
| PaloAltoNetworksXQL.GenericQuery.number_of_results | Number | Integer representing the number of results returned. |
| PaloAltoNetworksXQL.GenericQuery.query_cost | Unknown | Floating number representing the number of query units collected for this API. For example, \{"local_tenant_id": 0.01\}.
For multi-tenant queries, the field displays a value per child tenant. For example, \{"tenant_id_1": 0.01, "tenant_id_2": 2.3\}. |
| PaloAltoNetworksXQL.GenericQuery.remaining_quota | Number | Floating number representing the number of query units available for you to use. |
| PaloAltoNetworksXQL.GenericQuery.results._time | Date | Result time. |
| PaloAltoNetworksXQL.GenericQuery.results.agent_hostname | String | The agent host name. |
| PaloAltoNetworksXQL.GenericQuery.results.agent_ip_addresses | String | The agent IP addresses. |
| PaloAltoNetworksXQL.GenericQuery.results.mac | Unknown | Host MAC address. |
| PaloAltoNetworksXQL.GenericQuery.results.actor_effective_username | String | Parent user name. |
| PaloAltoNetworksXQL.GenericQuery.results.actor_process_image_name | String | The name of the process that initiated the activity. |
| PaloAltoNetworksXQL.GenericQuery.results.actor_process_image_path | String | Path of the initiating process. |
| PaloAltoNetworksXQL.GenericQuery.results.actor_process_command_line | String | Command line arguments of the initiator. |
| PaloAltoNetworksXQL.GenericQuery.results.actor_process_os_pid | Number | Initiator process ID. |
| PaloAltoNetworksXQL.GenericQuery.results.actor_process_image_sha256 | String | The SHA256 value of the initiator. |
| PaloAltoNetworksXQL.GenericQuery.results.actor_process_signature_vendor | String | Initiator signer. |
| PaloAltoNetworksXQL.GenericQuery.results.actor_process_signature_status | String | Signing status of the initiator. Possible values: Unsigned, Signed, Invalid Signature, and Unknown. |
| PaloAltoNetworksXQL.GenericQuery.results.causality_actor_process_image_name | String | The name of the process that initiated the causality chain. |
| PaloAltoNetworksXQL.GenericQuery.results.causality_actor_process_image_path | String | Causality group owner path of the initiating process. |
| PaloAltoNetworksXQL.GenericQuery.results.causality_actor_process_command_line | String | Command line arguments of the causality group owner. |
| PaloAltoNetworksXQL.GenericQuery.results.causality_actor_process_os_pid | Number | Causality group owner process ID. |
| PaloAltoNetworksXQL.GenericQuery.results.causality_actor_process_image_sha256 | String | The SHA256 value of the causality group owner. |
| PaloAltoNetworksXQL.GenericQuery.results.causality_actor_process_signature_vendor | String | Causality group owner signer. |
| PaloAltoNetworksXQL.GenericQuery.results.causality_actor_process_signature_status | String | Signing status of the causality group owner. Possible values: Unsigned, Signed, Invalid Signature, and Unknown. |
| PaloAltoNetworksXQL.GenericQuery.results.causality_actor_type | String | The type of the causality group owner. |
| PaloAltoNetworksXQL.GenericQuery.results.os_actor_process_image_name | String | The name of the operating system that initiated the activity. |
| PaloAltoNetworksXQL.GenericQuery.results.os_actor_process_image_path | String | Operating system parent path. |
| PaloAltoNetworksXQL.GenericQuery.results.os_actor_process_command_line | String | Command line arguments of the operating system parent. |
| PaloAltoNetworksXQL.GenericQuery.results.os_actor_process_os_pid | Number | Operating system parent process ID. |
| PaloAltoNetworksXQL.GenericQuery.results.action_remote_process_image_sha256 | Unknown | The SHA256 value of the operating system parent. |
| PaloAltoNetworksXQL.GenericQuery.results._vendor | String | The result vendor. |
| PaloAltoNetworksXQL.GenericQuery.results._product | String | The result product. |
| PaloAltoNetworksXQL.GenericQuery.results.agent_install_type | String | Initiator install type. |

#### Command Example

```!xdr-xql-generic-query query=`dataset = xdr_data | fields action_evtlog_message, event_id | limit 10```

#### Human Readable Output

>### General Results
>
>|Execution Id|Number Of Results|Query|Query Cost|Remaining Quota|Status|
>|---|---|---|---|---|---|
>| 12345678_inv | 10 | dataset = xdr_data &#124; fields action_evtlog_message, event_id &#124; limit 10 | 376699223: 0.0002125 | 999.9994905555556 | SUCCESS |

>### Data Results
>
>|Product|Time|Vendor|Action Evtlog Message|Event Id|Insert Timestamp|
>|---|---|---|---|---|---|
>| P1 | 2021-08-28T09:15:56.000Z | PANW |  | test1 | 2021-08-28T09:22:39.000Z |
>| P1 | 2021-08-28T09:17:55.000Z | PANW |  | test2 | 2021-08-28T09:22:39.000Z |
>| P1 | 2021-08-28T09:14:57.000Z | PANW |  | test3 | 2021-08-28T09:22:23.000Z |
>| P1 | 2021-08-28T09:14:57.000Z | PANW |  | test4 | 2021-08-28T09:22:29.000Z |
>| P1 | 2021-08-28T09:14:57.000Z | PANW |  | test5 | 2021-08-28T09:22:29.000Z |
>| P1 | 2021-08-28T09:14:57.000Z | PANW |  | test6 | 2021-08-28T09:22:14.000Z |
>| P1 | 2021-08-28T09:14:57.000Z | PANW |  | test7 | 2021-08-28T09:22:23.000Z |
>| P1 | 2021-08-28T09:14:57.000Z | PANW |  | test8 | 2021-08-28T09:22:14.000Z |
>| P1 | 2021-08-28T09:14:57.000Z | PANW |  | test9 | 2021-08-28T09:22:29.000Z |
>| P1 | 2021-08-28T09:12:57.000Z | PANW |  | test10 | 2021-08-28T09:22:23.000Z |

### xdr-xql-get-quota

***
Retrieve the amount of query quota available and used.

#### Base Command

`xdr-xql-get-quota`

#### Input

There are no input arguments for this command.

#### Context Output

| **Path** | **Type** | **Description** |
| --- | --- | --- |
| PaloAltoNetworksXQL.Quota.license_quota | Number | Amount of daily quota allocated to your tenant based on your license type and size. |
| PaloAltoNetworksXQL.Quota.additional_purchased_quota | Number | Amount of query quota purchased. |
| PaloAltoNetworksXQL.Quota.used_quota | Number | Amount of query quota used over the past 24 hours. |

#### Command Example

```!xdr-xql-get-quota```

#### Context Example

```json
{
    "PaloAltoNetworksXQL": {
        "Quota": {
            "additional_purchased_quota": 0,
            "eval_quota": 0,
            "license_quota": 1000,
            "used_quota": 0.00299
        }
    }
}
```

#### Human Readable Output

>### Quota Results
>
>|Additional Purchased Quota|Eval Quota|License Quota|Used Quota|
>|---|---|---|---|
>| 0.0 | 0.0 | 1000 | 0.00299 |

### xdr-xql-get-query-results

***
Retrieve results of an executed XQL query API. When more than 1000 results are retrieved, the command will return a compressed gzipped JSON format file, unless the argument 'parse_result_file_to_context' is set to true and then the results will be extracted to the context.

#### Base Command

`xdr-xql-get-query-results`

#### Input

| **Argument Name** | **Description** | **Required** |
| --- | --- | --- |
| query_id | Integer representing the unique execution ID generated by the response to start an XQL query API. | Required |
| max_fields | The maximum number of returned fields per result. Default is 20. | Optional |
| parse_result_file_to_context | If set to 'true' and the query returns more than 1000 results, it will be extracted as JSON data to context instead of being returned as a .gz file. If set to 'false' and the query returns more than 1000 results, it will return the .gz file without extracting the results to context. | Optional |  

#### Context Output

| **Path** | **Type** | **Description** |
| --- | --- | --- |
| PaloAltoNetworksXQL.GenericQuery.execution_id | String | An integer representing a unique ID of a successful XQL query execution. The execution_id value can be passed to the xdr-xql-get-query-results command. |
| PaloAltoNetworksXQL.GenericQuery.query_name | String | The given name of the query. |
| PaloAltoNetworksXQL.GenericQuery.status | String | String representing the status of the API call; SUCCESS, FAIL, or PENDING.
For multi-tenant queries, PARTIAL_SUCCESS means that at least one tenant failed to execute the query. Only partial results are available. |
| PaloAltoNetworksXQL.GenericQuery.number_of_results | Number | Integer representing the number of results returned. |
| PaloAltoNetworksXQL.GenericQuery.query_cost | Unknown | Floating number representing the number of query units collected for this API. For example, \{"local_tenant_id": 0.01\}.
For multi-tenant queries, the field displays a value per child tenant. For example, \{"tenant_id_1": 0.01, "tenant_id_2": 2.3\}. |
| PaloAltoNetworksXQL.GenericQuery.remaining_quota | Number | Floating number representing the number of query units available for you to use. |
| PaloAltoNetworksXQL.GenericQuery.results._time | Date | Result time. |
| PaloAltoNetworksXQL.GenericQuery.results.agent_hostname | String | The agent host name. |
| PaloAltoNetworksXQL.GenericQuery.results.agent_ip_addresses | String | The agent IP addresses. |
| PaloAltoNetworksXQL.GenericQuery.results.mac | Unknown | Host MAC address. |
| PaloAltoNetworksXQL.GenericQuery.results.actor_effective_username | String | Parent user name. |
| PaloAltoNetworksXQL.GenericQuery.results.actor_process_image_name | String | The name of the process that initiated the activity. |
| PaloAltoNetworksXQL.GenericQuery.results.actor_process_image_path | String | Path of the initiating process. |
| PaloAltoNetworksXQL.GenericQuery.results.actor_process_command_line | String | Command line arguments of the initiator. |
| PaloAltoNetworksXQL.GenericQuery.results.actor_process_os_pid | Number | Initiator process ID. |
| PaloAltoNetworksXQL.GenericQuery.results.actor_process_image_sha256 | String | The SHA256 value of the initiator. |
| PaloAltoNetworksXQL.GenericQuery.results.actor_process_signature_vendor | String | Initiator signer. |
| PaloAltoNetworksXQL.GenericQuery.results.actor_process_signature_status | String | Signing status of the initiator. Possible values: Unsigned, Signed, Invalid Signature, and Unknown. |
| PaloAltoNetworksXQL.GenericQuery.results.causality_actor_process_image_name | String | The name of the process that initiated the causality chain. |
| PaloAltoNetworksXQL.GenericQuery.results.causality_actor_process_image_path | String | Causality group owner path of the initiating process. |
| PaloAltoNetworksXQL.GenericQuery.results.causality_actor_process_command_line | String | Command line arguments of the causality group owner. |
| PaloAltoNetworksXQL.GenericQuery.results.causality_actor_process_os_pid | Number | Causality group owner process ID. |
| PaloAltoNetworksXQL.GenericQuery.results.causality_actor_process_image_sha256 | String | The SHA256 value of the causality group owner. |
| PaloAltoNetworksXQL.GenericQuery.results.causality_actor_process_signature_vendor | String | Causality group owner signer. |
| PaloAltoNetworksXQL.GenericQuery.results.causality_actor_process_signature_status | String | Signing status of the causality group owner. Possible values: Unsigned, Signed, Invalid Signature, and Unknown. |
| PaloAltoNetworksXQL.GenericQuery.results.causality_actor_type | String | The type of the causality group owner. |
| PaloAltoNetworksXQL.GenericQuery.results.os_actor_process_image_name | String | The name of the operating system that initiated the activity. |
| PaloAltoNetworksXQL.GenericQuery.results.os_actor_process_image_path | String | Operating system parent path. |
| PaloAltoNetworksXQL.GenericQuery.results.os_actor_process_command_line | String | Command line arguments of the operating system parent. |
| PaloAltoNetworksXQL.GenericQuery.results.os_actor_process_os_pid | Number | Operating system parent process ID. |
| PaloAltoNetworksXQL.GenericQuery.results.action_remote_process_image_sha256 | Unknown | The SHA256 value of the operating system parent. |
| PaloAltoNetworksXQL.GenericQuery.results._vendor | String | The result vendor. |
| PaloAltoNetworksXQL.GenericQuery.results._product | String | The result product. |
| PaloAltoNetworksXQL.GenericQuery.results.agent_install_type | String | Initiator install type. |

#### Command Example

``` !xdr-xql-get-query-results query_id=12345678_inv ```

#### Human Readable Output
>
>### General Results
>
>|Execution Id|Number Of Results|Query Cost|Remaining Quota|Status|
>|---|---|---|---|---|
>| 12345678_inv | 2 | 376699223: 0.0007208333333333333 | 999.9845016666667 | SUCCESS |
>
>### Data Results
>
>|Product|Time|Vendor|Event Id|Insert Timestamp|
>|---|---|---|---|---|
>| XDR agent | 2021-08-29T07:40:07.000Z | PANW | test1 | 2021-08-29T07:45:08.000Z |
>| XDR agent | 2021-08-29T07:40:06.000Z | PANW | test2 | 2021-08-29T07:45:08.000Z |

### xdr-xql-file-event-query

***
Query file events by the SHA256 file.

#### Base Command

`xdr-xql-file-event-query`

#### Input

| **Argument Name** | **Description** | **Required** |
| --- | --- | --- |
| endpoint_id | XDR endpoint ID to run the query on. | Optional |
| file_sha256 | SHA256 file to run the query on. | Required |
| extra_fields | Extra fields to add to the query results. | Optional |
| time_frame | Time in relative date or range format (for example: "1 day", "3 weeks ago", "between 2021-01-01 12:34:56 +02:00 and between 2021-02-01 12:34:56 +02:00"). The default is the last 24 hours. | Optional |
| limit | Integer representing the maximum number of results to return. For example:<br/>If limit = 100 and the query produced 1,000 results, only the first 100 results will be returned.<br/>If limit = 100 and the query produced 50 results, only 50 results will be returned.<br/>If limit=5000, 5,000 results are returned.<br/>If limit=null or empty (default) up to 100 results are returned. . Default is 100. | Optional |
| tenant_id | List of strings used for running APIs on local and Managed Security tenants. Valid values:<br/><br/>For single tenant (local tenant) query, enter a single-item list with your tenant_id. Additional valid values are, empty list ([]) or null (default).<br/><br/>For multi-tenant investigations (Managed Security parent who investigate children and\or local), enter a multi-item list with the required tenant_id. List of IDs can contain the parent, children, or both parent and children. | Optional |
| query_name | The name of the query. | Required |
| parse_result_file_to_context | If set to 'true' and the query returns more than 1000 results, it will be extracted as JSON data to context instead of being returned as a .gz file. If set to 'false' and the query returns more than 1000 results, it will return the .gz file without extracting the results to context. | Optional |

#### Context Output

| **Path** | **Type** | **Description** |
| --- | --- | --- |
| PaloAltoNetworksXQL.FileEvent.query_name | String | The given name of the query. |
| PaloAltoNetworksXQL.FileEvent.execution_id | String | An integer representing a unique ID of a successful XQL query execution. The execution_id value can be passed to the xdr-xql-get-query-results command. |
| PaloAltoNetworksXQL.FileEvent.status | String | String representing the status of the API call; SUCCESS, FAIL, or PENDING.
For multi-tenant queries, PARTIAL_SUCCESS means that at least one tenant failed to execute the query. Only partial results are available. |
| PaloAltoNetworksXQL.FileEvent.number_of_results | Number | Integer representing the number of results returned. |
| PaloAltoNetworksXQL.FileEvent.query_cost | Unknown | Floating number representing the number of query units collected for this API. For example, \{"local_tenant_id": 0.01\}.
For multi-tenant queries, the field displays a value per child tenant. For example, \{"tenant_id_1": 0.01, "tenant_id_2": 2.3\}. |
| PaloAltoNetworksXQL.FileEvent.remaining_quota | Number | Floating number representing the number of query units available for you to use. |
| PaloAltoNetworksXQL.FileEvent.results.agent_hostname | String | The agent host name. |
| PaloAltoNetworksXQL.FileEvent.results.agent_ip_addresses | String | The agent IP addresses. |
| PaloAltoNetworksXQL.FileEvent.results.agent_id | String | Endpoint ID. |
| PaloAltoNetworksXQL.FileEvent.results.action_file_path | String | File path of the action. |
| PaloAltoNetworksXQL.FileEvent.results.action_file_sha256 | String | SHA256 hash value of the file. |
| PaloAltoNetworksXQL.FileEvent.results.actor_process_file_create_time | String | Initiator file create time. |
| PaloAltoNetworksXQL.FileEvent.results._vendor | String | The result vendor. |
| PaloAltoNetworksXQL.FileEvent.results._time | String | Result time. |
| PaloAltoNetworksXQL.FileEvent.results.insert_timestamp | String | Result insert timestamp. |
| PaloAltoNetworksXQL.FileEvent.results._product | String | The result product. |

#### Command Example

```!xdr-xql-file-event-query file_sha256=12345,6789 endpoint_id=test1,test2 time_frame="1 month"```

#### Human Readable Output
>
>### General Results
>
>|Execution Id|Number Of Results|Query|Query Cost|Remaining Quota|Status|Time Frame|
>|---|---|---|---|---|---|---|
>| 12345678_inv | 1 | dataset = xdr_data &#124; filter agent_id in ("test1","test2")<br>           and event_type = FILE and action_file_sha256 in ("12345","6789")&#124;<br>           fields agent_hostname, agent_ip_addresses, agent_id, action_file_path,<br>           action_file_sha256, actor_process_file_create_time &#124; limit 200 | 376699223: 0.002704166666666667 | 999.9795586111111 | SUCCESS | 1 month |
>
>### Data Results
>
>|Product|Time|Vendor|Action File Path|Action File Sha256|Actor Process File Create Time|Agent Hostname|Agent Id|Agent Ip Addresses|Insert Timestamp|
>|---|---|---|---|---|---|---|---|---|---|
>| XDR agent | 2021-08-04T10:57:09.000Z | PANW | C:\Users\test1\test2 | Action File SHA | 2021-05-21T11:20:52.000Z | WIN10X64 | AgentID | IP | 2021-08-04T11:01:08.000Z |

### xdr-xql-process-event-query

***
Query process events by the SHA256 process.

#### Base Command

`xdr-xql-process-event-query`

#### Input

| **Argument Name** | **Description** | **Required** |
| --- | --- | --- |
| endpoint_id | XDR endpoint ID to run the query on. | Optional |
| process_sha256 | The SHA256 hash of the primary involved process to search on the XDR dataset. | Required |
| extra_fields | Extra fields to add to the query results. | Optional |
| time_frame | Time in relative date or range format (for example: "1 day", "3 weeks ago", "between 2021-01-01 12:34:56 +02:00 and between 2021-02-01 12:34:56 +02:00"). The default is the last 24 hours. | Optional |
| limit | Integer representing the maximum number of results to return. For example:<br/>If limit = 100 and the query produced 1,000 results, only the first 100 results will be returned.<br/>If limit = 100 and the query produced 50 results, only 50 results will be returned.<br/>If limit=5000, 5,000 results are returned.<br/>If limit=null or empty (default) up to 100 results are returned. . Default is 100. | Optional |
| tenant_id | List of strings used for running APIs on local and Managed Security tenants. Valid values:<br/><br/>For single tenant (local tenant) query, enter a single-item list with your tenant_id. Additional valid values are, empty list ([]) or null (default).<br/><br/>For multi-tenant investigations (Managed Security parent who investigate children and\or local), enter a multi-item list with the required tenant_id. List of IDs can contain the parent, children, or both parent and children. | Optional |
| query_name | The name of the query. | Required |
| parse_result_file_to_context | If set to 'true' and the query returns more than 1000 results, it will be extracted as JSON data to context instead of being returned as a .gz file. If set to 'false' and the query returns more than 1000 results, it will return the .gz file without extracting the results to context. | Optional |

#### Context Output

| **Path** | **Type** | **Description** |
| --- | --- | --- |
| PaloAltoNetworksXQL.ProcessEvent.query_name | String | The given name of the query. |
| PaloAltoNetworksXQL.ProcessEvent.execution_id | String | An integer representing a unique ID of a successful XQL query execution. The execution_id value can be passed to the  xdr-xql-get-query-results command. |
| PaloAltoNetworksXQL.ProcessEvent.status | String | String representing the status of the API call; SUCCESS, FAIL, or PENDING.
For multi-tenant queries, PARTIAL_SUCCESS means that at least one tenant failed to execute the query. Only partial results are available. |
| PaloAltoNetworksXQL.ProcessEvent.number_of_results | Number | Integer representing the number of results returned. |
| PaloAltoNetworksXQL.ProcessEvent.query_cost | Unknown | Floating number representing the number of query units collected for this API. For example, \{"local_tenant_id": 0.01\}.
For multi-tenant queries, the field displays a value per child tenant. For example, \{"tenant_id_1": 0.01, "tenant_id_2": 2.3\}. |
| PaloAltoNetworksXQL.ProcessEvent.remaining_quota | Number | Floating number representing the number of query units available for you to use. |
| PaloAltoNetworksXQL.ProcessEvent.results.agent_hostname | String | The agent host name. |
| PaloAltoNetworksXQL.ProcessEvent.results.agent_ip_addresses | String | The agent IP addresses. |
| PaloAltoNetworksXQL.ProcessEvent.results.agent_id | String | Endpoint ID. |
| PaloAltoNetworksXQL.ProcessEvent.results.action_process_image_sha256 | String | Target SHA256 process. |
| PaloAltoNetworksXQL.ProcessEvent.results.action_process_image_name | String | Target process name. |
| PaloAltoNetworksXQL.ProcessEvent.results.action_process_image_path | String | Target process image path. |
| PaloAltoNetworksXQL.ProcessEvent.results.action_process_instance_id | String | Target process instance ID. |
| PaloAltoNetworksXQL.ProcessEvent.results.action_process_causality_id | String | Target process causality ID. |
| PaloAltoNetworksXQL.ProcessEvent.results.action_process_signature_vendor | String | Process execution signer. |
| PaloAltoNetworksXQL.ProcessEvent.results.action_process_signature_product | String | Process signature product. |
| PaloAltoNetworksXQL.ProcessEvent.results.action_process_image_command_line | String | Target process command line. |
| PaloAltoNetworksXQL.ProcessEvent.results.actor_process_image_name | String | The name of the process that initiated the activity. |
| PaloAltoNetworksXQL.ProcessEvent.results.actor_process_image_path | String | Path of the initiating process. |
| PaloAltoNetworksXQL.ProcessEvent.results.actor_process_instance_id | String | Initiator instance ID. |
| PaloAltoNetworksXQL.ProcessEvent.results.actor_process_causality_id | String | Initiator causality ID. |
| PaloAltoNetworksXQL.ProcessEvent.results._vendor | String | The result vendor. |
| PaloAltoNetworksXQL.ProcessEvent.results._time | String | Result time. |
| PaloAltoNetworksXQL.ProcessEvent.results.insert_timestamp | String | Result insert timestamp. |
| PaloAltoNetworksXQL.ProcessEvent.results._product | String | The result product. |

#### Command Example

```!xdr-xql-process-event-query process_sha256=12345,6789 endpoint_id=test1,test2 time_frame="1 month"```

#### Human Readable Output
>
>### General Results
>
>|Execution Id|Number Of Results|Query|Query Cost|Remaining Quota|Status|Time Frame|
>|---|---|---|---|---|---|---|
>| 2743_inv | 3 | dataset = xdr_data &#124; filter agent_id in ("1234","2345") and event_type = PROCESS and<br>            action_process_image_sha256 in ("abcd","acdb") &#124; fields agent_hostname, agent_ip_addresses,<br>            agent_id, action_process_image_sha256, action_process_image_name,<br>            action_process_image_path, action_process_instance_id, action_process_causality_id,<br>            action_process_signature_vendor, action_process_signature_product,<br>            action_process_image_command_line, actor_process_image_name, actor_process_image_path,<br>            actor_process_instance_id, actor_process_causality_id &#124; limit 200 | 376699223: 0.0013455555555555556 | 999.9782130555556 | SUCCESS | 1 month |
>
>### Data Results
>
>|Product|Time|Vendor|Action Process Causality Id|Action Process Image Command Line|Action Process Image Name|Action Process Image Path|Action Process Image Sha256|Action Process Instance Id|Action Process Signature Product|Action Process Signature Vendor|Actor Process Causality Id|Actor Process Image Name|Actor Process Image Path|Actor Process Instance Id|Agent Hostname|Agent Id|Agent Ip Addresses|Insert Timestamp|
>|---|---|---|---|---|---|---|---|---|---|---|---|---|---|---|---|---|---|---|
>| XDR agent | 2021-08-01T12:39:04.000Z | PANW | test1 | C:\Windows\test1\test1.exe | test1.exe | C:\Windows\test1\test1.exe | test1 Action Process Image Sha256 | test1_id | Microsoft Windows | Microsoft Corporation | test1 ID | test.exe | C:\Windows\test.exe | ID | WIN10X64 | Agent ID | IP | 2021-08-01T12:43:59.000Z |
>| XDR agent | 2021-07-29T13:22:32.000Z | PANW | test2 | C:\Windows\test2\test2.exe  | test2.exe | C:\Windows\test2\test2.exe | test2 Action Process Image Sha256 | test2_id | Microsoft Windows | Microsoft Corporation | test2 ID | test.exe | C:\Windows\test.exe | ID | WIN10X64 | Agent ID | IP | 2021-07-29T13:26:32.000Z |
>| XDR agent | 2021-07-29T13:22:28.000Z | PANW | test3 | C:\Windows\test3\test3.exe  | test3.exe | C:\Windows\test3\test3.exe | test3 Action Process Image Sha256 | test3_id | Microsoft Windows | Microsoft Corporation | test3 ID | test.exe | C:\Windows\test.exe | ID | WIN10X64 | Agent ID | IP | 2021-07-29T13:26:32.000Z |

### xdr-xql-dll-module-query

***
Query DLL module events by the SHA256 DLL.

#### Base Command

`xdr-xql-dll-module-query`

#### Input

| **Argument Name** | **Description** | **Required** |
| --- | --- | --- |
| endpoint_id | XDR endpoint ID to run the query on. | Optional |
| loaded_module_sha256 | SHA256 DLL module to search on the XDR dataset. | Required |
| extra_fields | Extra fields to add to the query results. | Optional |
| time_frame | Time in relative date or range format (for example: "1 day", "3 weeks ago", "between 2021-01-01 12:34:56 +02:00 and between 2021-02-01 12:34:56 +02:00"). The default is the last 24 hours. | Optional |
| limit | Integer representing the maximum number of results to return. For example:<br/>If limit = 100 and the query produced 1,000 results, only the first 100 results will be returned.<br/>If limit = 100 and the query produced 50 results, only 50 results will be returned.<br/>If limit=5000, 5,000 results are returned.<br/>If limit=null or empty (default) up to 100 results are returned. . Default is 100. | Optional |
| tenant_id | List of strings used for running APIs on local and Managed Security tenants. Valid values:<br/><br/>For single tenant (local tenant) query, enter a single-item list with your tenant_id. Additional valid values are, empty list ([]) or null (default).<br/><br/>For multi-tenant investigations (Managed Security parent who investigate children and\or local), enter a multi-item list with the required tenant_id. List of IDs can contain the parent, children, or both parent and children. | Optional |
| query_name | The name of the query. | Required |
| parse_result_file_to_context | If set to 'true' and the query returns more than 1000 results, it will be extracted as JSON data to context instead of being returned as a .gz file. If set to 'false' and the query returns more than 1000 results, it will return the .gz file without extracting the results to context. | Optional |

#### Context Output

| **Path** | **Type** | **Description** |
| --- | --- | --- |
| PaloAltoNetworksXQL.DllModule.query_name | String | The given name of the query. |
| PaloAltoNetworksXQL.DllModule.execution_id | String | An integer representing a unique ID of a successful XQL query execution. The execution_id value can be passed to the  xdr-xql-get-query-results command. |
| PaloAltoNetworksXQL.DllModule.status | String | String representing the status of the API call; SUCCESS, FAIL, or PENDING.
For multi-tenant queries, PARTIAL_SUCCESS means that at least one tenant failed to execute the query. Only partial results are available. |
| PaloAltoNetworksXQL.DllModule.number_of_results | Number | Integer representing the number of results returned. |
| PaloAltoNetworksXQL.DllModule.query_cost | Unknown | Floating number representing the number of query units collected for this API. For example, \{"local_tenant_id": 0.01\}.
For multi-tenant queries, the field displays a value per child tenant. For example, \{"tenant_id_1": 0.01, "tenant_id_2": 2.3\}. |
| PaloAltoNetworksXQL.DllModule.remaining_quota | Number | Floating number representing the number of query units available for you to use. |
| PaloAltoNetworksXQL.DllModule.results.agent_hostname | String | The agent host name. |
| PaloAltoNetworksXQL.DllModule.results.agent_ip_addresses | String | The agent IP addresses. |
| PaloAltoNetworksXQL.DllModule.results.agent_id | String | Endpoint ID. |
| PaloAltoNetworksXQL.DllModule.results.actor_effective_username | String | Parent user name. |
| PaloAltoNetworksXQL.DllModule.results.action_module_sha256 | String | Action SHA256 module. |
| PaloAltoNetworksXQL.DllModule.results.action_module_path | String | Action module path. |
| PaloAltoNetworksXQL.DllModule.results.action_module_file_info | String | Action module file information. |
| PaloAltoNetworksXQL.DllModule.results.action_module_file_create_time | String | Action module file create time. |
| PaloAltoNetworksXQL.DllModule.results.actor_process_image_name | String | The name of the process that initiated the activity. |
| PaloAltoNetworksXQL.DllModule.results.actor_process_image_path | String | Path of the initiating process. |
| PaloAltoNetworksXQL.DllModule.results.actor_process_command_line | String | Command line arguments of the initiator. |
| PaloAltoNetworksXQL.DllModule.results.actor_process_image_sha256 | String | The SHA256 value of the initiator. |
| PaloAltoNetworksXQL.DllModule.results.actor_process_instance_id | String | Initiator instance ID. |
| PaloAltoNetworksXQL.DllModule.results.actor_process_causality_id | String | Initiator causality ID. |
| PaloAltoNetworksXQL.DllModule.results._vendor | String | The result vendor. |
| PaloAltoNetworksXQL.DllModule.results._time | String | Result time. |
| PaloAltoNetworksXQL.DllModule.results.insert_timestamp | String | Result insert timestamp. |
| PaloAltoNetworksXQL.DllModule.results._product | String | The result product. |

#### Command Example

```!xdr-xql-dll-module-query loaded_module_sha256=1234,2345 endpoint_id=test1,test2```

#### Human Readable Output

### General Results
>
>|Execution Id|Number Of Results|Query|Query Cost|Remaining Quota|Status|
>|---|---|---|---|---|---|
>| 1234_inv | 3 | dataset = xdr_data &#124; filter agent_id in ("test1","test2")<br>           and event_type = LOAD_IMAGE and action_module_sha256 in ("1234","2345")&#124;<br>           fields agent_hostname, agent_ip_addresses, agent_id, actor_effective_username, action_module_sha256,<br>           action_module_path, action_module_file_info, action_module_file_create_time, actor_process_image_name,<br>           actor_process_image_path, actor_process_command_line, actor_process_image_sha256, actor_process_instance_id,<br>           actor_process_causality_id &#124; limit 200 | 376699223: 0.001661388888888889 | 999.9754347222222 | SUCCESS |
>
>### Data Results
>
>|Product|Time|Vendor|Action Module File Create Time|Action Module File Info|Action Module Path|Action Module Sha256|Actor Effective Username|Actor Process Causality Id|Actor Process Command Line|Actor Process Image Name|Actor Process Image Path|Actor Process Image Sha256|Actor Process Instance Id|Agent Hostname|Agent Id|Agent Ip Addresses|Insert Timestamp|
>|---|---|---|---|---|---|---|---|---|---|---|---|---|---|---|---|---|---|
>| XDR agent | 2021-08-28T11:52:12.000Z | PANW | 2020-10-14T03:12:11.000Z | {"company":"Test Corporation","description":"" | 1234 | NT AUTHORITY\SYSTEM | id_test | "C:\Program Files (x86)\test1" | test1.exe | "C:\Program Files (x86)\test1" | ID_1 | ID_1 | WIN10X64 | 1234 | IP Addr | 2021-08-28T11:54:02.000Z |
>| XDR agent | 2021-08-28T15:49:52.000Z | PANW | 2021-01-12T21:25:51.000Z | {"company":"Test Corporation","description":"" | 2345 | NT AUTHORITY\SYSTEM | id_test | "C:\Program Files (x86)\test2" | test2.exe | "C:\Program Files (x86)\test2" | ID_2 | ID_2 | WIN10X64 | 1234 | IP Addr | 2021-08-28T15:54:40.000Z |
>| XDR agent | 2021-08-28T22:52:11.000Z | PANW | 2021-01-12T21:25:51.000Z | {"company":"Test Corporation","description":"" | 3456 | NT AUTHORITY\SYSTEM | id_test | "C:\Program Files (x86)\test3" | test3.exe | "C:\Program Files (x86)\test3" | ID_3 | ID_3 | WIN10X64 | 1234 | IP Addr | 2021-08-28T22:55:50.000Z |

### xdr-xql-network-connection-query

***
Query network connections between a source IP, destination IP and port.

#### Base Command

`xdr-xql-network-connection-query`

#### Input

| **Argument Name** | **Description** | **Required** |
| --- | --- | --- |
| endpoint_id | XDR endpoint ID to run the query on. | Optional |
| local_ip | Source IP of the network connection query. | Optional |
| remote_ip | Destination IP of the network connection query. | Required |
| port | Destination port of the network connection query. | Optional |
| extra_fields | Extra fields to add to the query results. | Optional |
| time_frame | Time in relative date or range format (for example: "1 day", "3 weeks ago", "between 2021-01-01 12:34:56 +02:00 and between 2021-02-01 12:34:56 +02:00").The default is the last 24 hours. | Optional |
| limit | Integer representing the maximum number of results to return. For example:<br/>If limit = 100 and the query produced 1,000 results, only the first 100 results will be returned.<br/>If limit = 100 and the query produced 50 results, only 50 results will be returned.<br/>If limit=5000, 5,000 results are returned.<br/>If limit=null or empty (default) up to 100 results are returned. . Default is 100. | Optional |
| tenant_id | List of strings used for running APIs on local and Managed Security tenants. Valid values:<br/><br/>For single tenant (local tenant) query, enter a single-item list with your tenant_id. Additional valid values are, empty list ([]) or null (default).<br/><br/>For multi-tenant investigations (Managed Security parent who investigate children and\or local), enter a multi-item list with the required tenant_id. List of IDs can contain the parent, children, or both parent and children. | Optional |
| query_name | The name of the query. | Required |
| parse_result_file_to_context | If set to 'true' and the query returns more than 1000 results, it will be extracted as JSON data to context instead of being returned as a .gz file. If set to 'false' and the query returns more than 1000 results, it will return the .gz file without extracting the results to context. | Optional |

#### Context Output

| **Path** | **Type** | **Description** |
| --- | --- | --- |
| PaloAltoNetworksXQL.NetworkConnection.query_name | String | The given name of the query. |
| PaloAltoNetworksXQL.NetworkConnection.execution_id | String | An integer representing a unique ID of a successful XQL query execution. The execution_id value can be passed to the  xdr-xql-get-query-results command. |
| PaloAltoNetworksXQL.NetworkConnection.status | String | String representing the status of the API call; SUCCESS, FAIL, or PENDING.
For multi-tenant queries, PARTIAL_SUCCESS means that at least one tenant failed to execute the query. Only partial results are available. |
| PaloAltoNetworksXQL.NetworkConnection.number_of_results | Number | Integer representing the number of results returned. |
| PaloAltoNetworksXQL.NetworkConnection.query_cost | Unknown | Floating number representing the number of query units collected for this API. For example, \{"local_tenant_id": 0.01\}.
For multi-tenant queries, the field displays a value per child tenant. For example, \{"tenant_id_1": 0.01, "tenant_id_2": 2.3\}. |
| PaloAltoNetworksXQL.NetworkConnection.remaining_quota | Number | Floating number representing the number of query units available for you to use. |
| PaloAltoNetworksXQL.NetworkConnection.results.agent_hostname | String | The agent host name. |
| PaloAltoNetworksXQL.NetworkConnection.results.agent_ip_addresses | String | The agent IP addresses. |
| PaloAltoNetworksXQL.NetworkConnection.results.agent_id | String | Endpoint ID. |
| PaloAltoNetworksXQL.NetworkConnection.results.actor_effective_username | String | Parent user name. |
| PaloAltoNetworksXQL.NetworkConnection.results.action_local_ip | String | Local IP. |
| PaloAltoNetworksXQL.NetworkConnection.results.action_remote_ip | String | Remote IP. |
| PaloAltoNetworksXQL.NetworkConnection.results.action_remote_port | String | Remote port. |
| PaloAltoNetworksXQL.NetworkConnection.results.dst_action_external_hostname | String | External hostname. |
| PaloAltoNetworksXQL.NetworkConnection.results.action_country | String | Action country. |
| PaloAltoNetworksXQL.NetworkConnection.results.actor_process_image_name | String | The name of the process that initiated the activity. |
| PaloAltoNetworksXQL.NetworkConnection.results.actor_process_image_path | String | Path of the initiating process. |
| PaloAltoNetworksXQL.NetworkConnection.results.actor_process_command_line | String | Command line arguments of the initiator. |
| PaloAltoNetworksXQL.NetworkConnection.results.actor_process_image_sha256 | String | The SHA256 value of the initiator. |
| PaloAltoNetworksXQL.NetworkConnection.results.actor_process_instance_id | String | Initiator instance ID. |
| PaloAltoNetworksXQL.NetworkConnection.results.actor_process_causality_id | String | Initiator causality ID. |
| PaloAltoNetworksXQL.NetworkConnection.results._vendor | String | The result vendor. |
| PaloAltoNetworksXQL.NetworkConnection.results._time | String | Result time. |
| PaloAltoNetworksXQL.NetworkConnection.results.insert_timestamp | String | Result insert timestamp. |
| PaloAltoNetworksXQL.NetworkConnection.results._product | String | The result product. |

#### Command Example

```!xdr-xql-network-connection-query endpoint_id=1234,2345 local_ip=test_ip_1,test_ip_2 remote_ip=test_remote_ip_1,test_remote_ip_2 port=test_port1,test_port2 limit=2```

#### Human Readable Output
>
>### General Results
>
>|Execution Id|Number Of Results|Query|Query Cost|Remaining Quota|Status|
>|---|---|---|---|---|---|
>| 2758_inv | 2 | dataset = xdr_data &#124; filter agent_id in ("1234","2345") and event_type = STORY and<br>           action_local_ip in("test_ip1","test_ip2") and action_remote_ip in("test_remote_ip_1","test_remote_ip2") and<br>           action_remote_port in(test_port_1,test_port_2) &#124; fields agent_hostname, agent_ip_addresses, agent_id,<br>           actor_effective_username, action_local_ip, action_remote_ip, action_remote_port,<br>           dst_action_external_hostname, action_country, actor_process_image_name, actor_process_image_path,<br>           actor_process_command_line, actor_process_image_sha256, actor_process_instance_id, actor_process_causality_id &#124; limit 2 | 376699223: 0.0004875 | 999.9737266666667 | SUCCESS |
>
>### Data Results
>
>|Product|Time|Vendor|Action Country|Action Local Ip|Action Remote Ip|Action Remote Port|Actor Effective Username|Actor Process Causality Id|Actor Process Command Line|Actor Process Image Name|Actor Process Image Path|Actor Process Image Sha256|Actor Process Instance Id|Agent Hostname|Agent Id|Agent Ip Addresses|Dst Action External Hostname|Insert Timestamp|
>|---|---|---|---|---|---|---|---|---|---|---|---|---|---|---|---|---|---|---|
>| P1 | 2021-08-28T12:08:23.000Z | PANW | UNKNOWN | Action Local Ip 1 | Action Remote Ip 1 | port1 |  |  |  |  |  |  |  | WIN10X64 | Agent1 |  |  | 2021-08-28T12:15:26.000Z |
>| P1 | 2021-08-28T12:05:42.000Z | PANW | UNKNOWN | Action Local Ip 2 | Action Remote Ip 2 | port2 |  |  |  |  |  |  |  | WIN10X64 | Agent2 |  |  | 2021-08-28T12:10:23.000Z |

### xdr-xql-registry-query

***
Query windows registry by registry key name.

#### Base Command

`xdr-xql-registry-query`

#### Input

| **Argument Name** | **Description** | **Required** |
| --- | --- | --- |
| endpoint_id | XDR endpoint ID to run the query on. | Optional |
| reg_key_name | Registry key name to search (for example: HKEY_LOCAL_MACHINE\SYSTEM\ControlSet001\Control\Print\Environments\Windows x64\Drivers\Version-3\Remote Desktop Easy Print). | Required |
| extra_fields | Extra fields to add to the query results. | Optional |
| time_frame | Time in relative date or range format (for example: "1 day", "3 weeks ago", "between 2021-01-01 12:34:56 +02:00 and between 2021-02-01 12:34:56 +02:00"). The default is the last 24 hours. | Optional |
| limit | Integer representing the maximum number of results to return. For example:<br/>If limit = 100 and the query produced 1,000 results, only the first 100 results will be returned.<br/>If limit = 100 and the query produced 50 results, only 50 results will be returned.<br/>If limit=5000, 5,000 results are returned.<br/>If limit=null or empty (default) up to 100 results are returned. . Default is 100. | Optional |
| tenant_id | List of strings used for running APIs on local and Managed Security tenants. Valid values:<br/><br/>For single tenant (local tenant) query, enter a single-item list with your tenant_id. Additional valid values are, empty list ([]) or null (default).<br/><br/>For multi-tenant investigations (Managed Security parent who investigate children and\or local), enter a multi-item list with the required tenant_id. List of IDs can contain the parent, children, or both parent and children. | Optional |
| query_name | The name of the query. | Required |
| parse_result_file_to_context | If set to 'true' and the query returns more than 1000 results, it will be extracted as JSON data to context instead of being returned as a .gz file. If set to 'false' and the query returns more than 1000 results, it will return the .gz file without extracting the results to context. | Optional |

#### Context Output

| **Path** | **Type** | **Description** |
| --- | --- | --- |
| PaloAltoNetworksXQL.Registry.query_name | String | The given name of the query. |
| PaloAltoNetworksXQL.Registry.execution_id | String | An integer representing a unique ID of a successful XQL query execution. The execution_id value can be passed to the  xdr-xql-get-query-results command. |
| PaloAltoNetworksXQL.Registry.status | String | String representing the status of the API call; SUCCESS, FAIL, or PENDING.
For multi-tenant queries, PARTIAL_SUCCESS means that at least one tenant failed to execute the query. Only partial results are available. |
| PaloAltoNetworksXQL.Registry.number_of_results | Number | Integer representing the number of results returned. |
| PaloAltoNetworksXQL.Registry.query_cost | Unknown | Floating number representing the number of query units collected for this API. For example, \{"local_tenant_id": 0.01\}.
For multi-tenant queries, the field displays a value per child tenant. For example, \{"tenant_id_1": 0.01, "tenant_id_2": 2.3\}. |
| PaloAltoNetworksXQL.Registry.remaining_quota | Number | Floating number representing the number of query units available for you to use. |
| PaloAltoNetworksXQL.Registry.results.agent_hostname | String | The agent host name. |
| PaloAltoNetworksXQL.Registry.results.agent_ip_addresses | String | The agent IP addresses. |
| PaloAltoNetworksXQL.Registry.results.agent_id | String | Endpoint ID. |
| PaloAltoNetworksXQL.Registry.results.agent_os_type | String | Host operating system. |
| PaloAltoNetworksXQL.Registry.results.agent_os_sub_type | String | Agent operating system subtype. |
| PaloAltoNetworksXQL.Registry.results.event_type | String | Event type. |
| PaloAltoNetworksXQL.Registry.results.event_sub_type | String | Event subtype. |
| PaloAltoNetworksXQL.Registry.results.action_registry_key_name | String | Registry key name. |
| PaloAltoNetworksXQL.Registry.results.action_registry_value_name | String | Registry value name. |
| PaloAltoNetworksXQL.Registry.results.action_registry_data | String | Registry data. |
| PaloAltoNetworksXQL.Registry.results._vendor | String | The result vendor. |
| PaloAltoNetworksXQL.Registry.results._time | String | Result time. |
| PaloAltoNetworksXQL.Registry.results.insert_timestamp | String | Result insert timestamp. |
| PaloAltoNetworksXQL.Registry.results._product | String | The result product. |

#### Command Example

```!xdr-xql-registry-query endpoint_id=1234,2345 reg_key_name=<reg_key_name> limit=2  time_frame="1 month"```

#### Human Readable Output

>### General Results
>
>|Execution Id|Number Of Results|Query|Query Cost|Remaining Quota|Status|Time Frame|
>|---|---|---|---|---|---|---|
>| 2767_inv | 2 | dataset = xdr_data &#124; filter agent_id in ("1234","2345") and event_type = REGISTRY and<br>           action_registry_key_name in ("reg_key_name") &#124; fields agent_hostname, agent_id, agent_ip_addresses,<br>           agent_os_type, agent_os_sub_type, event_type, event_sub_type, action_registry_key_name,<br>           action_registry_value_name, action_registry_data &#124; limit 2 | 376699223: 0.0012475 | 999.9699388888889 | SUCCESS | 1 month |
>
>### Data Results
>
>|Product|Time|Vendor|Action Registry Data|Action Registry Key Name|Action Registry Value Name|Agent Hostname|Agent Id|Agent Ip Addresses|Agent Os Sub Type|Agent Os Type|Event Sub Type|Event Type|Insert Timestamp|
>|---|---|---|---|---|---|---|---|---|---|---|---|---|---|
>| XDR agent | 2021-08-04T06:27:44.000Z | PANW | Action Registry Data | Action Registry Data |  | WIN10X64 | ID | IP | Windows 10 | AGENT_OS_WINDOWS | REGISTRY_SET_VALUE | REGISTRY | 2021-08-04T06:30:22.000Z |
>| XDR agent | 2021-08-04T06:27:44.000Z | PANW | Action Registry Data | Action Registry Data |  | WIN10X64 | ID | IP | Windows 10 | AGENT_OS_WINDOWS | REGISTRY_SET_VALUE | REGISTRY | 2021-08-04T06:30:22.000Z |

### xdr-xql-event-log-query

***
Query event logs by event ID.

#### Base Command

`xdr-xql-event-log-query`

#### Input

| **Argument Name** | **Description** | **Required** |
| --- | --- | --- |
| endpoint_id | XDR endpoint ID to run the query on. | Optional |
| event_id | event log ID to search. - Windows: Event ID of the event-log - Linux: For action_evtlog_source = AuthLog, one of the following: 0 = Unknown 1 = Successful Login 2 = Failed Login 3 = Failed Password (Same as failed login, but should include a username) 4 = Logout. | Required |
| extra_fields | Extra fields to add to the query results. | Optional |
| time_frame | Time in relative date or range format (for example: "1 day", "3 weeks ago", "between 2021-01-01 12:34:56 +02:00 and between 2021-02-01 12:34:56 +02:00"). The default is the last 24 hours. | Optional |
| limit | Integer representing the maximum number of results to return. For example:<br/>If limit = 100 and the query produced 1,000 results, only the first 100 results will be returned.<br/>If limit = 100 and the query produced 50 results, only 50 results will be returned.<br/>If limit=5000, 5,000 results are returned.<br/>If limit=null or empty (default) up to 100 results are returned. . Default is 100. | Optional |
| tenant_id | List of strings used for running APIs on local and Managed Security tenants. Valid values:<br/><br/>For single tenant (local tenant) query, enter a single-item list with your tenant_id. Additional valid values are, empty list ([]) or null (default).<br/><br/>For multi-tenant investigations (Managed Security parent who investigate children and\or local), enter a multi-item list with the required tenant_id. List of IDs can contain the parent, children, or both parent and children. | Optional |
| query_name | The name of the query. | Required |
| parse_result_file_to_context | If set to 'true' and the query returns more than 1000 results, it will be extracted as JSON data to context instead of being returned as a .gz file. If set to 'false' and the query returns more than 1000 results, it will return the .gz file without extracting the results to context. | Optional |

#### Context Output

| **Path** | **Type** | **Description** |
| --- | --- | --- |
| PaloAltoNetworksXQL.EventLog.query_name | String | The given name of the query. |
| PaloAltoNetworksXQL.EventLog.execution_id | String | An integer representing a unique ID of a successful XQL query execution. The execution_id value can be passed to the  xdr-xql-get-query-results command. |
| PaloAltoNetworksXQL.EventLog.status | String | String representing the status of the API call; SUCCESS, FAIL, or PENDING.
For multi-tenant queries, PARTIAL_SUCCESS means that at least one tenant failed to execute the query. Only partial results are available. |
| PaloAltoNetworksXQL.EventLog.number_of_results | Number | Integer representing the number of results returned. |
| PaloAltoNetworksXQL.EventLog.query_cost | Unknown | Floating number representing the number of query units collected for this API. For example, \{"local_tenant_id": 0.01\}.
For multi-tenant queries, the field displays a value per child tenant. For example, \{"tenant_id_1": 0.01, "tenant_id_2": 2.3\}. |
| PaloAltoNetworksXQL.EventLog.remaining_quota | Number | Floating number representing the number of query units available for you to use. |
| PaloAltoNetworksXQL.EventLog.results.agent_hostname | String | The agent host name. |
| PaloAltoNetworksXQL.EventLog.results.agent_ip_addresses | String | The agent IP addresses. |
| PaloAltoNetworksXQL.EventLog.results.agent_id | String | Endpoint ID. |
| PaloAltoNetworksXQL.EventLog.results.agent_os_type | String | Host operating system. |
| PaloAltoNetworksXQL.EventLog.results.agent_os_sub_type | String | Agent operating system subtype. |
| PaloAltoNetworksXQL.EventLog.results.action_evtlog_event_id | String | Event log ID. |
| PaloAltoNetworksXQL.EventLog.results.event_type | String | Event type. |
| PaloAltoNetworksXQL.EventLog.results.event_sub_type | String | Event subtype. |
| PaloAltoNetworksXQL.EventLog.results.action_evtlog_message | String | Event log message. |
| PaloAltoNetworksXQL.EventLog.results.action_evtlog_provider_name | String | Event log provider name. |
| PaloAltoNetworksXQL.EventLog.results._vendor | String | The result vendor. |
| PaloAltoNetworksXQL.EventLog.results._time | String | Result time. |
| PaloAltoNetworksXQL.EventLog.results.insert_timestamp | String | Result insert timestamp. |
| PaloAltoNetworksXQL.EventLog.results._product | String | The result product. |

#### Command Example

```!xdr-xql-event-log-query endpoint_id=1234,2345 event_id=4444,5555 limit=2```

#### Human Readable Output
>
>### General Results
>
>|Execution Id|Number Of Results|Query|Query Cost|Remaining Quota|Status|
>|---|---|---|---|---|---|
>| 2773_inv | 2 | dataset = xdr_data &#124; filter agent_id in ("1234","2345") and event_type = EVENT_LOG and<br>           action_evtlog_event_id in (4444,5555) &#124; fields agent_hostname, agent_id, agent_ip_addresses,<br>           agent_os_type, agent_os_sub_type, action_evtlog_event_id, event_type, event_sub_type,<br>           action_evtlog_message, action_evtlog_provider_name &#124; limit 2 | 376699223: 0.0009633333333333333 | 999.9677783333333 | SUCCESS |
>
>### Data Results
>
>|Product|Time|Vendor|Action Evtlog Event Id|Action Evtlog Message|Action Evtlog Provider Name|Agent Hostname|Agent Id|Agent Ip Addresses|Agent Os Sub Type|Agent Os Type|Event Sub Type|Event Type|Insert Timestamp|
>|---|---|---|---|---|---|---|---|---|---|---|---|---|---|
>| XDR agent | 2021-08-28T12:31:24.000Z | PANW | 4444 | Message  | Microsoft-Windows-Security-Auditing | DESKTOP-11 | ID | IP | Windows 10 | AGENT_OS_WINDOWS | EVENT_LOG_AGENT_EVENT_LOG | EVENT_LOG | 2021-08-28T12:36:21.000Z |
>| XDR agent | 2021-08-28T12:31:24.000Z | PANW | 5555 | Message  | Microsoft-Windows-Security-Auditing | DESKTOP-22 | ID | IP | Windows 10 | AGENT_OS_WINDOWS | EVENT_LOG_AGENT_EVENT_LOG | EVENT_LOG | 2021-08-28T12:36:21.000Z |

### xdr-xql-dns-query

***
Query by DNS query or domain name.

#### Base Command

`xdr-xql-dns-query`

#### Input

| **Argument Name** | **Description** | **Required** |
| --- | --- | --- |
| endpoint_id | XDR endpoint ID to run the query on. | Optional |
| external_domain | Query by external domain name. | Optional |
| dns_query | Query by DNS query. | Optional |
| extra_fields | Extra fields to add to the query results. | Optional |
| time_frame | Time in relative date or range format (for example: "1 day", "3 weeks ago", "between 2021-01-01 12:34:56 +02:00 and between 2021-02-01 12:34:56 +02:00"). The default is the last 24 hours. | Optional |
| limit | Integer representing the maximum number of results to return. For example:<br/>If limit = 100 and the query produced 1,000 results, only the first 100 results will be returned.<br/>If limit = 100 and the query produced 50 results, only 50 results will be returned.<br/>If limit=5000, 5,000 results are returned.<br/>If limit=null or empty (default) up to 100 results are returned. . Default is 100. | Optional |
| tenant_id | List of strings used for running APIs on local and Managed Security tenants. Valid values:<br/><br/>For single tenant (local tenant) query, enter a single-item list with your tenant_id. Additional valid values are, empty list ([]) or null (default).<br/><br/>For multi-tenant investigations (Managed Security parent who investigate children and\or local), enter a multi-item list with the required tenant_id. List of IDs can contain the parent, children, or both parent and children. | Optional |
| query_name | The name of the query. | Required |
| parse_result_file_to_context | If set to 'true' and the query returns more than 1000 results, it will be extracted as JSON data to context instead of being returned as a .gz file. If set to 'false' and the query returns more than 1000 results, it will return the .gz file without extracting the results to context. | Optional |

#### Context Output

| **Path** | **Type** | **Description** |
| --- | --- | --- |
| PaloAltoNetworksXQL.DNS.query_name | String | The given name of the query. |
| PaloAltoNetworksXQL.DNS.execution_id | String | An integer representing a unique ID of a successful XQL query execution. The execution_id value can be passed to the  xdr-xql-get-query-results command. |
| PaloAltoNetworksXQL.DNS.status | String | String representing the status of the API call; SUCCESS, FAIL, or PENDING.
For multi-tenant queries, PARTIAL_SUCCESS means that at least one tenant failed to execute the query. Only partial results are available. |
| PaloAltoNetworksXQL.DNS.number_of_results | Number | Integer representing the number of results returned. |
| PaloAltoNetworksXQL.DNS.query_cost | Unknown | Floating number representing the number of query units collected for this API. For example, \{"local_tenant_id": 0.01\}.
For multi-tenant queries, the field displays a value per child tenant. For example, \{"tenant_id_1": 0.01, "tenant_id_2": 2.3\}. |
| PaloAltoNetworksXQL.DNS.remaining_quota | Number | Floating number representing the number of query units available for you to use. |
| PaloAltoNetworksXQL.DNS.results.agent_hostname | String | The agent host name. |
| PaloAltoNetworksXQL.DNS.results.agent_ip_addresses | String | The agent IP addresses. |
| PaloAltoNetworksXQL.DNS.results.agent_id | String | Endpoint ID. |
| PaloAltoNetworksXQL.DNS.results.agent_os_type | String | Host operating system. |
| PaloAltoNetworksXQL.DNS.results.agent_os_sub_type | String | Agent operating system subtype. |
| PaloAltoNetworksXQL.DNS.results.action_local_ip | String | Local IP address. |
| PaloAltoNetworksXQL.DNS.results.action_remote_ip | String | Remote IP address. |
| PaloAltoNetworksXQL.DNS.results.action_remote_port | String | Remote port. |
| PaloAltoNetworksXQL.DNS.results.dst_action_external_hostname | String | External hostname. |
| PaloAltoNetworksXQL.DNS.results.dns_query_name | String | DNS query name. |
| PaloAltoNetworksXQL.DNS.results.action_app_id_transitions | String | List of application IDs action, actual activities that took place and recorded by the agent |
| PaloAltoNetworksXQL.DNS.results.action_total_download | String | Total downloads. |
| PaloAltoNetworksXQL.DNS.results.action_total_upload | String | Total uploads. |
| PaloAltoNetworksXQL.DNS.results.action_country | String | Action country. |
| PaloAltoNetworksXQL.DNS.results.action_as_data | String | The action as data. |
| PaloAltoNetworksXQL.DNS.results.os_actor_process_image_path | String | Operating system parent path. |
| PaloAltoNetworksXQL.DNS.results.os_actor_process_command_line | String | Command line arguments of the operating system parent. |
| PaloAltoNetworksXQL.DNS.results.os_actor_process_instance_id | String | Initiator instance ID. |
| PaloAltoNetworksXQL.DNS.results.os_actor_process_causality_id | String | Initiator causality ID. |
| PaloAltoNetworksXQL.DNS.results._vendor | String | The result vendor. |
| PaloAltoNetworksXQL.DNS.results._time | String | Result time. |
| PaloAltoNetworksXQL.DNS.results.insert_timestamp | String | Result insert timestamp. |
| PaloAltoNetworksXQL.DNS.results._product | String | The result product. |

#### Command Example

```!xdr-xql-dns-query endpoint_id=1234,2345 external_domain=<external_domain> limit=2```

#### Human Readable Output
>
>### General Results
>
>|Execution Id|Number Of Results|Query|Query Cost|Remaining Quota|Status|
>|---|---|---|---|---|---|
>| 2782_inv | 2 | dataset = xdr_data &#124; filter agent_id in ("1234","2345") and event_type = STORY and<br>           dst_action_external_hostname in ("<external_domain>") or dns_query_name in ("*")<br>           &#124; fields agent_hostname, agent_id, agent_ip_addresses, agent_os_type, agent_os_sub_type, action_local_ip,<br>           action_remote_ip, action_remote_port, dst_action_external_hostname, dns_query_name, action_app_id_transitions,<br>           action_total_download, action_total_upload, action_country, action_as_data, os_actor_process_image_path,<br>           os_actor_process_command_line, os_actor_process_instance_id, os_actor_process_causality_id &#124; limit 2 | 376699223: 0.0009897222222222221 | 999.9651905555555 | SUCCESS |
>
>### Data Results
>
>|Product|Time|Vendor|Action App Id Transitions|Action As Data|Action Country|Action Local Ip|Action Remote Ip|Action Remote Port|Action Total Download|Action Total Upload|Agent Hostname|Agent Id|Agent Ip Addresses|Agent Os Sub Type|Agent Os Type|Dns Query Name|Dst Action External Hostname|Insert Timestamp|Os Actor Process Causality Id|Os Actor Process Command Line|Os Actor Process Image Path|Os Actor Process Instance Id|
>|---|---|---|---|---|---|---|---|---|---|---|---|---|---|---|---|---|---|---|---|---|---|---|
>| P1 | 2021-08-29T00:01:18.000Z | PANW | ip,<br>tcp |  | UNKNOWN | LOCAL_IP | REMOTE_IP | 443 | 3101 | 1413 | DESKTOP | ID | IP | Windows 10 | AGENT_OS_WINDOWS |  | array812.prod.do.dsp.mp.microsoft.com | 2021-08-29T00:07:38.000Z | ID_1 |  |  |
>| P1 | 2021-08-29T00:02:06.000Z | PANW | ip,<br>tcp |  | UNKNOWN | LOCAL_IP | REMOTE_IP | 443 | 4813 | 16311 | DESKTOP | ID | IP | Windows 10 | AGENT_OS_WINDOWS |  | us-v20.events.data.microsoft.com | 2021-08-29T00:07:38.000Z | ID_2 |  |  |

### xdr-xql-file-dropper-query

***
Search for the process that wrote the given file, by its SHA256 or file path.

#### Base Command

`xdr-xql-file-dropper-query`

#### Input

| **Argument Name** | **Description** | **Required** |
| --- | --- | --- |
| endpoint_id | XDR endpoint ID to run the query on. | Optional |
| file_sha256 | SHA256 file to search on the XDR dataset. | Optional |
| file_path | File path to search on the XDR dataset. | Optional |
| extra_fields | Extra fields to add to the query results. | Optional |
| time_frame | Time in relative date or range format (for example: "1 day", "3 weeks ago", "between 2021-01-01 12:34:56 +02:00 and between 2021-02-01 12:34:56 +02:00"). The default is the last 24 hours. | Optional |
| limit | Integer representing the maximum number of results to return. For example:<br/>If limit = 100 and the query produced 1,000 results, only the first 100 results will be returned.<br/>If limit = 100 and the query produced 50 results, only 50 results will be returned.<br/>If limit=5000, 5,000 results are returned.<br/>If limit=null or empty (default) up to 100 results are returned. . Default is 100. | Optional |
| tenant_id | List of strings used for running APIs on local and Managed Security tenants. Valid values:<br/><br/>For single tenant (local tenant) query, enter a single-item list with your tenant_id. Additional valid values are, empty list ([]) or null (default).<br/><br/>For multi-tenant investigations (Managed Security parent who investigate children and\or local), enter a multi-item list with the required tenant_id. List of IDs can contain the parent, children, or both parent and children. | Optional |
| query_name | The name of the query. | Required |
| parse_result_file_to_context | If set to 'true' and the query returns more than 1000 results, it will be extracted as JSON data to context instead of being returned as a .gz file. If set to 'false' and the query returns more than 1000 results, it will return the .gz file without extracting the results to context. | Optional |

#### Context Output

| **Path** | **Type** | **Description** |
| --- | --- | --- |
| PaloAltoNetworksXQL.FileDropper.query_name | String | The given name of the query. |
| PaloAltoNetworksXQL.FileDropper.execution_id | String | An integer representing a unique ID of a successful XQL query execution. The execution_id value can be passed to the  xdr-xql-get-query-results command. |
| PaloAltoNetworksXQL.FileDropper.status | String | String representing the status of the API call; SUCCESS, FAIL, or PENDING.
For multi-tenant queries, PARTIAL_SUCCESS means that at least one tenant failed to execute the query. Only partial results are available. |
| PaloAltoNetworksXQL.FileDropper.number_of_results | Number | Integer representing the number of results returned. |
| PaloAltoNetworksXQL.FileDropper.query_cost | Unknown | Floating number representing the number of query units collected for this API. For example, \{"local_tenant_id": 0.01\}.
For multi-tenant queries, the field displays a value per child tenant. For example, \{"tenant_id_1": 0.01, "tenant_id_2": 2.3\}. |
| PaloAltoNetworksXQL.FileDropper.remaining_quota | Number | Floating number representing the number of query units available for you to use. |
| PaloAltoNetworksXQL.FileDropper.results.agent_hostname | String | The agent host name. |
| PaloAltoNetworksXQL.FileDropper.results.agent_ip_addresses | String | The agent IP addresses. |
| PaloAltoNetworksXQL.FileDropper.results.agent_id | String | Endpoint ID. |
| PaloAltoNetworksXQL.FileDropper.results.action_file_sha256 | String | SHA256 hash value of the file. |
| PaloAltoNetworksXQL.FileDropper.results.action_file_path | String | File path of the action. |
| PaloAltoNetworksXQL.FileDropper.results.actor_process_image_name | String | The name of the process that initiated the activity. |
| PaloAltoNetworksXQL.FileDropper.results.actor_process_image_path | String | Path of the initiating process. |
| PaloAltoNetworksXQL.FileDropper.results.actor_process_command_line | String | Command line arguments of the initiator. |
| PaloAltoNetworksXQL.FileDropper.results.actor_process_signature_vendor | String | Initiator signer. |
| PaloAltoNetworksXQL.FileDropper.results.actor_process_signature_product | String | Initiator product. |
| PaloAltoNetworksXQL.FileDropper.results.actor_process_image_sha256 | String | The SHA256 value of the initiator. |
| PaloAltoNetworksXQL.FileDropper.results.actor_primary_normalized_user | String | Normalized user. |
| PaloAltoNetworksXQL.FileDropper.results.os_actor_process_image_path | String | Operating system parent path. |
| PaloAltoNetworksXQL.FileDropper.results.os_actor_process_command_line | String | Command line arguments of the operating system parent. |
| PaloAltoNetworksXQL.FileDropper.results.os_actor_process_signature_vendor | String | Operating system parent signer. |
| PaloAltoNetworksXQL.FileDropper.results.os_actor_process_signature_product | String | Operating system parent signer product. |
| PaloAltoNetworksXQL.FileDropper.results.os_actor_process_image_sha256 | String | The SHA256 value of the operating system parent. |
| PaloAltoNetworksXQL.FileDropper.results.os_actor_effective_username | String | Operating system parent user name. |
| PaloAltoNetworksXQL.FileDropper.results.causality_actor_remote_host | String | Remote host. |
| PaloAltoNetworksXQL.FileDropper.results.causality_actor_remote_ip | String | remote IP. |
| PaloAltoNetworksXQL.FileDropper.results._vendor | String | The result vendor. |
| PaloAltoNetworksXQL.FileDropper.results._time | String | Result time. |
| PaloAltoNetworksXQL.FileDropper.results.insert_timestamp | String | Result insert timestamp. |
| PaloAltoNetworksXQL.FileDropper.results._product | String | The result product. |

#### Command Example

```!xdr-xql-file-dropper-query endpoint_id=1234,2345 file_path=<file_path> file_sha256=<file_SHA> limit=2 time_frame="1 month"```

#### Human Readable Output

>### General Results
>
>|Execution Id|Number Of Results|Query|Query Cost|Remaining Quota|Status|Time Frame|
>|---|---|---|---|---|---|---|
>| 2788_inv | 2 | dataset = xdr_data &#124; filter agent_id in ("1234","2345") and event_type = FILE and<br>           event_sub_type in (FILE_WRITE, FILE_RENAME) and action_file_path in ("<file_path>") or<br>           action_file_sha256 in ("<file_SHA>") &#124; fields agent_hostname, agent_ip_addresses, agent_id,<br>           action_file_sha256, action_file_path, actor_process_image_name, actor_process_image_path,<br>           actor_process_image_path, actor_process_command_line, actor_process_signature_vendor,<br>           actor_process_signature_product, actor_process_image_sha256, actor_primary_normalized_user,<br>           os_actor_process_image_path, os_actor_process_command_line, os_actor_process_signature_vendor,<br>           os_actor_process_signature_product, os_actor_process_image_sha256, os_actor_effective_username,<br>           causality_actor_remote_host,causality_actor_remote_ip &#124; limit 2 | 376699223: 0.0014269444444444444 | 999.9627805555556 | SUCCESS | 1 month |
>
>### Data Results
>
>|Product|Time|Vendor|Action File Path|Action File Sha256|Actor Primary Normalized User|Actor Process Command Line|Actor Process Image Name|Actor Process Image Path|Actor Process Image Sha256|Actor Process Signature Product|Actor Process Signature Vendor|Agent Hostname|Agent Id|Agent Ip Addresses|Causality Actor Remote Host|Causality Actor Remote Ip|Insert Timestamp|Os Actor Effective Username|Os Actor Process Command Line|Os Actor Process Image Path|Os Actor Process Image Sha256|Os Actor Process Signature Product|Os Actor Process Signature Vendor|
>|---|---|---|---|---|---|---|---|---|---|---|---|---|---|---|---|---|---|---|---|---|---|---|---|
>| XDR agent | 2021-08-04T10:57:09.000Z | PANW | Path1 |  |  |  |  |  | X Corporation | WIN10X64 | ID | IP |  |  | 2021-08-04T11:01:08.000Z |  |  |  | ID | X Corporation | X Corporation |

### xdr-xql-process-instance-network-activity-query

***
Search for network connection created by a given process instance ID.

#### Base Command

`xdr-xql-process-instance-network-activity-query`

#### Input

| **Argument Name** | **Description** | **Required** |
| --- | --- | --- |
| endpoint_id | XDR endpoint ID to run the query on. | Optional |
| process_instance_id | Process instance ID to search on the XDR dataset. | Required |
| extra_fields | Extra fields to add to the query results. | Optional |
| time_frame | Time in relative date or range format (for example: "1 day", "3 weeks ago", "between 2021-01-01 12:34:56 +02:00 and between 2021-02-01 12:34:56 +02:00"). The default is the last 24 hours. | Optional |
| limit | Integer representing the maximum number of results to return. For example:<br/>If limit = 100 and the query produced 1,000 results, only the first 100 results will be returned.<br/>If limit = 100 and the query produced 50 results, only 50 results will be returned.<br/>If limit=5000, 5,000 results are returned.<br/>If limit=null or empty (default) up to 100 results are returned. . Default is 100. | Optional |
| tenant_id | List of strings used for running APIs on local and Managed Security tenants. Valid values:<br/><br/>For single tenant (local tenant) query, enter a single-item list with your tenant_id. Additional valid values are, empty list ([]) or null (default).<br/><br/>For multi-tenant investigations (Managed Security parent who investigate children and\or local), enter a multi-item list with the required tenant_id. List of IDs can contain the parent, children, or both parent and children. | Optional |
| query_name | The name of the query. | Required |
| parse_result_file_to_context | If set to 'true' and the query returns more than 1000 results, it will be extracted as JSON data to context instead of being returned as a .gz file. If set to 'false' and the query returns more than 1000 results, it will return the .gz file without extracting the results to context. | Optional |

#### Context Output

| **Path** | **Type** | **Description** |
| --- | --- | --- |
| PaloAltoNetworksXQL.ProcessInstanceNetworkActivity.query_name | String | The given name of the query. |
| PaloAltoNetworksXQL.ProcessInstanceNetworkActivity.execution_id | String | An integer representing a unique ID of a successful XQL query execution. The execution_id value can be passed to the  xdr-xql-get-query-results command. |
| PaloAltoNetworksXQL.ProcessInstanceNetworkActivity.status | String | String representing the status of the API call; SUCCESS, FAIL, or PENDING.
For multi-tenant queries, PARTIAL_SUCCESS means that at least one tenant failed to execute the query. Only partial results are available. |
| PaloAltoNetworksXQL.ProcessInstanceNetworkActivity.number_of_results | Number | Integer representing the number of results returned. |
| PaloAltoNetworksXQL.ProcessInstanceNetworkActivity.query_cost | Unknown | Floating number representing the number of query units collected for this API. For example, \{"local_tenant_id": 0.01\}.
For multi-tenant queries, the field displays a value per child tenant. For example, \{"tenant_id_1": 0.01, "tenant_id_2": 2.3\}. |
| PaloAltoNetworksXQL.ProcessInstanceNetworkActivity.remaining_quota | Number | Floating number representing the number of query units available for you to use. |
| PaloAltoNetworksXQL.ProcessInstanceNetworkActivity.results.agent_hostname | String | The agent host name. |
| PaloAltoNetworksXQL.ProcessInstanceNetworkActivity.results.agent_ip_addresses | String | The agent IP addresses. |
| PaloAltoNetworksXQL.ProcessInstanceNetworkActivity.results.agent_id | String | Endpoint ID. |
| PaloAltoNetworksXQL.ProcessInstanceNetworkActivity.results.action_local_ip | String | Local IP address. |
| PaloAltoNetworksXQL.ProcessInstanceNetworkActivity.results.action_remote_ip | String | Remote IP address. |
| PaloAltoNetworksXQL.ProcessInstanceNetworkActivity.results.action_remote_port | String | Remote port. |
| PaloAltoNetworksXQL.ProcessInstanceNetworkActivity.results.dst_action_external_hostname | String | External hostname. |
| PaloAltoNetworksXQL.ProcessInstanceNetworkActivity.results.dns_query_name | String | DNS query name. |
| PaloAltoNetworksXQL.ProcessInstanceNetworkActivity.results.action_app_id_transitions | String | List of application IDs action, actual activities that took place and recorded by the agent. |
| PaloAltoNetworksXQL.ProcessInstanceNetworkActivity.results.action_total_download | String | Total downloads. |
| PaloAltoNetworksXQL.ProcessInstanceNetworkActivity.results.action_total_upload | String | Total uploads. |
| PaloAltoNetworksXQL.ProcessInstanceNetworkActivity.results.action_country | String | Action country. |
| PaloAltoNetworksXQL.ProcessInstanceNetworkActivity.results.action_as_data | String | The action as data. |
| PaloAltoNetworksXQL.ProcessInstanceNetworkActivity.results.actor_process_image_sha256 | String | The SHA256 value of the initiator. |
| PaloAltoNetworksXQL.ProcessInstanceNetworkActivity.results.actor_process_image_name | String | The name of the process that initiated the activity. |
| PaloAltoNetworksXQL.ProcessInstanceNetworkActivity.results.actor_process_image_path | String | Path of the initiating process. |
| PaloAltoNetworksXQL.ProcessInstanceNetworkActivity.results.actor_process_signature_vendor | String | Initiator signer. |
| PaloAltoNetworksXQL.ProcessInstanceNetworkActivity.results.actor_process_signature_product | String | Initiator product. |
| PaloAltoNetworksXQL.ProcessInstanceNetworkActivity.results.actor_causality_id | String | CID. |
| PaloAltoNetworksXQL.ProcessInstanceNetworkActivity.results.actor_process_image_command_line | String | Image command line. |
| PaloAltoNetworksXQL.ProcessInstanceNetworkActivity.results.actor_process_instance_id | String | Initiator instance ID. |
| PaloAltoNetworksXQL.ProcessInstanceNetworkActivity.results._vendor | String | The result vendor. |
| PaloAltoNetworksXQL.ProcessInstanceNetworkActivity.results._time | String | Result time. |
| PaloAltoNetworksXQL.ProcessInstanceNetworkActivity.results.insert_timestamp | String | Result insert timestamp. |
| PaloAltoNetworksXQL.ProcessInstanceNetworkActivity.results._product | String | The result product. |

#### Command Example

```!xdr-xql-process-instance-network-activity-query endpoint_id=1234,2345 process_instance_id=<process_instance_id> limit=2 time_frame="1 month"```

#### Human Readable Output
>
>### General Results
>
>|Execution Id|Number Of Results|Query|Query Cost|Remaining Quota|Status|Time Frame|
>|---|---|---|---|---|---|---|
>| 2791_inv | 2 | dataset = xdr_data &#124; filter agent_id in ("1234","2345") and event_type = NETWORK and<br>           actor_process_instance_id in ("<process_instance_id>") &#124; fields agent_hostname, agent_ip_addresses,<br>           agent_id, action_local_ip, action_remote_ip, action_remote_port, dst_action_external_hostname,<br>           dns_query_name, action_app_id_transitions, action_total_download, action_total_upload, action_country,<br>           action_as_data, actor_process_image_sha256, actor_process_image_name , actor_process_image_path,<br>           actor_process_signature_vendor, actor_process_signature_product, actor_causality_id,<br>           actor_process_image_command_line, actor_process_instance_id &#124; limit 2 | 376699223: 0.0008680555555555555 | 999.9619125 | SUCCESS | 1 month |
>
>### Data Results
>
>|Product|Time|Vendor|Action App Id Transitions|Action As Data|Action Country|Action Local Ip|Action Remote Ip|Action Remote Port|Action Total Download|Action Total Upload|Actor Causality Id|Actor Process Image Command Line|Actor Process Image Name|Actor Process Image Path|Actor Process Image Sha256|Actor Process Instance Id|Actor Process Signature Product|Actor Process Signature Vendor|Agent Hostname|Agent Id|Agent Ip Addresses|Dns Query Name|Dst Action External Hostname|Insert Timestamp|
>|---|---|---|---|---|---|---|---|---|---|---|---|---|---|---|---|---|---|---|---|---|---|---|---|---|
>| XDR agent | 2021-08-11T06:08:47.000Z | PANW |  |  | UNITED_KINGDOM | LOCAL_IP | REMOTE_IP | 443 |  |  | ID |  | x.exe |  |  |  |  Windows Publisher | X Corporation | WIN10X64 |  |  |  |  | 2021-08-11T06:09:34.000Z |

### xdr-xql-process-causality-network-activity-query

***
Search for network connection created by a given process causality ID.

#### Base Command

`xdr-xql-process-causality-network-activity-query`

#### Input

| **Argument Name** | **Description** | **Required** |
| --- | --- | --- |
| endpoint_id | XDR endpoint ID to run the query on. | Optional |
| process_causality_id | Process causality ID to search on the XDR dataset. | Required |
| extra_fields | Extra fields to add to the query results. | Optional |
| time_frame | Time in relative date or range format (for example: "1 day", "3 weeks ago", "between 2021-01-01 12:34:56 +02:00 and between 2021-02-01 12:34:56 +02:00"). The default is the last 24 hours. | Optional |
| limit | Integer representing the maximum number of results to return. For example:<br/>If limit = 100 and the query produced 1,000 results, only the first 100 results will be returned.<br/>If limit = 100 and the query produced 50 results, only 50 results will be returned.<br/>If limit=5000, 5,000 results are returned.<br/>If limit=null or empty (default) up to 100 results are returned. . Default is 100. | Optional |
| tenant_id | List of strings used for running APIs on local and Managed Security tenants. Valid values:<br/><br/>For single tenant (local tenant) query, enter a single-item list with your tenant_id. Additional valid values are, empty list ([]) or null (default).<br/><br/>For multi-tenant investigations (Managed Security parent who investigate children and\or local), enter a multi-item list with the required tenant_id. List of IDs can contain the parent, children, or both parent and children. | Optional |
| query_name | The name of the query. | Required |
| parse_result_file_to_context | If set to 'true' and the query returns more than 1000 results, it will be extracted as JSON data to context instead of being returned as a .gz file. If set to 'false' and the query returns more than 1000 results, it will return the .gz file without extracting the results to context. | Optional |

#### Context Output

| **Path** | **Type** | **Description** |
| --- | --- | --- |
| PaloAltoNetworksXQL.ProcessCausalityNetworkActivity.query_name | String | The given name of the query. |
| PaloAltoNetworksXQL.ProcessCausalityNetworkActivity.execution_id | String | An integer representing a unique ID of a successful XQL query execution. The execution_id value can be passed to the  xdr-xql-get-query-results command. |
| PaloAltoNetworksXQL.ProcessCausalityNetworkActivity.status | String | String representing the status of the API call; SUCCESS, FAIL, or PENDING.
For multi-tenant queries, PARTIAL_SUCCESS means that at least one tenant failed to execute the query. Only partial results are available. |
| PaloAltoNetworksXQL.ProcessCausalityNetworkActivity.number_of_results | Number | Integer representing the number of results returned. |
| PaloAltoNetworksXQL.ProcessCausalityNetworkActivity.query_cost | Unknown | Floating number representing the number of query units collected for this API. For example, \{"local_tenant_id": 0.01\}.
For multi-tenant queries, the field displays a value per child tenant. For example, \{"tenant_id_1": 0.01, "tenant_id_2": 2.3\}. |
| PaloAltoNetworksXQL.ProcessCausalityNetworkActivity.remaining_quota | Number | Floating number representing the number of query units available for you to use. |
| PaloAltoNetworksXQL.ProcessCausalityNetworkActivity.results.agent_hostname | String | The agent host name. |
| PaloAltoNetworksXQL.ProcessCausalityNetworkActivity.results.agent_ip_addresses | String | The agent IP addresses. |
| PaloAltoNetworksXQL.ProcessCausalityNetworkActivity.results.agent_id | String | Endpoint ID. |
| PaloAltoNetworksXQL.ProcessCausalityNetworkActivity.results.action_local_ip | String | Local IP address. |
| PaloAltoNetworksXQL.ProcessCausalityNetworkActivity.results.action_remote_ip | String | Remote IP address. |
| PaloAltoNetworksXQL.ProcessCausalityNetworkActivity.results.action_remote_port | String | Remote port. |
| PaloAltoNetworksXQL.ProcessCausalityNetworkActivity.results.dst_action_external_hostname | String | External hostname. |
| PaloAltoNetworksXQL.ProcessCausalityNetworkActivity.results.dns_query_name | String | DNS query name. |
| PaloAltoNetworksXQL.ProcessCausalityNetworkActivity.results.action_app_id_transitions | String | List of application IDs action, actual activities that took place and recorded by the agent. |
| PaloAltoNetworksXQL.ProcessCausalityNetworkActivity.results.action_total_download | String | Total downloads. |
| PaloAltoNetworksXQL.ProcessCausalityNetworkActivity.results.action_total_upload | String | Total uploads. |
| PaloAltoNetworksXQL.ProcessCausalityNetworkActivity.results.action_country | String | Action country. |
| PaloAltoNetworksXQL.ProcessCausalityNetworkActivity.results.action_as_data | String | The action as data. |
| PaloAltoNetworksXQL.ProcessCausalityNetworkActivity.results.actor_process_image_sha256 | String | The SHA256 value of the initiator. |
| PaloAltoNetworksXQL.ProcessCausalityNetworkActivity.results.actor_process_image_name | String | The name of the process that initiated the activity. |
| PaloAltoNetworksXQL.ProcessCausalityNetworkActivity.results.actor_process_image_path | String | Path of the initiating process. |
| PaloAltoNetworksXQL.ProcessCausalityNetworkActivity.results.actor_process_signature_vendor | String | Initiator signer. |
| PaloAltoNetworksXQL.ProcessCausalityNetworkActivity.results.actor_process_signature_product | String | Initiator product. |
| PaloAltoNetworksXQL.ProcessCausalityNetworkActivity.results.actor_causality_id | String | CID. |
| PaloAltoNetworksXQL.ProcessCausalityNetworkActivity.results.actor_process_image_command_line | String | Image command line. |
| PaloAltoNetworksXQL.ProcessCausalityNetworkActivity.results.actor_process_instance_id | String | Initiator instance ID. |
| PaloAltoNetworksXQL.ProcessCausalityNetworkActivity.results._vendor | String | The result vendor. |
| PaloAltoNetworksXQL.ProcessCausalityNetworkActivity.results._time | String | Result time. |
| PaloAltoNetworksXQL.ProcessCausalityNetworkActivity.results.insert_timestamp | String | Result insert timestamp. |
| PaloAltoNetworksXQL.ProcessCausalityNetworkActivity.results._product | String | The result product. |

#### Command Example

```!xdr-xql-process-causality-network-activity-query endpoint_id=1234,2345  process_causality_id=<process_causality_id> limit=1 time_frame="1 month"```

#### Human Readable Output
>
>### General Results
>
>|Execution Id|Number Of Results|Query|Query Cost|Remaining Quota|Status|Time Frame|
>|---|---|---|---|---|---|---|
>| 2794_inv | 1 | dataset = xdr_data &#124; filter agent_id in ("1234","2345") and event_type = NETWORK and<br>           actor_process_causality_id in ("<process_causality_id>") &#124; fields agent_hostname, agent_ip_addresses,<br>           agent_id, action_local_ip, action_remote_ip, action_remote_port, dst_action_external_hostname,<br>           dns_query_name, action_app_id_transitions, action_total_download, action_total_upload, action_country,<br>           action_as_data, actor_process_image_sha256, actor_process_image_name , actor_process_image_path,<br>           actor_process_signature_vendor, actor_process_signature_product, actor_causality_id,<br>           actor_process_image_command_line, actor_process_instance_id &#124; limit 1 | 376699223: 0.0007380555555555556 | 999.9611744444444 | SUCCESS | 1 month |
>
>### Data Results
>
>|Product|Time|Vendor|Action App Id Transitions|Action As Data|Action Country|Action Local Ip|Action Remote Ip|Action Remote Port|Action Total Download|Action Total Upload|Actor Causality Id|Actor Process Image Command Line|Actor Process Image Name|Actor Process Image Path|Actor Process Image Sha256|Actor Process Instance Id|Actor Process Signature Product|Actor Process Signature Vendor|Agent Hostname|Agent Id|Agent Ip Addresses|Dns Query Name|Dst Action External Hostname|Insert Timestamp|
>|---|---|---|---|---|---|---|---|---|---|---|---|---|---|---|---|---|---|---|---|---|---|---|---|---|
>| XDR agent | 2021-07-31T01:47:07.000Z | PANW |  |  | ISRAEL | LOCAL_IP | REMOTE_IP | 80 |  |  |  |  | x.exe |  |  |  |  Windows Publisher | X Corporation | WIN10X64 |  | IP |  |  | 2021-07-31T01:48:03.000Z |

## Troubleshooting

- **Datasets Access**: Ensure your API token role is set to at least 'investigator' to access all datasets.​
- **Query Errors**: Review XQL syntax and dataset availability. For more information [Click here](https://docs-cortex.paloaltonetworks.com/r/Cortex-XDR/Cortex-XDR-Documentation/About-the-Query-Builder).
- **Rate limit Errors**: Rate limit errors may occur when multiple queries are run on the same database simultaneously. Please review whether this level of multitasking is necessary or if it can be optimized.<|MERGE_RESOLUTION|>--- conflicted
+++ resolved
@@ -11,7 +11,6 @@
 
 ## Configure Cortex XDR - XQL Query Engine in Cortex
 
-<<<<<<< HEAD
 ---
 
 | **Parameter** | **Description** | **Required** |
@@ -24,15 +23,6 @@
 | Use system proxy settings | Use system proxy settings is enabled only when an engine is selected. | False |
 | Log Level | Debug/Verbose logging can affect the performance of the integration. Recommended usage is to turn it on only during troubleshooting, and turn it off in production. This setting only affects the integration log. The server log is not affected. | False |
 | Do not use in CLI by default. | | False |
-=======
-| **Parameter** | **Required** |
-| --- | --- |
-| Server URL | True |
-| API Key ID | False |
-| API Key | False |
-| Trust any certificate (not secure) | False |
-| Use system proxy settings | False |
->>>>>>> c31332a2
 
 ## Commands
 
