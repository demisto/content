--- conflicted
+++ resolved
@@ -64,7 +64,6 @@
     return nonce, timestamp, m.hexdigest()
 
 
-<<<<<<< HEAD
 def clear_trailing_whitespace(res):
     index = 0
     while index < len(res):
@@ -75,13 +74,6 @@
     return res
 
 
-# nonce, timestamp, auth = create_auth(API_KEY)
-nonce = "".join([secrets.choice(string.ascii_letters + string.digits) for _ in range(64)])
-timestamp = str(int(datetime.now(timezone.utc).timestamp()) * 1000)
-auth_key = "%s%s%s" % (API_KEY, nonce, timestamp)
-auth_key = auth_key.encode("utf-8")
-api_key_hash = hashlib.sha256(auth_key).hexdigest()
-=======
 class Client(BaseClient):
     def test_module(self, first_fetch_time):
         """
@@ -115,7 +107,6 @@
             'search_from': search_from,
             'search_to': search_to
         }
->>>>>>> ad092d2e
 
         if sort_by_creation_time and sort_by_modification_time:
             raise ValueError('Should be provide either sort_by_creation_time or '
