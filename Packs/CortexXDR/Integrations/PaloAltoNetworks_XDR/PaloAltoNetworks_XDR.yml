category: Endpoint
commonfields:
  id: Cortex XDR - IR
  version: -1
configuration:
- defaultvalue: None
  display: Incident Mirroring Direction
  hidden: false
  name: mirror_direction
  options:
  - None
  - Incoming
  - Outgoing
  - Both
  required: false
  type: 15
- display: Fetch incidents
  name: isFetch
  required: false
  type: 8
- display: Incident type
  name: incidentType
  required: false
  type: 13
- display: Server URL (copy URL from XDR - click ? to see more info.)
  name: url
  required: true
  type: 0
- display: API Key ID
  name: apikey_id
  required: true
  type: 4
- display: API Key
  name: apikey
  required: true
  type: 4
- display: HTTP Timeout
  additionalinfo: Sets the timeout of the HTTP requests sent to Cortex XDR API (in seconds).
  defaultvalue: 120
  name: timeout
  required: false
  type: 0
- defaultvalue: '10'
  display: Maximum number of incidents per fetch
  name: max_fetch
  required: false
  type: 0
- defaultvalue: 3 days
  display: First fetch timestamp (<number> <time unit>, e.g., 12 hours, 7 days)
  name: fetch_time
  required: false
  type: 0
- defaultvalue: 'true'
  display: Fetch incident alerts and artifacts
  hidden: false
  name: extra_data
  required: false
  type: 8
- defaultvalue: 3 days
  display: First fetch timestamp (<number> <time unit>, e.g., 12 hours, 7 days)
  name: fetch_time
  required: false
  type: 0
- additionalinfo: From XSOAR version 6.0.0. If selected, for every incident fetched from Cortex XDR to XSOAR
    - the incident owners will be synced. Note that once this value is changed and synchronized between the systems, additional changes will not be reflected.
    For example, if you change the onwer in Cortex XSOAR, the new owner will also be applied in Cortex XDR. However, if you now change the owner back in Cortex XDR,
    it will not be reflected back to Cortex XSOAR. In addition, for this change to be reflected, the users must exist in both Cortex XSOAR and Cortex XDR.
  display: Sync Incident Owners
  hidden: false
  name: sync_owners
  required: false
  type: 8
- display: Trust any certificate (not secure)
  name: insecure
  required: false
  type: 8
- display: Use system proxy settings
  name: proxy
  required: false
  type: 8
<<<<<<< HEAD
description: Cortex XDR is the world's first detection and response app that natively
  integrates network, endpoint, and cloud data to stop sophisticated attacks.
=======
description: Cortex XDR is the world's first detection and response app that natively integrates network, endpoint and cloud data to stop sophisticated attacks.
>>>>>>> 829703a9
display: Palo Alto Networks Cortex XDR - Investigation and Response
name: Cortex XDR - IR
script:
  commands:
  - arguments:
    - default: false
      description: Time format 2019-12-31T23:59:00.
      isArray: false
      name: lte_creation_time
      required: false
      secret: false
    - default: false
      description: Returned incidents that were created on or after the specified date/time, in the format 2019-12-31T23:59:00.
      isArray: false
      name: gte_creation_time
      required: false
      secret: false
    - default: false
      description: Filters returned incidents that were created on or before the specified date/time, in the format 2019-12-31T23:59:00.
      isArray: false
      name: lte_modification_time
      required: false
      secret: false
    - default: false
      description: Filters returned incidents that were modified on or after the specified date/time, in the format 2019-12-31T23:59:00.
      isArray: false
      name: gte_modification_time
      required: false
      secret: false
    - default: false
      description: An array or CSV string of incident IDs.
      isArray: true
      name: incident_id_list
      required: false
      secret: false
    - default: false
      description: Filters returned incidents that were created on or after the specified date/time range, for example, 1 month, 2 days, 1 hour, and so on.
      isArray: false
      name: since_creation_time
      required: false
      secret: false
    - default: false
      description: Filters returned incidents that were modified on or after the specified date/time range, for example, 1 month, 2 days, 1 hour, and so on.
      isArray: false
      name: since_modification_time
      required: false
      secret: false
    - auto: PREDEFINED
      default: false
      description: Sorts returned incidents by the date/time that the incident was last modified ("asc" - ascending, "desc" - descending).
      isArray: false
      name: sort_by_modification_time
      predefined:
      - asc
      - desc
      required: false
      secret: false
    - auto: PREDEFINED
      default: false
      description: Sorts returned incidents by the date/time that the incident was created ("asc" - ascending, "desc" - descending).
      isArray: false
      name: sort_by_creation_time
      predefined:
      - asc
      - desc
      required: false
      secret: false
    - default: false
      defaultValue: '0'
      description: Page number (for pagination). The default is 0 (the first page).
      isArray: false
      name: page
      required: false
      secret: false
    - default: false
      defaultValue: '100'
      description: Maximum number of incidents to return per page. The default and maximum is 100.
      isArray: false
      name: limit
      required: false
      secret: false
    deprecated: false
    description: |-
      Returns a list of incidents, which you can filter by a list of incident IDs (max. 100), the time the incident was last modified, and the time the incident was created.
      If you pass multiple filtering arguments, they will be concatenated using the AND condition. The OR condition is not supported.
    execution: false
    name: xdr-get-incidents
    outputs:
    - contextPath: PaloAltoNetworksXDR.Incident.incident_id
      description: Unique ID assigned to each returned incident.
      type: String
    - contextPath: PaloAltoNetworksXDR.Incident.manual_severity
      description: Incident severity assigned by the user. This does not affect the calculated severity. Can be "low", "medium", "high"
      type: String
    - contextPath: PaloAltoNetworksXDR.Incident.manual_description
      description: Incident description provided by the user.
      type: String
    - contextPath: PaloAltoNetworksXDR.Incident.assigned_user_mail
      description: Email address of the assigned user.
      type: String
    - contextPath: PaloAltoNetworksXDR.Incident.high_severity_alert_count
      description: Number of alerts with the severity HIGH.
      type: String
    - contextPath: PaloAltoNetworksXDR.Incident.host_count
      description: Number of hosts involved in the incident.
      type: number
    - contextPath: PaloAltoNetworksXDR.Incident.xdr_url
      description: A link to the incident view on XDR.
      type: String
    - contextPath: PaloAltoNetworksXDR.Incident.assigned_user_pretty_name
      description: Full name of the user assigned to the incident.
      type: String
    - contextPath: PaloAltoNetworksXDR.Incident.alert_count
      description: Total number of alerts in the incident.
      type: number
    - contextPath: PaloAltoNetworksXDR.Incident.med_severity_alert_count
      description: Number of alerts with the severity MEDIUM.
      type: number
    - contextPath: PaloAltoNetworksXDR.Incident.user_count
      description: Number of users involved in the incident.
      type: number
    - contextPath: PaloAltoNetworksXDR.Incident.severity
      description: |
        Calculated severity of the incident. Valid values are:
        "low","medium","high"
      type: String
    - contextPath: PaloAltoNetworksXDR.Incident.low_severity_alert_count
      description: Number of alerts with the severity LOW.
      type: String
    - contextPath: PaloAltoNetworksXDR.Incident.status
      description: |
        Current status of the incident. Valid values are: "new","under_investigation","resolved_threat_handled","resolved_known_issue","resolved_duplicate","resolved_false_positive", or "resolved_other".
      type: String
    - contextPath: PaloAltoNetworksXDR.Incident.description
      description: Dynamic calculated description of the incident.
      type: String
    - contextPath: PaloAltoNetworksXDR.Incident.resolve_comment
      description: Comments entered by the user when the incident was resolved.
      type: String
    - contextPath: PaloAltoNetworksXDR.Incident.notes
      description: Comments entered by the user regarding the incident.
      type: String
    - contextPath: PaloAltoNetworksXDR.Incident.creation_time
      description: Date and time the incident was created on XDR.
      type: date
    - contextPath: PaloAltoNetworksXDR.Incident.detection_time
      description: Date and time that the first alert occurred in the incident.
      type: date
    - contextPath: PaloAltoNetworksXDR.Incident.modification_time
      description: Date and time that the incident was last modified.
      type: date
  - arguments:
    - default: false
      description: The ID of the incident for which to get additional data.
      isArray: false
      name: incident_id
      required: true
      secret: false
    - default: false
      defaultValue: '1000'
      description: Maximum number of alerts to return. Default is 1,000.
      isArray: false
      name: alerts_limit
      required: false
      secret: false
    deprecated: false
    description: Returns additional data for the specified incident, for example, related alerts, file artifacts, network artifacts, and so on.
    execution: false
    name: xdr-get-incident-extra-data
    outputs:
    - contextPath: PaloAltoNetworksXDR.Incident.incident_id
      description: Unique ID assigned to each returned incident.
      type: String
    - contextPath: PaloAltoNetworksXDR.Incident.creation_time
      description: Date and time the incident was created on XDR.
      type: Date
    - contextPath: PaloAltoNetworksXDR.Incident.modification_time
      description: Date and time that the incident was last modified.
      type: Date
    - contextPath: PaloAltoNetworksXDR.Incident.detection_time
      description: Date and time that the first alert occurred in the incident.
      type: Date
    - contextPath: PaloAltoNetworksXDR.Incident.status
      description: |-
        Current status of the incident. Valid values are:
        "new","under_investigation","resolved_threat_handled","resolved_known_issue","resolved_duplicate","resolved_false_positive","resolved_other"
      type: String
    - contextPath: PaloAltoNetworksXDR.Incident.severity
      description: 'Calculated severity of the incident. Valid values are: "low","medium","high"'
      type: String
    - contextPath: PaloAltoNetworksXDR.Incident.description
      description: Dynamic calculated description of the incident.
      type: String
    - contextPath: PaloAltoNetworksXDR.Incident.assigned_user_mail
      description: Email address of the assigned user.
      type: String
    - contextPath: PaloAltoNetworksXDR.Incident.assigned_user_pretty_name
      description: Full name of the user assigned to the incident.
      type: String
    - contextPath: PaloAltoNetworksXDR.Incident.alert_count
      description: Total number of alerts in the incident.
      type: Number
    - contextPath: PaloAltoNetworksXDR.Incident.low_severity_alert_count
      description: Number of alerts with the severity LOW.
      type: Number
    - contextPath: PaloAltoNetworksXDR.Incident.med_severity_alert_count
      description: Number of alerts with the severity MEDIUM.
      type: Number
    - contextPath: PaloAltoNetworksXDR.Incident.high_severity_alert_count
      description: Number of alerts with the severity HIGH.
      type: Number
    - contextPath: PaloAltoNetworksXDR.Incident.user_count
      description: Number of users involved in the incident.
      type: Number
    - contextPath: PaloAltoNetworksXDR.Incident.host_count
      description: Number of hosts involved in the incident
      type: Number
    - contextPath: PaloAltoNetworksXDR.Incident.notes
      description: Comments entered by the user regarding the incident.
      type: Unknown
    - contextPath: PaloAltoNetworksXDR.Incident.resolve_comment
      description: Comments entered by the user when the incident was resolved.
      type: String
    - contextPath: PaloAltoNetworksXDR.Incident.manual_severity
<<<<<<< HEAD
      description: Incident severity assigned by the user. This does not affect the
        calculated severity of low, medium, or high.
=======
      description: Incident severity assigned by the user. This does not affect the calculated severity low medium high
>>>>>>> 829703a9
      type: String
    - contextPath: PaloAltoNetworksXDR.Incident.manual_description
      description: Incident description provided by the user.
      type: String
    - contextPath: PaloAltoNetworksXDR.Incident.xdr_url
      description: A link to the incident view on XDR.
      type: String
    - contextPath: PaloAltoNetworksXDR.Incident.starred
      description: Incident starred.
      type: Boolean
    - contextPath: PaloAltoNetworksXDR.Incident.alerts.alert_id
      description: Unique ID for each alert.
      type: String
    - contextPath: PaloAltoNetworksXDR.Incident.alerts.detection_timestamp
      description: Date and time that the alert occurred.
      type: Date
    - contextPath: PaloAltoNetworksXDR.Incident.alerts.source
      description: Source of the alert. The product/vendor this alert came from.
      type: String
    - contextPath: PaloAltoNetworksXDR.Incident.alerts.severity
      description: 'Severity of the alert.Valid values are: "low","medium","high"""'
      type: String
    - contextPath: PaloAltoNetworksXDR.Incident.alerts.name
      description: Calculated name of the alert.
      type: String
    - contextPath: PaloAltoNetworksXDR.Incident.alerts.category
      description: Category of the alert, for example, Spyware Detected via Anti-Spyware profile.
      type: String
    - contextPath: PaloAltoNetworksXDR.Incident.alerts.description
      description: Textual description of the alert.
      type: String
    - contextPath: PaloAltoNetworksXDR.Incident.alerts.host_ip
      description: Host IP involved in the alert.
      type: String
    - contextPath: PaloAltoNetworksXDR.Incident.alerts.host_name
      description: Host name involved in the alert.
      type: String
    - contextPath: PaloAltoNetworksXDR.Incident.alerts.user_name
      description: User name involved with the alert.
      type: String
    - contextPath: PaloAltoNetworksXDR.Incident.alerts.event_type
<<<<<<< HEAD
      description: 'Event type. Valid values are: "Process Execution","Network Event","File Event","Registry
        Event","Injection Event","Load Image Event","Windows Event Log"'
      type: String
    - contextPath: PaloAltoNetworksXDR.Incident.alerts.action
      description: 'The action that triggered the alert. Valid values are: "REPORTED", "BLOCKED", "POST_DETECTED",
        "SCANNED", "DOWNLOAD", "PROMPT_ALLOW", "PROMPT_BLOCK", "DETECTED", "BLOCKED_1",
        "BLOCKED_2", "BLOCKED_3", "BLOCKED_5", "BLOCKED_6", "BLOCKED_7", "BLOCKED_8",
        "BLOCKED_9", "BLOCKED_10", "BLOCKED_11", "BLOCKED_13", "BLOCKED_14", "BLOCKED_15",
        "BLOCKED_16", "BLOCKED_17", "BLOCKED_24", "BLOCKED_25", "DETECTED_0", "DETECTED_4",
        "DETECTED_18", "DETECTED_19", "DETECTED_20", "DETECTED_21", "DETECTED_22",
        "DETECTED_23"'
      type: String
    - contextPath: PaloAltoNetworksXDR.Incident.alerts.action_pretty
      description: 'The action that triggered the alert. Valid values are: "Detected (Reported)" "Prevented
        (Blocked)" "Detected (Post Detected)" "Detected (Scanned)" "Detected (Download)"
        "Detected (Prompt Allow)" "Prevented (Prompt Block)" "Detected" "Prevented
        (Denied The Session)" "Prevented (Dropped The Session)" "Prevented (Dropped
        The Session And Sent a TCP Reset)" "Prevented (Blocked The URL)" "Prevented
        (Blocked The IP)" "Prevented (Dropped The Packet)" "Prevented (Dropped All
        Packets)" "Prevented (Terminated The Session And Sent a TCP Reset To Both
        Sides Of The Connection)" "Prevented (Terminated The Session And Sent a TCP
        Reset To The Client)" "Prevented (Terminated The Session And Sent a TCP Reset
        To The Server)" "Prevented (Continue)" "Prevented (Block-Override)" "Prevented
        (Override-Lockout)" "Prevented (Override)" "Prevented (Random-Drop)" "Prevented
        (Silently Dropped The Session With An ICMP Unreachable Message To The Host
        Or Application)" "Prevented (Block)" "Detected (Allowed The Session)" "Detected
        (Raised An Alert)" "Detected (Syncookie Sent)" "Detected (Forward)" "Detected
        (Wildfire Upload Success)" "Detected (Wildfire Upload Failure)" "Detected
        (Wildfire Upload Skip)" "Detected (Sinkhole)"'
=======
      description: Event type "Process Execution","Network Event","File Event","Registry Event","Injection Event","Load Image Event","Windows Event Log"
      type: String
    - contextPath: PaloAltoNetworksXDR.Incident.alerts.action
      description: The action that triggered the alert. "REPORTED", "BLOCKED", "POST_DETECTED", "SCANNED", "DOWNLOAD", "PROMPT_ALLOW", "PROMPT_BLOCK", "DETECTED", "BLOCKED_1", "BLOCKED_2", "BLOCKED_3", "BLOCKED_5", "BLOCKED_6", "BLOCKED_7", "BLOCKED_8", "BLOCKED_9", "BLOCKED_10", "BLOCKED_11", "BLOCKED_13", "BLOCKED_14", "BLOCKED_15", "BLOCKED_16", "BLOCKED_17", "BLOCKED_24", "BLOCKED_25", "DETECTED_0", "DETECTED_4", "DETECTED_18", "DETECTED_19", "DETECTED_20", "DETECTED_21", "DETECTED_22", "DETECTED_23"
      type: String
    - contextPath: PaloAltoNetworksXDR.Incident.alerts.action_pretty
      description: The action that triggered the alert "Detected (Reported)" "Prevented (Blocked)" "Detected (Post Detected)" "Detected (Scanned)" "Detected (Download)" "Detected (Prompt Allow)" "Prevented (Prompt Block)" "Detected" "Prevented (Denied The Session)" "Prevented (Dropped The Session)" "Prevented (Dropped The Session And Sent a TCP Reset)" "Prevented (Blocked The URL)" "Prevented (Blocked The IP)" "Prevented (Dropped The Packet)" "Prevented (Dropped All Packets)" "Prevented (Terminated The Session And Sent a TCP Reset To Both Sides Of The Connection)" "Prevented (Terminated The Session And Sent a TCP Reset To The Client)" "Prevented (Terminated The Session And Sent a TCP Reset To The Server)" "Prevented (Continue)" "Prevented (Block-Override)" "Prevented (Override-Lockout)" "Prevented (Override)" "Prevented (Random-Drop)" "Prevented (Silently Dropped The Session With An ICMP Unreachable Message To The Host Or Application)" "Prevented (Block)" "Detected (Allowed The Session)" "Detected (Raised An Alert)" "Detected (Syncookie Sent)" "Detected (Forward)" "Detected (Wildfire Upload Success)" "Detected (Wildfire Upload Failure)" "Detected (Wildfire Upload Skip)" "Detected (Sinkhole)"
>>>>>>> 829703a9
      type: String
    - contextPath: PaloAltoNetworksXDR.Incident.alerts.actor_process_image_name
      description: Image name.
      type: String
    - contextPath: PaloAltoNetworksXDR.Incident.alerts.actor_process_command_line
      description: Command line.
      type: String
    - contextPath: PaloAltoNetworksXDR.Incident.alerts.actor_process_signature_status
<<<<<<< HEAD
      description: 'Signature status. Valid values are: "Signed" "Invalid Signature" "Unsigned" "Revoked"
        "Signature Fail" "N/A" "Weak Hash".'
=======
      description: Signature status "Signed" "Invalid Signature" "Unsigned" "Revoked" "Signature Fail" "N/A" "Weak Hash"
>>>>>>> 829703a9
      type: String
    - contextPath: PaloAltoNetworksXDR.Incident.alerts.actor_process_signature_vendor
      description: Singature vendor name.
      type: String
    - contextPath: PaloAltoNetworksXDR.Incident.alerts.causality_actor_process_image_name
      description: Image name.
      type: String
    - contextPath: PaloAltoNetworksXDR.Incident.alerts.causality_actor_process_command_line
      description: Command line.
      type: String
    - contextPath: PaloAltoNetworksXDR.Incident.alerts.causality_actor_process_signature_status
<<<<<<< HEAD
      description: 'Signature status. Valid values are: "Signed" "Invalid Signature" "Unsigned" "Revoked"
        "Signature Fail" "N/A" "Weak Hash"'
=======
      description: Signature status "Signed" "Invalid Signature" "Unsigned" "Revoked" "Signature Fail" "N/A" "Weak Hash"
>>>>>>> 829703a9
      type: String
    - contextPath: PaloAltoNetworksXDR.Incident.alerts.causality_actor_process_signature_vendor
      description: Signature vendor.
      type: String
    - contextPath: PaloAltoNetworksXDR.Incident.alerts.causality_actor_causality_id
      description: Causality id.
      type: Unknown
    - contextPath: PaloAltoNetworksXDR.Incident.alerts.action_process_image_name
      description: Image name.
      type: String
    - contextPath: PaloAltoNetworksXDR.Incident.alerts.action_process_image_command_line
      description: Command line.
      type: String
    - contextPath: PaloAltoNetworksXDR.Incident.alerts.action_process_image_sha256
      description: Image SHA256.
      type: String
    - contextPath: PaloAltoNetworksXDR.Incident.alerts.action_process_signature_status
<<<<<<< HEAD
      description: 'Signature status. Valid values are: "Signed" "Invalid Signature" "Unsigned" "Revoked"
        "Signature Fail" "N/A" "Weak Hash"'
=======
      description: Signature status "Signed" "Invalid Signature" "Unsigned" "Revoked" "Signature Fail" "N/A" "Weak Hash"
>>>>>>> 829703a9
      type: String
    - contextPath: PaloAltoNetworksXDR.Incident.alerts.action_process_signature_vendor
      description: Signature vendor name.
      type: String
    - contextPath: PaloAltoNetworksXDR.Incident.alerts.action_file_path
      description: File path.
      type: String
    - contextPath: PaloAltoNetworksXDR.Incident.alerts.action_file_md5
      description: File MD5.
      type: String
    - contextPath: PaloAltoNetworksXDR.Incident.alerts.action_file_sha256
      description: File SHA256.
      type: String
    - contextPath: PaloAltoNetworksXDR.Incident.alerts.action_registry_data
      description: Registry data.
      type: String
    - contextPath: PaloAltoNetworksXDR.Incident.alerts.action_registry_full_key
      description: Registry full key.
      type: String
    - contextPath: PaloAltoNetworksXDR.Incident.alerts.action_local_ip
      description: Local IP.
      type: String
    - contextPath: PaloAltoNetworksXDR.Incident.alerts.action_local_port
      description: Local port.
      type: Number
    - contextPath: PaloAltoNetworksXDR.Incident.alerts.action_remote_ip
      description: Remote IP.
      type: String
    - contextPath: PaloAltoNetworksXDR.Incident.alerts.action_remote_port
      description: Remote port.
      type: Number
    - contextPath: PaloAltoNetworksXDR.Incident.alerts.action_external_hostname
      description: External hostname.
      type: String
    - contextPath: PaloAltoNetworksXDR.Incident.alerts.fw_app_id
      description: Firewall app id.
      type: Unknown
    - contextPath: PaloAltoNetworksXDR.Incident.alerts.is_whitelisted
      description: 'Is the alert whitelisted. Valid values are: "Yes" "No"'
      type: String
    - contextPath: PaloAltoNetworksXDR.Incident.alerts.starred
      description: Alert starred.
      type: Boolean
    - contextPath: PaloAltoNetworksXDR.Incident.network_artifacts.type
      description: Network artifact type.
      type: String
    - contextPath: PaloAltoNetworksXDR.Incident.network_artifacts.network_remote_port
      description: The remote port related to the artifact.
      type: number
    - contextPath: PaloAltoNetworksXDR.Incident.network_artifacts.alert_count
      description: Number of alerts related to the artifact.
      type: number
    - contextPath: PaloAltoNetworksXDR.Incident.network_artifacts.network_remote_ip
      description: The remote IP related to the artifact.
      type: String
    - contextPath: PaloAltoNetworksXDR.Incident.network_artifacts.is_manual
      description: Whether the artifact was created by the user (manually).
      type: boolean
    - contextPath: PaloAltoNetworksXDR.Incident.network_artifacts.network_domain
      description: The domain related to the artifact.
      type: String
    - contextPath: PaloAltoNetworksXDR.Incident.network_artifacts.type
<<<<<<< HEAD
      description: 'The artifact type. Valid values are: "META", "GID", "CID", "HASH", "IP", "DOMAIN",
        "REGISTRY", "HOSTNAME"'
=======
      description: The artifact type. "META", "GID", "CID", "HASH", "IP", "DOMAIN", "REGISTRY", "HOSTNAME"
>>>>>>> 829703a9
      type: String
    - contextPath: PaloAltoNetworksXDR.Incident.network_artifacts.network_country
      description: The country related to the artifact.
      type: String
    - contextPath: PaloAltoNetworksXDR.Incident.file_artifacts.file_signature_status
<<<<<<< HEAD
      description: 'Digital signature status of the file. Valid values are: "SIGNATURE_UNAVAILABLE" "SIGNATURE_SIGNED"
        "SIGNATURE_INVALID" "SIGNATURE_UNSIGNED" "SIGNATURE_WEAK_HASH"'
=======
      description: Digital signature status of the file. "SIGNATURE_UNAVAILABLE" "SIGNATURE_SIGNED" "SIGNATURE_INVALID" "SIGNATURE_UNSIGNED" "SIGNATURE_WEAK_HASH"
>>>>>>> 829703a9
      type: String
    - contextPath: PaloAltoNetworksXDR.Incident.file_artifacts.is_process
      description: Whether the file artifact is related to a process execution.
      type: boolean
    - contextPath: PaloAltoNetworksXDR.Incident.file_artifacts.file_name
      description: Name of the file.
      type: String
    - contextPath: PaloAltoNetworksXDR.Incident.file_artifacts.file_wildfire_verdict
<<<<<<< HEAD
      description: 'The file verdict, calculated by Wildfire. Valid values are: "BENIGN" "MALWARE" "GRAYWARE"
        "PHISING" "UNKNOWN".'
=======
      description: The file verdict, calculated by Wildfire. "BENIGN" "MALWARE" "GRAYWARE" "PHISING" "UNKNOWN"
>>>>>>> 829703a9
      type: String
    - contextPath: PaloAltoNetworksXDR.Incident.file_artifacts.alert_count
      description: Number of alerts related to the artifact.
      type: number
    - contextPath: PaloAltoNetworksXDR.Incident.file_artifacts.is_malicious
      description: Whether the artifact is malicious, as decided by the Wildfire verdict.
      type: boolean
    - contextPath: PaloAltoNetworksXDR.Incident.file_artifacts.is_manual
      description: Whether the artifact was created by the user (manually).
      type: boolean
    - contextPath: PaloAltoNetworksXDR.Incident.file_artifacts.type
<<<<<<< HEAD
      description: 'The artifact type. Valid values are: "META" "GID" "CID" "HASH" "IP" "DOMAIN" "REGISTRY"
        "HOSTNAME"'
=======
      description: The artifact type "META" "GID" "CID" "HASH" "IP" "DOMAIN" "REGISTRY" "HOSTNAME"
>>>>>>> 829703a9
      type: String
    - contextPath: PaloAltoNetworksXDR.Incident.file_artifacts.file_sha256
      description: SHA-256 hash of the file.
      type: String
    - contextPath: PaloAltoNetworksXDR.Incident.file_artifacts.file_signature_vendor_name
      description: File signature vendor name.
      type: String
    - contextPath: Account.Username
      description: The username in the relevant system.
      type: String
    - contextPath: Endpoint.Hostname
      description: The hostname that is mapped to this endpoint.
      type: String
  - arguments:
    - default: false
      description: XDR incident ID. You can get the incident ID from the output of the 'xdr-get-incidents' command or the 'xdr-get-incident-extra-details' command.
      isArray: false
      name: incident_id
      required: true
      secret: false
    - auto: PREDEFINED
      default: false
      description: Severity to assign to the incident (LOW, MEDIUM, or HIGH).
      isArray: false
      name: manual_severity
      predefined:
      - HIGH
      - MEDIUM
      - LOW
      required: false
      secret: false
    - default: false
      description: Email address of the user to assign to the incident.
      isArray: false
      name: assigned_user_mail
      required: false
      secret: false
    - default: false
      description: Full name of the user assigned to the incident.
      isArray: false
      name: assigned_user_pretty_name
      required: false
      secret: false
    - auto: PREDEFINED
      default: false
<<<<<<< HEAD
      description: 'Status of the incident. Valid values are: NEW, UNDER_INVESTIGATION, RESOLVED_THREAT_HANDLED,
        RESOLVED_KNOWN_ISSUE, RESOLVED_DUPLICATE, RESOLVED_FALSE_POSITIVE, RESOLVED_OTHER.'
=======
      description: Status of the incident (NEW, UNDER_INVESTIGATION, RESOLVED_THREAT_HANDLED, RESOLVED_KNOWN_ISSUE, RESOLVED_DUPLICATE, RESOLVED_FALSE_POSITIVE, RESOLVED_OTHER).
>>>>>>> 829703a9
      isArray: false
      name: status
      predefined:
      - NEW
      - UNDER_INVESTIGATION
      - RESOLVED_THREAT_HANDLED
      - RESOLVED_KNOWN_ISSUE
      - RESOLVED_DUPLICATE
      - RESOLVED_FALSE_POSITIVE
      - RESOLVED_OTHER
      required: false
      secret: false
    - default: false
      description: Comment explaining why the incident was resolved. This should be set when the incident is resolved.
      isArray: false
      name: resolve_comment
      required: false
      secret: false
    - auto: PREDEFINED
      default: false
      description: If true, will remove all assigned users from the incident.
      isArray: false
      name: unassign_user
      predefined:
      - 'true'
      required: false
      secret: false
    deprecated: false
<<<<<<< HEAD
    description: Updates one or more fields of a specified incident. Missing fields
      will be ignored. To remove the assignment for an incident, pass a null value
      in the assignee email argument.
=======
    description: Updates one or more fields of a specified incident. Missing fields will be ignored. To remove the assignment for an incident, pass a null value in assignee email argument.
>>>>>>> 829703a9
    execution: false
    name: xdr-update-incident
  - arguments:
    - default: false
      description: String value that defines the product.
      isArray: false
      name: product
      required: true
      secret: false
    - default: false
      description: String value that defines the product.
      isArray: false
      name: vendor
      required: true
      secret: false
    - default: false
      description: String value for the source IP address.
      isArray: false
      name: local_ip
      required: false
      secret: false
    - default: false
      description: Integer value for the source port.
      isArray: false
      name: local_port
      required: true
      secret: false
    - default: false
      description: |-
        String value of the destination IP
        address.
      isArray: false
      name: remote_ip
      required: true
      secret: false
    - default: false
      description: |-
        Integer value for the destination
        port.
      isArray: false
      name: remote_port
      required: true
      secret: false
    - default: false
<<<<<<< HEAD
      description: Integer value representing the epoch of the time the alert occurred
        in milliseconds, or a string value in date format 2019-10-23T10:00:00. If not
        set, the event time will be defined as now.
=======
      description: Integer value representing the epoch of the time the alert occurred in milliseconds or String value of date format 2019-10-23T10:00:00. If not set then the event time will be defined as now.
>>>>>>> 829703a9
      isArray: false
      name: event_timestampt
      required: false
      secret: false
    - auto: PREDEFINED
      default: false
      description: |-
        String value of alert severity. Valid values are:
        Informational, Low, Medium, High, or Unknown
      isArray: false
      name: severity
      predefined:
      - Informational
      - Low
      - Medium
      - High
      - Unknown
      required: false
      secret: false
    - default: false
      description: String defining the alert name.
      isArray: false
      name: alert_name
      required: true
      secret: false
    - default: false
      description: String defining the alert description.
      isArray: false
      name: alert_description
      required: false
      secret: false
    deprecated: false
    description: |-
      Upload alert from external alert sources in Cortex XDR format. Cortex XDR displays alerts that are parsed
      successfully in related incidents and views. You can send 600 alerts per minute. Each request can contain a
      maximum of 60 alerts.
    execution: false
    name: xdr-insert-parsed-alert
  - arguments:
    - default: false
      description: List of alerts in CEF format.
      isArray: true
      name: cef_alerts
      required: true
      secret: false
    deprecated: false
    description: Upload alerts in CEF format from external alert sources. After you map CEF alert fields to Cortex XDR fields, Cortex XDR displays the alerts in related incidents and views. You can send 600 requests per minute. Each request can contain a maximum of 60 alerts.
    execution: false
    name: xdr-insert-cef-alerts
  - arguments:
    - default: false
      description: The endpoint ID (string) to isolate. You can retrieve the string from the xdr-get-endpoints command.
      isArray: false
      name: endpoint_id
      required: true
      secret: false
    deprecated: false
    description: Isolates the specified endpoint.
    execution: true
    name: xdr-isolate-endpoint
    outputs:
    - contextPath: PaloAltoNetworksXDR.Isolation.endpoint_id
      description: The endpoint ID.
      type: String
  - arguments:
    - default: false
      description: The endpoint ID (string) for which to reverse the isolation. You can retrieve it from the xdr-get-endpoints command.
      isArray: false
      name: endpoint_id
      required: true
      secret: false
    deprecated: false
    description: Reverses the isolation of an endpoint.
    execution: true
    name: xdr-unisolate-endpoint
    outputs:
    - contextPath: PaloAltoNetworksXDR.UnIsolation.endpoint_id
      description: Isolates the specified endpoint.
      type: String
  - arguments:
    - default: false
      description: A comma-separated list of endpoint IDs.
      isArray: true
      name: endpoint_id_list
      required: false
      secret: false
    - default: false
      description: "A comma-separated list of distribution package names or installation package names. \nExample: dist_name1,dist_name2"
      isArray: true
      name: dist_name
      required: false
      secret: false
    - default: false
      description: |-
        A comma-separated list of IP addresses.
        Example: 8.8.8.8,1.1.1.1
      isArray: true
      name: ip_list
      required: false
      secret: false
    - default: false
      description: |-
        The group name to which the agent belongs.
        Example: group_name1,group_name2
      isArray: true
      name: group_name
      required: false
      secret: false
    - auto: PREDEFINED
      default: false
<<<<<<< HEAD
      description: 'The endpoint platform. Valid values are\: "windows", "linux", "macos", or "android". '
=======
      description: 'The endpoint platform. Can be "windows", "linux", "macos", or "android". '
>>>>>>> 829703a9
      isArray: true
      name: platform
      predefined:
      - windows
      - linux
      - macos
      - android
      required: false
      secret: false
    - default: false
      description: |-
        A comma-separated list of alias names.
        Examples: alias_name1,alias_name2
      isArray: true
      name: alias_name
      required: false
      secret: false
    - auto: PREDEFINED
      default: false
<<<<<<< HEAD
      description: 'Specifies whether the endpoint was isolated or unisolated.'
=======
      description: '"Specifies whether the endpoint was isolated or unisolated. Can be "isolated" or "unisolated".'
>>>>>>> 829703a9
      isArray: false
      name: isolate
      predefined:
      - isolated
      - unisolated
      required: false
      secret: false
    - default: false
      description: |-
        Hostname
        Example: hostname1,hostname2
      isArray: true
      name: hostname
      required: false
      secret: false
    - default: false
      description: |-
        All the agents that were first seen after {first_seen_gte}.
        Supported values:
        1579039377301 (time in milliseconds)
        "3 days" (relative date)
        "2019-10-21T23:45:00" (date)
      isArray: false
      name: first_seen_gte
      required: false
      secret: false
    - default: false
      description: |-
        All the agents that were first seen before {first_seen_lte}.
        Supported values:
        1579039377301 (time in milliseconds)
        "3 days" (relative date)
        "2019-10-21T23:45:00" (date)
      isArray: false
      name: first_seen_lte
      required: false
      secret: false
    - default: false
      description: |-
        All the agents that were last seen before {last_seen_gte}.
        Supported values:
        1579039377301 (time in milliseconds)
        "3 days" (relative date)
        "2019-10-21T23:45:00" (date)
      isArray: false
      name: last_seen_gte
      required: false
      secret: false
    - default: false
      description: |-
        All the agents that were last seen before {last_seen_lte}.
        Supported values:
        1579039377301 (time in milliseconds)
        "3 days" (relative date)
        "2019-10-21T23:45:00" (date)
      isArray: false
      name: last_seen_lte
      required: false
      secret: false
    - default: false
      defaultValue: '0'
      description: Page number (for pagination). The default is 0 (the first page).
      isArray: false
      name: page
      required: false
      secret: false
    - default: false
      defaultValue: '30'
      description: Maximum number of endpoints to return per page. The default and maximum is 30.
      isArray: false
      name: limit
      required: false
      secret: false
    - auto: PREDEFINED
      default: false
      description: Specifies whether to sort endpoints by the first time or last time they were seen. Can be "first_seen" or "last_seen".
      isArray: false
      name: sort_by
      predefined:
      - first_seen
      - last_seen
      required: false
      secret: false
    - auto: PREDEFINED
      default: false
      defaultValue: asc
      description: The order by which to sort results. Can be "asc" (ascending) or "desc" ( descending). Default set to asc.
      isArray: false
      name: sort_order
      predefined:
      - asc
      - desc
      required: false
      secret: false
    deprecated: false
<<<<<<< HEAD
    description: Gets a list of endpoints, according to the passed filters. If there
      are no filters, all endpoints are returned. Filtering by multiple fields will
      be concatenated using AND condition (OR is not supported). Maximum result set
      size is 100. Offset is the zero-based number of endpoint from the start of the
      result set (start by counting from 0).
=======
    description: Gets a list of endpoints, according to the passed filters. If there are no filters it will return all endpoints. Filtering by multiple fields will be concatenated using AND condition (OR is not supported). Maximum result set size is 100. Offset is the zero-based number of endpoint from the start of the result set (start by counting from 0).
>>>>>>> 829703a9
    execution: false
    name: xdr-get-endpoints
    outputs:
    - contextPath: PaloAltoNetworksXDR.Endpoint.endpoint_id
      description: The endpoint ID.
      type: String
    - contextPath: PaloAltoNetworksXDR.Endpoint.endpoint_name
      description: The endpoint name.
      type: String
    - contextPath: PaloAltoNetworksXDR.Endpoint.endpoint_type
      description: The endpoint type.
      type: String
    - contextPath: PaloAltoNetworksXDR.Endpoint.endpoint_status
      description: The status of the endpoint.
      type: String
    - contextPath: PaloAltoNetworksXDR.Endpoint.os_type
      description: The endpoint OS type.
      type: String
    - contextPath: PaloAltoNetworksXDR.Endpoint.ip
      description: A list of IP addresses.
      type: Unknown
    - contextPath: PaloAltoNetworksXDR.Endpoint.users
      description: A list of users.
      type: Unknown
    - contextPath: PaloAltoNetworksXDR.Endpoint.domain
      description: The endpoint domain.
      type: String
    - contextPath: PaloAltoNetworksXDR.Endpoint.alias
      description: The endpoint's aliases.
      type: String
    - contextPath: PaloAltoNetworksXDR.Endpoint.first_seen
      description: First seen date/time in Epoch (milliseconds).
      type: Unknown
    - contextPath: PaloAltoNetworksXDR.Endpoint.last_seen
      description: Last seen date/time in Epoch (milliseconds).
      type: Date
    - contextPath: PaloAltoNetworksXDR.Endpoint.content_version
      description: Content version.
      type: String
    - contextPath: PaloAltoNetworksXDR.Endpoint.installation_package
      description: Installation package.
      type: String
    - contextPath: PaloAltoNetworksXDR.Endpoint.active_directory
      description: Active directory.
      type: String
    - contextPath: PaloAltoNetworksXDR.Endpoint.install_date
      description: Install date in Epoch (milliseconds).
      type: Date
    - contextPath: PaloAltoNetworksXDR.Endpoint.endpoint_version
      description: Endpoint version.
      type: String
    - contextPath: PaloAltoNetworksXDR.Endpoint.is_isolated
      description: Whether the endpoint is isolated.
      type: String
    - contextPath: PaloAltoNetworksXDR.Endpoint.group_name
      description: The name of the group to which the endpoint belongs.
      type: String
    - contextPath: Endpoint.Hostname
      description: The hostname that is mapped to this endpoint.
      type: String
    - contextPath: Endpoint.ID
      description: The unique ID within the tool retrieving the endpoint.
      type: String
    - contextPath: Endpoint.IPAddress
      description: The IP address of the endpoint.
      type: String
    - contextPath: Endpoint.Domain
      description: The domain of the endpoint.
      type: String
    - contextPath: Endpoint.OS
      description: Endpoint OS.
      type: String
  - deprecated: false
    description: Gets a list of all the agent versions to use for creating a distribution list.
    execution: false
    name: xdr-get-distribution-versions
    outputs:
    - contextPath: PaloAltoNetworksXDR.DistributionVersions.windows
      description: A list of Windows agent versions.
      type: Unknown
    - contextPath: PaloAltoNetworksXDR.DistributionVersions.linux
      description: A list of Linux agent versions.
      type: Unknown
    - contextPath: PaloAltoNetworksXDR.DistributionVersions.macos
      description: A list of Mac agent versions.
      type: Unknown
  - arguments:
    - default: false
      description: A string representing the name of the installation package.
      isArray: false
      name: name
      required: true
      secret: false
    - auto: PREDEFINED
      default: false
      description: "String, valid values are:\n• windows \n• linux\n• macos \n• android"
      isArray: false
      name: platform
      predefined:
      - windows
      - linux
      - macos
      - android
      required: true
      secret: false
    - auto: PREDEFINED
      default: false
      description: |-
        A string representing the type of package to create.
        standalone - An installation for a new agent
        upgrade - An upgrade of an agent from ESM
      isArray: false
      name: package_type
      predefined:
      - standalone
      - upgrade
      required: true
      secret: false
    - default: false
      description: agent_version returned from xdr-get-distribution-versions. Not required for Android platfom
      isArray: false
      name: agent_version
      required: true
      secret: false
    - default: false
      description: Information about the package.
      isArray: false
      name: description
      required: false
      secret: false
    deprecated: false
    description: Creates an installation package. This is an asynchronous call that returns the distribution ID. This does not mean that the creation succeeded. To confirm that the package has been created, check the status of the distribution by running the Get Distribution Status API.
    execution: false
    name: xdr-create-distribution
    outputs:
    - contextPath: PaloAltoNetworksXDR.Distribution.id
      description: The installation package ID.
      type: String
    - contextPath: PaloAltoNetworksXDR.Distribution.name
      description: The name of the installation package.
      type: String
    - contextPath: PaloAltoNetworksXDR.Distribution.platform
      description: The installation OS.
      type: String
    - contextPath: PaloAltoNetworksXDR.Distribution.agent_version
      description: Agent version.
      type: String
    - contextPath: PaloAltoNetworksXDR.Distribution.description
      description: Information about the package.
      type: String
  - arguments:
    - default: false
      description: |-
        The ID of the installation package.
        Copy the distribution_id from the "id" field on Endpoints > Agent Installation page.
      isArray: false
      name: distribution_id
      required: true
      secret: false
    - auto: PREDEFINED
      default: false
      description: |-
        The installation package type. Valid
        values are:
        • upgrade
        • sh - For Linux
        • rpm - For Linux
        • deb - For Linux
        • pkg - For Mac
        • x86 - For Windows
        • x64 - For Windows
      isArray: false
      name: package_type
      predefined:
      - upgrade
      - sh
      - rpm
      - deb
      - pkg
      - x86
      - x64
      required: true
      secret: false
    deprecated: false
    description: Gets the distribution URL for downloading the installation package.
    execution: false
    name: xdr-get-distribution-url
    outputs:
    - contextPath: PaloAltoNetworksXDR.Distribution.id
      description: Distribution ID.
      type: String
    - contextPath: PaloAltoNetworksXDR.Distribution.url
      description: URL for downloading the installation package.
      type: String
  - arguments:
    - default: false
      description: A comma-separated list of distribution IDs to get the status of.
      isArray: true
      name: distribution_ids
      required: true
      secret: false
    deprecated: false
    description: Gets the status of the installation package.
    execution: false
    name: xdr-get-create-distribution-status
    outputs:
    - contextPath: PaloAltoNetworksXDR.Distribution.id
      description: Distribution ID.
      type: String
    - contextPath: PaloAltoNetworksXDR.Distribution.status
      description: The status of installation package.
      type: String
  - arguments:
    - default: false
      description: User’s email address.
      isArray: false
      name: email
      required: false
      secret: false
    - auto: PREDEFINED
      default: false
      description: The audit log type.
      isArray: false
      name: type
      predefined:
      - REMOTE_TERMINAL
      - RULES
      - AUTH
      - RESPONSE
      - INCIDENT_MANAGEMENT
      - ENDPOINT_MANAGEMENT
      - ALERT_WHITELIST
      - PUBLIC_API
      - DISTRIBUTIONS
      - STARRED_INCIDENTS
      - POLICY_PROFILES
      - DEVICE_CONTROL_PROFILE
      - HOST_FIREWALL_PROFILE
      - POLICY_RULES
      - PROTECTION_POLICY
      - DEVICE_CONTROL_TEMP_EXCEPTIONS
      - DEVICE_CONTROL_GLOBAL_EXCEPTIONS
      - GLOBAL_EXCEPTIONS
      - MSSP
      - REPORTING
      - DASHBOARD
      - BROKER_VM
      required: false
      secret: false
    - default: false
      description: The audit log subtype.
      isArray: false
      name: sub_type
      required: false
      secret: false
    - auto: PREDEFINED
      default: false
      description: Result type
      isArray: false
      name: result
      predefined:
      - SUCCESS
      - FAIL
      - PARTIAL
      required: false
      secret: false
    - default: false
      description: |-
        Return logs for which the timestamp is after 'log_time_after'.
        Supported values:
        1579039377301 (time in milliseconds)
        "3 days" (relative date)
        "2019-10-21T23:45:00" (date)
      isArray: false
      name: timestamp_gte
      required: false
      secret: false
    - default: false
      description: |-
        Return logs for which the timestamp is before the 'log_time_after'.
        Supported values:
        1579039377301 (time in milliseconds)
        "3 days" (relative date)
        "2019-10-21T23:45:00" (date)
      isArray: false
      name: timestamp_lte
      required: false
      secret: false
    - default: false
      defaultValue: '0'
      description: Page number (for pagination). The default is 0 (the first page).
      isArray: false
      name: page
      required: false
      secret: false
    - default: false
      defaultValue: '30'
      description: Maximum number of audit logs to return per page. The default and maximum is 30.
      isArray: false
      name: limit
      required: false
      secret: false
    - auto: PREDEFINED
      default: false
      description: Specifies the field by which to sort the results. By default the sort is defined as creation-time and DESC. Can be "type", "sub_type", "result", or "timestamp".
      isArray: false
      name: sort_by
      predefined:
      - type
      - sub_type
      - result
      - timestamp
      required: false
      secret: false
    - auto: PREDEFINED
      default: false
      defaultValue: desc
<<<<<<< HEAD
      description: The sort order. Can be "asc" (ascending) or "desc" (descending). Default set to "desc".
=======
      description: 'The sort order. Can be "asc" (ascending) or "desc" (descending). Default set to "desc". '
>>>>>>> 829703a9
      isArray: false
      name: sort_order
      predefined:
      - asc
      - desc
      required: false
      secret: false
    deprecated: false
<<<<<<< HEAD
    description: Gets management logs. You can filter by multiple fields, which will
      be concatenated using the AND condition (OR is not supported). Maximum result set
      size is 100. Offset is the zero-based number of management logs from the start
      of the result set (start by counting from 0).
=======
    description: Gets management logs. You can filter by multiple fields, which will be concatenated using AND condition (OR is not supported). Maximum result set size is 100. Offset is the zero-based number of management logs from the start of the result set (start by counting from 0).
>>>>>>> 829703a9
    execution: false
    name: xdr-get-audit-management-logs
    outputs:
    - contextPath: PaloAltoNetworksXDR.AuditManagementLogs.AUDIT_ID
      description: Audit log ID.
      type: Number
    - contextPath: PaloAltoNetworksXDR.AuditManagementLogs.AUDIT_OWNER_NAME
      description: Audit owner name.
      type: String
    - contextPath: PaloAltoNetworksXDR.AuditManagementLogs.AUDIT_OWNER_EMAIL
      description: Audit owner email address.
      type: String
    - contextPath: PaloAltoNetworksXDR.AuditManagementLogs.AUDIT_ASSET_JSON
      description: Asset JSON.
      type: String
    - contextPath: PaloAltoNetworksXDR.AuditManagementLogs.AUDIT_ASSET_NAMES
      description: Audit asset names.
      type: String
    - contextPath: PaloAltoNetworksXDR.AuditManagementLogs.AUDIT_HOSTNAME
      description: Host name.
      type: String
    - contextPath: PaloAltoNetworksXDR.AuditManagementLogs.AUDIT_RESULT
      description: Audit result.
      type: String
    - contextPath: PaloAltoNetworksXDR.AuditManagementLogs.AUDIT_REASON
      description: Audit reason.
      type: String
    - contextPath: PaloAltoNetworksXDR.AuditManagementLogs.AUDIT_DESCRIPTION
      description: Description of the audit.
      type: String
    - contextPath: PaloAltoNetworksXDR.AuditManagementLogs.AUDIT_ENTITY
      description: Audit entity (e.g., AUTH, DISTRIBUTIONS).
      type: String
    - contextPath: PaloAltoNetworksXDR.AuditManagementLogs.AUDIT_ENTITY_SUBTYPE
      description: Entity subtype (e.g., Login, Create).
      type: String
    - contextPath: PaloAltoNetworksXDR.AuditManagementLogs.AUDIT_CASE_ID
      description: Audit case ID.
      type: Number
    - contextPath: PaloAltoNetworksXDR.AuditManagementLogs.AUDIT_INSERT_TIME
      description: Log's insert time.
      type: Date
  - arguments:
    - default: false
      description: A comma-separated list of endpoint IDs.
      isArray: true
      name: endpoint_ids
      required: false
      secret: false
    - default: false
      description: A comma-separated list of endpoint names.
      isArray: true
      name: endpoint_names
      required: false
      secret: false
    - auto: PREDEFINED
      default: false
      description: The report type. Can be "Installation", "Policy", "Action", "Agent Service", "Agent Modules", or "Agent Status".
      isArray: true
      name: type
      predefined:
      - Installation
      - Policy
      - Action
      - Agent Service
      - Agent Modules
      - Agent Status
      required: false
      secret: false
    - auto: PREDEFINED
      default: false
      description: The report subtype.
      isArray: true
      name: sub_type
      predefined:
      - Install
      - Uninstall
      - Upgrade
      - Local Configuration
      - Content Update
      - Policy Update
      - Process Exception
      - Hash Exception
      - Scan
      - File Retrieval
      - File Scan
      - Terminate Process
      - Isolate
      - Cancel Isolation
      - Payload Execution
      - Quarantine
      - Restore
      - Stop
      - Start
      - Module Initialization
      - Local Analysis Model
      - Local Analysis Feature Extraction
      - Fully Protected
      - OS Incompatible
      - Software Incompatible
      - Kernel Driver Initialization
      - Kernel Extension Initialization
      - Proxy Communication
      - Quota Exceeded
      - Minimal Content
      - Reboot Eequired
      - Missing Disc Access
      required: false
      secret: false
    - auto: PREDEFINED
      default: false
      description: The result type. Can be "Success" or "Fail". If not passed, returns all event reports.
      isArray: true
      name: result
      predefined:
      - Success
      - Fail
      required: false
      secret: false
    - default: false
      description: |-
        Return logs that their timestamp is greater than 'log_time_after'.
        Supported values:
        1579039377301 (time in milliseconds)
        "3 days" (relative date)
        "2019-10-21T23:45:00" (date)
      isArray: false
      name: timestamp_gte
      required: false
      secret: false
    - default: false
      description: |-
        Return logs for which the timestamp is before the 'timestamp_lte'.

        Supported values:
        1579039377301 (time in milliseconds)
        "3 days" (relative date)
        "2019-10-21T23:45:00" (date)
      isArray: false
      name: timestamp_lte
      required: false
      secret: false
    - default: false
      defaultValue: '0'
      description: Page number (for pagination). The default is 0 (the first page).
      isArray: false
      name: page
      required: false
      secret: false
    - default: false
      defaultValue: '30'
      description: The maximum number of reports to return. Default and maximum is 30.
      isArray: false
      name: limit
      required: false
      secret: false
    - auto: PREDEFINED
      default: false
      description: The field by which to sort results. Can be "type", "category", "trapsversion", "timestamp", or "domain").
      isArray: false
      name: sort_by
      predefined:
      - type
      - category
      - trapsversion
      - timestamp
      - domain
      required: false
      secret: false
    - auto: PREDEFINED
      default: false
      defaultValue: asc
<<<<<<< HEAD
      description: The sort order. Can be "asc" (ascending) or "desc" (descending). Default is "asc".
=======
      description: 'The sort order. Can be "asc" (ascending) or "desc" (descending). Default is "asc". '
>>>>>>> 829703a9
      isArray: false
      name: sort_order
      predefined:
      - asc
      - desc
      required: false
      secret: false
    deprecated: false
<<<<<<< HEAD
    description: Gets agent event reports. You can filter by multiple fields, which
      will be concatenated using the AND condition (OR is not supported). Maximum result
      set size is 100. Offset is the zero-based number of reports from the start of
      the result set (start by counting from 0).
=======
    description: Gets agent event reports. You can filter by multiple fields, which will be concatenated using AND condition (OR is not supported). Maximum result set size is 100. Offset is the zero-based number of reports from the start of the result set (start by counting from 0).
>>>>>>> 829703a9
    execution: false
    name: xdr-get-audit-agent-reports
    outputs:
    - contextPath: PaloAltoNetworksXDR.AuditAgentReports.ENDPOINTID
      description: Endpoint ID.
      type: String
    - contextPath: PaloAltoNetworksXDR.AuditAgentReports.ENDPOINTNAME
      description: Endpoint name.
      type: String
    - contextPath: PaloAltoNetworksXDR.AuditAgentReports.DOMAIN
      description: Agent domain.
      type: String
    - contextPath: PaloAltoNetworksXDR.AuditAgentReports.TRAPSVERSION
      description: Traps version.
      type: String
    - contextPath: PaloAltoNetworksXDR.AuditAgentReports.RECEIVEDTIME
      description: Received time in Epoch time.
      type: Date
    - contextPath: PaloAltoNetworksXDR.AuditAgentReports.TIMESTAMP
      description: Timestamp in Epoch time.
      type: Date
    - contextPath: PaloAltoNetworksXDR.AuditAgentReports.CATEGORY
      description: Report category (e.g., Audit).
      type: String
    - contextPath: PaloAltoNetworksXDR.AuditAgentReports.TYPE
      description: Report type (e.g., Action, Policy).
      type: String
    - contextPath: PaloAltoNetworksXDR.AuditAgentReports.SUBTYPE
      description: Report subtype (e.g., Fully Protected,Policy Update,Cancel Isolation).
      type: String
    - contextPath: PaloAltoNetworksXDR.AuditAgentReports.RESULT
      description: Report result.
      type: String
    - contextPath: PaloAltoNetworksXDR.AuditAgentReports.REASON
      description: Report reason.
      type: String
    - contextPath: PaloAltoNetworksXDR.AuditAgentReports.DESCRIPTION
      description: Agent report description.
      type: String
  - arguments:
    - default: false
      description: String that represents a list of hashed files you want to blacklist. Must be a valid SHA256 hash.
      isArray: true
      name: hash_list
      required: true
      secret: false
    - default: false
      description: String that represents additional information regarding the action.
      isArray: false
      name: comment
      required: false
      secret: false
    deprecated: false
    description: Blacklists requested files which have not already been blacklisted or whitelisted.
    execution: false
    name: xdr-blacklist-files
  - arguments:
    - default: false
      description: String that represents a list of hashed files you want to whitelist. Must be a valid SHA256 hash.
      isArray: true
      name: hash_list
      required: true
      secret: false
    - default: false
      description: String that represents additional information regarding the action.
      isArray: false
      name: comment
      required: false
      secret: false
    deprecated: false
    description: Whitelists requested files which have not already been blacklisted or whitelisted.
    execution: false
    name: xdr-whitelist-files
  - arguments:
    - default: false
      description: List of endpoint IDs.
      isArray: true
      name: endpoint_id_list
      required: true
      secret: false
    - default: false
      description: String that represents the path of the file you want to quarantine.
      isArray: false
      name: file_path
      required: true
      secret: false
    - default: false
      description: String that represents the file’s hash. Must be a valid SHA256 hash.
      isArray: false
      name: file_hash
      required: true
      secret: false
    deprecated: false
    description: Quarantines a file on selected endpoints. You can select up to 1000 endpoints.
    execution: false
    name: xdr-quarantine-files
  - arguments:
    - default: false
      description: String the represents the endpoint ID.
      isArray: false
      name: endpoint_id
      required: true
      secret: false
    - default: false
      description: String that represents the file hash. Must be a valid SHA256 hash.
      isArray: false
      name: file_hash
      required: true
      secret: false
    - default: false
      description: String that represents the file path.
      isArray: false
      name: file_path
      required: true
      secret: false
    deprecated: false
    description: Retrieves the quarantine status for a selected file.
    execution: false
    name: xdr-get-quarantine-status
  - arguments:
    - default: false
      description: String that represents the file in hash. Must be a valid SHA256 hash.
      isArray: false
      name: file_hash
      required: true
      secret: false
    - default: false
      description: String that represents the endpoint ID. If you do not enter a specific endpoint ID, the request will run restore on all endpoints which relate to the quarantined file you defined.
      isArray: false
      name: endpoint_id
      required: false
      secret: false
    deprecated: false
    description: Restores a quarantined file on requested endpoints.
    execution: false
    name: xdr-restore-file
  - arguments:
    - default: false
      description: List of endpoint IDs.
      isArray: false
      name: endpoint_id_list
      required: false
      secret: false
    - default: false
      description: Name of the distribution list.
      isArray: false
      name: dist_name
      required: false
      secret: false
    - default: false
      description: Integer in timestamp epoch milliseconds.
      isArray: false
      name: gte_first_seen
      required: false
      secret: false
    - default: false
      description: Integer in timestamp epoch milliseconds.
      isArray: false
      name: gte_last_seen
      required: false
      secret: false
    - default: false
      description: Integer in timestamp epoch milliseconds
      isArray: false
      name: lte_first_seen
      required: false
      secret: false
    - default: false
      description: Integer in timestamp epoch milliseconds
      isArray: false
      name: lte_last_seen
      required: false
      secret: false
    - default: false
      description: List of IP addresses.
      isArray: false
      name: ip_list
      required: false
      secret: false
    - default: false
      description: Name of the endpoint group.
      isArray: false
      name: group_name
      required: false
      secret: false
    - auto: PREDEFINED
      default: false
      description: Type of operating system.
      isArray: false
      name: platform
      predefined:
      - windows
      - linux
      - macos
      - android
      required: false
      secret: false
    - default: false
      description: Endpoint alias name.
      isArray: false
      name: alias
      required: false
      secret: false
    - auto: PREDEFINED
      default: false
      description: Whether an endpoint has been isolated. Can be "isolated" or "unisolated".
      isArray: false
      name: isolate
      predefined:
      - isolated
      - unisolated
      required: false
      secret: false
    - default: false
      description: Name of the host.
      isArray: false
      name: hostname
      required: false
      secret: false
    deprecated: false
    description: Runs a scan on a selected endpoint. To scan all endpoints, run this command with no filters.
    execution: true
    name: xdr-endpoint-scan
  - deprecated: false
    description: Get mapping fields from remote incident. Please note that this method
      will not update the current incident, it's here for debugging purposes.
    execution: false
    name: get-mapping-fields
  - arguments:
    - default: false
      description: The remote incident id
      isArray: false
      name: id
      required: true
      secret: false
    - default: false
      defaultValue: '0'
      description: UTC timestamp in seconds. The incident is only updated if it was
        modified after the last update time.
      isArray: false
      name: lastUpdate
      required: false
      secret: false
    deprecated: false
    description: Get remote data from a remote incident. Please note that this method
      will not update the current incident, it's here for debugging purposes.
    execution: false
    name: get-remote-data
  dockerimage: demisto/python3:3.8.5.10845
  feed: false
  isfetch: true
  ismappable: true
  isremotesyncin: true
  isremotesyncout: true
  longRunning: false
  longRunningPort: false
  runonce: false
  script: '-'
  subtype: python3
  type: python
tests:
- Test XDR Playbook
fromversion: 5.0.0
defaultclassifier: Cortex XDR - IR
defaultmapperin: Cortex XDR - IR-mapper
defaultmapperout: Cortex XDR - IR-out-mapper<|MERGE_RESOLUTION|>--- conflicted
+++ resolved
@@ -78,12 +78,8 @@
   name: proxy
   required: false
   type: 8
-<<<<<<< HEAD
 description: Cortex XDR is the world's first detection and response app that natively
   integrates network, endpoint, and cloud data to stop sophisticated attacks.
-=======
-description: Cortex XDR is the world's first detection and response app that natively integrates network, endpoint and cloud data to stop sophisticated attacks.
->>>>>>> 829703a9
 display: Palo Alto Networks Cortex XDR - Investigation and Response
 name: Cortex XDR - IR
 script:
@@ -308,12 +304,8 @@
       description: Comments entered by the user when the incident was resolved.
       type: String
     - contextPath: PaloAltoNetworksXDR.Incident.manual_severity
-<<<<<<< HEAD
       description: Incident severity assigned by the user. This does not affect the
         calculated severity of low, medium, or high.
-=======
-      description: Incident severity assigned by the user. This does not affect the calculated severity low medium high
->>>>>>> 829703a9
       type: String
     - contextPath: PaloAltoNetworksXDR.Incident.manual_description
       description: Incident description provided by the user.
@@ -355,7 +347,6 @@
       description: User name involved with the alert.
       type: String
     - contextPath: PaloAltoNetworksXDR.Incident.alerts.event_type
-<<<<<<< HEAD
       description: 'Event type. Valid values are: "Process Execution","Network Event","File Event","Registry
         Event","Injection Event","Load Image Event","Windows Event Log"'
       type: String
@@ -385,15 +376,6 @@
         (Raised An Alert)" "Detected (Syncookie Sent)" "Detected (Forward)" "Detected
         (Wildfire Upload Success)" "Detected (Wildfire Upload Failure)" "Detected
         (Wildfire Upload Skip)" "Detected (Sinkhole)"'
-=======
-      description: Event type "Process Execution","Network Event","File Event","Registry Event","Injection Event","Load Image Event","Windows Event Log"
-      type: String
-    - contextPath: PaloAltoNetworksXDR.Incident.alerts.action
-      description: The action that triggered the alert. "REPORTED", "BLOCKED", "POST_DETECTED", "SCANNED", "DOWNLOAD", "PROMPT_ALLOW", "PROMPT_BLOCK", "DETECTED", "BLOCKED_1", "BLOCKED_2", "BLOCKED_3", "BLOCKED_5", "BLOCKED_6", "BLOCKED_7", "BLOCKED_8", "BLOCKED_9", "BLOCKED_10", "BLOCKED_11", "BLOCKED_13", "BLOCKED_14", "BLOCKED_15", "BLOCKED_16", "BLOCKED_17", "BLOCKED_24", "BLOCKED_25", "DETECTED_0", "DETECTED_4", "DETECTED_18", "DETECTED_19", "DETECTED_20", "DETECTED_21", "DETECTED_22", "DETECTED_23"
-      type: String
-    - contextPath: PaloAltoNetworksXDR.Incident.alerts.action_pretty
-      description: The action that triggered the alert "Detected (Reported)" "Prevented (Blocked)" "Detected (Post Detected)" "Detected (Scanned)" "Detected (Download)" "Detected (Prompt Allow)" "Prevented (Prompt Block)" "Detected" "Prevented (Denied The Session)" "Prevented (Dropped The Session)" "Prevented (Dropped The Session And Sent a TCP Reset)" "Prevented (Blocked The URL)" "Prevented (Blocked The IP)" "Prevented (Dropped The Packet)" "Prevented (Dropped All Packets)" "Prevented (Terminated The Session And Sent a TCP Reset To Both Sides Of The Connection)" "Prevented (Terminated The Session And Sent a TCP Reset To The Client)" "Prevented (Terminated The Session And Sent a TCP Reset To The Server)" "Prevented (Continue)" "Prevented (Block-Override)" "Prevented (Override-Lockout)" "Prevented (Override)" "Prevented (Random-Drop)" "Prevented (Silently Dropped The Session With An ICMP Unreachable Message To The Host Or Application)" "Prevented (Block)" "Detected (Allowed The Session)" "Detected (Raised An Alert)" "Detected (Syncookie Sent)" "Detected (Forward)" "Detected (Wildfire Upload Success)" "Detected (Wildfire Upload Failure)" "Detected (Wildfire Upload Skip)" "Detected (Sinkhole)"
->>>>>>> 829703a9
       type: String
     - contextPath: PaloAltoNetworksXDR.Incident.alerts.actor_process_image_name
       description: Image name.
@@ -402,12 +384,8 @@
       description: Command line.
       type: String
     - contextPath: PaloAltoNetworksXDR.Incident.alerts.actor_process_signature_status
-<<<<<<< HEAD
       description: 'Signature status. Valid values are: "Signed" "Invalid Signature" "Unsigned" "Revoked"
         "Signature Fail" "N/A" "Weak Hash".'
-=======
-      description: Signature status "Signed" "Invalid Signature" "Unsigned" "Revoked" "Signature Fail" "N/A" "Weak Hash"
->>>>>>> 829703a9
       type: String
     - contextPath: PaloAltoNetworksXDR.Incident.alerts.actor_process_signature_vendor
       description: Singature vendor name.
@@ -419,12 +397,8 @@
       description: Command line.
       type: String
     - contextPath: PaloAltoNetworksXDR.Incident.alerts.causality_actor_process_signature_status
-<<<<<<< HEAD
       description: 'Signature status. Valid values are: "Signed" "Invalid Signature" "Unsigned" "Revoked"
         "Signature Fail" "N/A" "Weak Hash"'
-=======
-      description: Signature status "Signed" "Invalid Signature" "Unsigned" "Revoked" "Signature Fail" "N/A" "Weak Hash"
->>>>>>> 829703a9
       type: String
     - contextPath: PaloAltoNetworksXDR.Incident.alerts.causality_actor_process_signature_vendor
       description: Signature vendor.
@@ -442,12 +416,8 @@
       description: Image SHA256.
       type: String
     - contextPath: PaloAltoNetworksXDR.Incident.alerts.action_process_signature_status
-<<<<<<< HEAD
       description: 'Signature status. Valid values are: "Signed" "Invalid Signature" "Unsigned" "Revoked"
         "Signature Fail" "N/A" "Weak Hash"'
-=======
-      description: Signature status "Signed" "Invalid Signature" "Unsigned" "Revoked" "Signature Fail" "N/A" "Weak Hash"
->>>>>>> 829703a9
       type: String
     - contextPath: PaloAltoNetworksXDR.Incident.alerts.action_process_signature_vendor
       description: Signature vendor name.
@@ -510,23 +480,15 @@
       description: The domain related to the artifact.
       type: String
     - contextPath: PaloAltoNetworksXDR.Incident.network_artifacts.type
-<<<<<<< HEAD
       description: 'The artifact type. Valid values are: "META", "GID", "CID", "HASH", "IP", "DOMAIN",
         "REGISTRY", "HOSTNAME"'
-=======
-      description: The artifact type. "META", "GID", "CID", "HASH", "IP", "DOMAIN", "REGISTRY", "HOSTNAME"
->>>>>>> 829703a9
       type: String
     - contextPath: PaloAltoNetworksXDR.Incident.network_artifacts.network_country
       description: The country related to the artifact.
       type: String
     - contextPath: PaloAltoNetworksXDR.Incident.file_artifacts.file_signature_status
-<<<<<<< HEAD
       description: 'Digital signature status of the file. Valid values are: "SIGNATURE_UNAVAILABLE" "SIGNATURE_SIGNED"
         "SIGNATURE_INVALID" "SIGNATURE_UNSIGNED" "SIGNATURE_WEAK_HASH"'
-=======
-      description: Digital signature status of the file. "SIGNATURE_UNAVAILABLE" "SIGNATURE_SIGNED" "SIGNATURE_INVALID" "SIGNATURE_UNSIGNED" "SIGNATURE_WEAK_HASH"
->>>>>>> 829703a9
       type: String
     - contextPath: PaloAltoNetworksXDR.Incident.file_artifacts.is_process
       description: Whether the file artifact is related to a process execution.
@@ -535,12 +497,8 @@
       description: Name of the file.
       type: String
     - contextPath: PaloAltoNetworksXDR.Incident.file_artifacts.file_wildfire_verdict
-<<<<<<< HEAD
       description: 'The file verdict, calculated by Wildfire. Valid values are: "BENIGN" "MALWARE" "GRAYWARE"
         "PHISING" "UNKNOWN".'
-=======
-      description: The file verdict, calculated by Wildfire. "BENIGN" "MALWARE" "GRAYWARE" "PHISING" "UNKNOWN"
->>>>>>> 829703a9
       type: String
     - contextPath: PaloAltoNetworksXDR.Incident.file_artifacts.alert_count
       description: Number of alerts related to the artifact.
@@ -552,12 +510,8 @@
       description: Whether the artifact was created by the user (manually).
       type: boolean
     - contextPath: PaloAltoNetworksXDR.Incident.file_artifacts.type
-<<<<<<< HEAD
       description: 'The artifact type. Valid values are: "META" "GID" "CID" "HASH" "IP" "DOMAIN" "REGISTRY"
         "HOSTNAME"'
-=======
-      description: The artifact type "META" "GID" "CID" "HASH" "IP" "DOMAIN" "REGISTRY" "HOSTNAME"
->>>>>>> 829703a9
       type: String
     - contextPath: PaloAltoNetworksXDR.Incident.file_artifacts.file_sha256
       description: SHA-256 hash of the file.
@@ -603,12 +557,8 @@
       secret: false
     - auto: PREDEFINED
       default: false
-<<<<<<< HEAD
       description: 'Status of the incident. Valid values are: NEW, UNDER_INVESTIGATION, RESOLVED_THREAT_HANDLED,
         RESOLVED_KNOWN_ISSUE, RESOLVED_DUPLICATE, RESOLVED_FALSE_POSITIVE, RESOLVED_OTHER.'
-=======
-      description: Status of the incident (NEW, UNDER_INVESTIGATION, RESOLVED_THREAT_HANDLED, RESOLVED_KNOWN_ISSUE, RESOLVED_DUPLICATE, RESOLVED_FALSE_POSITIVE, RESOLVED_OTHER).
->>>>>>> 829703a9
       isArray: false
       name: status
       predefined:
@@ -637,13 +587,9 @@
       required: false
       secret: false
     deprecated: false
-<<<<<<< HEAD
     description: Updates one or more fields of a specified incident. Missing fields
       will be ignored. To remove the assignment for an incident, pass a null value
       in the assignee email argument.
-=======
-    description: Updates one or more fields of a specified incident. Missing fields will be ignored. To remove the assignment for an incident, pass a null value in assignee email argument.
->>>>>>> 829703a9
     execution: false
     name: xdr-update-incident
   - arguments:
@@ -688,13 +634,9 @@
       required: true
       secret: false
     - default: false
-<<<<<<< HEAD
       description: Integer value representing the epoch of the time the alert occurred
         in milliseconds, or a string value in date format 2019-10-23T10:00:00. If not
         set, the event time will be defined as now.
-=======
-      description: Integer value representing the epoch of the time the alert occurred in milliseconds or String value of date format 2019-10-23T10:00:00. If not set then the event time will be defined as now.
->>>>>>> 829703a9
       isArray: false
       name: event_timestampt
       required: false
@@ -805,11 +747,7 @@
       secret: false
     - auto: PREDEFINED
       default: false
-<<<<<<< HEAD
       description: 'The endpoint platform. Valid values are\: "windows", "linux", "macos", or "android". '
-=======
-      description: 'The endpoint platform. Can be "windows", "linux", "macos", or "android". '
->>>>>>> 829703a9
       isArray: true
       name: platform
       predefined:
@@ -829,11 +767,7 @@
       secret: false
     - auto: PREDEFINED
       default: false
-<<<<<<< HEAD
       description: 'Specifies whether the endpoint was isolated or unisolated.'
-=======
-      description: '"Specifies whether the endpoint was isolated or unisolated. Can be "isolated" or "unisolated".'
->>>>>>> 829703a9
       isArray: false
       name: isolate
       predefined:
@@ -929,15 +863,11 @@
       required: false
       secret: false
     deprecated: false
-<<<<<<< HEAD
     description: Gets a list of endpoints, according to the passed filters. If there
       are no filters, all endpoints are returned. Filtering by multiple fields will
       be concatenated using AND condition (OR is not supported). Maximum result set
       size is 100. Offset is the zero-based number of endpoint from the start of the
       result set (start by counting from 0).
-=======
-    description: Gets a list of endpoints, according to the passed filters. If there are no filters it will return all endpoints. Filtering by multiple fields will be concatenated using AND condition (OR is not supported). Maximum result set size is 100. Offset is the zero-based number of endpoint from the start of the result set (start by counting from 0).
->>>>>>> 829703a9
     execution: false
     name: xdr-get-endpoints
     outputs:
@@ -1255,11 +1185,7 @@
     - auto: PREDEFINED
       default: false
       defaultValue: desc
-<<<<<<< HEAD
       description: The sort order. Can be "asc" (ascending) or "desc" (descending). Default set to "desc".
-=======
-      description: 'The sort order. Can be "asc" (ascending) or "desc" (descending). Default set to "desc". '
->>>>>>> 829703a9
       isArray: false
       name: sort_order
       predefined:
@@ -1268,14 +1194,10 @@
       required: false
       secret: false
     deprecated: false
-<<<<<<< HEAD
     description: Gets management logs. You can filter by multiple fields, which will
       be concatenated using the AND condition (OR is not supported). Maximum result set
       size is 100. Offset is the zero-based number of management logs from the start
       of the result set (start by counting from 0).
-=======
-    description: Gets management logs. You can filter by multiple fields, which will be concatenated using AND condition (OR is not supported). Maximum result set size is 100. Offset is the zero-based number of management logs from the start of the result set (start by counting from 0).
->>>>>>> 829703a9
     execution: false
     name: xdr-get-audit-management-logs
     outputs:
@@ -1448,11 +1370,7 @@
     - auto: PREDEFINED
       default: false
       defaultValue: asc
-<<<<<<< HEAD
       description: The sort order. Can be "asc" (ascending) or "desc" (descending). Default is "asc".
-=======
-      description: 'The sort order. Can be "asc" (ascending) or "desc" (descending). Default is "asc". '
->>>>>>> 829703a9
       isArray: false
       name: sort_order
       predefined:
@@ -1461,14 +1379,10 @@
       required: false
       secret: false
     deprecated: false
-<<<<<<< HEAD
     description: Gets agent event reports. You can filter by multiple fields, which
       will be concatenated using the AND condition (OR is not supported). Maximum result
       set size is 100. Offset is the zero-based number of reports from the start of
       the result set (start by counting from 0).
-=======
-    description: Gets agent event reports. You can filter by multiple fields, which will be concatenated using AND condition (OR is not supported). Maximum result set size is 100. Offset is the zero-based number of reports from the start of the result set (start by counting from 0).
->>>>>>> 829703a9
     execution: false
     name: xdr-get-audit-agent-reports
     outputs:
