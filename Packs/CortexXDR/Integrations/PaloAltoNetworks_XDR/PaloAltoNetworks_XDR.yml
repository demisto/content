category: Endpoint
commonfields:
  id: Cortex XDR - IR
  version: -1
configuration:
- display: Fetch incidents
  name: isFetch
  required: false
  type: 8
- display: Incident type
  name: incidentType
  required: false
  type: 13
- display: Server URL (copy URL from XDR - click ? to see more info.)
  name: url
  required: true
  type: 0
- display: API Key ID
  name: apikey_id
  required: true
  type: 4
- display: API Key
  name: apikey
  required: true
  type: 4
- display: Trust any certificate (not secure)
  name: insecure
  required: false
  type: 8
- display: Use system proxy settings
  name: proxy
  required: false
  type: 8
- defaultvalue: 3 days
  display: First fetch timestamp (<number> <time unit>, e.g., 12 hours, 7 days)
  name: fetch_time
  required: false
  type: 0
description: Cortex XDR is the world's first detection and response app that natively
  integrates network, endpoint and cloud data to stop sophisticated attacks.
display: Palo Alto Networks Cortex XDR - Investigation and Response
name: Cortex XDR - IR
script:
  commands:
  - arguments:
    - default: false
      description: Time format 2019-12-31T23:59:00.
      isArray: false
      name: lte_creation_time
      required: false
      secret: false
    - default: false
      description: Returned incidents that were created on or after the specified
        date/time, in the format 2019-12-31T23:59:00.
      isArray: false
      name: gte_creation_time
      required: false
      secret: false
    - default: false
      description: Filters returned incidents that were created on or before the specified
        date/time, in the format 2019-12-31T23:59:00.
      isArray: false
      name: lte_modification_time
      required: false
      secret: false
    - default: false
      description: Filters returned incidents that were modified on or after the specified
        date/time, in the format 2019-12-31T23:59:00.
      isArray: false
      name: gte_modification_time
      required: false
      secret: false
    - default: false
      description: An array or CSV string of incident IDs.
      isArray: true
      name: incident_id_list
      required: false
      secret: false
    - default: false
      description: Filters returned incidents that were created on or after the specified
        date/time range, for example, 1 month, 2 days, 1 hour, and so on.
      isArray: false
      name: since_creation_time
      required: false
      secret: false
    - default: false
      description: Filters returned incidents that were modified on or after the specified
        date/time range, for example, 1 month, 2 days, 1 hour, and so on.
      isArray: false
      name: since_modification_time
      required: false
      secret: false
    - auto: PREDEFINED
      default: false
      description: Sorts returned incidents by the date/time that the incident was
        last modified ("asc" - ascending, "desc" - descending).
      isArray: false
      name: sort_by_modification_time
      predefined:
      - asc
      - desc
      required: false
      secret: false
    - auto: PREDEFINED
      default: false
      description: Sorts returned incidents by the date/time that the incident was
        created ("asc" - ascending, "desc" - descending).
      isArray: false
      name: sort_by_creation_time
      predefined:
      - asc
      - desc
      required: false
      secret: false
    - default: false
      defaultValue: '0'
      description: Page number (for pagination). The default is 0 (the first page).
      isArray: false
      name: page
      required: false
      secret: false
    - default: false
      defaultValue: '100'
      description: Maximum number of incidents to return per page. The default and
        maximum is 100.
      isArray: false
      name: limit
      required: false
      secret: false
    deprecated: false
    description: |-
      Returns a list of incidents, which you can filter by a list of incident IDs (max. 100), the time the incident was last modified, and the time the incident was created.
      If you pass multiple filtering arguments, they will be concatenated using the AND condition. The OR condition is not supported.
    execution: false
    name: xdr-get-incidents
    outputs:
    - contextPath: PaloAltoNetworksXDR.Incident.incident_id
      description: Unique ID assigned to each returned incident.
      type: String
    - contextPath: PaloAltoNetworksXDR.Incident.manual_severity
      description: Incident severity assigned by the user. This does not affect the
        calculated severity. Can be "low", "medium", "high"
      type: String
    - contextPath: PaloAltoNetworksXDR.Incident.manual_description
      description: Incident description provided by the user.
      type: String
    - contextPath: PaloAltoNetworksXDR.Incident.assigned_user_mail
      description: Email address of the assigned user.
      type: String
    - contextPath: PaloAltoNetworksXDR.Incident.high_severity_alert_count
      description: Number of alerts with the severity HIGH.
      type: String
    - contextPath: PaloAltoNetworksXDR.Incident.host_count
      description: Number of hosts involved in the incident.
      type: number
    - contextPath: PaloAltoNetworksXDR.Incident.xdr_url
      description: A link to the incident view on XDR.
      type: String
    - contextPath: PaloAltoNetworksXDR.Incident.assigned_user_pretty_name
      description: Full name of the user assigned to the incident.
      type: String
    - contextPath: PaloAltoNetworksXDR.Incident.alert_count
      description: Total number of alerts in the incident.
      type: number
    - contextPath: PaloAltoNetworksXDR.Incident.med_severity_alert_count
      description: Number of alerts with the severity MEDIUM.
      type: number
    - contextPath: PaloAltoNetworksXDR.Incident.user_count
      description: Number of users involved in the incident.
      type: number
    - contextPath: PaloAltoNetworksXDR.Incident.severity
      description: |
        Calculated severity of the incident
        "low","medium","high"
      type: String
    - contextPath: PaloAltoNetworksXDR.Incident.low_severity_alert_count
      description: Number of alerts with the severity LOW.
      type: String
    - contextPath: PaloAltoNetworksXDR.Incident.status
      description: |
        Current status of the incident. Can be "new","under_investigation","resolved_threat_handled","resolved_known_issue","resolved_duplicate","resolved_false_positive", or "resolved_other".
      type: String
    - contextPath: PaloAltoNetworksXDR.Incident.description
      description: Dynamic calculated description of the incident.
      type: String
    - contextPath: PaloAltoNetworksXDR.Incident.resolve_comment
      description: Comments entered by the user when the incident was resolved.
      type: String
    - contextPath: PaloAltoNetworksXDR.Incident.notes
      description: Comments entered by the user regarding the incident.
      type: String
    - contextPath: PaloAltoNetworksXDR.Incident.creation_time
      description: Date and time the incident was created on XDR.
      type: date
    - contextPath: PaloAltoNetworksXDR.Incident.detection_time
      description: Date and time that the first alert occurred in the incident.
      type: date
    - contextPath: PaloAltoNetworksXDR.Incident.modification_time
      description: Date and time that the incident was last modified.
      type: date
  - arguments:
    - default: false
      description: The ID of the incident for which to get additional data.
      isArray: false
      name: incident_id
      required: true
      secret: false
    - default: false
      defaultValue: '1000'
      description: Maximum number of alerts to return. Default is 1,000.
      isArray: false
      name: alerts_limit
      required: false
      secret: false
    deprecated: false
    description: Returns additional data for the specified incident, for example,
      related alerts, file artifacts, network artifacts, and so on.
    execution: false
    name: xdr-get-incident-extra-data
    outputs:
    - contextPath: PaloAltoNetworksXDR.Incident.incident_id
      description: Unique ID assigned to each returned incident.
      type: String
    - contextPath: PaloAltoNetworksXDR.Incident.creation_time
      description: Date and time the incident was created on XDR.
      type: Date
    - contextPath: PaloAltoNetworksXDR.Incident.modification_time
      description: Date and time that the incident was last modified.
      type: Date
    - contextPath: PaloAltoNetworksXDR.Incident.detection_time
      description: Date and time that the first alert occurred in the incident.
      type: Date
    - contextPath: PaloAltoNetworksXDR.Incident.status
      description: |-
        Current status of the incident:
        "new","under_investigation","resolved_threat_handled","resolved_known_issue","resolved_duplicate","resolved_false_positive","resolved_other"
      type: String
    - contextPath: PaloAltoNetworksXDR.Incident.severity
      description: Calculated severity of the incident "low","medium","high"
      type: String
    - contextPath: PaloAltoNetworksXDR.Incident.description
      description: Dynamic calculated description of the incident.
      type: String
    - contextPath: PaloAltoNetworksXDR.Incident.assigned_user_mail
      description: Email address of the assigned user.
      type: String
    - contextPath: PaloAltoNetworksXDR.Incident.assigned_user_pretty_name
      description: Full name of the user assigned to the incident.
      type: String
    - contextPath: PaloAltoNetworksXDR.Incident.alert_count
      description: Total number of alerts in the incident.
      type: Number
    - contextPath: PaloAltoNetworksXDR.Incident.low_severity_alert_count
      description: Number of alerts with the severity LOW.
      type: Number
    - contextPath: PaloAltoNetworksXDR.Incident.med_severity_alert_count
      description: Number of alerts with the severity MEDIUM.
      type: Number
    - contextPath: PaloAltoNetworksXDR.Incident.high_severity_alert_count
      description: Number of alerts with the severity HIGH.
      type: Number
    - contextPath: PaloAltoNetworksXDR.Incident.user_count
      description: Number of users involved in the incident.
      type: Number
    - contextPath: PaloAltoNetworksXDR.Incident.host_count
      description: Number of hosts involved in the incident
      type: Number
    - contextPath: PaloAltoNetworksXDR.Incident.notes
      description: Comments entered by the user regarding the incident.
      type: Unknown
    - contextPath: PaloAltoNetworksXDR.Incident.resolve_comment
      description: Comments entered by the user when the incident was resolved.
      type: String
    - contextPath: PaloAltoNetworksXDR.Incident.manual_severity
      description: Incident severity assigned by the user. This does not affect the
        calculated severity low medium high
      type: String
    - contextPath: PaloAltoNetworksXDR.Incident.manual_description
      description: Incident description provided by the user.
      type: String
    - contextPath: PaloAltoNetworksXDR.Incident.xdr_url
      description: A link to the incident view on XDR.
      type: String
    - contextPath: PaloAltoNetworksXDR.Incident.starred
      description: Incident starred
      type: Boolean
    - contextPath: PaloAltoNetworksXDR.Incident.alerts.alert_id
      description: Unique ID for each alert.
      type: String
    - contextPath: PaloAltoNetworksXDR.Incident.alerts.detection_timestamp
      description: Date and time that the alert occurred.
      type: Date
    - contextPath: PaloAltoNetworksXDR.Incident.alerts.source
      description: Source of the alert. The product/vendor this alert came from.
      type: String
    - contextPath: PaloAltoNetworksXDR.Incident.alerts.severity
      description: Severity of the alert.,"low","medium","high"""
      type: String
    - contextPath: PaloAltoNetworksXDR.Incident.alerts.name
      description: Calculated name of the alert.
      type: String
    - contextPath: PaloAltoNetworksXDR.Incident.alerts.category
      description: Category of the alert, for example, Spyware Detected via Anti-Spyware
        profile.
      type: String
    - contextPath: PaloAltoNetworksXDR.Incident.alerts.description
      description: Textual description of the alert.
      type: String
    - contextPath: PaloAltoNetworksXDR.Incident.alerts.host_ip
      description: Host IP involved in the alert.
      type: String
    - contextPath: PaloAltoNetworksXDR.Incident.alerts.host_name
      description: Host name involved in the alert.
      type: String
    - contextPath: PaloAltoNetworksXDR.Incident.alerts.user_name
      description: User name involved with the alert.
      type: String
    - contextPath: PaloAltoNetworksXDR.Incident.alerts.event_type
      description: Event type "Process Execution","Network Event","File Event","Registry
        Event","Injection Event","Load Image Event","Windows Event Log"
      type: String
    - contextPath: PaloAltoNetworksXDR.Incident.alerts.action
      description: The action that triggered the alert. "REPORTED", "BLOCKED", "POST_DETECTED",
        "SCANNED", "DOWNLOAD", "PROMPT_ALLOW", "PROMPT_BLOCK", "DETECTED", "BLOCKED_1",
        "BLOCKED_2", "BLOCKED_3", "BLOCKED_5", "BLOCKED_6", "BLOCKED_7", "BLOCKED_8",
        "BLOCKED_9", "BLOCKED_10", "BLOCKED_11", "BLOCKED_13", "BLOCKED_14", "BLOCKED_15",
        "BLOCKED_16", "BLOCKED_17", "BLOCKED_24", "BLOCKED_25", "DETECTED_0", "DETECTED_4",
        "DETECTED_18", "DETECTED_19", "DETECTED_20", "DETECTED_21", "DETECTED_22",
        "DETECTED_23"
      type: String
    - contextPath: PaloAltoNetworksXDR.Incident.alerts.action_pretty
      description: The action that triggered the alert "Detected (Reported)" "Prevented
        (Blocked)" "Detected (Post Detected)" "Detected (Scanned)" "Detected (Download)"
        "Detected (Prompt Allow)" "Prevented (Prompt Block)" "Detected" "Prevented
        (Denied The Session)" "Prevented (Dropped The Session)" "Prevented (Dropped
        The Session And Sent a TCP Reset)" "Prevented (Blocked The URL)" "Prevented
        (Blocked The IP)" "Prevented (Dropped The Packet)" "Prevented (Dropped All
        Packets)" "Prevented (Terminated The Session And Sent a TCP Reset To Both
        Sides Of The Connection)" "Prevented (Terminated The Session And Sent a TCP
        Reset To The Client)" "Prevented (Terminated The Session And Sent a TCP Reset
        To The Server)" "Prevented (Continue)" "Prevented (Block-Override)" "Prevented
        (Override-Lockout)" "Prevented (Override)" "Prevented (Random-Drop)" "Prevented
        (Silently Dropped The Session With An ICMP Unreachable Message To The Host
        Or Application)" "Prevented (Block)" "Detected (Allowed The Session)" "Detected
        (Raised An Alert)" "Detected (Syncookie Sent)" "Detected (Forward)" "Detected
        (Wildfire Upload Success)" "Detected (Wildfire Upload Failure)" "Detected
        (Wildfire Upload Skip)" "Detected (Sinkhole)"
      type: String
    - contextPath: PaloAltoNetworksXDR.Incident.alerts.actor_process_image_name
      description: Image name
      type: String
    - contextPath: PaloAltoNetworksXDR.Incident.alerts.actor_process_command_line
      description: Command line
      type: String
    - contextPath: PaloAltoNetworksXDR.Incident.alerts.actor_process_signature_status
      description: Signature status "Signed" "Invalid Signature" "Unsigned" "Revoked"
        "Signature Fail" "N/A" "Weak Hash"
      type: String
    - contextPath: PaloAltoNetworksXDR.Incident.alerts.actor_process_signature_vendor
      description: Singature vendor name
      type: String
    - contextPath: PaloAltoNetworksXDR.Incident.alerts.causality_actor_process_image_name
      description: Image name
      type: String
    - contextPath: PaloAltoNetworksXDR.Incident.alerts.causality_actor_process_command_line
      description: Command line
      type: String
    - contextPath: PaloAltoNetworksXDR.Incident.alerts.causality_actor_process_signature_status
      description: Signature status "Signed" "Invalid Signature" "Unsigned" "Revoked"
        "Signature Fail" "N/A" "Weak Hash"
      type: String
    - contextPath: PaloAltoNetworksXDR.Incident.alerts.causality_actor_process_signature_vendor
      description: Signature vendor
      type: String
    - contextPath: PaloAltoNetworksXDR.Incident.alerts.causality_actor_causality_id
      description: Causality id
      type: Unknown
    - contextPath: PaloAltoNetworksXDR.Incident.alerts.action_process_image_name
      description: Image name
      type: String
    - contextPath: PaloAltoNetworksXDR.Incident.alerts.action_process_image_command_line
      description: Command line
      type: String
    - contextPath: PaloAltoNetworksXDR.Incident.alerts.action_process_image_sha256
      description: Image SHA256
      type: String
    - contextPath: PaloAltoNetworksXDR.Incident.alerts.action_process_signature_status
      description: Signature status "Signed" "Invalid Signature" "Unsigned" "Revoked"
        "Signature Fail" "N/A" "Weak Hash"
      type: String
    - contextPath: PaloAltoNetworksXDR.Incident.alerts.action_process_signature_vendor
      description: Signature vendor name
      type: String
    - contextPath: PaloAltoNetworksXDR.Incident.alerts.action_file_path
      description: File path
      type: String
    - contextPath: PaloAltoNetworksXDR.Incident.alerts.action_file_md5
      description: File MD5
      type: String
    - contextPath: PaloAltoNetworksXDR.Incident.alerts.action_file_sha256
      description: File SHA256
      type: String
    - contextPath: PaloAltoNetworksXDR.Incident.alerts.action_registry_data
      description: Registry data
      type: String
    - contextPath: PaloAltoNetworksXDR.Incident.alerts.action_registry_full_key
      description: Registry full key
      type: String
    - contextPath: PaloAltoNetworksXDR.Incident.alerts.action_local_ip
      description: Local IP
      type: String
    - contextPath: PaloAltoNetworksXDR.Incident.alerts.action_local_port
      description: Local port
      type: Number
    - contextPath: PaloAltoNetworksXDR.Incident.alerts.action_remote_ip
      description: Remote IP
      type: String
    - contextPath: PaloAltoNetworksXDR.Incident.alerts.action_remote_port
      description: Remote port
      type: Number
    - contextPath: PaloAltoNetworksXDR.Incident.alerts.action_external_hostname
      description: External hostname
      type: String
    - contextPath: PaloAltoNetworksXDR.Incident.alerts.fw_app_id
      description: Firewall app id
      type: Unknown
    - contextPath: PaloAltoNetworksXDR.Incident.alerts.is_whitelisted
      description: Is whitelisted "Yes" "No"
      type: String
    - contextPath: PaloAltoNetworksXDR.Incident.alerts.starred
      description: Alert starred
      type: Boolean
    - contextPath: PaloAltoNetworksXDR.Incident.network_artifacts.type
      description: Network artifact type "IP"
      type: String
    - contextPath: PaloAltoNetworksXDR.Incident.network_artifacts.network_remote_port
      description: The remote port related to the artifact.
      type: number
    - contextPath: PaloAltoNetworksXDR.Incident.network_artifacts.alert_count
      description: Number of alerts related to the artifact.
      type: number
    - contextPath: PaloAltoNetworksXDR.Incident.network_artifacts.network_remote_ip
      description: The remote IP related to the artifact.
      type: String
    - contextPath: PaloAltoNetworksXDR.Incident.network_artifacts.is_manual
      description: Whether the artifact was created by the user (manually).
      type: boolean
    - contextPath: PaloAltoNetworksXDR.Incident.network_artifacts.network_domain
      description: The domain related to the artifact.
      type: String
    - contextPath: PaloAltoNetworksXDR.Incident.network_artifacts.type
      description: The artifact type. "META", "GID", "CID", "HASH", "IP", "DOMAIN",
        "REGISTRY", "HOSTNAME"
      type: String
    - contextPath: PaloAltoNetworksXDR.Incident.network_artifacts.network_country
      description: The country related to the artifact
      type: String
    - contextPath: PaloAltoNetworksXDR.Incident.file_artifacts.file_signature_status
      description: Digital signature status of the file. "SIGNATURE_UNAVAILABLE" "SIGNATURE_SIGNED"
        "SIGNATURE_INVALID" "SIGNATURE_UNSIGNED" "SIGNATURE_WEAK_HASH"
      type: String
    - contextPath: PaloAltoNetworksXDR.Incident.file_artifacts.is_process
      description: Whether the file artifact is related to a process execution.
      type: boolean
    - contextPath: PaloAltoNetworksXDR.Incident.file_artifacts.file_name
      description: Name of the file.
      type: String
    - contextPath: PaloAltoNetworksXDR.Incident.file_artifacts.file_wildfire_verdict
      description: The file verdict, calculated by Wildfire. "BENIGN" "MALWARE" "GRAYWARE"
        "PHISING" "UNKNOWN"
      type: String
    - contextPath: PaloAltoNetworksXDR.Incident.file_artifacts.alert_count
      description: Number of alerts related to the artifact.
      type: number
    - contextPath: PaloAltoNetworksXDR.Incident.file_artifacts.is_malicious
      description: Whether the artifact is malicious, decided by the Wildfire verdic
      type: boolean
    - contextPath: PaloAltoNetworksXDR.Incident.file_artifacts.is_manual
      description: Whether the artifact was created by the user (manually).
      type: boolean
    - contextPath: PaloAltoNetworksXDR.Incident.file_artifacts.type
      description: The artifact type "META" "GID" "CID" "HASH" "IP" "DOMAIN" "REGISTRY"
        "HOSTNAME"
      type: String
    - contextPath: PaloAltoNetworksXDR.Incident.file_artifacts.file_sha256
      description: SHA-256 hash of the file
      type: String
    - contextPath: PaloAltoNetworksXDR.Incident.file_artifacts.file_signature_vendor_name
      description: File signature vendor name
      type: String
  - arguments:
    - default: false
      description: XDR incident ID. You can get the incident ID from the output of
        the 'xdr-get-incidents' command or the 'xdr-get-incident-extra-details' command.
      isArray: false
      name: incident_id
      required: true
      secret: false
    - auto: PREDEFINED
      default: false
      description: Severity to assign to the incident (LOW, MEDIUM, or HIGH).
      isArray: false
      name: manual_severity
      predefined:
      - HIGH
      - MEDIUM
      - LOW
      required: false
      secret: false
    - default: false
      description: Email address of the user to assigned to the incident.
      isArray: false
      name: assigned_user_mail
      required: false
      secret: false
    - default: false
      description: Full name of the user assigned to the incident.
      isArray: false
      name: assigned_user_pretty_name
      required: false
      secret: false
    - auto: PREDEFINED
      default: false
      description: Status of the incident (NEW, UNDER_INVESTIGATION, RESOLVED_THREAT_HANDLED,
        RESOLVED_KNOWN_ISSUE, RESOLVED_DUPLICATE, RESOLVED_FALSE_POSITIVE, RESOLVED_OTHER).
      isArray: false
      name: status
      predefined:
      - NEW
      - UNDER_INVESTIGATION
      - RESOLVED_THREAT_HANDLED
      - RESOLVED_KNOWN_ISSUE
      - RESOLVED_DUPLICATE
      - RESOLVED_FALSE_POSITIVE
      - RESOLVED_OTHER
      required: false
      secret: false
    - default: false
      description: Comment explaining why the incident was resolved. This should be
        set when the incident is resolved.
      isArray: false
      name: resolve_comment
      required: false
      secret: false
    - auto: PREDEFINED
      default: false
      description: If true, will remove all assigned users from the incident.
      isArray: false
      name: unassign_user
      predefined:
      - 'true'
      required: false
      secret: false
    deprecated: false
    description: Updates one or more fields of a specified incident. Missing fields
      will be ignored. To remove the assignment for an incident, pass a null value
      in assignee email argument.
    execution: false
    name: xdr-update-incident
  - arguments:
    - default: false
      description: String value that defines the product.
      isArray: false
      name: product
      required: true
      secret: false
    - default: false
      description: String value that defines the product.
      isArray: false
      name: vendor
      required: true
      secret: false
    - default: false
      description: String value for the source IP address
      isArray: false
      name: local_ip
      required: false
      secret: false
    - default: false
      description: Integer value for the source port.
      isArray: false
      name: local_port
      required: true
      secret: false
    - default: false
      description: |-
        String value of the destination IP
        address.
      isArray: false
      name: remote_ip
      required: true
      secret: false
    - default: false
      description: |-
        Integer value for the destination
        port.
      isArray: false
      name: remote_port
      required: true
      secret: false
    - default: false
      description: Integer value representing the epoch of the time the alert occurred
        in milliseconds or String value of date format 2019-10-23T10:00:00. If not
        set then the event time will be defined as now.
      isArray: false
      name: event_timestampt
      required: false
      secret: false
    - auto: PREDEFINED
      default: false
      description: |-
        String value of alert severity:
        Informational, Low, Medium, High, or Unknown
      isArray: false
      name: severity
      predefined:
      - Informational
      - Low
      - Medium
      - High
      - Unknown
      required: false
      secret: false
    - default: false
      description: String defining the alert name
      isArray: false
      name: alert_name
      required: true
      secret: false
    - default: false
      description: String defining the alert description
      isArray: false
      name: alert_description
      required: false
      secret: false
    deprecated: false
    description: |-
      Upload alert from external alert sources in Cortex XDR format. Cortex XDR displays alerts that are parsed
      successfully in related incidents and views. You can send 600 alerts per minute. Each request can contain a
      maximum of 60 alerts.
    execution: false
    name: xdr-insert-parsed-alert
  - arguments:
    - default: false
      description: List of alerts in CEF format.
      isArray: true
      name: cef_alerts
      required: true
      secret: false
    deprecated: false
    description: Upload alerts in CEF format from external alert sources. After you
      map CEF alert fields to Cortex XDR fields, Cortex XDR displays the alerts in
      related incidents and views. You can send 600 requests per minute. Each request
      can contain a maximum of 60 alerts.
    execution: false
    name: xdr-insert-cef-alerts
  - arguments:
    - default: false
      description: The endpoint ID (string) to isolate. You can retrieve the string
        from the xdr-get-endpoints command.
      isArray: false
      name: endpoint_id
      required: true
      secret: false
    deprecated: false
    description: Isolates the specified endpoint.
    execution: true
    name: xdr-isolate-endpoint
    outputs:
    - contextPath: PaloAltoNetworksXDR.Isolation.endpoint_id
      description: The endpoint ID.
      type: String
  - arguments:
    - default: false
      description: The endpoint ID (string) for which to reverse the isolation. You
        can retrieve it from the xdr-get-endpoints command.
      isArray: false
      name: endpoint_id
      required: true
      secret: false
    deprecated: false
    description: Reverses the isolation of an endpoint.
    execution: true
    name: xdr-unisolate-endpoint
    outputs:
    - contextPath: PaloAltoNetworksXDR.UnIsolation.endpoint_id
      description: Isolates the specified endpoint.
      type: String
  - arguments:
    - default: false
      description: A comma-separated list of endpoint IDs.
      isArray: true
      name: endpoint_id_list
      required: false
      secret: false
    - default: false
      description: "A comma-separated list of distribution package names or installation\
        \ package names. \nExample: dist_name1,dist_name2"
      isArray: true
      name: dist_name
      required: false
      secret: false
    - default: false
      description: |-
        A comma-separated list of IP addresses.
        Example: 8.8.8.8,1.1.1.1
      isArray: true
      name: ip_list
      required: false
      secret: false
    - default: false
      description: |-
        The group name to which the agent belongs.
        Example: group_name1,group_name2
      isArray: true
      name: group_name
      required: false
      secret: false
    - auto: PREDEFINED
      default: false
      description: 'The endpoint platform. Can be "windows", "linux", "macos", or
        "android". '
      isArray: true
      name: platform
      predefined:
      - windows
      - linux
      - macos
      - android
      required: false
      secret: false
    - default: false
      description: |-
        A comma-separated list of alias names.
        Examples: alias_name1,alias_name2
      isArray: true
      name: alias_name
      required: false
      secret: false
    - auto: PREDEFINED
      default: false
      description: '"Specifies whether the endpoint was isolated or unisolated. Can
        be "isolated" or "unisolated".'
      isArray: false
      name: isolate
      predefined:
      - isolated
      - unisolated
      required: false
      secret: false
    - default: false
      description: |-
        Hostname
        Example: hostname1,hostname2
      isArray: true
      name: hostname
      required: false
      secret: false
    - default: false
      description: |-
        All the agents that were first seen after {first_seen_gte}.
        Supported values:
        1579039377301 (time in milliseconds)
        "3 days" (relative date)
        "2019-10-21T23:45:00" (date)
      isArray: false
      name: first_seen_gte
      required: false
      secret: false
    - default: false
      description: |-
        All the agents that were first seen before {first_seen_lte}.
        Supported values:
        1579039377301 (time in milliseconds)
        "3 days" (relative date)
        "2019-10-21T23:45:00" (date)
      isArray: false
      name: first_seen_lte
      required: false
      secret: false
    - default: false
      description: |-
        All the agents that were last seen before {last_seen_gte}.
        Supported values:
        1579039377301 (time in milliseconds)
        "3 days" (relative date)
        "2019-10-21T23:45:00" (date)
      isArray: false
      name: last_seen_gte
      required: false
      secret: false
    - default: false
      description: |-
        All the agents that were last seen before {last_seen_lte}.
        Supported values:
        1579039377301 (time in milliseconds)
        "3 days" (relative date)
        "2019-10-21T23:45:00" (date)
      isArray: false
      name: last_seen_lte
      required: false
      secret: false
    - default: false
      defaultValue: '0'
      description: Page number (for pagination). The default is 0 (the first page).
      isArray: false
      name: page
      required: false
      secret: false
    - default: false
      defaultValue: '30'
      description: Maximum number of endpoints to return per page. The default and
        maximum is 30.
      isArray: false
      name: limit
      required: false
      secret: false
    - auto: PREDEFINED
      default: false
      description: Specifies whether to sort endpoints by the first time or last time
        they were seen. Can be "first_seen" or "last_seen".
      isArray: false
      name: sort_by
      predefined:
      - first_seen
      - last_seen
      required: false
      secret: false
    - auto: PREDEFINED
      default: false
      defaultValue: asc
      description: The order by which to sort results. Can be "asc" (ascending) or
        "desc" ( descending). Default set to asc.
      isArray: false
      name: sort_order
      predefined:
      - asc
      - desc
      required: false
      secret: false
    deprecated: false
    description: Gets a list of endpoints, according to the passed filters. If there
      are no filters it will return all endpoints. Filtering by multiple fields will
      be concatenated using AND condition (OR is not supported). Maximum result set
      size is 100. Offset is the zero-based number of endpoint from the start of the
      result set (start by counting from 0).
    execution: false
    name: xdr-get-endpoints
    outputs:
    - contextPath: PaloAltoNetworksXDR.Endpoint.endpoint_id
      description: The endpoint ID.
      type: String
    - contextPath: PaloAltoNetworksXDR.Endpoint.endpoint_name
      description: The endpoint name.
      type: String
    - contextPath: PaloAltoNetworksXDR.Endpoint.endpoint_type
      description: The endpoint type.
      type: String
    - contextPath: PaloAltoNetworksXDR.Endpoint.endpoint_status
      description: The status of the endpoint'
      type: String
    - contextPath: PaloAltoNetworksXDR.Endpoint.os_type
      description: The endpoint OS type.
      type: String
    - contextPath: PaloAltoNetworksXDR.Endpoint.ip
      description: A list of IP addresses.
      type: Unknown
    - contextPath: PaloAltoNetworksXDR.Endpoint.users
      description: A list of users.
      type: Unknown
    - contextPath: PaloAltoNetworksXDR.Endpoint.domain
      description: The endpoint domain.
      type: String
    - contextPath: PaloAltoNetworksXDR.Endpoint.alias
      description: The endpoint's aliases.
      type: String
    - contextPath: PaloAltoNetworksXDR.Endpoint.first_seen
      description: First seen date/time in Epoch (milliseconds).
      type: Unknown
    - contextPath: PaloAltoNetworksXDR.Endpoint.last_seen
      description: Last seen date/time in Epoch (milliseconds).
      type: Date
    - contextPath: PaloAltoNetworksXDR.Endpoint.content_version
      description: Content version.
      type: String
    - contextPath: PaloAltoNetworksXDR.Endpoint.installation_package
      description: Installation package.
      type: String
    - contextPath: PaloAltoNetworksXDR.Endpoint.active_directory
      description: Active directory.
      type: String
    - contextPath: PaloAltoNetworksXDR.Endpoint.install_date
      description: Install date in Epoch (milliseconds).
      type: Date
    - contextPath: PaloAltoNetworksXDR.Endpoint.endpoint_version
      description: Endpoint version.
      type: String
    - contextPath: PaloAltoNetworksXDR.Endpoint.is_isolated
      description: Whether the endpoint is isolated.
      type: String
    - contextPath: PaloAltoNetworksXDR.Endpoint.group_name
      description: The name of the group to which the endpoint belongs.
      type: String
  - deprecated: false
    description: Gets a list of all the agent versions to use for creating a distribution
      list.
    execution: false
    name: xdr-get-distribution-versions
    outputs:
    - contextPath: PaloAltoNetworksXDR.DistributionVersions.windows
      description: A list of Windows agent versions.
      type: Unknown
    - contextPath: PaloAltoNetworksXDR.DistributionVersions.linux
      description: A list of Linux agent versions.
      type: Unknown
    - contextPath: PaloAltoNetworksXDR.DistributionVersions.macos
      description: A list of Mac agent versions.
      type: Unknown
  - arguments:
    - default: false
      description: A string representing the name of the installation package.
      isArray: false
      name: name
      required: true
      secret: false
    - auto: PREDEFINED
      default: false
      description: "String, valid values are:\n• windows \n• linux\n• macos \n• android"
      isArray: false
      name: platform
      predefined:
      - windows
      - linux
      - macos
      - android
      required: true
      secret: false
    - auto: PREDEFINED
      default: false
      description: |-
        A string representing the type of package to create.
        standalone - An installation for a new agent
        upgrade - An upgrade of an agent from ESM
      isArray: false
      name: package_type
      predefined:
      - standalone
      - upgrade
      required: true
      secret: false
    - default: false
      description: agent_version returned from xdr-get-distribution-versions. Not
        required for Android platfom
      isArray: false
      name: agent_version
      required: true
      secret: false
    - default: false
      description: Information about the package.
      isArray: false
      name: description
      required: false
      secret: false
    deprecated: false
    description: Creates an installation package. This is an asynchronous call that
      returns the distribution ID. This does not mean that the creation succeeded.
      To confirm that the package has been created, check the status of the distribution
      by running the Get Distribution Status API.
    execution: false
    name: xdr-create-distribution
    outputs:
    - contextPath: PaloAltoNetworksXDR.Distribution.id
      description: The installation package ID.
      type: String
    - contextPath: PaloAltoNetworksXDR.Distribution.name
      description: The name of the installation package.
      type: String
    - contextPath: PaloAltoNetworksXDR.Distribution.platform
      description: The installation OS.
      type: String
    - contextPath: PaloAltoNetworksXDR.Distribution.agent_version
      description: Agent version.
      type: String
    - contextPath: PaloAltoNetworksXDR.Distribution.description
      description: Information about the package.
      type: String
  - arguments:
    - default: false
      description: |-
        The ID of the installation package.
        Copy the distribution_id from the "id" field on Endpoints > Agent Installation page.
      isArray: false
      name: distribution_id
      required: true
      secret: false
    - auto: PREDEFINED
      default: false
      description: |-
        The installation package type. Valid
        values are:
        • upgrade
        • sh - For Linux
        • rpm - For Linux
        • deb - For Linux
        • pkg - For Mac
        • x86 - For Windows
        • x64 - For Windows
      isArray: false
      name: package_type
      predefined:
      - upgrade
      - sh
      - rpm
      - deb
      - pkg
      - x86
      - x64
      required: true
      secret: false
    deprecated: false
    description: Gets the distribution URL for downloading the installation package.
    execution: false
    name: xdr-get-distribution-url
    outputs:
    - contextPath: PaloAltoNetworksXDR.Distribution.id
      description: Distribution ID.
      type: String
    - contextPath: PaloAltoNetworksXDR.Distribution.url
      description: URL for downloading the installation package.
      type: String
  - arguments:
    - default: false
      description: A comma-separated list of distribution IDs to get the status of.
      isArray: true
      name: distribution_ids
      required: true
      secret: false
    deprecated: false
    description: Gets the status of the installation package.
    execution: false
    name: xdr-get-create-distribution-status
    outputs:
    - contextPath: PaloAltoNetworksXDR.Distribution.id
      description: Distribution ID.
      type: String
    - contextPath: PaloAltoNetworksXDR.Distribution.status
      description: The status of installation package.
      type: String
  - arguments:
    - default: false
      description: User’s email address.
      isArray: false
      name: email
      required: false
      secret: false
    - auto: PREDEFINED
      default: false
      description: The audit log type.
      isArray: false
      name: type
      predefined:
      - REMOTE_TERMINAL
      - RULES
      - AUTH
      - RESPONSE
      - INCIDENT_MANAGEMENT
      - ENDPOINT_MANAGEMENT
      - ALERT_WHITELIST
      - PUBLIC_API
      - DISTRIBUTIONS
      - STARRED_INCIDENTS
      - POLICY_PROFILES
      - DEVICE_CONTROL_PROFILE
      - HOST_FIREWALL_PROFILE
      - POLICY_RULES
      - PROTECTION_POLICY
      - DEVICE_CONTROL_TEMP_EXCEPTIONS
      - DEVICE_CONTROL_GLOBAL_EXCEPTIONS
      - GLOBAL_EXCEPTIONS
      - MSSP
      - REPORTING
      - DASHBOARD
      - BROKER_VM
      required: false
      secret: false
    - default: false
      description: The audit log subtype.
      isArray: false
      name: sub_type
      required: false
      secret: false
    - auto: PREDEFINED
      default: false
      description: Result type
      isArray: false
      name: result
      predefined:
      - SUCCESS
      - FAIL
      - PARTIAL
      required: false
      secret: false
    - default: false
      description: |-
        Return logs for which the timestamp is after 'log_time_after'.
        Supported values:
        1579039377301 (time in milliseconds)
        "3 days" (relative date)
        "2019-10-21T23:45:00" (date)
      isArray: false
      name: timestamp_gte
      required: false
      secret: false
    - default: false
      description: |-
        Return logs for which the timestamp is before the 'log_time_after'.
        Supported values:
        1579039377301 (time in milliseconds)
        "3 days" (relative date)
        "2019-10-21T23:45:00" (date)
      isArray: false
      name: timestamp_lte
      required: false
      secret: false
    - default: false
      defaultValue: '0'
      description: Page number (for pagination). The default is 0 (the first page).
      isArray: false
      name: page
      required: false
      secret: false
    - default: false
      defaultValue: '30'
      description: Maximum number of audit logs to return per page. The default and
        maximum is 30.
      isArray: false
      name: limit
      required: false
      secret: false
    - auto: PREDEFINED
      default: false
      description: Specifies the field by which to sort the results. By default the
        sort is defined as creation-time and DESC. Can be "type", "sub_type", "result",
        or "timestamp".
      isArray: false
      name: sort_by
      predefined:
      - type
      - sub_type
      - result
      - timestamp
      required: false
      secret: false
    - auto: PREDEFINED
      default: false
      defaultValue: desc
      description: 'The sort order. Can be "asc" (ascending) or "desc" (descending).
        Default set to "desc". '
      isArray: false
      name: sort_order
      predefined:
      - asc
      - desc
      required: false
      secret: false
    deprecated: false
    description: Gets management logs. You can filter by multiple fields, which will
      be concatenated using AND condition (OR is not supported). Maximum result set
      size is 100. Offset is the zero-based number of management logs from the start
      of the result set (start by counting from 0).
    execution: false
    name: xdr-get-audit-management-logs
    outputs:
    - contextPath: PaloAltoNetworksXDR.AuditManagementLogs.AUDIT_ID
      description: Audit log ID.
      type: Number
    - contextPath: PaloAltoNetworksXDR.AuditManagementLogs.AUDIT_OWNER_NAME
      description: Audit owner name.
      type: String
    - contextPath: PaloAltoNetworksXDR.AuditManagementLogs.AUDIT_OWNER_EMAIL
      description: Audit owner email address.
      type: String
    - contextPath: PaloAltoNetworksXDR.AuditManagementLogs.AUDIT_ASSET_JSON
      description: Asset JSON.
      type: String
    - contextPath: PaloAltoNetworksXDR.AuditManagementLogs.AUDIT_ASSET_NAMES
      description: Audit asset names.
      type: String
    - contextPath: PaloAltoNetworksXDR.AuditManagementLogs.AUDIT_HOSTNAME
      description: Host name.
      type: String
    - contextPath: PaloAltoNetworksXDR.AuditManagementLogs.AUDIT_RESULT
      description: Audit result.
      type: String
    - contextPath: PaloAltoNetworksXDR.AuditManagementLogs.AUDIT_REASON
      description: Audit reason.
      type: String
    - contextPath: PaloAltoNetworksXDR.AuditManagementLogs.AUDIT_DESCRIPTION
      description: Description of the audit.
      type: String
    - contextPath: PaloAltoNetworksXDR.AuditManagementLogs.AUDIT_ENTITY
      description: Audit entity (e.g., AUTH, DISTRIBUTIONS).
      type: String
    - contextPath: PaloAltoNetworksXDR.AuditManagementLogs.AUDIT_ENTITY_SUBTYPE
      description: Entity subtype (e.g., Login, Create).
      type: String
    - contextPath: PaloAltoNetworksXDR.AuditManagementLogs.AUDIT_CASE_ID
      description: Audit case ID.
      type: Number
    - contextPath: PaloAltoNetworksXDR.AuditManagementLogs.AUDIT_INSERT_TIME
      description: Log's insert time.
      type: Date
  - arguments:
    - default: false
      description: A comma-separated list of endpoint IDs.
      isArray: true
      name: endpoint_ids
      required: false
      secret: false
    - default: false
      description: A comma-separated list of endpoint names.
      isArray: true
      name: endpoint_names
      required: false
      secret: false
    - auto: PREDEFINED
      default: false
      description: The report type. Can be "Installation", "Policy", "Action", "Agent
        Service", "Agent Modules", or "Agent Status".
      isArray: true
      name: type
      predefined:
      - Installation
      - Policy
      - Action
      - Agent Service
      - Agent Modules
      - Agent Status
      required: false
      secret: false
    - auto: PREDEFINED
      default: false
      description: The report subtype.
      isArray: true
      name: sub_type
      predefined:
      - Install
      - Uninstall
      - Upgrade
      - Local Configuration
      - Content Update
      - Policy Update
      - Process Exception
      - Hash Exception
      - Scan
      - File Retrieval
      - File Scan
      - Terminate Process
      - Isolate
      - Cancel Isolation
      - Payload Execution
      - Quarantine
      - Restore
      - Stop
      - Start
      - Module Initialization
      - Local Analysis Model
      - Local Analysis Feature Extraction
      - Fully Protected
      - OS Incompatible
      - Software Incompatible
      - Kernel Driver Initialization
      - Kernel Extension Initialization
      - Proxy Communication
      - Quota Exceeded
      - Minimal Content
      - Reboot Eequired
      - Missing Disc Access
      required: false
      secret: false
    - auto: PREDEFINED
      default: false
      description: The result type. Can be "Success" or "Fail". If not passed, returns
        all event reports.
      isArray: true
      name: result
      predefined:
      - Success
      - Fail
      required: false
      secret: false
    - default: false
      description: |-
        Return logs that their timestamp is greater than 'log_time_after'.
        Supported values:
        1579039377301 (time in milliseconds)
        "3 days" (relative date)
        "2019-10-21T23:45:00" (date)
      isArray: false
      name: timestamp_gte
      required: false
      secret: false
    - default: false
      description: |-
        Return logs for which the timestamp is before the 'timestamp_lte'.

        Supported values:
        1579039377301 (time in milliseconds)
        "3 days" (relative date)
        "2019-10-21T23:45:00" (date)
      isArray: false
      name: timestamp_lte
      required: false
      secret: false
    - default: false
      defaultValue: '0'
      description: Page number (for pagination). The default is 0 (the first page).
      isArray: false
      name: page
      required: false
      secret: false
    - default: false
      defaultValue: '30'
      description: The maximum number of reports to return. Default and maximum is
        30.
      isArray: false
      name: limit
      required: false
      secret: false
    - auto: PREDEFINED
      default: false
      description: The field by which to sort results. Can be "type", "category",
        "trapsversion", "timestamp", or "domain").
      isArray: false
      name: sort_by
      predefined:
      - type
      - category
      - trapsversion
      - timestamp
      - domain
      required: false
      secret: false
    - auto: PREDEFINED
      default: false
      defaultValue: asc
      description: 'The sort order. Can be "asc" (ascending) or "desc" (descending).
        Default is "asc". '
      isArray: false
      name: sort_order
      predefined:
      - asc
      - desc
      required: false
      secret: false
    deprecated: false
    description: Gets agent event reports. You can filter by multiple fields, which
      will be concatenated using AND condition (OR is not supported). Maximum result
      set size is 100. Offset is the zero-based number of reports from the start of
      the result set (start by counting from 0).
    execution: false
    name: xdr-get-audit-agent-reports
    outputs:
    - contextPath: PaloAltoNetworksXDR.AuditAgentReports.ENDPOINTID
      description: Endpoint ID.
      type: String
    - contextPath: PaloAltoNetworksXDR.AuditAgentReports.ENDPOINTNAME
      description: Endpoint name.
      type: String
    - contextPath: PaloAltoNetworksXDR.AuditAgentReports.DOMAIN
      description: Agent domain.
      type: String
    - contextPath: PaloAltoNetworksXDR.AuditAgentReports.TRAPSVERSION
      description: Traps version.
      type: String
    - contextPath: PaloAltoNetworksXDR.AuditAgentReports.RECEIVEDTIME
      description: Received time in Epoch time.
      type: Date
    - contextPath: PaloAltoNetworksXDR.AuditAgentReports.TIMESTAMP
      description: Timestamp in Epoch time.
      type: Date
    - contextPath: PaloAltoNetworksXDR.AuditAgentReports.CATEGORY
      description: Report category (e.g., Audit).
      type: String
    - contextPath: PaloAltoNetworksXDR.AuditAgentReports.TYPE
      description: Report type (e.g., Action, Policy).
      type: String
    - contextPath: PaloAltoNetworksXDR.AuditAgentReports.SUBTYPE
      description: Report subtype (e.g., Fully Protected,Policy Update,Cancel Isolation).
      type: String
    - contextPath: PaloAltoNetworksXDR.AuditAgentReports.RESULT
      description: Report result.
      type: String
    - contextPath: PaloAltoNetworksXDR.AuditAgentReports.REASON
      description: Report reason.
      type: String
    - contextPath: PaloAltoNetworksXDR.AuditAgentReports.DESCRIPTION
      description: Agent report description.
      type: String
  - arguments:
    - default: false
      description: String that represents a list of hashed files you want to blacklist.
        Must be a valid SHA256 hash.
      isArray: true
      name: hash_list
      required: true
      secret: false
    - default: false
      description: String that represents additional information regarding the action.
      isArray: false
      name: comment
      required: false
      secret: false
    deprecated: false
    description: Blacklists requested files which have not already been blacklisted
      or whitelisted.
    execution: false
    name: xdr-blacklist-files
  - arguments:
    - default: false
      description: String that represents a list of hashed files you want to whitelist.
        Must be a valid SHA256 hash.
      isArray: true
      name: hash_list
      required: true
      secret: false
    - default: false
      description: String that represents additional information regarding the action.
      isArray: false
      name: comment
      required: false
      secret: false
    deprecated: false
    description: Whitelists requested files which have not already been blacklisted
      or whitelisted.
    execution: false
    name: xdr-whitelist-files
  - arguments:
    - default: false
      description: List of endpoint IDs.
      isArray: true
      name: endpoint_id_list
      required: true
      secret: false
    - default: false
      description: String that represents the path of the file you want to quarantine.
      isArray: false
      name: file_path
      required: true
      secret: false
    - default: false
      description: String that represents the file’s hash. Must be a valid SHA256
        hash.
      isArray: false
      name: file_hash
      required: true
      secret: false
    deprecated: false
    description: Quarantines a file on selected endpoints. You can select up to 1000
      endpoints.
    execution: false
    name: xdr-quarantine-files
  - arguments:
    - default: false
      description: String the represents the endpoint ID.
      isArray: false
      name: endpoint_id
      required: true
      secret: false
    - default: false
      description: String that represents the file hash. Must be a valid SHA256 hash.
      isArray: false
      name: file_hash
      required: true
      secret: false
    - default: false
      description: String that represents the file path.
      isArray: false
      name: file_path
      required: true
      secret: false
    deprecated: false
    description: Retrieves the quarantine status for a selected file.
    execution: false
    name: xdr-get-quarantine-status
  - arguments:
    - default: false
      description: String that represents the file in hash. Must be a valid SHA256
        hash.
      isArray: false
      name: file_hash
      required: true
      secret: false
    - default: false
      description: String that represents the endpoint ID. If you do not enter a specific
        endpoint ID, the request will run restore on all endpoints which relate to
        the quarantined file you defined.
      isArray: false
      name: endpoint_id
      required: false
      secret: false
    deprecated: false
    description: Restores a quarantined file on requested endpoints.
    execution: false
    name: xdr-restore-file
  - arguments:
    - default: false
      description: List of endpoint IDs.
      isArray: false
      name: endpoint_id_list
      required: false
      secret: false
    - default: false
      description: Name of the distribution list.
      isArray: false
      name: dist_name
      required: false
      secret: false
    - default: false
      description: Integer in timestamp epoch milliseconds.
      isArray: false
      name: gte_first_seen
      required: false
      secret: false
    - default: false
      description: Integer in timestamp epoch milliseconds.
      isArray: false
      name: gte_last_seen
      required: false
      secret: false
    - default: false
      description: Integer in timestamp epoch milliseconds
      isArray: false
      name: lte_first_seen
      required: false
      secret: false
    - default: false
      description: Integer in timestamp epoch milliseconds
      isArray: false
      name: lte_last_seen
      required: false
      secret: false
    - default: false
      description: List of IP addresses.
      isArray: false
      name: ip_list
      required: false
      secret: false
    - default: false
      description: Name of the endpoint group.
      isArray: false
      name: group_name
      required: false
      secret: false
    - auto: PREDEFINED
      default: false
      description: Type of operating system.
      isArray: false
      name: platform
      predefined:
      - windows
      - linux
      - macos
      - android
      required: false
      secret: false
    - default: false
      description: Endpoint alias name.
      isArray: false
      name: alias
      required: false
      secret: false
    - auto: PREDEFINED
      default: false
      description: Whether an endpoint has been isolated. Can be "isolated" or "unisolated".
      isArray: false
      name: isolate
      predefined:
      - isolated
      - unisolated
      required: false
      secret: false
    - default: false
      description: Name of the host.
      isArray: false
      name: hostname
      required: false
      secret: false
    deprecated: false
<<<<<<< HEAD
    description: Runs a scan on selected endpoints. To scan all endpoints, run this
      command with no filters.
=======
    description: Runs a scan on a selected endpoint. To scan all endpoints,
      run this command with no filters.
>>>>>>> a6163792
    execution: true
    name: xdr-endpoint-scan
  - deprecated: false
    description: Get mapping fields from remote incident.
    execution: false
    name: get-mapping-fields
  - arguments:
    - default: false
      description: The remote incident id
      isArray: false
      name: id
      required: true
      secret: false
    - default: false
      defaultValue: '0'
      description: UTC timestamp in seconds. The incident is only updated if it was
        modified after the last update time.
      isArray: false
      name: lastUpdate
      required: false
      secret: false
    deprecated: false
    description: Get remote data from a remote incident. Please note that this method
      will not update the current incident, it's here for debugging purposes.
    execution: false
    name: get-remote-data
  dockerimage: demisto/python3:3.8.3.9324
  feed: false
  isfetch: true
  longRunning: false
  longRunningPort: false
  runonce: false
  script: '-'
  subtype: python3
  type: python
tests:
- Test XDR Playbook
fromversion: 4.1.0<|MERGE_RESOLUTION|>--- conflicted
+++ resolved
@@ -1449,8 +1449,7 @@
       required: true
       secret: false
     - default: false
-      description: String that represents the file’s hash. Must be a valid SHA256
-        hash.
+      description: String that represents the file’s hash. Must be a valid SHA256 hash.
       isArray: false
       name: file_hash
       required: true
@@ -1485,8 +1484,7 @@
     name: xdr-get-quarantine-status
   - arguments:
     - default: false
-      description: String that represents the file in hash. Must be a valid SHA256
-        hash.
+      description: String that represents the file in hash. Must be a valid SHA256 hash.
       isArray: false
       name: file_hash
       required: true
@@ -1587,13 +1585,8 @@
       required: false
       secret: false
     deprecated: false
-<<<<<<< HEAD
-    description: Runs a scan on selected endpoints. To scan all endpoints, run this
-      command with no filters.
-=======
     description: Runs a scan on a selected endpoint. To scan all endpoints,
       run this command with no filters.
->>>>>>> a6163792
     execution: true
     name: xdr-endpoint-scan
   - deprecated: false
@@ -1629,6 +1622,6 @@
   script: '-'
   subtype: python3
   type: python
+fromversion: 4.1.0
 tests:
-- Test XDR Playbook
-fromversion: 4.1.0+  - Test XDR Playbook