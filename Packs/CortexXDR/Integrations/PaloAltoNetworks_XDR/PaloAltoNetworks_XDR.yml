category: Endpoint
commonfields:
  id: Cortex XDR - IR
  version: -1
configuration:
- display: Fetch incidents
  name: isFetch
  required: false
  type: 8
- display: Incident type
  name: incidentType
  required: false
  type: 13
- defaultvalue: None
  display: Incident Mirroring Direction
  hidden: false
  name: mirror_direction
  options:
  - None
  - Incoming
  - Outgoing
  - Both
  required: false
  type: 15
- display: Server URL (copy URL from XDR - click ? to see more info.)
  name: url
  required: true
  type: 0
- display: API Key ID
  name: apikey_id
  required: true
  type: 4
- display: API Key
  name: apikey
  required: true
  type: 4
- display: HTTP Timeout
  additionalinfo: Sets the timeout of the HTTP requests sent to Cortex XDR API (in seconds).
  defaultvalue: 120
  name: timeout
  required: false
  type: 0
- defaultvalue: '10'
  display: Maximum number of incidents per fetch
  name: max_fetch
  required: false
  type: 0
  additionalinfo: The maximum number of incidents per fetch cannot exceed 100.
- defaultvalue: 3 days
  display: First fetch timestamp (<number> <time unit>, e.g., 12 hours, 7 days)
  name: fetch_time
  required: false
  type: 0
- defaultvalue: 'true'
  display: Fetch incident alerts and artifacts
  hidden: false
  name: extra_data
  required: false
  type: 8
- additionalinfo: From XSOAR version 6.0.0. If selected, for every incident fetched from Cortex XDR to XSOAR
    - the incident owners will be synced. Note that once this value is changed and synchronized between the systems, additional changes will not be reflected.
    For example, if you change the onwer in Cortex XSOAR, the new owner will also be applied in Cortex XDR. However, if you now change the owner back in Cortex XDR,
    it will not be reflected back to Cortex XSOAR. In addition, for this change to be reflected, the users must exist in both Cortex XSOAR and Cortex XDR.
  display: Sync Incident Owners
  hidden: false
  name: sync_owners
  required: false
  type: 8
- display: Trust any certificate (not secure)
  name: insecure
  required: false
  type: 8
- display: Use system proxy settings
  name: proxy
  required: false
  type: 8
description: Cortex XDR is the world's first detection and response app that natively
  integrates network, endpoint, and cloud data to stop sophisticated attacks.
display: Palo Alto Networks Cortex XDR - Investigation and Response
name: Cortex XDR - IR
script:
  commands:
  - arguments:
    - default: false
      description: Time format 2019-12-31T23:59:00.
      isArray: false
      name: lte_creation_time
      required: false
      secret: false
    - default: false
      description: Returned incidents that were created on or after the specified date/time, in the format 2019-12-31T23:59:00.
      isArray: false
      name: gte_creation_time
      required: false
      secret: false
    - default: false
      description: Filters returned incidents that were created on or before the specified date/time, in the format 2019-12-31T23:59:00.
      isArray: false
      name: lte_modification_time
      required: false
      secret: false
    - default: false
      description: Filters returned incidents that were modified on or after the specified date/time, in the format 2019-12-31T23:59:00.
      isArray: false
      name: gte_modification_time
      required: false
      secret: false
    - default: false
      description: An array or CSV string of incident IDs.
      isArray: true
      name: incident_id_list
      required: false
      secret: false
    - default: false
      description: Filters returned incidents that were created on or after the specified date/time range, for example, 1 month, 2 days, 1 hour, and so on.
      isArray: false
      name: since_creation_time
      required: false
      secret: false
    - default: false
      description: Filters returned incidents that were modified on or after the specified date/time range, for example, 1 month, 2 days, 1 hour, and so on.
      isArray: false
      name: since_modification_time
      required: false
      secret: false
    - auto: PREDEFINED
      default: false
      description: Sorts returned incidents by the date/time that the incident was last modified ("asc" - ascending, "desc" - descending).
      isArray: false
      name: sort_by_modification_time
      predefined:
      - asc
      - desc
      required: false
      secret: false
    - auto: PREDEFINED
      default: false
      description: Sorts returned incidents by the date/time that the incident was created ("asc" - ascending, "desc" - descending).
      isArray: false
      name: sort_by_creation_time
      predefined:
      - asc
      - desc
      required: false
      secret: false
    - default: false
      defaultValue: '0'
      description: Page number (for pagination). The default is 0 (the first page).
      isArray: false
      name: page
      required: false
      secret: false
    - default: false
      defaultValue: '100'
      description: Maximum number of incidents to return per page. The default and maximum is 100.
      isArray: false
      name: limit
      required: false
      secret: false
    deprecated: false
    description: |-
      Returns a list of incidents, which you can filter by a list of incident IDs (max. 100), the time the incident was last modified, and the time the incident was created.
      If you pass multiple filtering arguments, they will be concatenated using the AND condition. The OR condition is not supported.
    execution: false
    name: xdr-get-incidents
    outputs:
    - contextPath: PaloAltoNetworksXDR.Incident.incident_id
      description: Unique ID assigned to each returned incident.
      type: String
    - contextPath: PaloAltoNetworksXDR.Incident.manual_severity
      description: Incident severity assigned by the user. This does not affect the calculated severity. Can be "low", "medium", "high"
      type: String
    - contextPath: PaloAltoNetworksXDR.Incident.manual_description
      description: Incident description provided by the user.
      type: String
    - contextPath: PaloAltoNetworksXDR.Incident.assigned_user_mail
      description: Email address of the assigned user.
      type: String
    - contextPath: PaloAltoNetworksXDR.Incident.high_severity_alert_count
      description: Number of alerts with the severity HIGH.
      type: String
    - contextPath: PaloAltoNetworksXDR.Incident.host_count
      description: Number of hosts involved in the incident.
      type: number
    - contextPath: PaloAltoNetworksXDR.Incident.xdr_url
      description: A link to the incident view on XDR.
      type: String
    - contextPath: PaloAltoNetworksXDR.Incident.assigned_user_pretty_name
      description: Full name of the user assigned to the incident.
      type: String
    - contextPath: PaloAltoNetworksXDR.Incident.alert_count
      description: Total number of alerts in the incident.
      type: number
    - contextPath: PaloAltoNetworksXDR.Incident.med_severity_alert_count
      description: Number of alerts with the severity MEDIUM.
      type: number
    - contextPath: PaloAltoNetworksXDR.Incident.user_count
      description: Number of users involved in the incident.
      type: number
    - contextPath: PaloAltoNetworksXDR.Incident.severity
      description: |
        Calculated severity of the incident. Valid values are:
        "low","medium","high"
      type: String
    - contextPath: PaloAltoNetworksXDR.Incident.low_severity_alert_count
      description: Number of alerts with the severity LOW.
      type: String
    - contextPath: PaloAltoNetworksXDR.Incident.status
      description: |
        Current status of the incident. Valid values are: "new","under_investigation","resolved_threat_handled","resolved_known_issue","resolved_duplicate","resolved_false_positive", or "resolved_other".
      type: String
    - contextPath: PaloAltoNetworksXDR.Incident.description
      description: Dynamic calculated description of the incident.
      type: String
    - contextPath: PaloAltoNetworksXDR.Incident.resolve_comment
      description: Comments entered by the user when the incident was resolved.
      type: String
    - contextPath: PaloAltoNetworksXDR.Incident.notes
      description: Comments entered by the user regarding the incident.
      type: String
    - contextPath: PaloAltoNetworksXDR.Incident.creation_time
      description: Date and time the incident was created on XDR.
      type: date
    - contextPath: PaloAltoNetworksXDR.Incident.detection_time
      description: Date and time that the first alert occurred in the incident.
      type: date
    - contextPath: PaloAltoNetworksXDR.Incident.modification_time
      description: Date and time that the incident was last modified.
      type: date
  - arguments:
    - default: false
      description: The ID of the incident for which to get additional data.
      isArray: false
      name: incident_id
      required: true
      secret: false
    - default: false
      defaultValue: '1000'
      description: Maximum number of alerts to return. Default is 1,000.
      isArray: false
      name: alerts_limit
      required: false
      secret: false
    - default: false
      defaultValue: 'False'
      description: Return data only if the incident was changed since the last time
        it was mirrored in to XSOAR.  This flag should be used only from inside an
        XDR incident.
      isArray: false
      name: return_only_updated_incident
      required: false
      secret: false
    deprecated: false
    description: Returns additional data for the specified incident, for example, related alerts, file artifacts, network artifacts, and so on.
    execution: false
    name: xdr-get-incident-extra-data
    outputs:
    - contextPath: PaloAltoNetworksXDR.Incident.incident_id
      description: Unique ID assigned to each returned incident.
      type: String
    - contextPath: PaloAltoNetworksXDR.Incident.creation_time
      description: Date and time the incident was created on XDR.
      type: Date
    - contextPath: PaloAltoNetworksXDR.Incident.modification_time
      description: Date and time that the incident was last modified.
      type: Date
    - contextPath: PaloAltoNetworksXDR.Incident.detection_time
      description: Date and time that the first alert occurred in the incident.
      type: Date
    - contextPath: PaloAltoNetworksXDR.Incident.status
      description: |-
        Current status of the incident. Valid values are:
        "new","under_investigation","resolved_threat_handled","resolved_known_issue","resolved_duplicate","resolved_false_positive","resolved_other"
      type: String
    - contextPath: PaloAltoNetworksXDR.Incident.severity
      description: 'Calculated severity of the incident. Valid values are: "low","medium","high"'
      type: String
    - contextPath: PaloAltoNetworksXDR.Incident.description
      description: Dynamic calculated description of the incident.
      type: String
    - contextPath: PaloAltoNetworksXDR.Incident.assigned_user_mail
      description: Email address of the assigned user.
      type: String
    - contextPath: PaloAltoNetworksXDR.Incident.assigned_user_pretty_name
      description: Full name of the user assigned to the incident.
      type: String
    - contextPath: PaloAltoNetworksXDR.Incident.alert_count
      description: Total number of alerts in the incident.
      type: Number
    - contextPath: PaloAltoNetworksXDR.Incident.low_severity_alert_count
      description: Number of alerts with the severity LOW.
      type: Number
    - contextPath: PaloAltoNetworksXDR.Incident.med_severity_alert_count
      description: Number of alerts with the severity MEDIUM.
      type: Number
    - contextPath: PaloAltoNetworksXDR.Incident.high_severity_alert_count
      description: Number of alerts with the severity HIGH.
      type: Number
    - contextPath: PaloAltoNetworksXDR.Incident.user_count
      description: Number of users involved in the incident.
      type: Number
    - contextPath: PaloAltoNetworksXDR.Incident.host_count
      description: Number of hosts involved in the incident
      type: Number
    - contextPath: PaloAltoNetworksXDR.Incident.notes
      description: Comments entered by the user regarding the incident.
      type: Unknown
    - contextPath: PaloAltoNetworksXDR.Incident.resolve_comment
      description: Comments entered by the user when the incident was resolved.
      type: String
    - contextPath: PaloAltoNetworksXDR.Incident.manual_severity
      description: Incident severity assigned by the user. This does not affect the
        calculated severity of low, medium, or high.
      type: String
    - contextPath: PaloAltoNetworksXDR.Incident.manual_description
      description: Incident description provided by the user.
      type: String
    - contextPath: PaloAltoNetworksXDR.Incident.xdr_url
      description: A link to the incident view on XDR.
      type: String
    - contextPath: PaloAltoNetworksXDR.Incident.starred
      description: Incident starred.
      type: Boolean
    - contextPath: PaloAltoNetworksXDR.Incident.alerts.alert_id
      description: Unique ID for each alert.
      type: String
    - contextPath: PaloAltoNetworksXDR.Incident.alerts.detection_timestamp
      description: Date and time that the alert occurred.
      type: Date
    - contextPath: PaloAltoNetworksXDR.Incident.alerts.source
      description: Source of the alert. The product/vendor this alert came from.
      type: String
    - contextPath: PaloAltoNetworksXDR.Incident.alerts.severity
      description: 'Severity of the alert.Valid values are: "low","medium","high"""'
      type: String
    - contextPath: PaloAltoNetworksXDR.Incident.alerts.name
      description: Calculated name of the alert.
      type: String
    - contextPath: PaloAltoNetworksXDR.Incident.alerts.category
      description: Category of the alert, for example, Spyware Detected via Anti-Spyware profile.
      type: String
    - contextPath: PaloAltoNetworksXDR.Incident.alerts.description
      description: Textual description of the alert.
      type: String
    - contextPath: PaloAltoNetworksXDR.Incident.alerts.host_ip
      description: Host IP involved in the alert.
      type: String
    - contextPath: PaloAltoNetworksXDR.Incident.alerts.host_name
      description: Host name involved in the alert.
      type: String
    - contextPath: PaloAltoNetworksXDR.Incident.alerts.user_name
      description: User name involved with the alert.
      type: String
    - contextPath: PaloAltoNetworksXDR.Incident.alerts.event_type
      description: 'Event type. Valid values are: "Process Execution","Network Event","File Event","Registry
        Event","Injection Event","Load Image Event","Windows Event Log"'
      type: String
    - contextPath: PaloAltoNetworksXDR.Incident.alerts.action
      description: 'The action that triggered the alert. Valid values are: "REPORTED", "BLOCKED", "POST_DETECTED",
        "SCANNED", "DOWNLOAD", "PROMPT_ALLOW", "PROMPT_BLOCK", "DETECTED", "BLOCKED_1",
        "BLOCKED_2", "BLOCKED_3", "BLOCKED_5", "BLOCKED_6", "BLOCKED_7", "BLOCKED_8",
        "BLOCKED_9", "BLOCKED_10", "BLOCKED_11", "BLOCKED_13", "BLOCKED_14", "BLOCKED_15",
        "BLOCKED_16", "BLOCKED_17", "BLOCKED_24", "BLOCKED_25", "DETECTED_0", "DETECTED_4",
        "DETECTED_18", "DETECTED_19", "DETECTED_20", "DETECTED_21", "DETECTED_22",
        "DETECTED_23"'
      type: String
    - contextPath: PaloAltoNetworksXDR.Incident.alerts.action_pretty
      description: 'The action that triggered the alert. Valid values are: "Detected (Reported)" "Prevented
        (Blocked)" "Detected (Post Detected)" "Detected (Scanned)" "Detected (Download)"
        "Detected (Prompt Allow)" "Prevented (Prompt Block)" "Detected" "Prevented
        (Denied The Session)" "Prevented (Dropped The Session)" "Prevented (Dropped
        The Session And Sent a TCP Reset)" "Prevented (Blocked The URL)" "Prevented
        (Blocked The IP)" "Prevented (Dropped The Packet)" "Prevented (Dropped All
        Packets)" "Prevented (Terminated The Session And Sent a TCP Reset To Both
        Sides Of The Connection)" "Prevented (Terminated The Session And Sent a TCP
        Reset To The Client)" "Prevented (Terminated The Session And Sent a TCP Reset
        To The Server)" "Prevented (Continue)" "Prevented (Block-Override)" "Prevented
        (Override-Lockout)" "Prevented (Override)" "Prevented (Random-Drop)" "Prevented
        (Silently Dropped The Session With An ICMP Unreachable Message To The Host
        Or Application)" "Prevented (Block)" "Detected (Allowed The Session)" "Detected
        (Raised An Alert)" "Detected (Syncookie Sent)" "Detected (Forward)" "Detected
        (Wildfire Upload Success)" "Detected (Wildfire Upload Failure)" "Detected
        (Wildfire Upload Skip)" "Detected (Sinkhole)"'
      type: String
    - contextPath: PaloAltoNetworksXDR.Incident.alerts.actor_process_image_name
      description: Image name.
      type: String
    - contextPath: PaloAltoNetworksXDR.Incident.alerts.actor_process_command_line
      description: Command line.
      type: String
    - contextPath: PaloAltoNetworksXDR.Incident.alerts.actor_process_signature_status
      description: 'Signature status. Valid values are: "Signed" "Invalid Signature" "Unsigned" "Revoked"
        "Signature Fail" "N/A" "Weak Hash".'
      type: String
    - contextPath: PaloAltoNetworksXDR.Incident.alerts.actor_process_signature_vendor
      description: Singature vendor name.
      type: String
    - contextPath: PaloAltoNetworksXDR.Incident.alerts.causality_actor_process_image_name
      description: Image name.
      type: String
    - contextPath: PaloAltoNetworksXDR.Incident.alerts.causality_actor_process_command_line
      description: Command line.
      type: String
    - contextPath: PaloAltoNetworksXDR.Incident.alerts.causality_actor_process_signature_status
      description: 'Signature status. Valid values are: "Signed" "Invalid Signature" "Unsigned" "Revoked"
        "Signature Fail" "N/A" "Weak Hash"'
      type: String
    - contextPath: PaloAltoNetworksXDR.Incident.alerts.causality_actor_process_signature_vendor
      description: Signature vendor.
      type: String
    - contextPath: PaloAltoNetworksXDR.Incident.alerts.causality_actor_causality_id
      description: Causality id.
      type: Unknown
    - contextPath: PaloAltoNetworksXDR.Incident.alerts.action_process_image_name
      description: Image name.
      type: String
    - contextPath: PaloAltoNetworksXDR.Incident.alerts.action_process_image_command_line
      description: Command line.
      type: String
    - contextPath: PaloAltoNetworksXDR.Incident.alerts.action_process_image_sha256
      description: Image SHA256.
      type: String
    - contextPath: PaloAltoNetworksXDR.Incident.alerts.action_process_signature_status
      description: 'Signature status. Valid values are: "Signed" "Invalid Signature" "Unsigned" "Revoked"
        "Signature Fail" "N/A" "Weak Hash"'
      type: String
    - contextPath: PaloAltoNetworksXDR.Incident.alerts.action_process_signature_vendor
      description: Signature vendor name.
      type: String
    - contextPath: PaloAltoNetworksXDR.Incident.alerts.action_file_path
      description: File path.
      type: String
    - contextPath: PaloAltoNetworksXDR.Incident.alerts.action_file_md5
      description: File MD5.
      type: String
    - contextPath: PaloAltoNetworksXDR.Incident.alerts.action_file_sha256
      description: File SHA256.
      type: String
    - contextPath: PaloAltoNetworksXDR.Incident.alerts.action_registry_data
      description: Registry data.
      type: String
    - contextPath: PaloAltoNetworksXDR.Incident.alerts.action_registry_full_key
      description: Registry full key.
      type: String
    - contextPath: PaloAltoNetworksXDR.Incident.alerts.action_local_ip
      description: Local IP.
      type: String
    - contextPath: PaloAltoNetworksXDR.Incident.alerts.action_local_port
      description: Local port.
      type: Number
    - contextPath: PaloAltoNetworksXDR.Incident.alerts.action_remote_ip
      description: Remote IP.
      type: String
    - contextPath: PaloAltoNetworksXDR.Incident.alerts.action_remote_port
      description: Remote port.
      type: Number
    - contextPath: PaloAltoNetworksXDR.Incident.alerts.action_external_hostname
      description: External hostname.
      type: String
    - contextPath: PaloAltoNetworksXDR.Incident.alerts.fw_app_id
      description: Firewall app id.
      type: Unknown
    - contextPath: PaloAltoNetworksXDR.Incident.alerts.is_whitelisted
      description: 'Is the alert whitelisted. Valid values are: "Yes" "No"'
      type: String
    - contextPath: PaloAltoNetworksXDR.Incident.alerts.starred
      description: Alert starred.
      type: Boolean
    - contextPath: PaloAltoNetworksXDR.Incident.network_artifacts.type
      description: Network artifact type.
      type: String
    - contextPath: PaloAltoNetworksXDR.Incident.network_artifacts.network_remote_port
      description: The remote port related to the artifact.
      type: number
    - contextPath: PaloAltoNetworksXDR.Incident.network_artifacts.alert_count
      description: Number of alerts related to the artifact.
      type: number
    - contextPath: PaloAltoNetworksXDR.Incident.network_artifacts.network_remote_ip
      description: The remote IP related to the artifact.
      type: String
    - contextPath: PaloAltoNetworksXDR.Incident.network_artifacts.is_manual
      description: Whether the artifact was created by the user (manually).
      type: boolean
    - contextPath: PaloAltoNetworksXDR.Incident.network_artifacts.network_domain
      description: The domain related to the artifact.
      type: String
    - contextPath: PaloAltoNetworksXDR.Incident.network_artifacts.type
      description: 'The artifact type. Valid values are: "META", "GID", "CID", "HASH", "IP", "DOMAIN",
        "REGISTRY", "HOSTNAME"'
      type: String
    - contextPath: PaloAltoNetworksXDR.Incident.network_artifacts.network_country
      description: The country related to the artifact.
      type: String
    - contextPath: PaloAltoNetworksXDR.Incident.file_artifacts.file_signature_status
      description: 'Digital signature status of the file. Valid values are: "SIGNATURE_UNAVAILABLE" "SIGNATURE_SIGNED"
        "SIGNATURE_INVALID" "SIGNATURE_UNSIGNED" "SIGNATURE_WEAK_HASH"'
      type: String
    - contextPath: PaloAltoNetworksXDR.Incident.file_artifacts.is_process
      description: Whether the file artifact is related to a process execution.
      type: boolean
    - contextPath: PaloAltoNetworksXDR.Incident.file_artifacts.file_name
      description: Name of the file.
      type: String
    - contextPath: PaloAltoNetworksXDR.Incident.file_artifacts.file_wildfire_verdict
      description: 'The file verdict, calculated by Wildfire. Valid values are: "BENIGN" "MALWARE" "GRAYWARE"
        "PHISING" "UNKNOWN".'
      type: String
    - contextPath: PaloAltoNetworksXDR.Incident.file_artifacts.alert_count
      description: Number of alerts related to the artifact.
      type: number
    - contextPath: PaloAltoNetworksXDR.Incident.file_artifacts.is_malicious
      description: Whether the artifact is malicious, as decided by the Wildfire verdict.
      type: boolean
    - contextPath: PaloAltoNetworksXDR.Incident.file_artifacts.is_manual
      description: Whether the artifact was created by the user (manually).
      type: boolean
    - contextPath: PaloAltoNetworksXDR.Incident.file_artifacts.type
      description: 'The artifact type. Valid values are: "META" "GID" "CID" "HASH" "IP" "DOMAIN" "REGISTRY"
        "HOSTNAME"'
      type: String
    - contextPath: PaloAltoNetworksXDR.Incident.file_artifacts.file_sha256
      description: SHA-256 hash of the file.
      type: String
    - contextPath: PaloAltoNetworksXDR.Incident.file_artifacts.file_signature_vendor_name
      description: File signature vendor name.
      type: String
    - contextPath: Account.Username
      description: The username in the relevant system.
      type: String
    - contextPath: Endpoint.Hostname
      description: The hostname that is mapped to this endpoint.
      type: String
  - arguments:
    - default: false
      description: XDR incident ID. You can get the incident ID from the output of the 'xdr-get-incidents' command or the 'xdr-get-incident-extra-details' command.
      isArray: false
      name: incident_id
      required: true
      secret: false
    - auto: PREDEFINED
      default: false
      description: Severity to assign to the incident (LOW, MEDIUM, or HIGH).
      isArray: false
      name: manual_severity
      predefined:
      - HIGH
      - MEDIUM
      - LOW
      required: false
      secret: false
    - default: false
      description: Email address of the user to assign to the incident.
      isArray: false
      name: assigned_user_mail
      required: false
      secret: false
    - default: false
      description: Full name of the user assigned to the incident.
      isArray: false
      name: assigned_user_pretty_name
      required: false
      secret: false
    - auto: PREDEFINED
      default: false
      description: 'Status of the incident. Valid values are: NEW, UNDER_INVESTIGATION, RESOLVED_THREAT_HANDLED,
        RESOLVED_KNOWN_ISSUE, RESOLVED_DUPLICATE, RESOLVED_FALSE_POSITIVE, RESOLVED_OTHER.'
      isArray: false
      name: status
      predefined:
      - NEW
      - UNDER_INVESTIGATION
      - RESOLVED_THREAT_HANDLED
      - RESOLVED_KNOWN_ISSUE
      - RESOLVED_DUPLICATE
      - RESOLVED_FALSE_POSITIVE
      - RESOLVED_OTHER
      required: false
      secret: false
    - default: false
      description: Comment explaining why the incident was resolved. This should be set when the incident is resolved.
      isArray: false
      name: resolve_comment
      required: false
      secret: false
    - auto: PREDEFINED
      default: false
      description: If true, will remove all assigned users from the incident.
      isArray: false
      name: unassign_user
      predefined:
      - 'true'
      required: false
      secret: false
    deprecated: false
    description: Updates one or more fields of a specified incident. Missing fields
      will be ignored. To remove the assignment for an incident, pass a null value
      in the assignee email argument.
    execution: false
    name: xdr-update-incident
  - arguments:
    - default: false
      description: String value that defines the product.
      isArray: false
      name: product
      required: true
      secret: false
    - default: false
      description: String value that defines the product.
      isArray: false
      name: vendor
      required: true
      secret: false
    - default: false
      description: String value for the source IP address.
      isArray: false
      name: local_ip
      required: false
      secret: false
    - default: false
      description: Integer value for the source port.
      isArray: false
      name: local_port
      required: true
      secret: false
    - default: false
      description: |-
        String value of the destination IP
        address.
      isArray: false
      name: remote_ip
      required: true
      secret: false
    - default: false
      description: |-
        Integer value for the destination
        port.
      isArray: false
      name: remote_port
      required: true
      secret: false
    - default: false
      description: Integer value representing the epoch of the time the alert occurred
        in milliseconds, or a string value in date format 2019-10-23T10:00:00. If not
        set, the event time will be defined as now.
      isArray: false
      name: event_timestampt
      required: false
      secret: false
    - auto: PREDEFINED
      default: false
      description: |-
        String value of alert severity. Valid values are:
        Informational, Low, Medium, High, or Unknown
      isArray: false
      name: severity
      predefined:
      - Informational
      - Low
      - Medium
      - High
      - Unknown
      required: false
      secret: false
    - default: false
      description: String defining the alert name.
      isArray: false
      name: alert_name
      required: true
      secret: false
    - default: false
      description: String defining the alert description.
      isArray: false
      name: alert_description
      required: false
      secret: false
    deprecated: false
    description: |-
      Upload alert from external alert sources in Cortex XDR format. Cortex XDR displays alerts that are parsed
      successfully in related incidents and views. You can send 600 alerts per minute. Each request can contain a
      maximum of 60 alerts.
    execution: false
    name: xdr-insert-parsed-alert
  - arguments:
    - default: false
      description: List of alerts in CEF format.
      isArray: true
      name: cef_alerts
      required: true
      secret: false
    deprecated: false
    description: Upload alerts in CEF format from external alert sources. After you map CEF alert fields to Cortex XDR fields, Cortex XDR displays the alerts in related incidents and views. You can send 600 requests per minute. Each request can contain a maximum of 60 alerts.
    execution: false
    name: xdr-insert-cef-alerts
  - arguments:
    - default: false
      description: The endpoint ID (string) to isolate. You can retrieve the string from the xdr-get-endpoints command.
      isArray: false
      name: endpoint_id
      required: true
      secret: false
    deprecated: false
    description: Isolates the specified endpoint.
    execution: true
    name: xdr-isolate-endpoint
    outputs:
    - contextPath: PaloAltoNetworksXDR.Isolation.endpoint_id
      description: The endpoint ID.
      type: String
  - arguments:
    - default: false
      description: The endpoint ID (string) for which to reverse the isolation. You can retrieve it from the xdr-get-endpoints command.
      isArray: false
      name: endpoint_id
      required: true
      secret: false
    deprecated: false
    description: Reverses the isolation of an endpoint.
    execution: true
    name: xdr-unisolate-endpoint
    outputs:
    - contextPath: PaloAltoNetworksXDR.UnIsolation.endpoint_id
      description: Isolates the specified endpoint.
      type: String
  - arguments:
    - default: false
      description: A comma-separated list of endpoint IDs.
      isArray: true
      name: endpoint_id_list
      required: false
      secret: false
    - default: false
      description: "A comma-separated list of distribution package names or installation package names. \nExample: dist_name1,dist_name2"
      isArray: true
      name: dist_name
      required: false
      secret: false
    - default: false
      description: |-
        A comma-separated list of IP addresses.
        Example: 8.8.8.8,1.1.1.1
      isArray: true
      name: ip_list
      required: false
      secret: false
    - default: false
      description: |-
        The group name to which the agent belongs.
        Example: group_name1,group_name2
      isArray: true
      name: group_name
      required: false
      secret: false
    - auto: PREDEFINED
      default: false
      description: 'The endpoint platform. Valid values are\: "windows", "linux", "macos", or "android". '
      isArray: true
      name: platform
      predefined:
      - windows
      - linux
      - macos
      - android
      required: false
      secret: false
    - default: false
      description: |-
        A comma-separated list of alias names.
        Examples: alias_name1,alias_name2
      isArray: true
      name: alias_name
      required: false
      secret: false
    - auto: PREDEFINED
      default: false
      description: 'Specifies whether the endpoint was isolated or unisolated.'
      isArray: false
      name: isolate
      predefined:
      - isolated
      - unisolated
      required: false
      secret: false
    - default: false
      description: |-
        Hostname
        Example: hostname1,hostname2
      isArray: true
      name: hostname
      required: false
      secret: false
    - default: false
      description: |-
        All the agents that were first seen after {first_seen_gte}.
        Supported values:
        1579039377301 (time in milliseconds)
        "3 days" (relative date)
        "2019-10-21T23:45:00" (date)
      isArray: false
      name: first_seen_gte
      required: false
      secret: false
    - default: false
      description: |-
        All the agents that were first seen before {first_seen_lte}.
        Supported values:
        1579039377301 (time in milliseconds)
        "3 days" (relative date)
        "2019-10-21T23:45:00" (date)
      isArray: false
      name: first_seen_lte
      required: false
      secret: false
    - default: false
      description: |-
        All the agents that were last seen before {last_seen_gte}.
        Supported values:
        1579039377301 (time in milliseconds)
        "3 days" (relative date)
        "2019-10-21T23:45:00" (date)
      isArray: false
      name: last_seen_gte
      required: false
      secret: false
    - default: false
      description: |-
        All the agents that were last seen before {last_seen_lte}.
        Supported values:
        1579039377301 (time in milliseconds)
        "3 days" (relative date)
        "2019-10-21T23:45:00" (date)
      isArray: false
      name: last_seen_lte
      required: false
      secret: false
    - default: false
      defaultValue: '0'
      description: Page number (for pagination). The default is 0 (the first page).
      isArray: false
      name: page
      required: false
      secret: false
    - default: false
      defaultValue: '30'
      description: Maximum number of endpoints to return per page. The default and maximum is 30.
      isArray: false
      name: limit
      required: false
      secret: false
    - auto: PREDEFINED
      default: false
      description: Specifies whether to sort endpoints by the first time or last time they were seen. Can be "first_seen" or "last_seen".
      isArray: false
      name: sort_by
      predefined:
      - first_seen
      - last_seen
      required: false
      secret: false
    - auto: PREDEFINED
      default: false
      defaultValue: asc
      description: The order by which to sort results. Can be "asc" (ascending) or "desc" ( descending). Default set to asc.
      isArray: false
      name: sort_order
      predefined:
      - asc
      - desc
      required: false
      secret: false
    deprecated: false
    description: Gets a list of endpoints, according to the passed filters. If there
      are no filters, all endpoints are returned. Filtering by multiple fields will
      be concatenated using AND condition (OR is not supported). Maximum result set
      size is 100. Offset is the zero-based number of endpoint from the start of the
      result set (start by counting from 0).
    execution: false
    name: xdr-get-endpoints
    outputs:
    - contextPath: PaloAltoNetworksXDR.Endpoint.endpoint_id
      description: The endpoint ID.
      type: String
    - contextPath: PaloAltoNetworksXDR.Endpoint.endpoint_name
      description: The endpoint name.
      type: String
    - contextPath: PaloAltoNetworksXDR.Endpoint.endpoint_type
      description: The endpoint type.
      type: String
    - contextPath: PaloAltoNetworksXDR.Endpoint.endpoint_status
      description: The status of the endpoint.
      type: String
    - contextPath: PaloAltoNetworksXDR.Endpoint.os_type
      description: The endpoint OS type.
      type: String
    - contextPath: PaloAltoNetworksXDR.Endpoint.ip
      description: A list of IP addresses.
      type: Unknown
    - contextPath: PaloAltoNetworksXDR.Endpoint.users
      description: A list of users.
      type: Unknown
    - contextPath: PaloAltoNetworksXDR.Endpoint.domain
      description: The endpoint domain.
      type: String
    - contextPath: PaloAltoNetworksXDR.Endpoint.alias
      description: The endpoint's aliases.
      type: String
    - contextPath: PaloAltoNetworksXDR.Endpoint.first_seen
      description: First seen date/time in Epoch (milliseconds).
      type: Unknown
    - contextPath: PaloAltoNetworksXDR.Endpoint.last_seen
      description: Last seen date/time in Epoch (milliseconds).
      type: Date
    - contextPath: PaloAltoNetworksXDR.Endpoint.content_version
      description: Content version.
      type: String
    - contextPath: PaloAltoNetworksXDR.Endpoint.installation_package
      description: Installation package.
      type: String
    - contextPath: PaloAltoNetworksXDR.Endpoint.active_directory
      description: Active directory.
      type: String
    - contextPath: PaloAltoNetworksXDR.Endpoint.install_date
      description: Install date in Epoch (milliseconds).
      type: Date
    - contextPath: PaloAltoNetworksXDR.Endpoint.endpoint_version
      description: Endpoint version.
      type: String
    - contextPath: PaloAltoNetworksXDR.Endpoint.is_isolated
      description: Whether the endpoint is isolated.
      type: String
    - contextPath: PaloAltoNetworksXDR.Endpoint.group_name
      description: The name of the group to which the endpoint belongs.
      type: String
    - contextPath: Endpoint.Hostname
      description: The hostname that is mapped to this endpoint.
      type: String
    - contextPath: Endpoint.ID
      description: The unique ID within the tool retrieving the endpoint.
      type: String
    - contextPath: Endpoint.IPAddress
      description: The IP address of the endpoint.
      type: String
    - contextPath: Endpoint.Domain
      description: The domain of the endpoint.
      type: String
    - contextPath: Endpoint.OS
      description: Endpoint OS.
      type: String
  - deprecated: false
    description: Gets a list of all the agent versions to use for creating a distribution list.
    execution: false
    name: xdr-get-distribution-versions
    outputs:
    - contextPath: PaloAltoNetworksXDR.DistributionVersions.windows
      description: A list of Windows agent versions.
      type: Unknown
    - contextPath: PaloAltoNetworksXDR.DistributionVersions.linux
      description: A list of Linux agent versions.
      type: Unknown
    - contextPath: PaloAltoNetworksXDR.DistributionVersions.macos
      description: A list of Mac agent versions.
      type: Unknown
  - arguments:
    - default: false
      description: A string representing the name of the installation package.
      isArray: false
      name: name
      required: true
      secret: false
    - auto: PREDEFINED
      default: false
      description: "String, valid values are:\n• windows \n• linux\n• macos \n• android"
      isArray: false
      name: platform
      predefined:
      - windows
      - linux
      - macos
      - android
      required: true
      secret: false
    - auto: PREDEFINED
      default: false
      description: |-
        A string representing the type of package to create.
        standalone - An installation for a new agent
        upgrade - An upgrade of an agent from ESM
      isArray: false
      name: package_type
      predefined:
      - standalone
      - upgrade
      required: true
      secret: false
    - default: false
      description: agent_version returned from xdr-get-distribution-versions. Not required for Android platfom
      isArray: false
      name: agent_version
      required: true
      secret: false
    - default: false
      description: Information about the package.
      isArray: false
      name: description
      required: false
      secret: false
    deprecated: false
    description: Creates an installation package. This is an asynchronous call that returns the distribution ID. This does not mean that the creation succeeded. To confirm that the package has been created, check the status of the distribution by running the Get Distribution Status API.
    execution: false
    name: xdr-create-distribution
    outputs:
    - contextPath: PaloAltoNetworksXDR.Distribution.id
      description: The installation package ID.
      type: String
    - contextPath: PaloAltoNetworksXDR.Distribution.name
      description: The name of the installation package.
      type: String
    - contextPath: PaloAltoNetworksXDR.Distribution.platform
      description: The installation OS.
      type: String
    - contextPath: PaloAltoNetworksXDR.Distribution.agent_version
      description: Agent version.
      type: String
    - contextPath: PaloAltoNetworksXDR.Distribution.description
      description: Information about the package.
      type: String
  - arguments:
    - default: false
      description: |-
        The ID of the installation package.
        Copy the distribution_id from the "id" field on Endpoints > Agent Installation page.
      isArray: false
      name: distribution_id
      required: true
      secret: false
    - auto: PREDEFINED
      default: false
      description: |-
        The installation package type. Valid
        values are:
        • upgrade
        • sh - For Linux
        • rpm - For Linux
        • deb - For Linux
        • pkg - For Mac
        • x86 - For Windows
        • x64 - For Windows
      isArray: false
      name: package_type
      predefined:
      - upgrade
      - sh
      - rpm
      - deb
      - pkg
      - x86
      - x64
      required: true
      secret: false
    deprecated: false
    description: Gets the distribution URL for downloading the installation package.
    execution: false
    name: xdr-get-distribution-url
    outputs:
    - contextPath: PaloAltoNetworksXDR.Distribution.id
      description: Distribution ID.
      type: String
    - contextPath: PaloAltoNetworksXDR.Distribution.url
      description: URL for downloading the installation package.
      type: String
  - arguments:
    - default: false
      description: A comma-separated list of distribution IDs to get the status of.
      isArray: true
      name: distribution_ids
      required: true
      secret: false
    deprecated: false
    description: Gets the status of the installation package.
    execution: false
    name: xdr-get-create-distribution-status
    outputs:
    - contextPath: PaloAltoNetworksXDR.Distribution.id
      description: Distribution ID.
      type: String
    - contextPath: PaloAltoNetworksXDR.Distribution.status
      description: The status of installation package.
      type: String
  - arguments:
    - default: false
      description: User’s email address.
      isArray: false
      name: email
      required: false
      secret: false
    - auto: PREDEFINED
      default: false
      description: The audit log type.
      isArray: false
      name: type
      predefined:
      - REMOTE_TERMINAL
      - RULES
      - AUTH
      - RESPONSE
      - INCIDENT_MANAGEMENT
      - ENDPOINT_MANAGEMENT
      - ALERT_WHITELIST
      - PUBLIC_API
      - DISTRIBUTIONS
      - STARRED_INCIDENTS
      - POLICY_PROFILES
      - DEVICE_CONTROL_PROFILE
      - HOST_FIREWALL_PROFILE
      - POLICY_RULES
      - PROTECTION_POLICY
      - DEVICE_CONTROL_TEMP_EXCEPTIONS
      - DEVICE_CONTROL_GLOBAL_EXCEPTIONS
      - GLOBAL_EXCEPTIONS
      - MSSP
      - REPORTING
      - DASHBOARD
      - BROKER_VM
      required: false
      secret: false
    - default: false
      description: The audit log subtype.
      isArray: false
      name: sub_type
      required: false
      secret: false
    - auto: PREDEFINED
      default: false
      description: Result type
      isArray: false
      name: result
      predefined:
      - SUCCESS
      - FAIL
      - PARTIAL
      required: false
      secret: false
    - default: false
      description: |-
        Return logs for which the timestamp is after 'log_time_after'.
        Supported values:
        1579039377301 (time in milliseconds)
        "3 days" (relative date)
        "2019-10-21T23:45:00" (date)
      isArray: false
      name: timestamp_gte
      required: false
      secret: false
    - default: false
      description: |-
        Return logs for which the timestamp is before the 'log_time_after'.
        Supported values:
        1579039377301 (time in milliseconds)
        "3 days" (relative date)
        "2019-10-21T23:45:00" (date)
      isArray: false
      name: timestamp_lte
      required: false
      secret: false
    - default: false
      defaultValue: '0'
      description: Page number (for pagination). The default is 0 (the first page).
      isArray: false
      name: page
      required: false
      secret: false
    - default: false
      defaultValue: '30'
      description: Maximum number of audit logs to return per page. The default and maximum is 30.
      isArray: false
      name: limit
      required: false
      secret: false
    - auto: PREDEFINED
      default: false
      description: Specifies the field by which to sort the results. By default the sort is defined as creation-time and DESC. Can be "type", "sub_type", "result", or "timestamp".
      isArray: false
      name: sort_by
      predefined:
      - type
      - sub_type
      - result
      - timestamp
      required: false
      secret: false
    - auto: PREDEFINED
      default: false
      defaultValue: desc
      description: The sort order. Can be "asc" (ascending) or "desc" (descending). Default set to "desc".
      isArray: false
      name: sort_order
      predefined:
      - asc
      - desc
      required: false
      secret: false
    deprecated: false
    description: Gets management logs. You can filter by multiple fields, which will
      be concatenated using the AND condition (OR is not supported). Maximum result set
      size is 100. Offset is the zero-based number of management logs from the start
      of the result set (start by counting from 0).
    execution: false
    name: xdr-get-audit-management-logs
    outputs:
    - contextPath: PaloAltoNetworksXDR.AuditManagementLogs.AUDIT_ID
      description: Audit log ID.
      type: Number
    - contextPath: PaloAltoNetworksXDR.AuditManagementLogs.AUDIT_OWNER_NAME
      description: Audit owner name.
      type: String
    - contextPath: PaloAltoNetworksXDR.AuditManagementLogs.AUDIT_OWNER_EMAIL
      description: Audit owner email address.
      type: String
    - contextPath: PaloAltoNetworksXDR.AuditManagementLogs.AUDIT_ASSET_JSON
      description: Asset JSON.
      type: String
    - contextPath: PaloAltoNetworksXDR.AuditManagementLogs.AUDIT_ASSET_NAMES
      description: Audit asset names.
      type: String
    - contextPath: PaloAltoNetworksXDR.AuditManagementLogs.AUDIT_HOSTNAME
      description: Host name.
      type: String
    - contextPath: PaloAltoNetworksXDR.AuditManagementLogs.AUDIT_RESULT
      description: Audit result.
      type: String
    - contextPath: PaloAltoNetworksXDR.AuditManagementLogs.AUDIT_REASON
      description: Audit reason.
      type: String
    - contextPath: PaloAltoNetworksXDR.AuditManagementLogs.AUDIT_DESCRIPTION
      description: Description of the audit.
      type: String
    - contextPath: PaloAltoNetworksXDR.AuditManagementLogs.AUDIT_ENTITY
      description: Audit entity (e.g., AUTH, DISTRIBUTIONS).
      type: String
    - contextPath: PaloAltoNetworksXDR.AuditManagementLogs.AUDIT_ENTITY_SUBTYPE
      description: Entity subtype (e.g., Login, Create).
      type: String
    - contextPath: PaloAltoNetworksXDR.AuditManagementLogs.AUDIT_CASE_ID
      description: Audit case ID.
      type: Number
    - contextPath: PaloAltoNetworksXDR.AuditManagementLogs.AUDIT_INSERT_TIME
      description: Log's insert time.
      type: Date
  - arguments:
    - default: false
      description: A comma-separated list of endpoint IDs.
      isArray: true
      name: endpoint_ids
      required: false
      secret: false
    - default: false
      description: A comma-separated list of endpoint names.
      isArray: true
      name: endpoint_names
      required: false
      secret: false
    - auto: PREDEFINED
      default: false
      description: The report type. Can be "Installation", "Policy", "Action", "Agent Service", "Agent Modules", or "Agent Status".
      isArray: true
      name: type
      predefined:
      - Installation
      - Policy
      - Action
      - Agent Service
      - Agent Modules
      - Agent Status
      required: false
      secret: false
    - auto: PREDEFINED
      default: false
      description: The report subtype.
      isArray: true
      name: sub_type
      predefined:
      - Install
      - Uninstall
      - Upgrade
      - Local Configuration
      - Content Update
      - Policy Update
      - Process Exception
      - Hash Exception
      - Scan
      - File Retrieval
      - File Scan
      - Terminate Process
      - Isolate
      - Cancel Isolation
      - Payload Execution
      - Quarantine
      - Restore
      - Stop
      - Start
      - Module Initialization
      - Local Analysis Model
      - Local Analysis Feature Extraction
      - Fully Protected
      - OS Incompatible
      - Software Incompatible
      - Kernel Driver Initialization
      - Kernel Extension Initialization
      - Proxy Communication
      - Quota Exceeded
      - Minimal Content
      - Reboot Eequired
      - Missing Disc Access
      required: false
      secret: false
    - auto: PREDEFINED
      default: false
      description: The result type. Can be "Success" or "Fail". If not passed, returns all event reports.
      isArray: true
      name: result
      predefined:
      - Success
      - Fail
      required: false
      secret: false
    - default: false
      description: |-
        Return logs that their timestamp is greater than 'log_time_after'.
        Supported values:
        1579039377301 (time in milliseconds)
        "3 days" (relative date)
        "2019-10-21T23:45:00" (date)
      isArray: false
      name: timestamp_gte
      required: false
      secret: false
    - default: false
      description: |-
        Return logs for which the timestamp is before the 'timestamp_lte'.

        Supported values:
        1579039377301 (time in milliseconds)
        "3 days" (relative date)
        "2019-10-21T23:45:00" (date)
      isArray: false
      name: timestamp_lte
      required: false
      secret: false
    - default: false
      defaultValue: '0'
      description: Page number (for pagination). The default is 0 (the first page).
      isArray: false
      name: page
      required: false
      secret: false
    - default: false
      defaultValue: '30'
      description: The maximum number of reports to return. Default and maximum is 30.
      isArray: false
      name: limit
      required: false
      secret: false
    - auto: PREDEFINED
      default: false
      description: The field by which to sort results. Can be "type", "category", "trapsversion", "timestamp", or "domain").
      isArray: false
      name: sort_by
      predefined:
      - type
      - category
      - trapsversion
      - timestamp
      - domain
      required: false
      secret: false
    - auto: PREDEFINED
      default: false
      defaultValue: asc
      description: The sort order. Can be "asc" (ascending) or "desc" (descending). Default is "asc".
      isArray: false
      name: sort_order
      predefined:
      - asc
      - desc
      required: false
      secret: false
    deprecated: false
    description: Gets agent event reports. You can filter by multiple fields, which
      will be concatenated using the AND condition (OR is not supported). Maximum result
      set size is 100. Offset is the zero-based number of reports from the start of
      the result set (start by counting from 0).
    execution: false
    name: xdr-get-audit-agent-reports
    outputs:
    - contextPath: PaloAltoNetworksXDR.AuditAgentReports.ENDPOINTID
      description: Endpoint ID.
      type: String
    - contextPath: PaloAltoNetworksXDR.AuditAgentReports.ENDPOINTNAME
      description: Endpoint name.
      type: String
    - contextPath: PaloAltoNetworksXDR.AuditAgentReports.DOMAIN
      description: Agent domain.
      type: String
    - contextPath: PaloAltoNetworksXDR.AuditAgentReports.TRAPSVERSION
      description: Traps version.
      type: String
    - contextPath: PaloAltoNetworksXDR.AuditAgentReports.RECEIVEDTIME
      description: Received time in Epoch time.
      type: Date
    - contextPath: PaloAltoNetworksXDR.AuditAgentReports.TIMESTAMP
      description: Timestamp in Epoch time.
      type: Date
    - contextPath: PaloAltoNetworksXDR.AuditAgentReports.CATEGORY
      description: Report category (e.g., Audit).
      type: String
    - contextPath: PaloAltoNetworksXDR.AuditAgentReports.TYPE
      description: Report type (e.g., Action, Policy).
      type: String
    - contextPath: PaloAltoNetworksXDR.AuditAgentReports.SUBTYPE
      description: Report subtype (e.g., Fully Protected,Policy Update,Cancel Isolation).
      type: String
    - contextPath: PaloAltoNetworksXDR.AuditAgentReports.RESULT
      description: Report result.
      type: String
    - contextPath: PaloAltoNetworksXDR.AuditAgentReports.REASON
      description: Report reason.
      type: String
    - contextPath: PaloAltoNetworksXDR.AuditAgentReports.DESCRIPTION
      description: Agent report description.
      type: String
  - arguments:
    - default: false
      description: String that represents a list of hashed files you want to blacklist. Must be a valid SHA256 hash.
      isArray: true
      name: hash_list
      required: true
      secret: false
    - default: false
      description: String that represents additional information regarding the action.
      isArray: false
      name: comment
      required: false
      secret: false
    deprecated: false
    description: Blacklists requested files which have not already been blacklisted or whitelisted.
    execution: false
    name: xdr-blacklist-files
  - arguments:
    - default: false
      description: String that represents a list of hashed files you want to whitelist. Must be a valid SHA256 hash.
      isArray: true
      name: hash_list
      required: true
      secret: false
    - default: false
      description: String that represents additional information regarding the action.
      isArray: false
      name: comment
      required: false
      secret: false
    deprecated: false
    description: Whitelists requested files which have not already been blacklisted or whitelisted.
    execution: false
    name: xdr-whitelist-files
  - arguments:
    - default: false
      description: List of endpoint IDs.
      isArray: true
      name: endpoint_id_list
      required: true
      secret: false
    - default: false
      description: String that represents the path of the file you want to quarantine.
      isArray: false
      name: file_path
      required: true
      secret: false
    - default: false
      description: String that represents the file’s hash. Must be a valid SHA256 hash.
      isArray: false
      name: file_hash
      required: true
      secret: false
    deprecated: false
    description: Quarantines a file on selected endpoints. You can select up to 1000 endpoints.
    execution: false
    name: xdr-quarantine-files
  - arguments:
    - default: false
      description: String the represents the endpoint ID.
      isArray: false
      name: endpoint_id
      required: true
      secret: false
    - default: false
      description: String that represents the file hash. Must be a valid SHA256 hash.
      isArray: false
      name: file_hash
      required: true
      secret: false
    - default: false
      description: String that represents the file path.
      isArray: false
      name: file_path
      required: true
      secret: false
    deprecated: false
    description: Retrieves the quarantine status for a selected file.
    execution: false
    name: xdr-get-quarantine-status
  - arguments:
    - default: false
      description: String that represents the file in hash. Must be a valid SHA256 hash.
      isArray: false
      name: file_hash
      required: true
      secret: false
    - default: false
      description: String that represents the endpoint ID. If you do not enter a specific endpoint ID, the request will run restore on all endpoints which relate to the quarantined file you defined.
      isArray: false
      name: endpoint_id
      required: false
      secret: false
    deprecated: false
    description: Restores a quarantined file on requested endpoints.
    execution: false
    name: xdr-restore-file
  - arguments:
    - default: false
      description: List of endpoint IDs.
      isArray: false
      name: endpoint_id_list
      required: false
      secret: false
    - default: false
      description: Name of the distribution list.
      isArray: false
      name: dist_name
      required: false
      secret: false
    - default: false
      description: Integer in timestamp epoch milliseconds.
      isArray: false
      name: gte_first_seen
      required: false
      secret: false
    - default: false
      description: Integer in timestamp epoch milliseconds.
      isArray: false
      name: gte_last_seen
      required: false
      secret: false
    - default: false
      description: Integer in timestamp epoch milliseconds
      isArray: false
      name: lte_first_seen
      required: false
      secret: false
    - default: false
      description: Integer in timestamp epoch milliseconds
      isArray: false
      name: lte_last_seen
      required: false
      secret: false
    - default: false
      description: List of IP addresses.
      isArray: false
      name: ip_list
      required: false
      secret: false
    - default: false
      description: Name of the endpoint group.
      isArray: false
      name: group_name
      required: false
      secret: false
    - auto: PREDEFINED
      default: false
      description: Type of operating system.
      isArray: false
      name: platform
      predefined:
      - windows
      - linux
      - macos
      - android
      required: false
      secret: false
    - default: false
      description: Endpoint alias name.
      isArray: false
      name: alias
      required: false
      secret: false
    - auto: PREDEFINED
      default: false
      description: Whether an endpoint has been isolated. Can be "isolated" or "unisolated".
      isArray: false
      name: isolate
      predefined:
      - isolated
      - unisolated
      required: false
      secret: false
    - default: false
      description: Name of the host.
      isArray: false
      name: hostname
      required: false
      secret: false
    deprecated: false
    description: Runs a scan on a selected endpoint. To scan all endpoints, run this command with no filters.
    execution: true
    name: xdr-endpoint-scan
  - deprecated: false
    description: Get mapping fields from remote incident. Please note that this method
      will not update the current incident, it's here for debugging purposes.
    execution: false
    name: get-mapping-fields
  - arguments:
    - default: false
      description: The remote incident id
      isArray: false
      name: id
      required: true
      secret: false
    - default: false
      defaultValue: '0'
      description: UTC timestamp in seconds. The incident is only updated if it was
        modified after the last update time.
      isArray: false
      name: lastUpdate
      required: false
      secret: false
    deprecated: false
    description: Get remote data from a remote incident. Please note that this method
      will not update the current incident, it's here for debugging purposes.
    execution: false
    name: get-remote-data
<<<<<<< HEAD
=======
  - arguments:
    - default: false
      description: Date string representing the local time.The incident is only returned
        if it was modified after the last update time.
      isArray: false
      name: lastUpdate
      required: false
      secret: false
    deprecated: false
    description: Get the list of incidents that were modified since the last update.
      Please note that this method is here for debugging purposes. get-modified-remote-data is used as part of a Mirroring feature, which is available since version 6.1.
    execution: false
    name: get-modified-remote-data
>>>>>>> f7c0ac28
  dockerimage: demisto/python3:3.8.6.13358
  feed: false
  isfetch: true
  ismappable: true
  isremotesyncin: true
  isremotesyncout: true
  longRunning: false
  longRunningPort: false
  runonce: false
  script: '-'
  subtype: python3
  type: python
tests:
- Test XDR Playbook
fromversion: 5.0.0
defaultclassifier: Cortex XDR - IR
defaultmapperin: Cortex XDR - IR-mapper
defaultmapperout: Cortex XDR - IR-out-mapper<|MERGE_RESOLUTION|>--- conflicted
+++ resolved
@@ -1636,8 +1636,6 @@
       will not update the current incident, it's here for debugging purposes.
     execution: false
     name: get-remote-data
-<<<<<<< HEAD
-=======
   - arguments:
     - default: false
       description: Date string representing the local time.The incident is only returned
@@ -1651,7 +1649,6 @@
       Please note that this method is here for debugging purposes. get-modified-remote-data is used as part of a Mirroring feature, which is available since version 6.1.
     execution: false
     name: get-modified-remote-data
->>>>>>> f7c0ac28
   dockerimage: demisto/python3:3.8.6.13358
   feed: false
   isfetch: true
