--- conflicted
+++ resolved
@@ -58,16 +58,14 @@
     * __Server URL (copy URL from XDR - click ? to see more info.)__
     * __API Key ID__
     * __API Key__
-<<<<<<< HEAD
+    * __HTTP Timeout__ (default is 120 seconds)
     * __Fetch incident alerts and artifacts__
     * __First fetch timestamp (&lt;number&gt; &lt;time unit&gt;, e.g., 12 hours, 7 days)__
     * __Incidend Mirroring Direction__
     * __Sync Incident Owners__
-=======
-    * __HTTP Timeout__ (default is 120 seconds)
->>>>>>> 5636806b
     * __Trust any certificate (not secure)__
     * __Use system proxy settings__
+    * __First fetch timestamp (&lt;number&gt; &lt;time unit&gt;, e.g., 12 hours, 7 days)__
 4. Click __Test__ to validate the URLs, token, and connection.
 ## Fetched Incidents Data
 ---
