{
    "detailsV2": {
        "tabs": [
            {
                "hidden": false,
                "id": "1vduzkpmlh",
                "name": "Case info",
                "sections": [
                    {
                        "displayType": "ROW",
                        "h": 2,
                        "hideName": false,
                        "i": "1vduzkpmlh-lthdv5gwt9-1vduzkpmlh-fce71720-98b0-11e9-97d7-ed26ef9e46c8",
                        "isVisible": true,
                        "items": [
                            {
                                "dropEffect": "move",
                                "endCol": 2,
                                "fieldId": "type",
                                "height": 22,
                                "id": "1cc0c4a0-9bd7-11e9-ba23-8723b1f1df6b",
                                "index": 0,
                                "listId": "fce71720-98b0-11e9-97d7-ed26ef9e46c8",
                                "sectionItemType": "field",
                                "startCol": 0
                            },
                            {
                                "endCol": 2,
                                "fieldId": "dbotsource",
                                "height": 22,
                                "id": "87e18ad0-9bd7-11e9-ba23-8723b1f1df6b",
                                "index": 1,
                                "sectionItemType": "field",
                                "startCol": 0
                            },
                            {
                                "endCol": 2,
                                "fieldId": "sourceinstance",
                                "height": 22,
                                "id": "43cfe2d0-9bee-11e9-9a3f-8b4b2158e260",
                                "index": 1,
                                "sectionItemType": "field",
                                "startCol": 0
                            },
                            {
                                "dropEffect": "move",
                                "endCol": 2,
                                "fieldId": "sourcebrand",
                                "height": 22,
                                "id": "42f03130-9bee-11e9-9a3f-8b4b2158e260",
                                "index": 2,
                                "listId": "fce71720-98b0-11e9-97d7-ed26ef9e46c8",
                                "sectionItemType": "field",
                                "startCol": 0
                            },
                            {
                                "dropEffect": "move",
                                "endCol": 2,
                                "fieldId": "severity",
                                "height": 22,
                                "id": "20430d90-9bd7-11e9-ba23-8723b1f1df6b",
                                "index": 3,
                                "listId": "fce71720-98b0-11e9-97d7-ed26ef9e46c8",
                                "sectionItemType": "field",
                                "startCol": 0
                            },
                            {
                                "dropEffect": "move",
                                "endCol": 2,
                                "fieldId": "owner",
                                "height": 22,
                                "id": "4fd2b640-a7d6-11e9-8433-9f52f2917950",
                                "index": 4,
                                "listId": "fce71720-98b0-11e9-97d7-ed26ef9e46c8",
                                "sectionItemType": "field",
                                "startCol": 0
                            },
                            {
                                "endCol": 2,
                                "fieldId": "playbookid",
                                "height": 22,
                                "id": "930bb7a0-a866-11e9-aeb8-c3448b5d692d",
                                "index": 5,
                                "sectionItemType": "field",
                                "startCol": 0
                            }
                        ],
                        "maxW": 3,
                        "minH": 1,
                        "moved": false,
                        "name": "Case Details",
                        "static": false,
                        "w": 1,
                        "x": 0,
                        "y": 0
                    },
                    {
                        "displayType": "ROW",
                        "h": 2,
                        "hideName": false,
                        "i": "1vduzkpmlh-lthdv5gwt9-1vduzkpmlh-61263cc0-98b1-11e9-97d7-ed26ef9e46c8",
                        "isVisible": true,
                        "items": [],
                        "maxW": 3,
                        "minH": 1,
                        "moved": false,
                        "name": "Notes",
                        "readOnly": true,
                        "static": false,
                        "type": "notes",
                        "w": 1,
                        "x": 2,
                        "y": 4
                    },
                    {
                        "columns": [
                            {
                                "displayed": true,
                                "isDefault": false,
                                "key": "id",
                                "width": 110
                            },
                            {
                                "displayed": true,
                                "isDefault": true,
                                "key": "name",
                                "width": 300
                            },
                            {
                                "displayed": true,
                                "isDefault": false,
                                "key": "owner",
                                "width": 160
                            },
                            {
                                "displayed": true,
                                "isDefault": true,
                                "key": "type",
                                "width": 200
                            },
                            {
                                "displayed": true,
                                "isDefault": true,
                                "key": "status",
                                "width": 80
                            },
                            {
                                "displayed": true,
                                "isDefault": true,
                                "key": "closeNotes",
                                "width": 300
                            }
                        ],
                        "displayType": "ROW",
                        "h": 2,
                        "hideName": false,
                        "i": "1vduzkpmlh-lthdv5gwt9-1vduzkpmlh-770ec200-98b1-11e9-97d7-ed26ef9e46c8",
                        "isVisible": true,
                        "items": [],
                        "maxW": 3,
                        "minH": 1,
                        "moved": false,
                        "name": "Linked Incidents",
                        "readOnly": true,
                        "static": false,
                        "type": "linkedIncidents",
                        "w": 1,
                        "x": 2,
                        "y": 6
                    },
                    {
                        "displayType": "ROW",
                        "h": 2,
                        "hideName": false,
                        "i": "1vduzkpmlh-lthdv5gwt9-1vduzkpmlh-842632c0-98b1-11e9-97d7-ed26ef9e46c8",
                        "isVisible": true,
                        "items": [],
                        "maxW": 3,
                        "minH": 1,
                        "moved": false,
                        "name": "Child Incidents",
                        "readOnly": true,
                        "static": false,
                        "type": "childInv",
                        "w": 1,
                        "x": 2,
                        "y": 8
                    },
                    {
                        "displayType": "ROW",
                        "h": 2,
                        "hideName": false,
                        "i": "1vduzkpmlh-lthdv5gwt9-1vduzkpmlh-4a31afa0-98ba-11e9-a519-93a53c759fe0",
                        "isVisible": true,
                        "items": [],
                        "maxW": 3,
                        "minH": 1,
                        "moved": false,
                        "name": "Evidence",
                        "readOnly": true,
                        "static": false,
                        "type": "evidence",
                        "w": 1,
                        "x": 1,
                        "y": 8
                    },
                    {
                        "displayType": "ROW",
                        "h": 2,
                        "hideName": false,
                        "i": "1vduzkpmlh-lthdv5gwt9-1vduzkpmlh-7717e580-9bed-11e9-9a3f-8b4b2158e260",
                        "isVisible": true,
                        "items": [],
                        "maxW": 3,
                        "minH": 1,
                        "moved": false,
                        "name": "Team Members",
                        "readOnly": true,
                        "static": false,
                        "type": "team",
                        "w": 1,
                        "x": 1,
                        "y": 4
                    },
                    {
                        "displayType": "ROW",
                        "h": 2,
                        "hideName": false,
                        "i": "1vduzkpmlh-lthdv5gwt9-1vduzkpmlh-c9b7ded0-a863-11e9-aeb8-c3448b5d692d",
                        "isVisible": true,
                        "items": [
                            {
                                "dropEffect": "move",
                                "endCol": 2,
                                "fieldId": "dbotcreated",
                                "height": 24,
                                "id": "930bf0a0-a864-11e9-aeb8-c3448b5d692d",
                                "index": 0,
                                "listId": "c9b7ded0-a863-11e9-aeb8-c3448b5d692d",
                                "startCol": 0
                            },
                            {
                                "endCol": 2,
                                "fieldId": "occurred",
                                "height": 24,
                                "id": "e92b52b0-a863-11e9-aeb8-c3448b5d692d",
                                "index": 1,
                                "startCol": 0
                            },
                            {
                                "endCol": 2,
                                "fieldId": "dbotmodified",
                                "height": 24,
                                "id": "99cbd860-a864-11e9-aeb8-c3448b5d692d",
                                "index": 2,
                                "startCol": 0
                            },
                            {
                                "dropEffect": "move",
                                "endCol": 2,
                                "fieldId": "dbotclosed",
                                "height": 24,
                                "id": "a1a67ef0-a864-11e9-aeb8-c3448b5d692d",
                                "index": 3,
                                "listId": "c9b7ded0-a863-11e9-aeb8-c3448b5d692d",
                                "startCol": 0
                            },
                            {
                                "dropEffect": "move",
                                "endCol": 2,
                                "fieldId": "remediationsla",
                                "height": 24,
                                "id": "6cd9de10-9bee-11e9-9a3f-8b4b2158e260",
                                "index": 4,
                                "listId": "24257a20-98b1-11e9-97d7-ed26ef9e46c8",
                                "startCol": 0
                            },
                            {
                                "endCol": 2,
                                "fieldId": "detectionsla",
                                "height": 24,
                                "id": "6b72acf0-9bee-11e9-9a3f-8b4b2158e260",
                                "index": 5,
                                "startCol": 0
                            },
                            {
                                "dropEffect": "move",
                                "endCol": 2,
                                "fieldId": "dbotduedate",
                                "height": 24,
                                "id": "551d6320-a7d6-11e9-8433-9f52f2917950",
                                "index": 6,
                                "listId": "c9b7ded0-a863-11e9-aeb8-c3448b5d692d",
                                "startCol": 0
                            }
                        ],
                        "maxW": 3,
                        "minH": 1,
                        "moved": false,
                        "name": "Timeline Information",
                        "static": false,
                        "w": 1,
                        "x": 0,
                        "y": 6
                    },
                    {
                        "displayType": "ROW",
                        "h": 2,
                        "hideName": false,
                        "i": "1vduzkpmlh-lthdv5gwt9-1vduzkpmlh-e462ffc0-a864-11e9-aeb8-c3448b5d692d",
                        "isVisible": true,
                        "items": [
                            {
                                "endCol": 2,
                                "fieldId": "xdrresolvecomment",
                                "height": 22,
                                "id": "5a450d90-ac8a-11e9-a30b-53d47e1ea7d7",
                                "index": 0,
                                "startCol": 0,
                                "sectionItemType": "field"
                            },
                            {
                                "dropEffect": "move",
                                "endCol": 2,
                                "fieldId": "dbotclosed",
                                "height": 22,
                                "id": "427bf020-a866-11e9-aeb8-c3448b5d692d",
                                "index": 1,
                                "listId": "e462ffc0-a864-11e9-aeb8-c3448b5d692d",
                                "startCol": 0,
                                "sectionItemType": "field"
                            },
                            {
                                "endCol": 2,
                                "fieldId": "closereason",
                                "height": 22,
                                "id": "f23f6e30-a864-11e9-aeb8-c3448b5d692d",
                                "index": 2,
                                "startCol": 0,
                                "sectionItemType": "field"
                            },
                            {
                                "endCol": 2,
                                "fieldId": "closinguserid",
                                "height": 22,
                                "id": "f387a5a0-a864-11e9-aeb8-c3448b5d692d",
                                "index": 3,
                                "startCol": 0,
                                "sectionItemType": "field"
                            },
                            {
                                "endCol": 2,
                                "fieldId": "closenotes",
                                "height": 44,
                                "id": "f579ffc0-a864-11e9-aeb8-c3448b5d692d",
                                "index": 4,
                                "startCol": 0,
                                "sectionItemType": "field"
                            }
                        ],
                        "maxW": 3,
                        "minH": 1,
                        "moved": false,
                        "name": "Closing Information",
                        "static": false,
                        "w": 1,
                        "x": 0,
                        "y": 8
                    },
                    {
                        "displayType": "ROW",
                        "h": 2,
                        "hideName": false,
                        "i": "1vduzkpmlh-lthdv5gwt9-1vduzkpmlh-d8316060-ac70-11e9-a30b-53d47e1ea7d7",
                        "items": [
                            {
                                "dropEffect": "move",
                                "endCol": 2,
                                "fieldId": "xdrdescription",
                                "height": 22,
                                "id": "a398d4f0-ac89-11e9-a30b-53d47e1ea7d7",
                                "index": 0,
                                "listId": "d8316060-ac70-11e9-a30b-53d47e1ea7d7",
                                "sectionItemType": "field",
                                "startCol": 0
                            },
                            {
                                "endCol": 2,
                                "fieldId": "xdrincidentid",
                                "height": 22,
                                "id": "3ebb4a40-ac7a-11e9-a30b-53d47e1ea7d7",
                                "index": 1,
                                "sectionItemType": "field",
                                "startCol": 0
                            },
                            {
                                "endCol": 2,
                                "fieldId": "xdrstatusv2",
                                "height": 22,
                                "id": "4f80f5f0-ac7a-11e9-a30b-53d47e1ea7d7",
                                "index": 2,
                                "sectionItemType": "field",
                                "startCol": 0
                            },
                            {
                                "endCol": 2,
                                "fieldId": "description",
                                "height": 22,
                                "id": "4b1ead40-ac7a-11e9-a30b-53d47e1ea7d7",
                                "index": 3,
                                "sectionItemType": "field",
                                "startCol": 0
                            },
                            {
                                "endCol": 2,
                                "fieldId": "xdrmanualseverity",
                                "height": 22,
                                "id": "c40c7ac0-ac89-11e9-a30b-53d47e1ea7d7",
                                "index": 4,
                                "sectionItemType": "field",
                                "startCol": 0
                            },
                            {
                                "endCol": 2,
                                "fieldId": "xdrurl",
                                "height": 22,
                                "id": "df4e1380-aef4-11e9-896e-b72bc9d2cace",
                                "index": 5,
                                "sectionItemType": "field",
                                "startCol": 0,
                                "dropEffect": "move",
                                "listId": "1vduzkpmlh-lthdv5gwt9-1vduzkpmlh-d8316060-ac70-11e9-a30b-53d47e1ea7d7"
                            },
                            {
                                "endCol": 2,
                                "fieldId": "xdrnotes",
                                "height": 22,
                                "id": "8f040360-ac8a-11e9-a30b-53d47e1ea7d7",
                                "index": 6,
                                "sectionItemType": "field",
                                "startCol": 0,
                                "dropEffect": "move",
<<<<<<< HEAD
                                "endCol": 2,
                                "fieldId": "commandline",
                                "height": 22,
                                "id": "026504f0-5be4-11ee-926f-fb4df55a4d9c",
                                "index": 9,
                                "listId": "1vduzkpmlh-lthdv5gwt9-1vduzkpmlh-d8316060-ac70-11e9-a30b-53d47e1ea7d7",
                                "sectionItemType": "field",
                                "startCol": 0
                            },
                            {
                                "endCol": 2,
                                "fieldId": "commandlineverdict",
                                "height": 22,
                                "id": "04ae58b0-5be4-11ee-926f-fb4df55a4d9c",
                                "index": 10,
                                "sectionItemType": "field",
                                "startCol": 0
                            },
                            {
                                "endCol": 4,
                                "fieldId": "xdralertcount",
                                "height": 22,
                                "id": "53bb4440-ac7a-11e9-a30b-53d47e1ea7d7",
                                "index": 1,
                                "sectionItemType": "field",
                                "startCol": 2,
                                "dropEffect": "move",
                                "listId": "d8316060-ac70-11e9-a30b-53d47e1ea7d7"
                            },
                            {
                                "endCol": 4,
                                "fieldId": "xdrhighseverityalertcount",
                                "height": 22,
                                "id": "407735a0-ac7b-11e9-a30b-53d47e1ea7d7",
                                "index": 2,
                                "sectionItemType": "field",
                                "startCol": 2
                            },
                            {
                                "endCol": 4,
                                "fieldId": "xdrmediumseverityalertcount",
                                "height": 22,
                                "id": "42b2a6b0-ac7b-11e9-a30b-53d47e1ea7d7",
                                "index": 3,
                                "sectionItemType": "field",
                                "startCol": 2
                            },
                            {
                                "endCol": 4,
                                "fieldId": "xdrlowseverityalertcount",
                                "height": 22,
                                "id": "440ae3b0-ac7b-11e9-a30b-53d47e1ea7d7",
                                "index": 4,
                                "sectionItemType": "field",
                                "startCol": 2
=======
                                "listId": "1vduzkpmlh-lthdv5gwt9-1vduzkpmlh-d8316060-ac70-11e9-a30b-53d47e1ea7d7"
>>>>>>> d03739c8
                            },
                            {
                                "dropEffect": "move",
                                "endCol": 2,
                                "fieldId": "xdrassigneduserprettyname",
                                "height": 22,
                                "id": "688064a0-ad29-11e9-b20c-1b6878c52e9c",
                                "index": 9,
                                "listId": "d8316060-ac70-11e9-a30b-53d47e1ea7d7",
                                "sectionItemType": "field",
                                "startCol": 0
                            },
                            {
                                "endCol": 2,
                                "fieldId": "xdrassigneduseremail",
                                "height": 22,
                                "id": "3704da40-ac8a-11e9-a30b-53d47e1ea7d7",
                                "index": 10,
                                "sectionItemType": "field",
                                "startCol": 0,
                                "dropEffect": "move",
                                "listId": "d8316060-ac70-11e9-a30b-53d47e1ea7d7"
                            }
                        ],
                        "maxW": 3,
                        "minH": 1,
                        "moved": false,
                        "name": "XDR Basic Information",
                        "static": false,
                        "w": 1,
                        "x": 1,
                        "y": 0
                    },
                    {
                        "h": 2,
                        "hideName": false,
                        "i": "1vduzkpmlh-lthdv5gwt9-1vduzkpmlh-6f1661f0-ad44-11e9-a569-716c95c51bfe",
                        "items": [],
                        "maxW": 3,
                        "minH": 1,
                        "moved": false,
                        "name": "Related Alerts Severity",
                        "query": "EntryWidgetPieAlertsXDR",
                        "queryType": "script",
                        "static": false,
                        "type": "dynamic",
                        "w": 1,
                        "x": 0,
                        "y": 2
                    },
                    {
                        "h": 2,
                        "hideName": false,
                        "i": "1vduzkpmlh-lthdv5gwt9-1vduzkpmlh-5cc7f260-ad4f-11e9-a2d3-c520aeb407da",
                        "items": [],
                        "maxW": 3,
                        "minH": 1,
                        "moved": false,
                        "name": "Affected Hosts Count",
                        "query": "EntryWidgetNumberHostsXDR",
                        "queryType": "script",
                        "static": false,
                        "type": "dynamic",
                        "w": 1,
                        "x": 1,
                        "y": 2
                    },
                    {
                        "h": 2,
                        "hideName": false,
                        "i": "1vduzkpmlh-lthdv5gwt9-1vduzkpmlh-11cd1fd0-ad52-11e9-a2d3-c520aeb407da",
                        "items": [],
                        "maxW": 3,
                        "minH": 1,
                        "moved": false,
                        "name": "Affected Users Count",
                        "query": "EntryWidgetNumberUsersXDR",
                        "queryType": "script",
                        "static": false,
                        "type": "dynamic",
                        "w": 1,
                        "x": 2,
                        "y": 2
                    },
                    {
                        "displayType": "ROW",
                        "h": 2,
                        "hideName": false,
                        "i": "1vduzkpmlh-lthdv5gwt9-1vduzkpmlh-27575a40-dbd3-11ea-816e-f14862061e21",
                        "items": [
                            {
                                "endCol": 2,
                                "fieldId": "dbotmirrorid",
                                "height": 22,
                                "id": "617e48f0-dbd3-11ea-816e-f14862061e21",
                                "index": 0,
                                "sectionItemType": "field",
                                "startCol": 0
                            },
                            {
                                "endCol": 2,
                                "fieldId": "dbotmirrorinstance",
                                "height": 22,
                                "id": "675fb790-dbd3-11ea-816e-f14862061e21",
                                "index": 1,
                                "sectionItemType": "field",
                                "startCol": 0
                            },
                            {
                                "dropEffect": "move",
                                "endCol": 2,
                                "fieldId": "dbotmirrordirection",
                                "height": 22,
                                "id": "63fa6c80-dbd3-11ea-816e-f14862061e21",
                                "index": 2,
                                "listId": "1vduzkpmlh-27575a40-dbd3-11ea-816e-f14862061e21",
                                "sectionItemType": "field",
                                "startCol": 0
                            },
                            {
                                "endCol": 2,
                                "fieldId": "dbotmirrorlastsync",
                                "height": 22,
                                "id": "6b9cec10-dbd3-11ea-816e-f14862061e21",
                                "index": 3,
                                "sectionItemType": "field",
                                "startCol": 0
                            },
                            {
                                "endCol": 2,
                                "fieldId": "incomingmirrorerror",
                                "height": 44,
                                "id": "04fd6b70-dbd7-11ea-816e-f14862061e21",
                                "index": 4,
                                "sectionItemType": "field",
                                "startCol": 0
                            },
                            {
                                "endCol": 2,
                                "fieldId": "outgoingmirrorerror",
                                "height": 44,
                                "id": "079f1860-dbd7-11ea-816e-f14862061e21",
                                "index": 5,
                                "sectionItemType": "field",
                                "startCol": 0
                            }
                        ],
                        "maxW": 3,
                        "minH": 1,
                        "moved": false,
                        "name": "Mirroring Information",
                        "static": false,
                        "w": 1,
                        "x": 1,
                        "y": 6
                    },
                    {
                        "h": 2,
                        "i": "1vduzkpmlh-lthdv5gwt9-1vduzkpmlh-c037a9b0-5412-11eb-830f-fbfa6e45cb4e",
                        "items": [],
                        "maxW": 3,
                        "minH": 1,
                        "moved": false,
                        "name": "Work Plan",
                        "static": false,
                        "type": "workplan",
                        "w": 1,
                        "x": 0,
                        "y": 4
                    },
                    {
                        "displayType": "ROW",
                        "h": 2,
                        "hideName": false,
                        "i": "1vduzkpmlh-f5ec1810-61cb-11ee-8258-1b5d9765392a",
                        "items": [
                            {
                                "dropEffect": "move",
                                "endCol": 2,
                                "fieldId": "xdrusercount",
                                "height": 22,
                                "id": "b1232bc0-ac89-11e9-a30b-53d47e1ea7d7",
                                "index": 0,
                                "listId": "1vduzkpmlh-lthdv5gwt9-1vduzkpmlh-d8316060-ac70-11e9-a30b-53d47e1ea7d7",
                                "sectionItemType": "field",
                                "startCol": 0
                            },
                            {
                                "dropEffect": "move",
                                "endCol": 2,
                                "fieldId": "xdrriskyusercount",
                                "height": 22,
                                "id": "b965df60-401b-11ee-bc50-a9a9295a889b",
                                "index": 1,
                                "listId": "1vduzkpmlh-lthdv5gwt9-1vduzkpmlh-d8316060-ac70-11e9-a30b-53d47e1ea7d7",
                                "sectionItemType": "field",
                                "startCol": 0
                            },
                            {
                                "endCol": 2,
                                "fieldId": "xdrhostcount",
                                "height": 22,
                                "id": "5d54d8e0-ac7a-11e9-a30b-53d47e1ea7d7",
                                "index": 2,
                                "sectionItemType": "field",
                                "startCol": 0
                            },
                            {
                                "endCol": 2,
                                "fieldId": "xdrriskyhostcount",
                                "height": 22,
                                "id": "8e7d8a20-40be-11ee-9b52-09ff9fac4941",
                                "index": 3,
                                "sectionItemType": "field",
                                "startCol": 0
                            },
                            {
                                "dropEffect": "move",
                                "endCol": 2,
                                "fieldId": "xdralertcount",
                                "height": 22,
                                "id": "53bb4440-ac7a-11e9-a30b-53d47e1ea7d7",
                                "index": 4,
                                "listId": "d8316060-ac70-11e9-a30b-53d47e1ea7d7",
                                "sectionItemType": "field",
                                "startCol": 0
                            },
                            {
                                "endCol": 2,
                                "fieldId": "xdrlowseverityalertcount",
                                "height": 22,
                                "id": "440ae3b0-ac7b-11e9-a30b-53d47e1ea7d7",
                                "index": 5,
                                "sectionItemType": "field",
                                "startCol": 0
                            },
                            {
                                "dropEffect": "move",
                                "endCol": 2,
                                "fieldId": "xdrmediumseverityalertcount",
                                "height": 22,
                                "id": "42b2a6b0-ac7b-11e9-a30b-53d47e1ea7d7",
                                "index": 6,
                                "listId": "1vduzkpmlh-f5ec1810-61cb-11ee-8258-1b5d9765392a",
                                "sectionItemType": "field",
                                "startCol": 0
                            },
                            {
                                "endCol": 2,
                                "fieldId": "xdrhighseverityalertcount",
                                "height": 22,
                                "id": "407735a0-ac7b-11e9-a30b-53d47e1ea7d7",
                                "index": 7,
                                "sectionItemType": "field",
                                "startCol": 0
                            }
                        ],
                        "maxW": 3,
                        "minH": 1,
                        "moved": false,
                        "name": "Alert \u0026 Asset Count",
                        "static": false,
                        "w": 1,
                        "x": 2,
                        "y": 0
                    }
                ],
                "type": "custom"
            },
            {
                "filters": [
                    [
                        {
                            "ignoreCase": false,
                            "left": {
                                "isContext": true,
                                "value": {
                                    "simple": "xdralertname"
                                }
                            },
                            "operator": "notContainsGeneral",
                            "right": {
                                "isContext": false,
                                "value": {
                                    "simple": "token"
                                }
                            },
                            "type": "multiSelect"
                        }
                    ]
                ],
                "hidden": false,
                "id": "swtuqptgvs",
                "name": "Investigation",
                "sections": [
                    {
                        "displayType": "ROW",
                        "h": 2,
                        "hideName": false,
                        "i": "1vduzkpmlh-lthdv5gwt9-swtuqptgvs-067d4900-98b4-11e9-97d7-ed26ef9e46c8",
                        "isVisible": true,
                        "items": [],
                        "maxW": 3,
                        "minH": 1,
                        "moved": false,
                        "name": "Incident Files",
                        "query": {
                            "categories": [
                                "attachments"
                            ],
                            "lastId": "",
                            "pageSize": 100,
                            "tags": [],
                            "users": []
                        },
                        "queryType": "warRoomFilter",
                        "readOnly": true,
                        "static": false,
                        "type": "invTimeline",
                        "w": 1,
                        "x": 2,
                        "y": 9
                    },
                    {
                        "displayType": "ROW",
                        "h": 4,
                        "hideName": false,
                        "i": "1vduzkpmlh-lthdv5gwt9-swtuqptgvs-cc557320-98b7-11e9-b34a-852d068f44fe",
                        "isVisible": true,
                        "items": [],
                        "maxW": 3,
                        "minH": 1,
                        "moved": false,
                        "name": "Indicators",
                        "query": "",
                        "queryType": "input",
                        "readOnly": true,
                        "static": false,
                        "type": "indicators",
                        "w": 2,
                        "x": 0,
                        "y": 11
                    },
                    {
                        "displayType": "ROW",
                        "h": 3,
                        "hideName": false,
                        "i": "1vduzkpmlh-lthdv5gwt9-swtuqptgvs-075ee440-cc9a-11e9-afca-8792f3871db0",
                        "items": [
                            {
                                "dropEffect": "move",
                                "endCol": 6,
                                "fieldId": "xdralerts",
                                "height": 106,
                                "id": "1b6eb1e0-cc9a-11e9-afca-8792f3871db0",
                                "index": 0,
                                "listId": "swtuqptgvs-075ee440-cc9a-11e9-afca-8792f3871db0",
                                "sectionItemType": "field",
                                "startCol": 0
                            }
                        ],
                        "maxW": 3,
                        "minH": 1,
                        "moved": false,
                        "name": "XDR Alerts",
                        "static": false,
                        "w": 3,
                        "x": 0,
                        "y": 0
                    },
                    {
                        "displayType": "ROW",
                        "h": 3,
                        "hideName": false,
                        "i": "1vduzkpmlh-lthdv5gwt9-swtuqptgvs-2ff499e0-cc9a-11e9-afca-8792f3871db0",
                        "items": [
                            {
                                "endCol": 6,
                                "fieldId": "xdrfileartifacts",
                                "height": 110,
                                "id": "447eeeb0-cc9a-11e9-afca-8792f3871db0",
                                "index": 0,
                                "startCol": 0
                            }
                        ],
                        "maxW": 3,
                        "minH": 1,
                        "moved": false,
                        "name": "XDR File Artifacts",
                        "static": false,
                        "w": 3,
                        "x": 0,
                        "y": 3
                    },
                    {
                        "displayType": "ROW",
                        "h": 3,
                        "hideItemTitleOnlyOne": false,
                        "hideName": false,
                        "i": "1vduzkpmlh-lthdv5gwt9-swtuqptgvs-3604e0b0-cc9a-11e9-afca-8792f3871db0",
                        "items": [
                            {
                                "endCol": 6,
                                "fieldId": "xdrnetworkartifacts",
                                "height": 106,
                                "id": "498825c0-cc9a-11e9-afca-8792f3871db0",
                                "index": 0,
                                "sectionItemType": "field",
                                "startCol": 0
                            }
                        ],
                        "maxW": 3,
                        "minH": 1,
                        "moved": false,
                        "name": "XDR Network Artifacts",
                        "static": false,
                        "w": 3,
                        "x": 0,
                        "y": 6
                    },
                    {
                        "displayType": "ROW",
                        "h": 2,
                        "hideName": false,
                        "i": "1vduzkpmlh-lthdv5gwt9-swtuqptgvs-4309fd80-453a-11eb-bfbf-0d0f7ea2cc09",
                        "items": [
                            {
                                "endCol": 4,
                                "fieldId": "xdrdevicecontrolviolations",
                                "height": 106,
                                "id": "67898ea0-453a-11eb-bfbf-0d0f7ea2cc09",
                                "index": 0,
                                "sectionItemType": "field",
                                "startCol": 0
                            }
                        ],
                        "maxW": 3,
                        "minH": 1,
                        "moved": false,
                        "name": "XDR Endpoint Device Control Violations",
                        "static": false,
                        "w": 2,
                        "x": 0,
                        "y": 9
                    }
                ],
                "type": "custom"
            },
            {
                "filters": [
                    [
                        {
                            "ignoreCase": false,
                            "left": {
                                "isContext": true,
                                "value": {
                                    "simple": "xdrriskyhostcount"
                                }
                            },
                            "operator": "greaterThan",
                            "right": {
                                "isContext": false,
                                "value": {
                                    "simple": "0"
                                }
                            },
                            "type": "number"
                        },
                        {
                            "ignoreCase": false,
                            "left": {
                                "isContext": true,
                                "value": {
                                    "simple": "xdrriskyusercount"
                                }
                            },
                            "operator": "greaterThan",
                            "right": {
                                "isContext": false,
                                "value": {
                                    "simple": "0"
                                }
                            },
                            "type": "number"
                        }
                    ]
                ],
                "hidden": false,
                "id": "qevuzu2oip",
                "name": "Risky Assets",
                "sections": [
                    {
                        "displayType": "ROW",
                        "h": 3,
                        "hideName": false,
                        "i": "1vduzkpmlh-de41cda0-47f8-11ee-98f3-e53ed2b50bbd",
                        "items": [
                            {
                                "endCol": 6,
                                "fieldId": "xdrriskyusers",
                                "height": 106,
                                "id": "439d86d0-47f9-11ee-98f3-e53ed2b50bbd",
                                "index": 0,
                                "sectionItemType": "field",
                                "startCol": 0
                            }
                        ],
                        "maxW": 3,
                        "minH": 1,
                        "moved": false,
                        "name": "Risky Users",
                        "static": false,
                        "w": 3,
                        "x": 0,
                        "y": 0,
                        "description": "Displays users that are involved in the incident, and were deemed as risky by XDR's Identity Threat module, due to their time or nature of activities in various systems.",
                        "hideItemTitleOnlyOne": true
                    },
                    {
                        "h": 3,
                        "i": "1vduzkpmlh-df5400f0-47f8-11ee-98f3-e53ed2b50bbd",
                        "items": [
                            {
                                "endCol": 6,
                                "fieldId": "xdrriskyhosts",
                                "height": 106,
                                "id": "46b945c0-47f9-11ee-98f3-e53ed2b50bbd",
                                "index": 0,
                                "sectionItemType": "field",
                                "startCol": 0
                            }
                        ],
                        "maxW": 3,
                        "minH": 1,
                        "moved": false,
                        "name": "Risky Hosts",
                        "static": false,
                        "w": 3,
                        "x": 0,
                        "y": 3,
                        "description": "Displays hosts that are involved in the incident, and were deemed as risky by XDR's Identity Threat module, due to risky activities performed from or on them.",
                        "displayType": "ROW",
                        "hideName": false
                    }
                ],
                "type": "custom"
            },
            {
                "filters": [
                    [
                        {
                            "ignoreCase": false,
                            "left": {
                                "isContext": true,
                                "value": {
                                    "simple": "xdralertname"
                                }
                            },
                            "operator": "containsString",
                            "right": {
                                "isContext": false,
                                "value": {
                                    "simple": "token"
                                }
                            },
                            "type": "multiSelect"
                        }
                    ]
                ],
                "hidden": false,
                "id": "tml1wrkxme",
                "name": "Technical Details",
                "sections": [
                    {
                        "displayType": "ROW",
                        "h": 2,
                        "hideName": false,
                        "i": "1vduzkpmlh-ohwq8lhsex-caseinfoid-be53e110-3992-11ed-9adb-83e728f46893",
                        "items": [
                            {
                                "endCol": 2,
                                "fieldId": "hostip",
                                "height": 22,
                                "id": "aeeee620-ffbc-11ed-91cb-b704c053731a",
                                "index": 0,
                                "sectionItemType": "field",
                                "startCol": 0,
                                "dropEffect": "move",
                                "listId": "caseinfoid-be53e110-3992-11ed-9adb-83e728f46893"
                            },
                            {
                                "endCol": 2,
                                "fieldId": "sourceip",
                                "height": 22,
                                "id": "6c27dc10-1507-11ee-afe1-4bea2a14f94c",
                                "index": 0,
                                "sectionItemType": "field",
                                "startCol": 0
                            },
                            {
                                "endCol": 2,
                                "fieldId": "useragent",
                                "height": 22,
                                "id": "cbf13710-18e3-11ee-a005-5968c8362785",
                                "index": 1,
                                "sectionItemType": "field",
                                "startCol": 0
                            },
                            {
                                "endCol": 2,
                                "fieldId": "asnname",
                                "height": 22,
                                "id": "7bbf2660-ffbd-11ed-91cb-b704c053731a",
                                "index": 2,
                                "sectionItemType": "field",
                                "startCol": 0
                            },
                            {
                                "endCol": 2,
                                "fieldId": "asn",
                                "height": 22,
                                "id": "74d9fc50-3fef-11ed-bd56-1f5a2b2d17b4",
                                "index": 3,
                                "sectionItemType": "field",
                                "startCol": 0
                            },
                            {
                                "endCol": 2,
                                "fieldId": "country",
                                "height": 22,
                                "id": "4c8d5610-0f52-11ee-81b3-5b1a51073e91",
                                "index": 4,
                                "sectionItemType": "field",
                                "startCol": 0
                            }
                        ],
                        "maxW": 3,
                        "minH": 1,
                        "moved": false,
                        "name": "Attacker Extra Data",
                        "static": false,
                        "w": 1,
                        "x": 1,
                        "y": 0
                    },
                    {
                        "h": 3,
                        "i": "1vduzkpmlh-ohwq8lhsex-caseinfoid-944f47f0-3fce-11ed-81fb-f98f11f06b6f",
                        "items": [],
                        "maxW": 3,
                        "minH": 1,
                        "moved": false,
                        "name": "Malicious or Suspicious Indicators",
                        "static": false,
                        "w": 2,
                        "x": 0,
                        "y": 2,
                        "query": "reputation:Benign OR reputation:Suspicious OR reputation:Malicious",
                        "queryType": "input",
                        "type": "indicators"
                    },
                    {
                        "h": 2,
                        "i": "1vduzkpmlh-ohwq8lhsex-caseinfoid-738a28d0-ffd3-11ed-94b9-ab17767bb4e7",
                        "items": [],
                        "maxW": 3,
                        "minH": 1,
                        "moved": false,
                        "name": "Hunting Results",
                        "static": false,
                        "w": 1,
                        "x": 2,
                        "y": 5,
                        "query": {
                            "categories": [
                                "tags"
                            ],
                            "preDefinedFilters": true,
                            "tags": [
                                "PersistenceHunting"
                            ]
                        },
                        "queryType": "warRoomFilter",
                        "type": "invTimeline"
                    },
                    {
                        "h": 3,
                        "i": "1vduzkpmlh-ohwq8lhsex-caseinfoid-494706a0-063c-11ee-b283-eb5063f641e1",
                        "items": [],
                        "maxW": 3,
                        "minH": 1,
                        "moved": false,
                        "name": "Cloud Indicators",
                        "static": false,
                        "w": 1,
                        "x": 2,
                        "y": 2,
                        "description": "The indicators extracted from the threat hunting results.",
                        "query": "99900222-7570-4e56-8fa6-1206e76be060",
                        "queryType": "script",
                        "type": "dynamic"
                    },
                    {
                        "displayType": "ROW",
                        "h": 2,
                        "hideName": false,
                        "i": "1vduzkpmlh-d9090e20-158f-11ee-9c72-eb2e3cb3cb42",
                        "items": [
                            {
                                "endCol": 2,
                                "fieldId": "projectid",
                                "height": 22,
                                "id": "e94dca00-158f-11ee-9c72-eb2e3cb3cb42",
                                "index": 0,
                                "sectionItemType": "field",
                                "startCol": 0
                            },
                            {
                                "endCol": 2,
                                "fieldId": "operationname",
                                "height": 22,
                                "id": "f7b7d270-158f-11ee-9c72-eb2e3cb3cb42",
                                "index": 1,
                                "sectionItemType": "field",
                                "startCol": 0
                            },
                            {
                                "endCol": 2,
                                "fieldId": "operationtype",
                                "height": 22,
                                "id": "f8abcf60-158f-11ee-9c72-eb2e3cb3cb42",
                                "index": 2,
                                "sectionItemType": "field",
                                "startCol": 0
                            },
                            {
                                "endCol": 2,
                                "fieldId": "identitytype",
                                "height": 22,
                                "id": "fc49ddb0-158f-11ee-9c72-eb2e3cb3cb42",
                                "index": 3,
                                "sectionItemType": "field",
                                "startCol": 0
                            },
                            {
                                "endCol": 2,
                                "fieldId": "region",
                                "height": 22,
                                "id": "6204ffb0-15b6-11ee-9c72-eb2e3cb3cb42",
                                "index": 4,
                                "sectionItemType": "field",
                                "startCol": 0
                            },
                            {
                                "endCol": 2,
                                "fieldId": "resourcetype",
                                "height": 22,
                                "id": "69d67e80-15b6-11ee-9c72-eb2e3cb3cb42",
                                "index": 5,
                                "sectionItemType": "field",
                                "startCol": 0
                            },
                            {
                                "endCol": 2,
                                "fieldId": "referencedresourceid",
                                "height": 22,
                                "id": "a6834e20-18be-11ee-a005-5968c8362785",
                                "index": 6,
                                "sectionItemType": "field",
                                "startCol": 0
                            },
                            {
                                "endCol": 2,
                                "fieldId": "referencedresourcename",
                                "height": 22,
                                "id": "a7935e90-18be-11ee-a005-5968c8362785",
                                "index": 7,
                                "sectionItemType": "field",
                                "startCol": 0
                            }
                        ],
                        "maxW": 3,
                        "minH": 1,
                        "moved": false,
                        "name": "Cloud Info",
                        "static": false,
                        "w": 1,
                        "x": 0,
                        "y": 0
                    },
                    {
                        "displayType": "ROW",
                        "h": 2,
                        "hideName": false,
                        "i": "1vduzkpmlh-a800cd00-15b6-11ee-9c72-eb2e3cb3cb42",
                        "items": [
                            {
                                "dropEffect": "move",
                                "endCol": 2,
                                "fieldId": "triagesla",
                                "height": 22,
                                "id": "b474aac0-15b6-11ee-9c72-eb2e3cb3cb42",
                                "index": 0,
                                "listId": "1vduzkpmlh-a800cd00-15b6-11ee-9c72-eb2e3cb3cb42",
                                "sectionItemType": "field",
                                "startCol": 0
                            },
                            {
                                "endCol": 2,
                                "fieldId": "containmentsla",
                                "height": 22,
                                "id": "b30aba80-15b6-11ee-9c72-eb2e3cb3cb42",
                                "index": 1,
                                "sectionItemType": "field",
                                "startCol": 0
                            }
                        ],
                        "maxW": 3,
                        "minH": 1,
                        "moved": false,
                        "name": "Triage and Containment SLA",
                        "static": false,
                        "w": 1,
                        "x": 2,
                        "y": 0
                    },
                    {
                        "displayType": "ROW",
                        "h": 2,
                        "hideName": false,
                        "i": "1vduzkpmlh-ff06e9b0-1672-11ee-9c72-eb2e3cb3cb42",
                        "items": [
                            {
                                "dropEffect": "move",
                                "endCol": 2,
                                "fieldId": "relatedcampaign",
                                "height": 22,
                                "id": "a349d8c0-1673-11ee-9c72-eb2e3cb3cb42",
                                "index": 0,
                                "listId": "1vduzkpmlh-ff06e9b0-1672-11ee-9c72-eb2e3cb3cb42",
                                "sectionItemType": "field",
                                "startCol": 0
                            },
                            {
                                "endCol": 2,
                                "fieldId": "relatedreport",
                                "height": 22,
                                "id": "a60c7b30-1673-11ee-9c72-eb2e3cb3cb42",
                                "index": 1,
                                "sectionItemType": "field",
                                "startCol": 0
                            },
                            {
                                "endCol": 4,
                                "fieldId": "xdralertsearchresults",
                                "height": 106,
                                "id": "83a31520-18be-11ee-a005-5968c8362785",
                                "index": 2,
                                "sectionItemType": "field",
                                "startCol": 0
                            },
                            {
                                "dropEffect": "move",
                                "endCol": 4,
                                "fieldId": "mitretechniquename",
                                "height": 22,
                                "id": "5809fe30-1687-11ee-9c72-eb2e3cb3cb42",
                                "index": 0,
                                "listId": "1vduzkpmlh-ff06e9b0-1672-11ee-9c72-eb2e3cb3cb42",
                                "sectionItemType": "field",
                                "startCol": 2
                            }
                        ],
                        "maxW": 3,
                        "minH": 1,
                        "moved": false,
                        "name": "Relationships",
                        "static": false,
                        "w": 2,
                        "x": 0,
                        "y": 5
                    }
                ],
                "type": "custom"
            },
            {
                "filters": [
                    [
                        {
                            "ignoreCase": false,
                            "left": {
                                "isContext": true,
                                "value": {
                                    "simple": "xdralertname"
                                }
                            },
                            "operator": "containsGeneral",
                            "right": {
                                "isContext": false,
                                "value": {
                                    "simple": "First SSO access from ASN in organization"
                                }
                            },
                            "type": "multiSelect"
                        },
                        {
                            "ignoreCase": false,
                            "left": {
                                "isContext": true,
                                "value": {
                                    "simple": "xdralertname"
                                }
                            },
                            "operator": "containsGeneral",
                            "right": {
                                "isContext": false,
                                "value": {
                                    "simple": "First successful SSO connection from a country in organization"
                                }
                            },
                            "type": "multiSelect"
                        }
                    ]
                ],
                "hidden": false,
                "id": "ytqxqon7uf",
                "name": "First SSO access",
                "sections": [
                    {
                        "displayType": "ROW",
                        "h": 2,
                        "hideName": false,
                        "i": "1vduzkpmlh-e6soxtwivx-1vduzkpmlh-e6soxtwivx-1vduzkpmlh-6748ea30-8b5b-11ed-8534-dd7eadd1d5dd",
                        "items": [
                            {
                                "endCol": 4,
                                "fieldId": "alertname",
                                "height": 22,
                                "id": "8b8c35a0-8b5b-11ed-8534-dd7eadd1d5dd",
                                "index": 0,
                                "sectionItemType": "field",
                                "startCol": 0
                            },
                            {
                                "endCol": 4,
                                "fieldId": "xdrdescription",
                                "height": 22,
                                "id": "57b7f020-8b6a-11ed-8534-dd7eadd1d5dd",
                                "index": 1,
                                "sectionItemType": "field",
                                "startCol": 0
                            },
                            {
                                "endCol": 4,
                                "fieldId": "sourceip",
                                "height": 22,
                                "id": "8b9fe6e0-8b6a-11ed-8534-dd7eadd1d5dd",
                                "index": 2,
                                "sectionItemType": "field",
                                "startCol": 0
                            },
                            {
                                "endCol": 4,
                                "fieldId": "detecteduser",
                                "height": 22,
                                "id": "9050c4c0-8b6a-11ed-8534-dd7eadd1d5dd",
                                "index": 3,
                                "sectionItemType": "field",
                                "startCol": 0
                            },
                            {
                                "endCol": 4,
                                "fieldId": "occurred",
                                "height": 22,
                                "id": "99b47c50-8b6a-11ed-8534-dd7eadd1d5dd",
                                "index": 4,
                                "sectionItemType": "field",
                                "startCol": 0
                            }
                        ],
                        "maxW": 3,
                        "minH": 1,
                        "moved": false,
                        "name": "Alert Details",
                        "static": false,
                        "w": 2,
                        "x": 0,
                        "y": 0,
                        "description": ""
                    },
                    {
                        "displayType": "ROW",
                        "h": 2,
                        "hideName": false,
                        "i": "1vduzkpmlh-e6soxtwivx-1vduzkpmlh-e6soxtwivx-1vduzkpmlh-b91be240-8b6a-11ed-8534-dd7eadd1d5dd",
                        "items": [
                            {
                                "endCol": 2,
                                "fieldId": "samaccountname",
                                "height": 22,
                                "id": "4e690d90-97f6-11ed-a36a-3f1ec2cc633b",
                                "index": 0,
                                "sectionItemType": "field",
                                "startCol": 0
                            },
                            {
                                "endCol": 2,
                                "fieldId": "accountname",
                                "height": 22,
                                "id": "85721b10-8b6c-11ed-8534-dd7eadd1d5dd",
                                "index": 1,
                                "sectionItemType": "field",
                                "startCol": 0
                            },
                            {
                                "endCol": 2,
                                "fieldId": "employeeemail",
                                "height": 22,
                                "id": "afd14610-8b6c-11ed-8534-dd7eadd1d5dd",
                                "index": 2,
                                "sectionItemType": "field",
                                "startCol": 0
                            },
                            {
                                "endCol": 2,
                                "fieldId": "accountgroups",
                                "height": 22,
                                "id": "b78b6c50-8b6c-11ed-8534-dd7eadd1d5dd",
                                "index": 3,
                                "sectionItemType": "field",
                                "startCol": 0
                            },
                            {
                                "endCol": 2,
                                "fieldId": "managername",
                                "height": 22,
                                "id": "bf8d9810-8b6c-11ed-8534-dd7eadd1d5dd",
                                "index": 4,
                                "sectionItemType": "field",
                                "startCol": 0
                            },
                            {
                                "endCol": 2,
                                "fieldId": "manageremailaddress",
                                "height": 22,
                                "id": "c81658f0-8b6c-11ed-8534-dd7eadd1d5dd",
                                "index": 5,
                                "sectionItemType": "field",
                                "startCol": 0
                            }
                        ],
                        "maxW": 3,
                        "minH": 1,
                        "moved": false,
                        "name": "Account Information",
                        "static": false,
                        "w": 1,
                        "x": 1,
                        "y": 2
                    },
                    {
                        "displayType": "ROW",
                        "h": 2,
                        "hideName": false,
                        "i": "1vduzkpmlh-e6soxtwivx-1vduzkpmlh-e6soxtwivx-1vduzkpmlh-76c7cac0-8b6b-11ed-8534-dd7eadd1d5dd",
                        "items": [
                            {
                                "dropEffect": "move",
                                "endCol": 2,
                                "fieldId": "sourceip",
                                "height": 22,
                                "id": "1f8bea40-8b6e-11ed-8f68-b3bf4a3a1ddf",
                                "index": 0,
                                "listId": "1vduzkpmlh-76c7cac0-8b6b-11ed-8534-dd7eadd1d5dd",
                                "sectionItemType": "field",
                                "startCol": 0
                            },
                            {
                                "endCol": 2,
                                "fieldId": "asn",
                                "height": 22,
                                "id": "161ebcd0-8b6e-11ed-8f68-b3bf4a3a1ddf",
                                "index": 1,
                                "sectionItemType": "field",
                                "startCol": 0
                            },
                            {
                                "endCol": 2,
                                "fieldId": "asnname",
                                "height": 22,
                                "id": "c1d02320-8b6e-11ed-8f68-b3bf4a3a1ddf",
                                "index": 2,
                                "sectionItemType": "field",
                                "startCol": 0,
                                "dropEffect": "move",
                                "listId": "1vduzkpmlh-76c7cac0-8b6b-11ed-8534-dd7eadd1d5dd"
                            },
                            {
                                "endCol": 2,
                                "fieldId": "countrycode",
                                "height": 22,
                                "id": "26601020-90ba-11ed-8ab6-ab0516dbb87b",
                                "index": 3,
                                "sectionItemType": "field",
                                "startCol": 0,
                                "dropEffect": "move",
                                "listId": "1vduzkpmlh-76c7cac0-8b6b-11ed-8534-dd7eadd1d5dd"
                            },
                            {
                                "endCol": 2,
                                "fieldId": "countryname",
                                "height": 22,
                                "id": "37132b60-8b6e-11ed-8f68-b3bf4a3a1ddf",
                                "index": 4,
                                "sectionItemType": "field",
                                "startCol": 0
                            },
                            {
                                "endCol": 2,
                                "fieldId": "ipreputation",
                                "height": 22,
                                "id": "0a0b3210-9c86-11ed-b102-9fbd020d1773",
                                "index": 5,
                                "sectionItemType": "field",
                                "startCol": 0
                            }
                        ],
                        "maxW": 3,
                        "minH": 1,
                        "moved": false,
                        "name": "Connection Information",
                        "static": false,
                        "w": 1,
                        "x": 2,
                        "y": 2
                    },
                    {
                        "displayType": "ROW",
                        "h": 2,
                        "hideName": false,
                        "i": "1vduzkpmlh-e6soxtwivx-1vduzkpmlh-e6soxtwivx-1vduzkpmlh-001975e0-8b70-11ed-9514-c56dac00c61e",
                        "items": [
                            {
                                "endCol": 2,
                                "fieldId": "userblockstatus",
                                "height": 22,
                                "id": "b5f0e930-90dd-11ed-be71-736de8263a17",
                                "index": 0,
                                "sectionItemType": "field",
                                "startCol": 0
                            },
                            {
                                "endCol": 2,
                                "fieldId": "containmentsla",
                                "height": 22,
                                "id": "82526ee0-902a-11ed-bbb4-fbf235dd1775",
                                "index": 0,
                                "sectionItemType": "field",
                                "startCol": 0,
                                "dropEffect": "move",
                                "listId": "1vduzkpmlh-001975e0-8b70-11ed-9514-c56dac00c61e"
                            },
                            {
                                "dropEffect": "move",
                                "endCol": 2,
                                "fieldId": "remediationsla",
                                "height": 22,
                                "id": "e7ffdd50-91a5-11ed-941b-e567ac08eaae",
                                "index": 1,
                                "listId": "1vduzkpmlh-001975e0-8b70-11ed-9514-c56dac00c61e",
                                "sectionItemType": "field",
                                "startCol": 0
                            }
                        ],
                        "maxW": 3,
                        "minH": 1,
                        "moved": false,
                        "name": "Containment and Remediation status",
                        "static": false,
                        "w": 1,
                        "x": 2,
                        "y": 0
                    },
                    {
                        "displayType": "ROW",
                        "h": 3,
                        "hideName": false,
                        "i": "1vduzkpmlh-e6soxtwivx-1vduzkpmlh-e6soxtwivx-1vduzkpmlh-b3c63170-8c31-11ed-a026-b1d5b381234f",
                        "items": [
                            {
                                "dropEffect": "move",
                                "endCol": 4,
                                "fieldId": "relatedreport",
                                "height": 22,
                                "id": "f782bd20-8c31-11ed-a026-b1d5b381234f",
                                "index": 0,
                                "listId": "1vduzkpmlh-b3c63170-8c31-11ed-a026-b1d5b381234f",
                                "sectionItemType": "field",
                                "startCol": 0
                            },
                            {
                                "dropEffect": "move",
                                "endCol": 4,
                                "fieldId": "partofcampaign",
                                "height": 22,
                                "id": "0c60e1d0-8c33-11ed-a026-b1d5b381234f",
                                "index": 1,
                                "listId": "1vduzkpmlh-e1c742c0-8b6a-11ed-8534-dd7eadd1d5dd",
                                "sectionItemType": "field",
                                "startCol": 0
                            },
                            {
                                "dropEffect": "move",
                                "endCol": 4,
                                "fieldId": "xdralertsearchresults",
                                "height": 106,
                                "id": "e982e840-8b6d-11ed-8f68-b3bf4a3a1ddf",
                                "index": 2,
                                "listId": "1vduzkpmlh-b3c63170-8c31-11ed-a026-b1d5b381234f",
                                "sectionItemType": "field",
                                "startCol": 0
                            }
                        ],
                        "maxW": 3,
                        "minH": 1,
                        "moved": false,
                        "name": "Investigation Details",
                        "static": false,
                        "w": 2,
                        "x": 1,
                        "y": 4
                    },
                    {
                        "displayType": "ROW",
                        "h": 5,
                        "hideName": false,
                        "i": "1vduzkpmlh-e6soxtwivx-1vduzkpmlh-6d2f0be0-9660-11ed-a2af-cd9affeb35c4",
                        "items": [
                            {
                                "dropEffect": "move",
                                "endCol": 2,
                                "fieldId": "verdict",
                                "height": 22,
                                "id": "65731ac0-9027-11ed-bbb4-fbf235dd1775",
                                "index": 0,
                                "listId": "1vduzkpmlh-e6soxtwivx-1vduzkpmlh-6d2f0be0-9660-11ed-a2af-cd9affeb35c4",
                                "sectionItemType": "field",
                                "startCol": 0
                            },
                            {
                                "endCol": 2,
                                "fieldId": "xdrinvestigationresults",
                                "height": 106,
                                "id": "482ac9c0-a23a-11ed-b1e2-670240eb75b1",
                                "index": 1,
                                "sectionItemType": "field",
                                "startCol": 0
                            }
                        ],
                        "maxW": 3,
                        "minH": 1,
                        "moved": false,
                        "name": "Verdict Results Parameters",
                        "static": false,
                        "w": 1,
                        "x": 0,
                        "y": 2
                    }
                ],
                "type": "custom"
            },
            {
                "hidden": false,
                "id": "ilvvquvjmw",
                "name": "RDP Brute Force",
                "sections": [
                    {
                        "displayType": "ROW",
                        "h": 3,
                        "hideName": false,
                        "i": "1vduzkpmlh-ilvvquvjmw-lthdv5gwt9-1vduzkpmlh-ilvvquvjmw-1vduzkpmlh-ilvvquvjmw-field-changed-ilvvquvjmw-1vduzkpmlh-65d10ac0-85ca-11ed-b726-2bebafbeec3c",
                        "items": [
                            {
                                "endCol": 2,
                                "fieldId": "alertname",
                                "height": 22,
                                "id": "a563d0d0-85f4-11ed-bc30-fb13783e8b89",
                                "index": 0,
                                "sectionItemType": "field",
                                "startCol": 0
                            },
                            {
                                "endCol": 2,
                                "fieldId": "xdrdescription",
                                "height": 22,
                                "id": "b7fed8c0-85f4-11ed-bc30-fb13783e8b89",
                                "index": 2,
                                "sectionItemType": "field",
                                "startCol": 0
                            },
                            {
                                "endCol": 2,
                                "fieldId": "sourceip",
                                "height": 22,
                                "id": "4b936a20-85f4-11ed-bc30-fb13783e8b89",
                                "index": 2,
                                "sectionItemType": "field",
                                "startCol": 0
                            },
                            {
                                "endCol": 2,
                                "fieldId": "asn",
                                "height": 22,
                                "id": "1c4b8df0-8ff0-11ed-9ed2-f34d28ec0876",
                                "index": 3,
                                "sectionItemType": "field",
                                "startCol": 0
                            },
                            {
                                "endCol": 2,
                                "fieldId": "detecteduser",
                                "height": 22,
                                "id": "5bb1d950-85f4-11ed-bc30-fb13783e8b89",
                                "index": 4,
                                "sectionItemType": "field",
                                "startCol": 0
                            },
                            {
                                "endCol": 2,
                                "fieldId": "destinationhostname",
                                "height": 22,
                                "id": "87676c90-85f4-11ed-bc30-fb13783e8b89",
                                "index": 5,
                                "sectionItemType": "field",
                                "startCol": 0
                            },
                            {
                                "endCol": 2,
                                "fieldId": "occurred",
                                "height": 22,
                                "id": "f0b86bc0-89d9-11ed-8ec7-dd26932d7bf0",
                                "index": 6,
                                "sectionItemType": "field",
                                "startCol": 0
                            }
                        ],
                        "maxW": 3,
                        "minH": 1,
                        "moved": false,
                        "name": "Alert Details ",
                        "static": false,
                        "w": 1,
                        "x": 0,
                        "y": 0
                    },
                    {
                        "displayType": "CARD",
                        "h": 3,
                        "hideName": false,
                        "i": "1vduzkpmlh-ilvvquvjmw-lthdv5gwt9-1vduzkpmlh-ilvvquvjmw-1vduzkpmlh-ilvvquvjmw-field-changed-ilvvquvjmw-1vduzkpmlh-d39faee0-85f6-11ed-bc30-fb13783e8b89",
                        "items": [
                            {
                                "endCol": 2,
                                "fieldId": "userblockstatus",
                                "height": 53,
                                "id": "e642a610-85f6-11ed-bc30-fb13783e8b89",
                                "index": 0,
                                "sectionItemType": "field",
                                "startCol": 0
                            },
                            {
                                "endCol": 2,
                                "fieldId": "ipblockedstatus",
                                "height": 53,
                                "id": "1b787990-85f7-11ed-bc30-fb13783e8b89",
                                "index": 1,
                                "sectionItemType": "field",
                                "startCol": 0
                            },
                            {
                                "endCol": 2,
                                "fieldId": "endpointisolationstatus",
                                "height": 53,
                                "id": "4ec0cd80-86be-11ed-b2e7-e58c08fe2d4a",
                                "index": 2,
                                "sectionItemType": "field",
                                "startCol": 0
                            },
                            {
                                "dropEffect": "move",
                                "endCol": 4,
                                "fieldId": "containmentsla",
                                "height": 53,
                                "id": "44164130-8786-11ed-9291-41f0d693e13d",
                                "index": 1,
                                "listId": "1vduzkpmlh-ilvvquvjmw-1vduzkpmlh-ilvvquvjmw-field-changed-ilvvquvjmw-1vduzkpmlh-d39faee0-85f6-11ed-bc30-fb13783e8b89",
                                "sectionItemType": "field",
                                "startCol": 2
                            }
                        ],
                        "maxW": 3,
                        "minH": 1,
                        "moved": false,
                        "name": "Containment Status",
                        "static": false,
                        "w": 1,
                        "x": 2,
                        "y": 0
                    },
                    {
                        "description": "This section outlines the investigation steps, the results obtained, and the elements identified as suspicious.",
                        "displayType": "ROW",
                        "h": 6,
                        "hideName": false,
                        "i": "1vduzkpmlh-ilvvquvjmw-lthdv5gwt9-1vduzkpmlh-ilvvquvjmw-1vduzkpmlh-ilvvquvjmw-field-changed-ilvvquvjmw-1vduzkpmlh-4230d1c0-85f9-11ed-bc30-fb13783e8b89",
                        "items": [
                            {
                                "dropEffect": "move",
                                "endCol": 2,
                                "fieldId": "ipreputation",
                                "height": 22,
                                "id": "b1101230-868b-11ed-95d3-9b591fefb5ee",
                                "index": 0,
                                "listId": "1vduzkpmlh-ilvvquvjmw-field-changed-ilvvquvjmw-1vduzkpmlh-4230d1c0-85f9-11ed-bc30-fb13783e8b89",
                                "sectionItemType": "field",
                                "startCol": 0
                            },
                            {
                                "dropEffect": "move",
                                "endCol": 2,
                                "fieldId": "partofcampaign",
                                "height": 22,
                                "id": "925888a0-85f9-11ed-bc30-fb13783e8b89",
                                "index": 2,
                                "listId": "1vduzkpmlh-4230d1c0-85f9-11ed-bc30-fb13783e8b89",
                                "sectionItemType": "field",
                                "startCol": 0
                            },
                            {
                                "endCol": 2,
                                "fieldId": "relatedreport",
                                "height": 22,
                                "id": "e764f3c0-89cc-11ed-bac7-89f49b97fccb",
                                "index": 3,
                                "sectionItemType": "field",
                                "startCol": 0
                            },
                            {
                                "endCol": 2,
                                "fieldId": "huntresultscount",
                                "height": 22,
                                "id": "fb73e6a0-9296-11ed-a63d-f351ec4db56c",
                                "index": 4,
                                "sectionItemType": "field",
                                "startCol": 0
                            },
                            {
                                "endCol": 2,
                                "fieldId": "sourcegeolocation",
                                "height": 22,
                                "id": "507788d0-85fb-11ed-bc30-fb13783e8b89",
                                "index": 5,
                                "sectionItemType": "field",
                                "startCol": 0
                            },
                            {
                                "endCol": 2,
                                "fieldId": "userengagementresponse",
                                "height": 22,
                                "id": "f11c0710-8b6f-11ed-afb3-d73a6f2ed22f",
                                "index": 6,
                                "sectionItemType": "field",
                                "startCol": 0
                            },
                            {
                                "dropEffect": "move",
                                "endCol": 2,
                                "fieldId": "verdict",
                                "height": 22,
                                "id": "93b17190-86ac-11ed-b416-1138ff09b27a",
                                "index": 7,
                                "listId": "1vduzkpmlh-ilvvquvjmw-1vduzkpmlh-ilvvquvjmw-field-changed-ilvvquvjmw-1vduzkpmlh-4230d1c0-85f9-11ed-bc30-fb13783e8b89",
                                "sectionItemType": "field",
                                "startCol": 0
                            },
                            {
                                "endCol": 6,
                                "fieldId": "xdralertsearchresults",
                                "height": 106,
                                "id": "0a7f2400-928a-11ed-bb51-0fc8bdf0929c",
                                "index": 8,
                                "sectionItemType": "field",
                                "startCol": 0
                            },
                            {
                                "endCol": 4,
                                "fieldId": "triagesla",
                                "height": 22,
                                "id": "b1af3fd0-8aa6-11ed-ab4d-cd6180c65924",
                                "index": 0,
                                "sectionItemType": "field",
                                "startCol": 2
                            },
                            {
                                "endCol": 4,
                                "fieldId": "remediationsla",
                                "height": 22,
                                "id": "acc5cf20-ffbd-11ed-94dc-8177260b8024",
                                "index": 1,
                                "sectionItemType": "field",
                                "startCol": 2
                            }
                        ],
                        "maxW": 3,
                        "minH": 1,
                        "moved": false,
                        "name": "Investigation Details",
                        "static": false,
                        "w": 3,
                        "x": 0,
                        "y": 3
                    },
                    {
                        "displayType": "ROW",
                        "h": 3,
                        "hideName": false,
                        "i": "1vduzkpmlh-ilvvquvjmw-lthdv5gwt9-1vduzkpmlh-52a5fd00-8a9a-11ed-88e5-8f076c01d056",
                        "items": [
                            {
                                "endCol": 2,
                                "fieldId": "accountname",
                                "height": 22,
                                "id": "9b4f3710-8a9a-11ed-88e5-8f076c01d056",
                                "index": 0,
                                "sectionItemType": "field",
                                "startCol": 0
                            },
                            {
                                "endCol": 2,
                                "fieldId": "employeeemail",
                                "height": 22,
                                "id": "52a327c0-8aa3-11ed-80bd-535489c9b11e",
                                "index": 1,
                                "sectionItemType": "field",
                                "startCol": 0
                            },
                            {
                                "dropEffect": "move",
                                "endCol": 2,
                                "fieldId": "accountgroups",
                                "height": 22,
                                "id": "ae4caa50-8a9a-11ed-88e5-8f076c01d056",
                                "index": 2,
                                "listId": "1vduzkpmlh-52a5fd00-8a9a-11ed-88e5-8f076c01d056",
                                "sectionItemType": "field",
                                "startCol": 0
                            },
                            {
                                "endCol": 2,
                                "fieldId": "managername",
                                "height": 22,
                                "id": "a7a0e6d0-8a9a-11ed-88e5-8f076c01d056",
                                "index": 3,
                                "sectionItemType": "field",
                                "startCol": 0
                            },
                            {
                                "endCol": 2,
                                "fieldId": "manageremailaddress",
                                "height": 22,
                                "id": "40f258c0-8aa3-11ed-80bd-535489c9b11e",
                                "index": 4,
                                "sectionItemType": "field",
                                "startCol": 0
                            },
                            {
                                "endCol": 2,
                                "fieldId": "usercreationtime",
                                "height": 22,
                                "id": "788c6590-8aa4-11ed-91e3-bd2dab60253a",
                                "index": 5,
                                "sectionItemType": "field",
                                "startCol": 0
                            },
                            {
                                "endCol": 2,
                                "fieldId": "passwordchangeddate",
                                "height": 22,
                                "id": "73938230-8aa4-11ed-91e3-bd2dab60253a",
                                "index": 5,
                                "sectionItemType": "field",
                                "startCol": 0
                            }
                        ],
                        "maxW": 3,
                        "minH": 1,
                        "moved": false,
                        "name": "Account Information",
                        "static": false,
                        "w": 1,
                        "x": 1,
                        "y": 0
                    }
                ],
                "type": "custom",
                "filters": [
                    [
                        {
                            "ignoreCase": false,
                            "left": {
                                "isContext": true,
                                "value": {
                                    "simple": "xdralertname"
                                }
                            },
                            "operator": "containsGeneral",
                            "right": {
                                "isContext": false,
                                "value": {
                                    "simple": "Possible external RDP Brute-Force"
                                }
                            },
                            "type": "multiSelect"
                        }
                    ]
                ]
            },
            {
                "id": "lthdv5gwt9",
                "name": "Similar Incidents",
                "type": "custom",
                "hidden": false,
                "sections": [
                    {
                        "displayType": "ROW",
                        "h": 7,
                        "hideName": true,
                        "i": "lthdv5gwt9-1vduzkpmlh-lthdv5gwt9-d986a3c0-abfc-11eb-9d9c-cffd34bfbbb3",
                        "items": [
                            {
                                "dropEffect": "move",
                                "endCol": 6,
                                "fieldId": "xdrsimilarincidents",
                                "height": 106,
                                "id": "e18d8a70-abfc-11eb-9d9c-cffd34bfbbb3",
                                "index": 0,
                                "listId": "1vduzkpmlh-lthdv5gwt9-d986a3c0-abfc-11eb-9d9c-cffd34bfbbb3",
                                "sectionItemType": "field",
                                "startCol": 0
                            }
                        ],
                        "maxH": null,
                        "maxW": 3,
                        "minH": 1,
                        "minW": 3,
                        "moved": false,
                        "name": "XDR Similar Incidents",
                        "static": false,
                        "w": 3,
                        "x": 0,
                        "y": 0
                    }
                ]
            },
            {
                "id": "warRoom",
                "name": "War Room",
                "type": "warRoom"
            },
            {
                "id": "workPlan",
                "name": "Work Plan",
                "type": "workPlan"
            },
            {
                "id": "evidenceBoard",
                "name": "Evidence Board",
                "type": "evidenceBoard"
            },
            {
                "id": "relatedIncidents",
                "name": "Related Incidents",
                "type": "relatedIncidents"
            },
            {
                "id": "canvas",
                "name": "Canvas",
                "type": "canvas"
            }
        ]
    },
    "group": "incident",
    "id": "Cortex XDR Incident",
    "name": "Cortex XDR Incident",
    "system": false,
    "version": -1,
    "fromVersion": "6.8.0",
    "description": ""
}<|MERGE_RESOLUTION|>--- conflicted
+++ resolved
@@ -440,7 +440,6 @@
                                 "sectionItemType": "field",
                                 "startCol": 0,
                                 "dropEffect": "move",
-<<<<<<< HEAD
                                 "endCol": 2,
                                 "fieldId": "commandline",
                                 "height": 22,
@@ -496,9 +495,7 @@
                                 "index": 4,
                                 "sectionItemType": "field",
                                 "startCol": 2
-=======
                                 "listId": "1vduzkpmlh-lthdv5gwt9-1vduzkpmlh-d8316060-ac70-11e9-a30b-53d47e1ea7d7"
->>>>>>> d03739c8
                             },
                             {
                                 "dropEffect": "move",
