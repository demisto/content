--- conflicted
+++ resolved
@@ -2781,10 +2781,6 @@
 		"system": false,
 	"version": -1,
     "fromVersion": "6.8.0",
-<<<<<<< HEAD
-	"description": "Designed to present enriched details about incidents detected by Cortex XDR, enabling deeper analysis and informed response actions."
-=======
-	"description": "",
+	"description": "Designed to present enriched details about incidents detected by Cortex XDR, enabling deeper analysis and informed response actions.",
     "marketplaces": ["xsoar"]
->>>>>>> 95e613f1
 }