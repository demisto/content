{
<<<<<<< HEAD
    "id": "Cortex XDR Incident1",
    "group": "incident",
    "name": "Cortex XDR Incident",
    "description": "",
    "version": -1,
    "fromVersion": "6.0.0",
=======
>>>>>>> 8599c4e7
    "detailsV2": {
        "tabs": [
            {
                "hidden": false,
                "id": "1vduzkpmlh",
                "name": "Case info",
                "sections": [
                    {
                        "displayType": "ROW",
                        "h": 2,
                        "hideName": false,
                        "i": "1vduzkpmlh-fce71720-98b0-11e9-97d7-ed26ef9e46c8",
                        "isVisible": true,
                        "items": [
                            {
                                "dropEffect": "move",
                                "endCol": 2,
                                "fieldId": "type",
                                "height": 24,
                                "id": "1cc0c4a0-9bd7-11e9-ba23-8723b1f1df6b",
                                "index": 0,
                                "listId": "fce71720-98b0-11e9-97d7-ed26ef9e46c8",
                                "startCol": 0
                            },
                            {
                                "endCol": 2,
                                "fieldId": "dbotsource",
                                "height": 24,
                                "id": "87e18ad0-9bd7-11e9-ba23-8723b1f1df6b",
                                "index": 1,
                                "startCol": 0
                            },
                            {
                                "endCol": 2,
                                "fieldId": "sourceinstance",
                                "height": 24,
                                "id": "43cfe2d0-9bee-11e9-9a3f-8b4b2158e260",
                                "index": 2,
                                "startCol": 0
                            },
                            {
                                "dropEffect": "move",
                                "endCol": 2,
                                "fieldId": "sourcebrand",
                                "height": 24,
                                "id": "42f03130-9bee-11e9-9a3f-8b4b2158e260",
                                "index": 3,
                                "listId": "fce71720-98b0-11e9-97d7-ed26ef9e46c8",
                                "startCol": 0
                            },
                            {
                                "dropEffect": "move",
                                "endCol": 2,
                                "fieldId": "severity",
                                "height": 24,
                                "id": "20430d90-9bd7-11e9-ba23-8723b1f1df6b",
                                "index": 5,
                                "listId": "fce71720-98b0-11e9-97d7-ed26ef9e46c8",
                                "startCol": 0
                            },
                            {
                                "dropEffect": "move",
                                "endCol": 2,
                                "fieldId": "owner",
                                "height": 24,
                                "id": "4fd2b640-a7d6-11e9-8433-9f52f2917950",
                                "index": 6,
                                "listId": "fce71720-98b0-11e9-97d7-ed26ef9e46c8",
                                "startCol": 0
                            },
                            {
                                "endCol": 2,
                                "fieldId": "playbookid",
                                "height": 24,
                                "id": "930bb7a0-a866-11e9-aeb8-c3448b5d692d",
                                "index": 7,
                                "startCol": 0
                            }
                        ],
                        "maxW": 3,
                        "minH": 1,
                        "minW": 1,
                        "moved": false,
                        "name": "Case Details",
                        "static": false,
                        "w": 1,
                        "x": 0,
                        "y": 0
                    },
                    {
                        "displayType": "ROW",
                        "h": 2,
                        "hideName": false,
                        "i": "1vduzkpmlh-61263cc0-98b1-11e9-97d7-ed26ef9e46c8",
                        "isVisible": true,
                        "items": [

                        ],
                        "maxW": 3,
                        "minH": 1,
                        "minW": 1,
                        "moved": false,
                        "name": "Notes",
                        "readOnly": true,
                        "static": false,
                        "type": "notes",
                        "w": 1,
                        "x": 2,
                        "y": 4
                    },
                    {
                        "columns": [
                            {
                                "displayed": true,
                                "isDefault": false,
                                "key": "id",
                                "width": 110
                            },
                            {
                                "displayed": true,
                                "isDefault": true,
                                "key": "name",
                                "width": 300
                            },
                            {
                                "displayed": true,
                                "isDefault": false,
                                "key": "owner",
                                "width": 160
                            },
                            {
                                "displayed": true,
                                "isDefault": true,
                                "key": "type",
                                "width": 200
                            },
                            {
                                "displayed": true,
                                "isDefault": true,
                                "key": "status",
                                "width": 80
                            },
                            {
                                "displayed": true,
                                "isDefault": true,
                                "key": "closeNotes",
                                "width": 300
                            }
                        ],
                        "displayType": "ROW",
                        "h": 1,
                        "hideName": false,
                        "i": "1vduzkpmlh-770ec200-98b1-11e9-97d7-ed26ef9e46c8",
                        "isVisible": true,
                        "items": [

                        ],
                        "maxW": 3,
                        "minH": 1,
                        "minW": 1,
                        "moved": false,
                        "name": "Linked Incidents",
                        "readOnly": true,
                        "static": false,
                        "type": "linkedIncidents",
                        "w": 1,
                        "x": 1,
                        "y": 6
                    },
                    {
                        "displayType": "ROW",
                        "h": 1,
                        "hideName": false,
                        "i": "1vduzkpmlh-842632c0-98b1-11e9-97d7-ed26ef9e46c8",
                        "isVisible": true,
                        "items": [

                        ],
                        "maxW": 3,
                        "minH": 1,
                        "minW": 1,
                        "moved": false,
                        "name": "Child Incidents",
                        "readOnly": true,
                        "static": false,
                        "type": "childInv",
                        "w": 1,
                        "x": 1,
                        "y": 7
                    },
                    {
                        "displayType": "ROW",
                        "h": 2,
                        "hideName": false,
                        "i": "1vduzkpmlh-4a31afa0-98ba-11e9-a519-93a53c759fe0",
                        "isVisible": true,
                        "items": [

                        ],
                        "maxW": 3,
                        "minH": 1,
                        "minW": 1,
                        "moved": false,
                        "name": "Evidence",
                        "readOnly": true,
                        "static": false,
                        "type": "evidence",
                        "w": 1,
                        "x": 1,
                        "y": 8
                    },
                    {
                        "displayType": "ROW",
                        "h": 2,
                        "hideName": false,
                        "i": "1vduzkpmlh-7717e580-9bed-11e9-9a3f-8b4b2158e260",
                        "isVisible": true,
                        "items": [

                        ],
                        "maxW": 3,
                        "minH": 1,
                        "minW": 1,
                        "moved": false,
                        "name": "Team Members",
                        "readOnly": true,
                        "static": false,
                        "type": "team",
                        "w": 1,
                        "x": 1,
                        "y": 4
                    },
                    {
                        "displayType": "ROW",
                        "h": 2,
                        "hideName": false,
                        "i": "1vduzkpmlh-c9b7ded0-a863-11e9-aeb8-c3448b5d692d",
                        "isVisible": true,
                        "items": [
                            {
                                "dropEffect": "move",
                                "endCol": 2,
                                "fieldId": "dbotcreated",
                                "height": 24,
                                "id": "930bf0a0-a864-11e9-aeb8-c3448b5d692d",
                                "index": 0,
                                "listId": "c9b7ded0-a863-11e9-aeb8-c3448b5d692d",
                                "startCol": 0
                            },
                            {
                                "endCol": 2,
                                "fieldId": "occurred",
                                "height": 24,
                                "id": "e92b52b0-a863-11e9-aeb8-c3448b5d692d",
                                "index": 1,
                                "startCol": 0
                            },
                            {
                                "endCol": 2,
                                "fieldId": "dbotmodified",
                                "height": 24,
                                "id": "99cbd860-a864-11e9-aeb8-c3448b5d692d",
                                "index": 2,
                                "startCol": 0
                            },
                            {
                                "dropEffect": "move",
                                "endCol": 2,
                                "fieldId": "dbotclosed",
                                "height": 24,
                                "id": "a1a67ef0-a864-11e9-aeb8-c3448b5d692d",
                                "index": 3,
                                "listId": "c9b7ded0-a863-11e9-aeb8-c3448b5d692d",
                                "startCol": 0
                            },
                            {
                                "dropEffect": "move",
                                "endCol": 2,
                                "fieldId": "remediationsla",
                                "height": 24,
                                "id": "6cd9de10-9bee-11e9-9a3f-8b4b2158e260",
                                "index": 4,
                                "listId": "24257a20-98b1-11e9-97d7-ed26ef9e46c8",
                                "startCol": 0
                            },
                            {
                                "endCol": 2,
                                "fieldId": "detectionsla",
                                "height": 24,
                                "id": "6b72acf0-9bee-11e9-9a3f-8b4b2158e260",
                                "index": 5,
                                "startCol": 0
                            },
                            {
                                "dropEffect": "move",
                                "endCol": 2,
                                "fieldId": "dbotduedate",
                                "height": 24,
                                "id": "551d6320-a7d6-11e9-8433-9f52f2917950",
                                "index": 6,
                                "listId": "c9b7ded0-a863-11e9-aeb8-c3448b5d692d",
                                "startCol": 0
                            }
                        ],
                        "maxW": 3,
                        "minH": 1,
                        "minW": 1,
                        "moved": false,
                        "name": "Timeline Information",
                        "static": false,
                        "w": 1,
                        "x": 0,
                        "y": 6
                    },
                    {
                        "displayType": "ROW",
                        "h": 2,
                        "hideName": false,
                        "i": "1vduzkpmlh-e462ffc0-a864-11e9-aeb8-c3448b5d692d",
                        "isVisible": true,
                        "items": [
                            {
                                "endCol": 2,
                                "fieldId": "xdrresolvecomment",
                                "height": 24,
                                "id": "5a450d90-ac8a-11e9-a30b-53d47e1ea7d7",
                                "index": 0,
                                "startCol": 0
                            },
                            {
                                "dropEffect": "move",
                                "endCol": 2,
                                "fieldId": "dbotclosed",
                                "height": 24,
                                "id": "427bf020-a866-11e9-aeb8-c3448b5d692d",
                                "index": 1,
                                "listId": "e462ffc0-a864-11e9-aeb8-c3448b5d692d",
                                "startCol": 0
                            },
                            {
                                "endCol": 2,
                                "fieldId": "closereason",
                                "height": 24,
                                "id": "f23f6e30-a864-11e9-aeb8-c3448b5d692d",
                                "index": 2,
                                "startCol": 0
                            },
                            {
                                "endCol": 2,
                                "fieldId": "closinguserid",
                                "height": 24,
                                "id": "f387a5a0-a864-11e9-aeb8-c3448b5d692d",
                                "index": 3,
                                "startCol": 0
                            },
                            {
                                "endCol": 2,
                                "fieldId": "closenotes",
                                "height": 48,
                                "id": "f579ffc0-a864-11e9-aeb8-c3448b5d692d",
                                "index": 4,
                                "startCol": 0
                            }
                        ],
                        "maxW": 3,
                        "minH": 1,
                        "minW": 1,
                        "moved": false,
                        "name": "Closing Information",
                        "static": false,
                        "w": 1,
                        "x": 2,
                        "y": 6
                    },
                    {
                        "displayType": "ROW",
                        "h": 2,
                        "hideName": false,
                        "i": "1vduzkpmlh-d8316060-ac70-11e9-a30b-53d47e1ea7d7",
                        "items": [
                            {
                                "dropEffect": "move",
                                "endCol": 4,
                                "fieldId": "xdrdescription",
                                "height": 24,
                                "id": "a398d4f0-ac89-11e9-a30b-53d47e1ea7d7",
                                "index": 0,
                                "listId": "d8316060-ac70-11e9-a30b-53d47e1ea7d7",
                                "startCol": 0
                            },
                            {
                                "endCol": 2,
                                "fieldId": "xdrincidentid",
                                "height": 24,
                                "id": "3ebb4a40-ac7a-11e9-a30b-53d47e1ea7d7",
                                "index": 1,
                                "startCol": 0
                            },
                            {
                                "endCol": 2,
                                "fieldId": "xdrstatusv2",
                                "height": 24,
                                "id": "4f80f5f0-ac7a-11e9-a30b-53d47e1ea7d7",
                                "index": 2,
                                "startCol": 0
                            },
                            {
                                "endCol": 2,
                                "fieldId": "description",
                                "height": 24,
                                "id": "4b1ead40-ac7a-11e9-a30b-53d47e1ea7d7",
                                "index": 3,
                                "startCol": 0
                            },
                            {
                                "endCol": 2,
                                "fieldId": "xdrmanualseverity",
                                "height": 24,
                                "id": "c40c7ac0-ac89-11e9-a30b-53d47e1ea7d7",
                                "index": 3,
                                "startCol": 0
                            },
                            {
                                "endCol": 2,
                                "fieldId": "xdrhostcount",
                                "height": 24,
                                "id": "5d54d8e0-ac7a-11e9-a30b-53d47e1ea7d7",
                                "index": 4,
                                "startCol": 0
                            },
                            {
                                "endCol": 2,
                                "fieldId": "xdrusercount",
                                "height": 24,
                                "id": "b1232bc0-ac89-11e9-a30b-53d47e1ea7d7",
                                "index": 5,
                                "startCol": 0
                            },
                            {
                                "dropEffect": "move",
                                "endCol": 2,
                                "fieldId": "xdrnotes",
                                "height": 24,
                                "id": "8f040360-ac8a-11e9-a30b-53d47e1ea7d7",
                                "index": 6,
                                "listId": "d8316060-ac70-11e9-a30b-53d47e1ea7d7",
                                "startCol": 0
                            },
                            {
                                "endCol": 4,
                                "fieldId": "xdrurl",
                                "height": 24,
                                "id": "df4e1380-aef4-11e9-896e-b72bc9d2cace",
                                "index": 7,
                                "startCol": 0
                            },
                            {
                                "dropEffect": "move",
                                "endCol": 4,
                                "fieldId": "xdralertcount",
                                "height": 24,
                                "id": "53bb4440-ac7a-11e9-a30b-53d47e1ea7d7",
                                "index": 1,
                                "listId": "d8316060-ac70-11e9-a30b-53d47e1ea7d7",
                                "startCol": 2
                            },
                            {
                                "endCol": 4,
                                "fieldId": "xdrhighseverityalertcount",
                                "height": 24,
                                "id": "407735a0-ac7b-11e9-a30b-53d47e1ea7d7",
                                "index": 2,
                                "startCol": 2
                            },
                            {
                                "endCol": 4,
                                "fieldId": "xdrmediumseverityalertcount",
                                "height": 24,
                                "id": "42b2a6b0-ac7b-11e9-a30b-53d47e1ea7d7",
                                "index": 3,
                                "startCol": 2
                            },
                            {
                                "endCol": 4,
                                "fieldId": "xdrlowseverityalertcount",
                                "height": 24,
                                "id": "440ae3b0-ac7b-11e9-a30b-53d47e1ea7d7",
                                "index": 4,
                                "startCol": 2
                            },
                            {
                                "dropEffect": "move",
                                "endCol": 4,
                                "fieldId": "xdrassigneduserprettyname",
                                "height": 24,
                                "id": "688064a0-ad29-11e9-b20c-1b6878c52e9c",
                                "index": 5,
                                "listId": "d8316060-ac70-11e9-a30b-53d47e1ea7d7",
                                "startCol": 2
                            },
                            {
                                "dropEffect": "move",
                                "endCol": 4,
                                "fieldId": "xdrassigneduseremail",
                                "height": 24,
                                "id": "3704da40-ac8a-11e9-a30b-53d47e1ea7d7",
                                "index": 6,
                                "listId": "d8316060-ac70-11e9-a30b-53d47e1ea7d7",
                                "startCol": 2
                            }
                        ],
                        "maxW": 3,
                        "minH": 1,
                        "minW": 1,
                        "moved": false,
                        "name": "XDR Basic Information",
                        "static": false,
                        "w": 2,
                        "x": 1,
                        "y": 0
                    },
                    {
                        "h": 2,
                        "hideName": false,
                        "i": "1vduzkpmlh-6f1661f0-ad44-11e9-a569-716c95c51bfe",
                        "items": [

                        ],
                        "maxW": 3,
                        "minH": 1,
                        "minW": 1,
                        "moved": false,
                        "name": "Related Alerts Severity",
                        "query": "EntryWidgetPieAlertsXDR",
                        "queryType": "script",
                        "static": false,
                        "type": "dynamic",
                        "w": 1,
                        "x": 0,
                        "y": 2
                    },
                    {
                        "h": 2,
                        "hideName": false,
                        "i": "1vduzkpmlh-5cc7f260-ad4f-11e9-a2d3-c520aeb407da",
                        "items": [

                        ],
                        "maxW": 3,
                        "minH": 1,
                        "minW": 1,
                        "moved": false,
                        "name": "Affected Hosts Count",
                        "query": "EntryWidgetNumberHostsXDR",
                        "queryType": "script",
                        "static": false,
                        "type": "dynamic",
                        "w": 1,
                        "x": 1,
                        "y": 2
                    },
                    {
                        "h": 2,
                        "hideName": false,
                        "i": "1vduzkpmlh-11cd1fd0-ad52-11e9-a2d3-c520aeb407da",
                        "items": [

                        ],
                        "maxW": 3,
                        "minH": 1,
                        "minW": 1,
                        "moved": false,
                        "name": "Affected Users Count",
                        "query": "EntryWidgetNumberUsersXDR",
                        "queryType": "script",
                        "static": false,
                        "type": "dynamic",
                        "w": 1,
                        "x": 2,
                        "y": 2
                    },
                    {
                        "displayType": "ROW",
                        "h": 2,
                        "hideName": false,
                        "i": "1vduzkpmlh-27575a40-dbd3-11ea-816e-f14862061e21",
                        "items": [
                            {
                                "endCol": 2,
                                "fieldId": "dbotmirrorid",
                                "height": 22,
                                "id": "617e48f0-dbd3-11ea-816e-f14862061e21",
                                "index": 0,
                                "sectionItemType": "field",
                                "startCol": 0
                            },
                            {
                                "endCol": 2,
                                "fieldId": "dbotmirrorinstance",
                                "height": 22,
                                "id": "675fb790-dbd3-11ea-816e-f14862061e21",
                                "index": 1,
                                "sectionItemType": "field",
                                "startCol": 0
                            },
                            {
                                "dropEffect": "move",
                                "endCol": 2,
                                "fieldId": "dbotmirrordirection",
                                "height": 22,
                                "id": "63fa6c80-dbd3-11ea-816e-f14862061e21",
                                "index": 2,
                                "listId": "1vduzkpmlh-27575a40-dbd3-11ea-816e-f14862061e21",
                                "sectionItemType": "field",
                                "startCol": 0
                            },
                            {
                                "endCol": 2,
                                "fieldId": "dbotmirrorlastsync",
                                "height": 22,
                                "id": "6b9cec10-dbd3-11ea-816e-f14862061e21",
                                "index": 3,
                                "sectionItemType": "field",
                                "startCol": 0
                            },
                            {
                                "endCol": 2,
                                "fieldId": "incomingmirrorerror",
                                "height": 44,
                                "id": "04fd6b70-dbd7-11ea-816e-f14862061e21",
                                "index": 4,
                                "sectionItemType": "field",
                                "startCol": 0
                            },
                            {
                                "endCol": 2,
                                "fieldId": "outgoingmirrorerror",
                                "height": 44,
                                "id": "079f1860-dbd7-11ea-816e-f14862061e21",
                                "index": 5,
                                "sectionItemType": "field",
                                "startCol": 0
                            }
                        ],
                        "maxH": null,
                        "maxW": 1,
                        "minH": 1,
                        "minW": 1,
                        "moved": false,
                        "name": "Mirroring Information",
                        "static": false,
                        "w": 1,
                        "x": 0,
                        "y": 8
                    },
                    {
                        "h": 2,
                        "i": "1vduzkpmlh-c037a9b0-5412-11eb-830f-fbfa6e45cb4e",
                        "items": [

                        ],
                        "maxW": 3,
                        "minH": 1,
                        "minW": 1,
                        "moved": false,
                        "name": "Work Plan",
                        "static": false,
                        "type": "workplan",
                        "w": 1,
                        "x": 0,
                        "y": 4
                    }
                ],
                "type": "custom"
            },
            {
                "hidden": false,
                "id": "swtuqptgvs",
                "name": "Investigation",
                "sections": [
                    {
                        "displayType": "ROW",
                        "h": 2,
                        "hideName": false,
                        "i": "swtuqptgvs-067d4900-98b4-11e9-97d7-ed26ef9e46c8",
                        "isVisible": true,
                        "items": [

                        ],
                        "maxW": 3,
                        "minH": 1,
                        "minW": 1,
                        "moved": false,
                        "name": "Incident Files",
                        "query": {
                            "categories": [
                                "attachments"
                            ],
                            "lastId": "",
                            "pageSize": 100,
                            "tags": [

                            ],
                            "users": [

                            ]
                        },
                        "queryType": "warRoomFilter",
                        "readOnly": true,
                        "static": false,
                        "type": "invTimeline",
                        "w": 1,
                        "x": 2,
                        "y": 9
                    },
                    {
                        "displayType": "ROW",
                        "h": 4,
                        "hideName": false,
                        "i": "swtuqptgvs-cc557320-98b7-11e9-b34a-852d068f44fe",
                        "isVisible": true,
                        "items": [

                        ],
                        "maxW": 3,
                        "minH": 1,
                        "minW": 1,
                        "moved": false,
                        "name": "Indicators",
                        "query": "",
                        "queryType": "input",
                        "readOnly": true,
                        "static": false,
                        "type": "indicators",
                        "w": 2,
                        "x": 0,
                        "y": 11
                    },
                    {
                        "displayType": "ROW",
                        "h": 3,
                        "hideName": false,
                        "i": "swtuqptgvs-075ee440-cc9a-11e9-afca-8792f3871db0",
                        "items": [
                            {
                                "dropEffect": "move",
                                "endCol": 6,
                                "fieldId": "xdralerts",
                                "height": 106,
                                "id": "1b6eb1e0-cc9a-11e9-afca-8792f3871db0",
                                "index": 0,
                                "listId": "swtuqptgvs-075ee440-cc9a-11e9-afca-8792f3871db0",
                                "sectionItemType": "field",
                                "startCol": 0
                            }
                        ],
                        "maxW": 3,
                        "minH": 1,
                        "minW": 1,
                        "moved": false,
                        "name": "XDR Alerts",
                        "static": false,
                        "w": 3,
                        "x": 0,
                        "y": 0
                    },
                    {
                        "displayType": "ROW",
                        "h": 3,
                        "hideName": false,
                        "i": "swtuqptgvs-2ff499e0-cc9a-11e9-afca-8792f3871db0",
                        "items": [
                            {
                                "endCol": 6,
                                "fieldId": "xdrfileartifacts",
                                "height": 110,
                                "id": "447eeeb0-cc9a-11e9-afca-8792f3871db0",
                                "index": 0,
                                "startCol": 0
                            }
                        ],
                        "maxW": 3,
                        "minH": 1,
                        "minW": 1,
                        "moved": false,
                        "name": "XDR File Artifacts",
                        "static": false,
                        "w": 3,
                        "x": 0,
                        "y": 3
                    },
                    {
                        "displayType": "ROW",
                        "h": 3,
                        "hideItemTitleOnlyOne": false,
                        "hideName": false,
                        "i": "swtuqptgvs-3604e0b0-cc9a-11e9-afca-8792f3871db0",
                        "items": [
                            {
                                "endCol": 6,
                                "fieldId": "xdrnetworkartifacts",
                                "height": 106,
                                "id": "498825c0-cc9a-11e9-afca-8792f3871db0",
                                "index": 0,
                                "sectionItemType": "field",
                                "startCol": 0
                            }
                        ],
                        "maxW": 3,
                        "minH": 1,
                        "minW": 1,
                        "moved": false,
                        "name": "XDR Network Artifacts",
                        "static": false,
                        "w": 3,
                        "x": 0,
                        "y": 6
                    },
                    {
                        "displayType": "ROW",
                        "h": 2,
                        "hideName": false,
                        "i": "swtuqptgvs-4309fd80-453a-11eb-bfbf-0d0f7ea2cc09",
                        "items": [
                            {
                                "endCol": 4,
                                "fieldId": "xdrdevicecontrolviolations",
                                "height": 106,
                                "id": "67898ea0-453a-11eb-bfbf-0d0f7ea2cc09",
                                "index": 0,
                                "sectionItemType": "field",
                                "startCol": 0
                            }
                        ],
                        "maxW": 3,
                        "minH": 1,
                        "minW": 1,
                        "moved": false,
                        "name": "XDR Endpoint Device Control Violations",
                        "static": false,
                        "w": 2,
                        "x": 0,
                        "y": 9
                    }
                ],
                "type": "custom"
            },
            {
                "id": "warRoom",
                "name": "War Room",
                "type": "warRoom"
            },
            {
                "id": "workPlan",
                "name": "Work Plan",
                "type": "workPlan"
            },
            {
                "id": "evidenceBoard",
                "name": "Evidence Board",
                "type": "evidenceBoard"
            },
            {
                "id": "relatedIncidents",
                "name": "Related Incidents",
                "type": "relatedIncidents"
            },
            {
                "id": "canvas",
                "name": "Canvas",
                "type": "canvas"
            }
        ]
    },
    "group": "incident",
    "id": "Cortex XDR Incident",
    "name": "Cortex XDR Incident",
    "system": false,
    "version": -1,
    "fromVersion": "6.0.0",
    "description": ""
}<|MERGE_RESOLUTION|>--- conflicted
+++ resolved
@@ -1,13 +1,4 @@
 {
-<<<<<<< HEAD
-    "id": "Cortex XDR Incident1",
-    "group": "incident",
-    "name": "Cortex XDR Incident",
-    "description": "",
-    "version": -1,
-    "fromVersion": "6.0.0",
-=======
->>>>>>> 8599c4e7
     "detailsV2": {
         "tabs": [
             {
