--- conflicted
+++ resolved
@@ -12,11 +12,7 @@
 - Suspicious port scan
 - Port scan by suspicious process
 - Highly suspicious port scan
-<<<<<<< HEAD
-- Port scan
-=======
 - Port scan.
->>>>>>> 90cf3b88
 
 ## Dependencies
 
@@ -24,18 +20,6 @@
 
 ### Sub-playbooks
 
-<<<<<<< HEAD
-* Block Indicators - Generic v3
-* Account Enrichment - Generic v2.1
-* File Enrichment - Generic v2
-* Threat Hunting - Generic
-* Cortex XDR - Isolate Endpoint
-* Cortex XDR - Endpoint Investigation
-* User Investigation - Generic
-* IP Enrichment - Generic v2
-* TIM - Indicator Relationships Analysis
-* Command-Line Analysis
-=======
 * Cortex XDR - Endpoint Investigation
 * Account Enrichment - Generic v2.1
 * Cortex XDR - Isolate Endpoint
@@ -46,7 +30,6 @@
 * File Enrichment - Generic v2
 * IP Enrichment - Generic v2
 * Threat Hunting - Generic
->>>>>>> 90cf3b88
 
 ### Integrations
 
@@ -54,15 +37,9 @@
 
 ### Scripts
 
-<<<<<<< HEAD
-* Set
-* IsIPInRanges
-* GetTime
-=======
 * IsIPInRanges
 * GetTime
 * Set
->>>>>>> 90cf3b88
 
 ### Commands
 
@@ -74,11 +51,7 @@
 
 | **Name** | **Description** | **Default Value** | **Required** |
 | --- | --- | --- | --- |
-<<<<<<< HEAD
-| InternalIPRanges | A list of IP ranges to check the IP against. The list should be provided in CIDR notation, separated by commas. An example of a list of ranges would be: "172.16.0.0/12,10.0.0.0/8,192.168.0.0/16" \(without quotes\). If a list is not provided, will use default list provided in the IsIPInRanges script \(the known IPv4 private address ranges\). |  | Required |
-=======
 | InternalIPRanges | A list of IP ranges to check the IP against. The comma-separated list should be provided in CIDR notation. For example, a list of ranges would be: "172.16.0.0/12,10.0.0.0/8,192.168.0.0/16" \(without quotes\). | lists.PrivateIPs | Optional |
->>>>>>> 90cf3b88
 | Username | The user name used for port scanning. | PaloAltoNetworksXDR.Incident.alerts.user_name | Optional |
 | SrcIPAddress | The source IP address from which the port scanning was initiated. | PaloAltoNetworksXDR.Incident.alerts.action_local_ip | Optional |
 | DstIPAddress | Scanned destination IP address. | PaloAltoNetworksXDR.Incident.alerts.action_remote_ip | Optional |
