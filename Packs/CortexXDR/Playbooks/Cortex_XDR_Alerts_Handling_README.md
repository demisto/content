--- conflicted
+++ resolved
@@ -14,18 +14,12 @@
 ### Sub-playbooks
 
 * Cortex XDR - Possible External RDP Brute-Force
-<<<<<<< HEAD
-* Cortex XDR - First SSO Access
-* Cortex XDR - Malware Investigation
-=======
 * Cortex XDR - Port Scan - Adjusted
->>>>>>> 9c1be48a
 * Cortex XDR - Cloud Cryptojacking
 * Cortex XDR - Malware Investigation
 * Cortex XDR - First SSO Access
 * Cortex XDR - Cloud IAM User Access Investigation
 * GenericPolling
-* Cortex XDR - Port Scan - Adjusted
 
 ### Integrations
 
