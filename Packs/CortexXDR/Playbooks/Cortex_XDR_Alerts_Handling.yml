--- conflicted
+++ resolved
@@ -1,11 +1,7 @@
 id: Cortex XDR Alerts Handling
 version: -1
 name: Cortex XDR Alerts Handling
-<<<<<<< HEAD
-description: "This playbook is used to loop over every alert in a Cortex XDR incident. \nSupported alert categories:\n- Malware\n- Port Scan\n- Cloud Cryptojacking\n- Cloud Token Theft\n- RDP Brute-Force\n- First SSO Access\n- Cloud IAM User Access Investigation.\n- Remote PsExec with LOLBIN command execution alert."
-=======
 description: "Deprecated. Use Cortex XDR - Alerts Handling v2 instead. When using the v2 version, enabling globally shared context for that playbook is required because outputs are no longer declared."
->>>>>>> 9d6c5180
 starttaskid: "0"
 tasks:
   "0":
@@ -1571,15 +1567,8 @@
   description: Files hashes which are not present and were marked as "not retrieve" by the user.
   type: unknown
 tests:
-<<<<<<< HEAD
-- No tests (auto formatted)
-fromversion: 5.0.0
-marketplaces:
-- xsoar
-=======
 - No tests (deprecated)
 fromversion: 5.0.0
 marketplaces:
 - xsoar
-deprecated: true
->>>>>>> 9d6c5180
+deprecated: true