--- conflicted
+++ resolved
@@ -6,17 +6,10 @@
 tasks:
   "0":
     id: "0"
-<<<<<<< HEAD
-    taskid: 9de64dde-b749-4f3f-8b42-af4a739f39d5
-    type: start
-    task:
-      id: 9de64dde-b749-4f3f-8b42-af4a739f39d5
-=======
     taskid: cbacb0a9-4a29-41fb-81ef-2390c2e87217
     type: start
     task:
       id: cbacb0a9-4a29-41fb-81ef-2390c2e87217
->>>>>>> 77b26c79
       version: -1
       name: ""
       iscommand: false
@@ -43,17 +36,10 @@
     isautoswitchedtoquietmode: false
   "1":
     id: "1"
-<<<<<<< HEAD
-    taskid: bc2354f0-ecb0-4e1c-8920-75befdee0054
-    type: condition
-    task:
-      id: bc2354f0-ecb0-4e1c-8920-75befdee0054
-=======
     taskid: 438c49ce-ea4b-4149-8bc7-c8c45e4cad64
     type: condition
     task:
       id: 438c49ce-ea4b-4149-8bc7-c8c45e4cad64
->>>>>>> 77b26c79
       version: -1
       name: Choose playbook by category
       description: Choose the playbook to run by the alert category.
@@ -239,17 +225,10 @@
     isautoswitchedtoquietmode: false
   "5":
     id: "5"
-<<<<<<< HEAD
-    taskid: 8aa674d3-745e-42a4-8f0a-539c2300b60f
-    type: title
-    task:
-      id: 8aa674d3-745e-42a4-8f0a-539c2300b60f
-=======
     taskid: 1be989c8-f6e6-4bb6-86f6-8f37141cae45
     type: title
     task:
       id: 1be989c8-f6e6-4bb6-86f6-8f37141cae45
->>>>>>> 77b26c79
       version: -1
       name: Done
       type: title
@@ -274,17 +253,10 @@
     isautoswitchedtoquietmode: false
   "6":
     id: "6"
-<<<<<<< HEAD
-    taskid: 1bdc9322-609c-4d66-8ef5-c142ee5e91dc
-    type: regular
-    task:
-      id: 1bdc9322-609c-4d66-8ef5-c142ee5e91dc
-=======
     taskid: e2e4e72b-7c0a-4d3a-8ca1-f7dfb321b488
     type: regular
     task:
       id: e2e4e72b-7c0a-4d3a-8ca1-f7dfb321b488
->>>>>>> 77b26c79
       version: -1
       name: Cortex XDR - get incident extra data
       description: Returns additional data for the specified incident, for example, related alerts, file artifacts, network artifacts, and so on.
@@ -317,17 +289,10 @@
     isautoswitchedtoquietmode: false
   "7":
     id: "7"
-<<<<<<< HEAD
-    taskid: 989dbe64-6ca7-4404-8434-2ce8c8862152
-    type: title
-    task:
-      id: 989dbe64-6ca7-4404-8434-2ce8c8862152
-=======
     taskid: 749d29c6-d590-40f2-8a76-811fa05b67b4
     type: title
     task:
       id: 749d29c6-d590-40f2-8a76-811fa05b67b4
->>>>>>> 77b26c79
       version: -1
       name: Other alert category
       type: title
@@ -355,17 +320,10 @@
     isautoswitchedtoquietmode: false
   "8":
     id: "8"
-<<<<<<< HEAD
-    taskid: 5851a42e-e482-494b-81d6-e7208c13c16d
-    type: playbook
-    task:
-      id: 5851a42e-e482-494b-81d6-e7208c13c16d
-=======
     taskid: ca064f45-bb38-42eb-8b69-10bfb3d305f8
     type: playbook
     task:
       id: ca064f45-bb38-42eb-8b69-10bfb3d305f8
->>>>>>> 77b26c79
       version: -1
       name: Cortex XDR - Port Scan - Adjusted
       playbookName: Cortex XDR - Port Scan - Adjusted
@@ -407,17 +365,10 @@
     isautoswitchedtoquietmode: false
   "9":
     id: "9"
-<<<<<<< HEAD
-    taskid: fa04b4ba-8037-4359-8cc5-54cc9bc0d816
-    type: playbook
-    task:
-      id: fa04b4ba-8037-4359-8cc5-54cc9bc0d816
-=======
     taskid: f256c719-4967-475a-82d1-3059c97431a1
     type: playbook
     task:
       id: f256c719-4967-475a-82d1-3059c97431a1
->>>>>>> 77b26c79
       version: -1
       name: Cortex XDR - Malware Investigation
       description: |
@@ -551,17 +502,10 @@
     isautoswitchedtoquietmode: false
   "10":
     id: "10"
-<<<<<<< HEAD
-    taskid: 47d31c8e-6f24-4e87-88f6-6e942f8527c8
-    type: playbook
-    task:
-      id: 47d31c8e-6f24-4e87-88f6-6e942f8527c8
-=======
     taskid: 027558f4-e4c6-44ee-871f-efa714fff038
     type: playbook
     task:
       id: 027558f4-e4c6-44ee-871f-efa714fff038
->>>>>>> 77b26c79
       version: -1
       name: Cortex XDR - XCloud Cryptojacking
       playbookName: Cortex XDR - XCloud Cryptojacking
@@ -615,17 +559,10 @@
     isautoswitchedtoquietmode: false
   "11":
     id: "11"
-<<<<<<< HEAD
-    taskid: bb43df89-e6f3-4d71-89fd-9a3ecc582b1c
-    type: playbook
-    task:
-      id: bb43df89-e6f3-4d71-89fd-9a3ecc582b1c
-=======
     taskid: a4015a04-d851-4e90-8bbb-7a79e79494e8
     type: playbook
     task:
       id: a4015a04-d851-4e90-8bbb-7a79e79494e8
->>>>>>> 77b26c79
       version: -1
       name: GenericPolling
       description: |-
@@ -679,17 +616,10 @@
     isautoswitchedtoquietmode: false
   "12":
     id: "12"
-<<<<<<< HEAD
-    taskid: 424bc229-2715-43de-8115-eca792dd5582
-    type: condition
-    task:
-      id: 424bc229-2715-43de-8115-eca792dd5582
-=======
     taskid: c36b1abe-f071-41d2-86c2-c10456393d68
     type: condition
     task:
       id: c36b1abe-f071-41d2-86c2-c10456393d68
->>>>>>> 77b26c79
       version: -1
       name: Which XCLOUD alert was found?
       description: Checks which XCLOUD alert was found in the incident.
@@ -938,17 +868,10 @@
     isautoswitchedtoquietmode: false
   "13":
     id: "13"
-<<<<<<< HEAD
-    taskid: 0e409eb2-6b4d-4fd8-84f1-ba8078cc450c
-    type: playbook
-    task:
-      id: 0e409eb2-6b4d-4fd8-84f1-ba8078cc450c
-=======
     taskid: 8fcf9f0e-34c6-48f7-859b-77544d2ac26d
     type: playbook
     task:
       id: 8fcf9f0e-34c6-48f7-859b-77544d2ac26d
->>>>>>> 77b26c79
       version: -1
       name: Cortex XDR - Possible External RDP Brute-Force
       description: "This playbook investigates a “Possible External RDP Brute Force” XDR Alert by gathering user, IP, and hostname information, and investigating if the following suspicious elements exists:\n- \"IP Reputation\" - Dbot Score is 2-3 \n- \"Source geolocation\" - Connection from unusual country \n-  Related to campaign - IP address related to campaign, based on TIM module\n-  Hunting results - hunt for indicators related to the source IP and the related campaign returned results\n-  XDR Alert search -XDR Alerts related to the same username and endpoint\n\nSet verdict method:\n* Suspicious Element - The \"Suspicious Element\" input allows you to select a specific element that, if identified as suspicious,  the investigation's final verdict will be deemed a \"True Positive\".\n\n* Final Verdict -  Each suspicious element is being added to an array called \"Suspicious Elements\", which is used to count potential security threats. The array size will be compared to a final threshold. If the size is greater than or equal to the threshold, the investigation's final verdict will be deemed a \"True Positive\".\n\n* User Engagement - The \"UserEngagementThreshold\" input allows you to set the number of suspicious elements that trigger user engagement. When this threshold is met, an email will be sent to the user and their manager asking for authorization of RDP activity. If the RDP activity is not authorized by the user, the investigation's final verdict will be deemed a \"True Positive\".\n\nUsed Sub-playbooks:\n* Account Enrichment - Generic v2.1\n* Block Indicators - Generic v3\n* Cortex XDR - Get entity alerts by MITRE tactics - Endpoint\n* Cortex XDR - Get entity alerts by MITRE tactics - user\n* User Investigation - Generic\n* TIM - Indicator Relationships Analysis\n* Threat Hunting - Generic\n* Cortex XDR - Possible External RDP Brute Force - Set Verdict\n* Cortex XDR - Isolate Endpoint\n"
@@ -1086,17 +1009,10 @@
     isautoswitchedtoquietmode: false
   "14":
     id: "14"
-<<<<<<< HEAD
-    taskid: 92442653-02d7-4fa2-8a24-80b7bf86e5d9
-    type: playbook
-    task:
-      id: 92442653-02d7-4fa2-8a24-80b7bf86e5d9
-=======
     taskid: b3ea3bb8-5e8f-4c98-8f86-ae46eb3a5244
     type: playbook
     task:
       id: b3ea3bb8-5e8f-4c98-8f86-ae46eb3a5244
->>>>>>> 77b26c79
       version: -1
       name: Cortex XDR - First SSO Access
       description: |-
@@ -1229,17 +1145,10 @@
     isautoswitchedtoquietmode: false
   "15":
     id: "15"
-<<<<<<< HEAD
-    taskid: 2e052344-42ba-404c-84f5-6d83c95dd85d
-    type: playbook
-    task:
-      id: 2e052344-42ba-404c-84f5-6d83c95dd85d
-=======
     taskid: 6f4c3834-ed13-491c-81d8-3d0698006ef6
     type: playbook
     task:
       id: 6f4c3834-ed13-491c-81d8-3d0698006ef6
->>>>>>> 77b26c79
       version: -1
       name: Cortex XDR - Cloud IAM User Access Investigation
       description: "Investigate and respond to Cortex XDR Cloud alerts where a Cloud IAM user`s access key is used suspiciously to access the cloud environment. \nThe following alerts are supported for AWS, Azure, and GCP environments.\n- Penetration testing tool attempt\n- Penetration testing tool activity\n- Suspicious API call from a Tor exit node\n\n"
@@ -1301,17 +1210,10 @@
     isautoswitchedtoquietmode: false
   "16":
     id: "16"
-<<<<<<< HEAD
-    taskid: 95ff7afd-4251-46f7-8bde-f3f6242d6e1d
-    type: playbook
-    task:
-      id: 95ff7afd-4251-46f7-8bde-f3f6242d6e1d
-=======
     taskid: 7c5ac2f6-d3fc-4b4d-8524-30f9857d803c
     type: playbook
     task:
       id: 7c5ac2f6-d3fc-4b4d-8524-30f9857d803c
->>>>>>> 77b26c79
       version: -1
       name: Cortex XDR - XCloud Token Theft Response
       description: |-
@@ -1392,17 +1294,10 @@
     isautoswitchedtoquietmode: false
   "17":
     id: "17"
-<<<<<<< HEAD
-    taskid: 9df8da70-9976-435d-8836-e1d24c29fac5
-    type: playbook
-    task:
-      id: 9df8da70-9976-435d-8836-e1d24c29fac5
-=======
     taskid: a5b1918f-69e9-4ff2-8ae5-1927b61604f3
     type: playbook
     task:
       id: a5b1918f-69e9-4ff2-8ae5-1927b61604f3
->>>>>>> 77b26c79
       version: -1
       name: Cortex XDR - Cloud Data Exfiltration Response
       playbookName: Cortex XDR - Cloud Data Exfiltration Response
