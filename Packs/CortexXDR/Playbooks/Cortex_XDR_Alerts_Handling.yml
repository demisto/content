id: Cortex XDR Alerts Handling
version: -1
contentitemexportablefields:
  contentitemfields: {}
name: Cortex XDR Alerts Handling
<<<<<<< HEAD
description: "This playbook is used to loop over every alert in a Cortex XDR incident. \nSupported alert categories:\n- Malware\n- Port Scan\n- Cloud Cryptojacking\n- Cloud Token Theft\n- RDP Brute-Force\n- First SSO Access\n- Cloud IAM User Access Investigation."
=======
description: "Deprecated. Use Cortex XDR - Alerts Handling v2 instead. When using the v2 version, enabling globally shared context for that playbook is required because outputs are no longer declared."
>>>>>>> 5cfcc708
starttaskid: "0"
tasks:
  "0":
    id: "0"
    taskid: cbacb0a9-4a29-41fb-81ef-2390c2e87217
    type: start
    task:
      id: cbacb0a9-4a29-41fb-81ef-2390c2e87217
      version: -1
      name: ""
      iscommand: false
      brand: ""
      description: ''
    nexttasks:
      '#none#':
      - "6"
    separatecontext: false
    continueonerrortype: ""
    view: |-
      {
        "position": {
          "x": 480,
          "y": 70
        }
      }
    note: false
    timertriggers: []
    ignoreworker: false
    skipunavailable: false
    quietmode: 0
    isoversize: false
    isautoswitchedtoquietmode: false
  "1":
    id: "1"
<<<<<<< HEAD
    taskid: a47291e4-58cb-40b4-8eb5-306b2ffbbd0b
    type: condition
    task:
      id: a47291e4-58cb-40b4-8eb5-306b2ffbbd0b
=======
    taskid: 438c49ce-ea4b-4149-8bc7-c8c45e4cad64
    type: condition
    task:
      id: 438c49ce-ea4b-4149-8bc7-c8c45e4cad64
>>>>>>> 5cfcc708
      version: -1
      name: Choose playbook by category
      description: Choose the playbook to run by the alert category.
      type: condition
      iscommand: false
      brand: ""
    nexttasks:
      '#default#':
      - "7"
      Cloud:
      - "11"
      First SSO Access:
      - "14"
      Malware:
      - "9"
      Port Scan:
      - "8"
      RDP Brute-Force:
      - "13"
<<<<<<< HEAD
=======
      Remote PsExec with LOLBIN command:
      - "20"
>>>>>>> 5cfcc708
    separatecontext: false
    conditions:
    - label: Malware
      condition:
      - - operator: isEqualString
          left:
            value:
              complex:
                root: PaloAltoNetworksXDR
                filters:
                - - operator: isEqualString
                    left:
                      value:
                        simple: PaloAltoNetworksXDR.Incident.alerts.alert_id
                      iscontext: true
                    right:
                      value:
                        simple: inputs.alert_id
                      iscontext: true
                accessor: Incident.alerts.category
            iscontext: true
          right:
            value:
              simple: Malware
    - label: Port Scan
      condition:
      - - operator: isEqualString
          left:
            value:
              complex:
                root: PaloAltoNetworksXDR
                filters:
                - - operator: isEqualString
                    left:
                      value:
                        simple: PaloAltoNetworksXDR.Incident.alerts.alert_id
                      iscontext: true
                    right:
                      value:
                        simple: inputs.alert_id
                      iscontext: true
                accessor: Incident.alerts.name
            iscontext: true
          right:
            value:
              simple: Port Scan
          ignorecase: true
    - label: Cloud
      condition:
      - - operator: containsGeneral
          left:
            value:
              complex:
                root: incident.xdralerts
                accessor: event_type
            iscontext: true
          right:
            value:
              simple: Cloud Audit Log
    - label: RDP Brute-Force
      condition:
      - - operator: containsGeneral
          left:
            value:
              complex:
                root: PaloAltoNetworksXDR.Incident.alerts
                filters:
                - - operator: isEqualString
                    left:
                      value:
                        simple: PaloAltoNetworksXDR.Incident.alerts.alert_id
                      iscontext: true
                    right:
                      value:
                        simple: inputs.alert_id
                      iscontext: true
                accessor: name
            iscontext: true
          right:
            value:
              simple: Possible external RDP Brute-Force
    - label: First SSO Access
      condition:
      - - operator: isEqualString
          left:
            value:
              complex:
                root: PaloAltoNetworksXDR.Incident.alerts
                filters:
                - - operator: isEqualString
                    left:
                      value:
                        simple: PaloAltoNetworksXDR.Incident.alerts.alert_id
                      iscontext: true
                    right:
                      value:
                        simple: inputs.alert_id
                      iscontext: true
                    ignorecase: true
                accessor: name
            iscontext: true
          right:
            value:
              simple: First SSO access from ASN in organization
        - operator: isEqualString
          left:
            value:
              complex:
                root: PaloAltoNetworksXDR.Incident.alerts
                filters:
                - - operator: isEqualString
                    left:
                      value:
                        simple: PaloAltoNetworksXDR.Incident.alerts.alert_id
                      iscontext: true
                    right:
                      value:
                        simple: inputs.alert_id
                      iscontext: true
                    ignorecase: true
                accessor: name
            iscontext: true
          right:
            value:
              simple: First successful SSO connection from a country in organization
<<<<<<< HEAD
=======
    - label: Remote PsExec with LOLBIN command
      condition:
      - - operator: containsString
          left:
            value:
              complex:
                root: PaloAltoNetworksXDR.Incident.alerts
                filters:
                - - operator: isEqualString
                    left:
                      value:
                        simple: PaloAltoNetworksXDR.Incident.alerts.alert_id
                      iscontext: true
                    right:
                      value:
                        simple: inputs.alert_id
                      iscontext: true
                accessor: name
            iscontext: true
          right:
            value:
              simple: Remote PsExec-like LOLBIN command execution from an unsigned non-standard PsExec service
>>>>>>> 5cfcc708
    continueonerrortype: ""
    view: |-
      {
        "position": {
          "x": 480,
          "y": 370
        }
      }
    note: false
    timertriggers: []
    ignoreworker: false
    skipunavailable: false
    quietmode: 0
    isoversize: false
    isautoswitchedtoquietmode: false
  "5":
    id: "5"
    taskid: 1be989c8-f6e6-4bb6-86f6-8f37141cae45
    type: title
    task:
      id: 1be989c8-f6e6-4bb6-86f6-8f37141cae45
      version: -1
      name: Done
      type: title
      iscommand: false
      brand: ""
      description: ''
    separatecontext: false
    continueonerrortype: ""
    view: |-
      {
        "position": {
          "x": 480,
          "y": 1100
        }
      }
    note: false
    timertriggers: []
    ignoreworker: false
    skipunavailable: false
    quietmode: 0
    isoversize: false
    isautoswitchedtoquietmode: false
  "6":
    id: "6"
    taskid: e2e4e72b-7c0a-4d3a-8ca1-f7dfb321b488
    type: regular
    task:
      id: e2e4e72b-7c0a-4d3a-8ca1-f7dfb321b488
      version: -1
      name: Cortex XDR - get incident extra data
      description: Returns additional data for the specified incident, for example, related alerts, file artifacts, network artifacts, and so on.
      script: Cortex XDR - IR|||xdr-get-incident-extra-data
      type: regular
      iscommand: true
      brand: Cortex XDR - IR
    nexttasks:
      '#none#':
      - "1"
    scriptarguments:
      incident_id:
        complex:
          root: inputs.incident_id
    separatecontext: false
    continueonerrortype: ""
    view: |-
      {
        "position": {
          "x": 480,
          "y": 210
        }
      }
    note: false
    timertriggers: []
    ignoreworker: false
    skipunavailable: false
    quietmode: 0
    isoversize: false
    isautoswitchedtoquietmode: false
  "7":
    id: "7"
    taskid: 749d29c6-d590-40f2-8a76-811fa05b67b4
    type: title
    task:
      id: 749d29c6-d590-40f2-8a76-811fa05b67b4
      version: -1
      name: Other alert category
      type: title
      iscommand: false
      brand: ""
      description: ''
    nexttasks:
      '#none#':
      - "5"
    separatecontext: false
    continueonerrortype: ""
    view: |-
      {
        "position": {
<<<<<<< HEAD
          "x": 1360,
=======
          "x": 1850,
>>>>>>> 5cfcc708
          "y": 575
        }
      }
    note: false
    timertriggers: []
    ignoreworker: false
    skipunavailable: false
    quietmode: 0
    isoversize: false
    isautoswitchedtoquietmode: false
  "8":
    id: "8"
    taskid: ca064f45-bb38-42eb-8b69-10bfb3d305f8
    type: playbook
    task:
      id: ca064f45-bb38-42eb-8b69-10bfb3d305f8
      version: -1
      name: Cortex XDR - Port Scan - Adjusted
      playbookName: Cortex XDR - Port Scan - Adjusted
      type: playbook
      iscommand: false
      brand: ""
      description: ''
    nexttasks:
      '#none#':
      - "5"
    scriptarguments:
      BlockAttackerIP:
        simple: "False"
      OnCall:
        simple: "false"
      xdr_alert_id:
        complex:
          root: inputs.alert_id
      InternalIPRanges:
        complex:
          root: inputs.InternalIPRanges
    separatecontext: true
    continueonerrortype: ""
    loop:
      iscommand: false
      exitCondition: ""
      wait: 1
      max: 100
    view: |-
      {
        "position": {
          "x": 920,
          "y": 575
        }
      }
    note: false
    timertriggers: []
    ignoreworker: false
    skipunavailable: false
    quietmode: 0
    isoversize: false
    isautoswitchedtoquietmode: false
  "9":
    id: "9"
    taskid: f256c719-4967-475a-82d1-3059c97431a1
    type: playbook
    task:
      id: f256c719-4967-475a-82d1-3059c97431a1
      version: -1
      name: Cortex XDR - Malware Investigation
      description: |
        Investigates a Cortex XDR incident containing internal malware alerts. The playbook:
        - Enriches the infected endpoint details.
        - Lets the analyst manually retrieve the malicious file.
        - Performs file detonation.

        The playbook is used as a sub-playbook in 'Cortex XDR Incident Handling - v2'.
      playbookName: Cortex XDR - Malware Investigation
      type: playbook
      iscommand: false
      brand: ""
    nexttasks:
      '#none#':
      - "5"
    scriptarguments:
      endpoint_id:
        complex:
          root: PaloAltoNetworksXDR.Incident.alerts
          filters:
          - - operator: isEqualString
              left:
                value:
                  simple: PaloAltoNetworksXDR.Incident.alerts.alert_id
                iscontext: true
              right:
                value:
                  simple: inputs.alert_id
                iscontext: true
          accessor: endpoint_id
      file_name:
        complex:
          root: PaloAltoNetworksXDR.Incident.alerts
          filters:
          - - operator: in
              left:
                value:
                  simple: PaloAltoNetworksXDR.Incident.alerts.action_file_name
                iscontext: true
              right:
                value:
                  simple: PaloAltoNetworksXDR.Incident.file_artifacts.file_name
                iscontext: true
              ignorecase: true
          - - operator: isEqualString
              left:
                value:
                  simple: PaloAltoNetworksXDR.Incident.alerts.alert_id
                iscontext: true
              right:
                value:
                  simple: inputs.alert_id
                iscontext: true
          accessor: action_file_name
      file_path:
        complex:
          root: PaloAltoNetworksXDR.Incident.alerts
          filters:
          - - operator: isEqualString
              left:
                value:
                  simple: PaloAltoNetworksXDR.Incident.alerts.alert_id
                iscontext: true
              right:
                value:
                  simple: inputs.alert_id
                iscontext: true
          accessor: action_file_path
      file_sha256:
        complex:
          root: PaloAltoNetworksXDR.Incident.alerts
          filters:
          - - operator: in
              left:
                value:
                  simple: PaloAltoNetworksXDR.Incident.alerts.action_file_sha256
                iscontext: true
              right:
                value:
                  simple: PaloAltoNetworksXDR.Incident.file_artifacts.file_sha256
                iscontext: true
              ignorecase: true
          - - operator: isEqualString
              left:
                value:
                  simple: PaloAltoNetworksXDR.Incident.alerts.alert_id
                iscontext: true
              right:
                value:
                  simple: inputs.alert_id
                iscontext: true
          accessor: action_file_sha256
      host_ip:
        complex:
          root: PaloAltoNetworksXDR.Incident.alerts
          filters:
          - - operator: isEqualString
              left:
                value:
                  simple: PaloAltoNetworksXDR.Incident.alerts.alert_id
                iscontext: true
              right:
                value:
                  simple: inputs.alert_id
                iscontext: true
          accessor: host_ip_list
      xdr_alert_id:
        complex:
          root: inputs.alert_id
    separatecontext: false
    continueonerrortype: ""
    loop:
      iscommand: false
      exitCondition: ""
      wait: 1
      max: 100
    view: |-
      {
        "position": {
          "x": 480,
          "y": 575
        }
      }
    note: false
    timertriggers: []
    ignoreworker: false
    skipunavailable: false
    quietmode: 0
    isoversize: false
    isautoswitchedtoquietmode: false
  "10":
    id: "10"
    taskid: 027558f4-e4c6-44ee-871f-efa714fff038
    type: playbook
    task:
      id: 027558f4-e4c6-44ee-871f-efa714fff038
      version: -1
      name: Cortex XDR - XCloud Cryptojacking
      playbookName: Cortex XDR - XCloud Cryptojacking
      type: playbook
      iscommand: false
      brand: ""
      description: ''
    nexttasks:
      '#none#':
      - "5"
    scriptarguments:
      alert_id:
        complex:
          root: PaloAltoNetworksXDR.Incident.alerts
          filters:
          - - operator: isEqualString
              left:
                value:
                  simple: PaloAltoNetworksXDR.Incident.alerts.name
                iscontext: true
              right:
                value:
                  simple: Unusual allocation of multiple cloud compute resources
              ignorecase: true
          accessor: alert_id
      incident_id:
        complex:
          root: inputs.incident_id
      requireAnalystReview:
        simple: "True"
    separatecontext: true
    continueonerrortype: ""
    loop:
      iscommand: false
      exitCondition: ""
      wait: 1
      max: 100
    view: |-
      {
        "position": {
          "x": -940,
          "y": 920
        }
      }
    note: false
    timertriggers: []
    ignoreworker: false
    skipunavailable: true
    quietmode: 0
    isoversize: false
    isautoswitchedtoquietmode: false
  "11":
    id: "11"
    taskid: a4015a04-d851-4e90-8bbb-7a79e79494e8
    type: playbook
    task:
      id: a4015a04-d851-4e90-8bbb-7a79e79494e8
      version: -1
      name: GenericPolling
      description: |-
        Use this playbook as a sub-playbook to block execution of the master playbook until a remote action is complete.
        This playbook implements polling by continuously running the command in Step \#2 until the operation completes.
        The remote action should have the following structure:

        1. Initiate the operation.
        2. Poll to check if the operation completed.
        3. (optional) Get the results of the operation.
      playbookName: GenericPolling
      type: playbook
      iscommand: false
      brand: ""
    nexttasks:
      '#none#':
      - "12"
    scriptarguments:
      Ids:
        simple: ${incident.xdrincidentid}
      Interval:
        simple: "1"
      PollingCommandArgName:
        simple: incident_id
      PollingCommandName:
        simple: 'xdr-get-incident-extra-data '
      Timeout:
        simple: "3"
      dt:
        simple: PaloAltoNetworksXDR.Incident.alerts.name(val.name!=='Unusual allocation of multiple cloud compute resources')
    separatecontext: false
    continueonerrortype: ""
    loop:
      iscommand: false
      exitCondition: ""
      wait: 1
      max: 100
    view: |-
      {
        "position": {
          "x": -940,
          "y": 575
        }
      }
    note: false
    timertriggers: []
    ignoreworker: false
    skipunavailable: false
    quietmode: 0
    isoversize: false
    isautoswitchedtoquietmode: false
  "12":
    id: "12"
<<<<<<< HEAD
    taskid: d876d66f-ca83-4565-8c73-bfcf47d74473
    type: condition
    task:
      id: d876d66f-ca83-4565-8c73-bfcf47d74473
=======
    taskid: c36b1abe-f071-41d2-86c2-c10456393d68
    type: condition
    task:
      id: c36b1abe-f071-41d2-86c2-c10456393d68
>>>>>>> 5cfcc708
      version: -1
      name: Which XCLOUD alert was found?
      description: Checks which XCLOUD alert was found in the incident.
      type: condition
      iscommand: false
      brand: ""
    nexttasks:
      '#default#':
      - "5"
      Cryptojacking:
      - "10"
      Data Exfiltration:
      - "17"
      IAM User Access:
      - "15"
      Token Theft:
      - "16"
    separatecontext: false
    conditions:
    - label: Cryptojacking
      condition:
      - - operator: containsGeneral
          left:
            value:
              complex:
                root: PaloAltoNetworksXDR.Incident.alerts
                accessor: name
            iscontext: true
          right:
            value:
              simple: Unusual allocation of multiple cloud compute resources
          ignorecase: true
    - label: IAM User Access
      condition:
      - - operator: isEqualString
          left:
            value:
              complex:
                root: PaloAltoNetworksXDR.Incident.alerts
                accessor: name
            iscontext: true
          right:
            value:
              simple: Suspicious API call from a Tor exit node
        - operator: isEqualString
          left:
            value:
              complex:
                root: PaloAltoNetworksXDR.Incident.alerts
                accessor: name
            iscontext: true
          right:
            value:
              simple: Penetration testing tool activity
        - operator: isEqualString
          left:
            value:
              complex:
                root: PaloAltoNetworksXDR.Incident.alerts
                accessor: name
            iscontext: true
          right:
            value:
              simple: Penetration testing tool attempt
    - label: Token Theft
      condition:
      - - operator: containsGeneral
          left:
            value:
              simple: PaloAltoNetworksXDR.Incident.alerts.name
            iscontext: true
          right:
            value:
              simple: Suspicious usage of EC2 token
          ignorecase: true
        - operator: containsGeneral
          left:
            value:
              simple: PaloAltoNetworksXDR.Incident.alerts.name
            iscontext: true
          right:
            value:
              simple: Suspicious usage of VM Service Account token
          ignorecase: true
        - operator: containsGeneral
          left:
            value:
              simple: PaloAltoNetworksXDR.Incident.alerts.name
            iscontext: true
          right:
            value:
              simple: Suspicious usage of AWS Lambda’s token
          ignorecase: true
        - operator: containsGeneral
          left:
            value:
              simple: PaloAltoNetworksXDR.Incident.alerts.name
            iscontext: true
          right:
            value:
              simple: Suspicious usage of AWS Lambda’s role
          ignorecase: true
        - operator: containsGeneral
          left:
            value:
              simple: PaloAltoNetworksXDR.Incident.alerts.name
            iscontext: true
          right:
            value:
              simple: Remote usage of an AWS service token
          ignorecase: true
        - operator: containsGeneral
          left:
            value:
              simple: PaloAltoNetworksXDR.Incident.alerts.name
            iscontext: true
          right:
            value:
              simple: Remote usage of an AWS EKS token
          ignorecase: true
        - operator: containsGeneral
          left:
            value:
              simple: PaloAltoNetworksXDR.Incident.alerts.name
            iscontext: true
          right:
            value:
              simple: Suspicious usage of an AWS EKS token
          ignorecase: true
        - operator: containsGeneral
          left:
            value:
              simple: PaloAltoNetworksXDR.Incident.alerts.name
            iscontext: true
          right:
            value:
              simple: Suspicious usage of an AWS ECS token
          ignorecase: true
        - operator: containsGeneral
          left:
            value:
              simple: PaloAltoNetworksXDR.Incident.alerts.name
            iscontext: true
          right:
            value:
              simple: Remote usage of an AWS ECS token
          ignorecase: true
        - operator: containsGeneral
          left:
            value:
              simple: PaloAltoNetworksXDR.Incident.alerts.name
            iscontext: true
          right:
            value:
              simple: Suspicious usage of AWS service token
          ignorecase: true
        - operator: containsGeneral
          left:
            value:
              simple: PaloAltoNetworksXDR.Incident.alerts.name
            iscontext: true
          right:
            value:
              simple: Remote usage of an App engine Service Account token
          ignorecase: true
        - operator: containsGeneral
          left:
            value:
              simple: PaloAltoNetworksXDR.Incident.alerts.name
            iscontext: true
          right:
            value:
              simple: Suspicious usage of App engine Service Account token
          ignorecase: true
        - operator: containsGeneral
          left:
            value:
              simple: PaloAltoNetworksXDR.Incident.alerts.name
            iscontext: true
          right:
            value:
              simple: Suspicious usage of App engine Service Account token
          ignorecase: true
        - operator: containsGeneral
          left:
            value:
              simple: PaloAltoNetworksXDR.Incident.alerts.name
            iscontext: true
          right:
            value:
              simple: Suspicious usage of VM Service Account token
          ignorecase: true
        - operator: containsGeneral
          left:
            value:
              simple: PaloAltoNetworksXDR.Incident.alerts.name
            iscontext: true
          right:
            value:
              simple: Remote usage of an App engine Service Account token
          ignorecase: true
        - operator: containsGeneral
          left:
            value:
              simple: PaloAltoNetworksXDR.Incident.alerts.name
            iscontext: true
          right:
            value:
              simple: Suspicious usage of App engine Service Account token
          ignorecase: true
        - operator: containsGeneral
          left:
            value:
              simple: PaloAltoNetworksXDR.Incident.alerts.name
            iscontext: true
          right:
            value:
              simple: Remote usage of VM Service Account token
          ignorecase: true
    - label: Data Exfiltration
      condition:
      - - operator: containsString
          left:
            value:
              complex:
                root: PaloAltoNetworksXDR.Incident.alerts
                accessor: name
            iscontext: true
          right:
            value:
              simple: An identity performed a suspicious download of multiple cloud storage object
    continueonerrortype: ""
    view: |-
      {
        "position": {
          "x": -940,
          "y": 730
        }
      }
    note: false
    timertriggers: []
    ignoreworker: false
    skipunavailable: false
    quietmode: 0
    isoversize: false
    isautoswitchedtoquietmode: false
  "13":
    id: "13"
<<<<<<< HEAD
    taskid: f2999d13-c387-4ef3-8e20-c44109eec244
    type: playbook
    task:
      id: f2999d13-c387-4ef3-8e20-c44109eec244
=======
    taskid: 8fcf9f0e-34c6-48f7-859b-77544d2ac26d
    type: playbook
    task:
      id: 8fcf9f0e-34c6-48f7-859b-77544d2ac26d
>>>>>>> 5cfcc708
      version: -1
      name: Cortex XDR - Possible External RDP Brute-Force
      description: "This playbook investigates a “Possible External RDP Brute Force” XDR Alert by gathering user, IP, and hostname information, and investigating if the following suspicious elements exists:\n- \"IP Reputation\" - Dbot Score is 2-3 \n- \"Source geolocation\" - Connection from unusual country \n-  Related to campaign - IP address related to campaign, based on TIM module\n-  Hunting results - hunt for indicators related to the source IP and the related campaign returned results\n-  XDR Alert search -XDR Alerts related to the same username and endpoint\n\nSet verdict method:\n* Suspicious Element - The \"Suspicious Element\" input allows you to select a specific element that, if identified as suspicious,  the investigation's final verdict will be deemed a \"True Positive\".\n\n* Final Verdict -  Each suspicious element is being added to an array called \"Suspicious Elements\", which is used to count potential security threats. The array size will be compared to a final threshold. If the size is greater than or equal to the threshold, the investigation's final verdict will be deemed a \"True Positive\".\n\n* User Engagement - The \"UserEngagementThreshold\" input allows you to set the number of suspicious elements that trigger user engagement. When this threshold is met, an email will be sent to the user and their manager asking for authorization of RDP activity. If the RDP activity is not authorized by the user, the investigation's final verdict will be deemed a \"True Positive\".\n\nUsed Sub-playbooks:\n* Account Enrichment - Generic v2.1\n* Block Indicators - Generic v3\n* Cortex XDR - Get entity alerts by MITRE tactics - Endpoint\n* Cortex XDR - Get entity alerts by MITRE tactics - user\n* User Investigation - Generic\n* TIM - Indicator Relationships Analysis\n* Threat Hunting - Generic\n* Cortex XDR - Possible External RDP Brute Force - Set Verdict\n* Cortex XDR - Isolate Endpoint\n"
      playbookName: Cortex XDR - Possible External RDP Brute-Force
      type: playbook
      iscommand: false
      brand: ""
    nexttasks:
      '#none#':
      - "5"
    scriptarguments:
      Alert_Name:
        complex:
          root: PaloAltoNetworksXDR.Incident.alerts
          filters:
          - - operator: isEqualString
              left:
                value:
                  simple: PaloAltoNetworksXDR.Incident.alerts.alert_id
                iscontext: true
              right:
                value:
                  simple: inputs.alert_id
                iscontext: true
          accessor: name
      AlertDescription:
        complex:
          root: PaloAltoNetworksXDR.Incident.alerts
          filters:
          - - operator: isEqualString
              left:
                value:
                  simple: PaloAltoNetworksXDR.Incident.alerts.alert_id
                iscontext: true
              right:
                value:
                  simple: inputs.alert_id
                iscontext: true
          accessor: description
      AutoRemediation:
        simple: "false"
      Country:
        complex:
          root: PaloAltoNetworksXDR.Incident.alerts.action_country
          filters:
          - - operator: isEqualString
              left:
                value:
                  simple: PaloAltoNetworksXDR.Incident.alerts.alert_id
                iscontext: true
              right:
                value:
                  simple: inputs.alert_id
                iscontext: true
      EndpointID:
        complex:
          root: PaloAltoNetworksXDR.Incident.alerts
          filters:
          - - operator: isEqualString
              left:
                value:
                  simple: PaloAltoNetworksXDR.Incident.alerts.alert_id
                iscontext: true
              right:
                value:
                  simple: inputs.alert_id
                iscontext: true
          accessor: endpoint_id
      ExternalIP:
        complex:
          root: PaloAltoNetworksXDR.Incident.alerts
          filters:
          - - operator: isEqualString
              left:
                value:
                  simple: PaloAltoNetworksXDR.Incident.alerts.alert_id
                iscontext: true
              right:
                value:
                  simple: inputs.alert_id
                iscontext: true
          accessor: action_local_ip
      Final_Threshold:
        simple: "3"
      Hostname:
        complex:
          root: PaloAltoNetworksXDR.Incident.alerts
          filters:
          - - operator: isEqualString
              left:
                value:
                  simple: PaloAltoNetworksXDR.Incident.alerts.alert_id
                iscontext: true
              right:
                value:
                  simple: inputs.alert_id
                iscontext: true
          accessor: host_name
      IsolateEndpoint:
        simple: "false"
      Username:
        complex:
          root: PaloAltoNetworksXDR.Incident.alerts
          filters:
          - - operator: isEqualString
              left:
                value:
                  simple: PaloAltoNetworksXDR.Incident.alerts.alert_id
                iscontext: true
              right:
                value:
                  simple: inputs.alert_id
                iscontext: true
          accessor: user_name
    separatecontext: true
    continueonerrortype: ""
    loop:
      iscommand: false
      exitCondition: ""
      wait: 1
      max: 100
    view: |-
      {
        "position": {
          "x": 40,
          "y": 575
        }
      }
    note: false
    timertriggers: []
    ignoreworker: false
    skipunavailable: true
    quietmode: 0
    isoversize: false
    isautoswitchedtoquietmode: false
  "14":
    id: "14"
<<<<<<< HEAD
    taskid: 14129f69-d407-4640-8114-b5548a37dbc0
    type: playbook
    task:
      id: 14129f69-d407-4640-8114-b5548a37dbc0
=======
    taskid: b3ea3bb8-5e8f-4c98-8f86-ae46eb3a5244
    type: playbook
    task:
      id: b3ea3bb8-5e8f-4c98-8f86-ae46eb3a5244
>>>>>>> 5cfcc708
      version: -1
      name: Cortex XDR - First SSO Access
      description: |-
        Investigates a Cortex XDR incident containing First SSO access from ASN in an organization
         or First successful SSO connection from a country in an organization.

        The playbook executes the following:
        - IP and User Enrichment.
        - User Investigation - Using 'User Investigation - Generic' sub-playbook.
        - First SSO Access investigation - Using 'Cortex XDR - First SSO Investigation' sub-playbook.
        - Set alert's verdict - Using 'Cortex XDR - First SSO access - Set Verdict' sub-playbook.
        - Response based on the verdict.

        The playbook is used as a sub-playbook in ‘Cortex XDR Incident Handling - v3’.
      playbookName: Cortex XDR - First SSO Access
      type: playbook
      iscommand: false
      brand: ""
    nexttasks:
      '#none#':
      - "5"
    scriptarguments:
      AlertID:
        complex:
          root: inputs.alert_id
      AlertName:
        complex:
          root: PaloAltoNetworksXDR.Incident.alerts
          filters:
          - - operator: isEqualString
              left:
                value:
                  simple: PaloAltoNetworksXDR.Incident.alerts.alert_id
                iscontext: true
              right:
                value:
                  simple: inputs.alert_id
                iscontext: true
              ignorecase: true
          accessor: name
      AutomaticallyBlockAccount:
        simple: "False"
      AutomaticallyIsolateEndpoint:
        simple: "False"
      ContactUserManager:
        simple: "True"
      EndpointID:
        complex:
          root: PaloAltoNetworksXDR.Incident.alerts
          filters:
          - - operator: isEqualString
              left:
                value:
                  simple: PaloAltoNetworksXDR.Incident.alerts.alert_id
                iscontext: true
              right:
                value:
                  simple: inputs.alert_id
              ignorecase: true
          accessor: endpoint_id
      FailedlogonFromASNThreshold:
        simple: "20"
      FailedlogonUserThreshold:
        simple: "30"
      IPAddress:
        complex:
          root: PaloAltoNetworksXDR.Incident.alerts
          filters:
          - - operator: isEqualString
              left:
                value:
                  simple: PaloAltoNetworksXDR.Incident.alerts.alert_id
                iscontext: true
              right:
                value:
                  simple: inputs.alert_id
                iscontext: true
          accessor: host_ip_list
      LoginCountry:
        complex:
          root: PaloAltoNetworksXDR.Incident.alerts
          filters:
          - - operator: isEqualString
              left:
                value:
                  simple: PaloAltoNetworksXDR.Incident.alerts.alert_id
                iscontext: true
              right:
                value:
                  simple: inputs.alert_id
                iscontext: true
              ignorecase: true
          accessor: action_country
      NumOfXdrAlertsThreshold:
        simple: "3"
      Username:
        complex:
          root: PaloAltoNetworksXDR.Incident.alerts
          filters:
          - - operator: isEqualString
              left:
                value:
                  simple: PaloAltoNetworksXDR.Incident.alerts.alert_id
                iscontext: true
              right:
                value:
                  simple: inputs.alert_id
                iscontext: true
          accessor: user_name
    separatecontext: true
    continueonerrortype: ""
    loop:
      iscommand: false
      exitCondition: ""
      wait: 1
      max: 100
    view: |-
      {
        "position": {
          "x": -430,
          "y": 575
        }
      }
    note: false
    timertriggers: []
    ignoreworker: false
    skipunavailable: true
    quietmode: 2
    isoversize: false
    isautoswitchedtoquietmode: false
  "15":
    id: "15"
<<<<<<< HEAD
    taskid: f9856c2e-ccdd-4156-8173-1867d2bd48f9
    type: playbook
    task:
      id: f9856c2e-ccdd-4156-8173-1867d2bd48f9
=======
    taskid: 6f4c3834-ed13-491c-81d8-3d0698006ef6
    type: playbook
    task:
      id: 6f4c3834-ed13-491c-81d8-3d0698006ef6
>>>>>>> 5cfcc708
      version: -1
      name: Cortex XDR - Cloud IAM User Access Investigation
      description: "Investigate and respond to Cortex XDR Cloud alerts where a Cloud IAM user`s access key is used suspiciously to access the cloud environment. \nThe following alerts are supported for AWS, Azure, and GCP environments.\n- Penetration testing tool attempt\n- Penetration testing tool activity\n- Suspicious API call from a Tor exit node\n\n"
      playbookName: Cortex XDR - Cloud IAM User Access Investigation
      type: playbook
      iscommand: false
      brand: ""
    nexttasks:
      '#none#':
      - "5"
    scriptarguments:
      AWS-accessKeyRemediationType:
        simple: Disable
      AWS-resourceRemediationType:
        simple: Stop
      AWS-userRemediationType:
        simple: Revoke
      Azure-resourceRemediationType:
        simple: Poweroff
      Azure-userRemediationType:
        simple: Disable
      GCP-accessKeyRemediationType:
        simple: Disable
      GCP-resourceRemediationType:
        simple: Stop
      GCP-userRemediationType:
        simple: Disable
      alert_id:
        complex:
          root: inputs.alert_id
      autoAccessKeyRemediation:
        simple: "False"
      autoBlockIndicators:
        simple: "False"
      autoResourceRemediation:
        simple: "False"
      autoUserRemediation:
        simple: "False"
    separatecontext: true
    continueonerrortype: ""
    loop:
      iscommand: false
      exitCondition: ""
      wait: 1
      max: 0
    view: |-
      {
        "position": {
          "x": -1780,
          "y": 920
        }
      }
    note: false
    timertriggers: []
    ignoreworker: false
    skipunavailable: true
    quietmode: 2
    isoversize: false
    isautoswitchedtoquietmode: false
  "16":
    id: "16"
<<<<<<< HEAD
    taskid: ad830609-c796-44fc-8de4-76d6ec8ce8dd
    type: playbook
    task:
      id: ad830609-c796-44fc-8de4-76d6ec8ce8dd
=======
    taskid: 7c5ac2f6-d3fc-4b4d-8524-30f9857d803c
    type: playbook
    task:
      id: 7c5ac2f6-d3fc-4b4d-8524-30f9857d803c
>>>>>>> 5cfcc708
      version: -1
      name: Cortex XDR - XCloud Token Theft Response
      description: |-
        ---

        ## Cloud Token Theft Response Playbook

        The **Cloud Token Theft Response Playbook** provides a structured and comprehensive flow to effectively respond to and mitigate alerts involving the theft of cloud tokens. The playbook supports AWS, GCP, and Azure and executes the following:

        **Cloud Enrichment:**
        - Enriches the involved resources
        - Enriches the involved identities
        - Enriches the involved IPs

        **Verdict Decision Tree:**
        - Determines the appropriate verdict based on the investigation findings

        **Early Containment using the Cloud Response - Generic Playbook:**
        - Implements early containment measures to prevent further impact

        **Cloud Persistence Threat Hunting:**
        - Conducts threat hunting activities to identify any cloud persistence techniques

        **Enriching and Responding to Hunting Findings:**
        - Performs additional enrichment and responds to the findings from threat hunting

        **Verdict Handling:**
        - Handles false positives identified during the investigation
        - Handles true positives by initiating appropriate response actions

        ---
      playbookName: Cortex XDR - XCloud Token Theft Response
      type: playbook
      iscommand: false
      brand: ""
    nexttasks:
      '#none#':
      - "5"
    scriptarguments:
      ResolveIP:
        simple: "True"
      alert_id:
        complex:
          root: PaloAltoNetworksXDR.Incident.alerts
          filters:
          - - operator: inList
              left:
                value:
                  simple: PaloAltoNetworksXDR.Incident.alerts.name
                iscontext: true
              right:
                value:
                  simple: Suspicious usage of EC2 token, Suspicious usage of VM Service Account token, Suspicious usage of AWS Lambda’s token, Suspicious usage of AWS Lambda’s role, Remote usage of an AWS service token, Remote usage of an AWS EKS token, Suspicious usage of an AWS EKS token, Suspicious usage of an AWS ECS token, Remote usage of an AWS ECS token, Suspicious usage of AWS service token, Remote usage of an App engine Service Account token, Suspicious usage of App engine Service Account token, Remote usage of VM Service Account token, Suspicious usage of VM Service Account token, Remote usage of an App engine Service Account token, Suspicious usage of App engine Service Account token
              ignorecase: true
          accessor: alert_id
      earlyContainment:
        simple: "False"
    separatecontext: true
    continueonerrortype: ""
    loop:
      iscommand: false
      exitCondition: ""
      wait: 1
      max: 100
    view: |-
      {
        "position": {
          "x": -1360,
          "y": 920
        }
      }
    note: false
    timertriggers: []
    ignoreworker: false
    skipunavailable: false
    quietmode: 0
    isoversize: false
    isautoswitchedtoquietmode: false
  "17":
    id: "17"
<<<<<<< HEAD
    taskid: be0cb5ec-08ca-4334-8efd-9c7c004aa362
    type: playbook
    task:
      id: be0cb5ec-08ca-4334-8efd-9c7c004aa362
=======
    taskid: a5b1918f-69e9-4ff2-8ae5-1927b61604f3
    type: playbook
    task:
      id: a5b1918f-69e9-4ff2-8ae5-1927b61604f3
>>>>>>> 5cfcc708
      version: -1
      name: Cortex XDR - Cloud Data Exfiltration Response
      playbookName: Cortex XDR - Cloud Data Exfiltration Response
      type: playbook
      iscommand: false
      brand: ""
      description: ''
    nexttasks:
      '#none#':
      - "5"
    scriptarguments:
      alertID:
        complex:
          root: PaloAltoNetworksXDR.Incident.alerts
          filters:
          - - operator: containsGeneral
              left:
                value:
                  simple: PaloAltoNetworksXDR.Incident.alerts.name
                iscontext: true
              right:
                value:
                  simple: An identity performed a suspicious download of multiple cloud storage objects
          accessor: alert_id
    separatecontext: false
    continueonerrortype: ""
    loop:
      iscommand: false
      exitCondition: ""
      wait: 1
      max: 0
    view: |-
      {
        "position": {
          "x": -2200,
          "y": 920
        }
      }
    note: false
    timertriggers: []
    ignoreworker: false
    skipunavailable: true
    quietmode: 0
    isoversize: false
    isautoswitchedtoquietmode: false
<<<<<<< HEAD
system: true
=======
  "20":
    id: "20"
    taskid: c9cf37ed-321c-4469-8d37-dbd0e850ddf1
    type: playbook
    task:
      id: c9cf37ed-321c-4469-8d37-dbd0e850ddf1
      version: -1
      name: Cortex XDR Remote PsExec with LOLBIN command execution alert
      description: "The \"Remote PsExec-like LOLBIN Command Execution\" playbook is designed to address and respond to alerts indicating suspicious activities related to remote PsExec-like LOLBIN command execution from an unsigned non-standard source. \nThe playbook aims to efficiently:\n\n- Get the alert data and check if the execution is blocked. If not will terminate the process (manually by default).\n- Enrich any entities and indicators from the alert and find any related campaigns.\n- Perform command analysis to provide insights and a verdict for the executed command.\n- Perform further endpoint investigation using Cortex XDR.\n- Checks for any malicious verdicts found to raise the severity of the alert.\n- Perform automatic/manual remediation response by blocking any malicious indicators found.\n\nThe playbook is designed to run as a sub-playbook in ‘Cortex XDR Incident Handling - v3 & Cortex XDR Alerts Handling’.\nIt depends on the data from the parent playbooks and cannot be used as a standalone version."
      playbookName: Cortex XDR Remote PsExec with LOLBIN command execution alert
      type: playbook
      iscommand: false
      brand: ""
    nexttasks:
      '#none#':
      - "5"
    scriptarguments:
      AutoRemediation:
        simple: "false"
      CriticalAlertsThreshold:
        simple: "1"
      EndpointIDs:
        complex:
          root: incident.xdralerts
          filters:
          - - operator: containsString
              left:
                value:
                  simple: incident.xdralerts.name
                iscontext: true
              right:
                value:
                  simple: Remote PsExec-like LOLBIN command execution from an unsigned
              ignorecase: true
          accessor: endpoint_id
      HighAlertsThreshold:
        simple: "1"
      LOLBASFeedLimit:
        simple: "100"
      SrcIPAddress:
        complex:
          root: incident.xdralerts
          accessor: actionremoteip
          transformers:
          - operator: uniq
      alerts_ids:
        complex:
          root: incident.xdralerts
          filters:
          - - operator: containsString
              left:
                value:
                  simple: incident.xdralerts.name
                iscontext: true
              right:
                value:
                  simple: Remote PsExec-like LOLBIN command execution from an unsigned
              ignorecase: true
          accessor: alert_id
    separatecontext: true
    continueonerrortype: ""
    loop:
      iscommand: false
      exitCondition: ""
      wait: 1
      max: 100
    view: |-
      {
        "position": {
          "x": 1390,
          "y": 575
        }
      }
    note: false
    timertriggers: []
    ignoreworker: false
    skipunavailable: true
    quietmode: 0
    isoversize: false
    isautoswitchedtoquietmode: false
>>>>>>> 5cfcc708
view: |-
  {
    "linkLabelsPosition": {
      "12_15_IAM User Access": 0.74,
      "12_16_Token Theft": 0.58,
      "1_11_Cloud": 0.81,
      "1_14_First SSO Access": 0.82,
<<<<<<< HEAD
      "1_7_#default#": 0.63,
=======
      "1_7_#default#": 0.8,
>>>>>>> 5cfcc708
      "1_9_Malware": 0.65
    },
    "paper": {
      "dimensions": {
        "height": 1095,
<<<<<<< HEAD
        "width": 3940,
=======
        "width": 4430,
>>>>>>> 5cfcc708
        "x": -2200,
        "y": 70
      }
    }
  }
inputs:
- key: incident_id
  value:
    complex:
      root: PaloAltoNetworksXDR
      accessor: Incident.incident_id
  required: false
  description: Incident ID.
  playbookInputQuery:
- key: alert_id
  value:
    complex:
      root: PaloAltoNetworksXDR.Incident.alerts
      accessor: alert_id
  required: false
  description: Alert ID.
  playbookInputQuery:
- key: InternalIPRanges
  value:
    complex:
      root: lists
      accessor: PrivateIPs
      transformers:
      - operator: RegexReplace
        args:
          action_dt: {}
          ignore_case: {}
          multi_line: {}
          output_format: {}
          period_matches_newline: {}
          regex:
            value:
              simple: IANA_Private_Address
  required: false
  description: 'A list of IP ranges to check the IP against. The list should be provided in CIDR notation, separated by commas. An example of a list of ranges would be: "172.16.0.0/12,10.0.0.0/8,192.168.0.0/16" (without quotes). If a list is not provided, will use default list provided in the IsIPInRanges script (the known IPv4 private address ranges).'
  playbookInputQuery:
outputs:
- contextPath: PaloAltoNetworksXDR.Incident.incident_id
  description: Unique ID assigned to each returned incident.
- contextPath: PaloAltoNetworksXDR.Incident.description
  description: Dynamic calculated description of the incident.
- contextPath: PaloAltoNetworksXDR.Incident.alerts.alert_id
  description: Unique ID for each alert.
- contextPath: PaloAltoNetworksXDR.Incident.alerts.severity
  description: 'Severity of the alert: "low","medium","high".'
- contextPath: PaloAltoNetworksXDR.Incident.alerts.name
  description: Calculated name of the alert.
- contextPath: PaloAltoNetworksXDR.Incident.alerts.category
  description: Category of the alert, for example, Spyware Detected via Anti-Spyware profile.
- contextPath: PaloAltoNetworksXDR.Incident.alerts.host_ip
  description: Host IP involved in the alert.
- contextPath: PaloAltoNetworksXDR.Incident.alerts.host_name
  description: Host name involved in the alert.
- contextPath: PaloAltoNetworksXDR.Incident.alerts.user_name
  description: User name involved with the alert.
- contextPath: PaloAltoNetworksXDR.Incident.alerts.event_type
  description: 'Event type: "Process Execution","Network Event","File Event","Registry Event","Injection Event","Load Image Event","Windows Event Log".'
- contextPath: PaloAltoNetworksXDR.Incident.alerts.action
  description: 'The action that triggered the alert. "REPORTED", "BLOCKED", "POST_DETECTED", "SCANNED", "DOWNLOAD", "PROMPT_ALLOW", "PROMPT_BLOCK", "DETECTED", "BLOCKED_1", "BLOCKED_2", "BLOCKED_3", "BLOCKED_5", "BLOCKED_6", "BLOCKED_7", "BLOCKED_8", "BLOCKED_9", "BLOCKED_10", "BLOCKED_11", "BLOCKED_13", "BLOCKED_14", "BLOCKED_15", "BLOCKED_16", "BLOCKED_17", "BLOCKED_24", "BLOCKED_25", "DETECTED_0", "DETECTED_4", "DETECTED_18", "DETECTED_19", "DETECTED_20", "DETECTED_21", "DETECTED_22", "DETECTED_23".'
- contextPath: PaloAltoNetworksXDR.Incident.alerts.action_pretty
  description: 'The action that triggered the alert: "Detected (Reported)" "Prevented (Blocked)" "Detected (Post Detected)" "Detected (Scanned)" "Detected (Download)" "Detected (Prompt Allow)" "Prevented (Prompt Block)" "Detected" "Prevented (Denied The Session)" "Prevented (Dropped The Session)" "Prevented (Dropped The Session And Sent a TCP Reset)" "Prevented (Blocked The URL)" "Prevented (Blocked The IP)" "Prevented (Dropped The Packet)" "Prevented (Dropped All Packets)" "Prevented (Terminated The Session And Sent a TCP Reset To Both Sides Of The Connection)" "Prevented (Terminated The Session And Sent a TCP Reset To The Client)" "Prevented (Terminated The Session And Sent a TCP Reset To The Server)" "Prevented (Continue)" "Prevented (Block-Override)" "Prevented (Override-Lockout)" "Prevented (Override)" "Prevented (Random-Drop)" "Prevented (Silently Dropped The Session With An ICMP Unreachable Message To The Host Or Application)" "Prevented (Block)" "Detected (Allowed The Session)" "Detected (Raised An Alert)" "Detected (Syncookie Sent)" "Detected (Forward)" "Detected (Wildfire Upload Success)" "Detected (Wildfire Upload Failure)" "Detected (Wildfire Upload Skip)" "Detected (Sinkhole)".'
- contextPath: PaloAltoNetworksXDR.Incident.alerts.actor_process_image_name
  description: Image name.
- contextPath: PaloAltoNetworksXDR.Incident.alerts.actor_process_command_line
  description: Command line.
- contextPath: PaloAltoNetworksXDR.Incident.alerts.actor_process_signature_status
  description: 'Signature status: "Signed" "Invalid Signature" "Unsigned" "Revoked" "Signature Fail" "N/A" "Weak Hash".'
- contextPath: PaloAltoNetworksXDR.Incident.alerts.actor_process_signature_vendor
  description: Signature vendor name.
- contextPath: PaloAltoNetworksXDR.Incident.alerts.action_process_image_sha256
  description: Image SHA256.
- contextPath: PaloAltoNetworksXDR.Incident.alerts.is_whitelisted
  description: Whether the alert is on the allow list.
- contextPath: PaloAltoNetworksXDR.Incident.network_artifacts.type
  description: 'Network artifact type: "IP".'
- contextPath: PaloAltoNetworksXDR.Incident.network_artifacts.network_domain
  description: The domain related to the artifact.
- contextPath: PaloAltoNetworksXDR.Incident.network_artifacts.network_country
  description: The country related to the artifact.
- contextPath: PaloAltoNetworksXDR.Incident.network_artifacts.network_remote_ip
  description: The remote IP related to the artifact.
- contextPath: PaloAltoNetworksXDR.Incident.file_artifacts.file_signature_status
  description: 'Digital signature status of the file: "SIGNATURE_UNAVAILABLE", "SIGNATURE_SIGNED", "SIGNATURE_INVALID", "SIGNATURE_UNSIGNED", "SIGNATURE_WEAK_HASH".'
- contextPath: PaloAltoNetworksXDR.Incident.file_artifacts.is_process
  description: Whether the file artifact is related to a process execution.
- contextPath: PaloAltoNetworksXDR.Incident.file_artifacts.file_name
  description: Name of the file.
- contextPath: PaloAltoNetworksXDR.Incident.file_artifacts.file_wildfire_verdict
  description: 'The file verdict, calculated by Wildfire: "BENIGN", "MALWARE", "GRAYWARE", "PHISHING", "UNKNOWN".'
- contextPath: PaloAltoNetworksXDR.Incident.file_artifacts.is_malicious
  description: Whether the artifact is malicious, decided by the Wildfire verdict.
- contextPath: PaloAltoNetworksXDR.Incident.file_artifacts.type
  description: 'The artifact type: "META", "GID", "CID", "HASH", "IP", "DOMAIN", "REGISTRY", "HOSTNAME".'
- contextPath: PaloAltoNetworksXDR.Incident.file_artifacts.file_sha256
  description: SHA256 hash of the file.
- contextPath: PaloAltoNetworksXDR.Incident.file_artifacts.file_signature_vendor_name
  description: File signature vendor name.
- contextPath: PortScan.BlockPorts
  description: Indicates whether there's a need to block the ports used for exploitation on the scanned host.
  type: unknown
- contextPath: PortScan.AttackerIPs
  description: Attacker IPs from the port scan alert.
  type: unknown
- contextPath: PortScan.AttackerHostnames
  description: Attacker host names from the port scan alert.
  type: unknown
- contextPath: PortScan.AttackerUsername
  description: Attacker user name from the port scan alert.
  type: unknown
- contextPath: PortScan.FileArtifacts
  description: File artifacts from the port scan alert.
  type: unknown
- contextPath: PortScan.LateralMovementFirstDatetime
  description: Lateral movement first date time from the port scan alert.
  type: unknown
- contextPath: PortScan.PortScanFirstDatetime
  description: Port scan first date time.
  type: unknown
- contextPath: PaloAltoNetworksXDR.Incident.shouldRetrieveFile
  description: Files hashes which are not present and were marked as "not retrieve" by the user.
  type: unknown
tests:
<<<<<<< HEAD
- No tests (auto formatted)
fromversion: 5.0.0
marketplaces:
- xsoar
=======
- No tests (deprecated)
fromversion: 5.0.0
marketplaces:
- xsoar
deprecated: true
>>>>>>> 5cfcc708
<|MERGE_RESOLUTION|>--- conflicted
+++ resolved
@@ -1,13 +1,7 @@
 id: Cortex XDR Alerts Handling
 version: -1
-contentitemexportablefields:
-  contentitemfields: {}
 name: Cortex XDR Alerts Handling
-<<<<<<< HEAD
-description: "This playbook is used to loop over every alert in a Cortex XDR incident. \nSupported alert categories:\n- Malware\n- Port Scan\n- Cloud Cryptojacking\n- Cloud Token Theft\n- RDP Brute-Force\n- First SSO Access\n- Cloud IAM User Access Investigation."
-=======
 description: "Deprecated. Use Cortex XDR - Alerts Handling v2 instead. When using the v2 version, enabling globally shared context for that playbook is required because outputs are no longer declared."
->>>>>>> 5cfcc708
 starttaskid: "0"
 tasks:
   "0":
@@ -42,17 +36,10 @@
     isautoswitchedtoquietmode: false
   "1":
     id: "1"
-<<<<<<< HEAD
-    taskid: a47291e4-58cb-40b4-8eb5-306b2ffbbd0b
-    type: condition
-    task:
-      id: a47291e4-58cb-40b4-8eb5-306b2ffbbd0b
-=======
     taskid: 438c49ce-ea4b-4149-8bc7-c8c45e4cad64
     type: condition
     task:
       id: 438c49ce-ea4b-4149-8bc7-c8c45e4cad64
->>>>>>> 5cfcc708
       version: -1
       name: Choose playbook by category
       description: Choose the playbook to run by the alert category.
@@ -72,11 +59,8 @@
       - "8"
       RDP Brute-Force:
       - "13"
-<<<<<<< HEAD
-=======
       Remote PsExec with LOLBIN command:
       - "20"
->>>>>>> 5cfcc708
     separatecontext: false
     conditions:
     - label: Malware
@@ -202,8 +186,6 @@
           right:
             value:
               simple: First successful SSO connection from a country in organization
-<<<<<<< HEAD
-=======
     - label: Remote PsExec with LOLBIN command
       condition:
       - - operator: containsString
@@ -226,7 +208,6 @@
           right:
             value:
               simple: Remote PsExec-like LOLBIN command execution from an unsigned non-standard PsExec service
->>>>>>> 5cfcc708
     continueonerrortype: ""
     view: |-
       {
@@ -326,11 +307,7 @@
     view: |-
       {
         "position": {
-<<<<<<< HEAD
-          "x": 1360,
-=======
           "x": 1850,
->>>>>>> 5cfcc708
           "y": 575
         }
       }
@@ -642,17 +619,10 @@
     isautoswitchedtoquietmode: false
   "12":
     id: "12"
-<<<<<<< HEAD
-    taskid: d876d66f-ca83-4565-8c73-bfcf47d74473
-    type: condition
-    task:
-      id: d876d66f-ca83-4565-8c73-bfcf47d74473
-=======
     taskid: c36b1abe-f071-41d2-86c2-c10456393d68
     type: condition
     task:
       id: c36b1abe-f071-41d2-86c2-c10456393d68
->>>>>>> 5cfcc708
       version: -1
       name: Which XCLOUD alert was found?
       description: Checks which XCLOUD alert was found in the incident.
@@ -901,17 +871,10 @@
     isautoswitchedtoquietmode: false
   "13":
     id: "13"
-<<<<<<< HEAD
-    taskid: f2999d13-c387-4ef3-8e20-c44109eec244
-    type: playbook
-    task:
-      id: f2999d13-c387-4ef3-8e20-c44109eec244
-=======
     taskid: 8fcf9f0e-34c6-48f7-859b-77544d2ac26d
     type: playbook
     task:
       id: 8fcf9f0e-34c6-48f7-859b-77544d2ac26d
->>>>>>> 5cfcc708
       version: -1
       name: Cortex XDR - Possible External RDP Brute-Force
       description: "This playbook investigates a “Possible External RDP Brute Force” XDR Alert by gathering user, IP, and hostname information, and investigating if the following suspicious elements exists:\n- \"IP Reputation\" - Dbot Score is 2-3 \n- \"Source geolocation\" - Connection from unusual country \n-  Related to campaign - IP address related to campaign, based on TIM module\n-  Hunting results - hunt for indicators related to the source IP and the related campaign returned results\n-  XDR Alert search -XDR Alerts related to the same username and endpoint\n\nSet verdict method:\n* Suspicious Element - The \"Suspicious Element\" input allows you to select a specific element that, if identified as suspicious,  the investigation's final verdict will be deemed a \"True Positive\".\n\n* Final Verdict -  Each suspicious element is being added to an array called \"Suspicious Elements\", which is used to count potential security threats. The array size will be compared to a final threshold. If the size is greater than or equal to the threshold, the investigation's final verdict will be deemed a \"True Positive\".\n\n* User Engagement - The \"UserEngagementThreshold\" input allows you to set the number of suspicious elements that trigger user engagement. When this threshold is met, an email will be sent to the user and their manager asking for authorization of RDP activity. If the RDP activity is not authorized by the user, the investigation's final verdict will be deemed a \"True Positive\".\n\nUsed Sub-playbooks:\n* Account Enrichment - Generic v2.1\n* Block Indicators - Generic v3\n* Cortex XDR - Get entity alerts by MITRE tactics - Endpoint\n* Cortex XDR - Get entity alerts by MITRE tactics - user\n* User Investigation - Generic\n* TIM - Indicator Relationships Analysis\n* Threat Hunting - Generic\n* Cortex XDR - Possible External RDP Brute Force - Set Verdict\n* Cortex XDR - Isolate Endpoint\n"
@@ -1049,17 +1012,10 @@
     isautoswitchedtoquietmode: false
   "14":
     id: "14"
-<<<<<<< HEAD
-    taskid: 14129f69-d407-4640-8114-b5548a37dbc0
-    type: playbook
-    task:
-      id: 14129f69-d407-4640-8114-b5548a37dbc0
-=======
     taskid: b3ea3bb8-5e8f-4c98-8f86-ae46eb3a5244
     type: playbook
     task:
       id: b3ea3bb8-5e8f-4c98-8f86-ae46eb3a5244
->>>>>>> 5cfcc708
       version: -1
       name: Cortex XDR - First SSO Access
       description: |-
@@ -1192,17 +1148,10 @@
     isautoswitchedtoquietmode: false
   "15":
     id: "15"
-<<<<<<< HEAD
-    taskid: f9856c2e-ccdd-4156-8173-1867d2bd48f9
-    type: playbook
-    task:
-      id: f9856c2e-ccdd-4156-8173-1867d2bd48f9
-=======
     taskid: 6f4c3834-ed13-491c-81d8-3d0698006ef6
     type: playbook
     task:
       id: 6f4c3834-ed13-491c-81d8-3d0698006ef6
->>>>>>> 5cfcc708
       version: -1
       name: Cortex XDR - Cloud IAM User Access Investigation
       description: "Investigate and respond to Cortex XDR Cloud alerts where a Cloud IAM user`s access key is used suspiciously to access the cloud environment. \nThe following alerts are supported for AWS, Azure, and GCP environments.\n- Penetration testing tool attempt\n- Penetration testing tool activity\n- Suspicious API call from a Tor exit node\n\n"
@@ -1264,17 +1213,10 @@
     isautoswitchedtoquietmode: false
   "16":
     id: "16"
-<<<<<<< HEAD
-    taskid: ad830609-c796-44fc-8de4-76d6ec8ce8dd
-    type: playbook
-    task:
-      id: ad830609-c796-44fc-8de4-76d6ec8ce8dd
-=======
     taskid: 7c5ac2f6-d3fc-4b4d-8524-30f9857d803c
     type: playbook
     task:
       id: 7c5ac2f6-d3fc-4b4d-8524-30f9857d803c
->>>>>>> 5cfcc708
       version: -1
       name: Cortex XDR - XCloud Token Theft Response
       description: |-
@@ -1355,17 +1297,10 @@
     isautoswitchedtoquietmode: false
   "17":
     id: "17"
-<<<<<<< HEAD
-    taskid: be0cb5ec-08ca-4334-8efd-9c7c004aa362
-    type: playbook
-    task:
-      id: be0cb5ec-08ca-4334-8efd-9c7c004aa362
-=======
     taskid: a5b1918f-69e9-4ff2-8ae5-1927b61604f3
     type: playbook
     task:
       id: a5b1918f-69e9-4ff2-8ae5-1927b61604f3
->>>>>>> 5cfcc708
       version: -1
       name: Cortex XDR - Cloud Data Exfiltration Response
       playbookName: Cortex XDR - Cloud Data Exfiltration Response
@@ -1411,9 +1346,6 @@
     quietmode: 0
     isoversize: false
     isautoswitchedtoquietmode: false
-<<<<<<< HEAD
-system: true
-=======
   "20":
     id: "20"
     taskid: c9cf37ed-321c-4469-8d37-dbd0e850ddf1
@@ -1494,7 +1426,6 @@
     quietmode: 0
     isoversize: false
     isautoswitchedtoquietmode: false
->>>>>>> 5cfcc708
 view: |-
   {
     "linkLabelsPosition": {
@@ -1502,21 +1433,13 @@
       "12_16_Token Theft": 0.58,
       "1_11_Cloud": 0.81,
       "1_14_First SSO Access": 0.82,
-<<<<<<< HEAD
-      "1_7_#default#": 0.63,
-=======
       "1_7_#default#": 0.8,
->>>>>>> 5cfcc708
       "1_9_Malware": 0.65
     },
     "paper": {
       "dimensions": {
         "height": 1095,
-<<<<<<< HEAD
-        "width": 3940,
-=======
         "width": 4430,
->>>>>>> 5cfcc708
         "x": -2200,
         "y": 70
       }
@@ -1644,15 +1567,8 @@
   description: Files hashes which are not present and were marked as "not retrieve" by the user.
   type: unknown
 tests:
-<<<<<<< HEAD
-- No tests (auto formatted)
-fromversion: 5.0.0
-marketplaces:
-- xsoar
-=======
 - No tests (deprecated)
 fromversion: 5.0.0
 marketplaces:
 - xsoar
-deprecated: true
->>>>>>> 5cfcc708
+deprecated: true