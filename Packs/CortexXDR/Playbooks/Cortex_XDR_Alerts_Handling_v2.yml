--- conflicted
+++ resolved
@@ -38,10 +38,10 @@
     isautoswitchedtoquietmode: false
   "1":
     id: "1"
-    taskid: 0a0d40e0-3b84-43f0-846c-aa4ee100308d
+    taskid: fd96111f-f463-49f6-86ec-a05763d4cc99
     type: condition
     task:
-      id: 0a0d40e0-3b84-43f0-846c-aa4ee100308d
+      id: fd96111f-f463-49f6-86ec-a05763d4cc99
       version: -1
       name: Choose playbook by category
       description: Choose the playbook to run by the alert category.
@@ -65,8 +65,6 @@
       - "8"
       RDP Brute-Force:
       - "13"
-      Large Upload:
-      - "19"
     separatecontext: false
     conditions:
     - label: Malware
@@ -237,30 +235,6 @@
           right:
             value:
               simple: Remote PsExec-like LOLBIN command execution from an unsigned non-standard PsExec service
-          ignorecase: true
-    - label: Large Upload
-      condition:
-      - - operator: containsString
-          left:
-            value:
-              complex:
-                root: PaloAltoNetworksXDR.Incident.alerts
-                filters:
-                - - operator: isEqualString
-                    left:
-                      value:
-                        simple: PaloAltoNetworksXDR.Incident.alerts.alert_id
-                      iscontext: true
-                    right:
-                      value:
-                        simple: inputs.alert_id
-                      iscontext: true
-                    ignorecase: true
-                accessor: name
-            iscontext: true
-          right:
-            value:
-              simple: Large Upload
           ignorecase: true
     continueonerrortype: ""
     view: |-
@@ -325,7 +299,7 @@
     view: |-
       {
         "position": {
-          "x": 2300,
+          "x": 1880,
           "y": 405
         }
       }
@@ -1485,13 +1459,13 @@
     isautoswitchedtoquietmode: false
   "18":
     id: "18"
-    taskid: 2802bd7a-1ae0-46b7-8a19-03f7e78436e1
+    taskid: b31ca834-7ac6-439d-8246-59fba730f75b
     type: playbook
     task:
-      id: 2802bd7a-1ae0-46b7-8a19-03f7e78436e1
+      id: b31ca834-7ac6-439d-8246-59fba730f75b
       version: -1
       name: Cortex XDR Remote PsExec with LOLBIN command execution alert
-      description: "The \"Remote PsExec-like LOLBIN Command Execution\" playbook is designed to address and respond to alerts indicating suspicious activities related to remote PsExec-like LOLBIN command execution from an unsigned non-standard source. \nThe playbook aims to efficiently:\n  - Get the alert data and check if the execution is blocked. If not will terminate the process (manually by default).\n  - Enrich any entities and indicators from the alert and find any related campaigns.\n  - Perform command analysis to provide insights and a verdict for the executed command.\n  - Perform further endpoint investigation using Cortex XDR.\n  - Checks for any malicious verdicts found to raise the severity of the alert.\n  - Perform automatic/manual remediation response by blocking any malicious indicators found.\nThe playbook is designed to run as a sub-playbook in \"Cortex XDR Incident Handling - v3 & Cortex XDR Alerts Handling\".\nIt depends on the data from the parent playbooks and cannot be used as a standalone version.\n"
+      description: "The \"Remote PsExec-like LOLBIN Command Execution\" playbook is designed to address and respond to alerts indicating suspicious activities related to remote PsExec-like LOLBIN command execution from an unsigned non-standard source. \nThe playbook aims to efficiently:\n\n- Get the alert data and check if the execution is blocked. If not will terminate the process (manually by default).\n- Enrich any entities and indicators from the alert and find any related campaigns.\n- Perform command analysis to provide insights and a verdict for the executed command.\n- Perform further endpoint investigation using Cortex XDR.\n- Checks for any malicious verdicts found to raise the severity of the alert.\n- Perform automatic/manual remediation response by blocking any malicious indicators found.\n\nThe playbook is designed to run as a sub-playbook in ‘Cortex XDR Incident Handling - v3 & Cortex XDR Alerts Handling’.\nIt depends on the data from the parent playbooks and cannot be used as a standalone version."
       playbookName: Cortex XDR Remote PsExec with LOLBIN command execution alert
       type: playbook
       iscommand: false
@@ -1520,6 +1494,8 @@
           accessor: endpoint_id
       HighAlertsThreshold:
         simple: "1"
+      LOLBASFeedLimit:
+        simple: "100"
       SrcIPAddress:
         complex:
           root: incident.xdralerts
@@ -1563,19 +1539,6 @@
     isautoswitchedtoquietmode: false
   "19":
     id: "19"
-<<<<<<< HEAD
-    taskid: e322548d-8472-4958-8362-dd9aac91a0bf
-    type: playbook
-    task:
-      id: e322548d-8472-4958-8362-dd9aac91a0bf
-      version: -1
-      name: Cortex XDR - Large Upload
-      playbookName: Cortex XDR - Large Upload
-      type: playbook
-      iscommand: false
-      brand: ""
-      description: ''
-=======
     taskid: 85150d2a-010a-4720-8926-c0f9f711a68d
     type: playbook
     task:
@@ -1605,46 +1568,10 @@
       type: playbook
       iscommand: false
       brand: ""
->>>>>>> 22523215
     nexttasks:
       '#none#':
       - "5"
     scriptarguments:
-<<<<<<< HEAD
-      Alert_ID:
-        complex:
-          root: PaloAltoNetworksXDR.Incident.alerts
-          filters:
-          - - operator: containsGeneral
-              left:
-                value:
-                  simple: PaloAltoNetworksXDR.Incident.alerts.name
-                iscontext: true
-              right:
-                value:
-                  simple: Large Upload
-              ignorecase: true
-          accessor: alert_id
-          transformers:
-          - operator: uniq
-      AutoBlockIndicators:
-        simple: "True"
-      AutoIsolateEndpoint:
-        simple: "False"
-      BlockIndicators_UserVerification:
-        simple: "False"
-      EarlyContainment:
-        simple: "True"
-      FWApps_Processes_Whitlist:
-        simple: ip,tcp,udp,ssl,syslog,quic,Chrome.exe,Firefox.exe,Opera.exe,Safari.exe,iexplore.exe,msedge.exe,brave.exe
-      FurtherInvestigation:
-        simple: "False"
-      InternalIPRanges:
-        complex:
-          root: inputs.InternalIPRanges
-      Transferred_Data _Threshold:
-        simple: "150"
-=======
       AlertName:
         complex:
           root: PaloAltoNetworksXDR.Incident.alerts
@@ -1702,7 +1629,6 @@
           accessor: user_name
       alert_id:
         simple: ${inputs.alert_id}
->>>>>>> 22523215
     separatecontext: true
     continueonerrortype: ""
     loop:
@@ -1713,56 +1639,34 @@
     view: |-
       {
         "position": {
-<<<<<<< HEAD
-          "x": 1820,
-=======
           "x": -870,
->>>>>>> 22523215
           "y": 405
         }
       }
     note: false
     timertriggers: []
     ignoreworker: false
-<<<<<<< HEAD
-    skipunavailable: false
-    quietmode: 0
-    isoversize: false
-    isautoswitchedtoquietmode: false
-=======
     skipunavailable: true
     quietmode: 0
     isoversize: false
     isautoswitchedtoquietmode: false
 system: true
->>>>>>> 22523215
 view: |-
   {
     "linkLabelsPosition": {
       "12_15_IAM User Access": 0.74,
       "12_16_Token Theft": 0.58,
-<<<<<<< HEAD
-      "1_11_Cloud": 0.81,
-      "1_14_First SSO Access": 0.82,
-      "1_7_#default#": 0.9,
-=======
       "1_11_Cloud": 0.9,
       "1_14_First SSO Access": 0.86,
       "1_19_Identity Analytics": 0.9,
       "1_7_#default#": 0.63,
->>>>>>> 22523215
       "1_9_Malware": 0.65
     },
     "paper": {
       "dimensions": {
         "height": 925,
-<<<<<<< HEAD
-        "width": 4880,
-        "x": -2200,
-=======
         "width": 4850,
         "x": -2590,
->>>>>>> 22523215
         "y": 70
       }
     }
