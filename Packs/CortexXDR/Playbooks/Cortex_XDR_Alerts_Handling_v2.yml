id: Cortex XDR Alerts Handling v2
version: -1
contentitemexportablefields:
  contentitemfields: {}
name: Cortex XDR Alerts Handling v2
description: "This playbook is used to loop over every alert in a Cortex XDR incident. \nSupported alert categories:\n- Malware\n- Port Scan\n- Cloud Cryptojacking\n- Cloud Token Theft\n- RDP Brute-Force\n- First SSO Access\n- Cloud IAM User Access Investigation\n- Identity Analytics"
starttaskid: "0"
tasks:
  "0":
    id: "0"
    taskid: 9c36d95d-b324-4c82-8a03-1994ede59fdf
    type: start
    task:
      id: 9c36d95d-b324-4c82-8a03-1994ede59fdf
      version: -1
      name: ""
      iscommand: false
      brand: ""
      description: ''
    nexttasks:
      '#none#':
      - "1"
    separatecontext: false
    continueonerrortype: ""
    view: |-
      {
        "position": {
          "x": 480,
          "y": 70
        }
      }
    note: false
    timertriggers: []
    ignoreworker: false
    skipunavailable: false
    quietmode: 0
    isoversize: false
    isautoswitchedtoquietmode: false
  "1":
    id: "1"
    taskid: 3779395c-e33b-45d4-8084-c8658dfc1c7e
    type: condition
    task:
      id: 3779395c-e33b-45d4-8084-c8658dfc1c7e
      version: -1
      name: Choose playbook by category
      description: Choose the playbook to run by the alert category.
      type: condition
      iscommand: false
      brand: ""
    nexttasks:
      ' Remote PsExec with LOLBIN command':
      - "18"
      '#default#':
      - "7"
      Cloud:
      - "11"
      First SSO Access:
      - "14"
      Identity Analytics:
      - "19"
      Malware:
      - "9"
      Port Scan:
      - "8"
      RDP Brute-Force:
      - "13"
      Large Upload:
      - "20"
    separatecontext: false
    conditions:
    - label: Malware
      condition:
      - - operator: isEqualString
          left:
            value:
              complex:
                root: PaloAltoNetworksXDR
                filters:
                - - operator: isEqualString
                    left:
                      value:
                        simple: PaloAltoNetworksXDR.Incident.alerts.alert_id
                      iscontext: true
                    right:
                      value:
                        simple: inputs.alert_id
                      iscontext: true
                accessor: Incident.alerts.category
            iscontext: true
          right:
            value:
              simple: Malware
    - label: Port Scan
      condition:
      - - operator: isEqualString
          left:
            value:
              complex:
                root: PaloAltoNetworksXDR
                filters:
                - - operator: isEqualString
                    left:
                      value:
                        simple: PaloAltoNetworksXDR.Incident.alerts.alert_id
                      iscontext: true
                    right:
                      value:
                        simple: inputs.alert_id
                      iscontext: true
                accessor: Incident.alerts.name
            iscontext: true
          right:
            value:
              simple: Port Scan
          ignorecase: true
    - label: Identity Analytics
      condition:
      - - operator: containsString
          left:
            value:
              complex:
                root: PaloAltoNetworksXDR.Incident.alerts
                filters:
                - - operator: isEqualString
                    left:
                      value:
                        simple: PaloAltoNetworksXDR.Incident.alerts.alert_id
                      iscontext: true
                    right:
                      value:
                        simple: inputs.alert_id
                      iscontext: true
                accessor: tags
            iscontext: true
          right:
            value:
              simple: DT:Identity Analytics
          ignorecase: true
    - label: Cloud
      condition:
      - - operator: containsGeneral
          left:
            value:
              complex:
                root: incident.xdralerts
                accessor: event_type
            iscontext: true
          right:
            value:
              simple: Cloud Audit Log
    - label: RDP Brute-Force
      condition:
      - - operator: containsGeneral
          left:
            value:
              complex:
                root: PaloAltoNetworksXDR.Incident.alerts
                filters:
                - - operator: isEqualString
                    left:
                      value:
                        simple: PaloAltoNetworksXDR.Incident.alerts.alert_id
                      iscontext: true
                    right:
                      value:
                        simple: inputs.alert_id
                      iscontext: true
                accessor: name
            iscontext: true
          right:
            value:
              simple: Possible external RDP Brute-Force
    - label: First SSO Access
      condition:
      - - operator: isEqualString
          left:
            value:
              complex:
                root: PaloAltoNetworksXDR.Incident.alerts
                filters:
                - - operator: isEqualString
                    left:
                      value:
                        simple: PaloAltoNetworksXDR.Incident.alerts.alert_id
                      iscontext: true
                    right:
                      value:
                        simple: inputs.alert_id
                      iscontext: true
                    ignorecase: true
                accessor: name
            iscontext: true
          right:
            value:
              simple: First SSO access from ASN in organization
        - operator: isEqualString
          left:
            value:
              complex:
                root: PaloAltoNetworksXDR.Incident.alerts
                filters:
                - - operator: isEqualString
                    left:
                      value:
                        simple: PaloAltoNetworksXDR.Incident.alerts.alert_id
                      iscontext: true
                    right:
                      value:
                        simple: inputs.alert_id
                      iscontext: true
                    ignorecase: true
                accessor: name
            iscontext: true
          right:
            value:
              simple: First successful SSO connection from a country in organization
    - label: ' Remote PsExec with LOLBIN command'
      condition:
      - - operator: containsString
          left:
            value:
              complex:
                root: PaloAltoNetworksXDR.Incident.alerts
                filters:
                - - operator: isEqualString
                    left:
                      value:
                        simple: PaloAltoNetworksXDR.Incident.alerts.alert_id
                      iscontext: true
                    right:
                      value:
                        simple: inputs.alert_id
                      iscontext: true
                accessor: name
            iscontext: true
          right:
            value:
              simple: Remote PsExec-like LOLBIN command execution from an unsigned non-standard PsExec service
          ignorecase: true
    - label: Large Upload
      condition:
      - - operator: containsString
          left:
            value:
              complex:
                root: PaloAltoNetworksXDR.Incident.alerts
                filters:
                - - operator: isEqualString
                    left:
                      value:
                        simple: PaloAltoNetworksXDR.Incident.alerts.alert_id
                      iscontext: true
                    right:
                      value:
                        simple: inputs.alert_id
                      iscontext: true
                    ignorecase: true
                accessor: name
            iscontext: true
          right:
            value:
              simple: Large Upload
          ignorecase: true
    continueonerrortype: ""
    view: |-
      {
        "position": {
          "x": 480,
          "y": 200
        }
      }
    note: false
    timertriggers: []
    ignoreworker: false
    skipunavailable: false
    quietmode: 0
    isoversize: false
    isautoswitchedtoquietmode: false
  "5":
    id: "5"
    taskid: 3ee49877-ed34-469e-8f5b-73536d3d40bd
    type: title
    task:
      id: 3ee49877-ed34-469e-8f5b-73536d3d40bd
      version: -1
      name: Done
      type: title
      iscommand: false
      brand: ""
      description: ''
    separatecontext: false
    continueonerrortype: ""
    view: |-
      {
        "position": {
          "x": 480,
          "y": 940
        }
      }
    note: false
    timertriggers: []
    ignoreworker: false
    skipunavailable: false
    quietmode: 0
    isoversize: false
    isautoswitchedtoquietmode: false
  "7":
    id: "7"
    taskid: 73393504-1664-4f81-8baf-f5e29f222cea
    type: title
    task:
      id: 73393504-1664-4f81-8baf-f5e29f222cea
      version: -1
      name: Other alert category
      type: title
      iscommand: false
      brand: ""
      description: ''
    nexttasks:
      '#none#':
      - "20"
    separatecontext: false
    continueonerrortype: ""
    view: |-
      {
        "position": {
          "x": 2230,
          "y": 405
        }
      }
    note: false
    timertriggers: []
    ignoreworker: false
    skipunavailable: false
    quietmode: 0
    isoversize: false
    isautoswitchedtoquietmode: false
  "8":
    id: "8"
    taskid: a43485fb-8b99-42d3-838d-df0065c30417
    type: playbook
    task:
      id: a43485fb-8b99-42d3-838d-df0065c30417
      version: -1
      name: Cortex XDR - Port Scan - Adjusted
      description: "The playbook investigates Cortex XDR incidents involving port scan alerts. The playbook is designed to run as a sub-playbook of ‘Cortex XDR Alerts Handling’. \n\nThe playbook consists of the following procedures:\n- Enrichment and investigation of the scanner and scanned hostname and IP address.\n- Enrichment and investigation of the initiator user, process, file, or command if it exists.\n- Detection of related indicators and analysis of the relationship between the detected indicators.\n- Utilize the detected indicators to conduct threat hunting.\n- Blocks detected malicious indicators.\n- Endpoint isolation.\n\nThis playbook supports the following Cortex XDR alert names:\n- Suspicious port scan\n- Port scan by suspicious process\n- Highly suspicious port scan\n- Port scan."
      playbookName: Cortex XDR - Port Scan - Adjusted
      type: playbook
      iscommand: false
      brand: ""
    nexttasks:
      '#none#':
      - "5"
    scriptarguments:
      AutoBlockIndicators:
        simple: "True"
      AutoIsolateEndpoint:
        simple: "False"
      DstIPAddress:
        complex:
          root: PaloAltoNetworksXDR.Incident.alerts
          accessor: action_remote_ip
          transformers:
          - operator: uniq
      DstPort:
        complex:
          root: PaloAltoNetworksXDR.Incident.alerts
          accessor: action_remote_port
          transformers:
          - operator: uniq
      EarlyContainment:
        simple: "True"
      EndpointID:
        complex:
          root: PaloAltoNetworksXDR.Incident.alerts
          filters:
          - - operator: containsGeneral
              left:
                value:
                  simple: PaloAltoNetworksXDR.Incident.alerts.name
                iscontext: true
              right:
                value:
                  simple: port scan
              ignorecase: true
          accessor: endpoint_id
          transformers:
          - operator: uniq
      Initiator_CMD:
        complex:
          root: PaloAltoNetworksXDR.Incident.alerts
          accessor: action_process_image_command_line
          transformers:
          - operator: append
            args:
              item:
                value:
                  simple: PaloAltoNetworksXDR.Incident.alerts.causality_actor_process_command_line
                iscontext: true
          - operator: uniq
      Initiator_Process_SHA256:
        complex:
          root: PaloAltoNetworksXDR.Incident.alerts
          accessor: action_process_image_sha256
          transformers:
          - operator: append
            args:
              item:
                value:
                  simple: PaloAltoNetworksXDR.Incident.alerts.causality_actor_process_image_sha256
                iscontext: true
          - operator: uniq
      InternalIPRanges:
        complex:
          root: inputs.InternalIPRanges
      SrcHostname:
        complex:
          root: PaloAltoNetworksXDR.Incident.alerts
          accessor: host_name
          transformers:
          - operator: append
            args:
              item:
                value:
                  simple: PaloAltoNetworksXDR.Incident.alerts.action_external_hostname
                iscontext: true
          - operator: uniq
      SrcIPAddress:
        complex:
          root: PaloAltoNetworksXDR.Incident.alerts
          accessor: action_local_ip
          transformers:
          - operator: uniq
      Username:
        complex:
          root: PaloAltoNetworksXDR.Incident.alerts
          accessor: user_name
          transformers:
          - operator: uniq
    separatecontext: true
    continueonerrortype: ""
    loop:
      iscommand: false
      exitCondition: ""
      wait: 1
      max: 100
    view: |-
      {
        "position": {
          "x": 480,
          "y": 405
        }
      }
    note: false
    timertriggers: []
    ignoreworker: false
    skipunavailable: true
    quietmode: 0
    isoversize: false
    isautoswitchedtoquietmode: false
  "9":
    id: "9"
    taskid: af3de00a-e938-41a9-8756-de6e561c3b20
    type: playbook
    task:
      id: af3de00a-e938-41a9-8756-de6e561c3b20
      version: -1
      name: Cortex XDR - Malware Investigation
      description: |
        Investigates a Cortex XDR incident containing internal malware alerts. The playbook:
        - Enriches the infected endpoint details.
        - Lets the analyst manually retrieve the malicious file.
        - Performs file detonation.

        The playbook is used as a sub-playbook in 'Cortex XDR Incident Handling - v2'.
      playbookName: Cortex XDR - Malware Investigation
      type: playbook
      iscommand: false
      brand: ""
    nexttasks:
      '#none#':
      - "20"
    scriptarguments:
      endpoint_id:
        complex:
          root: PaloAltoNetworksXDR.Incident.alerts
          filters:
          - - operator: isEqualString
              left:
                value:
                  simple: PaloAltoNetworksXDR.Incident.alerts.alert_id
                iscontext: true
              right:
                value:
                  simple: inputs.alert_id
                iscontext: true
          accessor: endpoint_id
      file_name:
        complex:
          root: PaloAltoNetworksXDR.Incident.alerts
          filters:
          - - operator: in
              left:
                value:
                  simple: PaloAltoNetworksXDR.Incident.alerts.action_file_name
                iscontext: true
              right:
                value:
                  simple: PaloAltoNetworksXDR.Incident.file_artifacts.file_name
                iscontext: true
              ignorecase: true
          - - operator: isEqualString
              left:
                value:
                  simple: PaloAltoNetworksXDR.Incident.alerts.alert_id
                iscontext: true
              right:
                value:
                  simple: inputs.alert_id
                iscontext: true
          accessor: action_file_name
      file_path:
        complex:
          root: PaloAltoNetworksXDR.Incident.alerts
          filters:
          - - operator: isEqualString
              left:
                value:
                  simple: PaloAltoNetworksXDR.Incident.alerts.alert_id
                iscontext: true
              right:
                value:
                  simple: inputs.alert_id
                iscontext: true
          accessor: action_file_path
      file_sha256:
        complex:
          root: PaloAltoNetworksXDR.Incident.alerts
          filters:
          - - operator: in
              left:
                value:
                  simple: PaloAltoNetworksXDR.Incident.alerts.action_file_sha256
                iscontext: true
              right:
                value:
                  simple: PaloAltoNetworksXDR.Incident.file_artifacts.file_sha256
                iscontext: true
              ignorecase: true
          - - operator: isEqualString
              left:
                value:
                  simple: PaloAltoNetworksXDR.Incident.alerts.alert_id
                iscontext: true
              right:
                value:
                  simple: inputs.alert_id
                iscontext: true
          accessor: action_file_sha256
      host_ip:
        complex:
          root: PaloAltoNetworksXDR.Incident.alerts
          filters:
          - - operator: isEqualString
              left:
                value:
                  simple: PaloAltoNetworksXDR.Incident.alerts.alert_id
                iscontext: true
              right:
                value:
                  simple: inputs.alert_id
                iscontext: true
          accessor: host_ip_list
      xdr_alert_id:
        complex:
          root: inputs.alert_id
    separatecontext: false
    continueonerrortype: ""
    loop:
      iscommand: false
      exitCondition: ""
      wait: 1
      max: 100
    view: |-
      {
        "position": {
          "x": 1420,
          "y": 405
        }
      }
    note: false
    timertriggers: []
    ignoreworker: false
    skipunavailable: false
    quietmode: 0
    isoversize: false
    isautoswitchedtoquietmode: false
  "10":
    id: "10"
    taskid: cc605fa2-db11-46dd-83f6-9781e4196c61
    type: playbook
    task:
      id: cc605fa2-db11-46dd-83f6-9781e4196c61
      version: -1
      name: Cortex XDR - XCloud Cryptojacking
      description: "Investigates a Cortex XDR incident containing a Cloud Cryptojacking related alert. \nThe playbook supports AWS, Azure, and GCP and executes the following:\n\n- Cloud enrichment:\n   - Collects info about the involved resources\n   - Collects info about the involved identities\n   - Collects info about the involved IPs\n- Verdict decision tree\n- Verdict handling:\n   - Handle False Positives\n   - Handle True Positives\n      - Cloud Response - Generic sub-playbook.\n- Notifies the SOC if a malicious verdict was found"
      playbookName: Cortex XDR - XCloud Cryptojacking
      type: playbook
      iscommand: false
      brand: ""
    nexttasks:
      '#none#':
      - "5"
    scriptarguments:
      AWS-accessKeyRemediationType:
        simple: Disable
      AWS-resourceRemediationType:
        simple: Stop
      AWS-userRemediationType:
        simple: Revoke
      Azure-resourceRemediationType:
        simple: Poweroff
      Azure-userRemediationType:
        simple: Disable
      GCP-accessKeyRemediationType:
        simple: Disable
      GCP-resourceRemediationType:
        simple: Stop
      GCP-userRemediationType:
        simple: Disable
      InternalRange:
        complex:
          root: inputs.InternalIPRanges
      ResolveIP:
        simple: "True"
      alert_id:
        complex:
          root: PaloAltoNetworksXDR.Incident.alerts
          filters:
          - - operator: isEqualString
              left:
                value:
                  simple: PaloAltoNetworksXDR.Incident.alerts.name
                iscontext: true
              right:
                value:
                  simple: Unusual allocation of multiple cloud compute resources
              ignorecase: true
          accessor: alert_id
      autoAccessKeyRemediation:
        simple: "False"
      autoBlockIndicators:
        simple: "False"
      autoResourceRemediation:
        simple: "False"
      autoUserRemediation:
        simple: "False"
      cloudProvider:
        complex:
          root: PaloAltoNetworksXDR.OriginalAlert.event
          accessor: cloud_provider
      incident_id:
        complex:
          root: inputs.incident_id
      requireAnalystReview:
        simple: "True"
    separatecontext: true
    continueonerrortype: ""
    loop:
      iscommand: false
      exitCondition: ""
      wait: 1
      max: 100
    view: |-
      {
        "position": {
          "x": -1510,
          "y": 760
        }
      }
    note: false
    timertriggers: []
    ignoreworker: false
    skipunavailable: true
    quietmode: 0
    isoversize: false
    isautoswitchedtoquietmode: false
  "11":
    id: "11"
    taskid: 0aa062ec-14be-440b-8606-a05efe27dd8f
    type: playbook
    task:
      id: 0aa062ec-14be-440b-8606-a05efe27dd8f
      version: -1
      name: GenericPolling
      description: |-
        Use this playbook as a sub-playbook to block execution of the master playbook until a remote action is complete.
        This playbook implements polling by continuously running the command in Step \#2 until the operation completes.
        The remote action should have the following structure:

        1. Initiate the operation.
        2. Poll to check if the operation completed.
        3. (optional) Get the results of the operation.
      playbookName: GenericPolling
      type: playbook
      iscommand: false
      brand: ""
    nexttasks:
      '#none#':
      - "12"
    scriptarguments:
      Ids:
        simple: ${incident.xdrincidentid}
      Interval:
        simple: "1"
      PollingCommandArgName:
        simple: incident_id
      PollingCommandName:
        simple: 'xdr-get-incident-extra-data '
      Timeout:
        simple: "3"
      dt:
        simple: PaloAltoNetworksXDR.Incident.alerts.name(val.name!=='Unusual allocation of multiple cloud compute resources')
    separatecontext: false
    continueonerrortype: ""
    loop:
      iscommand: false
      exitCondition: ""
      wait: 1
      max: 100
    view: |-
      {
        "position": {
          "x": -1510,
          "y": 405
        }
      }
    note: false
    timertriggers: []
    ignoreworker: false
    skipunavailable: false
    quietmode: 0
    isoversize: false
    isautoswitchedtoquietmode: false
  "12":
    id: "12"
    taskid: d876d66f-ca83-4565-8c73-bfcf47d74473
    type: condition
    task:
      id: d876d66f-ca83-4565-8c73-bfcf47d74473
      version: -1
      name: Which XCLOUD alert was found?
      description: Checks which XCLOUD alert was found in the incident.
      type: condition
      iscommand: false
      brand: ""
    nexttasks:
      '#default#':
      - "21"
      Cryptojacking:
      - "10"
      Data Exfiltration:
      - "17"
      IAM User Access:
      - "15"
      Token Theft:
      - "16"
    separatecontext: false
    conditions:
    - label: Cryptojacking
      condition:
      - - operator: containsGeneral
          left:
            value:
              complex:
                root: PaloAltoNetworksXDR.Incident.alerts
                accessor: name
            iscontext: true
          right:
            value:
              simple: Unusual allocation of multiple cloud compute resources
          ignorecase: true
    - label: IAM User Access
      condition:
      - - operator: isEqualString
          left:
            value:
              complex:
                root: PaloAltoNetworksXDR.Incident.alerts
                accessor: name
            iscontext: true
          right:
            value:
              simple: Suspicious API call from a Tor exit node
        - operator: isEqualString
          left:
            value:
              complex:
                root: PaloAltoNetworksXDR.Incident.alerts
                accessor: name
            iscontext: true
          right:
            value:
              simple: Penetration testing tool activity
        - operator: isEqualString
          left:
            value:
              complex:
                root: PaloAltoNetworksXDR.Incident.alerts
                accessor: name
            iscontext: true
          right:
            value:
              simple: Penetration testing tool attempt
    - label: Token Theft
      condition:
      - - operator: containsGeneral
          left:
            value:
              simple: PaloAltoNetworksXDR.Incident.alerts.name
            iscontext: true
          right:
            value:
              simple: Suspicious usage of EC2 token
          ignorecase: true
        - operator: containsGeneral
          left:
            value:
              simple: PaloAltoNetworksXDR.Incident.alerts.name
            iscontext: true
          right:
            value:
              simple: Suspicious usage of VM Service Account token
          ignorecase: true
        - operator: containsGeneral
          left:
            value:
              simple: PaloAltoNetworksXDR.Incident.alerts.name
            iscontext: true
          right:
            value:
              simple: Suspicious usage of AWS Lambda’s token
          ignorecase: true
        - operator: containsGeneral
          left:
            value:
              simple: PaloAltoNetworksXDR.Incident.alerts.name
            iscontext: true
          right:
            value:
              simple: Suspicious usage of AWS Lambda’s role
          ignorecase: true
        - operator: containsGeneral
          left:
            value:
              simple: PaloAltoNetworksXDR.Incident.alerts.name
            iscontext: true
          right:
            value:
              simple: Remote usage of an AWS service token
          ignorecase: true
        - operator: containsGeneral
          left:
            value:
              simple: PaloAltoNetworksXDR.Incident.alerts.name
            iscontext: true
          right:
            value:
              simple: Remote usage of an AWS EKS token
          ignorecase: true
        - operator: containsGeneral
          left:
            value:
              simple: PaloAltoNetworksXDR.Incident.alerts.name
            iscontext: true
          right:
            value:
              simple: Suspicious usage of an AWS EKS token
          ignorecase: true
        - operator: containsGeneral
          left:
            value:
              simple: PaloAltoNetworksXDR.Incident.alerts.name
            iscontext: true
          right:
            value:
              simple: Suspicious usage of an AWS ECS token
          ignorecase: true
        - operator: containsGeneral
          left:
            value:
              simple: PaloAltoNetworksXDR.Incident.alerts.name
            iscontext: true
          right:
            value:
              simple: Remote usage of an AWS ECS token
          ignorecase: true
        - operator: containsGeneral
          left:
            value:
              simple: PaloAltoNetworksXDR.Incident.alerts.name
            iscontext: true
          right:
            value:
              simple: Suspicious usage of AWS service token
          ignorecase: true
        - operator: containsGeneral
          left:
            value:
              simple: PaloAltoNetworksXDR.Incident.alerts.name
            iscontext: true
          right:
            value:
              simple: Remote usage of an App engine Service Account token
          ignorecase: true
        - operator: containsGeneral
          left:
            value:
              simple: PaloAltoNetworksXDR.Incident.alerts.name
            iscontext: true
          right:
            value:
              simple: Suspicious usage of App engine Service Account token
          ignorecase: true
        - operator: containsGeneral
          left:
            value:
              simple: PaloAltoNetworksXDR.Incident.alerts.name
            iscontext: true
          right:
            value:
              simple: Suspicious usage of App engine Service Account token
          ignorecase: true
        - operator: containsGeneral
          left:
            value:
              simple: PaloAltoNetworksXDR.Incident.alerts.name
            iscontext: true
          right:
            value:
              simple: Suspicious usage of VM Service Account token
          ignorecase: true
        - operator: containsGeneral
          left:
            value:
              simple: PaloAltoNetworksXDR.Incident.alerts.name
            iscontext: true
          right:
            value:
              simple: Remote usage of an App engine Service Account token
          ignorecase: true
        - operator: containsGeneral
          left:
            value:
              simple: PaloAltoNetworksXDR.Incident.alerts.name
            iscontext: true
          right:
            value:
              simple: Suspicious usage of App engine Service Account token
          ignorecase: true
        - operator: containsGeneral
          left:
            value:
              simple: PaloAltoNetworksXDR.Incident.alerts.name
            iscontext: true
          right:
            value:
              simple: Remote usage of VM Service Account token
          ignorecase: true
    - label: Data Exfiltration
      condition:
      - - operator: containsString
          left:
            value:
              complex:
                root: PaloAltoNetworksXDR.Incident.alerts
                accessor: name
            iscontext: true
          right:
            value:
              simple: An identity performed a suspicious download of multiple cloud storage object
    continueonerrortype: ""
    view: |-
      {
        "position": {
          "x": -1510,
          "y": 570
        }
      }
    note: false
    timertriggers: []
    ignoreworker: false
    skipunavailable: false
    quietmode: 0
    isoversize: false
    isautoswitchedtoquietmode: false
  "13":
    id: "13"
    taskid: f2999d13-c387-4ef3-8e20-c44109eec244
    type: playbook
    task:
      id: f2999d13-c387-4ef3-8e20-c44109eec244
      version: -1
      name: Cortex XDR - Possible External RDP Brute-Force
      description: "This playbook investigates a “Possible External RDP Brute Force” XDR Alert by gathering user, IP, and hostname information, and investigates if the following suspicious elements exists:\n- \"IP Reputation\" - Dbot Score is 2-3 \n- \"Source geolocation\" - Connection from unusual country \n-  Related to campaign - IP address related to campaign, based on TIM module\n-  Hunting results - hunt for indicators related to the source IP and the related campaign returned results\n-  XDR Alert search - XDR Alerts related to the same username and endpoint\n\nSet verdict method:\n* Suspicious Element - The \"Suspicious Element\" input allows you to select a specific element that, if identified as suspicious, the investigation's final verdict will be deemed a \"True Positive\".\n\n* Final Verdict -  Each suspicious element is being added to an array called \"Suspicious Elements\", which is used to count potential security threats. The array size will be compared to a final threshold. If the size is greater than or equal to the threshold, the investigation's final verdict will be deemed a \"True Positive\".\n\n* User Engagement - The \"UserEngagementThreshold\" input allows you to set the number of suspicious elements that trigger user engagement. When this threshold is met, an email will be sent to the user and their manager asking for authorization of RDP activity. If the RDP activity is not authorized by the user, the investigation's final verdict will be deemed a \"True Positive\".\n\nUsed Sub-playbooks:\n* Account Enrichment - Generic v2.1\n* Block Indicators - Generic v3\n* Cortex XDR - Get entity alerts by MITRE tactics - Endpoint\n* Cortex XDR - Get entity alerts by MITRE tactics - user\n* User Investigation - Generic\n* TIM - Indicator Relationships Analysis\n* Threat Hunting - Generic\n* Cortex XDR - Possible External RDP Brute Force - Set Verdict\n* Cortex XDR - Isolate Endpoint\n"
      playbookName: Cortex XDR - Possible External RDP Brute-Force
      type: playbook
      iscommand: false
      brand: ""
    nexttasks:
      '#none#':
      - "5"
    scriptarguments:
      Alert_Name:
        complex:
          root: PaloAltoNetworksXDR.Incident.alerts
          filters:
          - - operator: isEqualString
              left:
                value:
                  simple: PaloAltoNetworksXDR.Incident.alerts.alert_id
                iscontext: true
              right:
                value:
                  simple: inputs.alert_id
                iscontext: true
          accessor: name
      AlertDescription:
        complex:
          root: PaloAltoNetworksXDR.Incident.alerts
          filters:
          - - operator: isEqualString
              left:
                value:
                  simple: PaloAltoNetworksXDR.Incident.alerts.alert_id
                iscontext: true
              right:
                value:
                  simple: inputs.alert_id
                iscontext: true
          accessor: description
      AutoRemediation:
        simple: "false"
      Country:
        complex:
          root: PaloAltoNetworksXDR.Incident.alerts.action_country
          filters:
          - - operator: isEqualString
              left:
                value:
                  simple: PaloAltoNetworksXDR.Incident.alerts.alert_id
                iscontext: true
              right:
                value:
                  simple: inputs.alert_id
                iscontext: true
      EndpointID:
        complex:
          root: PaloAltoNetworksXDR.Incident.alerts
          filters:
          - - operator: isEqualString
              left:
                value:
                  simple: PaloAltoNetworksXDR.Incident.alerts.alert_id
                iscontext: true
              right:
                value:
                  simple: inputs.alert_id
                iscontext: true
          accessor: endpoint_id
      ExternalIP:
        complex:
          root: PaloAltoNetworksXDR.Incident.alerts
          filters:
          - - operator: isEqualString
              left:
                value:
                  simple: PaloAltoNetworksXDR.Incident.alerts.alert_id
                iscontext: true
              right:
                value:
                  simple: inputs.alert_id
                iscontext: true
          accessor: action_local_ip
      Final_Threshold:
        simple: "3"
      Hostname:
        complex:
          root: PaloAltoNetworksXDR.Incident.alerts
          filters:
          - - operator: isEqualString
              left:
                value:
                  simple: PaloAltoNetworksXDR.Incident.alerts.alert_id
                iscontext: true
              right:
                value:
                  simple: inputs.alert_id
                iscontext: true
          accessor: host_name
      IsolateEndpoint:
        simple: "false"
      Username:
        complex:
          root: PaloAltoNetworksXDR.Incident.alerts
          filters:
          - - operator: isEqualString
              left:
                value:
                  simple: PaloAltoNetworksXDR.Incident.alerts.alert_id
                iscontext: true
              right:
                value:
                  simple: inputs.alert_id
                iscontext: true
          accessor: user_name
    separatecontext: true
    continueonerrortype: ""
    loop:
      iscommand: false
      exitCondition: ""
      wait: 1
      max: 100
    view: |-
      {
        "position": {
          "x": 40,
          "y": 405
        }
      }
    note: false
    timertriggers: []
    ignoreworker: false
    skipunavailable: true
    quietmode: 0
    isoversize: false
    isautoswitchedtoquietmode: false
  "14":
    id: "14"
    taskid: 14129f69-d407-4640-8114-b5548a37dbc0
    type: playbook
    task:
      id: 14129f69-d407-4640-8114-b5548a37dbc0
      version: -1
      name: Cortex XDR - First SSO Access
      description: |-
        Investigates a Cortex XDR incident containing First SSO access from ASN in an organization
         or First successful SSO connection from a country in an organization.

        The playbook executes the following:
        - IP and User Enrichment.
        - User Investigation - Using 'User Investigation - Generic' sub-playbook.
        - First SSO Access investigation - Using 'Cortex XDR - First SSO Investigation' sub-playbook.
        - Set alert's verdict - Using 'Cortex XDR - First SSO access - Set Verdict' sub-playbook.
        - Response based on the verdict.

        The playbook is used as a sub-playbook in ‘Cortex XDR Incident Handling - v3’.
      playbookName: Cortex XDR - First SSO Access
      type: playbook
      iscommand: false
      brand: ""
    nexttasks:
      '#none#':
      - "5"
    scriptarguments:
      AlertID:
        complex:
          root: inputs.alert_id
      AlertName:
        complex:
          root: PaloAltoNetworksXDR.Incident.alerts
          filters:
          - - operator: isEqualString
              left:
                value:
                  simple: PaloAltoNetworksXDR.Incident.alerts.alert_id
                iscontext: true
              right:
                value:
                  simple: inputs.alert_id
                iscontext: true
              ignorecase: true
          accessor: name
      AutomaticallyBlockAccount:
        simple: "False"
      AutomaticallyIsolateEndpoint:
        simple: "False"
      ContactUserManager:
        simple: "True"
      EndpointID:
        complex:
          root: PaloAltoNetworksXDR.Incident.alerts
          filters:
          - - operator: isEqualString
              left:
                value:
                  simple: PaloAltoNetworksXDR.Incident.alerts.alert_id
                iscontext: true
              right:
                value:
                  simple: inputs.alert_id
              ignorecase: true
          accessor: endpoint_id
      FailedlogonFromASNThreshold:
        simple: "20"
      FailedlogonUserThreshold:
        simple: "30"
      IPAddress:
        complex:
          root: PaloAltoNetworksXDR.Incident.alerts
          filters:
          - - operator: isEqualString
              left:
                value:
                  simple: PaloAltoNetworksXDR.Incident.alerts.alert_id
                iscontext: true
              right:
                value:
                  simple: inputs.alert_id
                iscontext: true
          accessor: host_ip_list
      LoginCountry:
        complex:
          root: PaloAltoNetworksXDR.Incident.alerts
          filters:
          - - operator: isEqualString
              left:
                value:
                  simple: PaloAltoNetworksXDR.Incident.alerts.alert_id
                iscontext: true
              right:
                value:
                  simple: inputs.alert_id
                iscontext: true
              ignorecase: true
          accessor: action_country
      NumOfXdrAlertsThreshold:
        simple: "3"
      Username:
        complex:
          root: PaloAltoNetworksXDR.Incident.alerts
          filters:
          - - operator: isEqualString
              left:
                value:
                  simple: PaloAltoNetworksXDR.Incident.alerts.alert_id
                iscontext: true
              right:
                value:
                  simple: inputs.alert_id
                iscontext: true
          accessor: user_name
    separatecontext: true
    continueonerrortype: ""
    loop:
      iscommand: false
      exitCondition: ""
      wait: 1
      max: 100
    view: |-
      {
        "position": {
          "x": -430,
          "y": 405
        }
      }
    note: false
    timertriggers: []
    ignoreworker: false
    skipunavailable: true
    quietmode: 2
    isoversize: false
    isautoswitchedtoquietmode: false
  "15":
    id: "15"
    taskid: f9856c2e-ccdd-4156-8173-1867d2bd48f9
    type: playbook
    task:
      id: f9856c2e-ccdd-4156-8173-1867d2bd48f9
      version: -1
      name: Cortex XDR - Cloud IAM User Access Investigation
      description: "Investigate and respond to Cortex XDR Cloud alerts where a Cloud IAM user`s access key is used suspiciously to access the cloud environment. \nThe following alerts are supported for AWS, Azure, and GCP environments.\n- Penetration testing tool attempt\n- Penetration testing tool activity\n- Suspicious API call from a Tor exit node\n\n"
      playbookName: Cortex XDR - Cloud IAM User Access Investigation
      type: playbook
      iscommand: false
      brand: ""
    nexttasks:
      '#none#':
      - "5"
    scriptarguments:
      AWS-accessKeyRemediationType:
        simple: Disable
      AWS-resourceRemediationType:
        simple: Stop
      AWS-userRemediationType:
        simple: Revoke
      Azure-resourceRemediationType:
        simple: Poweroff
      Azure-userRemediationType:
        simple: Disable
      GCP-accessKeyRemediationType:
        simple: Disable
      GCP-resourceRemediationType:
        simple: Stop
      GCP-userRemediationType:
        simple: Disable
      alert_id:
        complex:
          root: inputs.alert_id
      autoAccessKeyRemediation:
        simple: "False"
      autoBlockIndicators:
        simple: "False"
      autoResourceRemediation:
        simple: "False"
      autoUserRemediation:
        simple: "False"
    separatecontext: true
    continueonerrortype: ""
    loop:
      iscommand: false
      exitCondition: ""
      wait: 1
      max: 0
    view: |-
      {
        "position": {
          "x": -2350,
          "y": 760
        }
      }
    note: false
    timertriggers: []
    ignoreworker: false
    skipunavailable: true
    quietmode: 2
    isoversize: false
    isautoswitchedtoquietmode: false
  "16":
    id: "16"
    taskid: ddd822c1-677d-4ca3-80e1-c1068539f238
    type: playbook
    task:
      id: ddd822c1-677d-4ca3-80e1-c1068539f238
      version: -1
      name: Cortex XDR - XCloud Token Theft Response
      description: |-
        ---

        ## Cloud Token Theft Response Playbook

        The **Cloud Token Theft Response Playbook** provides a structured and comprehensive flow to effectively respond to and mitigate alerts involving the theft of cloud tokens. The playbook supports AWS, GCP, and Azure and executes the following:

        **Cloud Enrichment:**
        - Enriches the involved resources.
        - Enriches the involved identities.
        - Enriches the involved IPs.

        **Verdict Decision Tree:**
        - Determines the appropriate verdict based on the investigation findings.

        **Early Containment using the Cloud Response - Generic Playbook:**
        - Implements early containment measures to prevent further impact.

        **Cloud Persistence Threat Hunting:**
        - Conducts threat hunting activities to identify any cloud persistence techniques.

        **Enriching and Responding to Hunting Findings:**
        - Performs additional enrichment and responds to the findings from threat hunting.

        **Verdict Handling:**
        - Handles false positives identified during the investigation.
        - Handles true positives by initiating appropriate response actions.

        ---
      playbookName: Cortex XDR - XCloud Token Theft Response
      type: playbook
      iscommand: false
      brand: ""
    nexttasks:
      '#none#':
      - "5"
    scriptarguments:
      InternalRange:
        complex:
          root: inputs.InternalIPRanges
      ResolveIP:
        simple: "True"
      alert_id:
        complex:
          root: PaloAltoNetworksXDR.Incident.alerts
          filters:
          - - operator: inList
              left:
                value:
                  simple: PaloAltoNetworksXDR.Incident.alerts.name
                iscontext: true
              right:
                value:
                  simple: Suspicious usage of EC2 token, Suspicious usage of VM Service Account token, Suspicious usage of AWS Lambda’s token, Suspicious usage of AWS Lambda’s role, Remote usage of an AWS service token, Remote usage of an AWS EKS token, Suspicious usage of an AWS EKS token, Suspicious usage of an AWS ECS token, Remote usage of an AWS ECS token, Suspicious usage of AWS service token, Remote usage of an App engine Service Account token, Suspicious usage of App engine Service Account token, Remote usage of VM Service Account token, Suspicious usage of VM Service Account token, Remote usage of an App engine Service Account token, Suspicious usage of App engine Service Account token
              ignorecase: true
          accessor: alert_id
      autoAccessKeyRemediation:
        simple: "False"
      autoBlockIndicators:
        simple: "False"
      autoResourceRemediation:
        simple: "False"
      autoUserRemediation:
        simple: "False"
      earlyContainment:
        simple: "False"
    separatecontext: true
    continueonerrortype: ""
    loop:
      iscommand: false
      exitCondition: ""
      wait: 1
      max: 100
    view: |-
      {
        "position": {
          "x": -1930,
          "y": 760
        }
      }
    note: false
    timertriggers: []
    ignoreworker: false
    skipunavailable: true
    quietmode: 0
    isoversize: false
    isautoswitchedtoquietmode: false
  "17":
    id: "17"
    taskid: be0cb5ec-08ca-4334-8efd-9c7c004aa362
    type: playbook
    task:
      id: be0cb5ec-08ca-4334-8efd-9c7c004aa362
      version: -1
      name: Cortex XDR - Cloud Data Exfiltration Response
      playbookName: Cortex XDR - Cloud Data Exfiltration Response
      type: playbook
      iscommand: false
      brand: ""
      description: ''
    nexttasks:
      '#none#':
      - "5"
    scriptarguments:
      alertID:
        complex:
          root: PaloAltoNetworksXDR.Incident.alerts
          filters:
          - - operator: containsGeneral
              left:
                value:
                  simple: PaloAltoNetworksXDR.Incident.alerts.name
                iscontext: true
              right:
                value:
                  simple: An identity performed a suspicious download of multiple cloud storage objects
          accessor: alert_id
    separatecontext: false
    continueonerrortype: ""
    loop:
      iscommand: false
      exitCondition: ""
      wait: 1
      max: 0
    view: |-
      {
        "position": {
          "x": -2770,
          "y": 760
        }
      }
    note: false
    timertriggers: []
    ignoreworker: false
    skipunavailable: true
    quietmode: 0
    isoversize: false
    isautoswitchedtoquietmode: false
  "18":
    id: "18"
    taskid: b31ca834-7ac6-439d-8246-59fba730f75b
    type: playbook
    task:
      id: b31ca834-7ac6-439d-8246-59fba730f75b
      version: -1
      name: Cortex XDR Remote PsExec with LOLBIN command execution alert
      description: "The \"Remote PsExec-like LOLBIN Command Execution\" playbook is designed to address and respond to alerts indicating suspicious activities related to remote PsExec-like LOLBIN command execution from an unsigned non-standard source. \nThe playbook aims to efficiently:\n\n- Get the alert data and check if the execution is blocked. If not will terminate the process (manually by default).\n- Enrich any entities and indicators from the alert and find any related campaigns.\n- Perform command analysis to provide insights and a verdict for the executed command.\n- Perform further endpoint investigation using Cortex XDR.\n- Checks for any malicious verdicts found to raise the severity of the alert.\n- Perform automatic/manual remediation response by blocking any malicious indicators found.\n\nThe playbook is designed to run as a sub-playbook in ‘Cortex XDR Incident Handling - v3 & Cortex XDR Alerts Handling’.\nIt depends on the data from the parent playbooks and cannot be used as a standalone version."
      playbookName: Cortex XDR Remote PsExec with LOLBIN command execution alert
      type: playbook
      iscommand: false
      brand: ""
    nexttasks:
      '#none#':
      - "5"
    scriptarguments:
      AutoRemediation:
        simple: "false"
      CriticalAlertsThreshold:
        simple: "1"
      EndpointIDs:
        complex:
          root: incident.xdralerts
          filters:
          - - operator: containsString
              left:
                value:
                  simple: incident.xdralerts.name
                iscontext: true
              right:
                value:
                  simple: Remote PsExec-like LOLBIN command execution from an unsigned
              ignorecase: true
          accessor: endpoint_id
      HighAlertsThreshold:
        simple: "1"
      LOLBASFeedLimit:
        simple: "100"
      SrcIPAddress:
        complex:
          root: incident.xdralerts
          accessor: actionremoteip
          transformers:
          - operator: uniq
      alerts_ids:
        complex:
          root: incident.xdralerts
          filters:
          - - operator: containsString
              left:
                value:
                  simple: incident.xdralerts.name
                iscontext: true
              right:
                value:
                  simple: Remote PsExec-like LOLBIN command execution from an unsigned
              ignorecase: true
          accessor: alert_id
    separatecontext: true
    continueonerrortype: ""
    loop:
      iscommand: false
      exitCondition: ""
      wait: 1
      max: 100
    view: |-
      {
        "position": {
<<<<<<< HEAD
          "x": 950,
=======
          "x": 1360,
>>>>>>> db87c2a9
          "y": 405
        }
      }
    note: false
    timertriggers: []
    ignoreworker: false
    skipunavailable: true
    quietmode: 0
    isoversize: false
    isautoswitchedtoquietmode: false
  "19":
    id: "19"
    taskid: 85150d2a-010a-4720-8926-c0f9f711a68d
    type: playbook
    task:
      id: 85150d2a-010a-4720-8926-c0f9f711a68d
      version: -1
      name: Cortex XDR - Identity Analytics
      description: |
        The `Cortex XDR - Identity Analytics` playbook is designed to handle Cortex XDR Identity Analytics alerts and executes the following:

        Analysis:
        - Enriches the IP address and the account, providing additional context and information about these indicators.

        Verdict:
        - Determines the appropriate verdict based on the data collected from the enrichment phase.

        Investigation:
        - Checks for related Cortex XDR alerts to the user by Mitre tactics to identify malicious activity.
        - Checks for specific arguments for malicious usage from Okta using the 'Okta User Investigation' sub-playbook.
        - Checks for specific arguments for malicious usage from Azure using the 'Azure User Investigation' sub-playbook.

        Verdict Handling:
        - Handles malicious alerts by initiating appropriate response actions, including blocking malicious IP addresses and revoking or clearing user's sessions.
        - Handles non-malicious alerts identified during the investigation.

        The playbook is used as a sub-playbook in ‘Cortex XDR Alerts Handling v2’.
      playbookName: Cortex XDR - Identity Analytics
      type: playbook
      iscommand: false
      brand: ""
    nexttasks:
      '#none#':
      - "5"
    scriptarguments:
      AlertName:
        complex:
          root: PaloAltoNetworksXDR.Incident.alerts
          filters:
          - - operator: isEqualString
              left:
                value:
                  simple: PaloAltoNetworksXDR.Incident.alerts.alert_id
                iscontext: true
              right:
                value:
                  simple: inputs.alert_id
                iscontext: true
              ignorecase: true
          accessor: name
      AutoRemediation:
        simple: "False"
      FailedLogonThreshold:
        simple: "30"
      IAMRemediationType:
        simple: Revoke
      IPAddress:
        complex:
          root: PaloAltoNetworksXDR.Incident.alerts
          filters:
          - - operator: isEqualString
              left:
                value:
                  simple: PaloAltoNetworksXDR.Incident.alerts.alert_id
                iscontext: true
              right:
                value:
                  simple: inputs.alert_id
                iscontext: true
              ignorecase: true
          accessor: host_ip_list
      OktaSuspiciousEventsThreshold:
        simple: "5"
      RelatedAlertsThreshold:
        simple: "5"
      Username:
        complex:
          root: PaloAltoNetworksXDR.Incident.alerts
          filters:
          - - operator: isEqualString
              left:
                value:
                  simple: PaloAltoNetworksXDR.Incident.alerts.alert_id
                iscontext: true
              right:
                value:
                  simple: inputs.alert_id
                iscontext: true
              ignorecase: true
          accessor: user_name
      alert_id:
        simple: ${inputs.alert_id}
    separatecontext: true
    continueonerrortype: ""
    loop:
      iscommand: false
      exitCondition: ""
      wait: 1
      max: 100
    view: |-
      {
        "position": {
          "x": -870,
          "y": 405
        }
      }
    note: false
    timertriggers: []
    ignoreworker: false
    skipunavailable: true
    quietmode: 0
    isoversize: false
    isautoswitchedtoquietmode: false
  "20":
    id: "20"
<<<<<<< HEAD
    taskid: 770dc10c-e1d0-400b-8748-36fbc54a503d
    type: regular
    task:
      id: 770dc10c-e1d0-400b-8748-36fbc54a503d
      version: -1
      name: 'Set Alert ID to continue with the investigation and response '
      description: Set a value in context under the key you entered.
      scriptName: Set
      type: regular
=======
    taskid: 031e700e-2cbd-474c-8d78-6a7364d2e8f1
    type: playbook
    task:
      id: 031e700e-2cbd-474c-8d78-6a7364d2e8f1
      version: -1
      name: Cortex XDR - Large Upload
      description: "The playbook investigates Cortex XDR incidents involving large upload alerts. The playbook is designed to run as a sub-playbook of ‘Cortex XDR Alerts Handling v2’. \n\nThe playbook consists of the following procedures:\n- Searches for similar previous incidents that were closed as false positives.\n- Enrichment and investigation of the initiator and destination hostname and IP address.\n- Enrichment and investigation of the initiator user, process, file, or command if it exists.\n- Detection of related indicators and analysis of the relationship between the detected indicators.\n- Utilize the detected indicators to conduct threat hunting.\n- Blocks detected malicious indicators.\n- Endpoint isolation.\n\nThis playbook supports the following Cortex XDR alert names:\n- Large Upload (Generic)\n- Large Upload (SMTP)\n- Large Upload (FTP)\n- Large Upload (HTTPS)"
      playbookName: Cortex XDR - Large Upload
      type: playbook
>>>>>>> db87c2a9
      iscommand: false
      brand: ""
    nexttasks:
      '#none#':
      - "5"
    scriptarguments:
<<<<<<< HEAD
      append:
        simple: "true"
      key:
        simple: AlertHandleFlag
      value:
        simple: ${inputs.alert_id}
    separatecontext: false
    continueonerrortype: ""
    view: |-
      {
        "position": {
          "x": 1880,
          "y": 580
        }
      }
    note: false
    timertriggers: []
    ignoreworker: false
    skipunavailable: false
    quietmode: 0
    isoversize: false
    isautoswitchedtoquietmode: false
  "21":
    id: "21"
    taskid: ea56cd0e-637f-479d-81a4-4de2c56703b5
    type: regular
    task:
      id: ea56cd0e-637f-479d-81a4-4de2c56703b5
      version: -1
      name: 'Set Alert ID to continue with the investigation and response '
      description: Set a value in context under the key you entered.
      scriptName: Set
      type: regular
      iscommand: false
      brand: ""
    nexttasks:
      '#none#':
      - "5"
    scriptarguments:
      append:
        simple: "true"
      key:
        simple: AlertHandleFlag
      value:
        simple: ${inputs.alert_id}
    separatecontext: false
    continueonerrortype: ""
    view: |-
      {
        "position": {
          "x": -1090,
          "y": 760
=======
      Alert_ID:
        complex:
          root: PaloAltoNetworksXDR.Incident.alerts
          filters:
          - - operator: containsGeneral
              left:
                value:
                  simple: PaloAltoNetworksXDR.Incident.alerts.name
                iscontext: true
              right:
                value:
                  simple: Large Upload
              ignorecase: true
          accessor: alert_id
          transformers:
          - operator: uniq
      AutoBlockIndicators:
        simple: "True"
      AutoIsolateEndpoint:
        simple: "False"
      BlockIndicators_UserVerification:
        simple: "False"
      EarlyContainment:
        simple: "True"
      FWApps_Processes_Whitlist:
        simple: ip,tcp,udp,ssl,syslog,quic,Chrome.exe,Firefox.exe,Opera.exe,Safari.exe,iexplore.exe,msedge.exe,brave.exe
      FurtherInvestigation:
        simple: "False"
      InternalIPRanges:
        complex:
          root: inputs.InternalIPRanges
      Transferred_Data _Threshold:
        simple: "150"
    separatecontext: true
    continueonerrortype: ""
    loop:
      iscommand: false
      exitCondition: ""
      wait: 1
      max: 100
    view: |-
      {
        "position": {
          "x": 1790,
          "y": 405
>>>>>>> db87c2a9
        }
      }
    note: false
    timertriggers: []
    ignoreworker: false
<<<<<<< HEAD
    skipunavailable: false
    quietmode: 0
    isoversize: false
    isautoswitchedtoquietmode: false
system: true
=======
    skipunavailable: true
    quietmode: 0
    isoversize: false
    isautoswitchedtoquietmode: false
>>>>>>> db87c2a9
view: |-
  {
    "linkLabelsPosition": {
      "12_10_Cryptojacking": 0.46,
      "12_15_IAM User Access": 0.74,
      "12_16_Token Theft": 0.58,
      "1_11_Cloud": 0.9,
      "1_14_First SSO Access": 0.86,
<<<<<<< HEAD
      "1_18_ Remote PsExec with LOLBIN command": 0.65,
      "1_19_Identity Analytics": 0.9,
      "1_7_#default#": 0.9,
      "1_9_Malware": 0.88
    },
    "paper": {
      "dimensions": {
        "height": 935,
        "width": 5030,
        "x": -2770,
=======
      "1_18_ Remote PsExec with LOLBIN command": 0.8,
      "1_19_Identity Analytics": 0.9,
      "1_20_Large Upload": 0.9,
      "1_7_#default#": 0.9,
      "1_9_Malware": 0.65
    },
    "paper": {
      "dimensions": {
        "height": 925,
        "width": 5200,
        "x": -2590,
>>>>>>> db87c2a9
        "y": 70
      }
    }
  }
inputs:
- key: incident_id
  value:
    complex:
      root: PaloAltoNetworksXDR
      accessor: Incident.incident_id
  required: false
  description: Incident ID.
  playbookInputQuery:
- key: alert_id
  value:
    complex:
      root: PaloAltoNetworksXDR.Incident.alerts
      accessor: alert_id
  required: false
  description: Alert ID.
  playbookInputQuery:
- key: InternalIPRanges
  value:
    complex:
      root: lists
      accessor: PrivateIPs
      transformers:
      - operator: RegexReplace
        args:
          action_dt: {}
          ignore_case: {}
          multi_line: {}
          output_format: {}
          period_matches_newline: {}
          regex:
            value:
              simple: IANA_Private_Address
  required: false
  description: 'A list of IP ranges to check the IP against. The list should be provided in CIDR notation, separated by commas. An example of a list of ranges would be: "172.16.0.0/12,10.0.0.0/8,192.168.0.0/16" (without quotes). If a list is not provided, will use default list provided in the IsIPInRanges script (the known IPv4 private address ranges).'
  playbookInputQuery:
outputs: []
tests:
- Test XDR Playbook
fromversion: 6.5.0
marketplaces:
- xsoar<|MERGE_RESOLUTION|>--- conflicted
+++ resolved
@@ -1552,11 +1552,7 @@
     view: |-
       {
         "position": {
-<<<<<<< HEAD
-          "x": 950,
-=======
           "x": 1360,
->>>>>>> db87c2a9
           "y": 405
         }
       }
@@ -1682,17 +1678,6 @@
     isautoswitchedtoquietmode: false
   "20":
     id: "20"
-<<<<<<< HEAD
-    taskid: 770dc10c-e1d0-400b-8748-36fbc54a503d
-    type: regular
-    task:
-      id: 770dc10c-e1d0-400b-8748-36fbc54a503d
-      version: -1
-      name: 'Set Alert ID to continue with the investigation and response '
-      description: Set a value in context under the key you entered.
-      scriptName: Set
-      type: regular
-=======
     taskid: 031e700e-2cbd-474c-8d78-6a7364d2e8f1
     type: playbook
     task:
@@ -1702,67 +1687,12 @@
       description: "The playbook investigates Cortex XDR incidents involving large upload alerts. The playbook is designed to run as a sub-playbook of ‘Cortex XDR Alerts Handling v2’. \n\nThe playbook consists of the following procedures:\n- Searches for similar previous incidents that were closed as false positives.\n- Enrichment and investigation of the initiator and destination hostname and IP address.\n- Enrichment and investigation of the initiator user, process, file, or command if it exists.\n- Detection of related indicators and analysis of the relationship between the detected indicators.\n- Utilize the detected indicators to conduct threat hunting.\n- Blocks detected malicious indicators.\n- Endpoint isolation.\n\nThis playbook supports the following Cortex XDR alert names:\n- Large Upload (Generic)\n- Large Upload (SMTP)\n- Large Upload (FTP)\n- Large Upload (HTTPS)"
       playbookName: Cortex XDR - Large Upload
       type: playbook
->>>>>>> db87c2a9
       iscommand: false
       brand: ""
     nexttasks:
       '#none#':
       - "5"
     scriptarguments:
-<<<<<<< HEAD
-      append:
-        simple: "true"
-      key:
-        simple: AlertHandleFlag
-      value:
-        simple: ${inputs.alert_id}
-    separatecontext: false
-    continueonerrortype: ""
-    view: |-
-      {
-        "position": {
-          "x": 1880,
-          "y": 580
-        }
-      }
-    note: false
-    timertriggers: []
-    ignoreworker: false
-    skipunavailable: false
-    quietmode: 0
-    isoversize: false
-    isautoswitchedtoquietmode: false
-  "21":
-    id: "21"
-    taskid: ea56cd0e-637f-479d-81a4-4de2c56703b5
-    type: regular
-    task:
-      id: ea56cd0e-637f-479d-81a4-4de2c56703b5
-      version: -1
-      name: 'Set Alert ID to continue with the investigation and response '
-      description: Set a value in context under the key you entered.
-      scriptName: Set
-      type: regular
-      iscommand: false
-      brand: ""
-    nexttasks:
-      '#none#':
-      - "5"
-    scriptarguments:
-      append:
-        simple: "true"
-      key:
-        simple: AlertHandleFlag
-      value:
-        simple: ${inputs.alert_id}
-    separatecontext: false
-    continueonerrortype: ""
-    view: |-
-      {
-        "position": {
-          "x": -1090,
-          "y": 760
-=======
       Alert_ID:
         complex:
           root: PaloAltoNetworksXDR.Incident.alerts
@@ -1808,24 +1738,15 @@
         "position": {
           "x": 1790,
           "y": 405
->>>>>>> db87c2a9
         }
       }
     note: false
     timertriggers: []
     ignoreworker: false
-<<<<<<< HEAD
-    skipunavailable: false
-    quietmode: 0
-    isoversize: false
-    isautoswitchedtoquietmode: false
-system: true
-=======
     skipunavailable: true
     quietmode: 0
     isoversize: false
     isautoswitchedtoquietmode: false
->>>>>>> db87c2a9
 view: |-
   {
     "linkLabelsPosition": {
@@ -1834,18 +1755,6 @@
       "12_16_Token Theft": 0.58,
       "1_11_Cloud": 0.9,
       "1_14_First SSO Access": 0.86,
-<<<<<<< HEAD
-      "1_18_ Remote PsExec with LOLBIN command": 0.65,
-      "1_19_Identity Analytics": 0.9,
-      "1_7_#default#": 0.9,
-      "1_9_Malware": 0.88
-    },
-    "paper": {
-      "dimensions": {
-        "height": 935,
-        "width": 5030,
-        "x": -2770,
-=======
       "1_18_ Remote PsExec with LOLBIN command": 0.8,
       "1_19_Identity Analytics": 0.9,
       "1_20_Large Upload": 0.9,
@@ -1857,7 +1766,6 @@
         "height": 925,
         "width": 5200,
         "x": -2590,
->>>>>>> db87c2a9
         "y": 70
       }
     }
