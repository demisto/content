--- conflicted
+++ resolved
@@ -6,805 +6,6 @@
     "type": "mapping-incoming",
     "version": -1,
     "fromVersion": "6.0.0",
-<<<<<<< HEAD
-	"mapping": {
-		"Cortex XDR Incident": {
-			"dontMapEventToLabels": true,
-			"internalMapping": {
-				"Hostnames": {
-					"complex": {
-						"accessor": "host_name",
-						"filters": [],
-						"root": "alerts",
-						"transformers": [
-							{
-								"operator": "uniq"
-							}
-						]
-					}
-				},
-				"IncomingMirrorError": {
-					"simple": "in_mirror_error"
-				},
-				"LastMirroredInTime": {
-					"complex": {
-						"filters": [],
-						"root": "last_mirrored_in",
-						"transformers": [
-							{
-								"operator": "TimeStampToDate"
-							}
-						]
-					}
-				},
-				"OutgoingMirrorError": {
-					"simple": "out_mirror_error"
-				},
-				"XDR Alert Category": {
-					"complex": {
-						"accessor": "category",
-						"filters": [],
-						"root": "alerts",
-						"transformers": []
-					}
-				},
-				"XDR Alert Count": {
-					"simple": "alert_count"
-				},
-				"XDR Alert Name": {
-					"simple": "alerts.name"
-				},
-				"XDR Alerts": {
-					"simple": "alerts"
-				},
-				"XDR Assigned User Email": {
-					"simple": "assigned_user_mail"
-				},
-				"XDR Assigned User Pretty Name": {
-					"simple": "assigned_user_pretty_name"
-				},
-				"XDR Description": {
-					"simple": "description"
-				},
-				"XDR Detection Time": {
-					"complex": {
-						"filters": [],
-						"root": "detection_time",
-						"transformers": [
-							{
-								"operator": "TimeStampToDate"
-							}
-						]
-					}
-				},
-				"XDR File Artifacts": {
-					"simple": "file_artifacts"
-				},
-				"XDR File Name": {
-					"complex": {
-						"accessor": "file_name",
-						"filters": [],
-						"root": "file_artifacts",
-						"transformers": [
-							{
-								"operator": "uniq"
-							}
-						]
-					}
-				},
-				"XDR File SHA256": {
-					"complex": {
-						"accessor": "file_sha256",
-						"filters": [],
-						"root": "file_artifacts",
-						"transformers": [
-							{
-								"operator": "uniq"
-							}
-						]
-					}
-				},
-				"XDR High Severity Alert Count": {
-					"simple": "high_severity_alert_count"
-				},
-				"XDR Host Count": {
-					"simple": "host_count"
-				},
-				"XDR Incident ID": {
-					"simple": "incident_id"
-				},
-				"XDR Low Severity Alert Count": {
-					"simple": "low_severity_alert_count"
-				},
-				"XDR MITRE Tactics": {
-					"simple": "alerts.mitre_tactic_id_and_name"
-				},
-				"XDR MITRE Techniques": {
-					"simple": "alerts.mitre_technique_id_and_name"
-				},
-				"XDR Medium Severity Alert Count": {
-					"simple": "med_severity_alert_count"
-				},
-				"XDR Modification Time": {
-					"complex": {
-						"filters": [],
-						"root": "modification_time",
-						"transformers": [
-							{
-								"operator": "TimeStampToDate"
-							}
-						]
-					}
-				},
-				"XDR Network Artifacts": {
-					"simple": "network_artifacts"
-				},
-				"XDR Notes": {
-					"simple": "notes"
-				},
-				"XDR Resolve Comment": {
-					"simple": "resolve_comment"
-				},
-				"XDR Status": {
-					"simple": "status"
-				},
-				"XDR Status v2": {
-					"simple": "status"
-				},
-				"XDR URL": {
-					"simple": "xdr_url"
-				},
-				"XDR User Count": {
-					"simple": "user_count"
-				},
-				"XDR Users": {
-					"complex": {
-						"accessor": "user_name",
-						"filters": [],
-						"root": "alerts",
-						"transformers": [
-							{
-								"operator": "uniq"
-							}
-						]
-					}
-				},
-				"dbotMirrorDirection": {
-					"simple": "mirror_direction"
-				},
-				"dbotMirrorId": {
-					"simple": "incident_id"
-				},
-				"dbotMirrorInstance": {
-					"simple": "mirror_instance"
-				},
-				"occurred": {
-					"complex": {
-						"filters": [],
-						"root": "creation_time",
-						"transformers": [
-							{
-								"operator": "TimeStampToDate"
-							}
-						]
-					}
-				},
-				"owner": {
-					"simple": "owner"
-				},
-				"severity": {
-					"complex": {
-						"filters": [],
-						"root": "severity",
-						"transformers": [
-							{
-								"args": {
-									"limit": {},
-									"replaceWith": {
-										"value": {
-											"simple": "1"
-										}
-									},
-									"toReplace": {
-										"value": {
-											"simple": "low"
-										}
-									}
-								},
-								"operator": "replace"
-							},
-							{
-								"args": {
-									"limit": {},
-									"replaceWith": {
-										"value": {
-											"simple": "2"
-										}
-									},
-									"toReplace": {
-										"value": {
-											"simple": "medium"
-										}
-									}
-								},
-								"operator": "replace"
-							},
-							{
-								"args": {
-									"limit": {},
-									"replaceWith": {
-										"value": {
-											"simple": "3"
-										}
-									},
-									"toReplace": {
-										"value": {
-											"simple": "high"
-										}
-									}
-								},
-								"operator": "replace"
-							}
-						]
-					}
-				}
-			}
-		},
-		"Cortex XDR Port Scan": {
-			"dontMapEventToLabels": false,
-			"internalMapping": {
-				"XDR Alert Count": {
-					"simple": "alert_count"
-				},
-				"XDR Assigned User Email": {
-					"simple": "assigned_user_mail"
-				},
-				"XDR Assigned User Pretty Name": {
-					"simple": "assigned_user_pretty_name"
-				},
-				"XDR Description": {
-					"simple": "description"
-				},
-				"XDR Detection Time": {
-					"complex": {
-						"filters": [],
-						"root": "detection_time",
-						"transformers": [
-							{
-								"operator": "TimeStampToDate"
-							}
-						]
-					}
-				},
-				"XDR High Severity Alert Count": {
-					"simple": "high_severity_alert_count"
-				},
-				"XDR Host Count": {
-					"simple": "host_count"
-				},
-				"XDR Incident ID": {
-					"simple": "incident_id"
-				},
-				"XDR Low Severity Alert Count": {
-					"simple": "low_severity_alert_count"
-				},
-				"XDR Medium Severity Alert Count": {
-					"simple": "med_severity_alert_count"
-				},
-				"XDR Notes": {
-					"simple": "notes"
-				},
-				"XDR Resolve Comment": {
-					"simple": "resolve_comment"
-				},
-				"XDR Status": {
-					"simple": "status"
-				},
-				"XDR Status v2": {
-					"simple": "status"
-				},
-				"XDR URL": {
-					"simple": "xdr_url"
-				},
-				"XDR User Count": {
-					"simple": "user_count"
-				},
-				"occurred": {
-					"complex": {
-						"filters": [],
-						"root": "creation_time",
-						"transformers": [
-							{
-								"operator": "TimeStampToDate"
-							}
-						]
-					}
-				},
-				"severity": {
-					"complex": {
-						"filters": [],
-						"root": "severity",
-						"transformers": [
-							{
-								"args": {
-									"limit": {},
-									"replaceWith": {
-										"value": {
-											"simple": "1"
-										}
-									},
-									"toReplace": {
-										"value": {
-											"simple": "low"
-										}
-									}
-								},
-								"operator": "replace"
-							},
-							{
-								"args": {
-									"limit": {},
-									"replaceWith": {
-										"value": {
-											"simple": "2"
-										}
-									},
-									"toReplace": {
-										"value": {
-											"simple": "medium"
-										}
-									}
-								},
-								"operator": "replace"
-							},
-							{
-								"args": {
-									"limit": {},
-									"replaceWith": {
-										"value": {
-											"simple": "3"
-										}
-									},
-									"toReplace": {
-										"value": {
-											"simple": "high"
-										}
-									}
-								},
-								"operator": "replace"
-							}
-						]
-					}
-				}
-			}
-		},
-		"CortextXDRIncident": {
-			"dontMapEventToLabels": false,
-			"internalMapping": {}
-		},
-		"Malware Investigation and Response": {
-			"dontMapEventToLabels": true,
-			"internalMapping": {
-				"Additional Data": {
-					"simple": "alerts"
-				},
-				"Agent Version": {
-					"complex": {
-						"accessor": "agentversion",
-						"filters": [],
-						"root": "alerts",
-						"transformers": [
-							{
-								"operator": "uniq"
-							}
-						]
-					}
-				},
-				"Agents ID": {
-					"simple": "alerts.endpoint_id"
-				},
-				"CMD line": {
-					"simple": "alerts.action_process_image_command_line"
-				},
-				"Description": {
-					"simple": "description"
-				},
-				"Detected User": {
-					"complex": {
-						"accessor": "user_name",
-						"filters": [],
-						"root": "alerts",
-						"transformers": [
-							{
-								"operator": "uniq"
-							}
-						]
-					}
-				},
-				"Device Internal IPs": {
-					"simple": "alerts.host_ip"
-				},
-				"Device Local IP": {
-					"simple": "alerts.[0].host_ip"
-				},
-				"Device OS Name": {
-					"complex": {
-						"accessor": "agent_os_type",
-						"filters": [],
-						"root": "alerts",
-						"transformers": [
-							{
-								"operator": "uniq"
-							}
-						]
-					}
-				},
-				"Device OS Version": {
-					"complex": {
-						"accessor": "agent_os_sub_type",
-						"filters": [],
-						"root": "alerts",
-						"transformers": [
-							{
-								"operator": "uniq"
-							}
-						]
-					}
-				},
-				"External Category Name": {
-					"simple": "alerts.category"
-				},
-				"External End Time": {
-					"simple": "modification_time"
-				},
-				"External Link": {
-					"simple": "xdr_url"
-				},
-				"External Start Time": {
-					"simple": "creation_time"
-				},
-				"External Status": {
-					"simple": "status"
-				},
-				"External System ID": {
-					"simple": "incident_id"
-				},
-				"File Names": {
-					"simple": "alerts.action_file_name"
-				},
-				"File Paths": {
-					"simple": "alerts.action_file_path"
-				},
-				"File SHA256": {
-					"simple": "file_artifacts.filesha256"
-				},
-				"Hostnames": {
-					"complex": {
-						"accessor": "host_name",
-						"filters": [],
-						"root": "alerts",
-						"transformers": [
-							{
-								"operator": "uniq"
-							}
-						]
-					}
-				},
-				"IncomingMirrorError": {
-					"simple": "in_mirror_error"
-				},
-				"LastMirroredInTime": {
-					"complex": {
-						"filters": [],
-						"root": "last_mirrored_in",
-						"transformers": [
-							{
-								"operator": "TimeStampToDate"
-							}
-						]
-					}
-				},
-				"MITRE Tactic ID": {
-					"simple": "mitre_tactics_ids_and_names"
-				},
-				"MITRE Tactic Name": {
-					"simple": "mitre_tactics_ids_and_names"
-				},
-				"MITRE Technique ID": {
-					"simple": "mitre_techniques_ids_and_names"
-				},
-				"MITRE Technique Name": {
-					"simple": "mitre_techniques_ids_and_names"
-				},
-				"OutgoingMirrorError": {
-					"simple": "out_mirror_error"
-				},
-				"Parent CMD line": {
-					"simple": "alerts.causality_actor_process_command_line"
-				},
-				"Parent Process CMD": {
-					"simple": "alerts.causality_actor_process_command_line"
-				},
-				"Parent Process MD5": {
-					"simple": "alerts.causality_actor_process_image_md5"
-				},
-				"Parent Process Name": {
-					"simple": "alerts.causalityactorprocessimagename"
-				},
-				"Parent Process SHA256": {
-					"simple": "alerts.causality_actor_process_image_sha256"
-				},
-				"Process CMD": {
-					"simple": "alerts.actor_process_command_line"
-				},
-				"Process MD5": {
-					"simple": "alerts.actor_process_image_md5"
-				},
-				"Process Names": {
-					"complex": {
-						"accessor": "actor_process_image_name",
-						"filters": [],
-						"root": "alerts",
-						"transformers": [
-							{
-								"operator": "uniq"
-							}
-						]
-					}
-				},
-				"Process Paths": {
-					"complex": {
-						"accessor": "actor_process_image_path",
-						"filters": [],
-						"root": "alerts",
-						"transformers": [
-							{
-								"operator": "uniq"
-							}
-						]
-					}
-				},
-				"Process SHA256": {
-					"simple": "alerts.actor_process_image_sha256"
-				},
-				"Source IPs": {
-					"complex": {
-						"accessor": "host_ip",
-						"filters": [],
-						"root": "alerts",
-						"transformers": [
-							{
-								"operator": "uniq"
-							}
-						]
-					}
-				},
-				"Users": {
-					"simple": "users"
-				},
-				"XDR Alert Category": {
-					"complex": {
-						"accessor": "category",
-						"filters": [],
-						"root": "alerts",
-						"transformers": []
-					}
-				},
-				"XDR Alert Count": {
-					"simple": "alert_count"
-				},
-				"XDR Alert Name": {
-					"simple": "alerts.name"
-				},
-				"XDR Alerts": {
-					"simple": "alerts"
-				},
-				"XDR Assigned User Email": {
-					"simple": "assigned_user_mail"
-				},
-				"XDR Assigned User Pretty Name": {
-					"simple": "assigned_user_pretty_name"
-				},
-				"XDR Description": {
-					"simple": "description"
-				},
-				"XDR Detection Time": {
-					"complex": {
-						"filters": [],
-						"root": "detection_time",
-						"transformers": [
-							{
-								"operator": "TimeStampToDate"
-							}
-						]
-					}
-				},
-				"XDR File Artifacts": {
-					"simple": "file_artifacts"
-				},
-				"XDR File Name": {
-					"complex": {
-						"accessor": "file_name",
-						"filters": [],
-						"root": "file_artifacts",
-						"transformers": [
-							{
-								"operator": "uniq"
-							}
-						]
-					}
-				},
-				"XDR File SHA256": {
-					"complex": {
-						"accessor": "file_sha256",
-						"filters": [],
-						"root": "file_artifacts",
-						"transformers": [
-							{
-								"operator": "uniq"
-							}
-						]
-					}
-				},
-				"XDR High Severity Alert Count": {
-					"simple": "high_severity_alert_count"
-				},
-				"XDR Host Count": {
-					"simple": "host_count"
-				},
-				"XDR Incident ID": {
-					"simple": "incident_id"
-				},
-				"XDR Low Severity Alert Count": {
-					"simple": "low_severity_alert_count"
-				},
-				"XDR MITRE Tactics": {
-					"simple": "alerts.mitre_tactic_id_and_name"
-				},
-				"XDR MITRE Techniques": {
-					"simple": "alerts.mitre_technique_id_and_name"
-				},
-				"XDR Medium Severity Alert Count": {
-					"simple": "med_severity_alert_count"
-				},
-				"XDR Modification Time": {
-					"complex": {
-						"filters": [],
-						"root": "modification_time",
-						"transformers": [
-							{
-								"operator": "TimeStampToDate"
-							}
-						]
-					}
-				},
-				"XDR Network Artifacts": {
-					"simple": "network_artifacts"
-				},
-				"XDR Notes": {
-					"simple": "notes"
-				},
-				"XDR Resolve Comment": {
-					"simple": "resolve_comment"
-				},
-				"XDR Status": {
-					"simple": "status"
-				},
-				"XDR Status v2": {
-					"simple": "status"
-				},
-				"XDR URL": {
-					"simple": "xdr_url"
-				},
-				"XDR User Count": {
-					"simple": "user_count"
-				},
-				"XDR Users": {
-					"complex": {
-						"accessor": "user_name",
-						"filters": [],
-						"root": "alerts",
-						"transformers": [
-							{
-								"operator": "uniq"
-							}
-						]
-					}
-				},
-				"dbotMirrorDirection": {
-					"simple": "mirror_direction"
-				},
-				"dbotMirrorId": {
-					"simple": "incident_id"
-				},
-				"dbotMirrorInstance": {
-					"simple": "mirror_instance"
-				},
-				"occurred": {
-					"complex": {
-						"filters": [],
-						"root": "creation_time",
-						"transformers": [
-							{
-								"operator": "TimeStampToDate"
-							}
-						]
-					}
-				},
-				"owner": {
-					"simple": "owner"
-				},
-				"severity": {
-					"complex": {
-						"filters": [],
-						"root": "severity",
-						"transformers": [
-							{
-								"args": {
-									"limit": {},
-									"replaceWith": {
-										"value": {
-											"simple": "1"
-										}
-									},
-									"toReplace": {
-										"value": {
-											"simple": "low"
-										}
-									}
-								},
-								"operator": "replace"
-							},
-							{
-								"args": {
-									"limit": {},
-									"replaceWith": {
-										"value": {
-											"simple": "2"
-										}
-									},
-									"toReplace": {
-										"value": {
-											"simple": "medium"
-										}
-									}
-								},
-								"operator": "replace"
-							},
-							{
-								"args": {
-									"limit": {},
-									"replaceWith": {
-										"value": {
-											"simple": "3"
-										}
-									},
-									"toReplace": {
-										"value": {
-											"simple": "high"
-										}
-									}
-								},
-								"operator": "replace"
-							}
-						]
-					}
-				}
-			}
-		},
-		"dbot_classification_incident_type_all": {
-			"dontMapEventToLabels": false,
-			"internalMapping": {
-				"Agents ID": {
-					"simple": "alerts.endpoint_id"
-				},
-				"External System ID": {
-					"simple": "incident_id"
-				}
-			}
-		}
-	}
-=======
     "mapping": {
         "Cortex XDR Incident": {
             "dontMapEventToLabels": true,
@@ -1354,5 +555,4 @@
             }
         }
     }
->>>>>>> d774985d
 }