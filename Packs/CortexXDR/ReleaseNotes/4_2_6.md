
#### Integrations
##### Palo Alto Networks Cortex XDR - Investigation and Response
<<<<<<< HEAD
- Updated the Docker image to: *demisto/python3:3.9.8.24399*.
##### Cortex XDR - IOC
- Updated the Docker image to: *demisto/python3:3.9.8.24399*.
##### Cortex XDR - XQL Query Engine
- Updated the Docker image to: *demisto/python3:3.9.8.24399*.
>>>>>>> 05413b8c9696e4d9142b66d21252136d046e5e19
=======
- Documentation and metadata improvements.
>>>>>>> 06ecaf2a
<|MERGE_RESOLUTION|>--- conflicted
+++ resolved
@@ -1,13 +1,8 @@
 
 #### Integrations
 ##### Palo Alto Networks Cortex XDR - Investigation and Response
-<<<<<<< HEAD
 - Updated the Docker image to: *demisto/python3:3.9.8.24399*.
 ##### Cortex XDR - IOC
 - Updated the Docker image to: *demisto/python3:3.9.8.24399*.
 ##### Cortex XDR - XQL Query Engine
-- Updated the Docker image to: *demisto/python3:3.9.8.24399*.
->>>>>>> 05413b8c9696e4d9142b66d21252136d046e5e19
-=======
-- Documentation and metadata improvements.
->>>>>>> 06ecaf2a
+- Updated the Docker image to: *demisto/python3:3.9.8.24399*.