
#### Integrations
##### Palo Alto Networks Cortex XDR - Investigation and Response
<<<<<<< HEAD
=======

>>>>>>> 5b8121a0
- Improved error handling for the **xdr-isolate-endpoint** and **xdr-unisolate-endpoint** commands when reaching an uninstalled endpoint.<|MERGE_RESOLUTION|>--- conflicted
+++ resolved
@@ -1,8 +1,4 @@
 
 #### Integrations
 ##### Palo Alto Networks Cortex XDR - Investigation and Response
-<<<<<<< HEAD
-=======
-
->>>>>>> 5b8121a0
 - Improved error handling for the **xdr-isolate-endpoint** and **xdr-unisolate-endpoint** commands when reaching an uninstalled endpoint.