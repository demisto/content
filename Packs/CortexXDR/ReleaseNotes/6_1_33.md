
#### Integrations

##### Palo Alto Networks Cortex XDR - Investigation and Response

<<<<<<< HEAD
- Fixed an issue with the playbook failing when only hashes are found but none are valid for XDR.
=======
Fixed an issue where running the ***xdr-get-incidents*** command with `starred="false"` returned starred incidents.  
>>>>>>> 2cc42a04
<|MERGE_RESOLUTION|>--- conflicted
+++ resolved
@@ -3,8 +3,4 @@
 
 ##### Palo Alto Networks Cortex XDR - Investigation and Response
 
-<<<<<<< HEAD
-- Fixed an issue with the playbook failing when only hashes are found but none are valid for XDR.
-=======
-Fixed an issue where running the ***xdr-get-incidents*** command with `starred="false"` returned starred incidents.  
->>>>>>> 2cc42a04
+Fixed an issue where running the ***xdr-get-incidents*** command with `starred="false"` returned starred incidents.  