--- conflicted
+++ resolved
@@ -1,80 +1,4 @@
 
-<<<<<<< HEAD
-#### Dashboards
-##### New: Cortex XDR
--  (Available from Cortex XSOAR 6.0.0).
-
-#### Widgets
-##### New: Cortex XDR Active Low Severity Incidents
--  (Available from Cortex XSOAR 6.0.0).
-##### New: Cortex XDR Active High Severity Incidents
--  (Available from Cortex XSOAR 6.0.0).
-##### New: Cortex XDR Connected Endpoints
--  (Available from Cortex XSOAR 6.0.0).
-##### New: Cortex XDR Unassigned Incidents
--  (Available from Cortex XSOAR 6.0.0).
-##### New: Cortex XDR Top 10 File SHA 256
--  (Available from Cortex XSOAR 6.0.0).
-##### New: Cortex XDR Closed Device Control Violations
--  (Available from Cortex XSOAR 6.0.0).
-##### New: Cortex XDR Top 10 Files
--  (Available from Cortex XSOAR 6.0.0).
-##### New: Cortex XDR Top 10 MITRE Tactics
--  (Available from Cortex XSOAR 6.0.0).
-##### New: Cortex XDR Top 10 MITRE Techniques
--  (Available from Cortex XSOAR 6.0.0).
-##### New: Cortex XDR Top 10 Hosts
--  (Available from Cortex XSOAR 6.0.0).
-##### New: Cortex XDR Unique Host Count In Active Incidents
--  (Available from Cortex XSOAR 6.0.0).
-##### New: Cortex XDR Unique User Count In Active Incidents
--  (Available from Cortex XSOAR 6.0.0).
-##### New: Cortex XDR Top 10 Users
--  (Available from Cortex XSOAR 6.0.0).
-##### New: Cortex XDR Closed Incidents
--  (Available from Cortex XSOAR 6.0.0).
-##### New: Cortex XDR Top 10 Categories
--  (Available from Cortex XSOAR 6.0.0).
-##### New: Cortex XDR Active Medium Severity Incidents
--  (Available from Cortex XSOAR 6.0.0).
-##### New: Cortex XDR Top 10 Alerts
--  (Available from Cortex XSOAR 6.0.0).
-##### New: Cortex XDR Active Device Control Violations Incidents
--  (Available from Cortex XSOAR 6.0.0).
-##### New:  Cortex XDR Disconnected Endpoints
--  (Available from Cortex XSOAR 6.0.0).
-
-#### Scripts
-##### New: XDRCreateDashboardData
-- The script creates lists with statistic data for the widgets inside Cortex XDR dashboard. (Available from Cortex XSOAR 6.0.0).
-##### New: XDRIncidentTop10FilesSHA256
-- The widget returns the top 10 files SHA256 in Cortex XDR open incidents. (Available from Cortex XSOAR 6.0.0).
-##### New: XDRIncidentWidgetBase
-- This script used to gets statistics on Cortex XDR open incidents and generate widget according to queryType parameter. (Available from Cortex XSOAR 6.0.0).
-##### New: XDRIncidentTop10MitreTactic
-- The widget returns the top 10 alerts Mitre tactics in Cortex XDR open incidents. (Available from Cortex XSOAR 6.0.0).
-##### New: XDRIncidentHostCount
-- The widget returns the number of hosts in Cortex XDR open incidents. (Available from Cortex XSOAR 6.0.0).
-##### New: XDRDisonnectedEndpoints
-- The widget returns the number of the disconnected endpoints using xdr-get-endpoints. command (Available from Cortex XSOAR 6.0.0).
-##### New: XDRIncidentTop10Hosts
-- The widget returns the top 10 hosts in Cortex XDR open incidents. (Available from Cortex XSOAR 6.0.0).
-##### New: XDRIncidentTop10MitreTechnique
-- The widget returns the top 10 alerts Mitre technique in Cortex XDR open incidents. (Available from Cortex XSOAR 6.0.0).
-##### New: XDRIncidentTop10Users
-- The widget returns the top 10 users in Cortex XDR open incidents. (Available from Cortex XSOAR 6.0.0).
-##### New: XDRIncidentTop10Categories
-- The widget returns the top 10 alert categories in Cortex XDR open incidents. (Available from Cortex XSOAR 6.0.0).
-##### New: XDRIncidentTop10Alerts
-- The widget returns the top 10 alerts in Cortex XDR open incidents. (Available from Cortex XSOAR 6.0.0).
-##### New: XDRIncidentTop10Files
-- The widget returns the top 10 files in Cortex XDR open incidents. (Available from Cortex XSOAR 6.0.0).
-##### New: XDRIncidentUserCount
-- The widget returns the number of users in Cortex XDR open incidents. (Available from Cortex XSOAR 6.0.0).
-##### New: XDRConnectedEndpoints
-- The widget returns the number of the connected endpoints using xdr-get-endpoints command. (Available from Cortex XSOAR 6.0.0).
-=======
 #### Integrations
 ##### Palo Alto Networks Cortex XDR - Investigation and Response
-- Fixed an issue with the ***xdr-get-endpoints*** command where endpoints without a user were not handled correctly.
->>>>>>> ca38fef5
+- Fixed an issue with the ***xdr-get-endpoints*** command where endpoints without a user were not handled correctly.