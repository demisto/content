--- conflicted
+++ resolved
@@ -123,15 +123,8 @@
 
 #### Incident Types
 
-<<<<<<< HEAD
-Note: Under the "Processes" input, the playbook should receive an array that contains the following keys: 
-- value: *process name*
-- commands: *command-line arguments*. (Available from Cortex XSOAR 6.9.0).
-##### New: Cortex XDR - Search And Block Software - XQL Engine
-=======
 - **Cortex XDR - Lite**
   - Added the Cortex XSOAR as the only marketplace where this content item can be used.
->>>>>>> ab312aee
 
 - **Cortex XDR - XCLOUD Cryptomining**
   - Added the Cortex XSOAR as the only marketplace where this content item can be used.
