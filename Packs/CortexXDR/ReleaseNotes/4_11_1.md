#### Playbooks

##### Cortex XDR - Execute commands

Deprecated. Use the *xdr-script-commands-execute* command instead.

##### Cortex XDR - Execute snippet code script

Deprecated. Use the *xdr-snippet-code-script-execute* command instead.

##### Cortex XDR - check file existence

Deprecated. Use the *xdr-file-exist-script-execute* command instead.

##### Cortex XDR - delete file

Deprecated. Use the *xdr-file-delete-script-execute* command instead.

<<<<<<< HEAD
- Remediation task is now using "Block Indicators - Generic V3" playbook
- Ip Reputation will be displayed in layout as Benign/Suspicious/Malicious instead of 1/2/3
- Incident Severity will be changed based on the investigation results
- User can disable early containment using the input "EarlyContainment"
=======
##### Cortex XDR - kill process
>>>>>>> c9a47ed3

Deprecated. Use the *xdr-kill-process-script-execute* command instead.

##### Cortex XDR - True Positive Incident Handling

Replaced  `Cortex XDR - delete file (Deprecated)` sub-playbook with the *xdr-file-exist-script-execute* command.<|MERGE_RESOLUTION|>--- conflicted
+++ resolved
@@ -16,14 +16,7 @@
 
 Deprecated. Use the *xdr-file-delete-script-execute* command instead.
 
-<<<<<<< HEAD
-- Remediation task is now using "Block Indicators - Generic V3" playbook
-- Ip Reputation will be displayed in layout as Benign/Suspicious/Malicious instead of 1/2/3
-- Incident Severity will be changed based on the investigation results
-- User can disable early containment using the input "EarlyContainment"
-=======
 ##### Cortex XDR - kill process
->>>>>>> c9a47ed3
 
 Deprecated. Use the *xdr-kill-process-script-execute* command instead.
 
