{
<<<<<<< HEAD
    "name": "AbuseIPDB",
    "description": "Central repository to report and identify IP addresses that have been associated with malicious activity online. Check the Detailed Information section for more information on how to configure the integration.",
    "support": "xsoar",
    "currentVersion": "1.0.2",
    "author": "Cortex XSOAR",
    "url": "https://www.paloaltonetworks.com/cortex",
    "email": "",
    "created": "2020-04-14T00:00:00Z",
    "categories": [
        "Data Enrichment & Threat Intelligence"
    ],
    "tags": [],
    "useCases": [],
    "keywords": []
=======
  "name": "AbuseIPDB",
  "description": "Central repository to report and identify IP addresses that have been associated with malicious activity online. Check the Detailed Information section for more information on how to configure the integration.",
  "support": "xsoar",
  "currentVersion": "1.0.2",
  "author": "Cortex XSOAR",
  "url": "https://www.paloaltonetworks.com/cortex",
  "email": "",
  "created": "2020-04-14T00:00:00Z",
  "categories": [
    "Data Enrichment & Threat Intelligence"
  ],
  "tags": [],
  "useCases": [],
  "keywords": []
>>>>>>> a2ec6430
}<|MERGE_RESOLUTION|>--- conflicted
+++ resolved
@@ -1,20 +1,4 @@
 {
-<<<<<<< HEAD
-    "name": "AbuseIPDB",
-    "description": "Central repository to report and identify IP addresses that have been associated with malicious activity online. Check the Detailed Information section for more information on how to configure the integration.",
-    "support": "xsoar",
-    "currentVersion": "1.0.2",
-    "author": "Cortex XSOAR",
-    "url": "https://www.paloaltonetworks.com/cortex",
-    "email": "",
-    "created": "2020-04-14T00:00:00Z",
-    "categories": [
-        "Data Enrichment & Threat Intelligence"
-    ],
-    "tags": [],
-    "useCases": [],
-    "keywords": []
-=======
   "name": "AbuseIPDB",
   "description": "Central repository to report and identify IP addresses that have been associated with malicious activity online. Check the Detailed Information section for more information on how to configure the integration.",
   "support": "xsoar",
@@ -29,5 +13,4 @@
   "tags": [],
   "useCases": [],
   "keywords": []
->>>>>>> a2ec6430
 }