{
    "name": "HelloWorld",
    "description": "This is the Hello World integration for getting started.",
    "support": "xsoar",
    "serverMinVersion": "5.0.0",
<<<<<<< HEAD
    "currentVersion": "1.0.0",
=======
    "currentVersion": "1.0.1",
>>>>>>> f1a2d0c7
    "author": "Cortex XSOAR",
    "url": "https://www.paloaltonetworks.com/cortex",
    "email": "",
    "categories": [
        "Authentication"
    ],
    "tags": [],
    "created": "2020-03-10T08:37:18Z",
    "updated": "2020-03-10T08:37:18Z",
    "beta": false,
    "deprecated": false,
    "certification": "certified",
    "useCases": [],
    "keywords": [],
    "price": 0,
    "dependencies": {},
    "displayedImages": []
}<|MERGE_RESOLUTION|>--- conflicted
+++ resolved
@@ -3,11 +3,7 @@
     "description": "This is the Hello World integration for getting started.",
     "support": "xsoar",
     "serverMinVersion": "5.0.0",
-<<<<<<< HEAD
-    "currentVersion": "1.0.0",
-=======
     "currentVersion": "1.0.1",
->>>>>>> f1a2d0c7
     "author": "Cortex XSOAR",
     "url": "https://www.paloaltonetworks.com/cortex",
     "email": "",
