--- conflicted
+++ resolved
@@ -1,9 +1,5 @@
 ## [Unreleased]
-<<<<<<< HEAD
--
-=======
 Changed category to Utilities
->>>>>>> b2cddadb
 
 ## [20.5.0] - 2020-05-12
 New changes to HelloWorld:
