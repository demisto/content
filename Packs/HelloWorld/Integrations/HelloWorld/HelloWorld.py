--- conflicted
+++ resolved
@@ -418,13 +418,8 @@
     """
     This is a validation that the api-key is valid. It is not needed when dealing with a real API.
     But we wanted to give you a full experience.
-<<<<<<< HEAD
-    Some API handle invalid credential with invalid status code with nasty message, which user will not understand.
+    Some APIs handle invalid credentials with an invalid status code with an unclear message, which users will not understand.
     It can be handled in the commands or in the main function when the status code implies incorrect credentials.
-=======
-    Some APIs handle invalid credentials with an invalid status code with an unclear message, which users will not understand.
-    It can be handled in the commands or in the main when the status code implies wrong credentials.
->>>>>>> 87ef29dd
 
     Args:
         api_key (str): api to connect to the API.
@@ -463,13 +458,8 @@
 
 
 def dedup_by_ids(alerts: list[dict], ids_to_compare: list[int]) -> tuple[list[dict], int]:
-<<<<<<< HEAD
-    """ Gets A list of new ids and a list of existing, and return a list with only alerts with id not found in ids_to_compare.
+    """ Gets a list of new IDs and a list of existing IDs, and returns a list with only alerts with id not found in ids_to_compare.
     For example, if alerts=[{'a':2},{'b': 3}] and ids_to_compare=[1,2], [3] is returned.
-=======
-    """ Gets a list of new IDs and a list of existing IDs, and returns a united list with only new values.
-    For example, if new_ids=[1,2] and ids_to_compare=[2,3], [1] is returned.
->>>>>>> 87ef29dd
 
     Args:
         new_ids (list[dict]): A list of alerts to compare. Assuming the existence of "id" key.
