category: Utilities
sectionOrder:
- Connect
- Collect
commonfields:
  id: HelloWorld
  version: -1
configuration:
- additionalinfo: Reliability of the source providing the intelligence data.
  display: Source Reliability
  name: integrationReliability
  options:
  - A+ - 3rd party enrichment
  - A - Completely reliable
  - B - Usually reliable
  - C - Fairly reliable
  - D - Not usually reliable
  - E - Unreliable
  - F - Reliability cannot be judged
  defaultvalue: C - Fairly reliable
  type: 15
  section: Collect
- defaultvalue: https://soar.monstersofhack.com
  display: Server URL (e.g. https://soar.monstersofhack.com)
  name: url
  required: true
  type: 0
  section: Connect
- display: Fetch incidents
  name: isFetch
  required: false
  type: 8
  section: Collect
- display: Incident type
  name: incidentType
  required: false
  type: 13
  section: Connect
- defaultvalue: '10'
  display: Maximum number of incidents per fetch
  name: max_fetch
  required: false
  type: 0
  section: Collect
<<<<<<< HEAD
- name: apikey
=======
- displaypassword: API Key
  name: credentials
>>>>>>> 67f929aa
  required: true
  type: 9
  hiddenusername: true
  section: Connect
  display: API Key
- defaultvalue: '65'
  display: Score threshold for IP reputation command
  additionalinfo: Set this to determine the HelloWorld score that will determine if an IP is malicious (0-100)
  name: threshold_ip
  required: false
  type: 0
  section: Collect
  advanced: true
- defaultvalue: '65'
  display: Score threshold for domain reputation command
  additionalinfo: Set this to determine the HelloWorld score that will determine if a domain is malicious (0-100)
  name: threshold_domain
  required: false
  type: 0
  section: Collect
  advanced: true
- defaultvalue: ACTIVE
  display: Fetch alerts with status (ACTIVE, CLOSED)
  name: alert_status
  options:
  - ACTIVE
  - CLOSED
  required: false
  type: 15
  section: Collect
  advanced: true
- display: Fetch alerts with type
  additionalinfo: Comma-separated list of types of alerts to fetch. Types might change over time. Some examples are 'Bug' and 'Vulnerability'
  name: alert_type
  required: false
  type: 0
  section: Collect
  advanced: true
- defaultvalue: 'Low'
  display: Minimum severity of alerts to fetch
  name: min_severity
  options:
  - Low
  - Medium
  - High
  - Critical
  required: true
  type: 15
  section: Collect
- defaultvalue: 3 days
  display: First fetch time
  name: first_fetch
  required: false
  type: 0
  section: Collect
- display: Trust any certificate (not secure)
  name: insecure
  required: false
  type: 8
  section: Connect
  advanced: true
- display: Use system proxy settings
  name: proxy
  required: false
  type: 8
  section: Connect
  advanced: true
description: This is the Hello World integration for getting started.
display: HelloWorld
name: HelloWorld
script:
  commands:
  - arguments:
    - default: false
      description: The name of whom you want to say hello to.
      isArray: false
      name: name
      required: false
      secret: false
    deprecated: false
    description: Hello command - prints hello to anyone.
    execution: false
    name: helloworld-say-hello
    outputs:
    - contextPath: hello
      description: Should be Hello **something** here.
      type: String
  - arguments:
    - default: false
      description: Filter by alert severity. Comma-separated value (Low,Medium,High,Critical)
      isArray: false
      name: severity
      required: false
      secret: false
    - auto: PREDEFINED
      default: false
      description: Filter by alert status.
      isArray: false
      name: status
      predefined:
      - ACTIVE
      - CLOSED
      required: false
      secret: false
    - default: false
      description: Filter by alert type
      isArray: false
      name: alert_type
      required: false
      secret: false
    - default: false
      description: Maximum results to return.
      isArray: false
      name: max_results
      required: false
      secret: false
    - default: false
      description: "Filter by start time. \nExamples:\n  \"3 days ago\"\n  \"1 month\"\n  \"2019-10-10T12:22:00\"\n  \"2019-10-10\""
      isArray: false
      name: start_time
      required: false
      secret: false
    deprecated: false
    description: Search HelloWorld Alerts.
    execution: false
    name: helloworld-search-alerts
    outputs:
    - contextPath: HelloWorld.Alert.alert_id
      description: Alert ID.
      type: String
    - contextPath: HelloWorld.Alert.alert_status
      description: Alert status. Can be 'ACTIVE' or 'CLOSED'.
      type: String
    - contextPath: HelloWorld.Alert.alert_type
      description: Alert type. For example 'Bug' or 'Vulnerability'.
      type: String
    - contextPath: HelloWorld.Alert.created
      description: Alert created time. Format is ISO8601 (i.e. '2020-04-30T10:35:00.000Z').
      type: Date
    - contextPath: HelloWorld.Alert.name
      description: Alert name.
      type: String
    - contextPath: HelloWorld.Alert.severity
      description: Alert severity. Can be 'Low', 'Medium', 'High' or 'Critical'.
      type: String
  - arguments:
    - default: false
      description: Alert ID.
      isArray: false
      name: alert_id
      required: true
      secret: false
    deprecated: false
    description: Retrieve alert extra data by ID.
    execution: false
    name: helloworld-get-alert
    outputs:
    - contextPath: HelloWorld.Alert.alert_id
      description: Alert ID.
      type: String
    - contextPath: HelloWorld.Alert.created
      description: Alert created time. Format is ISO8601 (i.e. '2020-04-30T10:35:00.000Z').
      type: Date
    - contextPath: HelloWorld.Alert.description
      description: Alert description.
      type: String
    - contextPath: HelloWorld.Alert.device_id
      description: ID of the device involved in the alert.
      type: String
    - contextPath: HelloWorld.Alert.device_ip
      description: IP Address of the device involved in the alert.
      type: String
    - contextPath: HelloWorld.Alert.location
      description: Location of the device involved in the alert.
      type: String
    - contextPath: HelloWorld.Alert.user
      description: User involved in the alert.
      type: String
  - arguments:
    - default: false
      description: Alert ID to update.
      isArray: false
      name: alert_id
      required: true
      secret: false
    - auto: PREDEFINED
      default: false
      description: New status of the alert.
      isArray: false
      name: status
      predefined:
      - ACTIVE
      - CLOSED
      required: true
      secret: false
    deprecated: false
    description: Update the status for an alert.
    execution: false
    name: helloworld-update-alert-status
    outputs:
    - contextPath: HelloWorld.Alert.alert_id
      description: Alert ID.
      type: String
    - contextPath: HelloWorld.Alert.updated
      description: Alert update time. Format is ISO8601 (i.e. '2020-04-30T10:35:00.000Z').
      type: Date
    - contextPath: HelloWorld.Alert.alert_status
      description: Alert status. Can be 'ACTIVE' or 'CLOSED'.
      type: String
  - name: ip
    arguments:
    - name: ip
      default: true
      description: List of IPs.
      isArray: true
      required: true
    - name: threshold
      description: If the IP has reputation above the threshold then the IP defined as malicious. If threshold not set, then threshold from instance configuration is used.
      defaultValue: 65
    outputs:
    - contextPath: DBotScore.Indicator
      description: The indicator that was tested.
      type: String
    - contextPath: DBotScore.Score
      description: The actual score.
      type: Number
    - contextPath: DBotScore.Type
      description: The indicator type.
      type: String
    - contextPath: DBotScore.Vendor
      description: The vendor used to calculate the score.
      type: String
    - contextPath: HelloWorld.IP.asn
      description: The autonomous system name for the IP address.
      type: String
    - contextPath: HelloWorld.IP.asn_cidr
      description: The ASN CIDR.
      type: String
    - contextPath: HelloWorld.IP.asn_country_code
      description: The ASN country code.
      type: String
    - contextPath: HelloWorld.IP.asn_date
      description: The date on which the ASN was assigned.
      type: Date
    - contextPath: HelloWorld.IP.asn_description
      description: The ASN description.
      type: String
    - contextPath: HelloWorld.IP.asn_registry
      description: The registry the ASN belongs to.
      type: String
    - contextPath: HelloWorld.IP.entities
      description: Entities associated to the IP.
      type: String
    - contextPath: HelloWorld.IP.ip
      description: The actual IP address.
      type: String
    - contextPath: HelloWorld.IP.network.cidr
      description: Network CIDR for the IP address.
      type: String
    - contextPath: HelloWorld.IP.network.country
      description: The country of the IP address.
      type: Unknown
    - contextPath: HelloWorld.IP.network.end_address
      description: The last IP address of the CIDR.
      type: String
    - contextPath: HelloWorld.IP.network.events.action
      description: The action that happened on the event.
      type: String
    - contextPath: HelloWorld.IP.network.events.actor
      description: The actor that performed the action on the event.
      type: Unknown
    - contextPath: HelloWorld.IP.network.events.timestamp
      description: The timestamp when the event occurred.
      type: String
    - contextPath: HelloWorld.IP.network.handle
      description: The handle of the network.
      type: String
    - contextPath: HelloWorld.IP.network.ip_version
      description: The IP address version.
      type: String
    - contextPath: HelloWorld.IP.network.links
      description: Links associated to the IP address.
      type: String
    - contextPath: HelloWorld.IP.network.name
      description: The name of the network.
      type: String
    - contextPath: HelloWorld.IP.network.notices.description
      description: The description of the notice.
      type: String
    - contextPath: HelloWorld.IP.network.notices.links
      description: Links associated with the notice.
      type: Unknown
    - contextPath: HelloWorld.IP.network.notices.title
      description: Title of the notice.
      type: String
    - contextPath: HelloWorld.IP.network.parent_handle
      description: Handle of the parent network.
      type: String
    - contextPath: HelloWorld.IP.network.raw
      description: Additional raw data for the network.
      type: Unknown
    - contextPath: HelloWorld.IP.network.remarks
      description: Additional remarks for the network.
      type: Unknown
    - contextPath: HelloWorld.IP.network.start_address
      description: The first IP address of the CIDR.
      type: String
    - contextPath: HelloWorld.IP.network.status
      description: Status of the network.
      type: String
    - contextPath: HelloWorld.IP.network.type
      description: The type of the network.
      type: String
    - contextPath: HelloWorld.IP.query
      description: IP address that was queried.
      type: String
    - contextPath: HelloWorld.IP.raw
      description: Additional raw data for the IP address.
      type: Unknown
    - contextPath: HelloWorld.IP.score
      description: Reputation score from HelloWorld for this IP (0 to 100, where higher is worse).
      type: Number
    - contextPath: IP.Address
      description: IP address.
      type: String
    - contextPath: IP.Malicious.Vendor
      description: The vendor reporting the IP address as malicious.
      type: String
    - contextPath: IP.Malicious.Description
      description: A description explaining why the IP address was reported as malicious.
      type: String
    - contextPath: IP.ASN
      description: The autonomous system name for the IP address.
      type: String
    - contextPath: IP.Relationships.EntityA
      description: The source of the relationship.
      type: string
    - contextPath: IP.Relationships.EntityB
      description: The destination of the relationship.
      type: string
    - contextPath: IP.Relationships.Relationship
      description: The name of the relationship.
      type: string
    - contextPath: IP.Relationships.EntityAType
      description: The type of the source of the relationship.
      type: string
    - contextPath: IP.Relationships.EntityBType
      description: The type of the destination of the relationship.
      type: string
    description: Return IP information and reputation
  - name: domain
    arguments:
    - name: domain
      default: true
      description: List of Domains.
      isArray: true
      required: true
    - name: threshold
      description: If the domain has reputation above the threshold then the domain defined as malicious. If threshold not set, then threshold from instance configuration is used.
      defaultValue: 65
    outputs:
    - contextPath: DBotScore.Indicator
      description: The indicator that was tested.
      type: String
    - contextPath: DBotScore.Score
      description: The actual score.
      type: Number
    - contextPath: DBotScore.Type
      description: The indicator type.
      type: String
    - contextPath: DBotScore.Vendor
      description: The vendor used to calculate the score.
      type: String
    - contextPath: Domain.Name
      description: The domain name.
      type: String
    - contextPath: Domain.Malicious.Vendor
      description: The vendor reporting the domain as malicious.
      type: String
    - contextPath: Domain.Malicious.Description
      description: A description explaining why the domain was reported as malicious.
      type: String
    - contextPath: Domain.Registrant.Name
      description: The name of the registrant.
      type: String
    - contextPath: Domain.Registrant.Country
      description: The country of the registrant.
      type: String
    - contextPath: Domain.Organization
      description: The organization of the domain.
      type: String
    - contextPath: Domain.CreationDate
      description: The creation date of the domain. Format is ISO8601 (i.e. '2020-04-30T10:35:00.000Z').
      type: Date
    - contextPath: Domain.ExpirationDate
      description: The expiration date of the domain. Format is ISO8601 (i.e. '2020-04-30T10:35:00.000Z').
      type: Date
    - contextPath: Domain.UpdatedDate
      description: The date when the domain was last updated. Format is ISO8601 (i.e. '2020-04-30T10:35:00.000Z').
      type: Date
    - contextPath: Domain.NameServers
      description: Name servers of the domain.
      type: String
    - contextPath: Domain.WHOIS.NameServers
      description: A CSV string of name servers, for example 'ns1.bla.com, ns2.bla.com'.
      type: String
    - contextPath: Domain.WHOIS.CreationDate
      description: The creation date of the domain. Format is ISO8601 (i.e. '2020-04-30T10:35:00.000Z').
      type: Date
    - contextPath: Domain.WHOIS.UpdatedDate
      description: The date when the domain was last updated. Format is ISO8601 (i.e. '2020-04-30T10:35:00.000Z').
      type: Date
    - contextPath: Domain.WHOIS.ExpirationDate
      description: The expiration date of the domain.
      type: Date
    - contextPath: Domain.WHOIS.Registrar.Name
      description: The name of the registrar, for example 'GoDaddy'
      type: String
    - contextPath: IP.ASN
      description: The autonomous system name for the IP address.
      type: String
    - contextPath: HelloWorld.Domain.address
      description: Domain admin address.
      type: String
    - contextPath: HelloWorld.Domain.city
      description: Domain admin city.
      type: String
    - contextPath: HelloWorld.Domain.country
      description: Domain admin country.
      type: String
    - contextPath: HelloWorld.Domain.creation_date
      description: Domain creation date. Format is ISO8601.
      type: Date
    - contextPath: HelloWorld.Domain.dnssec
      description: DNSSEC status.
      type: String
    - contextPath: HelloWorld.Domain.domain
      description: The domain name.
      type: String
    - contextPath: HelloWorld.Domain.domain_name
      description: Domain name options.
      type: String
    - contextPath: HelloWorld.Domain.emails
      description: Contact emails.
      type: String
    - contextPath: HelloWorld.Domain.expiration_date
      description: Expiration date. Format is ISO8601.
      type: Date
    - contextPath: HelloWorld.Domain.name
      description: Domain admin name.
      type: String
    - contextPath: HelloWorld.Domain.name_servers
      description: Name server.
      type: String
    - contextPath: HelloWorld.Domain.org
      description: Domain organization.
      type: String
    - contextPath: HelloWorld.Domain.referral_url
      description: Referral URL.
      type: Unknown
    - contextPath: HelloWorld.Domain.registrar
      description: Domain registrar.
      type: String
    - contextPath: HelloWorld.Domain.score
      description: Reputation score from HelloWorld for this domain (0 to 100, where higher is worse).
      type: Number
    - contextPath: HelloWorld.Domain.state
      description: Domain admin state.
      type: String
    - contextPath: HelloWorld.Domain.status
      description: Domain status.
      type: String
    - contextPath: HelloWorld.Domain.updated_date
      description: Updated date. Format is ISO8601.
      type: Date
    - contextPath: HelloWorld.Domain.whois_server
      description: WHOIS server.
      type: String
    - contextPath: HelloWorld.Domain.zipcode
      description: Domain admin zipcode.
      type: Unknown
    description: Returns Domain information and reputation.
  - arguments:
    - default: false
      description: Asset to start the scan against.
      isArray: false
      name: hostname
      required: true
      secret: false
    deprecated: false
    description: Start scan on an asset.
    execution: false
    name: helloworld-scan-start
    outputs:
    - contextPath: HelloWorld.Scan.scan_id
      description: Unique ID of the scan.
      type: string
    - contextPath: HelloWorld.Scan.status
      description: Status of the scan ('RUNNING' or 'COMPLETE').
      type: string
    - contextPath: HelloWorld.Scan.hostname
      description: The hostname the scan is run against.
      type: string
  - arguments:
    - default: false
      description: List of Scan IDs. helloworld-scan-start returns "scan_id".
      isArray: true
      name: scan_id
      required: true
      secret: false
    deprecated: false
    description: Retrieve scan status for one or more scan IDs.
    execution: false
    name: helloworld-scan-status
    outputs:
    - contextPath: HelloWorld.Scan.scan_id
      description: Unique ID of the scan.
      type: string
    - contextPath: HelloWorld.Scan.status
      description: Status of the scan ('RUNNING' or 'COMPLETE').
      type: string
  - arguments:
    - auto: PREDEFINED
      default: false
      defaultValue: file
      description: Results format (file or JSON).
      isArray: false
      name: format
      predefined:
      - json
      - file
      required: true
      secret: false
    - default: false
      description: Unique ID of the scan.
      isArray: false
      name: scan_id
      required: true
      secret: false
    deprecated: false
    description: Retrieve scan status in Context or as a File (default) for a Scan.
    execution: false
    name: helloworld-scan-results
    outputs:
    - contextPath: HelloWorld.Scan.entities.entity-id
      description: Scanned entity ID.
      type: String
    - contextPath: HelloWorld.Scan.entities.ip_address
      description: Scanned entity IP address.
      type: String
    - contextPath: HelloWorld.Scan.entities.type
      description: Scanned entity type.
      type: String
    - contextPath: HelloWorld.Scan.entities.vulnerability_status
      description: Scanned entity vulnerability status.
      type: String
    - contextPath: HelloWorld.Scan.entities.vulns
      description: Scanned entity CVE.
      type: String
    - contextPath: HelloWorld.Scan.scan_id
      description: Unique ID of the scan.
      type: String
    - contextPath: HelloWorld.Scan.status
      description: Status of the scan ('RUNNING' or 'COMPLETE').
      type: String
    - contextPath: InfoFile.EntryID
      description: The EntryID of the report file.
      type: Unknown
    - contextPath: InfoFile.Extension
      description: The extension of the report file.
      type: string
    - contextPath: InfoFile.Name
      description: The name of the report file.
      type: string
    - contextPath: InfoFile.Info
      description: The info of the report file.
      type: string
    - contextPath: InfoFile.Size
      description: The size of the report file.
      type: number
    - contextPath: InfoFile.Type
      description: The type of the report file.
      type: string
    - contextPath: CVE.ID
      description: The ID of the CVE.
      type: string
  dockerimage: demisto/python3:3.10.9.44472
  isfetch: true
  longRunning: false
  longRunningPort: false
  runonce: false
  script: '-'
  subtype: python3
  type: python
defaultclassifier: HelloWorld
defaultmapperin: HelloWorld-mapper
fromversion: 5.0.0
tests:
- No tests (auto formatted)<|MERGE_RESOLUTION|>--- conflicted
+++ resolved
@@ -42,12 +42,8 @@
   required: false
   type: 0
   section: Collect
-<<<<<<< HEAD
-- name: apikey
-=======
-- displaypassword: API Key
-  name: credentials
->>>>>>> 67f929aa
+- display: API Key
+  name: apikey
   required: true
   type: 9
   hiddenusername: true
