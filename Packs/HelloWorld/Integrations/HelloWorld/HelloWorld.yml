--- conflicted
+++ resolved
@@ -290,11 +290,7 @@
     - contextPath: IP.Relationships.EntityBType
       description: The type of the destination of the relationship.
       type: string
-<<<<<<< HEAD
-  dockerimage: demisto/python3:3.10.13.74666
-=======
   dockerimage: demisto/python3:3.10.13.83255
->>>>>>> 6f77591c
   isfetch: true
   runonce: false
   script: '-'
