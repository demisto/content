--- conflicted
+++ resolved
@@ -414,10 +414,7 @@
   - description: Returns the usage data for your account.
     name: vigilante-account-usage-info
   dockerimage: demisto/python3:3.10.11.61265
-<<<<<<< HEAD
-=======
   runonce: false
->>>>>>> 9ddafcfd
   script: '-'
   subtype: python3
   type: python
