import demistomock as demisto  # noqa: F401
from CommonServerPython import *  # noqa: F401

import urllib3
import requests
from typing import Any, Dict
import shutil

# Disable insecure warnings
urllib3.disable_warnings()


""" CONSTANTS """

DATE_FORMAT = "%Y-%m-%dT%H:%M:%SZ"  # ISO8601 format with UTC, default in XSOAR

""" CLIENT CLASS """


class Client(BaseClient):
    """Client class to interact with the service API

    This Client implements API calls, and does not contain any XSOAR logic.
    Should only do requests and return data.
    It inherits from BaseClient defined in CommonServer Python.
    Most calls use _http_request() that handles proxy, SSL verification, etc.
    For this  implementation, no special attributes defined
    """

    def threatzone_add(self, param: dict) -> Dict[str, Any]:
        """Sends the sample to ThreatZone url using the '/public-api/scan/' API endpoint

        :return: dict containing the sample uuid as returned from the API
        :rtype: ``Dict[str, Any]``
        """
        payload = []
        if param["scan_type"] == "sandbox":
            payload = [
                {"metafieldId": "environment", "value": param["environment"]},
                {"metafieldId": "private", "value": param["private"]},
                {"metafieldId": "timeout", "value": param["timeout"]},
                {"metafieldId": "work_path", "value": param["work_path"]},
                {"metafieldId": "mouse_simulation", "value": param["mouse_simulation"]},
                {"metafieldId": "https_inspection", "value": param["https_inspection"]},
                {"metafieldId": "internet_connection", "value": param["internet_connection"]},
                {"metafieldId": "raw_logs", "value": param["raw_logs"]},
                {"metafieldId": "snapshot", "value": param["snapshot"]},
            ]
        suffix = "/public-api/scan/" + param["scan_type"]
        return self._http_request(method="POST", url_suffix=suffix, data=payload, files=param["files"])

    def threatzone_get(self, param: dict) -> Dict[str, Any]:
        """Gets the sample scan result from ThreatZone using the '/public-api/get/submission/' API endpoint

        :return: dict containing the sample scan results as returned from the API
        :rtype: ``Dict[str, Any]``
        """
        return self._http_request(method="GET", url_suffix="/public-api/get/submission/" + param["uuid"])

<<<<<<< HEAD
    def threatzone_get_sanitized(self, submission_uuid):
        filename = f"sanitized-{submission_uuid}.zip"
        r = requests.get(url=glob_BASEURL + "/public-api/download/cdr/" + submission_uuid, headers=glob_HEADERS, stream=True, verify=glob_VERIFY)
        if r.status_code < 200 or r.status_code > 299:
            return_error("Bad HTTP response [{code}] - {body}".format(code=r.status_code, body=r.text))
        with open(filename, "wb") as f:
            r.raw.decode_content = True
            shutil.copyfileobj(r.raw, f)
        return file_result_existing_file(filename)
=======
    def threatzone_get_sanitized(self, uuid):
        # next patch
        return ""
>>>>>>> 0660144f

    def threatzone_me(self):
        """
        :return: dict containing limit data returned from the API
        :rtype: ``Dict[str, Any]``
        """
        return self._http_request(method="GET", url_suffix="/public-api/me")

    def threatzone_check_limits(self, type):
        """Checks limits using the '/public-api/me' API endpoint
        :return: dict containing limit data returned from the API
        :rtype: ``Dict[str, Any]``
        """
        api_me = self.threatzone_me()
        acc_email = api_me["userInfo"]["email"]
        limits_count = api_me["userInfo"]["limitsCount"]
        submission_limits = api_me["plan"]["submissionLimits"]
        available_api = submission_limits["apiLimit"] - limits_count["apiRequestCount"]
        available_submission = submission_limits["dailyLimit"] - limits_count["dailySubmissionCount"]
        available_concurrent = submission_limits["concurrentLimit"] - limits_count["concurrentSubmissionCount"]
        limits = {
            "E_Mail": f"{acc_email}",
            "Daily_Submission_Limit": f"{limits_count['dailySubmissionCount']}/{submission_limits['dailyLimit']}",
            "Concurrent_Limit": f"{limits_count['concurrentSubmissionCount']}/{submission_limits['concurrentLimit']}",
            "API_Limit": f"{limits_count['apiRequestCount']}/{submission_limits['apiLimit']}",
        }
        if available_api < 1:
            return {
                "available": False,
                "Limits": limits,
                "Reason": f"API request limit ({submission_limits['apiLimit']}) exceeded",
                "Suggestion": "Upgrade your plan or contact us.",
            }
        elif available_submission < 1:
            return {
                "available": False,
                "Limits": limits,
                "Reason": f"Daily submission limit({submission_limits['dailyLimit']})  exceeded",
                "Suggestion": "Upgrade your plan or contact us.",
            }
        elif available_concurrent < 1 and type == "sandbox":
            return {
                "available": False,
                "Limits": limits,
                "Reason": f"Concurrent analysis limit ({submission_limits['concurrentLimit']}) exceeded.",
                "Suggestion": "Upgrade your plan or wait for previous sandbox analyzes to finish.",
            }
        else:
            return {
                "available": True,
                "Limits": limits,
            }


def test_module(params) -> str:
    """Tests API connectivity and authentication'"
    Returning 'ok' indicates that the integration works like it is supposed to.
    Connection to the service is successful.
    Raises exceptions if something goes wrong.
    :return: 'ok' if test passed, anything else will fail the test.
    :rtype: ``str``
    """
    try:
        url = params.get("url")[:-1] if str(params.get("url")).endswith("/") else params.get("url")
        credentials = params.get("apikey")
        creds = "Bearer " + credentials
        headers = {"Authorization": creds}
        url = urljoin(url, "/public-api/get/submission/41704f61-6f3f-4241-9e81-f13f9e532e37")
        response = requests.request("GET", url, headers=headers)
        status = response.status_code
        if status != 200:
            if "UnauthorizedError" in str(response.content):
                return "Authorization Error: make sure API Key is correctly set"
            else:
                return str(status)
    except Exception as e:
        raise e
    return "ok"


def encode_file_name(file_name):
    """
    encodes the file name - i.e ignoring non ASCII chars and removing backslashes
    Args:
        file_name (str): name of the file
    Returns: encoded file name
    """
    return file_name.encode("ascii", "ignore")


def translate_score(
    score: int,
) -> int:
    """Translate ThreatZone threat level to DBot score enum."""
    if score == 0:
        return Common.DBotScore.NONE
    elif score == 1:
        return Common.DBotScore.GOOD
    elif score == 2:
        return Common.DBotScore.SUSPICIOUS
    else:
        return Common.DBotScore.BAD


def get_reputation_reliability(reliability):
    if reliability == "A+ - 3rd party enrichment":
        return DBotScoreReliability.A_PLUS
    if reliability == "A - Completely reliable":
        return DBotScoreReliability.A
    if reliability == "B - Usually reliable":
        return DBotScoreReliability.B
    if reliability == "C - Fairly reliable":
        return DBotScoreReliability.C
    if reliability == "D - Not usually reliable":
        return DBotScoreReliability.D
    if reliability == "E - Unreliable":
        return DBotScoreReliability.E
    if reliability == "F - Reliability cannot be judged":
        return DBotScoreReliability.F
    return None


def generate_dbotscore(indicator, report, score, type_of_indicator=None):
    """Creates DBotScore object based on the content of 'indicator' argument
    :type indicator: ``str``
    :param indicator: The value of the indicator

    :type report: ``dict``
    :param report: The readable report dict

    :return: A DBotScore object.
    :rtype: dict
    """

    def _type_selector(_type):
        types = {
            "ip": DBotScoreType.IP,
            "file": DBotScoreType.FILE,
            "domain": DBotScoreType.DOMAIN,
            "url": DBotScoreType.URL,
            "email": DBotScoreType.EMAIL,
            "custom": DBotScoreType.CUSTOM,
        }
        if not _type:
            return types["custom"]
        return types[_type]

    return Common.DBotScore(
        indicator=indicator,
<<<<<<< HEAD
        indicator_type=_type_selector(type),
        integration_name="ThreatZone",
        score=translate_score(report.get("LEVEL")),
=======
        indicator_type=_type_selector(type_of_indicator),
        integration_name="ThreatZone",
        score=translate_score(score),
>>>>>>> 0660144f
        reliability=get_reputation_reliability(demisto.params().get("integrationReliability")),
    )


def generate_indicator(indicator, report, type_of_indicator, score=None):
    """Creates Indicator object based on the content of 'indicator' argument

    :type indicator: ``str``
    :param indicator: The value of the indicator

    :type report: ``dict``
    :param report: The readable report dict

    :return: A Indicator object.
    :rtype: dict
    """
    if score is not None:
        dbot_score = generate_dbotscore(indicator, report, score, type_of_indicator)
    else:
        dbot_score = generate_dbotscore(indicator, report, report.get("LEVEL"), type_of_indicator)
    if type_of_indicator == "file":
        return Common.File(
            dbot_score,
            md5=report.get("MD5"),
            sha1=report.get("SHA1"),
            sha256=report.get("SHA256"),
        )
    elif type_of_indicator == "ip":
        return Common.IP(ip=indicator, dbot_score=dbot_score)
    elif type_of_indicator == "url":
        return Common.URL(url=indicator, dbot_score=dbot_score)
    elif type_of_indicator == "domain":
        return Common.Domain(domain=indicator, dbot_score=dbot_score)
    elif type_of_indicator == "email":
        return Common.EMAIL(address=indicator, dbot_score=dbot_score)
    return None


def threatzone_get_result(client: Client, args: Dict[str, Any]) -> CommandResults:
<<<<<<< HEAD
    """Retrive the sample scan result from ThreatZone.
    :param - uuid: For filtering with status
    :type uuid: ``str``
    :return: list containing result returned from ThreatZone API and human reable output
=======
    """Get the sample scan result from ThreatZone.
    :param - uuid: For filtering with status
    :type uuid: ``str``
    :return: list containing result returned from ThreatZone API and human readable output
>>>>>>> 0660144f
    :rtype: ``list``
    """
    uuid = args.get("uuid")
    param = {"uuid": uuid}

    result = client.threatzone_get(param=param)
    stats = {1: "File received", 2: "Submission is accepted", 3: "Submission is running", 4: "Submission VM is ready", 5: "Submission is finished"}

    levels = {0: "Not Measured", 1: "Informative", 2: "Suspicious", 3: "Malicious"}

<<<<<<< HEAD
    def create_res(readable_dict, output, sanitized=None, exception=None):
        if not exception:
            readable_output = tableToMarkdown("Submission Result", readable_dict)
            res = [
                CommandResults(
                    outputs_prefix="ThreatZone.Analysis",
                    readable_output=readable_output,
                    outputs_key_field="UUID",
                    outputs=output,
                    indicator=generate_indicator(output["SHA256"], output, "file"),
                )
            ]
            if sanitized:
                res.append(sanitized)
            return res
        else:
            raise DemistoException(exception)
=======
    def create_res(readable_dict, output, exception=None):

        def indicator_creator(output: dict) -> dict:
            indicators = {"URL": [], "DOMAIN": [], "EMAIL": [], "IP": []}
            if output["REPORT"].get("ioc", {}):
                if output["REPORT"].get("ioc", {}).get("url", []):
                    indicators["URL"] = output["REPORT"].get("ioc", {}).get("url", [])
                if output["REPORT"].get("ioc", {}).get("domain", []):
                    indicators["DOMAIN"] = output["REPORT"].get("ioc", {}).get("domain", [])
                if output["REPORT"].get("ioc", {}).get("email", []):
                    indicators["EMAIL"] = output["REPORT"].get("ioc", {}).get("email", [])
                if output["REPORT"].get("ioc", {}).get("ip", []):
                    indicators["IP"] = output["REPORT"].get("ioc", {}).get("ip", [])
            return indicators

        ioc_data = indicator_creator(output)
        base_readable_output = tableToMarkdown("Submission Result", readable_dict)
        ioc_readable_output = tableToMarkdown("Extracted IOCs", ioc_data)
        command_result_list = [
            CommandResults(
                outputs_prefix="ThreatZone.Analysis",
                readable_output=base_readable_output,
                outputs_key_field="UUID",
                outputs=output,
                indicator=generate_indicator(output["SHA256"], output, "file"),
            ),
            CommandResults(
                outputs_prefix="ThreatZone.Indicators",
                readable_output=ioc_readable_output,
                outputs_key_field="UUID",
                outputs=ioc_data,
            ),
        ]
        return command_result_list
>>>>>>> 0660144f

    try:

        report_type = ""
        if result.get("reports", {}).get("dynamic", {}).get("enabled"):
            report_type = "dynamic"
        elif result.get("reports", {}).get("static", {}).get("enabled"):
            report_type = "static"
        elif result.get("reports", {}).get("cdr", {}).get("enabled"):
            report_type = "cdr"

        status = result["reports"][report_type]["status"]
        if status == 0:
            raise Exception(
                "Submission is declined by the scanner." + " " + "The reason behind this could be about your file is broken or the analyzer has crashed."
            )
        md5 = result["fileInfo"]["hashes"]["md5"]
        sha1 = result["fileInfo"]["hashes"]["sha1"]
        sha256 = result["fileInfo"]["hashes"]["sha256"]
        submission_info = {"file_name": result["fileInfo"]["name"], "private": result["private"]}
        submission_info = {"file_name": result["fileInfo"]["name"], "private": result["private"]}

        submission_uuid = result["uuid"]
        if status == 0:
            raise DemistoException(f"Reason: {stats[status]}\nUUID: {submission_uuid}\nSuggestion: Re-analyze submission or contact us.")

        result_url = f"https://app.threat.zone/submission/{submission_uuid}"
        level = result["level"]
        readable_dict = {
            "ANALYSIS TYPE": report_type,
            "STATUS": stats[status],
            "MD5": md5,
            "SHA1": sha1,
            "SHA256": sha256,
            "THREAT_LEVEL": levels[level],
            "FILE_NAME": result["fileInfo"]["name"],
            "PRIVATE": result["private"],
            "SCAN_URL": result_url,
            "UUID": submission_uuid,
            "SANITIZED": None,
        }

        output = {
            "TYPE": report_type,
            "STATUS": status,
            "MD5": md5,
            "SHA1": sha1,
            "SHA256": sha256,
            "LEVEL": level,
            "INFO": submission_info,
            "URL": result_url,
            "UUID": submission_uuid,
            "REPORT": result["reports"][report_type],
            "SANITIZED": None,
        }

        res = create_res(readable_dict, output)
        if report_type == "cdr" and status == 5:
            sanitized_file_url = f"https://app.threat.zone/download/v1/download/cdr/{submission_uuid}"
            output["SANITIZED"] = sanitized_file_url
            readable_dict["SANITIZED"] = sanitized_file_url
            file_res = None
            try:
                file_res = threatzone_get_sanitized_file(client, args)
                output["SANITIZED"] = file_res
                readable_dict["SANITIZED"] = file_res["File"]
            except:
                pass
            if file_res:
                res = create_res(readable_dict, output, sanitized=file_res)
            else:
                res = create_res(readable_dict, output)

    except Exception as e:
        output = {"REPORT": result}
        res = create_res(result, output, exception=e)
    return res


def threatzone_check_limits(client: Client) -> CommandResults:
    """Checks and prints remaining limits and current quota"""
    availability = client.threatzone_check_limits(None)
    readable_output = tableToMarkdown("LIMITS", availability["Limits"])
    return CommandResults(outputs_prefix="ThreatZone.Limits", outputs_key_field="E_Mail", readable_output=readable_output, outputs=availability["Limits"])


def threatzone_return_results(scan_type, uuid, url, readable_output, availability) -> List[CommandResults]:
    """Helper function for returning results with limits."""
    scan_prefix = ""
    if scan_type == "static-scan":
        scan_prefix = "Static"
    elif scan_type == "cdr":
        scan_prefix = "CDR"
    else:
        scan_prefix = "Sandbox"
    return [
        CommandResults(
            outputs_prefix=f"ThreatZone.Submission.{scan_prefix}", readable_output=readable_output, outputs_key_field="UUID", outputs={"UUID": uuid, "URL": url}
        ),
        CommandResults(outputs_prefix="ThreatZone.Limits", outputs_key_field="E_Mail", outputs=availability["Limits"]),
    ]


def threatzone_get_sanitized_file(client: Client, args: Dict[str, Any]) -> None:
    """Downloads and uploads sanitized file to WarRoom & Context Data."""
    submission_uuid = args.get("uuid")
<<<<<<< HEAD
    return client.threatzone_get_sanitized(submission_uuid)
=======
    data = client.threatzone_get_sanitized(submission_uuid)
    return_results(fileResult(f"sanitized-{submission_uuid}.zip", data))
>>>>>>> 0660144f


def threatzone_sandbox_upload_sample(client: Client, args: Dict[str, Any]) -> List[CommandResults]:
    """Uploads the sample to the ThreatZone sandbox to analyse with required or optional selections."""
    availability = client.threatzone_check_limits("sandbox")
<<<<<<< HEAD
    if not availability["avaliable"]:
=======
    if not availability["available"]:
>>>>>>> 0660144f
        raise DemistoException(f"Reason: {availability['Reason']}\nSuggestion: {availability['Suggestion']}\nLimits: {availability['Limits']}")

    ispublic = args.get("private")
    environment = args.get("environment")
    work_path = args.get("work_path")
    timeout = args.get("timeout")
    mouse_simulation = args.get("mouse_simulation")
    https_inspection = args.get("https_inspection")
    internet_connection = args.get("internet_connection")
    raw_logs = args.get("raw_logs")
    snapshot = args.get("snapshot")
    file_id = args.get("entry_id")
    file_obj = demisto.getFilePath(file_id)
    file_name = encode_file_name(file_obj["name"])
    file_path = file_obj["path"]

    files = [("file", (file_name, open(file_path, "rb"), "application/octet-stream"))]

    param = {
        "scan_type": "sandbox",
        "environment": environment,
        "private": ispublic,
        "timeout": timeout,
        "work_path": work_path,
        "mouse_simulation": mouse_simulation,
        "https_inspection": https_inspection,
        "internet_connection": internet_connection,
        "raw_logs": raw_logs,
        "file_path": file_path,
        "snapshot": snapshot,
        "files": files,
    }

    result = client.threatzone_add(param=param)
    readable_output = tableToMarkdown("SAMPLE UPLOADED", result)
    uuid = result["uuid"]
    url = f"https://app.threat.zone/submission/{uuid}"
    availability = client.threatzone_check_limits("sandbox")
    return threatzone_return_results("sandbox", uuid, url, readable_output, availability)


def threatzone_static_cdr_upload_sample(client: Client, args: Dict[str, Any]) -> List[CommandResults]:
    """Uploads the sample to the ThreatZone to analyse with required or optional selections."""
    scan_type = args.get("scan_type")
    availability = client.threatzone_check_limits(scan_type)
    if not availability["available"]:
        raise DemistoException(f"Reason: {availability['Reason']}\nSuggestion: {availability['Suggestion']}")

    file_id = args.get("entry_id")
    file_obj = demisto.getFilePath(file_id)
    file_name = encode_file_name(file_obj["name"])
    file_path = file_obj["path"]
    files = [("file", (file_name, open(file_path, "rb"), "application/octet-stream"))]
    param = {"scan_type": scan_type, "files": files}

    result = client.threatzone_add(param=param)
    uuid = result["uuid"]
    url = f"https://app.threat.zone/submission/{uuid}"
    readable = {"Message": result["message"], "UUID": result["uuid"], "URL": url}
    readable_output = tableToMarkdown("SAMPLE UPLOADED", readable)
    availability = client.threatzone_check_limits(scan_type)
    return threatzone_return_results(scan_type, uuid, url, readable_output, availability)


""" MAIN FUNCTION """


def main() -> None:
    """main function, parses params and runs command functions

    :return:
    :rtype:
    """
    params = demisto.params()
    base_url = params["url"]
    verify_certificate = not params.get("insecure", False)
    proxy = params.get("proxy", False)

    """ EXECUTION """
    command = demisto.command()
    demisto.debug(f"Command being called is {command}")
    args = demisto.args()
    try:
        credentials = params.get("apikey")
        creds = "Bearer " + credentials
        headers = {"Authorization": creds}
<<<<<<< HEAD
        global glob_HEADERS, glob_BASEURL, glob_VERIFY
        headers = {"Authorization": creds}
        glob_HEADERS = headers
        glob_BASEURL = base_url
        glob_VERIFY = verify_certificate
=======

>>>>>>> 0660144f
        client = Client(base_url=base_url, verify=verify_certificate, headers=headers, proxy=proxy)

        if command == "test-module":
            return_results(test_module(params))
        elif command == "tz-check-limits":
            return_results(threatzone_check_limits(client))
        elif command == "tz-sandbox-upload-sample":
            return_results(threatzone_sandbox_upload_sample(client, args))
        elif command == "tz-static-upload-sample":
            args["scan_type"] = "static-scan"
            return_results(threatzone_static_cdr_upload_sample(client, args))
        elif command == "tz-cdr-upload-sample":
            args["scan_type"] = "cdr"
            return_results(threatzone_static_cdr_upload_sample(client, args))
        elif command == "tz-get-result":
<<<<<<< HEAD
            return_results(threatzone_get_result(client, args))
        elif command == "tz-get-sanitized":
            return_results(threatzone_get_result(client, args))
=======
            return_results(threatzone_get_result(client, args))
        elif command == "tz-get-sanitized":
            raise DemistoException("Sanitized file download will be available at next patch, use tz-get-result instead.")
>>>>>>> 0660144f

    # Log exceptions and return errors
    except Exception as e:
        return_error(f"Failed to execute {command} command.\nError:\n{str(e)}")


""" ENTRY POINT """

if __name__ in ("__main__", "__builtin__", "builtins"):
    main()<|MERGE_RESOLUTION|>--- conflicted
+++ resolved
@@ -57,8 +57,7 @@
         """
         return self._http_request(method="GET", url_suffix="/public-api/get/submission/" + param["uuid"])
 
-<<<<<<< HEAD
-    def threatzone_get_sanitized(self, submission_uuid):
+    def threatzone_get_sanitized(self, submission_uuid) -> dict:
         filename = f"sanitized-{submission_uuid}.zip"
         r = requests.get(url=glob_BASEURL + "/public-api/download/cdr/" + submission_uuid, headers=glob_HEADERS, stream=True, verify=glob_VERIFY)
         if r.status_code < 200 or r.status_code > 299:
@@ -67,11 +66,6 @@
             r.raw.decode_content = True
             shutil.copyfileobj(r.raw, f)
         return file_result_existing_file(filename)
-=======
-    def threatzone_get_sanitized(self, uuid):
-        # next patch
-        return ""
->>>>>>> 0660144f
 
     def threatzone_me(self):
         """
@@ -221,15 +215,9 @@
 
     return Common.DBotScore(
         indicator=indicator,
-<<<<<<< HEAD
-        indicator_type=_type_selector(type),
-        integration_name="ThreatZone",
-        score=translate_score(report.get("LEVEL")),
-=======
         indicator_type=_type_selector(type_of_indicator),
         integration_name="ThreatZone",
         score=translate_score(score),
->>>>>>> 0660144f
         reliability=get_reputation_reliability(demisto.params().get("integrationReliability")),
     )
 
@@ -265,21 +253,14 @@
         return Common.Domain(domain=indicator, dbot_score=dbot_score)
     elif type_of_indicator == "email":
         return Common.EMAIL(address=indicator, dbot_score=dbot_score)
-    return None
-
-
-def threatzone_get_result(client: Client, args: Dict[str, Any]) -> CommandResults:
-<<<<<<< HEAD
-    """Retrive the sample scan result from ThreatZone.
-    :param - uuid: For filtering with status
-    :type uuid: ``str``
-    :return: list containing result returned from ThreatZone API and human reable output
-=======
+    raise DemistoException(f"{type_of_indicator} does not supported")
+
+
+def threatzone_get_result(client: Client, args: Dict[str, Any], only_sanitized: bool = False) -> list[CommandResults]:
     """Get the sample scan result from ThreatZone.
     :param - uuid: For filtering with status
     :type uuid: ``str``
     :return: list containing result returned from ThreatZone API and human readable output
->>>>>>> 0660144f
     :rtype: ``list``
     """
     uuid = args.get("uuid")
@@ -290,26 +271,7 @@
 
     levels = {0: "Not Measured", 1: "Informative", 2: "Suspicious", 3: "Malicious"}
 
-<<<<<<< HEAD
-    def create_res(readable_dict, output, sanitized=None, exception=None):
-        if not exception:
-            readable_output = tableToMarkdown("Submission Result", readable_dict)
-            res = [
-                CommandResults(
-                    outputs_prefix="ThreatZone.Analysis",
-                    readable_output=readable_output,
-                    outputs_key_field="UUID",
-                    outputs=output,
-                    indicator=generate_indicator(output["SHA256"], output, "file"),
-                )
-            ]
-            if sanitized:
-                res.append(sanitized)
-            return res
-        else:
-            raise DemistoException(exception)
-=======
-    def create_res(readable_dict, output, exception=None):
+    def create_res(readable_dict: dict, output: dict, sanitized=None) -> list[CommandResults]:
 
         def indicator_creator(output: dict) -> dict:
             indicators = {"URL": [], "DOMAIN": [], "EMAIL": [], "IP": []}
@@ -324,26 +286,30 @@
                     indicators["IP"] = output["REPORT"].get("ioc", {}).get("ip", [])
             return indicators
 
-        ioc_data = indicator_creator(output)
-        base_readable_output = tableToMarkdown("Submission Result", readable_dict)
-        ioc_readable_output = tableToMarkdown("Extracted IOCs", ioc_data)
-        command_result_list = [
-            CommandResults(
-                outputs_prefix="ThreatZone.Analysis",
-                readable_output=base_readable_output,
-                outputs_key_field="UUID",
-                outputs=output,
-                indicator=generate_indicator(output["SHA256"], output, "file"),
-            ),
-            CommandResults(
-                outputs_prefix="ThreatZone.Indicators",
-                readable_output=ioc_readable_output,
-                outputs_key_field="UUID",
-                outputs=ioc_data,
-            ),
-        ]
+        if not only_sanitized:
+            ioc_data = indicator_creator(output)
+            base_readable_output = tableToMarkdown("Submission Result", readable_dict)
+            ioc_readable_output = tableToMarkdown("Extracted IOCs", ioc_data)
+            command_result_list = [
+                CommandResults(
+                    outputs_prefix="ThreatZone.Analysis",
+                    readable_output=base_readable_output,
+                    outputs_key_field="UUID",
+                    outputs=output,
+                    indicator=generate_indicator(output["SHA256"], output, "file"),
+                ),
+                CommandResults(
+                    outputs_prefix="ThreatZone.Indicators",
+                    readable_output=ioc_readable_output,
+                    outputs_key_field="UUID",
+                    outputs=ioc_data,
+                ),
+            ]
+        else:
+            command_result_list = [
+                sanitized,
+            ]
         return command_result_list
->>>>>>> 0660144f
 
     try:
 
@@ -360,67 +326,53 @@
             raise Exception(
                 "Submission is declined by the scanner." + " " + "The reason behind this could be about your file is broken or the analyzer has crashed."
             )
-        md5 = result["fileInfo"]["hashes"]["md5"]
-        sha1 = result["fileInfo"]["hashes"]["sha1"]
-        sha256 = result["fileInfo"]["hashes"]["sha256"]
-        submission_info = {"file_name": result["fileInfo"]["name"], "private": result["private"]}
-        submission_info = {"file_name": result["fileInfo"]["name"], "private": result["private"]}
-
         submission_uuid = result["uuid"]
-        if status == 0:
-            raise DemistoException(f"Reason: {stats[status]}\nUUID: {submission_uuid}\nSuggestion: Re-analyze submission or contact us.")
-
-        result_url = f"https://app.threat.zone/submission/{submission_uuid}"
-        level = result["level"]
-        readable_dict = {
-            "ANALYSIS TYPE": report_type,
-            "STATUS": stats[status],
-            "MD5": md5,
-            "SHA1": sha1,
-            "SHA256": sha256,
-            "THREAT_LEVEL": levels[level],
-            "FILE_NAME": result["fileInfo"]["name"],
-            "PRIVATE": result["private"],
-            "SCAN_URL": result_url,
-            "UUID": submission_uuid,
-            "SANITIZED": None,
-        }
-
-        output = {
-            "TYPE": report_type,
-            "STATUS": status,
-            "MD5": md5,
-            "SHA1": sha1,
-            "SHA256": sha256,
-            "LEVEL": level,
-            "INFO": submission_info,
-            "URL": result_url,
-            "UUID": submission_uuid,
-            "REPORT": result["reports"][report_type],
-            "SANITIZED": None,
-        }
-
-        res = create_res(readable_dict, output)
+        if not only_sanitized:
+            md5 = result["fileInfo"]["hashes"]["md5"]
+            sha1 = result["fileInfo"]["hashes"]["sha1"]
+            sha256 = result["fileInfo"]["hashes"]["sha256"]
+            submission_info = {"file_name": result["fileInfo"]["name"], "private": result["private"]}
+            submission_info = {"file_name": result["fileInfo"]["name"], "private": result["private"]}
+            if status == 0:
+                raise DemistoException(f"Reason: {stats[status]}\nUUID: {submission_uuid}\nSuggestion: Re-analyze submission or contact us.")
+
+            result_url = f"https://app.threat.zone/submission/{submission_uuid}"
+            level = result["level"]
+            readable_dict = {
+                "ANALYSIS TYPE": report_type,
+                "STATUS": stats[status],
+                "MD5": md5,
+                "SHA1": sha1,
+                "SHA256": sha256,
+                "THREAT_LEVEL": levels[level],
+                "FILE_NAME": result["fileInfo"]["name"],
+                "PRIVATE": result["private"],
+                "SCAN_URL": result_url,
+                "UUID": submission_uuid,
+                "SANITIZED": None,
+            }
+
+            output = {
+                "TYPE": report_type,
+                "STATUS": status,
+                "MD5": md5,
+                "SHA1": sha1,
+                "SHA256": sha256,
+                "LEVEL": level,
+                "INFO": submission_info,
+                "URL": result_url,
+                "UUID": submission_uuid,
+                "REPORT": result["reports"][report_type],
+                "SANITIZED": None,
+            }
         if report_type == "cdr" and status == 5:
-            sanitized_file_url = f"https://app.threat.zone/download/v1/download/cdr/{submission_uuid}"
-            output["SANITIZED"] = sanitized_file_url
-            readable_dict["SANITIZED"] = sanitized_file_url
-            file_res = None
-            try:
-                file_res = threatzone_get_sanitized_file(client, args)
-                output["SANITIZED"] = file_res
-                readable_dict["SANITIZED"] = file_res["File"]
-            except:
-                pass
+            file_res = threatzone_get_sanitized_file(client, args)
             if file_res:
-                res = create_res(readable_dict, output, sanitized=file_res)
-            else:
-                res = create_res(readable_dict, output)
+                return create_res({}, {}, sanitized=file_res)
+        return create_res(readable_dict, output)
 
     except Exception as e:
-        output = {"REPORT": result}
-        res = create_res(result, output, exception=e)
-    return res
+        raise e
 
 
 def threatzone_check_limits(client: Client) -> CommandResults:
@@ -447,25 +399,16 @@
     ]
 
 
-def threatzone_get_sanitized_file(client: Client, args: Dict[str, Any]) -> None:
+def threatzone_get_sanitized_file(client: Client, args: Dict[str, Any]) -> dict:
     """Downloads and uploads sanitized file to WarRoom & Context Data."""
     submission_uuid = args.get("uuid")
-<<<<<<< HEAD
     return client.threatzone_get_sanitized(submission_uuid)
-=======
-    data = client.threatzone_get_sanitized(submission_uuid)
-    return_results(fileResult(f"sanitized-{submission_uuid}.zip", data))
->>>>>>> 0660144f
 
 
 def threatzone_sandbox_upload_sample(client: Client, args: Dict[str, Any]) -> List[CommandResults]:
     """Uploads the sample to the ThreatZone sandbox to analyse with required or optional selections."""
     availability = client.threatzone_check_limits("sandbox")
-<<<<<<< HEAD
-    if not availability["avaliable"]:
-=======
     if not availability["available"]:
->>>>>>> 0660144f
         raise DemistoException(f"Reason: {availability['Reason']}\nSuggestion: {availability['Suggestion']}\nLimits: {availability['Limits']}")
 
     ispublic = args.get("private")
@@ -549,18 +492,14 @@
     demisto.debug(f"Command being called is {command}")
     args = demisto.args()
     try:
-        credentials = params.get("apikey")
+        credentials: str = str(params.get("apikey"))
         creds = "Bearer " + credentials
         headers = {"Authorization": creds}
-<<<<<<< HEAD
         global glob_HEADERS, glob_BASEURL, glob_VERIFY
         headers = {"Authorization": creds}
         glob_HEADERS = headers
         glob_BASEURL = base_url
         glob_VERIFY = verify_certificate
-=======
-
->>>>>>> 0660144f
         client = Client(base_url=base_url, verify=verify_certificate, headers=headers, proxy=proxy)
 
         if command == "test-module":
@@ -576,15 +515,9 @@
             args["scan_type"] = "cdr"
             return_results(threatzone_static_cdr_upload_sample(client, args))
         elif command == "tz-get-result":
-<<<<<<< HEAD
             return_results(threatzone_get_result(client, args))
         elif command == "tz-get-sanitized":
-            return_results(threatzone_get_result(client, args))
-=======
-            return_results(threatzone_get_result(client, args))
-        elif command == "tz-get-sanitized":
-            raise DemistoException("Sanitized file download will be available at next patch, use tz-get-result instead.")
->>>>>>> 0660144f
+            return_results(threatzone_get_result(client, args, only_sanitized=True))
 
     # Log exceptions and return errors
     except Exception as e:
