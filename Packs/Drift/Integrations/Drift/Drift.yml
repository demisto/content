--- conflicted
+++ resolved
@@ -84,12 +84,8 @@
     - contextPath: Drift.Contacts.Attributes
       description: Attributes of the contact (JSON dict).
     description: 'Post New Contact using a new contact Email '
-<<<<<<< HEAD
-  dockerimage: demisto/python3:3.10.11.54132
-=======
   dockerimage: demisto/python3:3.10.12.63474
   runonce: false
->>>>>>> ad185257
   subtype: python3
 fromversion: 6.2.0
 tests:
