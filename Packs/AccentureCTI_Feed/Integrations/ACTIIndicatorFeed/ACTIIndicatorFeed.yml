category: Data Enrichment & Threat Intelligence
commonfields:
  id: ACTI Indicator Feed
  version: -1
configuration:
- defaultvalue: 'true'
  display: Fetch indicators
  name: feed
  type: 8
  required: false
- displaypassword: API Token
  name: api_token
  type: 9
  required: true
  hiddenusername: true
- additionalinfo: Indicators from this integration instance will be marked with this reputation
  defaultvalue: Bad
  display: Indicator Reputation
  name: feedReputation
  options:
  - None
  - Good
  - Suspicious
  - Bad
  type: 18
  required: false
- additionalinfo: Reliability of the source providing the intelligence data
  defaultvalue: A - Completely reliable
  display: Source Reliability
  name: feedReliability
  options:
  - A - Completely reliable
  - B - Usually reliable
  - C - Fairly reliable
  - D - Not usually reliable
  - E - Unreliable
  - F - Reliability cannot be judged
  required: true
  type: 15
- additionalinfo: The Traffic Light Protocol (TLP) designation to apply to indicators fetched from the feed
  display: Traffic Light Protocol Color
  name: tlp_color
  options:
  - RED
  - AMBER
  - GREEN
  - WHITE
  type: 15
  required: false
- defaultvalue: indicatorType
  name: feedExpirationPolicy
  display: ''
  options:
  - never
  - interval
  - indicatorType
  - suddenDeath
  type: 17
  required: false
- defaultvalue: '20160'
  name: feedExpirationInterval
  display: ''
  type: 1
  required: false
- defaultvalue: '240'
  display: Feed Fetch Interval
  name: feedFetchInterval
  type: 19
  required: false
- additionalinfo: Incremental feeds pull only new or modified indicators that have been sent from the integration. As the determination if the indicator is new or modified happens on the 3rd-party vendor's side, and only indicators that are new or modified are sent to Cortex XSOAR, all indicators coming from these feeds are labeled new or modified.
  defaultvalue: 'true'
  display: Incremental Feed
  name: feedIncremental
  type: 8
  required: false
- additionalinfo: How far back in time to go when performing the first fetch
  defaultvalue: '14 days'
  display: First fetch timestamp (<number> <time unit>, e.g., 12 hours, 7 days)
  name: fetch_time
  type: 0
  required: false
- additionalinfo: Which indicator types to fetch
  defaultvalue: IP,Domain,URL
  display: Indicator Type
  name: indicator_type
  options:
  - IP
  - Domain
  - URL
  required: true
  type: 16
- additionalinfo: Severity of the indicator. The value to start fetching indicators from.
  defaultvalue: '1'
  display: Indicator Severity
  name: severity
  options:
  - '1'
  - '2'
  - '3'
  - '4'
  - '5'
  type: 15
  required: false
- additionalinfo: Threat Type denotes the type of threats the indicator has been associated with.
  display: Threat Type
  name: threat_type
  options:
  - Vulnerability
  - Cyber Crime
  - Cyber Espionage
  - Hacktivism
  type: 16
  required: false
- additionalinfo: Confidence about the indicator details. The value of confidence to fetch indicators from. The value between 0-100
  display: Confidence
  name: confidence_from
  type: 0
  required: false
- additionalinfo: A malware family is a classification of malicious files and tools based on certain behaviors and static properties
  display: Malware Family
  name: malware_family
  type: 0
  required: false
- additionalinfo: When selected, the exclusion list is ignored for indicators from this feed. This means that if an indicator from this feed is on the exclusion list, the indicator might still be added to the system.
  display: Bypass exclusion list
  name: feedBypassExclusionList
  type: 8
  required: false
- additionalinfo: Supports CSV values.
  display: Tags
  name: feedTags
  type: 0
  required: false
- display: Trust any certificate (not secure)
  name: insecure
  type: 8
  required: false
- display: Use system proxy settings
  name: proxy
  type: 8
  required: false
description: Fetches indicators from a ACTI feed. You can filter returned indicators by indicator type, indicator severity, threat type, confidence, and malware family (each of these are an integration parameter).
display: ACTI Indicator Feed
name: ACTI Indicator Feed
script:
  commands:
  - arguments:
    - defaultValue: '50'
      description: The maximum number of results to return. The default value is 50.
      name: limit
    description: Gets the feed indicators.
    name: acti-get-indicators
<<<<<<< HEAD
  dockerimage: demisto/py3-tools:1.0.0.82341
=======
  dockerimage: demisto/py3-tools:1.0.0.83687
>>>>>>> e196f905
  feed: true
  runonce: false
  script: '-'
  subtype: python3
  type: python
tests:
- ACTI Indicator Feed Test
fromversion: 5.5.0<|MERGE_RESOLUTION|>--- conflicted
+++ resolved
@@ -150,11 +150,7 @@
       name: limit
     description: Gets the feed indicators.
     name: acti-get-indicators
-<<<<<<< HEAD
-  dockerimage: demisto/py3-tools:1.0.0.82341
-=======
   dockerimage: demisto/py3-tools:1.0.0.83687
->>>>>>> e196f905
   feed: true
   runonce: false
   script: '-'
