{
    "name": "Druva",
    "description": "Centrally orchestrate ransomware response and recovery via API integrations and automated playbooks.  This content pack will empower you to get back to normal faster after security incidents such as insider threats and ransomware attacks.",
    "support": "partner",
<<<<<<< HEAD
    "currentVersion": "1.1.3",
=======
    "currentVersion": "1.1.4",
>>>>>>> d26e1c38
    "author": "Druva",
    "url": "",
    "email": "techpartners@druva.com",
    "categories": [
        "Analytics & SIEM"
    ],
    "tags": [],
    "created": "2020-05-12T14:29:24Z",
    "updated": "2023-03-13T19:29:24Z",
    "beta": false,
    "deprecated": false,
    "useCases": [],
    "keywords": [],
    "dependencies": {},
    "githubUser": [
        "sahilgoyaldruva"
    ],
    "certification": "certified",
    "marketplaces": [
        "xsoar",
        "marketplacev2"
    ]
}<|MERGE_RESOLUTION|>--- conflicted
+++ resolved
@@ -2,11 +2,7 @@
     "name": "Druva",
     "description": "Centrally orchestrate ransomware response and recovery via API integrations and automated playbooks.  This content pack will empower you to get back to normal faster after security incidents such as insider threats and ransomware attacks.",
     "support": "partner",
-<<<<<<< HEAD
-    "currentVersion": "1.1.3",
-=======
-    "currentVersion": "1.1.4",
->>>>>>> d26e1c38
+    "currentVersion": "1.1.5",
     "author": "Druva",
     "url": "",
     "email": "techpartners@druva.com",
