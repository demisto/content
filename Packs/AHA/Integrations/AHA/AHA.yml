--- conflicted
+++ resolved
@@ -171,11 +171,7 @@
   script: "-"
   type: python
   subtype: python3
-<<<<<<< HEAD
-  dockerimage: demisto/python3:3.10.13.80014
-=======
   dockerimage: demisto/python3:3.10.14.91134
->>>>>>> 90cf3b88
 fromversion: 6.5.0
 tests:
 - No tests (auto formatted)