--- conflicted
+++ resolved
@@ -171,11 +171,7 @@
   script: "-"
   type: python
   subtype: python3
-<<<<<<< HEAD
-  dockerimage: demisto/python3:3.10.13.80014
-=======
   dockerimage: demisto/python3:3.10.13.84405
->>>>>>> 5cfcc708
 fromversion: 6.5.0
 tests:
 - No tests (auto formatted)