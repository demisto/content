category: Data Enrichment & Threat Intelligence
commonfields:
  id: ProofpointFeed
  version: -1
configuration:
- display: Fetch indicators
  name: feed
  required: false
  type: 8
  defaultvalue: 'true'
- display: Authorization Code
<<<<<<< HEAD
  hidden: true
=======
>>>>>>> d196b19f
  name: auth_code
  required: false
  type: 4
<<<<<<< HEAD
- displaypassword: Authorization Code
  name:  credentials_auth_code
  required: false
  hiddenusername: true
  type: 9
- additionalinfo: Indicators from this integration instance will be marked with this
    reputation
=======
- additionalinfo: Indicators from this integration instance will be marked with this reputation
>>>>>>> d196b19f
  defaultvalue: feedInstanceReputationNotSet
  display: Indicator Reputation
  name: feedReputation
  options:
  - None
  - Good
  - Suspicious
  - Bad
  required: false
  type: 18
- defaultvalue: A - Completely reliable
  display: Source Reliability
  name: feedReliability
  options:
  - A - Completely reliable
  - B - Usually reliable
  - C - Fairly reliable
  - D - Not usually reliable
  - E - Unreliable
  - F - Reliability cannot be judged
  required: true
  type: 15
  additionalinfo: Reliability of the source providing the intelligence data
- additionalinfo: The Traffic Light Protocol (TLP) designation to apply to indicators fetched from the feed
  display: Traffic Light Protocol Color
  name: tlp_color
  options:
  - RED
  - AMBER
  - GREEN
  - WHITE
  required: false
  type: 15
- defaultvalue: suddenDeath
  display: ""
  name: feedExpirationPolicy
  options:
  - never
  - interval
  - indicatorType
  - suddenDeath
  required: false
  type: 17
- defaultvalue: "20160"
  name: feedExpirationInterval
  display: ""
  required: false
  type: 1
- defaultvalue: "60"
  display: Feed Fetch Interval
  name: feedFetchInterval
  required: false
  type: 19
- additionalinfo: When selected, the exclusion list is ignored for indicators from this feed. This means that if an indicator from this feed is on the exclusion list, the indicator might still be added to the system.
  display: Bypass exclusion list
  name: feedBypassExclusionList
  required: false
  type: 8
- additionalinfo: The indicator type in the feed to fetch. Domain is referring to "https://rules.emergingthreats.net/auth_code/reputation/detailed-iprepdata.txt", IP is referring to "https://rules.emergingthreats.net/auth_code/reputation/detailed-domainrepdata.txt".
  defaultvalue: all
  display: Indicator Type
  name: indicator_type
  options:
  - all
  - ip
  - domain
  required: true
  type: 15
- additionalinfo: Supports CSV values.
  display: Tags
  name: feedTags
  required: false
  type: 0
- display: Trust any certificate (not secure)
  name: insecure
  required: false
  type: 8
- display: Use system proxy settings
  name: proxy
  required: false
  type: 8
description: Detailed feed of domains and ips classified in different categories. You need a valid authorization code from Proofpoint ET to access this feed
display: Proofpoint Feed
name: ProofpointFeed
script:
  commands:
  - arguments:
    - default: false
      defaultValue: '50'
      description: The maximum number of results to return to the output. The default value is "50".
      isArray: false
      name: limit
      required: false
      secret: false
    - auto: PREDEFINED
      default: false
      defaultValue: all
      description: The indicator type to fetch.
      isArray: false
      name: indicator_type
      predefined:
      - all
      - domain
      - ip
      required: false
      secret: false
    deprecated: false
    description: Gets indicators from the feed.
    execution: false
    name: proofpoint-get-indicators
  dockerimage: demisto/python3:3.10.11.61265
  feed: true
  isfetch: false
  longRunning: false
  longRunningPort: false
  runonce: false
  script: '-'
  subtype: python3
  type: python
tests:
- TestProofpointFeed
fromversion: 5.5.0<|MERGE_RESOLUTION|>--- conflicted
+++ resolved
@@ -9,14 +9,10 @@
   type: 8
   defaultvalue: 'true'
 - display: Authorization Code
-<<<<<<< HEAD
-  hidden: true
-=======
->>>>>>> d196b19f
   name: auth_code
   required: false
   type: 4
-<<<<<<< HEAD
+  hidden: true
 - displaypassword: Authorization Code
   name:  credentials_auth_code
   required: false
@@ -24,9 +20,6 @@
   type: 9
 - additionalinfo: Indicators from this integration instance will be marked with this
     reputation
-=======
-- additionalinfo: Indicators from this integration instance will be marked with this reputation
->>>>>>> d196b19f
   defaultvalue: feedInstanceReputationNotSet
   display: Indicator Reputation
   name: feedReputation
