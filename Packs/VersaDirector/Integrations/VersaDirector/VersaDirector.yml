name: VersaDirector
display: Versa Director
description: Versa Director is a virtualization and service creation platform that simplifies the design, automation, and delivery of SASE services. Versa Director provides the essential management, monitoring, and orchestration capabilities needed to deliver all of the networking and security capabilities within Versa SASE.
category: Network Security
sectionorder:
  - Connect
  - Collect
commonfields:
  id: VersaDirector
  version: -1
<<<<<<< HEAD
sectionorder:
- Connect
- Collect
=======
>>>>>>> 2e108626
configuration:
- defaultvalue: https://demo.example.com
  display: Your server URL
  name: url
  required: true
  type: 0
  section: Connect
- display: Organization Name
  name: organization
  additionalinfo: Used by any command that requires an organization argument. Should be passed as a parameter in the configuration or as a command argument.
  type: 0
  required: false
  section: Connect
- display: Username
  name: credentials
  type: 9
  required: false
  section: Connect
- display: Use Basic Authentication
  additionalinfo: Check this checkbox to use the basic authentication method. Auth Token authentication will be used by default. To use basic authentication method, enter values for the Username and Password parameters.
  name: use_basic_auth
  type: 8
  required: false
  section: Connect
- display: Client ID
  additionalinfo: The Client ID parameter is used for Auth authentication. Used together with the Client Secret parameter.
  name: client_id
  type: 0
  hidden: true
  required: false
  section: Connect
- display: Client Secret
  additionalinfo: The Client Secret parameter is used for Auth authentication. Used together with the Client ID parameter.
  name: client_secret
  type: 4
  hidden: true
  required: false
  section: Connect
- display: Client ID
  name: credentials_client
  required: false
  type: 9
  displaypassword: Client Secret
  section: Connect
- display: Auth Token
  additionalinfo: The Auth Token parameter is used for Auth authentication.\nBy default, an Auth Token passed as a parameter takes priority over an Auth Token saved in the integration context.\nIf a Refresh Token is available, a new Auth Token is generated when an existing Auth Token expires, and it is then updated in the integration context.
  name: access_token
  type: 4
  hidden: true
  required: false
  section: Connect
- displaypassword: Auth Token
  additionalinfo: The Auth Token parameter is used for Auth authentication.\nBy default, an Auth Token passed as a parameter takes priority over an Auth Token saved in the integration context.\nIf a Refresh Token is available, a new Auth Token is generated when an existing Auth Token expires, and it is then updated in the integration context.
  name: credentials_access_token
  required: false
  hiddenusername: true
  type: 9
  section: Connect
- display: Trust any certificate (not secure)
  name: insecure
  type: 8
  required: false
  section: Connect
- display: Use system proxy settings
  name: proxy
  type: 8
  required: false
  section: Connect
<<<<<<< HEAD
- display: Maximum Number of Audit Logs Per Fetch
  name: max_fetch  # for fetch-events on XSIAM 
  defaultvalue: 25000
  type: 0
  advanced: true
  section: Collect
  hidden:
    - xsoar
=======
>>>>>>> 2e108626
script:
  script: ''
  commands:
  - name: vd-predefined-application-list
    description: List all user predefined application objects.
    arguments:
    - name: family
      description: Group type of the application.
      auto: PREDEFINED
      predefined:
      - business-system
      - collaboration
      - general-internet
      - media
      - networking
    - name: risks
      description: Risks threshold. This value must be equal to or higher than the input.
    - name: tags
      description: A comma-separated list of tags.
      isArray: true
    - name: page
      description: The page number of the results to retrieve.
    - name: page_size
      description: The maximum number of objects to retrieve per page. Default is 0.
    - name: limit
      description: The maximum number of results.
    outputs:
    - contextPath: VersaDirector.PredefinedApplication.name
      description: Predefined application's name.
      type: string
    - contextPath: VersaDirector.PredefinedApplication.family
      description: Predefined application family type.
      type: string
    - contextPath: VersaDirector.PredefinedApplication.subfamily
      description: Predefined sub-group family application type.
      type: string
    - contextPath: VersaDirector.PredefinedApplication.description
      description: Predefined application description.
      type: string
    - contextPath: VersaDirector.PredefinedApplication.risk
      description: Predefined application risks threshold. This value is equal to or higher than the input.
      type: string
    - contextPath: VersaDirector.PredefinedApplication.productivity
      description: Predefined application productivity.
      type: string
    - contextPath: VersaDirector.PredefinedApplication.tag
      description: Predefined application tag.
      type: string
  - name: vd-appliance-user-modified-application-list
    description: List all user modified predefined application objects associated with a specific organization and appliance (device).
    arguments:
    - name: organization
      description: Name of the associated organization.
    - name: appliance_name
      description: Appliance name.
      required: true
    - name: page
      description: The page number of the results to retrieve.
    - name: page_size
      description: The maximum number of objects to retrieve per page.
    - name: limit
      description: The maximum number of results.
    outputs:
    - contextPath: VersaDirector.ApplianceUserModifiedApplication.app-specific-option-list.app-name
      description: Appliance user modified application name.
      type: string
    - contextPath: VersaDirector.ApplianceUserModifiedApplication.app-specific-option-list.app-risk
      description: Appliance user modified application risk threshold.
      type: string
    - contextPath: VersaDirector.ApplianceUserModifiedApplication.app-specific-option-list.app-productivity
      description: Appliance user modified application productivity.
      type: string
    - contextPath: VersaDirector.ApplianceUserModifiedApplication.app-specific-option-list.app-timeout
      description: Appliance user modified application timeout.
      type: string
    - contextPath: VersaDirector.ApplianceUserModifiedApplication.app-specific-option-list.app-final-with-endpoint
      description: Appliance user modified application final endpoint.
      type: string
  - name: vd-template-user-modified-application-list
    description: List all user modified predefined application objects associated with a specific organization and template.
    arguments:
    - name: organization
      description: Name of the associated organization.
    - name: template_name
      description: Template name.
      required: true
    - name: page
      description: The page number of the results to retrieve.
    - name: page_size
      description: The maximum number of objects to retrieve per page.
    - name: limit
      description: The maximum number of results.
    outputs:
    - contextPath: VersaDirector.TemplateUserModifiedApplication.app-specific-option-list.app-name
      description: Template user modified application name.
      type: string
    - contextPath: VersaDirector.TemplateUserModifiedApplication.app-specific-option-list.app-risk
      description: Template user modified application risk threshold.
      type: string
    - contextPath: VersaDirector.TemplateUserModifiedApplication.app-specific-option-list.app-productivity
      description: Template user modified application productivity.
      type: string
    - contextPath: VersaDirector.TemplateUserModifiedApplication.app-specific-option-list.app-timeout
      description: Template user modified application timeout.
      type: string
    - contextPath: VersaDirector.TemplateUserModifiedApplication.app-specific-option-list.app-final-with-endpoint
      description: Template user modified application final endpoint.
      type: string
  - name: vd-appliance-user-defined-application-list
    description: List all user defined application objects associated with a specific organization and appliance (device).
    arguments:
    - name: organization
      description: Name of the associated organization.
    - name: appliance_name
      description: Appliance name.
      required: true
    - name: page
      description: The page number of the results to retrieve.
    - name: page_size
      description: The maximum number of objects to retrieve per page.
    - name: limit
      description: The maximum number of results.
    outputs:
    - contextPath: VersaDirector.ApplianceUserDefinedApplication.user-defined-application.app-name
      description: Appliance user defined application name.
      type: string
    - contextPath: VersaDirector.ApplianceUserDefinedApplication.user-defined-application.description
      description: Appliance user defined application description.
      type: string
    - contextPath: VersaDirector.ApplianceUserDefinedApplication.user-defined-application.precedence
      description: Appliance user defined application precedence.
      type: string
    - contextPath: VersaDirector.ApplianceUserDefinedApplication.user-defined-application.tag
      description: Appliance user defined application tag.
      type: string
    - contextPath: VersaDirector.ApplianceUserDefinedApplication.user-defined-application.risk
      description: Appliance user defined application risk threshold.
      type: string
    - contextPath: VersaDirector.ApplianceUserDefinedApplication.user-defined-application.family
      description: Appliance user defined application family.
      type: string
  - name: vd-template-user-defined-application-list
    description: List all user defined application objects associated with a specific organization and template.
    arguments:
    - name: organization
      description: Name of the associated organization.
    - name: template_name
      description: Template name.
      required: true
    - name: page
      description: The page number of the results to retrieve.
    - name: page_size
      description: The maximum number of objects to retrieve per page.
    - name: limit
      description: The maximum number of results.
    outputs:
    - contextPath: VersaDirector.TemplateUserDefinedApplication.user-defined-application.app-name
      description: Template user defined application name.
      type: string
    - contextPath: VersaDirector.TemplateUserDefinedApplication.user-defined-application.description
      description: Template user defined application description.
      type: string
    - contextPath: VersaDirector.TemplateUserDefinedApplication.user-defined-application.precedence
      description: Template user defined application precedence.
      type: string
    - contextPath: VersaDirector.TemplateUserDefinedApplication.user-defined-application.tag
      description: Template user defined application tag.
      type: string
    - contextPath: VersaDirector.TemplateUserDefinedApplication.user-defined-application.risk
      description: Template user defined application risk threshold.
      type: string
    - contextPath: VersaDirector.TemplateUserDefinedApplication.user-defined-application.family
      description: Template user defined application family.
      type: string
  - name: vd-appliance-address-object-delete
    description: Delete an address object associated with a specific organization and appliance (device).
    arguments:
    - name: organization
      description: Name of the associated organization.
    - name: appliance_name
      description: Appliance name.
      required: true
    - name: object_name
      description: Address object name.
      required: true
  - name: vd-appliance-address-object-edit
    description: Edit an address object associated with a specific organization and appliance (device).
    arguments:
    - name: organization
      description: Name of the associated organization.
    - name: appliance_name
      description: Appliance name.
      required: true
    - name: object_name
      description: Address object name.
      required: true
    - name: description
      description: Address object description.
    - name: tags
      description: A comma-separated list of tags.
      isArray: true
    - name: address_object_type
      description: Address object type.
      required: true
      auto: PREDEFINED
      predefined:
      - ipv4-prefix
      - ipv4-range
      - ipv4-wildcard-mask
      - ipv6-prefix
      - fqdn
      - dynamic-address
    - name: object_value
      description: Object value.
      required: true
    outputs:
    - contextPath: VersaDirector.TemplateAddressObject.name
      description: Template address object name.
      type: string
    - contextPath: VersaDirector.TemplateAddressObject.tag
      description: Template Address object tag.
      type: string
    - contextPath: VersaDirector.TemplateAddressObject.description
      description: Template address object description.
      type: string
    - contextPath: VersaDirector.TemplateAddressObject.ipv4-prefix
      description: Template address object IPv4 prefix.
      type: string
    - contextPath: VersaDirector.TemplateAddressObject.ipv4-range
      description: Template address object IPv4 range.
      type: string
    - contextPath: VersaDirector.TemplateAddressObject.ipv4-wildcard-mask
      description: Template address object IPv4 wildcard mask.
      type: string
    - contextPath: VersaDirector.TemplateAddressObject.ipv6-prefix
      description: Template address object IPv6 prefix.
      type: string
    - contextPath: VersaDirector.TemplateAddressObject.fqdn
      description: Template address object FQDN.
      type: string
    - contextPath: VersaDirector.TemplateAddressObject.dynamic-address
      description: Template address object dynamic address.
      type: string
  - name: vd-appliance-address-object-create
    description: Create an address object associated with a specific organization and appliance (device).
    arguments:
    - name: organization
      description: Name of the associated organization.
    - name: appliance_name
      description: Appliance name.
      required: true
    - name: object_name
      description: Address object name.
      required: true
    - name: description
      description: Address object description.
      required: true
    - name: tags
      description: A comma-separated list of tags.
      isArray: true
    - name: address_object_type
      description: Address object type.
      required: true
      auto: PREDEFINED
      predefined:
      - ipv4-prefix
      - ipv4-range
      - ipv4-wildcard-mask
      - ipv6-prefix
      - fqdn
      - dynamic-address
    - name: object_value
      description: Object value.
      required: true
    outputs:
    - contextPath: VersaDirector.TemplateAddressObject.name
      description: Template address object name.
      type: string
    - contextPath: VersaDirector.TemplateAddressObject.tag
      description: Template address object tag.
      type: string
    - contextPath: VersaDirector.TemplateAddressObject.description
      description: Template address object description.
      type: string
    - contextPath: VersaDirector.TemplateAddressObject.ipv4-prefix
      description: Template address object IPv4 prefix.
      type: string
    - contextPath: VersaDirector.TemplateAddressObject.ipv4-range
      description: Template address object IPv4 range.
      type: string
    - contextPath: VersaDirector.TemplateAddressObject.ipv4-wildcard-mask
      description: Template address object IPv4 wildcard mask.
      type: string
    - contextPath: VersaDirector.TemplateAddressObject.ipv6-prefix
      description: Template address object IPv6 prefix.
      type: string
    - contextPath: VersaDirector.TemplateAddressObject.fqdn
      description: Template address object FQDN.
      type: string
    - contextPath: VersaDirector.TemplateAddressObject.dynamic-address
      description: Template address object dynamic address.
      type: string
  - name: vd-appliance-address-object-list
    description: List all address objects associated with a specific organization and appliance (device).
    arguments:
    - name: organization
      description: Name of the associated organization.
    - name: appliance_name
      description: Appliance name.
      required: true
    - name: page
      description: The page number of the results to retrieve.
    - name: page_size
      description: The maximum number of objects to retrieve per page.
    - name: limit
      description: The maximum number of results to retrieve.
    outputs:
    - contextPath: VersaDirector.ApplianceAddressObject.name
      description: Appliance address object name.
      type: string
    - contextPath: VersaDirector.ApplianceAddressObject.description
      description: Appliance address object description.
      type: string
    - contextPath: VersaDirector.ApplianceAddressObject.tag
      description: Appliance address object tag.
      type: string
    - contextPath: VersaDirector.ApplianceAddressObject.ipv4-prefix
      description: Appliance address object ipv4-prefix.
      type: string
    - contextPath: VersaDirector.ApplianceAddressObject.fqdn
      description: Appliance address object fqdn.
      type: string
  - name: vd-template-address-object-delete
    description: Delete an address object associated with a specific organization and template.
    arguments:
    - name: organization
      description: Name of the associated organization.
    - name: template_name
      description: Template name.
      required: true
    - name: object_name
      description: Address object name.
      required: true
  - name: vd-template-address-object-edit
    description: Create an address object associated with a specific organization and template.
    arguments:
    - name: organization
      description: Name of the associated organization.
    - name: template_name
      description: Template name.
      required: true
    - name: object_name
      description: Address object name.
      required: true
    - name: description
      description: Address object description.
    - name: tags
      description: A comma-separated list of tags.
    - name: address_object_type
      description: Address object type.
      required: true
      auto: PREDEFINED
      predefined:
      - ipv4-prefix
      - ipv4-range
      - ipv4-wildcard-mask
      - ipv6-prefix
      - fqdn
      - dynamic-address
    - name: object_value
      description: Object value.
      required: true
    - name: page
      description: The page number of the results to retrieve.
    - name: page_size
      description: The maximum number of objects to retrieve per page.
    - name: limit
      description: The maximum number of results to retrieve.
    outputs:
    - contextPath: VersaDirector.TemplateAddressObject.name
      description: Template address object name.
      type: string
    - contextPath: VersaDirector.TemplateAddressObject.tag
      description: Template address object tag.
      type: string
    - contextPath: VersaDirector.TemplateAddressObject.description
      description: Template address object description.
      type: string
    - contextPath: VersaDirector.TemplateAddressObject.ipv4-prefix
      description: Template address object IPv4 prefix.
      type: string
    - contextPath: VersaDirector.TemplateAddressObject.ipv4-range
      description: Template address object IPv4 range.
      type: string
    - contextPath: VersaDirector.TemplateAddressObject.ipv4-wildcard-mask
      description: Template address object IPv4 wildcard mask.
      type: string
    - contextPath: VersaDirector.TemplateAddressObject.ipv6-prefix
      description: Template address object IPv6 prefix.
      type: string
    - contextPath: VersaDirector.TemplateAddressObject.fqdn
      description: Template address object FQDN.
      type: string
    - contextPath: VersaDirector.TemplateAddressObject.dynamic-address
      description: Template address object dynamic address.
      type: string
  - name: vd-template-address-object-create
    description: Create an address object associated with a specific organization and template.
    arguments:
    - name: organization
      description: Name of the associated organization.
    - name: template_name
      description: Template name.
      required: true
    - name: object_name
      description: Address object name.
      required: true
    - name: description
      description: Address object description.
    - name: tags
      description: A comma-separated list of tags.
    - name: address_object_type
      description: Address object type.
      required: true
      auto: PREDEFINED
      predefined:
      - ipv4-prefix
      - ipv4-range
      - ipv4-wildcard-mask
      - ipv6-prefix
      - fqdn
      - dynamic-address
    - name: object_value
      description: Object value.
      required: true
    outputs:
    - contextPath: VersaDirector.TemplateAddressObject.name
      description: Template address object name.
      type: string
    - contextPath: VersaDirector.TemplateAddressObject.tag
      description: Template address object tag.
      type: string
    - contextPath: VersaDirector.TemplateAddressObject.description
      description: Template address object description.
      type: string
    - contextPath: VersaDirector.TemplateAddressObject.ipv4-prefix
      description: Template address object IPv4 prefix.
      type: string
    - contextPath: VersaDirector.TemplateAddressObject.ipv4-range
      description: Template address object IPv4 range.
      type: string
    - contextPath: VersaDirector.TemplateAddressObject.ipv4-wildcard-mask
      description: Template address object IPv4 wildcard mask.
      type: string
    - contextPath: VersaDirector.TemplateAddressObject.ipv6-prefix
      description: Template address object IPv6 prefix.
      type: string
    - contextPath: VersaDirector.TemplateAddressObject.fqdn
      description: Template address object FQDN.
      type: string
    - contextPath: VersaDirector.TemplateAddressObject.dynamic-address
      description: Template address object dynamic address.
      type: string
  - name: vd-template-address-object-list
    description: List all address objects associated with a specific organization and template.
    arguments:
    - name: organization
      description: Name of the associated organization.
    - name: template_name
      description: Template name.
      required: true
    - name: page
      description: The page number of the results to retrieve.
    - name: page_size
      description: The maximum number of objects to retrieve per page.
    - name: limit
      description: The maximum number of results to retrieve.
    outputs:
    - contextPath: VersaDirector.TemplateAddressObject.name
      description: Template address object name.
      type: string
    - contextPath: VersaDirector.TemplateAddressObject.description
      description: Template address object description.
      type: string
    - contextPath: VersaDirector.TemplateAddressObject.tag
      description: Template address object tag.
      type: string
    - contextPath: VersaDirector.TemplateAddressObject.ipv4-prefix
      description: Template address object IPv4 prefix.
      type: string
    - contextPath: VersaDirector.TemplateAddressObject.fqdn
      description: Template address object FQDN.
      type: string
  - name: vd-appliance-sdwan-policy-rule-delete
    description: Delete an SDWAN policy rule associated with a specific appliance (device).
    arguments:
    - name: organization
      description: Name of the associated organization.
    - name: appliance_name
      description: Appliance name.
      required: true
    - name: sdwan_policy_name
      description: Name of the SDWAN policy.
      required: true
    - name: rule_name
      description: Name of the rule.
      required: true
  - name: vd-appliance-sdwan-policy-rule-edit
    description: Edit an SDWAN policy rule associated with a specific appliance (device).
    arguments:
    - name: organization
      description: Name of the associated organization.
    - name: appliance_name
      description: Appliance name.
      required: true
    - name: sdwan_policy_name
      description: Name of the SDWAN policy.
      required: true
    - name: custom_rule_json
      description: Allows the use of the custom SDWAN Rule JSON template. All of the arguments listed below will be overridden. For an example, see the integration documentation.
    - name: rule_name
      description: Name of the rule.
      required: true
    - name: description
      description: SDWAN policy description.
    - name: tags
      description: A comma-separated list of tags.
      isArray: true
    - name: source_address_objects
      description: A comma-separated list of source address objects.
      isArray: true
    - name: destination_address_objects
      description: A comma-separated list of destination address objects.
      isArray: true
    - name: url_reputation
      description: URL reputation.
    - name: custom_url_categories
      description: A comma-separated list of custom URL categories.
      isArray: true
    - name: forwarding_action
      description: Forwarding action.
      required: true
      auto: PREDEFINED
      predefined:
      - allow
      - deny
    - name: nexthop_ip
      description: Nexthop IP.
    - name: routing_instance
      description: Routing instance.
    - name: forwarding_profile
      description: Forwarding profile.
    - name: predefined_application
      description: A comma-separated list of predefined applications.
      isArray: true
    - name: user_defined_application
      description: A comma-separated list of user defined applications.
      isArray: true
  - name: vd-appliance-sdwan-policy-rule-create
    description: Create an SDWAN policy rule associated with a specific appliance (device).
    arguments:
    - name: organization
      description: Name of the associated organization.
    - name: appliance_name
      description: Appliance name.
      required: true
    - name: sdwan_policy_name
      description: Name of the SDWAN policy.
      required: true
    - name: custom_rule_json
      description: Allows the use of the Custom SDWAN Rule JSON template. All of the arguments listed below will be overridden. For an example, see the integration documentation.
    - name: rule_name
      description: Name of the rule.
      required: true
    - name: description
      description: SDWAN policy description.
    - name: tags
      description: A comma-separated list of tags.
      isArray: true
    - name: source_address_objects
      description: A comma-separated list of source address objects.
      isArray: true
    - name: destination_address_objects
      description: A comma-separated list of destination address objects.
      isArray: true
    - name: url_reputation
      description: URL reputation.
    - name: custom_url_categories
      description: A comma-separated list of custom URL categories.
      isArray: true
    - name: forwarding_action
      description: Forwarding action.
      required: true
      auto: PREDEFINED
      predefined:
      - allow
      - deny
    - name: nexthop_ip
      description: Nexthop IP.
    - name: routing_instance
      description: Routing instance.
    - name: forwarding_profile
      description: Forwarding profile.
    - name: predefined_application
      description: A comma-separated list of predefined applications.
      isArray: true
    - name: user_defined_application
      description: A comma-separated list of user defined applications.
      isArray: true
  - name: vd-appliance-sdwan-policy-rule-list
    description: List all SDWAN policy rules associated with a specific appliance (device).
    arguments:
    - name: organization
      description: Name of the associated organization.
    - name: appliance_name
      description: Appliance name.
      required: true
    - name: sdwan_policy_name
      description: Name of the SDWAN policy.
      required: true
    - name: page
      description: The page number of the results to retrieve.
    - name: page_size
      description: The maximum number of objects to retrieve per page.
    - name: limit
      description: The maximum number of objects to return.
    outputs:
    - contextPath: VersaDirector.ApplianceSdwanPolicyRule.name
      description: Policy rule name.
      type: string
    - contextPath: VersaDirector.ApplianceSdwanPolicyRule.description
      description: Policy rule description.
      type: string
    - contextPath: VersaDirector.ApplianceSdwanPolicyRule.rule-disable
      description: Rule is disabled.
      type: string
    - contextPath: VersaDirector.ApplianceSdwanPolicyRule.set.action
      description: Rule action.
      type: string
  - name: vd-appliance-sdwan-policy-list
    description: List all SDWAN policies associated with a specific organization and appliance (device).
    arguments:
    - name: organization
      description: Name of the associated organization.
    - name: appliance_name
      description: Appliance name.
      required: true
    - name: page
      description: The page number of the results to retrieve.
    - name: page_size
      description: The maximum number of objects to retrieve per page.
    - name: limit
      description: The maximum number of results to retrieve.
    outputs:
    - contextPath: VersaDirector.ApplianceSdwanPolicy.address
      description: Appliance SDWAN policy address.
      type: string
    - contextPath: VersaDirector.ApplianceSdwanPolicy.rule-disable
      description: Appliance SDWAN policy rule disabled.
      type: string
    - contextPath: VersaDirector.ApplianceSdwanPolicy.match
      description: Appliance SDWAN policy set Matching objects.
      type: string
    - contextPath: VersaDirector.ApplianceSdwanPolicy.set
      description: Appliance SDWAN policy set.
      type: string
  - name: vd-template-sdwan-policy-rule-delete
    description: Delete an SDWAN policy rule associated with a specific template.
    arguments:
    - name: organization
      description: Name of the associated organization.
    - name: template_name
      description: Template name.
      required: true
    - name: sdwan_policy_name
      description: Name of the SDWAN policy.
      required: true
    - name: rule_name
      description: Name of the rule.
      required: true
  - name: vd-template-sdwan-policy-rule-edit
    description: Edit an SDWAN policy rule associated with a specific appliance (device).
    arguments:
    - name: organization
      description: Name of the associated organization.
    - name: template_name
      description: Template name.
      required: true
    - name: sdwan_policy_name
      description: Name of the SDWAN policy.
      required: true
    - name: custom_rule_json
      description: Allows the use of the Custom SDWAN Rule JSON template. All of the arguments listed below will be overridden. For an example, see the integration documentation.
    - name: rule_name
      description: Name of the rule.
      required: true
    - name: description
      description: SDWAN policy description.
    - name: tags
      description: A comma-separated list of tags.
      isArray: true
    - name: source_address_objects
      description: A comma-separated list of source address objects.
      isArray: true
    - name: destination_address_objects
      description: A comma-separated list of destination address objects.
      isArray: true
    - name: url_reputation
      description: A comma-separated list of URL reputations.
      isArray: true
    - name: custom_url_categories
      description: A comma-separated list of custom URL categories.
      isArray: true
    - name: forwarding_action
      description: Forwarding action.
      required: true
      auto: PREDEFINED
      predefined:
      - allow
      - deny
    - name: nexthop_ip
      description: Nexthop IP.
    - name: routing_instance
      description: Routing instance.
    - name: forwarding_profile
      description: Forwarding profile.
    - name: predefined_application
      description: A comma-separated list of predefined applications.
      isArray: true
    - name: user_defined_application
      description: A comma-separated list of user defined applications.
      isArray: true
  - name: vd-template-sdwan-policy-rule-create
    description: Create an SDWAN policy rule associated with a specific template.
    arguments:
    - name: organization
      description: Name of the associated organization.
    - name: template_name
      description: Template name.
      required: true
    - name: sdwan_policy_name
      description: Name of the SDWAN policy.
      required: true
    - name: custom_rule_json
      description: Allows the use of the Custom SDWAN Rule JSON template. All of the arguments listed below will be overridden. For an example, see the integration documentation.
    - name: rule_name
      description: Name of the rule.
      required: true
    - name: description
      description: SDWAN policy description.
    - name: tags
      description: A comma-separated list of tags.
      isArray: true
    - name: source_address_objects
      description: A comma-separated list of source address objects.
      isArray: true
    - name: destination_address_objects
      description: A comma-separated list of destination address objects.
      isArray: true
    - name: url_reputation
      description: A comma-separated list of URL reputations.
      isArray: true
    - name: custom_url_categories
      description: A comma-separated list of custom URL categories.
      isArray: true
    - name: forwarding_action
      description: Forwarding action.
      required: true
      auto: PREDEFINED
      predefined:
      - allow
      - deny
    - name: nexthop_ip
      description: Nexthop IP.
    - name: routing_instance
      description: Routing instance.
    - name: forwarding_profile
      description: Forwarding profile.
    - name: predefined_application
      description: A comma-separated list of predefined applications.
      isArray: true
    - name: user_defined_application
      description: A comma-separated list of user defined applications.
      isArray: true
  - name: vd-template-sdwan-policy-rule-list
    description: List all SDWAN policy rules associated with a specific template.
    arguments:
    - name: organization
      description: Name of the associated organization.
    - name: template_name
      description: Template name.
      required: true
    - name: sdwan_policy_name
      description: Name of the SDWAN policy.
      required: true
    - name: page
      description: The page number of the results to retrieve.
    - name: page_size
      description: The maximum number of objects to retrieve per page.
    - name: limit
      description: The maximum number of results.
    outputs:
    - contextPath: VersaDirector.TemplateSdwanPolicy.sdwan-policy-group.name
      description: Template SDWAN policy group name.
      type: string
    - contextPath: VersaDirector.TemplateSdwanPolicy.sdwan-policy-group.rules
      description: Template SDWAN policy group rules.
      type: string
  - name: vd-template-sdwan-policy-list
    description: List all SDWAN policies associated with a specific organization and template.
    arguments:
    - name: organization
      description: Name of the associated organization.
    - name: template_name
      description: Template name.
      required: true
    - name: page
      description: The page number of the results to retrieve.
    - name: page_size
      description: The maximum number of objects to retrieve per page.
    - name: limit
      description: The maximum number of results.
    outputs:
    - contextPath: VersaDirector.TemplateSdwanPolicy.sdwan-policy-group.name
      description: Template SDWAN policy group name.
      type: string
    - contextPath: VersaDirector.TemplateSdwanPolicy.sdwan-policy-group.rules
      description: Template SDWAN policy group rules.
      type: string
  - name: vd-appliance-access-policy-rule-delete
    description: Delete an access policy configuration (NGFW) rule associated with a specific appliance (device).
    arguments:
    - name: organization
      description: Name of the associated organization.
    - name: appliance_name
      description: Appliance name.
      required: true
    - name: access_policy_name
      description: Access policy name.
      required: true
    - name: rule_name
      description: Name of the rule.
      required: true
  - name: vd-appliance-access-policy-rule-edit
    description: Edit an access policy configuration (NGFW) rule associated with a specific appliance (device). Important note - the data provided in the request overwrites the existing rule settings.
    arguments:
    - name: organization
      description: Name of the associated organization.
    - name: appliance_name
      description: Appliance name.
      required: true
    - name: access_policy_name
      description: Access policy name.
      required: true
    - name: custom_rule_json
      description: Allows the use of the Custom Access policy rule JSON template. All of the arguments listed below will be overridden. For an example, see the integration documentation.
    - name: rule_name
      description: Name of the rule.
      required: true
    - name: description
      description: SDWAN policy description.
    - name: tags
      description: A comma-separated list of tags.
      isArray: true
    - name: source_address_objects
      description: A comma-separated list of source address objects.
      isArray: true
    - name: destination_address_objects
      description: A comma-separated list of destination address objects.
      isArray: true
    - name: url_reputation
      description: A comma-separated list of URL reputations.
      isArray: true
    - name: predefined_application
      description: A comma-separated list of predefined applications.
      isArray: true
    - name: user_defined_application
      description: A comma-separated list of user defined applications.
      isArray: true
  - name: vd-appliance-access-policy-rule-create
    description: Create an access policy configuration (NGFW) rule associated with a specific appliance (device).
    arguments:
    - name: organization
      description: Name of the associated organization.
    - name: appliance_name
      description: Appliance name.
      required: true
    - name: access_policy_name
      description: Access policy name.
      required: true
    - name: custom_rule_json
      description: Allows the use of the Custom Access policy rule JSON template. All of the arguments listed below will be overridden. For an example, see the integration documentation.
    - name: rule_name
      description: Name of the rule.
      required: true
    - name: description
      description: SDWAN policy description.
      required: true
    - name: tags
      description: A comma-separated list of tags.
      isArray: true
    - name: source_address_objects
      description: A comma-separated list of source address objects.
      required: true
      isArray: true
    - name: destination_address_objects
      description: A comma-separated list of destination address objects.
      required: true
      isArray: true
    - name: url_reputation
      description: A comma-separated list of URL reputations.
      isArray: true
    - name: predefined_application
      description: A comma-separated list of predefined applications.
      isArray: true
    - name: user_defined_application
      description: A comma-separated list of user defined applications.
      isArray: true
  - name: vd-appliance-access-policy-rule-list
    description: List all access policy configuration (NGFW) rules associated with a specific appliance.
    arguments:
    - name: organization
      description: Name of the associated organization.
    - name: appliance_name
      description: Appliance name.
      required: true
    - name: access_policy_name
      description: Access policy name.
      required: true
    - name: page
      description: The page number of the results to retrieve.
    - name: page_size
      description: The maximum number of objects to retrieve per page.
    - name: limit
      description: The maximum number of results to retrieve.
    outputs:
    - contextPath: VersaDirector.ApplianceAccessPolicyRule.name
      description: Appliance access policy rule name.
      type: string
    - contextPath: VersaDirector.ApplianceAccessPolicyRule.description
      description: Appliance access policy rule description.
      type: string
    - contextPath: VersaDirector.ApplianceAccessPolicyRule.tag
      description: Appliance access policy rule tag.
      type: string
    - contextPath: VersaDirector.ApplianceAccessPolicyRule.rule-disable
      description: Appliance access policy rule disabled.
      type: string
  - name: vd-appliance-access-policy-list
    description: List all access policies associated with a specific organization and appliance (device).
    arguments:
    - name: organization
      description: Name of the associated organization.
    - name: appliance_name
      description: Appliance name.
      required: true
    - name: page
      description: The page number of the results to retrieve.
    - name: page_size
      description: The maximum number of objects to retrieve per page.
    - name: limit
      description: The maximum number of results to retrieve.
    outputs:
    - contextPath: VersaDirector.ApplianceAccessPolicy.name
      description: Access policy name.
      type: string
    - contextPath: VersaDirector.ApplianceAccessPolicy.rules
      description: Access policy rules.
      type: string
  - name: vd-template-access-policy-rule-delete
    description: Delete an access policy configuration (NGFW) rule associated with a specific template.
    arguments:
    - name: organization
      description: Name of the associated organization.
    - name: template_name
      description: Template name.
      required: true
    - name: access_policy_name
      description: Access policy name.
      required: true
    - name: rule_name
      description: Name of the rule.
      required: true
  - name: vd-template-access-policy-rule-edit
    description: Edit an access policy configuration (NGFW) rule associated with a specific template. Important note - the data provided in the request overwrites the existing rule settings.
    arguments:
    - name: organization
      description: Name of the associated organization.
    - name: template_name
      description: Template name.
      required: true
    - name: access_policy_name
      description: Access policy name.
      required: true
    - name: custom_rule_json
      description: Allows the use of the Custom Access policy rule JSON template. All of the arguments listed below will be overridden. For an example, see the integration documentation.
    - name: rule_name
      description: Name of the rule.
      required: true
    - name: description
      description: SDWAN policy description.
    - name: tags
      description: A comma-separated list of tags.
      isArray: true
    - name: source_address_objects
      description: A comma-separated list of source address objects.
      isArray: true
    - name: destination_address_objects
      description: A comma-separated list of destination address objects.
      isArray: true
    - name: url_reputation
      description: A comma-separated list of URL reputations.
      isArray: true
    - name: predefined_application
      description: A comma-separated list of predefined applications.
      isArray: true
    - name: user_defined_application
      description: A comma-separated list of user defined applications.
      isArray: true
  - name: vd-template-access-policy-rule-create
    description: Create an access policy configuration (NGFW) rule associated with a specific template.
    arguments:
    - name: organization
      description: Name of the associated organization.
    - name: template_name
      description: Template name.
      required: true
    - name: access_policy_name
      description: Access policy name.
      required: true
    - name: custom_rule_json
      description: Allows the use of the Custom Access policy rule JSON template. All of the arguments listed below will be overridden. For an example, see the integration documentation.
    - name: rule_name
      description: Name of the rule.
      required: true
    - name: description
      description: Access policy description.
    - name: tags
      description: A comma-separated list of tags.
      isArray: true
    - name: source_address_objects
      description: A comma-separated list of source address objects.
      isArray: true
    - name: destination_address_objects
      description: A comma-separated list of destination address objects.
      isArray: true
    - name: url_reputation
      description: A comma-separated list of URL reputations.
      isArray: true
    - name: predefined_application
      description: A comma-separated list of predefined applications.
      isArray: true
    - name: user_defined_application
      description: A comma-separated list of user defined applications.
      isArray: true
  - name: vd-template-access-policy-rule-list
    description: List all access policy configuration (NGFW) rules associated with a specific template.
    arguments:
    - name: organization
      description: Name of the associated organization.
    - name: template_name
      description: Template name.
      required: true
    - name: access_policy_name
      description: Access policy name.
      required: true
    - name: page
      description: The page number of the results to retrieve.
    - name: page_size
      description: The maximum number of objects to retrieve per page.
    - name: limit
      description: The maximum number of results to retrieve.
    outputs:
    - contextPath: VersaDirector.TemplateAccessPolicy.name
      description: Template access policy name.
      type: string
    - contextPath: VersaDirector.TemplateAccessPolicy.description
      description: Template access policy description.
      type: string
    - contextPath: VersaDirector.TemplateAccessPolicy.tag
      description: Template access policy tag.
      type: string
    - contextPath: VersaDirector.TemplateAccessPolicy.rule-disable
      description: Template access policy disabled.
      type: string
  - name: vd-template-access-policy-list
    description: List all access policies associated with a specific organization and template.
    arguments:
    - name: organization
      description: Name of the associated organization.
    - name: template_name
      description: Template name.
      required: true
    - name: page
      description: The page number of the results to retrieve.
    - name: page_size
      description: The maximum number of objects to retrieve per page.
    - name: limit
      description: The maximum number of results to retrieve.
    outputs:
    - contextPath: VersaDirector.TemplateAccessPolicy.name
      description: Template access policy name.
      type: string
    - contextPath: VersaDirector.TemplateAccessPolicy.rules
      description: Access policy rules.
      type: string
  - name: vd-appliance-custom-url-category-delete
    description: Delete a custom URL category associated with a specific appliance (device).
    arguments:
    - name: organization
      description: Name of the associated organization.
    - name: appliance_name
      description: Appliance name.
      required: true
    - name: url_category_name
      description: URL category name.
      required: true
    outputs:
    - contextPath: VersaDirector.ApplianceCustomUrlCategory.category-name
      description: Appliance custom URL category category name.
      type: string
    - contextPath: VersaDirector.ApplianceCustomUrlCategory.category-description
      description: Appliance custom URL category description.
      type: string
    - contextPath: VersaDirector.ApplianceCustomUrlCategory.content.confidence
      description: Appliance custom URL category confidence threshold.
      type: number
    - contextPath: VersaDirector.ApplianceCustomUrlCategory.content.urls
      description: Appliance custom URL category URLs.
      type: string
  - name: vd-appliance-custom-url-category-edit
    description: Edit a custom URL category associated with a specific appliance (device). Important note - the data provided in the request overwrites the existing object.
    arguments:
    - name: organization
      description: Name of the associated organization.
    - name: appliance_name
      description: Appliance name.
      required: true
    - name: url_category_name
      description: URL category name.
      required: true
    - name: description
      description: Custom URL category description.
      required: true
    - name: confidence
      description: Confidence threshold.
      required: true
    - name: urls
      description: A comma-separated list of URLs.
      isArray: true
    - name: url_reputation
      description: A comma-separated list of URL reputations.
      isArray: true
    - name: patterns
      description: A comma-separated list of patterns.
      isArray: true
    - name: pattern_reputation
      description: A comma-separated list of pattern reputations.
      isArray: true
    outputs:
    - contextPath: VersaDirector.ApplianceCustomUrlCategory.category-name
      description: Appliance custom URL category category name.
      type: string
    - contextPath: VersaDirector.ApplianceCustomUrlCategory.category-description
      description: Appliance custom URL category description.
      type: string
    - contextPath: VersaDirector.ApplianceCustomUrlCategory.content.confidence
      description: Appliance custom URL category confidence threshold.
      type: number
    - contextPath: VersaDirector.ApplianceCustomUrlCategory.content.urls
      description: Appliance custom URL category URLs.
      type: string
  - name: vd-appliance-custom-url-category-create
    description: Create a custom URL category associated with a specific appliance (device).
    arguments:
    - name: organization
      description: Name of the associated organization.
    - name: appliance_name
      description: Appliance name.
      required: true
    - name: url_category_name
      description: URL category name.
      required: true
    - name: description
      description: Custom URL category description.
      required: true
    - name: confidence
      description: Confidence threshold.
      required: true
    - name: urls
      description: A comma-separated list of URLs.
      isArray: true
    - name: url_reputation
      description: A comma-separated list of URL reputations.
      isArray: true
    - name: patterns
      description: A comma-separated list of patterns.
      isArray: true
    - name: pattern_reputation
      description: A comma-separated list of pattern reputations.
      isArray: true
    outputs:
    - contextPath: VersaDirector.ApplianceCustomUrlCategory.content.category-name
      description: Appliance custom URL category name.
      type: string
    - contextPath: VersaDirector.ApplianceCustomUrlCategory.content.category-description
      description: Appliance custom URL category description.
      type: string
    - contextPath: VersaDirector.ApplianceCustomUrlCategory.content.confidence
      description: Appliance custom URL category confidence threshold.
      type: number
    - contextPath: VersaDirector.ApplianceCustomUrlCategory.content.urls
      description: Appliance custom URL category URLs.
      type: string
  - name: vd-appliance-custom-url-category-list
    description: List all custom URL categories associated with a specific appliance or get a specific custom URL category.
    arguments:
    - name: organization
      description: Name of the associated organization.
    - name: appliance_name
      description: Appliance name.
      required: true
    - name: url_category_name
      description: URL category name.
    - name: page
      description: The page number of the results to retrieve.
    - name: page_size
      description: The maximum number of objects to retrieve per page.
    - name: limit
      description: The maximum number of results to retrieve.
    outputs:
    - contextPath: VersaDirector.ApplianceCustomUrlCategory.category-name
      description: Appliance custom URL category name.
      type: string
    - contextPath: VersaDirector.ApplianceCustomUrlCategory.content.category-description
      description: Appliance custom URL category description.
      type: string
    - contextPath: VersaDirector.ApplianceCustomUrlCategory.content.confidence
      description: Appliance custom URL category confidence threshold.
      type: number
    - contextPath: VersaDirector.ApplianceCustomUrlCategory.content.urls
      description: Appliance custom URL category URLs.
      type: string
  - name: vd-template-custom-url-category-delete
    description: Delete a custom URL category associated with a specific template.
    arguments:
    - name: organization
      description: Name of the associated organization.
    - name: template_name
      description: Template name.
      required: true
    - name: url_category_name
      description: URL category name.
      required: true
    outputs:
    - contextPath: VersaDirector.TemplateCustomUrlCategory.category-name
      description: Template custom URL category name.
      type: string
    - contextPath: VersaDirector.TemplateCustomUrlCategory.category-description
      description: Template custom URL category description.
      type: string
    - contextPath: VersaDirector.TemplateCustomUrlCategory.content.confidence
      description: Template custom URL category confidence threshold.
      type: number
    - contextPath: VersaDirector.TemplateCustomUrlCategory.content.urls
      description: Template custom URL category URLs.
      type: string
  - name: vd-template-custom-url-category-edit
    description: Edit a custom URL category associated with a specific template. Important note - the data provided in the request overwrites the existing object.
    arguments:
    - name: organization
      description: Name of the associated organization.
    - name: template_name
      description: Template name.
      required: true
    - name: url_category_name
      description: URL category name.
      required: true
    - name: description
      description: Custom URL category description.
      required: true
    - name: confidence
      description: Confidence threshold.
      required: true
    - name: urls
      description: A comma-separated list of URLs.
      isArray: true
    - name: url_reputation
      description: A comma-separated list of URL reputations.
      isArray: true
    - name: patterns
      description: A comma-separated list of patterns.
      isArray: true
    - name: pattern_reputation
      description: A comma-separated list of pattern reputations.
      isArray: true
    outputs:
    - contextPath: VersaDirector.TemplateCustomUrlCategory.category-name
      description: Template custom URL category name.
      type: string
    - contextPath: VersaDirector.ApplicationServiceTemplate.content.category-description
      description: Template custom URL category description.
      type: string
    - contextPath: VersaDirector.ApplicationServiceTemplate.content.confidence
      description: Template custom URL category confidence threshold.
      type: number
    - contextPath: VersaDirector.ApplicationServiceTemplate.content.urls
      description: Template custom URL category URLs.
      type: string
  - name: vd-template-custom-url-category-create
    description: Create a custom URL category associated with a specific template.
    arguments:
    - name: organization
      description: Name of the associated organization.
    - name: template_name
      description: Template name.
      required: true
    - name: url_category_name
      description: URL category name.
      required: true
    - name: description
      description: Custom URL category description.
      required: true
    - name: confidence
      description: Confidence threshold.
      required: true
    - name: urls
      description: A comma-separated list of URLs.
      isArray: true
    - name: url_reputation
      description: A comma-separated list of URL reputations.
      isArray: true
    - name: patterns
      description: A comma-separated list of patterns.
      isArray: true
    - name: pattern_reputation
      description: A comma-separated list of pattern reputations.
      isArray: true
    outputs:
    - contextPath: VersaDirector.TemplateCustomUrlCategory.category-name
      description: Template custom URL category name.
      type: string
    - contextPath: VersaDirector.ApplicationServiceTemplate.content.category-description
      description: Template custom URL category category description.
      type: string
    - contextPath: VersaDirector.ApplicationServiceTemplate.content.confidence
      description: Template custom URL category confidence threshold.
      type: number
    - contextPath: VersaDirector.ApplicationServiceTemplate.content.urls
      description: Template custom URL category URLs.
      type: string
  - name: vd-template-custom-url-category-list
    description: List all custom URL categories associated with a specific template or get a specific custom URL category.
    arguments:
    - name: organization
      description: Name of the associated organization.
    - name: template_name
      description: Template name.
      required: true
    - name: url_category_name
      description: URL category name.
    - name: page
      description: The page number of the results to retrieve.
    - name: page_size
      description: The maximum number of objects to retrieve per page.
    - name: limit
      description: The maximum number of results to retrieve.
    outputs:
    - contextPath: VersaDirector.TemplateCustomUrlCategory.category-name
      description: Template custom URL category name.
      type: string
    - contextPath: VersaDirector.ApplicationServiceTemplate.content.category-description
      description: Template custom URL category category description.
      type: string
    - contextPath: VersaDirector.ApplicationServiceTemplate.content.confidence
      description: Template custom URL category confidence threshold.
      type: number
    - contextPath: VersaDirector.ApplicationServiceTemplate.content.urls
      description: Template custom URL category URLs.
      type: string
  - name: vd-template-change-commit
    description: Commit a specific template change to an appliance/s (devices). This will trigger a task to make the commit, and then it will be polled to retrieve the status until complete, and the status will be presented.
    polling: true
    execution: true
    arguments:
    - name: template_name
      description: New template name for the device.
      required: true
    - name: appliances
      description: A comma-separated list of devices the change will be committed to.
      required: true
      isArray: true
    - name: mode
      description: Commit mode to specified devices.
      auto: PREDEFINED
      required: true
      predefined:
      - overwrite
      - merge
      - forced_merge
    - name: task_id
      description: Task ID hidden polling command.
      deprecated: true
    - name: hide_polling_output
      description: Whether to hide the polling result (automatically filled by polling).
      deprecated: true
    - name: reboot
      description: Reboot devices after change is committed (true/false).
      required: true
    outputs:
    - contextPath: VersaDirector.Commit.versa-tasks.id
      description: Task ID.
      type: string
    - contextPath: VersaDirector.Commit.versa-tasks.task-description
      description: Task description.
      type: string
    - contextPath: VersaDirector.Commit.versa-tasks.user
      description: Task user.
      type: string
    - contextPath: VersaDirector.Commit.task-status
      description: Task status.
      type: string
    - contextPath: VersaDirector.Commit.versa-tasks.progressmessage
      description: Task progress message.
      type: string
  - name: vd-application-service-template-list
    description: List all application service templates. Can be filtered by organization or a keyword search.
    arguments:
    - name: organization
      description: Name of the associated organization.
    - name: keyword
      description: Keyword by which to search.
    - name: page
      description: The page number of the results to retrieve.
    - name: page_size
      description: The maximum number of objects to retrieve per page.
    - name: limit
      description: The maximum number of results to retrieve.
    outputs:
    - contextPath: VersaDirector.ApplicationServiceTemplate.createDate
      description: Date the application service template was created.
      type: string
    - contextPath: VersaDirector.ApplicationServiceTemplate.modifyDate
      description: Date the application service template was modified.
      type: string
    - contextPath: VersaDirector.ApplicationServiceTemplate.content.lastUpdatedBy
      description: By whom the application service template was last updated.
      type: string
    - contextPath: VersaDirector.ApplicationServiceTemplate.content.name
      description: Application service template content name.
      type: string
    - contextPath: VersaDirector.ApplicationServiceTemplate.content.organization
      description: Application service template associated organization.
      type: string
    - contextPath: VersaDirector.ApplicationServiceTemplate.content.status
      description: Application service template status.
      type: string
  - name: vd-datastore-template-list
    description: List all templates associated with a specific datastore. As a best practice, we do not recommend applying rules to datastore templates. Instead, use devices/service/application templates.
    arguments:
    - name: organization
      description: Name of the associated organization.
    - name: page
      description: The page number of the results to retrieve.
    - name: page_size
      description: The maximum number of objects to retrieve per page.
    - name: limit
      description: The maximum number of results to retrieve.
    outputs:
    - contextPath: VersaDirector.DataStoreTemplate.name
      description: Template name.
      type: string
    - contextPath: VersaDirector.DataStoreTemplate.appliance-owner
      description: DataStore template appliance owner.
      type: string
    - contextPath: VersaDirector.DataStoreTemplate.available-routing-instances
      description: DataStore template available routing instances.
      type: string
    - contextPath: VersaDirector.DataStoreTemplate.owned-routing-instances
      description: DataStore template owned routing instances.
      type: string
    - contextPath: VersaDirector.DataStoreTemplate.available-networks
      description: DataStore template available networks.
      type: string
  - name: vd-template-list
    description: List all templates associated with a specific organization. Default type argument is 'MAIN'.
    arguments:
    - name: organization
      description: Name of the associated organization.
    - name: type
      auto: PREDEFINED
      description: Type of template. If not specified in the request, all types will be fetched.
      predefined:
      - SERVICE
      - MAIN
    - name: page
      description: The page number of the results to retrieve.
    - name: page_size
      description: The maximum number of objects to retrieve per page.
    - name: limit
      description: The maximum number of results.
    outputs:
    - contextPath: VersaDirector.Template
      description: Template name.
      type: ''
  - name: vd-appliance-group-template-appliance-list
    description: List all appliances associated with a specific device-group and associated templates.
    arguments:
    - name: device_group
      description: Device group name.
      required: true
    - name: template_name
      description: Template name.
      required: true
    - name: page
      description: The page number of the results to retrieve.
    - name: page_size
      description: The maximum number of objects to retrieve per page.
    - name: limit
      description: The maximum number of results to retrieve.
    outputs:
    - contextPath: VersaDirector.DeviceGroup.createDate
      description: Date the device group was created.
      type: string
    - contextPath: VersaDirector.DeviceGroup.modifyDate
      description: Date the device group was modified.
      type: string
    - contextPath: VersaDirector.DeviceGroup.lastUpdatedBy
      description: By whom the device group was last updated.
      type: string
    - contextPath: VersaDirector.DeviceGroup.name
      description: Device group name.
      type: string
    - contextPath: VersaDirector.DeviceGroup.poststagingTemplatePriority
      description: Device group post staging template priority.
      type: string
    - contextPath: VersaDirector.DeviceGroup.oneTimePassword
      description: Device group one time password.
      type: string
    - contextPath: VersaDirector.DeviceGroup.poststaging-template
      description: Device group post staging template.
      type: string
    - contextPath: VersaDirector.DeviceGroup.enable-2factor-auth
      description: Device group enable two factor authentication.
      type: string
    - contextPath: VersaDirector.DeviceGroup.enable-staging-url
      description: Device group enable staging URL.
      type: string
  - name: vd-appliance-group-list
    description: List all appliance (device) groups associated with an organization (tenant).
    arguments:
    - name: organization
      description: Name of the associated organization.
    - name: page
      description: The page number of the results to retrieve.
    - name: page_size
      description: The maximum number of objects to retrieve per page.
    - name: limit
      description: The maximum number of results to retrieve.
    outputs:
    - contextPath: VersaDirector.DeviceGroup.createDate
      description: Date the device group was created.
      type: string
    - contextPath: VersaDirector.DeviceGroup.modifyDate
      description: Date the device group was modified.
      type: string
    - contextPath: VersaDirector.DeviceGroup.lastUpdatedBy
      description: By whom the device group was last updated.
      type: string
    - contextPath: VersaDirector.DeviceGroup.name
      description: Device group name.
      type: string
    - contextPath: VersaDirector.DeviceGroup.organization
      description: Associated organization.
      type: string
    - contextPath: VersaDirector.DeviceGroup.poststagingTemplatePriority
      description: Post staging template priority.
      type: number
    - contextPath: VersaDirector.DeviceGroup.oneTimePassword
      description: One time password.
      type: string
    - contextPath: VersaDirector.DeviceGroup.poststaging-template
      description: Post staging template.
      type: string
    - contextPath: VersaDirector.DeviceGroup.enable-2factor-auth
      description: Enable two factor authentication.
      type: string
    - contextPath: VersaDirector.DeviceGroup.enable-staging-url
      description: Enable staging URL.
      type: string
    - contextPath: VersaDirector.DeviceGroup.inventory-name
      description: Inventory name.
      type: String
  - name: vd-organization-appliance-list
    description: List all devices associated with a specific organization.
    arguments:
    - name: organization
      description: Name of the associated organization.
    - name: page
      description: The page number of the results to retrieve.
    - name: page_size
      description: The maximum number of objects to retrieve per page. Default is 0.
    - name: limit
      description: The maximum number of results to retrieve. Default is 50.
    outputs:
    - contextPath: VersaDirector.Appliance.name
      description: Appliance name.
      type: string
    - contextPath: VersaDirector.Appliance.uuid
      description: Appliance UUID.
      type: string
    - contextPath: VersaDirector.Appliance.applianceLocation
      description: Appliance location.
      type: string
  - name: vd-organization-list
    description: List all organizations/tenants.
    arguments:
    - name: page
      description: The page number of the results to retrieve.
    - name: page_size
      description: The maximum number of objects to retrieve per page.
    - name: limit
      description: The maximum number of results to retrieve.
    outputs:
    - contextPath: VersaDirector.Organization.name
      description: Organization name.
      type: String
    - contextPath: VersaDirector.Organization.uuid
      description: Organization UUID.
      type: String
    - contextPath: VersaDirector.Organization.parent
      description: Organization parent.
      type: String
    - contextPath: VersaDirector.Organization.subscriptionPlan
      description: Organization subscription plan.
      type: String
    - contextPath: VersaDirector.Organization.id
      description: Organization ID.
      type: String
    - contextPath: VersaDirector.Organization.authType
      description: Organization auth type.
      type: String
    - contextPath: VersaDirector.Organization.cpeDeploymentType
      description: Organization CPE deployment type.
      type: String
    - contextPath: VersaDirector.Organization.appliances
      description: Organization appliances.
      type: String
    - contextPath: VersaDirector.Organization.vrfsGroups
      description: Organization VRFS groups.
      type: String
    - contextPath: VersaDirector.Organization.wanNetworkGroups
      description: Organization WAN network groups.
      type: String
    - contextPath: VersaDirector.Organization.analyticsClusters
      description: Organization analytics clusters.
      type: String
    - contextPath: VersaDirector.Organization.sharedControlPlane
      description: Organization shared control plane.
      type: String
    - contextPath: VersaDirector.Organization.blockInterRegionRouting
      description: Organization blockInter region routing.
      type: String
  - name: vd-appliance-list
    description: List all available appliances for all organizations/tenants, with a maximum of 25 appliances per organization.
    arguments:
    - name: page
      description: The page number of the results to retrieve.
    - name: page_size
      description: The maximum number of objects to retrieve per page.
    - name: limit
      description: The maximum number of results.
    outputs:
    - contextPath: VersaDirector.Appliance.name
      description: Appliance name.
      type: String
    - contextPath: VersaDirector.Appliance.uuid
      description: Appliance UUID.
      type: String
    - contextPath: VersaDirector.Appliance.ipAddress
      description: Appliance IP address.
      type: String
    - contextPath: VersaDirector.Appliance.appType
      description: Appliance application type.
      type: String
    - contextPath: VersaDirector.Appliance.branchId
      description: Application branch ID.
      type: Number
  - name: vd-auth-start
    description: Obtain an access token from the API client. If Client ID and Client Secret were not passed as parameters or arguments, a new Auth Client will be created.
    arguments:
    - name: auth_client_name
      description: Name of the Auth Client. If an excised Auth Client name will be given as an argument, an error might occur.
    - name: description
      description: Description of the access token.
    - name: client_id
      description: Client ID for Token Authentication. If already passed as a parameter it will be prioritized by default.
    - name: client_secret
      description: Client Secret for Token Authentication. If already passed as a parameter it will be prioritized by default.
      secret: true
    outputs:
    - contextPath: VersaDirector.AuthClient
      description: Auth Client Credentials.
      type: String
  - name: vd-auth-test
    description: Run a connectivity test to verify that the OAuth process worked.
  - name: vd-get-events
    description: Get audit logs from Versa Director. This command is supported in Cortex XSIAM only and is intended for development and debugging purposes, as it may produce duplicate events.
    arguments:
    - name: from_date
      description: The start date for the audit logs as a relative time expression (e.g., '3 days ago') or an absolute time in ISO 8601 format (e.g., '2025-09-01T00:00:00Z').
      defaultValue: "1 hour ago"
    - name: limit
      description: The maximum number of audit logs to retrieve.
      defaultValue: "10"
    - name: should_push_events
      description: If true, the command will push the events to the Cortex XSIAM dataset; otherwise, it will only display them. 
      defaultValue: "false"
      auto: PREDEFINED
      predefined:
      - "true"
      - "false"
  runonce: false
  type: python
  subtype: python3
<<<<<<< HEAD
  dockerimage: demisto/auth-utils:1.0.0.4578605
  # Fetch events (XSIAM only)
  isfetchevents: true
  isfetchevents:xsoar: false
=======
  dockerimage: demisto/python3:3.12.12.5490952
>>>>>>> 2e108626
fromversion: 6.5.0
tests:
- No tests (auto formatted)<|MERGE_RESOLUTION|>--- conflicted
+++ resolved
@@ -8,12 +8,6 @@
 commonfields:
   id: VersaDirector
   version: -1
-<<<<<<< HEAD
-sectionorder:
-- Connect
-- Collect
-=======
->>>>>>> 2e108626
 configuration:
 - defaultvalue: https://demo.example.com
   display: Your server URL
@@ -82,7 +76,6 @@
   type: 8
   required: false
   section: Connect
-<<<<<<< HEAD
 - display: Maximum Number of Audit Logs Per Fetch
   name: max_fetch  # for fetch-events on XSIAM 
   defaultvalue: 25000
@@ -91,8 +84,6 @@
   section: Collect
   hidden:
     - xsoar
-=======
->>>>>>> 2e108626
 script:
   script: ''
   commands:
@@ -1818,14 +1809,10 @@
   runonce: false
   type: python
   subtype: python3
-<<<<<<< HEAD
   dockerimage: demisto/auth-utils:1.0.0.4578605
   # Fetch events (XSIAM only)
   isfetchevents: true
   isfetchevents:xsoar: false
-=======
-  dockerimage: demisto/python3:3.12.12.5490952
->>>>>>> 2e108626
 fromversion: 6.5.0
 tests:
 - No tests (auto formatted)