--- conflicted
+++ resolved
@@ -430,12 +430,7 @@
     def template_list_by_datastore_request(self, organization: str, offset: int | None = None, limit: int | None = None):
         params = assign_params(offset=offset, limit=limit)
         headers = self._headers
-<<<<<<< HEAD
-        headers["Content-Type"] = "application/xml"
-        headers['Accept'] = "application/xml"
-=======
-
->>>>>>> 5cfcc708
+
         response = self._http_request(
             "GET",
             url_suffix=f"api/config/devices/template/{organization}-DataStore/config/orgs/org",
@@ -502,12 +497,7 @@
     ):
         params = assign_params(url_category_name=url_category_name, offset=offset, limit=limit)
         headers = self._headers
-<<<<<<< HEAD
-        headers["Content-Type"] = "application/xml"
-        headers["Accept"] = "application/xml"
-=======
-
->>>>>>> 5cfcc708
+
         response = self._http_request(
             "GET",
             url_suffix=f"/api/config/devices/template/{template_name}/config/orgs/org-services/{organization}"
@@ -618,11 +608,6 @@
             suffix += f"/{url_category_name}"
 
         headers = self._headers
-<<<<<<< HEAD
-        headers["Content-Type"] = "application/xml"
-        headers["Accept"] = "application/xml"
-=======
->>>>>>> 5cfcc708
 
         response = self._http_request("GET", url_suffix=suffix, params=params, headers=headers)
         return response
@@ -716,12 +701,7 @@
     ):
         params = assign_params(offset=offset, limit=limit)
         headers = self._headers
-<<<<<<< HEAD
-        headers["Content-Type"] = "application/xml"
-        headers["Accept"] = "application/xml"
-=======
-
->>>>>>> 5cfcc708
+
         response = self._http_request(
             "GET",
             url_suffix=f"api/config/devices/template/{template_name}/config/orgs/org-services/{organization}"
@@ -742,12 +722,7 @@
     ):
         params = assign_params(offset=offset, limit=limit)
         headers = self._headers
-<<<<<<< HEAD
-        headers["Content-Type"] = "application/xml"
-        headers["Accept"] = "application/xml"
-=======
-
->>>>>>> 5cfcc708
+
         response = self._http_request(
             "GET",
             url_suffix=f"api/config/devices/template/{template_name}/config/orgs/org-services/{organization}"
@@ -863,12 +838,7 @@
     ):
         params = assign_params(offset=offset, limit=limit)
         headers = self._headers
-<<<<<<< HEAD
-        headers["Content-Type"] = "application/xml"
-        headers["Accept"] = "application/xml"
-=======
-
->>>>>>> 5cfcc708
+
         response = self._http_request(
             "GET",
             url_suffix=f"api/config/devices/device/{appliance_name}/config/orgs/org-services/{organization}"
@@ -890,12 +860,7 @@
     ):
         params = assign_params(offset=offset, limit=limit)
         headers = self._headers
-<<<<<<< HEAD
-        headers["Content-Type"] = "application/xml"
-        headers["Accept"] = "application/xml"
-=======
-
->>>>>>> 5cfcc708
+
         response = self._http_request(
             "GET",
             url_suffix=f"api/config/devices/device/{appliance_name}/config/orgs/org-services/{organization}"
@@ -1011,12 +976,7 @@
     ):
         params = assign_params(offset=offset, limit=limit)
         headers = self._headers
-<<<<<<< HEAD
-        headers["Content-Type"] = "application/xml"
-        headers["Accept"] = "application/xml"
-=======
-
->>>>>>> 5cfcc708
+
         response = self._http_request(
             "GET",
             url_suffix=f"api/config/devices/template/{template_name}/config/orgs/org-services/{organization}"
@@ -1037,12 +997,7 @@
     ):
         params = assign_params(offset=offset, limit=limit)
         headers = self._headers
-<<<<<<< HEAD
-        headers["Content-Type"] = "application/xml"
-        headers["Accept"] = "application/xml"
-=======
-
->>>>>>> 5cfcc708
+
         response = self._http_request(
             "GET",
             url_suffix=f"api/config/devices/template/{template_name}/config/orgs/org-services/{organization}"
@@ -1179,12 +1134,7 @@
     ):
         params = assign_params(offset=offset, limit=limit)
         headers = self._headers
-<<<<<<< HEAD
-        headers["Content-Type"] = "application/xml"
-        headers["Accept"] = "application/xml"
-=======
-
->>>>>>> 5cfcc708
+
         response = self._http_request(
             "GET",
             url_suffix=f"api/config/devices/device/{appliance_name}/config/orgs/org-services/{organization}"
@@ -1205,12 +1155,7 @@
     ):
         params = assign_params(offset=offset, limit=limit)
         headers = self._headers
-<<<<<<< HEAD
-        headers["Content-Type"] = "application/xml"
-        headers["Accept"] = "application/xml"
-=======
-
->>>>>>> 5cfcc708
+
         response = self._http_request(
             "GET",
             url_suffix=f"api/config/devices/device/{appliance_name}/config/orgs/org-services/{organization}"
@@ -1346,12 +1291,7 @@
     ):
         params = assign_params(offset=offset, limit=limit)
         headers = self._headers
-<<<<<<< HEAD
-        headers["Content-Type"] = "application/xml"
-        headers["Accept"] = "application/xml"
-=======
-
->>>>>>> 5cfcc708
+
         response = self._http_request(
             "GET",
             url_suffix=f"api/config/devices/template/{template_name}/config/orgs/org-services/"
@@ -1433,12 +1373,7 @@
     ):
         params = assign_params(offset=offset, limit=limit)
         headers = self._headers
-<<<<<<< HEAD
-        headers["Content-Type"] = "application/xml"
-        headers["Accept"] = "application/xml"
-=======
-
->>>>>>> 5cfcc708
+
         response = self._http_request(
             "GET",
             url_suffix=f"api/config/devices/device/{appliance_name}/config/orgs/org-services/{organization}"
@@ -1520,12 +1455,7 @@
     ):
         params = assign_params(offset=offset, limit=limit)
         headers = self._headers
-<<<<<<< HEAD
-        headers["Content-Type"] = "application/xml"
-        headers["Accept"] = "application/xml"
-=======
-
->>>>>>> 5cfcc708
+
         response = self._http_request(
             "GET",
             url_suffix=f"api/config/devices/template/{template_name}/config/orgs/org-services/{organization}"
@@ -1546,12 +1476,7 @@
     ):
         params = assign_params(offset=offset, limit=limit)
         headers = self._headers
-<<<<<<< HEAD
-        headers["Content-Type"] = "application/xml"
-        headers["Accept"] = "application/xml"
-=======
-
->>>>>>> 5cfcc708
+
         response = self._http_request(
             "GET",
             url_suffix=f"api/config/devices/device/{appliance_name}/config/orgs/org-services/{organization}"
@@ -1572,12 +1497,7 @@
     ):
         params = assign_params(offset=offset, limit=limit)
         headers = self._headers
-<<<<<<< HEAD
-        headers["Content-Type"] = "application/xml"
-        headers["Accept"] = "application/xml"
-=======
-
->>>>>>> 5cfcc708
+
         response = self._http_request(
             "GET",
             url_suffix=f"api/config/devices/template/{template_name}/config/orgs/org-services/{organization}"
@@ -1598,12 +1518,7 @@
     ):
         params = assign_params(offset=offset, limit=limit)
         headers = self._headers
-<<<<<<< HEAD
-        headers["Content-Type"] = "application/xml"
-        headers["Accept"] = "application/xml"
-=======
-
->>>>>>> 5cfcc708
+
         response = self._http_request(
             "GET",
             url_suffix=f"api/config/devices/device/{appliance_name}/config/orgs/org-services/{organization}"
@@ -2262,10 +2177,6 @@
     organization = set_organization(organization_args, client.organization_params)
 
     response = client.template_list_by_datastore_request(organization, offset, limit)
-<<<<<<< HEAD
-    response = json.loads(xml2json(response.content))
-=======
->>>>>>> 5cfcc708
 
     command_results = CommandResults(
         outputs_prefix=VENDOR_NAME + ".DataStoreTemplate",
@@ -2389,10 +2300,6 @@
     organization = set_organization(organization_args, client.organization_params)
 
     response = client.template_custom_url_category_list_request(organization, template_name, url_category_name, offset, limit)
-<<<<<<< HEAD
-    response = json.loads(xml2json(response.content))
-=======
->>>>>>> 5cfcc708
 
     command_results = CommandResults(
         outputs_prefix=VENDOR_NAME + ".TemplateCustomUrlCategory",
@@ -2513,10 +2420,6 @@
     organization = set_organization(organization_args, client.organization_params)
 
     response = client.appliance_custom_url_category_list_request(organization, appliance_name, url_category_name, offset, limit)
-<<<<<<< HEAD
-    response = json.loads(xml2json(response.content))
-=======
->>>>>>> 5cfcc708
 
     command_results = CommandResults(
         outputs_prefix=VENDOR_NAME + ".ApplianceCustomUrlCategory",
@@ -2641,10 +2544,6 @@
     organization = set_organization(organization_args, client.organization_params)
 
     response = client.template_access_policy_list_request(organization, template_name, offset, limit)
-<<<<<<< HEAD
-    response = json.loads(xml2json(response.content))
-=======
->>>>>>> 5cfcc708
 
     command_results = CommandResults(
         outputs_prefix=VENDOR_NAME + ".TemplateAccessPolicy",
@@ -2675,10 +2574,6 @@
     organization = set_organization(organization_args, client.organization_params)
 
     response = client.template_access_policy_rule_list_request(organization, template_name, access_policy_name, offset, limit)
-<<<<<<< HEAD
-    response = json.loads(xml2json(response.content))
-=======
->>>>>>> 5cfcc708
 
     command_results = CommandResults(
         outputs_prefix=VENDOR_NAME + ".TemplateAccessPolicyRule",
@@ -2775,10 +2670,6 @@
     organization = set_organization(organization_args, client.organization_params)
 
     response = client.appliance_access_policy_list_request(organization, appliance_name, offset, limit)
-<<<<<<< HEAD
-    response = json.loads(xml2json(response.content))
-=======
->>>>>>> 5cfcc708
 
     command_results = CommandResults(
         outputs_prefix=VENDOR_NAME + ".ApplianceAccessPolicy",
@@ -2809,10 +2700,6 @@
     organization = set_organization(organization_args, client.organization_params)
 
     response = client.appliance_access_policy_rule_list_request(organization, appliance_name, access_policy_name, offset, limit)
-<<<<<<< HEAD
-    response = json.loads(xml2json(response.content))
-=======
->>>>>>> 5cfcc708
 
     command_results = CommandResults(
         outputs_prefix=VENDOR_NAME + ".ApplianceAccessPolicyRule",
@@ -2909,10 +2796,6 @@
     organization = set_organization(organization_args, client.organization_params)
 
     response = client.template_sdwan_policy_list_request(organization, template_name, offset, limit)
-<<<<<<< HEAD
-    response = json.loads(xml2json(response.content))
-=======
->>>>>>> 5cfcc708
 
     command_results = CommandResults(
         outputs_prefix=VENDOR_NAME + ".TemplateSdwanPolicy",
@@ -2943,10 +2826,6 @@
     organization = set_organization(organization_args, client.organization_params)
 
     response = client.template_sdwan_policy_rule_request(organization, template_name, sdwan_policy_name, offset, limit)
-<<<<<<< HEAD
-    response = json.loads(xml2json(response.content)).get("collection").get("rule")
-=======
->>>>>>> 5cfcc708
 
     command_results = CommandResults(
         outputs_prefix=VENDOR_NAME + ".TemplateSdwanPolicyRule",
@@ -3049,10 +2928,6 @@
     organization = set_organization(organization_args, client.organization_params)
 
     response = client.appliance_sdwan_policy_list_request(organization, appliance_name, offset, limit)
-<<<<<<< HEAD
-    response = json.loads(xml2json(response.content)).get("collection", {}).get("sdwan-policy-group")
-=======
->>>>>>> 5cfcc708
 
     command_results = CommandResults(
         outputs_prefix=VENDOR_NAME + ".ApplianceSdwanPolicy",
@@ -3083,11 +2958,7 @@
     organization = set_organization(organization_args, client.organization_params)
 
     response = client.appliance_sdwan_policy_rule_list_request(organization, appliance_name, sdwan_policy_name, offset, limit)
-<<<<<<< HEAD
-    response = json.loads(xml2json(response.content)).get("collection", {}).get("rule", {})
-=======
-
->>>>>>> 5cfcc708
+
     command_results = CommandResults(
         outputs_prefix=VENDOR_NAME + ".ApplianceSdwanPolicyRule",
         outputs=response,
@@ -3181,11 +3052,7 @@
     organization = set_organization(organization_args, client.organization_params)
 
     response = client.template_address_object_list_request(organization, template_name, offset, limit)
-<<<<<<< HEAD
-    response = json.loads(xml2json(response.content)).get("collection", {}).get("address", {})
-=======
-
->>>>>>> 5cfcc708
+
     command_results = CommandResults(
         outputs_prefix=VENDOR_NAME + ".TemplateAddressObject",
         outputs=response,
@@ -3311,11 +3178,7 @@
     organization = set_organization(organization_args, client.organization_params)
 
     response = client.appliance_address_object_list_request(organization, appliance_name, offset, limit)
-<<<<<<< HEAD
-    response = json.loads(xml2json(response.content)).get("collection", {}).get("address", {})
-=======
-
->>>>>>> 5cfcc708
+
     command_results = CommandResults(
         outputs_prefix=VENDOR_NAME + ".ApplianceAddressObject",
         outputs=response,
@@ -3437,11 +3300,7 @@
     organization = set_organization(organization_args, client.organization_params)
 
     response = client.template_user_defined_application_list_request(organization, template_name, offset, limit)
-<<<<<<< HEAD
-    response = json.loads(xml2json(response.content)).get("collection", {}).get("user-defined-application", {})
-=======
-
->>>>>>> 5cfcc708
+
     command_results = CommandResults(
         outputs_prefix=VENDOR_NAME + ".TemplateUserDefinedApplication",
         outputs=response,
@@ -3472,10 +3331,6 @@
 
     response = client.appliance_user_defined_application_list_request(organization, appliance_name, offset, limit)
 
-<<<<<<< HEAD
-    response = json.loads(xml2json(response.content)).get("collection", {}).get("user-defined-application", {})
-=======
->>>>>>> 5cfcc708
     command_results = CommandResults(
         outputs_prefix=VENDOR_NAME + ".ApplianceUserDefinedApplication",
         outputs=response,
@@ -3505,11 +3360,7 @@
     organization = set_organization(organization_args, client.organization_params)
 
     response = client.template_user_modified_application_list_request(organization, template_name, offset, limit)
-<<<<<<< HEAD
-    response = json.loads(xml2json(response.content)).get("collection", {}).get("app-specific-option-list", {})
-=======
-
->>>>>>> 5cfcc708
+
     command_results = CommandResults(
         outputs_prefix=VENDOR_NAME + ".TemplateUserModifiedApplication",
         outputs=response,
@@ -3546,10 +3397,6 @@
 
     response = client.appliance_user_modified_application_list_request(organization, appliance_name, offset, limit)
 
-<<<<<<< HEAD
-    response = json.loads(xml2json(response.content)).get("collection", {}).get("app-specific-option-list", {})
-=======
->>>>>>> 5cfcc708
     command_results = CommandResults(
         outputs_prefix=VENDOR_NAME + ".ApplianceUserModifiedApplication",
         outputs=response,
