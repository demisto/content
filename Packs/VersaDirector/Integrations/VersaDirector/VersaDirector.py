from typing import Any

import demistomock as demisto
<<<<<<< HEAD
import asyncio
from datetime import datetime, timedelta, UTC
from collections.abc import Callable
import urllib3
import aiohttp
=======
>>>>>>> 2e108626
from CommonServerPython import *  # noqa #! pylint: disable=unused-wildcard-import
import urllib3
from http import HTTPStatus

# Disable insecure warnings
urllib3.disable_warnings()


""" CONSTANTS """

BASIC_AUTH_PORT = "9182"
ADVANCED_AUTH_PORT = "9183"
DEFAULT_TIMEOUT = 600
DEFAULT_INTERVAL = 10
OAUTH_CLIENT = "XSOAR-OAuth-client"
VENDOR_NAME = "VersaDirector"


# The credentials below are public therefore they are not a secret
CLIENT_ID = "voae_rest"
CLIENT_CREDENTIALS = "asrevnet_123"


# Error messages:
AUTH_EXISTING_TOKEN = "Auth process failed. Existing Token found with the matching name."
AUTH_EXCEEDED_MAXIMUM = "Auth process failed. Possibly exceeded maximum number of allowed tokens."
AUTH_INVALID_CREDENTIALS = "Auth process failed. Invalid credentials returned from API."
BASIC_CREDENTIALS_COULD_NOT_START = (
    "Auth process could not start. To run '!vd-auth-start' command,"
    + " Please enter Username and Password parameters in instance configuration."
)
CLIENT_CREDENTIALS_COULD_NOT_START = (
    "Auth process could not start, missing Client ID and Client Secret command arguments or integration parameters."
)
AUTH_INVALID_ACCESS_TOKEN = (
    "Client authentication failed (e.g., unknown client, no client authentication included,"
    + " or unsupported authentication method)."
)
AUTH_BAD_CREDENTIALS = "Auth process failed. Please check Client ID and Client Secret validity."
AUTH_PARAMETERS_MISSING = (
    "Not all fields for the selected authenticating are"
    + " set or some of the parameters are invalid, therefore it cannot be executed."
)
ALREADY_EXISTS_MSG = "Object already exists."


VENDOR = "Versa"
PRODUCT = "Director"
EVENT_DATE_FORMAT = "%Y-%m-%dT%H:%M:%SZ"
FILTER_DATE_FORMAT = "%Y-%m-%d %H:%M:%S"

DEFAULT_GET_EVENTS_LIMIT = 10
DEFAULT_FETCH_EVENTS_LIMIT = 25000

DEFAULT_AUDIT_LOGS_PAGE_SIZE = 2500
DEFAULT_AUDIT_LOGS_FROM_DATE = datetime.now(tz=UTC) - timedelta(hours=1)


""" CLIENT CLASS """


class Client(BaseClient):
    """A synchronous client for interacting with the Versa Director API; used for most commands"""

    def __init__(
        self,
        server_url: str,
        verify: bool,
        proxy: bool,
        headers: dict | None,
        auth: tuple[str, str] | None,
        organization_params: str | None,
    ):
        super().__init__(base_url=server_url, verify=verify, proxy=proxy, headers=headers, auth=auth)
        self.organization_params = organization_params

    #  """ CLIENT HELPER FUNCTIONS """

    def _create_access_policy_rule_request_body(
        self,
        rule_name: str,
        description: str,
        tags: list,
        source_address_objects: list,
        destination_address_objects: list,
        url_reputation: list,
        predefined_application: list,
        user_defined_application: list,
        custom_url_categories: list,
    ):
        request_body = {
            "access-policy": {
                "name": rule_name,
                "description": description,
                "rule-disable": "false",
                "tag": tags,
                "match": {
                    "source": {
                        "zone": {},
                        "address": {
                            "address-list": source_address_objects,
                            "negate": "",
                        },
                        "site-name": [],
                        "user": {
                            "user-type": "any",
                            "local-database": {"status": "disabled"},
                            "external-database": {"status": "disabled"},
                        },
                    },
                    "destination": {
                        "zone": {},
                        "address": {
                            "address-list": destination_address_objects,
                            "negate": "",
                        },
                        "site-name": [],
                    },
                    "application": {
                        "predefined-application-list": predefined_application,
                        "user-defined-application-list": user_defined_application,
                    },
                    "url-category": {"user-defined": custom_url_categories},
                    "url-reputation": {"predefined": url_reputation},
                    "ttl": {},
                },
                "set": {
                    "lef": {
                        "event": "never",
                        "options": {"send-pcap-data": {"enable": False}},
                    },
                    "action": "deny",
                    "tcp-session-keepalive": "disabled",
                },
            }
        }

        return request_body

    def _create_sdwan_policy_rule_request_body(
        self,
        rule_name: str,
        description: str,
        tags: list,
        source_address_objects: list,
        destination_address_objects: list,
        url_reputation: list,
        custom_url_categories: list,
        forwarding_action: str,
        nexthop_ip: str,
        routing_instance: str,
        forwarding_profile: str,
        predefined_application: list,
        user_defined_application: list,
        rule_disable: str,
    ):
        request_body: dict[str, dict] = {
            "rule": {
                "name": rule_name,
                "description": description,
                "tag": tags,
                "rule-disable": rule_disable,
                "match": {
                    "source": {
                        "zone": {},
                        "address": {"address-list": source_address_objects},
                        "user": {
                            "user-type": "any",
                            "local-database": {"status": "disabled"},
                            "external-database": {"status": "disabled"},
                        },
                    },
                    "destination": {
                        "zone": {},
                        "address": {"address-list": destination_address_objects},
                    },
                    "application": {
                        "predefined-application-list": predefined_application,
                        "user-defined-application-list": user_defined_application,
                    },
                    "url-category": {"user-defined": custom_url_categories},
                    "url-reputation": {"predefined": url_reputation},
                    "ttl": {},
                },
                "set": {
                    "lef": {
                        "event": "never",
                        "profile-default": "true",
                        "rate-limit": "10",
                    },
                    "action": forwarding_action,
                    "tcp-optimization": {},
                },
                "monitor": {},
            }
        }

        for key, value in {
            "forwarding-profile": forwarding_profile,
            "nexthop-address": nexthop_ip,
            "routing-instance": routing_instance,
        }.items():
            if value:
                request_body.get("rule", {}).get("set", {}).update({key: value})

        return request_body

    def _create_address_object_request_body(
        self, object_name: str, description: str, tags: list, address_object_type: str, object_value: str
    ):
        request_body = {
            "address": {
                "name": object_name,
                "description": description,
                "tag": tags,
                address_object_type: object_value,
            }
        }

        return request_body

    def _create_custom_url_category_request_body(
        self,
        url_category_name: str,
        description: str,
        confidence: str,
        urls: list,
        url_reputation: list,
        patterns: list,
        pattern_reputation: list,
    ):
        urls_dict: dict[str, list] = {
            "strings": [],
            "patterns": [],
        }

        if urls:
            urls_dict_strings = urls_dict.get("strings", [])
            for value in urls:
                urls_dict_strings.append({"string-value": value})

            if url_reputation:
                for i in range(len(url_reputation)):
                    urls_dict_strings[i]["reputation"] = url_reputation[i]

        if patterns:
            urls_dict_patterns = urls_dict.get("patterns", [])
            for value in patterns:
                urls_dict_patterns.append({"pattern-value": value})

            if pattern_reputation:
                for i in range(len(pattern_reputation)):
                    urls_dict_patterns[i]["reputation"] = pattern_reputation[i]

        request_body = {
            "url-category": {
                "category-name": url_category_name,
                "category-description": description,
                "confidence": confidence,
                "urls": urls_dict,
            }
        }

        return request_body

    #  """ REQUEST FUNCTIONS """

    def test_organization_name_request(self, organization_name: str):
        try:
            self._http_request(
                "GET",
                url_suffix=f"nextgen/deviceGroup?organization={organization_name}",
                headers=self._headers,
            )
        except DemistoException:
            return_error("Organization Name parameter is invalid.")

    def refresh_token_request(self, client_id: str, client_secret: str, refresh_token: str):
        request_body = {
            "client_id": f"{client_id}",
            "client_secret": f"{client_secret}",
            "grant_type": "refresh_token",
            "refresh_token": f"{refresh_token}",
        }

        response = self._http_request(
            "POST",
            url_suffix="auth/refresh",
            headers=self._headers,
            json_data=request_body,
        )

        return response

    def appliance_list_request(self, offset: int | None = None, limit: int | None = None):
        params = assign_params(offset=offset, limit=limit)

        response = self._http_request(
            "GET",
            url_suffix="vnms/cloud/systems/getAllAppliancesBasicDetails",
            params=params,
            headers=self._headers,
        )

        return response

    def organization_list_request(self, offset: int | None = None, limit: int | None = None):
        params = assign_params(limit=limit, offset=offset)

        response = self._http_request(
            "GET",
            url_suffix="nextgen/organization",
            params=params,
            headers=self._headers,
        )

        return response

    def appliances_list_by_organization_request(self, organization: str, offset: int | None = None, limit: int | None = None):
        params = assign_params(offset=offset, limit=limit)

        response = self._http_request(
            "GET",
            url_suffix=f"vnms/appliance/filter/{organization}",
            params=params,
            headers=self._headers,
        )

        return response

    def appliances_group_list_by_organization_request(
        self, organization: str, offset: int | None = None, limit: int | None = None
    ):
        params = assign_params(organization_name=organization, offset=offset, limit=limit)
        response = self._http_request(
            "GET",
            url_suffix="nextgen/deviceGroup",
            params=params,
            headers=self._headers,
        )

        return response

    def appliances_list_by_device_group_request(
        self,
        device_group: str,
        template_name: str,
        offset: int | None = None,
        limit: int | None = None,
    ):
        params = assign_params(offset=offset, limit=limit)

        response = self._http_request(
            "GET",
            url_suffix=f"nextgen/deviceGroup/{device_group}/template/{template_name}",
            params=params,
            headers=self._headers,
        )

        return response

    def template_list_by_organization_request(
        self,
        organization: str | None = None,
        type: list | None = None,
        offset: int | None = None,
        limit: int | None = None,
    ):
        params = assign_params(organization=organization, type=type, offset=offset, limit=limit)

        response = self._http_request(
            "GET",
            url_suffix="vnms/template/metadata",
            params=params,
            headers=self._headers,
        )

        return response

    def template_list_by_datastore_request(self, organization: str, offset: int | None = None, limit: int | None = None):
        params = assign_params(offset=offset, limit=limit)
        headers = self._headers

        response = self._http_request(
            "GET",
            url_suffix=f"api/config/devices/template/{organization}-DataStore/config/orgs/org",
            params=params,
            headers=headers,
        )

        return response

    def application_service_template_list_request(
        self,
        organization: str | None = None,
        keyword: str | None = None,
        offset: int | None = None,
        limit: int | None = None,
    ):
        params = assign_params(organization=organization, searchKeyword=keyword, offset=offset, limit=limit)
        response = self._http_request(
            "GET",
            url_suffix="/nextgen/applicationServiceTemplate",
            params=params,
            headers=self._headers,
        )

        return response

    def template_change_commit_request(self, template_name: str, appliances: list, mode: str, reboot: str):
        request_body = {
            "versanms.templateRequest": {
                "device-list": appliances,
                "mode": f"{mode}",
                "reboot": f"{reboot}",
            }
        }

        response = self._http_request(
            "POST",
            url_suffix=f"vnms/template/applyTemplate/{template_name}/devices",
            headers=self._headers,
            json_data=request_body,
            ok_codes=(
                200,
            ),  # ok_codes default value is insufficient because this http request should only accept status code 200.
            resp_type="response",
        )
        return response

    def template_change_commit_polling_request(self, task_id: str):
        response = self._http_request(
            "GET",
            url_suffix=f"/vnms/tasks/task/{task_id}",
            headers=self._headers,
        )
        return response

    def template_custom_url_category_list_request(
        self,
        organization: str,
        template_name: str,
        url_category_name: str | None = None,
        offset: int | None = None,
        limit: int | None = None,
    ):
        params = assign_params(url_category_name=url_category_name, offset=offset, limit=limit)
        headers = self._headers

        response = self._http_request(
            "GET",
            url_suffix=f"/api/config/devices/template/{template_name}/config/orgs/org-services/{organization}"
            + "/url-filtering/user-defined-url-categories/url-category",
            params=params,
            headers=headers,
        )

        return response

    def template_custom_url_category_create_request(
        self,
        organization: str,
        template_name: str,
        url_category_name: str,
        description: str,
        confidence: str,
        urls: list,
        url_reputation: list,
        patterns: list,
        pattern_reputation: list,
    ):
        request_body = self._create_custom_url_category_request_body(
            url_category_name,
            description,
            confidence,
            urls,
            url_reputation,
            patterns,
            pattern_reputation,
        )

        response = self._http_request(
            "POST",
            url_suffix=f"api/config/devices/template/{template_name}/config/orgs/org-services/"
            + f"{organization}/url-filtering/user-defined-url-categories",
            headers=self._headers,
            json_data=request_body,
            resp_type="response",
            ok_codes=(200, 201),
        )

        return response

    def template_custom_url_category_edit_request(
        self,
        organization: str,
        template_name: str,
        url_category_name: str,
        description: str,
        confidence: str,
        urls: list,
        url_reputation: list,
        patterns: list,
        pattern_reputation: list,
    ):
        request_body = self._create_custom_url_category_request_body(
            url_category_name,
            description,
            confidence,
            urls,
            url_reputation,
            patterns,
            pattern_reputation,
        )

        response = self._http_request(
            "PUT",
            url_suffix=f"/api/config/devices/template/{template_name}/config/orgs/org-services/"
            + f"{organization}/url-filtering/user-defined-url-categories/url-category/{url_category_name}",
            headers=self._headers,
            json_data=request_body,
            ok_codes=(200, 201, 204),
            return_empty_response=True,
        )

        return response, request_body

    def template_custom_url_category_delete_request(self, organization: str, template_name: str, url_category_name: str):
        response = self._http_request(
            "DELETE",
            url_suffix=f"api/config/devices/template/{template_name}/config/orgs/org-services/"
            + f"{organization}/url-filtering/user-defined-url-categories/url-category/{url_category_name}",
            headers=self._headers,
            ok_codes=(200, 201, 204),
            return_empty_response=True,
        )

        return response

    def appliance_custom_url_category_list_request(
        self,
        organization: str,
        appliance_name: str,
        url_category_name: str | None = None,
        offset: int | None = None,
        limit: int | None = None,
    ):
        params = assign_params(offset=offset, limit=limit)

        suffix = (
            f"api/config/devices/device/{appliance_name}/config/orgs/org-services/{organization}"
            + "/url-filtering/user-defined-url-categories/url-category"
        )
        if url_category_name:
            suffix += f"/{url_category_name}"

        headers = self._headers

        response = self._http_request("GET", url_suffix=suffix, params=params, headers=headers)
        return response

    def appliance_custom_url_category_create_request(
        self,
        organization: str,
        appliance_name: str,
        url_category_name: str,
        description: str,
        confidence: str,
        urls: list,
        url_reputation: list,
        patterns: list,
        pattern_reputation: list,
    ):
        request_body = self._create_custom_url_category_request_body(
            url_category_name,
            description,
            confidence,
            urls,
            url_reputation,
            patterns,
            pattern_reputation,
        )

        response = self._http_request(
            "POST",
            url_suffix=f"/api/config/devices/device/{appliance_name}/config/orgs/org-services/{organization}"
            + "/url-filtering/user-defined-url-categories",
            headers=self._headers,
            json_data=request_body,
            ok_codes=(200, 201, 204),
            resp_type="response",
        )

        return response, request_body

    def appliance_custom_url_category_edit_request(
        self,
        organization: str,
        appliance_name: str,
        url_category_name: str,
        description: str,
        confidence: str,
        urls: list,
        url_reputation: list,
        patterns: list,
        pattern_reputation: list,
    ):
        request_body = self._create_custom_url_category_request_body(
            url_category_name,
            description,
            confidence,
            urls,
            url_reputation,
            patterns,
            pattern_reputation,
        )

        response = self._http_request(
            "PUT",
            url_suffix=f"/api/config/devices/template/{appliance_name}/config/orgs/org-services/{organization}"
            + f"/url-filtering/user-defined-url-categories/url-category/{url_category_name}",
            headers=self._headers,
            json_data=request_body,
            ok_codes=(200, 204),
            return_empty_response=True,
        )

        return response, request_body

    def appliance_custom_url_category_delete_request(self, organization: str, appliance_name: str, url_category_name: str):
        response = self._http_request(
            "DELETE",
            url_suffix=f"api/config/devices/device/{appliance_name}/config/orgs/org-services/{organization}"
            + f"/url-filtering/user-defined-url-categories/url-category/{url_category_name}",
            headers=self._headers,
            ok_codes=(200, 204),
            return_empty_response=True,
        )

        return response

    def template_access_policy_list_request(
        self,
        organization: str,
        template_name: str,
        offset: int | None = None,
        limit: int | None = None,
    ):
        params = assign_params(offset=offset, limit=limit)
        headers = self._headers

        response = self._http_request(
            "GET",
            url_suffix=f"api/config/devices/template/{template_name}/config/orgs/org-services/{organization}"
            + "/security/access-policies/access-policy-group",
            params=params,
            headers=headers,
        )
        return response

    def template_access_policy_rule_list_request(
        self,
        organization: str,
        template_name: str,
        access_policy_name: str,
        offset: int | None = None,
        limit: int | None = None,
    ):
        params = assign_params(offset=offset, limit=limit)
        headers = self._headers

        response = self._http_request(
            "GET",
            url_suffix=f"api/config/devices/template/{template_name}/config/orgs/org-services/{organization}"
            + f"/security/access-policies/access-policy-group/{access_policy_name}/rules/access-policy",
            params=params,
            headers=headers,
        )
        return response

    def template_access_policy_rule_create_request(
        self,
        organization: str,
        template_name: str,
        access_policy_name: str,
        rule_name: str,
        description: str,
        tags: list,
        source_address_objects: list,
        destination_address_objects: list,
        url_reputation: list,
        predefined_application: list,
        user_defined_application: list,
        custom_url_categories: list,
    ):
        request_body = self._create_access_policy_rule_request_body(
            rule_name,
            description,
            tags,
            source_address_objects,
            destination_address_objects,
            url_reputation,
            predefined_application,
            user_defined_application,
            custom_url_categories,
        )

        response = self._http_request(
            "POST",
            url_suffix=f"api/config/devices/template/{template_name}/config/orgs/org-services/{organization}"
            + f"/security/access-policies/access-policy-group/{access_policy_name}/rules",
            headers=self._headers,
            json_data=request_body,
            resp_type="response",
            ok_codes=(200, 201, 204),
        )

        return response, request_body

    def template_access_policy_rule_edit_request(
        self,
        organization: str,
        template_name: str,
        access_policy_name: str,
        rule_name: str,
        description: str,
        tags: list,
        source_address_objects: list,
        destination_address_objects: list,
        url_reputation: list,
        predefined_application: list,
        user_defined_application: list,
        custom_url_categories: list,
    ):
        request_body = self._create_access_policy_rule_request_body(
            rule_name,
            description,
            tags,
            source_address_objects,
            destination_address_objects,
            url_reputation,
            predefined_application,
            user_defined_application,
            custom_url_categories,
        )

        response = self._http_request(
            "PUT",
            url_suffix=f"api/config/devices/template/{template_name}/config/orgs/org-services/{organization}"
            + f"/security/access-policies/access-policy-group/{access_policy_name}/rules/access-policy/{rule_name}",
            headers=self._headers,
            json_data=request_body,
            ok_codes=(200, 201, 204),
            return_empty_response=True,
        )
        return response, request_body

    def template_access_policy_rule_delete_request(
        self,
        organization: str,
        template_name: str,
        access_policy_name: str,
        rule_name: str,
    ):
        response = self._http_request(
            "DELETE",
            url_suffix=f"api/config/devices/template/{template_name}/config/orgs/org-services/{organization}"
            + f"/security/access-policies/access-policy-group/{access_policy_name}/rules/access-policy/{rule_name}",
            headers=self._headers,
            ok_codes=(200, 201, 204),
            return_empty_response=True,
        )
        return response

    def appliance_access_policy_list_request(
        self,
        organization: str,
        appliance_name: str,
        offset: int | None = None,
        limit: int | None = None,
    ):
        params = assign_params(offset=offset, limit=limit)
        headers = self._headers

        response = self._http_request(
            "GET",
            url_suffix=f"api/config/devices/device/{appliance_name}/config/orgs/org-services/{organization}"
            + "/security/access-policies/access-policy-group",
            params=params,
            headers=headers,
            ok_codes=(200, 201),
        )
        return response

    def appliance_access_policy_rule_list_request(
        self,
        organization: str,
        appliance_name: str,
        access_policy_name: str,
        offset: int | None = None,
        limit: int | None = None,
    ):
        params = assign_params(offset=offset, limit=limit)
        headers = self._headers

        response = self._http_request(
            "GET",
            url_suffix=f"api/config/devices/device/{appliance_name}/config/orgs/org-services/{organization}"
            + f"/security/access-policies/access-policy-group/{access_policy_name}/rules/access-policy",
            params=params,
            headers=headers,
        )
        return response

    def appliance_access_policy_rule_create_request(
        self,
        organization: str,
        appliance_name: str,
        access_policy_name: str,
        rule_name: str,
        description: str,
        tags: list,
        source_address_objects: list,
        destination_address_objects: list,
        url_reputation: list,
        predefined_application: list,
        user_defined_application: list,
        custom_url_categories: list,
    ):
        request_body = self._create_access_policy_rule_request_body(
            rule_name,
            description,
            tags,
            source_address_objects,
            destination_address_objects,
            url_reputation,
            predefined_application,
            user_defined_application,
            custom_url_categories,
        )

        response = self._http_request(
            "POST",
            url_suffix=f"api/config/devices/device/{appliance_name}/config/orgs/org-services/{organization}"
            + f"/security/access-policies/access-policy-group/{access_policy_name}/rules",
            headers=self._headers,
            json_data=request_body,
            resp_type="response",
            ok_codes=(200, 201, 204),
        )

        return response, request_body

    def appliance_access_policy_rule_edit_request(
        self,
        organization: str,
        appliance_name: str,
        access_policy_name: str,
        rule_name: str,
        description: str,
        tags: list,
        source_address_objects: list,
        destination_address_objects: list,
        url_reputation: list,
        predefined_application: list,
        user_defined_application: list,
        custom_url_categories: list,
    ):
        request_body = self._create_access_policy_rule_request_body(
            rule_name,
            description,
            tags,
            source_address_objects,
            destination_address_objects,
            url_reputation,
            predefined_application,
            user_defined_application,
            custom_url_categories,
        )

        response = self._http_request(
            "PUT",
            url_suffix=f"api/config/devices/device/{appliance_name}/config/orgs/org-services/{organization}"
            + f"/security/access-policies/access-policy-group/{access_policy_name}/rules/access-policy/{rule_name}",
            headers=self._headers,
            json_data=request_body,
            ok_codes=(200, 201, 204),
            return_empty_response=True,
        )
        return response, request_body

    def appliance_access_policy_rule_delete_request(
        self,
        organization: str,
        appliance_name: str,
        access_policy_name: str,
        rule_name: str,
    ):
        response = self._http_request(
            "DELETE",
            url_suffix=f"api/config/devices/device/{appliance_name}/config/orgs/org-services/{organization}"
            + f"/security/access-policies/access-policy-group/{access_policy_name}/rules/access-policy/{rule_name}",
            headers=self._headers,
            ok_codes=(200, 201, 204),
            return_empty_response=True,
        )
        return response

    def template_sdwan_policy_list_request(
        self,
        organization: str,
        template_name: str,
        offset: int | None = None,
        limit: int | None = None,
    ):
        params = assign_params(offset=offset, limit=limit)
        headers = self._headers

        response = self._http_request(
            "GET",
            url_suffix=f"api/config/devices/template/{template_name}/config/orgs/org-services/{organization}"
            + "/sd-wan/policies/sdwan-policy-group",
            params=params,
            headers=headers,
        )
        return response

    def template_sdwan_policy_rule_request(
        self,
        organization: str,
        template_name: str,
        sdwan_policy_name: str,
        offset: int | None = None,
        limit: int | None = None,
    ):
        params = assign_params(offset=offset, limit=limit)
        headers = self._headers

        response = self._http_request(
            "GET",
            url_suffix=f"api/config/devices/template/{template_name}/config/orgs/org-services/{organization}"
            + f"/sd-wan/policies/sdwan-policy-group/{sdwan_policy_name}/rules/rule",
            params=params,
            headers=headers,
        )
        return response

    def template_sdwan_policy_rule_create_request(
        self,
        organization: str,
        template_name: str,
        sdwan_policy_name: str,
        rule_name: str,
        description: str,
        tags: list,
        source_address_objects: list,
        destination_address_objects: list,
        url_reputation: list,
        custom_url_categories: list,
        forwarding_action: str,
        nexthop_ip: str,
        routing_instance: str,
        forwarding_profile: str,
        predefined_application: list,
        user_defined_application: list,
        rule_disable: str,
    ):
        request_body = self._create_sdwan_policy_rule_request_body(
            rule_name,
            description,
            tags,
            source_address_objects,
            destination_address_objects,
            url_reputation,
            custom_url_categories,
            forwarding_action,
            nexthop_ip,
            routing_instance,
            forwarding_profile,
            predefined_application,
            user_defined_application,
            rule_disable,
        )

        response = self._http_request(
            "POST",
            url_suffix=f"api/config/devices/template/{template_name}/config/orgs/org-services/{organization}"
            + f"/sd-wan/policies/sdwan-policy-group/{sdwan_policy_name}/rules",
            headers=self._headers,
            json_data=request_body,
            ok_codes=(200, 201),
            resp_type="response",
        )

        return response, request_body

    def template_sdwan_policy_rule_edit_request(
        self,
        organization: str,
        template_name: str,
        sdwan_policy_name: str,
        rule_name: str,
        description: str,
        tags: list,
        rule_disable: str,
        source_address_objects: list,
        destination_address_objects: list,
        url_reputation: list,
        custom_url_categories: list,
        forwarding_action: str,
        nexthop_ip: str,
        routing_instance: str,
        forwarding_profile: str,
        predefined_application: list,
        user_defined_application: list,
    ):
        request_body = self._create_sdwan_policy_rule_request_body(
            rule_name,
            description,
            tags,
            source_address_objects,
            destination_address_objects,
            url_reputation,
            custom_url_categories,
            forwarding_action,
            nexthop_ip,
            routing_instance,
            forwarding_profile,
            predefined_application,
            user_defined_application,
            rule_disable,
        )

        response = self._http_request(
            "PUT",
            url_suffix=f"api/config/devices/template/{template_name}/config/orgs/org-services/{organization}"
            + f"/sd-wan/policies/sdwan-policy-group/{sdwan_policy_name}/rules/rule/{rule_name}",
            headers=self._headers,
            json_data=request_body,
            ok_codes=(200, 201, 204),
            return_empty_response=True,
        )

        return response, request_body

    def template_sdwan_policy_rule_delete_request(
        self,
        organization: str,
        template_name: str,
        sdwan_policy_name: str,
        rule_name: str,
    ):
        response = self._http_request(
            "DELETE",
            url_suffix=f"api/config/devices/template/{template_name}/config/orgs/org-services/{organization}"
            + f"/sd-wan/policies/sdwan-policy-group/{sdwan_policy_name}/rules/rule/{rule_name}",
            headers=self._headers,
            ok_codes=(200, 201, 204),
            return_empty_response=True,
        )
        return response

    def appliance_sdwan_policy_list_request(
        self,
        organization: str,
        appliance_name: str,
        offset: int | None = None,
        limit: int | None = None,
    ):
        params = assign_params(offset=offset, limit=limit)
        headers = self._headers

        response = self._http_request(
            "GET",
            url_suffix=f"api/config/devices/device/{appliance_name}/config/orgs/org-services/{organization}"
            + "/sd-wan/policies/sdwan-policy-group",
            params=params,
            headers=headers,
        )
        return response

    def appliance_sdwan_policy_rule_list_request(
        self,
        organization: str,
        appliance_name: str,
        sdwan_policy_name: str,
        offset: int | None = None,
        limit: int | None = None,
    ):
        params = assign_params(offset=offset, limit=limit)
        headers = self._headers

        response = self._http_request(
            "GET",
            url_suffix=f"api/config/devices/device/{appliance_name}/config/orgs/org-services/{organization}"
            + f"/sd-wan/policies/sdwan-policy-group/{sdwan_policy_name}/rules/rule",
            params=params,
            headers=headers,
        )
        return response

    def appliance_sdwan_policy_rule_create_request(
        self,
        organization: str,
        appliance_name: str,
        sdwan_policy_name: str,
        rule_name: str,
        description: str,
        tags: list,
        source_address_objects: list,
        destination_address_objects: list,
        url_reputation: list,
        custom_url_categories: list,
        forwarding_action: str,
        nexthop_ip: str,
        routing_instance: str,
        forwarding_profile: str,
        predefined_application: list,
        user_defined_application: list,
        rule_disable: str,
    ):
        request_body = self._create_sdwan_policy_rule_request_body(
            rule_name,
            description,
            tags,
            source_address_objects,
            destination_address_objects,
            url_reputation,
            custom_url_categories,
            forwarding_action,
            nexthop_ip,
            routing_instance,
            forwarding_profile,
            predefined_application,
            user_defined_application,
            rule_disable,
        )

        response = self._http_request(
            "POST",
            url_suffix=f"/api/config/devices/device/{appliance_name}/config/orgs/org-services/{organization}"
            + f"/sd-wan/policies/sdwan-policy-group/{sdwan_policy_name}/rules",
            headers=self._headers,
            resp_type="response",
            json_data=request_body,
            ok_codes=(200, 201),
        )
        return response, request_body

    def appliance_sdwan_policy_rule_edit_request(
        self,
        organization: str,
        appliance_name: str,
        sdwan_policy_name: str,
        rule_name: str,
        description: str,
        tags: list,
        rule_disable: str,
        source_address_objects: list,
        destination_address_objects: list,
        url_reputation: list,
        custom_url_categories: list,
        forwarding_action: str,
        nexthop_ip: str,
        routing_instance: str,
        forwarding_profile: str,
        predefined_application: list,
        user_defined_application: list,
    ):
        request_body = self._create_sdwan_policy_rule_request_body(
            rule_name,
            description,
            tags,
            source_address_objects,
            destination_address_objects,
            url_reputation,
            custom_url_categories,
            forwarding_action,
            nexthop_ip,
            routing_instance,
            forwarding_profile,
            predefined_application,
            user_defined_application,
            rule_disable,
        )

        response = self._http_request(
            "PUT",
            url_suffix=f"/api/config/devices/device/{appliance_name}/config/orgs/org-services/{organization}"
            + f"/sd-wan/policies/sdwan-policy-group/{sdwan_policy_name}/rules/{rule_name}",
            headers=self._headers,
            resp_type="response",
            json_data=request_body,
            ok_codes=(200, 201),
        )
        return response, request_body

    def appliance_sdwan_policy_rule_delete_request(
        self,
        organization: str,
        appliance_name: str,
        sdwan_policy_name: str,
        rule_name: str,
    ):
        response = self._http_request(
            "DELETE",
            url_suffix=f"api/config/devices/device/{appliance_name}/config/orgs/org-services/{organization}"
            + f"/sd-wan/policies/sdwan-policy-group/{sdwan_policy_name}/rules/rule/{rule_name}",
            headers=self._headers,
            resp_type="response",
            ok_codes=(200, 204),
            return_empty_response=True,
        )
        return response

    def template_address_object_list_request(
        self,
        organization: str,
        template_name: str,
        offset: int | None = None,
        limit: int | None = None,
    ):
        params = assign_params(offset=offset, limit=limit)
        headers = self._headers

        response = self._http_request(
            "GET",
            url_suffix=f"api/config/devices/template/{template_name}/config/orgs/org-services/"
            + f"{organization}/objects/addresses/address",
            params=params,
            headers=headers,
        )
        return response

    def template_address_object_create_request(
        self,
        organization: str,
        template_name: str,
        object_name: str,
        description: str,
        tags: list,
        address_object_type: str,
        object_value: str,
    ):
        request_body = self._create_address_object_request_body(object_name, description, tags, address_object_type, object_value)

        response = self._http_request(
            "POST",
            url_suffix=f"api/config/devices/template/{template_name}/config/orgs/org-services/{organization}/objects/addresses",
            headers=self._headers,
            json_data=request_body,
            ok_codes=(200, 201),
            resp_type="response",
        )

        return response, request_body

    def template_address_object_edit_request(
        self,
        organization: str,
        template_name: str,
        object_name: str,
        description: str,
        tags: list,
        address_object_type: str,
        object_value: str,
    ):
        request_body = self._create_address_object_request_body(object_name, description, tags, address_object_type, object_value)

        response = self._http_request(
            "PUT",
            url_suffix=f"api/config/devices/template/{template_name}/config/orgs/org-services/{organization}"
            + f"/objects/addresses/address/{object_name}",
            headers=self._headers,
            json_data=request_body,
            ok_codes=(200, 201, 204),
            resp_type="response",
            return_empty_response=True,
        )

        return response, request_body

    def template_address_object_delete_request(self, organization: str, template_name: str, object_name: str):
        response = self._http_request(
            "DELETE",
            url_suffix=f"api/config/devices/template/{template_name}/config/orgs/org-services/{organization}"
            + f"/objects/addresses/address/{object_name}",
            headers=self._headers,
            ok_codes=(200, 201, 204),
            resp_type="response",
            return_empty_response=True,
        )

        return response

    def appliance_address_object_list_request(
        self,
        organization: str,
        appliance_name: str,
        offset: int | None = None,
        limit: int | None = None,
    ):
        params = assign_params(offset=offset, limit=limit)
        headers = self._headers

        response = self._http_request(
            "GET",
            url_suffix=f"api/config/devices/device/{appliance_name}/config/orgs/org-services/{organization}"
            + "/objects/addresses/address",
            params=params,
            headers=headers,
        )
        return response

    def appliance_address_object_create_request(
        self,
        organization: str,
        appliance_name: str,
        object_name: str,
        description: str,
        tags: list,
        address_object_type: str,
        object_value: str,
    ):
        request_body = self._create_address_object_request_body(object_name, description, tags, address_object_type, object_value)

        response = self._http_request(
            "POST",
            url_suffix=f"api/config/devices/device/{appliance_name}/config/orgs/org-services/{organization}/objects/addresses",
            headers=self._headers,
            json_data=request_body,
            ok_codes=(200, 201),
            resp_type="response",
        )

        return response, request_body

    def appliance_address_object_edit_request(
        self,
        organization: str,
        appliance_name: str,
        object_name: str,
        description: str,
        tags: list,
        address_object_type: str,
        object_value: str,
    ):
        request_body = self._create_address_object_request_body(object_name, description, tags, address_object_type, object_value)

        response = self._http_request(
            "PUT",
            url_suffix=f"api/config/devices/device/{appliance_name}/config/orgs/org-services/{organization}"
            + f"/objects/addresses/address/{object_name}",
            headers=self._headers,
            json_data=request_body,
            ok_codes=(200, 201, 204),
            resp_type="response",
            return_empty_response=True,
        )

        return response, request_body

    def appliance_address_object_delete_request(self, organization: str, appliance_name: str, object_name: str):
        response = self._http_request(
            "DELETE",
            url_suffix=f"api/config/devices/device/{appliance_name}/config/orgs/org-services/{organization}"
            + f"/objects/addresses/address/{object_name}",
            headers=self._headers,
            ok_codes=(200, 201, 204),
            resp_type="response",
            return_empty_response=True,
        )

        return response

    def template_user_defined_application_list_request(
        self,
        organization: str,
        template_name: str,
        offset: int | None = None,
        limit: int | None = None,
    ):
        params = assign_params(offset=offset, limit=limit)
        headers = self._headers

        response = self._http_request(
            "GET",
            url_suffix=f"api/config/devices/template/{template_name}/config/orgs/org-services/{organization}"
            + "/application-identification/user-defined-applications/user-defined-application",
            params=params,
            headers=headers,
            ok_codes=(200, 201, 204),
        )
        return response

    def appliance_user_defined_application_list_request(
        self,
        organization: str,
        appliance_name: str,
        offset: int | None = None,
        limit: int | None = None,
    ):
        params = assign_params(offset=offset, limit=limit)
        headers = self._headers

        response = self._http_request(
            "GET",
            url_suffix=f"api/config/devices/device/{appliance_name}/config/orgs/org-services/{organization}"
            + "/application-identification/user-defined-applications/user-defined-application",
            params=params,
            headers=headers,
            ok_codes=(200, 201),
        )
        return response

    def template_user_modified_application_list_request(
        self,
        organization: str,
        template_name: str,
        offset: int | None = None,
        limit: int | None = None,
    ):
        params = assign_params(offset=offset, limit=limit)
        headers = self._headers

        response = self._http_request(
            "GET",
            url_suffix=f"api/config/devices/template/{template_name}/config/orgs/org-services/{organization}"
            + "/application-identification/application-specific-options/app-specific-option-list",
            params=params,
            headers=headers,
            ok_codes=(200, 201),
        )
        return response

    def appliance_user_modified_application_list_request(
        self,
        organization: str,
        appliance_name: str,
        offset: int | None = None,
        limit: int | None = None,
    ):
        params = assign_params(offset=offset, limit=limit)
        headers = self._headers

        response = self._http_request(
            "GET",
            url_suffix=f"api/config/devices/device/{appliance_name}/config/orgs/org-services/{organization}"
            + "/application-identification/application-specific-options/app-specific-option-list",
            params=params,
            headers=headers,
            ok_codes=(200, 201),
        )
        return response

    def predefined_application_list_request(
        self,
        family: str | None = None,
        risk: int | None = None,
        tags: list | None = None,
        offset: int | None = None,
        limit: int | None = None,
    ):
        params = assign_params(family=family, risk=risk, tags=tags, offset=offset, limit=limit)
        response = self._http_request(
            "GET",
            url_suffix="vnms/spack/predefined?xPath=/predefined/config/predefined-applications"
            + "/application-identification/applications/application",
            params=params,
            headers=self._headers,
            resp_type="json",
            ok_codes=(200, 201, 204),
        )
        return response


<<<<<<< HEAD
class AsyncClient:
    """An asynchronous client for interacting with the Versa Director API; used for SIEM event collection"""

    def __init__(self, server_url: str, verify: bool, proxy: bool, headers: dict):
        self.base_url = server_url
        self._headers = headers
        self._verify = verify
        self._proxy_url = handle_proxy().get("http") if proxy else None

    async def __aenter__(self):
        self._session = aiohttp.ClientSession(
            headers=self._headers,
            connector=aiohttp.TCPConnector(ssl=self._verify),
        )
        return self

    async def __aexit__(self, exc_type, exc_val, exc_tb):
        if exc_type is not None:
            exception_traceback = "".join(traceback.format_exception(exc_type, exc_val, exc_tb))
            demisto.error(f"AsyncClient context exited with an exception: {exception_traceback}.")
        else:
            demisto.debug("AsyncClient context exited normally.")

        # Always ensure HTTP client session is closed
        await self._session.close()

    async def get_audit_logs(self, time_filter: str, offset: int = 0, limit: int = 2500) -> dict[str, Any]:
        """
        Retrieves audit logs from Versa Director.

        Args:
            time_filter (str): The start date for the audit logs in 'time>=YYYY-MM-DD HH:MM:SS UTC' format.
            offset (int): The offset for pagination.
            limit (int): The number of items per page. Max is 2500.

        Returns:
            dict[str, Any]: A dictionary containing the audit logs raw API response.
        """
        params = {"searchKey": f"time>={time_filter}", "offset": str(offset), "limit": str(limit)}
        url = urljoin(self.base_url, "/vnms/audit/logs")

        demisto.debug(f"Starting request for audit logs using {params=}.")
        async with self._session.get(url=url, params=params, proxy=self._proxy_url) as response:
            response.raise_for_status()
            demisto.debug(f"Received successful response for audit logs using {params=}.")
            return await response.json()


#  """ HELPER FUNCTIONS """
=======
""" REQUEST FUNCTIONS (NEEDED TO INITIALIZE CLIENT CLASS) """


def request_access_token(
    server_url: str, verify: bool, proxy: bool, username: str, password: str, client_id: str, client_secret: str
):
    request_body = {
        "client_id": client_id,
        "client_secret": client_secret,
        "username": username,
        "password": password,
        "grant_type": "password",
    }
    return generic_http_request(
        "POST",
        server_url=server_url,
        url_suffix="auth/token",
        verify=verify,
        proxy=proxy,
        json_data=request_body,
    )


def request_auth_credentials(
    server_url: str, verify: bool, proxy: bool, access_token: str, client_name: str, client_description: str
):
    request_body = {
        "name": client_name,
        "description": client_description,
        "expires_at": "",
        "client_secret_expires_at": "",
        "max_access_tokens": 10,
        "max_access_tokens_per_user": 99,
        "access_token_validity": 900,
        "refresh_token_validity": 86400,
        "allowed_grant_types": ["password", "refresh_token", "client_credentials"],
        "allowed_source_client_address": {
            "source_type": "ANYWHERE",
            "ip_address_list": [],
        },
        "enabled": "true",
        "software_id": "",
        "software_version": "",
        "contacts": [],
        "redirect_uris": [],
    }
    headers = {"Authorization": f"Bearer {access_token}"}
    return generic_http_request(
        "POST",
        server_url=server_url,
        url_suffix="auth/admin/clients",
        verify=verify,
        proxy=proxy,
        headers=headers,
        json_data=request_body,
    )


""" HELPER FUNCTIONS """
>>>>>>> 2e108626


def set_offset(page: int | None, page_size: int | None):
    """Determine offset according to 'page' and 'page_size' arguments

    :type page: ``Optional[int]``
    :param page: start index of page

    :type page_size: ``Optional[int]``
    :param ip: size of page

    :return: offset
    :rtype: Optional[int]
    """
    if not page:
        return page_size
    elif (isinstance(page, int) and isinstance(page_size, int)) and (page >= 0 and page_size >= 0):
        return page * page_size
    else:
        raise DemistoException(message="'page' or 'page_size' arguments are invalid.")


def check_limit(limit: int | None):
    """Given 'limit' as an argument, check its validity

    :type limit: ``int``

    :return: None
    :rtype: None
    """
    if isinstance(limit, int) and limit <= 0:
        raise DemistoException("Please provide a positive value for 'limit' argument.")


def set_organization(organization_args: str | None, organization_params: str | None):
    """Given two choices for default organization name (arguments or parameters), check if organization name exists.

    :type organization_args: ``str``
    :param organization_args: organization name from arguments

    :type organization_params: ``str``
    :param organization_params: organization name from parameters

    :return: organization
    :rtype: string
    """
    organization = organization_args or organization_params

    if not organization:
        raise DemistoException("Please provide 'Organization Name' via integration configuration or command argument.")

    return organization


def check_and_update_token(client: Client, client_id: str, client_secret: str, current_context: dict[str, Any]):
    """Checks if current auth token is valid.
    If needed - updates auth token using available refresh token.
    Updates new auth token in integration context.

    :type organization_args: ``Client``
    :param client: Client object

    :type client_id: ``str``
    :param client_id: client id parameter

    :type client_secret: ``str``
    :param client_id: client secret parameter

    :type current_context: ``dict[str, any]``
    :param current_context: current integration context

    :rtype: Tuple(boolean,str)
    """

    try:
        test_connectivity(client)  # send HTTP request to check if token is valid
    except DemistoException as e:
        if e.res.status_code == 401 or "invalid_token" in str(e.message):
            if current_context:
                # obtain refresh token and send it using client.refresh_token_request function
                refresh_token = current_context.get("refresh_token", "")

                client._headers = None

                # response contains updated auth_token to be used as Bearer token
                response = client.refresh_token_request(client_id, client_secret, refresh_token)
                auth_token = response.get("access_token")

                # integration context is updated with new access token and refresh token
                response["client_id"] = client_id
                response["client_secret"] = client_secret
                update_integration_auth_context(response)

                return auth_token
            else:
                raise DemistoException(
                    "Auth Token Expired, Refresh Token is not found."
                    + "Please create a new Auth Token using '!vd-auth-start' command."
                )

    return None


def create_client_header(
    use_basic_auth: bool,
    username: str,
    password: str,
    client_id: str | None,
    client_secret: str | None,
    access_token: str | None,
) -> tuple[tuple[str, str] | None, dict[str, str]]:
    """
    Creates Auth and Header arguments for the Client object based on the authentication
    method selected in the integration instance configuration.

    :type use_token: ``bool``
    :param use_token: boolean argument indicating which type of authentication will be used.

    :type username: ``str``
    :param username: Username parameter from instance configuration.

    :type password: ``str``
    :param password: Password parameter from instance configuration.

    :type client_id: ``str``
    :param client_id: Client ID parameter from instance configuration.

    :type client_secret: ``str``
    :param client_secret: Client Secret parameter from instance configuration.

    :type access_token: ``str``
    :param access_token: Access Token parameter from instance configuration.

    :rtype: Tuple(Optional[None,str],dict[str,str])
    returns (auth, header) tuple
    """
    # Basic Authentication
    if use_basic_auth:
        if username and password:
            credentials = f"{username}:{password}"
            auth_header = f"Basic {b64_encode(credentials)}"
            return (username, password), {
                "Authorization": auth_header,
                "Accept": "application/json",
                "Content-Type": "application/json",
            }
        else:
            raise DemistoException("Basic Authentication method chosen but Username or Password parameters are missing.")

    elif not use_basic_auth:
        # Auth Token authentication using Auth token parameter
        case_auth_token = bool(access_token and (not client_id and not client_secret))
        # Auth token already created and saved in integration context using `vd-auth-start`
        case_context = all([client_id, client_secret, access_token])

        if case_auth_token or case_context:
            return None, {
                "Authorization": f"Bearer {access_token}",
                "Accept": "application/json",
                "Content-Type": "application/json",
            }

        else:
            raise DemistoException(
                "Auth Authentication method chosen but Access Token, "
                + "Client ID or Client Secret parameters are missing or invalid."
                + " Please enter Client ID and Client Secret OR Auth Token parameters OR use '!vd-auth-start' command."
            )

    else:
        raise DemistoException(message=AUTH_PARAMETERS_MISSING)


def update_integration_auth_context(obj: dict[Any, Any]) -> None:
    """Update integration context. wraps 'set_integration_context'.

    Args:
        obj (dict[Any, Any]): dictionary to be updated in integration context
    """
    temp_context = get_integration_context()
    if temp_context.get("context"):
        temp_context = temp_context.get("context")
    temp_context.update(obj)
    set_integration_context({"context": temp_context})


def get_access_policy_rule_args_with_possible_custom_rule_json(args: dict[str, Any]) -> dict[str, Any]:
    """Get multiple arguments for access policy rule create/edit commands. handles custom_rule_json if passed as argument.

    Args:
        args (dict[str, Any]): args dictionary

    Returns:
        dict[str, Any]: dictionary of arguments
    """
    if custom_rule_json := args.get("custom_rule_json"):
        access_policy = custom_rule_json.get("access-policy", "")
        rule_name = access_policy.get("name", "")
        description = access_policy.get("description", "")
        tags = argToList(access_policy.get("tag"))
        source_address_objects = argToList(access_policy.get("match", {}).get("source", {}).get("address"))
        destination_address_objects = argToList(access_policy.get("match", {}).get("destination", {}).get("address"))
        url_reputation = argToList(access_policy.get("match", {}).get("url-reputation", {}).get("predefined"))
        predefined_application = argToList(
            access_policy.get("match", {}).get("application", {}).get("predefined-application-list")
        )

        user_defined_application = argToList(
            access_policy.get("match", {}).get("application", {}).get("user-defined-application-list")
        )
        custom_url_categories = []
    else:
        rule_name = args.get("rule_name", "")
        description = args.get("description", "")
        tags = argToList(args.get("tags"))
        source_address_objects = argToList(args.get("source_address_objects"))
        destination_address_objects = argToList(args.get("destination_address_objects"))
        url_reputation = argToList(args.get("url_reputation"))
        predefined_application = argToList(args.get("predefined_application"))
        user_defined_application = argToList(args.get("user_defined_application"))
        custom_url_categories = argToList(args.get("custom_url_categories"))

    return {
        "rule_name": rule_name,
        "description": description,
        "tags": tags,
        "source_address_objects": source_address_objects,
        "destination_address_objects": destination_address_objects,
        "url_reputation": url_reputation,
        "predefined_application": predefined_application,
        "user_defined_application": user_defined_application,
        "custom_url_categories": custom_url_categories,
    }


def get_sdwan_policy_rule_args_with_possible_custom_rule_json(args: dict[str, Any]) -> dict[str, Any]:
    """Get multiple arguments for sdwan policy rule create/edit commands. handles custom_rule_json if passed as argument.

    Args:
        args (dict[str, Any]): args dictionary

    Returns:
        dict[str, Any]: dictionary of arguments
    """
    if custom_rule_json := args.get("custom_rule_json"):
        rule = custom_rule_json.get("rule", {})
        rule_name = rule.get("name", "")
        description = rule.get("description", "")
        tags = argToList(rule.get("tag"))
        source_address_objects = rule.get("source", {}).get("address", {}).get("address-list", [])
        destination_address_objects = rule.get("destination", {}).get("address", {}).get("address-list", [])
        url_reputation = rule.get("match", {}).get("source", {}).get("url-reputation", [])
        custom_url_categories = rule.get("match", {}).get("url-category", {}).get("predefined", {}).get("user-defined", [])
        forwarding_action = rule.get("set", {}).get("action", {}).get("action", "")
        nexthop_ip = rule.get("set", {}).get("nexthop-address	", {})
        routing_instance = rule.get("match", {}).get("routing-instance", "")
        forwarding_profile = rule.get("set", {}).get("forwarding-profile", "")
        predefined_application = rule.get("match", {}).get("application", {}).get("predefined-application-list", [])
        user_defined_application = rule.get("match", {}).get("application", {}).get("user-defined-application-list", [])
        rule_disable = args.get("rule_disable", "false")

    else:
        rule_name = args.get("rule_name", "")
        description = args.get("description", "")
        tags = argToList(args.get("tag"))
        source_address_objects = argToList(args.get("source_address_objects"))
        destination_address_objects = argToList(args.get("destination_address_objects"))
        url_reputation = argToList(args.get("url_reputation"))
        custom_url_categories = argToList(args.get("custom_url_categories"))
        forwarding_action = args.get("forwarding_action", "")
        nexthop_ip = args.get("nexthop_ip", "")
        routing_instance = args.get("routing_instance", "")
        forwarding_profile = args.get("forwarding_profile", "")
        predefined_application = argToList(args.get("predefined_application"))
        user_defined_application = argToList(args.get("user_defined_application"))
        rule_disable = args.get("rule_disable", "false")

    return {
        "rule_name": rule_name,
        "description": description,
        "tags": tags,
        "source_address_objects": source_address_objects,
        "destination_address_objects": destination_address_objects,
        "url_reputation": url_reputation,
        "custom_url_categories": custom_url_categories,
        "forwarding_action": forwarding_action,
        "nexthop_ip": nexthop_ip,
        "routing_instance": routing_instance,
        "forwarding_profile": forwarding_profile,
        "predefined_application": predefined_application,
        "user_defined_application": user_defined_application,
        "rule_disable": rule_disable,
    }


#  """ COMMAND FUNCTIONS """


def auth_start_command(
    server_url: str,
    verify: bool,
    proxy: bool,
    username: str,
    password: str,
    client_id_param: str | None,
    client_secret_param: str | None,
    use_basic_auth: bool,
    args: dict[str, Any],
) -> CommandResults:
    """Creates Auth Clients and Auth tokens.

    The function will first determine whether Client ID and Client Secret were passed as parameters (default) or arguments,
    indicating an existing Auth Client.
    If not, it will use the VOEA REST API (from the product's official API documentation) to create a new Auth Client.

    When an Auth Client exists, the function will send a request to generate a new Auth Token.
    If successful, All of the Token's relevant information will be saved in the
    Integration Context for Later Use and Refresh Token requests.

    Args:
        client (Client): Client object
        args (Dict[str, Any]): command arguments

    Raises:
        DemistoException: raises DemistoException errors related to bad arguments/parameters or
                            failure in a specific step of the authentication process

    Returns:
        CommandResults: returns message in the War room if authentication process was successful
    """
    if not (username and password):
        raise DemistoException(message=BASIC_CREDENTIALS_COULD_NOT_START)

    client_name = args.get("auth_client_name", OAUTH_CLIENT)
    client_description = args.get("description", f"{OAUTH_CLIENT} for Versa Director Integration")
    client_id = ""
    client_secret = ""
    _outputs = None
    oauth_client_created_msg = ""

    # check if Client ID and Client Secret were passed as parameters
    if client_id_param and client_secret_param:
        demisto.debug("Taking client credentials from configuration parameters. Skipping to stage 3.")
        client_id = client_id_param
        client_secret = client_secret_param

    # check if Client ID and Client Secret were passed as arguments
    elif "client_id" and "client_secret" in args:
        demisto.debug("Taking client credentials from command arguments. Skipping to stage 3.")
        client_id = args.get("client_id", "")
        client_secret = args.get("client_secret", "")

    # if Client ID and Client Secret are not passed, create new Client ID and Client Secret (New Auth Client)
    else:
        demisto.debug("Creating new auth client using default client credentials and basic auth credentials. Starting stage 1.")
        if server_url.endswith(BASIC_AUTH_PORT):
            server_url = server_url.replace(BASIC_AUTH_PORT, ADVANCED_AUTH_PORT)

        try:
            # stage 1: Obtain Access token from voae_rest client
            demisto.debug("Stage 1: Requesting access token using using default client credentials and basic auth credentials.")
            token_response = request_access_token(
                server_url=server_url,
                verify=verify,
                proxy=proxy,
                username=username,
                password=password,
                client_id=CLIENT_ID,
                client_secret=CLIENT_CREDENTIALS,
            )
            access_token = token_response.get("access_token", "")

            # stage 2: If successful, use the “Access_token” from the response as a “Bearer token”
            # authorization to created the desired "Auth Client"
            demisto.debug("Stage 2: Requesting new auth client credentials using returned access token.")
            admin_clients_response = request_auth_credentials(
                server_url=server_url,
                verify=verify,
                proxy=proxy,
                access_token=access_token,
                client_name=client_name,
                client_description=client_description,
            )
        except DemistoException as e:
            status_code = e.res.status_code if isinstance(e.res, requests.Response) else None
            if status_code == HTTPStatus.INTERNAL_SERVER_ERROR:
                raise DemistoException(message=AUTH_EXISTING_TOKEN, exception=e)
            elif status_code == HTTPStatus.BAD_REQUEST:
                raise DemistoException(message=AUTH_EXCEEDED_MAXIMUM, exception=e)
            else:
                raise DemistoException(message="Auth process failed.", exception=e)

        # if "Auth Client" created successfully, Client ID and Client Secret would return
        # in the response and saved in the Integration Context
        client_id = admin_clients_response.get("client_id", "")
        client_secret = admin_clients_response.get("client_secret", "")

        if not client_id or not client_secret:
            raise DemistoException(message=AUTH_INVALID_CREDENTIALS)

        _outputs = {"client_id": client_id, "client_name": client_name}
        update_integration_auth_context(admin_clients_response)

        oauth_client_created_msg = (
            f"Auth Client Created Successfully.\nClient ID: {client_id}, Auth Client Name: {client_name}.\n\n"
        )

    # stage 3: create an Auth Token using the Auth Client
    try:
        demisto.debug("Stage 3: Requesting access token using client credentials.")
        token_response = request_access_token(
            server_url=server_url,
            verify=verify,
            proxy=proxy,
            username=username,
            password=password,
            client_id=client_id,
            client_secret=client_secret,
        )
    except DemistoException as e:
        status_code = e.res.status_code if isinstance(e.res, requests.Response) else None
        if status_code == HTTPStatus.UNAUTHORIZED:
            raise DemistoException(message=AUTH_INVALID_ACCESS_TOKEN)
        else:
            raise DemistoException(message=AUTH_BAD_CREDENTIALS)

    # save response with generated Auth Token, Refresh Token, Expiration Information and User Information
    # in Integration Context (among other information).
    token_response.update({"client_id": client_id, "client_secret": client_secret})
    update_integration_auth_context(token_response)

    output_message = (
        oauth_client_created_msg
        + "Authentication request was successful, Auth Token was created and saved in the Integration Context.\n"
    )
    if use_basic_auth:
        output_message += "Please uncheck the 'Use Basic Authentication' checkbox in the configuration screen.\n"
    output_message += "To ensure the authentication is valid, run the 'vd-auth-test' command."

    return CommandResults(
        outputs_prefix=VENDOR_NAME + ".AuthClient",
        outputs=_outputs if _outputs else {"client_id": client_id},
        raw_response=_outputs if _outputs else {"client_id": client_id},
        readable_output=output_message,
    )


def auth_test_command(client: Client, args: dict[str, Any]):
    # test connectivity with chosen authentication method
    message = test_connectivity(client)
    if message == "ok" and (headers := client._headers):
        if "Bearer" in headers.get("Authorization", ""):
            message = "Auth Token "
        else:
            message = "Basic "

    # test organization name if provided
    if organization_name := client.organization_params:
        client.test_organization_name_request(organization_name)

    return CommandResults(readable_output=message + "Authentication method connectivity verified.")


def appliance_list_command(client: Client, args: dict[str, Any]) -> CommandResults:
    page = arg_to_number(args.get("page"))
    page_size = arg_to_number(args.get("page_size"))
    limit = arg_to_number(args.get("limit", 25))
    offset = set_offset(page, page_size)

    check_limit(limit)

    response = client.appliance_list_request(offset, limit)

    command_results = CommandResults(
        outputs_prefix=VENDOR_NAME + ".Appliance",
        outputs=response,
        raw_response=response,
        readable_output=tableToMarkdown(
            name="Appliances",
            t=response.get("appliance-list"),
            headers=["name", "uuid", "ipAddress", "appType", "branchId"],
            headerTransform=pascalToSpace,
        ),
    )
    return command_results


def organization_list_command(client: Client, args: dict[str, Any]) -> CommandResults:
    page = arg_to_number(args.get("page"))
    page_size = arg_to_number(args.get("page_size"))
    limit = arg_to_number(args.get("limit"))
    offset = set_offset(page, page_size)

    check_limit(limit)

    response = client.organization_list_request(offset, limit)

    # extract 'applianceuuid' list from 'appliances' dictionary
    appliances = []
    if response:
        for appliance in response[0].get("appliances", []):
            appliances.append(appliance.get("applianceuuid"))
        response[0]["appliances"] = appliances

    command_results = CommandResults(
        outputs_prefix=VENDOR_NAME + ".Organization",
        outputs=response,
        raw_response=response,
        readable_output=tableToMarkdown(
            name="Organization List",
            headerTransform=pascalToSpace,
            t=response,
            headers=["name", "id", "parent", "appliances", "cpeDeploymentType", "uuid"],
        ),
    )

    return command_results


def appliances_list_by_organization_command(client: Client, args: dict[str, Any]) -> CommandResults:
    organization_args = args.get("organization", None)
    page = arg_to_number(args.get("page"))
    page_size = arg_to_number(args.get("page_size", 0))
    limit = arg_to_number(args.get("limit", 50))
    offset = set_offset(page, page_size)

    check_limit(limit)

    organization = set_organization(organization_args, client.organization_params)

    response = client.appliances_list_by_organization_request(organization, offset, limit)

    command_results = CommandResults(
        outputs_prefix=VENDOR_NAME + ".Appliance",
        outputs=response,
        raw_response=response,
        readable_output=tableToMarkdown(
            name="Organization List",
            headers=["name", "ipAddress", "type", "softwareVersion", "ownerOrg"],
            t=response.get("appliances", {}),
            headerTransform=pascalToSpace,
        ),
    )

    return command_results


def appliances_group_list_by_organization_command(client: Client, args: dict[str, Any]) -> CommandResults:
    organization_args = args.get("organization", None)
    page = arg_to_number(args.get("page"))
    page_size = arg_to_number(args.get("page_size"))
    limit = arg_to_number(args.get("limit"))
    offset = set_offset(page, page_size)

    check_limit(limit)

    organization = set_organization(organization_args, client.organization_params)

    response = client.appliances_group_list_by_organization_request(organization, offset, limit)

    command_results = CommandResults(
        outputs_prefix=VENDOR_NAME + ".DeviceGroup",
        outputs=response,
        raw_response=response,
        readable_output=tableToMarkdown(
            name=f"Appliance groups associated with {organization}",
            t=response.get("device-group", {}),
            headerTransform=pascalToSpace,
            headers=[
                "name",
                "organization",
                "createDate",
                "inventory-name",
                "poststaging-template",
            ],
        ),
    )
    return command_results


def appliances_list_by_device_group_command(client: Client, args: dict[str, Any]) -> CommandResults:
    device_group = args.get("device_group", "")
    template_name = args.get("template_name", "")
    page = arg_to_number(args.get("page"))
    page_size = arg_to_number(args.get("page_size"))
    limit = arg_to_number(args.get("limit"))
    offset = set_offset(page, page_size)

    check_limit(limit)

    response = client.appliances_list_by_device_group_request(device_group, template_name, offset, limit)

    command_results = CommandResults(
        outputs_prefix=VENDOR_NAME + ".DeviceGroup",
        outputs=response,
        raw_response=response,
        readable_output=tableToMarkdown(
            name="Appliances",
            t=response,
            headerTransform=pascalToSpace,
            headers=[
                "name",
                "organization",
                "createDate",
                "inventory-name",
                "poststaging-template",
                "template-association",
            ],
            json_transform_mapping={
                "template-association": JsonTransformer(
                    keys=["name"],
                ),
            },
            removeNull=True,
        ),
    )
    return command_results


def template_list_by_organization_command(client: Client, args: dict[str, Any]) -> CommandResults:
    organization_args = args.get("organization")
    type = args.get("type", "MAIN")
    page = arg_to_number(args.get("page"))
    page_size = arg_to_number(args.get("page_size"))
    limit = arg_to_number(args.get("limit"))
    offset = set_offset(page, page_size)

    check_limit(limit)

    organization = set_organization(organization_args, client.organization_params)

    response = client.template_list_by_organization_request(organization, type, offset, limit)

    command_results = CommandResults(
        outputs_prefix=VENDOR_NAME + ".Template",
        outputs=response.get("versanms.templates", {}).get("template", {}),
        raw_response=response,
        readable_output=tableToMarkdown(
            name=f"Templates associated with {organization}",
            t=response.get("versanms.templates", {}).get("template", {}),
            headerTransform=pascalToSpace,
            headers=[
                "name",
                "organization",
                "lockDetails",
                "templateType",
                "isPrimary",
                "isStaging",
            ],
        ),
    )
    return command_results


def template_list_by_datastore_command(client: Client, args: dict[str, Any]) -> CommandResults:
    organization_args = args.get("organization")
    page = arg_to_number(args.get("page"))
    page_size = arg_to_number(args.get("page_size"))
    limit = arg_to_number(args.get("limit"))
    offset = set_offset(page, page_size)

    check_limit(limit)

    organization = set_organization(organization_args, client.organization_params)

    response = client.template_list_by_datastore_request(organization, offset, limit)

    command_results = CommandResults(
        outputs_prefix=VENDOR_NAME + ".DataStoreTemplate",
        outputs=response,
        raw_response=response,
        readable_output=tableToMarkdown(
            name=f"Templates associated with {organization} Data-Store",
            t=response.get("org", {}),
            headerTransform=pascalToSpace,
            removeNull=True,
            headers=[
                "name",
                "appliance-owner",
                "available-routing-instances",
                "owned-routing-instances",
                "available-networks",
            ],
        ),
    )
    return command_results


def application_service_template_list_command(client: Client, args: dict[str, Any]) -> CommandResults:
    organization_args = args.get("organization")
    keyword = args.get("keyword")
    page = arg_to_number(args.get("page"))
    page_size = arg_to_number(args.get("page_size"))
    limit = arg_to_number(args.get("limit"))
    offset = set_offset(page, page_size)

    check_limit(limit)

    organization = set_organization(organization_args, client.organization_params)

    response = client.application_service_template_list_request(organization, keyword, offset, limit)

    command_results = CommandResults(
        outputs_prefix=VENDOR_NAME + ".ApplicationServiceTemplate",
        outputs=response,
        raw_response=response,
        readable_output=tableToMarkdown(
            name=f"Application Service Templates associated with {organization}",
            t=response.get("content", {}),
            headerTransform=pascalToSpace,
            headers=[
                "createDate",
                "modifyDate",
                "lastUpdatedBy",
                "name",
                "organization",
                "status",
            ],
        ),
    )
    return command_results


@polling_function(
    name="vd-template-change-commit",
    interval=DEFAULT_INTERVAL,
    timeout=DEFAULT_TIMEOUT,
    requires_polling_arg=False,
)
def template_change_commit_command(args: dict[str, Any], client: Client) -> PollResult:
    template_name = args.get("template_name", "")
    appliances = argToList(args.get("appliances"))
    mode = args.get("mode", "")
    reboot = args.get("reboot", "false")
    task_id = args.get("task_id")
    if not task_id:
        response = client.template_change_commit_request(template_name, appliances, mode, reboot)
        response = json.loads((response.content).decode("utf-8"))
        template_response = response.get("versanms.templateResponse", {})
        task_id = template_response.get("taskId")
        args["task_id"] = task_id

    response = client.template_change_commit_polling_request(task_id)
    percentage_completion = response.get("versa-tasks.task", {}).get("versa-tasks.percentage-completion")

    if percentage_completion == 100:
        return PollResult(
            response=CommandResults(
                outputs_prefix=VENDOR_NAME + ".Commit",
                raw_response=response.get("versa-tasks.task", {}),
                readable_output=tableToMarkdown(
                    name="Template change committed",
                    t=response.get("versa-tasks.task", {}),
                    headerTransform=pascalToSpace,
                    headers=[
                        "versa-tasks.id",
                        "versa-tasks.task-description",
                        "versa-tasks.user",
                        "versa-tasks.task-status",
                        "versa-tasks.progressmessages",
                    ],
                    is_auto_json_transform=True,
                ),
            ),
            continue_to_poll=False,
        )
    else:
        results = CommandResults(readable_output="Polling job failed.")
        return PollResult(
            continue_to_poll=True,
            args_for_next_run={"task_id": task_id, **args},
            response=results,
        )


def template_custom_url_category_list_command(client: Client, args: dict[str, Any]) -> CommandResults:
    organization_args = args.get("organization")
    template_name = args.get("template_name", "")
    url_category_name = args.get("url_category_name")
    page = arg_to_number(args.get("page"))
    page_size = arg_to_number(args.get("page_size"))
    limit = arg_to_number(args.get("limit"))
    offset = set_offset(page, page_size)

    check_limit(limit)

    organization = set_organization(organization_args, client.organization_params)

    response = client.template_custom_url_category_list_request(organization, template_name, url_category_name, offset, limit)

    command_results = CommandResults(
        outputs_prefix=VENDOR_NAME + ".TemplateCustomUrlCategory",
        outputs=response,
        raw_response=response,
        readable_output=tableToMarkdown(
            name=f"Application Service Templates associated with {organization}",
            t=response.get("url-category", {}),
            headerTransform=pascalToSpace,
            headers=["category-name", "category-description", "confidence", "urls"],
            is_auto_json_transform=True,
        ),
    )
    return command_results


def template_custom_url_category_create_command(client: Client, args: dict[str, Any]) -> CommandResults:
    organization_args = args.get("organization", "")
    template_name = args.get("template_name", "")
    url_category_name = args.get("url_category_name", "")
    description = args.get("description", "")
    confidence = args.get("confidence", "")
    urls = argToList(args.get("urls"))
    url_reputation = argToList(args.get("url_reputation"))
    patterns = argToList(args.get("patterns"))
    pattern_reputation = argToList(args.get("pattern_reputation"))
    message = "Object created successfully."

    organization = set_organization(organization_args, client.organization_params)
    try:
        client.template_custom_url_category_create_request(
            organization,
            template_name,
            url_category_name,
            description,
            confidence,
            urls,
            url_reputation,
            patterns,
            pattern_reputation,
        )
    except DemistoException as e:
        if e.res.status_code == 409:
            message = ALREADY_EXISTS_MSG
        else:
            raise e

    command_results = CommandResults(
        outputs_prefix=VENDOR_NAME + ".TemplateCustomUrlCategory",
        readable_output=message,
    )
    return command_results


def template_custom_url_category_edit_command(client: Client, args: dict[str, Any]) -> CommandResults:
    organization_args = args.get("organization")
    template_name = args.get("template_name", "")
    url_category_name = args.get("url_category_name", "")
    description = args.get("description", "")
    confidence = args.get("confidence", "")
    urls = argToList(args.get("urls"))
    url_reputation = argToList(args.get("url_reputation"))
    patterns = argToList(args.get("patterns"))
    pattern_reputation = argToList(args.get("pattern_reputation"))

    organization = set_organization(organization_args, client.organization_params)

    response, request_body = client.template_custom_url_category_edit_request(
        organization,
        template_name,
        url_category_name,
        description,
        confidence,
        urls,
        url_reputation,
        patterns,
        pattern_reputation,
    )

    command_results = CommandResults(
        outputs_prefix=VENDOR_NAME + ".TemplateCustomUrlCategory",
        readable_output=f"Command run successfully.\nRequest Body:\n\n{request_body}",
    )
    return command_results


def template_custom_url_category_delete_command(client: Client, args: dict[str, Any]) -> CommandResults:
    organization_args = args.get("organization")
    template_name = args.get("template_name", "")
    url_category_name = args.get("url_category_name", "")

    organization = set_organization(organization_args, client.organization_params)

    client.template_custom_url_category_delete_request(
        organization=organization,
        template_name=template_name,
        url_category_name=url_category_name,
    )

    command_results = CommandResults(
        outputs_prefix=VENDOR_NAME + ".TemplateCustomUrlCategory",
        readable_output="Command run successfully.",
    )
    return command_results


def appliance_custom_url_category_list_command(client: Client, args: dict[str, Any]) -> CommandResults:
    organization_args = args.get("organization")
    appliance_name = args.get("appliance_name", "")
    url_category_name = args.get("url_category_name", "")
    page = arg_to_number(args.get("page"))
    page_size = arg_to_number(args.get("page_size"))
    limit = arg_to_number(args.get("limit"))
    offset = set_offset(page, page_size)

    check_limit(limit)

    organization = set_organization(organization_args, client.organization_params)

    response = client.appliance_custom_url_category_list_request(organization, appliance_name, url_category_name, offset, limit)

    command_results = CommandResults(
        outputs_prefix=VENDOR_NAME + ".ApplianceCustomUrlCategory",
        outputs=response,
        raw_response=response,
        readable_output=tableToMarkdown(
            name=f"Application Service Appliances associated with {organization}",
            t=response.get("url-category", {}),
            headerTransform=pascalToSpace,
            headers=["category-name", "category-description", "confidence", "urls"],
            is_auto_json_transform=True,
            removeNull=True,
        ),
    )
    return command_results


def appliance_custom_url_category_create_command(client: Client, args: dict[str, Any]) -> CommandResults:
    organization_args = args.get("organization")
    appliance_name = args.get("appliance_name", "")
    url_category_name = args.get("url_category_name", "")
    description = args.get("description", "")
    confidence = args.get("confidence", "")
    urls = argToList(args.get("urls"))
    url_reputation = argToList(args.get("url_reputation"))
    patterns = argToList(args.get("patterns"))
    pattern_reputation = argToList(args.get("pattern_reputation"))

    message = "Command run successfully."

    organization = set_organization(organization_args, client.organization_params)

    try:
        response, request_body = client.appliance_custom_url_category_create_request(
            organization,
            appliance_name,
            url_category_name,
            description,
            confidence,
            urls,
            url_reputation,
            patterns,
            pattern_reputation,
        )
    except DemistoException as e:
        if e.res.status_code == 409:
            message = ALREADY_EXISTS_MSG
            request_body = None, "Not available."

        else:
            raise e

    command_results = CommandResults(
        outputs_prefix=VENDOR_NAME + ".ApplianceCustomUrlCategory",
        readable_output=message + f"\nRequest Body:\n\n{request_body}",
    )
    return command_results


def appliance_custom_url_category_edit_command(client: Client, args: dict[str, Any]) -> CommandResults:
    organization_args = args.get("organization")
    appliance_name = args.get("appliance_name", "")
    url_category_name = args.get("url_category_name", "")
    description = args.get("description", "")
    confidence = args.get("confidence", "")
    urls = argToList(args.get("urls"))
    url_reputation = argToList(args.get("url_reputation"))
    patterns = argToList(args.get("patterns"))
    pattern_reputation = argToList(args.get("pattern_reputation"))

    organization = set_organization(organization_args, client.organization_params)

    response, request_body = client.appliance_custom_url_category_edit_request(
        organization,
        appliance_name,
        url_category_name,
        description,
        confidence,
        urls,
        url_reputation,
        patterns,
        pattern_reputation,
    )

    command_results = CommandResults(
        outputs_prefix=VENDOR_NAME + ".ApplianceCustomUrlCategory",
        readable_output="Command run successfully.\nRequest Body:\n\n" + str(request_body),
    )
    return command_results


def appliance_custom_url_category_delete_command(client: Client, args: dict[str, Any]) -> CommandResults:
    organization_args = args.get("organization")
    appliance_name = args.get("appliance_name", "")
    url_category_name = args.get("url_category_name", "")

    organization = set_organization(organization_args, client.organization_params)

    client.appliance_custom_url_category_delete_request(
        organization=organization,
        appliance_name=appliance_name,
        url_category_name=url_category_name,
    )

    command_results = CommandResults(
        outputs_prefix=VENDOR_NAME + ".ApplianceCustomUrlCategory",
        readable_output="Command run successfully.",
    )
    return command_results


def template_access_policy_list_command(client: Client, args: dict[str, Any]) -> CommandResults:
    organization_args = args.get("organization")
    template_name = args.get("template_name", "")
    page = arg_to_number(args.get("page"))
    page_size = arg_to_number(args.get("page_size"))
    limit = arg_to_number(args.get("limit"))
    offset = set_offset(page, page_size)

    check_limit(limit)

    organization = set_organization(organization_args, client.organization_params)

    response = client.template_access_policy_list_request(organization, template_name, offset, limit)

    command_results = CommandResults(
        outputs_prefix=VENDOR_NAME + ".TemplateAccessPolicy",
        outputs=response,
        raw_response=response,
        readable_output=tableToMarkdown(
            name=f"Access policies associated with {organization}",
            t=response.get("access-policy-group", {}),
            headerTransform=pascalToSpace,
            headers=["name", "rules"],
            is_auto_json_transform=True,
        ),
    )
    return command_results


def template_access_policy_rule_list_command(client: Client, args: dict[str, Any]) -> CommandResults:
    organization_args = args.get("organization")
    template_name = args.get("template_name", "")
    access_policy_name = args.get("access_policy_name", "")
    page = arg_to_number(args.get("page"))
    page_size = arg_to_number(args.get("page_size"))
    limit = arg_to_number(args.get("limit"))
    offset = set_offset(page, page_size)

    check_limit(limit)

    organization = set_organization(organization_args, client.organization_params)

    response = client.template_access_policy_rule_list_request(organization, template_name, access_policy_name, offset, limit)

    command_results = CommandResults(
        outputs_prefix=VENDOR_NAME + ".TemplateAccessPolicyRule",
        outputs=response,
        raw_response=response,
        readable_output=tableToMarkdown(
            name=f"Access policies associated with {organization}",
            t=response.get("access-policy", {}),
            headerTransform=pascalToSpace,
            headers=["name", "description", "tag", "rule-disable"],
            is_auto_json_transform=True,
        ),
    )
    return command_results


def template_access_policy_rule_create_command(client: Client, args: dict[str, Any]) -> CommandResults:
    organization_args = args.get("organization", "")
    template_name = args.get("template_name", "")
    access_policy_name = args.get("access_policy_name", "")

    access_policy_rule_args = get_access_policy_rule_args_with_possible_custom_rule_json(args)

    organization = set_organization(organization_args, client.organization_params)

    message = "Command run successfully."

    try:
        response, request_body = client.template_access_policy_rule_create_request(
            organization, template_name, access_policy_name, **access_policy_rule_args
        )
    except DemistoException as e:
        if e.res.status_code == 409:
            message = ALREADY_EXISTS_MSG
            request_body = None, "Not available."

        else:
            raise e

    command_results = CommandResults(
        outputs_prefix=VENDOR_NAME + ".TemplateAccessPolicyRule",
        readable_output=message + f"\nRequest Body:\n\n{request_body}",
    )
    return command_results


def template_access_policy_rule_edit_command(client: Client, args: dict[str, Any]) -> CommandResults:
    organization_args = args.get("organization", "")
    template_name = args.get("template_name", "")
    access_policy_name = args.get("access_policy_name", "")

    access_policy_rule_args = get_access_policy_rule_args_with_possible_custom_rule_json(args)

    organization = set_organization(organization_args, client.organization_params)

    response, request_body = client.template_access_policy_rule_edit_request(
        organization, template_name, access_policy_name, **access_policy_rule_args
    )

    command_results = CommandResults(
        outputs_prefix=VENDOR_NAME + ".TemplateAccessPolicyRule",
        readable_output="Command run successfully.\nRequest Body:\n\n" + str(request_body),
    )
    return command_results


def template_access_policy_rule_delete_command(client: Client, args: dict[str, Any]) -> CommandResults:
    organization_args = args.get("organization")
    template_name = args.get("template_name", "")
    access_policy_name = args.get("access_policy_name", "")
    rule_name = args.get("rule_name", "")

    organization = set_organization(organization_args, client.organization_params)

    client.template_access_policy_rule_delete_request(organization, template_name, access_policy_name, rule_name)

    command_results = CommandResults(
        outputs_prefix=VENDOR_NAME + ".TemplateAccessPolicyRule",
        readable_output="Command run successfully.",
    )
    return command_results


def appliance_access_policy_list_command(client: Client, args: dict[str, Any]) -> CommandResults:
    organization_args = args.get("organization")
    appliance_name = args.get("appliance_name", "")
    page = arg_to_number(args.get("page"))
    page_size = arg_to_number(args.get("page_size"))
    limit = arg_to_number(args.get("limit"))
    offset = set_offset(page, page_size)

    check_limit(limit)

    organization = set_organization(organization_args, client.organization_params)

    response = client.appliance_access_policy_list_request(organization, appliance_name, offset, limit)

    command_results = CommandResults(
        outputs_prefix=VENDOR_NAME + ".ApplianceAccessPolicy",
        outputs=response,
        raw_response=response,
        readable_output=tableToMarkdown(
            name=f"Access policies associated with {organization}",
            t=response.get("access-policy-group", {}),
            headerTransform=pascalToSpace,
            headers=["name", "rules"],
            is_auto_json_transform=True,
        ),
    )
    return command_results


def appliance_access_policy_rule_list_command(client: Client, args: dict[str, Any]) -> CommandResults:
    organization_args = args.get("organization")
    appliance_name = args.get("appliance_name", "")
    access_policy_name = args.get("access_policy_name", "")
    page = arg_to_number(args.get("page"))
    page_size = arg_to_number(args.get("page_size"))
    limit = arg_to_number(args.get("limit"))
    offset = set_offset(page, page_size)

    check_limit(limit)

    organization = set_organization(organization_args, client.organization_params)

    response = client.appliance_access_policy_rule_list_request(organization, appliance_name, access_policy_name, offset, limit)

    command_results = CommandResults(
        outputs_prefix=VENDOR_NAME + ".ApplianceAccessPolicyRule",
        outputs=response,
        raw_response=response,
        readable_output=tableToMarkdown(
            name=f"Access policies associated with {organization}",
            t=response.get("access-policy", {}),
            headerTransform=pascalToSpace,
            headers=["name", "description", "tag", "rule-disable"],
            is_auto_json_transform=True,
        ),
    )
    return command_results


def appliance_access_policy_rule_create_command(client: Client, args: dict[str, Any]) -> CommandResults:
    organization_args = args.get("organization", "")
    appliance_name = args.get("appliance_name", "")
    access_policy_name = args.get("access_policy_name", "")

    access_policy_rule_args = get_access_policy_rule_args_with_possible_custom_rule_json(args)

    organization = set_organization(organization_args, client.organization_params)

    message = "Command run successfully."

    try:
        response, request_body = client.appliance_access_policy_rule_create_request(
            organization, appliance_name, access_policy_name, **access_policy_rule_args
        )
    except DemistoException as e:
        if e.res.status_code == 409:
            message = ALREADY_EXISTS_MSG
            request_body = None, "Not available."

        else:
            raise e

    command_results = CommandResults(
        outputs_prefix=VENDOR_NAME + ".ApplianceAccessPolicyRule",
        readable_output=message + f"\nRequest Body:\n\n{request_body}",
    )
    return command_results


def appliance_access_policy_rule_edit_command(client: Client, args: dict[str, Any]) -> CommandResults:
    organization_args = args.get("organization", "")
    appliance_name = args.get("appliance_name", "")
    access_policy_name = args.get("access_policy_name", "")

    access_policy_rule_args = get_access_policy_rule_args_with_possible_custom_rule_json(args)

    organization = set_organization(organization_args, client.organization_params)

    response, request_body = client.appliance_access_policy_rule_edit_request(
        organization, appliance_name, access_policy_name, **access_policy_rule_args
    )

    command_results = CommandResults(
        outputs_prefix=VENDOR_NAME + ".ApplianceAccessPolicyRule",
        readable_output="Command run successfully.\nRequest Body:\n\n" + str(request_body),
    )
    return command_results


def appliance_access_policy_rule_delete_command(client: Client, args: dict[str, Any]) -> CommandResults:
    organization_args = args.get("organization")
    appliance_name = args.get("appliance_name", "")
    access_policy_name = args.get("access_policy_name", "")
    rule_name = args.get("rule_name", "")

    organization = set_organization(organization_args, client.organization_params)

    client.appliance_access_policy_rule_delete_request(organization, appliance_name, access_policy_name, rule_name)

    command_results = CommandResults(
        outputs_prefix=VENDOR_NAME + ".ApplianceAccessPolicyRule",
        readable_output="Command run successfully.",
    )
    return command_results


def template_sdwan_policy_list_command(client: Client, args: dict[str, Any]) -> CommandResults:
    organization_args = args.get("organization")
    template_name = args.get("template_name", "")
    page = arg_to_number(args.get("page"))
    page_size = arg_to_number(args.get("page_size"))
    limit = arg_to_number(args.get("limit"))
    offset = set_offset(page, page_size)

    check_limit(limit)

    organization = set_organization(organization_args, client.organization_params)

    response = client.template_sdwan_policy_list_request(organization, template_name, offset, limit)

    command_results = CommandResults(
        outputs_prefix=VENDOR_NAME + ".TemplateSdwanPolicy",
        outputs=response,
        raw_response=response,
        readable_output=tableToMarkdown(
            name=f"SD-WAN policies associated with {organization}",
            t=response.get("sdwan-policy-group", {}),
            headerTransform=pascalToSpace,
            headers=["name", "rules"],
            is_auto_json_transform=True,
        ),
    )
    return command_results


def template_sdwan_policy_rule_list_command(client: Client, args: dict[str, Any]) -> CommandResults:
    organization_args = args.get("organization")
    template_name = args.get("template_name", "")
    sdwan_policy_name = args.get("sdwan_policy_name", "")
    page = arg_to_number(args.get("page"))
    page_size = arg_to_number(args.get("page_size"))
    limit = arg_to_number(args.get("limit"))
    offset = set_offset(page, page_size)

    check_limit(limit)

    organization = set_organization(organization_args, client.organization_params)

    response = client.template_sdwan_policy_rule_request(organization, template_name, sdwan_policy_name, offset, limit)

    command_results = CommandResults(
        outputs_prefix=VENDOR_NAME + ".TemplateSdwanPolicyRule",
        outputs=response,
        raw_response=response,
        readable_output=tableToMarkdown(
            name=f"SD-WAN policy rules associated with {organization}",
            t=response.get("rule"),
            headerTransform=string_to_table_header,
            headers=["name", "match", "set"],
            is_auto_json_transform=True,
            removeNull=True,
        ),
    )
    return command_results


def template_sdwan_policy_rule_create_command(client: Client, args: dict[str, Any]) -> CommandResults:
    organization_args = args.get("organization")
    template_name = args.get("template_name", "")
    sdwan_policy_name = args.get("sdwan_policy_name", "")

    organization = set_organization(organization_args, client.organization_params)

    sdwan_policy_rule_args = get_sdwan_policy_rule_args_with_possible_custom_rule_json(args)

    message = "Command run successfully."

    try:
        response, request_body = client.template_sdwan_policy_rule_create_request(
            organization, template_name, sdwan_policy_name, **sdwan_policy_rule_args
        )
    except DemistoException as e:
        if e.res.status_code == 409:
            message = ALREADY_EXISTS_MSG
            request_body = None, "Not available."

        else:
            raise e

    command_results = CommandResults(
        outputs_prefix=VENDOR_NAME + ".TemplateSdwanPolicyRule",
        readable_output=message + f"\nRequest Body:\n\n{request_body}",
    )
    return command_results


def template_sdwan_policy_rule_edit_command(client: Client, args: dict[str, Any]) -> CommandResults:
    organization_args = args.get("organization")
    template_name = args.get("template_name", "")
    sdwan_policy_name = args.get("sdwan_policy_name", "")

    organization = set_organization(organization_args, client.organization_params)

    sdwan_policy_rule_args = get_sdwan_policy_rule_args_with_possible_custom_rule_json(args)

    response, request_body = client.template_sdwan_policy_rule_edit_request(
        organization, template_name, sdwan_policy_name, **sdwan_policy_rule_args
    )

    command_results = CommandResults(
        outputs_prefix=VENDOR_NAME + ".TemplateSdwanPolicyRule",
        readable_output="Command run successfully.\nRequest Body:\n\n" + str(request_body),
    )
    return command_results


def template_sdwan_policy_rule_delete_command(client: Client, args: dict[str, Any]) -> CommandResults:
    organization_args = args.get("organization")
    template_name = args.get("template_name", "")
    sdwan_policy_name = args.get("sdwan_policy_name", "")
    rule_name = args.get("rule_name", "")

    organization = set_organization(organization_args, client.organization_params)

    client.template_sdwan_policy_rule_delete_request(
        organization,
        template_name,
        sdwan_policy_name,
        rule_name,
    )

    command_results = CommandResults(
        outputs_prefix=VENDOR_NAME + ".TemplateSdwanPolicyRule",
        readable_output="Command run successfully.",
    )
    return command_results


def appliance_sdwan_policy_list_command(client: Client, args: dict[str, Any]) -> CommandResults:
    organization_args = args.get("organization")
    appliance_name = args.get("appliance_name", "")
    page = arg_to_number(args.get("page"))
    page_size = arg_to_number(args.get("page_size"))
    limit = arg_to_number(args.get("limit"))
    offset = set_offset(page, page_size)

    check_limit(limit)

    organization = set_organization(organization_args, client.organization_params)

    response = client.appliance_sdwan_policy_list_request(organization, appliance_name, offset, limit)

    command_results = CommandResults(
        outputs_prefix=VENDOR_NAME + ".ApplianceSdwanPolicy",
        outputs=response,
        raw_response=response,
        readable_output=tableToMarkdown(
            name=f"SD-WAN policies associated with {organization}",
            t=response.get("sdwan-policy-group"),
            headerTransform=pascalToSpace,
            headers=["name", "rules"],
            is_auto_json_transform=True,
        ),
    )
    return command_results


def appliance_sdwan_policy_rule_list_command(client: Client, args: dict[str, Any]) -> CommandResults:
    organization_args = args.get("organization")
    appliance_name = args.get("appliance_name", "")
    sdwan_policy_name = args.get("sdwan_policy_name", "")
    page = arg_to_number(args.get("page"))
    page_size = arg_to_number(args.get("page_size"))
    limit = arg_to_number(args.get("limit"))
    offset = set_offset(page, page_size)

    check_limit(limit)

    organization = set_organization(organization_args, client.organization_params)

    response = client.appliance_sdwan_policy_rule_list_request(organization, appliance_name, sdwan_policy_name, offset, limit)

    command_results = CommandResults(
        outputs_prefix=VENDOR_NAME + ".ApplianceSdwanPolicyRule",
        outputs=response,
        raw_response=response,
        readable_output=tableToMarkdown(
            name=f"SD-WAN policy rules associated with {organization}",
            t=response.get("rule", {}),
            headerTransform=pascalToSpace,
            headers=["name", "description", "rule-disable", "action"],
            is_auto_json_transform=True,
            removeNull=True,
        ),
    )
    return command_results


def appliance_sdwan_policy_rule_create_command(client: Client, args: dict[str, Any]) -> CommandResults:
    organization_args = args.get("organization")
    appliance_name = args.get("appliance_name", "")
    sdwan_policy_name = args.get("sdwan_policy_name", "")
    organization = set_organization(organization_args, client.organization_params)

    sdwan_policy_rule_args = get_sdwan_policy_rule_args_with_possible_custom_rule_json(args)

    message = "Command run successfully."

    try:
        response, request_body = client.appliance_sdwan_policy_rule_create_request(
            organization, appliance_name, sdwan_policy_name, **sdwan_policy_rule_args
        )
    except DemistoException as e:
        if e.res.status_code == 409:
            message = ALREADY_EXISTS_MSG
            request_body = None, "Not available."

        else:
            raise e

    command_results = CommandResults(
        outputs_prefix=VENDOR_NAME + ".ApplianceSdwanPolicyRule",
        readable_output=message + f"\nRequest Body:\n\n{request_body}",
    )
    return command_results


def appliance_sdwan_policy_rule_edit_command(client: Client, args: dict[str, Any]) -> CommandResults:
    organization_args = args.get("organization")
    appliance_name = args.get("appliance_name", "")
    sdwan_policy_name = args.get("sdwan_policy_name", "")
    organization = set_organization(organization_args, client.organization_params)

    sdwan_policy_rule_args = get_sdwan_policy_rule_args_with_possible_custom_rule_json(args)

    response, request_body = client.appliance_sdwan_policy_rule_edit_request(
        organization, appliance_name, sdwan_policy_name, **sdwan_policy_rule_args
    )

    command_results = CommandResults(
        outputs_prefix=VENDOR_NAME + ".ApplianceSdwanPolicyRule",
        readable_output=f"Command run successfully.\nRequest Body:\n\n{request_body}",
    )
    return command_results


def appliance_sdwan_policy_rule_delete_command(client: Client, args: dict[str, Any]) -> CommandResults:
    organization_args = args.get("organization")
    appliance_name = args.get("appliance_name", "")
    sdwan_policy_name = args.get("sdwan_policy_name", "")
    rule_name = args.get("rule_name", "")
    organization = set_organization(organization_args, client.organization_params)

    client.appliance_sdwan_policy_rule_delete_request(organization, appliance_name, sdwan_policy_name, rule_name)

    command_results = CommandResults(
        outputs_prefix=VENDOR_NAME + ".ApplianceSdwanPolicyRule",
        readable_output="Command run successfully.",
    )
    return command_results


def template_address_object_list_command(client: Client, args: dict[str, Any]) -> CommandResults:
    organization_args = args.get("organization")
    template_name = args.get("template_name", "")
    page = arg_to_number(args.get("page"))
    page_size = arg_to_number(args.get("page_size"))
    limit = arg_to_number(args.get("limit"))
    offset = set_offset(page, page_size)

    check_limit(limit)

    organization = set_organization(organization_args, client.organization_params)

    response = client.template_address_object_list_request(organization, template_name, offset, limit)

    command_results = CommandResults(
        outputs_prefix=VENDOR_NAME + ".TemplateAddressObject",
        outputs=response,
        raw_response=response,
        readable_output=tableToMarkdown(
            name=f"Address objects associated with {organization}",
            t=response.get("address", {}),
            headerTransform=pascalToSpace,
            headers=[
                "name",
                "description",
                "tag",
                "ipv4-prefix",
                "fqdn",
                "ipv4-range",
                "ipv4-wildcard-mask",
                "ipv6-prefix",
                "dynamic-address",
            ],
            is_auto_json_transform=True,
            removeNull=True,
        ),
    )
    return command_results


def template_address_object_create_command(client: Client, args: dict[str, Any]) -> CommandResults:
    organization_args = args.get("organization")
    template_name = args.get("template_name", "")
    object_name = args.get("object_name", "")
    description = args.get("description", "")
    tags = argToList(args.get("tags"))
    address_object_type = args.get("address_object_type", "")
    object_value = args.get("object_value", "")

    organization = set_organization(organization_args, client.organization_params)

    message = "Command run successfully."

    try:
        response, request_body = client.template_address_object_create_request(
            organization,
            template_name,
            object_name,
            description,
            tags,
            address_object_type,
            object_value,
        )
    except DemistoException as e:
        if e.res.status_code == 409:
            message = ALREADY_EXISTS_MSG
            request_body = None, "Not available."

        else:
            raise e

    command_results = CommandResults(
        outputs_prefix=VENDOR_NAME + ".TemplateAddressObject",
        readable_output=message + f"\nRequest Body:\n\n{request_body}",
    )
    return command_results


def template_address_object_edit_command(client: Client, args: dict[str, Any]) -> CommandResults:
    organization_args = args.get("organization")
    template_name = args.get("template_name", "")
    object_name = args.get("object_name", "")
    description = args.get("description", "")
    tags = argToList(args.get("tags"))
    address_object_type = args.get("address_object_type", "")
    object_value = args.get("object_value", "")

    organization = set_organization(organization_args, client.organization_params)

    response, request_body = client.template_address_object_edit_request(
        organization,
        template_name,
        object_name,
        description,
        tags,
        address_object_type,
        object_value,
    )

    command_results = CommandResults(
        outputs_prefix=VENDOR_NAME + ".TemplateAddressObject",
        readable_output="Command run successfully.\nRequest Body:\n\n" + str(request_body),
    )
    return command_results


def template_address_object_delete_command(client: Client, args: dict[str, Any]) -> CommandResults:
    organization_args = args.get("organization")
    template_name = args.get("template_name", "")
    object_name = args.get("object_name", "")

    organization = set_organization(organization_args, client.organization_params)

    client.template_address_object_delete_request(
        organization,
        template_name,
        object_name,
    )

    command_results = CommandResults(
        outputs_prefix=VENDOR_NAME + ".TemplateAddressObject",
        readable_output="Command run successfully.",
    )
    return command_results


def appliance_address_object_list_command(client: Client, args: dict[str, Any]) -> CommandResults:
    organization_args = args.get("organization")
    appliance_name = args.get("appliance_name", "")
    page = arg_to_number(args.get("page"))
    page_size = arg_to_number(args.get("page_size"))
    limit = arg_to_number(args.get("limit"))
    offset = set_offset(page, page_size)

    check_limit(limit)

    organization = set_organization(organization_args, client.organization_params)

    response = client.appliance_address_object_list_request(organization, appliance_name, offset, limit)

    command_results = CommandResults(
        outputs_prefix=VENDOR_NAME + ".ApplianceAddressObject",
        outputs=response,
        raw_response=response,
        readable_output=tableToMarkdown(
            name=f"Address objects associated with {organization}",
            t=response.get("address", {}),
            headerTransform=pascalToSpace,
            headers=[
                "name",
                "description",
                "tag",
                "ipv4-prefix",
                "fqdn",
                "ipv4-range",
                "ipv4-wildcard-mask",
                "ipv6-prefix",
                "dynamic-address",
            ],
            is_auto_json_transform=True,
            removeNull=True,
        ),
    )
    return command_results


def appliance_address_object_create_command(client: Client, args: dict[str, Any]) -> CommandResults:
    organization_args = args.get("organization")
    appliance_name = args.get("appliance_name", "")
    object_name = args.get("object_name", "")
    description = args.get("description", "")
    tags = argToList(args.get("tags"))
    address_object_type = args.get("address_object_type", "")
    object_value = args.get("object_value", "")

    organization = set_organization(organization_args, client.organization_params)

    message = "Command run successfully."

    try:
        response, request_body = client.appliance_address_object_create_request(
            organization,
            appliance_name,
            object_name,
            description,
            tags,
            address_object_type,
            object_value,
        )
    except DemistoException as e:
        if e.res.status_code == 409:
            message = ALREADY_EXISTS_MSG
            request_body = None, "Not available."

        else:
            raise e

    command_results = CommandResults(
        outputs_prefix=VENDOR_NAME + ".ApplianceAddressObject",
        readable_output=message + f"\nRequest Body:\n\n{request_body}",
    )
    return command_results


def appliance_address_object_edit_command(client: Client, args: dict[str, Any]) -> CommandResults:
    organization_args = args.get("organization")
    appliance_name = args.get("appliance_name", "")
    object_name = args.get("object_name", "")
    description = args.get("description", "")
    tags = argToList(args.get("tags"))
    address_object_type = args.get("address_object_type", "")
    object_value = args.get("object_value", "")

    organization = set_organization(organization_args, client.organization_params)

    response, request_body = client.appliance_address_object_edit_request(
        organization,
        appliance_name,
        object_name,
        description,
        tags,
        address_object_type,
        object_value,
    )

    command_results = CommandResults(
        outputs_prefix=VENDOR_NAME + ".ApplianceAddressObject",
        readable_output="Command run successfully.\nRequest Body:\n\n" + str(request_body),
    )
    return command_results


def appliance_address_object_delete_command(client: Client, args: dict[str, Any]) -> CommandResults:
    organization_args = args.get("organization")
    appliance_name = args.get("appliance_name", "")
    object_name = args.get("object_name", "")

    organization = set_organization(organization_args, client.organization_params)

    client.appliance_address_object_delete_request(organization, appliance_name, object_name)

    command_results = CommandResults(
        outputs_prefix=VENDOR_NAME + ".ApplianceAddressObject",
        readable_output="Command run successfully.",
    )
    return command_results


def template_user_defined_application_list_command(client: Client, args: dict[str, Any]) -> CommandResults:
    organization_args = args.get("organization")
    template_name = args.get("template_name", "")
    page = arg_to_number(args.get("page"))
    page_size = arg_to_number(args.get("page_size"))
    limit = arg_to_number(args.get("limit"))
    offset = set_offset(page, page_size)

    check_limit(limit)

    organization = set_organization(organization_args, client.organization_params)

    response = client.template_user_defined_application_list_request(organization, template_name, offset, limit)

    command_results = CommandResults(
        outputs_prefix=VENDOR_NAME + ".TemplateUserDefinedApplication",
        outputs=response,
        raw_response=response,
        readable_output=tableToMarkdown(
            name=f"User defined application objects associated with {organization}",
            t=response.get("user-defined-application", {}),
            headerTransform=pascalToSpace,
            headers=["app-name", "description", "precedence", "tag", "risk", "family"],
            is_auto_json_transform=True,
            removeNull=True,
        ),
    )
    return command_results


def appliance_user_defined_application_list_command(client: Client, args: dict[str, Any]) -> CommandResults:
    organization_args = args.get("organization")
    appliance_name = args.get("appliance_name", "")
    page = arg_to_number(args.get("page"))
    page_size = arg_to_number(args.get("page_size"))
    limit = arg_to_number(args.get("limit"))
    offset = set_offset(page, page_size)

    check_limit(limit)

    organization = set_organization(organization_args, client.organization_params)

    response = client.appliance_user_defined_application_list_request(organization, appliance_name, offset, limit)

    command_results = CommandResults(
        outputs_prefix=VENDOR_NAME + ".ApplianceUserDefinedApplication",
        outputs=response,
        raw_response=response,
        readable_output=tableToMarkdown(
            name=f"User defined application objects associated with {organization}",
            t=response.get("user-defined-application", {}),
            headerTransform=pascalToSpace,
            headers=["app-name", "description", "precedence", "tag", "risk", "family"],
            is_auto_json_transform=True,
            removeNull=True,
        ),
    )
    return command_results


def template_user_modified_application_list_command(client: Client, args: dict[str, Any]) -> CommandResults:
    organization_args = args.get("organization")
    template_name = args.get("template_name", "")
    page = arg_to_number(args.get("page"))
    page_size = arg_to_number(args.get("page_size"))
    limit = arg_to_number(args.get("limit"))
    offset = set_offset(page, page_size)

    check_limit(limit)

    organization = set_organization(organization_args, client.organization_params)

    response = client.template_user_modified_application_list_request(organization, template_name, offset, limit)

    command_results = CommandResults(
        outputs_prefix=VENDOR_NAME + ".TemplateUserModifiedApplication",
        outputs=response,
        raw_response=response,
        readable_output=tableToMarkdown(
            name=f"User modified predefined application objects associated with {organization}",
            t=response.get("app-specific-option-list", {}),
            headerTransform=pascalToSpace,
            headers=[
                "app-name",
                "app-risk",
                "app-productivity",
                "app-timeout",
                "app-final-with-endpoint",
            ],
            is_auto_json_transform=True,
            removeNull=True,
        ),
    )
    return command_results


def appliance_user_modified_application_list_command(client: Client, args: dict[str, Any]) -> CommandResults:
    organization_args = args.get("organization")
    appliance_name = args.get("appliance_name", "")
    page = arg_to_number(args.get("page"))
    page_size = arg_to_number(args.get("page_size"))
    limit = arg_to_number(args.get("limit"))
    offset = set_offset(page, page_size)

    check_limit(limit)

    organization = set_organization(organization_args, client.organization_params)

    response = client.appliance_user_modified_application_list_request(organization, appliance_name, offset, limit)

    command_results = CommandResults(
        outputs_prefix=VENDOR_NAME + ".ApplianceUserModifiedApplication",
        outputs=response,
        raw_response=response,
        readable_output=tableToMarkdown(
            name=f"User modified predefined application objects associated with {organization}",
            t=response.get("app-specific-option-list", {}),
            headerTransform=pascalToSpace,
            headers=[
                "app-name",
                "app-risk",
                "app-productivity",
                "app-timeout",
                "app-final-with-endpoint",
            ],
            is_auto_json_transform=True,
            removeNull=True,
        ),
    )
    return command_results


def predefined_application_list_command(client: Client, args: dict[str, Any]) -> CommandResults:
    family = args.get("family")
    risks = arg_to_number(args.get("risks"))
    tags = argToList(args.get("tags"))
    page = arg_to_number(args.get("page"))
    page_size = arg_to_number(args.get("page_size"))
    limit = arg_to_number(args.get("limit"))
    offset = set_offset(page, page_size)

    check_limit(limit)

    response = client.predefined_application_list_request(family, risks, tags, offset, limit)

    command_results = CommandResults(
        outputs_prefix=VENDOR_NAME + ".PredefinedApplication",
        outputs=response,
        raw_response=response,
        readable_output=tableToMarkdown(
            name="User predefined application objects.",
            t=response,
            headerTransform=pascalToSpace,
            headers=[
                "name",
                "family",
                "subfamily",
                "description",
                "risk",
                "productivity",
                "tag",
            ],
            is_auto_json_transform=True,
            removeNull=True,
        ),
    )
    return command_results


def test_connectivity(client: Client) -> str:
    """Tests API connectivity and authentication'

    Returning 'ok' indicates that the integration works like it is supposed to.
    Connection to the service is successful.
    Raises exceptions if something goes wrong.

    :type client: ``Client``
    :param Client: client to use

    :return: 'ok' if test passed, anything else will fail the test.
    :rtype: ``str``
    """
    try:
        client._http_request(
            method="GET",
            url_suffix="vnms/alarm/notification",
            params={"limit": 3, "offset": 0},
        )
        message = "ok"
    except DemistoException as e:
        if "Forbidden" in str(e) or "Authorization" in str(e):
            message = "Authorization Error: make sure authentication parameters/arguments are correctly set."
        else:
            raise e
    return message


def test_module(
    client: Client | None,
    use_basic_auth: bool = False,
    client_id: str = None,
    client_secret: str = None,
    access_token: str = None,
    username: str = None,
    password: str = None,
):
    """
    Performs basic GET request to check if the API is reachable using different authentication methods.
    Returns ok if successful.
    """

    case_client_id_and_client_secret = bool(client_id and client_secret)
    case_not_client_id_and_not_client_secret = bool(not client_id and not client_secret)
    case_missing_client_id_or_client_secret = bool(not client_id or not client_secret)
    case_missing_username_or_password = bool(not username or not password)
    case_client_id_and_client_secret_and_access_token = bool(client_id and client_secret and access_token)
    case_not_client_id_and_not_client_secret_and_not_access_token = bool(not client_id and not client_secret and not access_token)

    # Case: using Basic authentication with Username and Password parameter
    message = ""
    if use_basic_auth and client:
        if case_missing_username_or_password:
            return_error("Basic Authentication method chosen but Username or Password parameters are missing.")
        try:
            message = test_connectivity(client)
        except DemistoException as e:
            if e.res.status_code == 401:
                return_error("Basic Authentication method chosen but Username or Password parameters are invalid.")

    elif not use_basic_auth and case_client_id_and_client_secret_and_access_token:
        return_error(
            "More parameters passed than expected."
            + " Please pass Client ID and Client Secret OR Auth Token parameters (not both)."
        )

    elif not use_basic_auth and case_not_client_id_and_not_client_secret_and_not_access_token:
        return_error(
            "Auth Token authentication method chosen but no parameters passed."
            + " Please pass Client ID and Client Secret OR Auth Token parameters (not both)."
        )

    # Case: using Auth Token method with Auth Token parameter only (without Client ID and Client Secret parameters)
    elif not use_basic_auth and client and all([access_token, case_not_client_id_and_not_client_secret]):
        message = test_connectivity(client)

    # Case: using Auth Token method with Client ID and Client Secret parameters
    elif (not use_basic_auth and case_not_client_id_and_not_client_secret) or case_client_id_and_client_secret:
        return_error(
            "When using Auth Token authentication method with Client ID and Client Secret, please follow these steps:\n"
            "Input Client ID and Client Secret Parameters if available OR run '!vd-auth-start' "
            "command with Token Name argument to create a new Auth Client.\n"
            "Make sure 'Use Basic Authentication' checkbox is unchecked.\n"
            "Then run '!vd-auth-test' command to check valid connectivity using Auth Token authentication."
        )

    elif not use_basic_auth and case_missing_client_id_or_client_secret:
        return_error(
            "Auth Authentication method chosen but Client ID or Client Secret parameters are missing."
            + " Please enter Client ID and Client Secret parameters OR use '!vd-auth-start' command."
        )

    else:
        return_error(
            "Not all fields for the selected authenticating are set or some of the"
            + " parameters are invalid, therefore it cannot be executed."
        )

    # test organization name if provided
    if client and (organization_name := client.organization_params):
        client.test_organization_name_request(organization_name)

    return message


async def get_audit_logs(
    client: AsyncClient,
    from_date: str,
    limit: int,
    last_fetched_ids: list[str] | None = None,
) -> list[dict[str, Any]]:
    """
    Retrieves audit logs from the Versa Director API, handling pagination concurrently.

    Args:
        client (AsyncClient): An instance of the AsyncClient.
        from_date (str): The start date for the audit logs.
        limit (int): The total number of events to retrieve.
        last_fetched_ids (list[str]): A list of IDs of the last fetched events.

    Returns:
        list[dict[str, Any]]: A list of audit log events.
    """
    last_fetched_ids = last_fetched_ids or []
    all_fetched_ids = set(last_fetched_ids)
    all_events: list[dict] = []

    audit_log_tasks = [
        client.get_audit_logs(time_filter=from_date, offset=offset) for offset in range(0, limit, DEFAULT_AUDIT_LOGS_PAGE_SIZE)
    ]

    demisto.debug(f"Created {len(audit_log_tasks)} tasks to fetch up to {limit} audit logs.")
    responses = await asyncio.gather(*audit_log_tasks)

    for response in responses:
        appliances = response.get("appliances", [])
        if not appliances:
            demisto.debug("Received a response with no audit logs.")
            break

        for appliance in appliances:
            if len(all_events) == limit:
                break
            event_id = appliance["applianceuuid"]
            if event_id in all_fetched_ids:
                continue

            all_fetched_ids.add(event_id)
            # `arg_to_datetime` does not return `None` since value is required
            # Added `type: ignore` to silence type checkers and linters
            appliance["_time"] = arg_to_datetime(
                appliance["startTime"],
                required=True,
            ).strftime(EVENT_DATE_FORMAT)  # type: ignore [union-attr]
            all_events.append(appliance)

    all_events.sort(key=lambda event: event["startTime"])  # sort in ascending order by startTime
    return all_events


async def get_events_command(client: AsyncClient, args: dict[str, Any]) -> tuple[list[dict[str, Any]], CommandResults]:
    """
    Implements the `vd-get-events` command. Gets audit logs using the AsyncClient.

    Args:
        client (AsyncClient): An instance of the AsyncClient.
        args (dict[str, Any]): The command arguments.

    Returns:
        tuple[list[dict[str, Any]], CommandResults]: A tuple of the events list and the CommandResults with human-readable output.
    """
    from_date = (arg_to_datetime(args.get("from_date")) or DEFAULT_AUDIT_LOGS_FROM_DATE).strftime(FILTER_DATE_FORMAT)
    limit = arg_to_number(args.get("limit")) or DEFAULT_GET_EVENTS_LIMIT

    events = await get_audit_logs(client, from_date, limit)

    return events, CommandResults(readable_output=tableToMarkdown(name="Versa Director Audit Logs", t=events))


async def fetch_events_command(
    client: AsyncClient,
    last_run: dict[str, Any],
    max_fetch: int,
) -> tuple[dict[str, Any], list[dict[str, Any]]]:
    """
    Implements the `fetch-events` command. Fetches audit logs using the AsyncClient.

    Args:
        client (AsyncClient): An instance of the AsyncClient.
        last_run (dict[str, Any]): The last run of the previous fetch, if any.
        max_fetch (int): The maximum number of events to fetch.

    Returns:
        tuple[dict[str, Any], list[dict[str, Any]]]: A tuple of the next run and the list of events.
    """
    demisto.debug(f"Starting fetching events with {last_run=}.")
    from_date = (arg_to_datetime(last_run.get("from_date")) or DEFAULT_AUDIT_LOGS_FROM_DATE).strftime(FILTER_DATE_FORMAT)
    last_fetched_ids = last_run.get("last_fetched_ids", [])

    events = await get_audit_logs(client=client, from_date=from_date, limit=max_fetch, last_fetched_ids=last_fetched_ids)

    if not events:
        demisto.debug(f"No new events found since {last_run=}.")
        return last_run, []

    newest_event_time = events[-1]["_time"]
    demisto.debug(f"Got {len(events)} deduplicated events with {newest_event_time=}.")

    new_last_fetched_ids = [event["applianceuuid"] for event in events if event["_time"] == newest_event_time]

    next_run = {"from_date": newest_event_time, "last_fetched_ids": new_last_fetched_ids}
    demisto.debug(f"Updating {next_run=} after fetching {len(events)} events.")

    return next_run, events


#  """ MAIN FUNCTION """


async def main() -> None:
    params: dict[str, Any] = demisto.params()
    args: dict[str, Any] = demisto.args()
    command: str = demisto.command()
    context: dict[str, Any] = get_integration_context().get("context", {})

    # HTTP Connection
    verify_certificate: bool = not params.get("insecure", False)
    proxy = params.get("proxy", False)

    # Base URL
    use_basic_auth = params.get("use_basic_auth", False)
    port = BASIC_AUTH_PORT if use_basic_auth else ADVANCED_AUTH_PORT
    url = params.get("url", "").rstrip("/") + f":{port}"

    # Basic Auth
    basic_auth_credentials = params.get("credentials", {})
    username = basic_auth_credentials.get("identifier", "")
    password = basic_auth_credentials.get("password", "")

    # Client Auth
    client_auth_credentials = params.get("credentials_client", {})
    client_id = client_auth_credentials.get("identifier") or params.get("client_id") or context.get("client_id")
    client_secret = client_auth_credentials.get("password") or params.get("client_secret") or context.get("client_secret")
    access_token = params.get("access_token") or context.get("access_token")
<<<<<<< HEAD
    max_fetch = params.get("max_fetch") or DEFAULT_FETCH_EVENTS_LIMIT
    command = demisto.command()
=======

>>>>>>> 2e108626
    demisto.debug(f"Command being called is {command}")

    sync_commands: dict[str, Callable] = {
        "vd-auth-start": handle_auth_token_command,
        "vd-auth-test": auth_test_command,
        "vd-appliance-list": appliance_list_command,
        "vd-organization-list": organization_list_command,
        "vd-organization-appliance-list": appliances_list_by_organization_command,
        "vd-appliance-group-list": appliances_group_list_by_organization_command,
        "vd-appliance-group-template-appliance-list": appliances_list_by_device_group_command,
        "vd-template-list": template_list_by_organization_command,
        "vd-datastore-template-list": template_list_by_datastore_command,
        "vd-application-service-template-list": application_service_template_list_command,
        "vd-template-custom-url-category-list": template_custom_url_category_list_command,
        "vd-template-custom-url-category-create": template_custom_url_category_create_command,
        "vd-template-custom-url-category-edit": template_custom_url_category_edit_command,
        "vd-template-custom-url-category-delete": template_custom_url_category_delete_command,
        "vd-appliance-custom-url-category-list": appliance_custom_url_category_list_command,
        "vd-appliance-custom-url-category-create": appliance_custom_url_category_create_command,
        "vd-appliance-custom-url-category-edit": appliance_custom_url_category_edit_command,
        "vd-appliance-custom-url-category-delete": appliance_custom_url_category_delete_command,
        "vd-template-access-policy-list": template_access_policy_list_command,
        "vd-template-access-policy-rule-list": template_access_policy_rule_list_command,
        "vd-template-access-policy-rule-create": template_access_policy_rule_create_command,
        "vd-template-access-policy-rule-edit": template_access_policy_rule_edit_command,
        "vd-template-access-policy-rule-delete": template_access_policy_rule_delete_command,
        "vd-appliance-access-policy-list": appliance_access_policy_list_command,
        "vd-appliance-access-policy-rule-list": appliance_access_policy_rule_list_command,
        "vd-appliance-access-policy-rule-create": appliance_access_policy_rule_create_command,
        "vd-appliance-access-policy-rule-edit": appliance_access_policy_rule_edit_command,
        "vd-appliance-access-policy-rule-delete": appliance_access_policy_rule_delete_command,
        "vd-template-sdwan-policy-list": template_sdwan_policy_list_command,
        "vd-template-sdwan-policy-rule-list": template_sdwan_policy_rule_list_command,
        "vd-template-sdwan-policy-rule-create": template_sdwan_policy_rule_create_command,
        "vd-template-sdwan-policy-rule-edit": template_sdwan_policy_rule_edit_command,
        "vd-template-sdwan-policy-rule-delete": template_sdwan_policy_rule_delete_command,
        "vd-appliance-sdwan-policy-list": appliance_sdwan_policy_list_command,
        "vd-appliance-sdwan-policy-rule-list": appliance_sdwan_policy_rule_list_command,
        "vd-appliance-sdwan-policy-rule-create": appliance_sdwan_policy_rule_create_command,
        "vd-appliance-sdwan-policy-rule-edit": appliance_sdwan_policy_rule_edit_command,
        "vd-appliance-sdwan-policy-rule-delete": appliance_sdwan_policy_rule_delete_command,
        "vd-template-address-object-list": template_address_object_list_command,
        "vd-template-address-object-create": template_address_object_create_command,
        "vd-template-address-object-edit": template_address_object_edit_command,
        "vd-template-address-object-delete": template_address_object_delete_command,
        "vd-appliance-address-object-list": appliance_address_object_list_command,
        "vd-appliance-address-object-create": appliance_address_object_create_command,
        "vd-appliance-address-object-edit": appliance_address_object_edit_command,
        "vd-appliance-address-object-delete": appliance_address_object_delete_command,
        "vd-template-user-defined-application-list": template_user_defined_application_list_command,
        "vd-appliance-user-defined-application-list": appliance_user_defined_application_list_command,
        "vd-template-user-modified-application-list": template_user_modified_application_list_command,
        "vd-appliance-user-modified-application-list": appliance_user_modified_application_list_command,
        "vd-predefined-application-list": predefined_application_list_command,
    }

    async_commands: tuple[str, str] = ("vd-get-events", "fetch-events")

    try:
        if command == "vd-auth-start":
            return_results(
                auth_start_command(
                    server_url=url,
                    verify=verify_certificate,
                    proxy=proxy,
                    username=username,
                    password=password,
                    client_id_param=client_id,
                    client_secret_param=client_secret,
                    use_basic_auth=use_basic_auth,
                    args=args,
                )
            )
            return

        # test_module functionality is disabled for Auth Token authentication
        case_auth_token_auth = bool(
            params.get("access_token", None) and not params.get("client_id", None) and not params.get("client_secret", None)
        )
        if command == "test-module" and not use_basic_auth and not case_auth_token_auth:
            return_results(
                test_module(
                    client=None,
                    use_basic_auth=use_basic_auth,
                    client_id=params.get("client_id"),
                    client_secret=params.get("client_secret"),
                    access_token=params.get("access_token"),
                    username=username,
                    password=password,
                )
            )

        auth, headers = create_client_header(use_basic_auth, username, password, client_id, client_secret, access_token)

        client = Client(
            server_url=url,
            verify=verify_certificate,
            headers=headers,
            proxy=proxy,
            auth=auth,
            organization_params=params.get("organization"),
        )

        # check auth token validity and if a refresh token is needed to obtain new auth token
        if (
            not use_basic_auth
            and client_id
            and client_secret
            and (new_token := check_and_update_token(client, client_id, client_secret, context))
        ):
            client._headers["Authorization"] = f"Bearer {new_token}"

<<<<<<< HEAD
=======
        commands = {
            "vd-auth-test": auth_test_command,
            "vd-appliance-list": appliance_list_command,
            "vd-organization-list": organization_list_command,
            "vd-organization-appliance-list": appliances_list_by_organization_command,
            "vd-appliance-group-list": appliances_group_list_by_organization_command,
            "vd-appliance-group-template-appliance-list": appliances_list_by_device_group_command,
            "vd-template-list": template_list_by_organization_command,
            "vd-datastore-template-list": template_list_by_datastore_command,
            "vd-application-service-template-list": application_service_template_list_command,
            "vd-template-custom-url-category-list": template_custom_url_category_list_command,
            "vd-template-custom-url-category-create": template_custom_url_category_create_command,
            "vd-template-custom-url-category-edit": template_custom_url_category_edit_command,
            "vd-template-custom-url-category-delete": template_custom_url_category_delete_command,
            "vd-appliance-custom-url-category-list": appliance_custom_url_category_list_command,
            "vd-appliance-custom-url-category-create": appliance_custom_url_category_create_command,
            "vd-appliance-custom-url-category-edit": appliance_custom_url_category_edit_command,
            "vd-appliance-custom-url-category-delete": appliance_custom_url_category_delete_command,
            "vd-template-access-policy-list": template_access_policy_list_command,
            "vd-template-access-policy-rule-list": template_access_policy_rule_list_command,
            "vd-template-access-policy-rule-create": template_access_policy_rule_create_command,
            "vd-template-access-policy-rule-edit": template_access_policy_rule_edit_command,
            "vd-template-access-policy-rule-delete": template_access_policy_rule_delete_command,
            "vd-appliance-access-policy-list": appliance_access_policy_list_command,
            "vd-appliance-access-policy-rule-list": appliance_access_policy_rule_list_command,
            "vd-appliance-access-policy-rule-create": appliance_access_policy_rule_create_command,
            "vd-appliance-access-policy-rule-edit": appliance_access_policy_rule_edit_command,
            "vd-appliance-access-policy-rule-delete": appliance_access_policy_rule_delete_command,
            "vd-template-sdwan-policy-list": template_sdwan_policy_list_command,
            "vd-template-sdwan-policy-rule-list": template_sdwan_policy_rule_list_command,
            "vd-template-sdwan-policy-rule-create": template_sdwan_policy_rule_create_command,
            "vd-template-sdwan-policy-rule-edit": template_sdwan_policy_rule_edit_command,
            "vd-template-sdwan-policy-rule-delete": template_sdwan_policy_rule_delete_command,
            "vd-appliance-sdwan-policy-list": appliance_sdwan_policy_list_command,
            "vd-appliance-sdwan-policy-rule-list": appliance_sdwan_policy_rule_list_command,
            "vd-appliance-sdwan-policy-rule-create": appliance_sdwan_policy_rule_create_command,
            "vd-appliance-sdwan-policy-rule-edit": appliance_sdwan_policy_rule_edit_command,
            "vd-appliance-sdwan-policy-rule-delete": appliance_sdwan_policy_rule_delete_command,
            "vd-template-address-object-list": template_address_object_list_command,
            "vd-template-address-object-create": template_address_object_create_command,
            "vd-template-address-object-edit": template_address_object_edit_command,
            "vd-template-address-object-delete": template_address_object_delete_command,
            "vd-appliance-address-object-list": appliance_address_object_list_command,
            "vd-appliance-address-object-create": appliance_address_object_create_command,
            "vd-appliance-address-object-edit": appliance_address_object_edit_command,
            "vd-appliance-address-object-delete": appliance_address_object_delete_command,
            "vd-template-user-defined-application-list": template_user_defined_application_list_command,
            "vd-appliance-user-defined-application-list": appliance_user_defined_application_list_command,
            "vd-template-user-modified-application-list": template_user_modified_application_list_command,
            "vd-appliance-user-modified-application-list": appliance_user_modified_application_list_command,
            "vd-predefined-application-list": predefined_application_list_command,
        }
>>>>>>> 2e108626
        if command == "test-module":
            return_results(test_module(client, use_basic_auth, client_id, client_secret, access_token, username, password))

        elif command == "vd-template-change-commit":
            return_results(template_change_commit_command(args, client))

        elif command in sync_commands:
            return_results(sync_commands[command](client, args))

        elif command in async_commands:
            async with AsyncClient(url, verify=verify_certificate, headers=headers, proxy=proxy) as async_client:
                if not use_basic_auth and new_token:
                    async_client._headers["Authorization"] = f"Bearer {new_token}"

                if command == "vd-get-events":
                    should_push_events = argToBoolean(args.pop("should_push_events", False))
                    events, command_results = await get_events_command(async_client, args)
                    return_results(command_results)
                    if should_push_events:
                        send_events_to_xsiam(events, vendor=VENDOR, product=PRODUCT)

                elif command == "fetch-events":
                    last_run = demisto.getLastRun()
                    next_run, events = await fetch_events_command(async_client, last_run=last_run, max_fetch=max_fetch)
                    send_events_to_xsiam(events, vendor=VENDOR, product=PRODUCT)
                    demisto.setLastRun(next_run)

        else:
            raise NotImplementedError(f"{command} command is not implemented.")

    except DemistoException as e:
        if e.res and e.res.status_code == 204:
            return_results(f"Empty response has returned from {command} command.\nMessage:\n{e!s}")
        else:
            raise e
    except Exception as e:
        return_error(f"Failed to execute {command} command.\nError:\n{e!s}")


if __name__ in ("__main__", "__builtin__", "builtins"):
    asyncio.run(main())<|MERGE_RESOLUTION|>--- conflicted
+++ resolved
@@ -1,14 +1,11 @@
 from typing import Any
 
 import demistomock as demisto
-<<<<<<< HEAD
 import asyncio
 from datetime import datetime, timedelta, UTC
 from collections.abc import Callable
 import urllib3
 import aiohttp
-=======
->>>>>>> 2e108626
 from CommonServerPython import *  # noqa #! pylint: disable=unused-wildcard-import
 import urllib3
 from http import HTTPStatus
@@ -1485,7 +1482,6 @@
         return response
 
 
-<<<<<<< HEAD
 class AsyncClient:
     """An asynchronous client for interacting with the Versa Director API; used for SIEM event collection"""
 
@@ -1535,7 +1531,6 @@
 
 
 #  """ HELPER FUNCTIONS """
-=======
 """ REQUEST FUNCTIONS (NEEDED TO INITIALIZE CLIENT CLASS) """
 
 
@@ -1595,7 +1590,6 @@
 
 
 """ HELPER FUNCTIONS """
->>>>>>> 2e108626
 
 
 def set_offset(page: int | None, page_size: int | None):
@@ -3785,16 +3779,11 @@
     client_id = client_auth_credentials.get("identifier") or params.get("client_id") or context.get("client_id")
     client_secret = client_auth_credentials.get("password") or params.get("client_secret") or context.get("client_secret")
     access_token = params.get("access_token") or context.get("access_token")
-<<<<<<< HEAD
     max_fetch = params.get("max_fetch") or DEFAULT_FETCH_EVENTS_LIMIT
-    command = demisto.command()
-=======
-
->>>>>>> 2e108626
+
     demisto.debug(f"Command being called is {command}")
 
     sync_commands: dict[str, Callable] = {
-        "vd-auth-start": handle_auth_token_command,
         "vd-auth-test": auth_test_command,
         "vd-appliance-list": appliance_list_command,
         "vd-organization-list": organization_list_command,
@@ -3903,61 +3892,6 @@
         ):
             client._headers["Authorization"] = f"Bearer {new_token}"
 
-<<<<<<< HEAD
-=======
-        commands = {
-            "vd-auth-test": auth_test_command,
-            "vd-appliance-list": appliance_list_command,
-            "vd-organization-list": organization_list_command,
-            "vd-organization-appliance-list": appliances_list_by_organization_command,
-            "vd-appliance-group-list": appliances_group_list_by_organization_command,
-            "vd-appliance-group-template-appliance-list": appliances_list_by_device_group_command,
-            "vd-template-list": template_list_by_organization_command,
-            "vd-datastore-template-list": template_list_by_datastore_command,
-            "vd-application-service-template-list": application_service_template_list_command,
-            "vd-template-custom-url-category-list": template_custom_url_category_list_command,
-            "vd-template-custom-url-category-create": template_custom_url_category_create_command,
-            "vd-template-custom-url-category-edit": template_custom_url_category_edit_command,
-            "vd-template-custom-url-category-delete": template_custom_url_category_delete_command,
-            "vd-appliance-custom-url-category-list": appliance_custom_url_category_list_command,
-            "vd-appliance-custom-url-category-create": appliance_custom_url_category_create_command,
-            "vd-appliance-custom-url-category-edit": appliance_custom_url_category_edit_command,
-            "vd-appliance-custom-url-category-delete": appliance_custom_url_category_delete_command,
-            "vd-template-access-policy-list": template_access_policy_list_command,
-            "vd-template-access-policy-rule-list": template_access_policy_rule_list_command,
-            "vd-template-access-policy-rule-create": template_access_policy_rule_create_command,
-            "vd-template-access-policy-rule-edit": template_access_policy_rule_edit_command,
-            "vd-template-access-policy-rule-delete": template_access_policy_rule_delete_command,
-            "vd-appliance-access-policy-list": appliance_access_policy_list_command,
-            "vd-appliance-access-policy-rule-list": appliance_access_policy_rule_list_command,
-            "vd-appliance-access-policy-rule-create": appliance_access_policy_rule_create_command,
-            "vd-appliance-access-policy-rule-edit": appliance_access_policy_rule_edit_command,
-            "vd-appliance-access-policy-rule-delete": appliance_access_policy_rule_delete_command,
-            "vd-template-sdwan-policy-list": template_sdwan_policy_list_command,
-            "vd-template-sdwan-policy-rule-list": template_sdwan_policy_rule_list_command,
-            "vd-template-sdwan-policy-rule-create": template_sdwan_policy_rule_create_command,
-            "vd-template-sdwan-policy-rule-edit": template_sdwan_policy_rule_edit_command,
-            "vd-template-sdwan-policy-rule-delete": template_sdwan_policy_rule_delete_command,
-            "vd-appliance-sdwan-policy-list": appliance_sdwan_policy_list_command,
-            "vd-appliance-sdwan-policy-rule-list": appliance_sdwan_policy_rule_list_command,
-            "vd-appliance-sdwan-policy-rule-create": appliance_sdwan_policy_rule_create_command,
-            "vd-appliance-sdwan-policy-rule-edit": appliance_sdwan_policy_rule_edit_command,
-            "vd-appliance-sdwan-policy-rule-delete": appliance_sdwan_policy_rule_delete_command,
-            "vd-template-address-object-list": template_address_object_list_command,
-            "vd-template-address-object-create": template_address_object_create_command,
-            "vd-template-address-object-edit": template_address_object_edit_command,
-            "vd-template-address-object-delete": template_address_object_delete_command,
-            "vd-appliance-address-object-list": appliance_address_object_list_command,
-            "vd-appliance-address-object-create": appliance_address_object_create_command,
-            "vd-appliance-address-object-edit": appliance_address_object_edit_command,
-            "vd-appliance-address-object-delete": appliance_address_object_delete_command,
-            "vd-template-user-defined-application-list": template_user_defined_application_list_command,
-            "vd-appliance-user-defined-application-list": appliance_user_defined_application_list_command,
-            "vd-template-user-modified-application-list": template_user_modified_application_list_command,
-            "vd-appliance-user-modified-application-list": appliance_user_modified_application_list_command,
-            "vd-predefined-application-list": predefined_application_list_command,
-        }
->>>>>>> 2e108626
         if command == "test-module":
             return_results(test_module(client, use_basic_auth, client_id, client_secret, access_token, username, password))
 
