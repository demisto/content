category: Data Enrichment & Threat Intelligence
commonfields:
  id: decyfir
  version: -1
configuration:
- display: Incident type
  name: incidentType
  type: 13
- defaultvalue:
  display: DeCYFIR Server URL (e.g. https://example.net)
  name: url
  required: true
  type: 0
- displaypassword: DeCYFIR API Key
  name: api_key
  type: 9
  required: true
  hiddenusername: true
  display: ''
- display: Fetch incidents
  name: isFetch
  type: 8
- display: Trust any certificate (not secure)
  name: insecure
  type: 8
- display: Use system proxy settings
  name: proxy
  type: 8
- defaultvalue: 30 days
  display: How much time before the first fetch to retrieve incidents
  name: first_fetch
  options:
  - 10 days
  - 15 days
  - 30 days
  - 60 days
  - 90 days
  type: 15
- defaultvalue: '50'
  display: Maximum number of incidents per fetch
  name: max_fetch
  type: 0
  additionalinfo: The maximum number of incidents to fetch per sub-category.
description: DeCYFIR API's provides External Threat Landscape Management insights.
display: DeCYFIR
name: decyfir
script:
  commands: []
<<<<<<< HEAD
  dockerimage: demisto/python3:3.10.11.54132
=======
  dockerimage: demisto/python3:3.10.12.63474
  feed: false
>>>>>>> ad185257
  isfetch: true
  runonce: false
  script: '-'
  subtype: python3
  type: python
fromversion: 6.5.0
tests:
- No tests (auto formatted)<|MERGE_RESOLUTION|>--- conflicted
+++ resolved
@@ -46,12 +46,8 @@
 name: decyfir
 script:
   commands: []
-<<<<<<< HEAD
-  dockerimage: demisto/python3:3.10.11.54132
-=======
   dockerimage: demisto/python3:3.10.12.63474
   feed: false
->>>>>>> ad185257
   isfetch: true
   runonce: false
   script: '-'
