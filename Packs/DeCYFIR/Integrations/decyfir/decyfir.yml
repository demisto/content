category: Data Enrichment & Threat Intelligence
commonfields:
  id: decyfir
  version: -1
configuration:
<<<<<<< HEAD
  - display: Incident type
    name: incidentType
    required: false
    type: 13
  - defaultvalue: https://decyfir.cyfirma.com
    display: DeCYFIR Server URL (e.g. https://decyfir.cyfirma.comt)
    name: url
    required: true
    type: 0
  - displaypassword: DeCYFIR API Key
    name: api_key
    type: 9
    required: true
    hiddenusername: true
    display: ''
  - display: Fetch incidents
    name: isFetch
    required: false
    type: 8
  - display: Trust any certificate (not secure)
    name: insecure
    required: false
    type: 8
  - display: Use system proxy settings
    name: proxy
    required: false
    type: 8
  - defaultvalue: 30 days
    display: How much time before the first fetch to retrieve incidents
    hidden: false
    name: first_fetch
    options:
      - 10 days
      - 15 days
      - 30 days
      - 60 days
      - 90 days
    required: false
    type: 15
  - defaultvalue: '50'
    display: Maximum number of incidents per fetch
    name: max_fetch
    required: false
    type: 0
    hidden: false
    additionalinfo: The maximum number of incidents to fetch per sub-category.
=======
- display: Incident type
  name: incidentType
  required: false
  type: 13
- defaultvalue:
  display: DeCYFIR Server URL (e.g. https://example.net)
  name: url
  required: true
  type: 0
- displaypassword: DeCYFIR API Key
  name: api_key
  type: 9
  required: true
  hiddenusername: true
  display: ''
- display: Fetch incidents
  name: isFetch
  required: false
  type: 8
- display: Trust any certificate (not secure)
  name: insecure
  required: false
  type: 8
- display: Use system proxy settings
  name: proxy
  required: false
  type: 8
- defaultvalue: 30 days
  display: How much time before the first fetch to retrieve incidents
  name: first_fetch
  options:
  - 10 days
  - 15 days
  - 30 days
  - 60 days
  - 90 days
  required: false
  type: 15
- defaultvalue: '50'
  display: Maximum number of incidents per fetch
  name: max_fetch
  required: false
  type: 0
  additionalinfo: The maximum number of incidents to fetch per sub-category.
>>>>>>> 6f1b19f6
description: DeCYFIR API's provides External Threat Landscape Management insights.
display: DeCYFIR
name: decyfir
script:
<<<<<<< HEAD
  commands: [ ]
  dockerimage: demisto/python3:3.10.12.62631
=======
  commands: []
  dockerimage: demisto/python3:3.10.11.54132
>>>>>>> 6f1b19f6
  feed: false
  isfetch: true
  longRunning: false
  longRunningPort: false
  runonce: false
  script: '-'
  subtype: python3
  type: python
fromversion: 6.5.0
tests:
- No tests (auto formatted)<|MERGE_RESOLUTION|>--- conflicted
+++ resolved
@@ -3,7 +3,6 @@
   id: decyfir
   version: -1
 configuration:
-<<<<<<< HEAD
   - display: Incident type
     name: incidentType
     required: false
@@ -50,63 +49,12 @@
     type: 0
     hidden: false
     additionalinfo: The maximum number of incidents to fetch per sub-category.
-=======
-- display: Incident type
-  name: incidentType
-  required: false
-  type: 13
-- defaultvalue:
-  display: DeCYFIR Server URL (e.g. https://example.net)
-  name: url
-  required: true
-  type: 0
-- displaypassword: DeCYFIR API Key
-  name: api_key
-  type: 9
-  required: true
-  hiddenusername: true
-  display: ''
-- display: Fetch incidents
-  name: isFetch
-  required: false
-  type: 8
-- display: Trust any certificate (not secure)
-  name: insecure
-  required: false
-  type: 8
-- display: Use system proxy settings
-  name: proxy
-  required: false
-  type: 8
-- defaultvalue: 30 days
-  display: How much time before the first fetch to retrieve incidents
-  name: first_fetch
-  options:
-  - 10 days
-  - 15 days
-  - 30 days
-  - 60 days
-  - 90 days
-  required: false
-  type: 15
-- defaultvalue: '50'
-  display: Maximum number of incidents per fetch
-  name: max_fetch
-  required: false
-  type: 0
-  additionalinfo: The maximum number of incidents to fetch per sub-category.
->>>>>>> 6f1b19f6
 description: DeCYFIR API's provides External Threat Landscape Management insights.
 display: DeCYFIR
 name: decyfir
 script:
-<<<<<<< HEAD
   commands: [ ]
   dockerimage: demisto/python3:3.10.12.62631
-=======
-  commands: []
-  dockerimage: demisto/python3:3.10.11.54132
->>>>>>> 6f1b19f6
   feed: false
   isfetch: true
   longRunning: false
