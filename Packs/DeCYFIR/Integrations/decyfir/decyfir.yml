category: Data Enrichment & Threat Intelligence
commonfields:
  id: decyfir
  version: -1
configuration:
- display: Incident type
  name: incidentType
  type: 13
<<<<<<< HEAD
- defaultvalue: https://decyfir.cyfirma.com
  display: DeCYFIR Server URL (e.g. https://decyfir.cyfirma.com)
=======
  required: false
- defaultvalue:
  display: DeCYFIR Server URL (e.g. https://example.net)
>>>>>>> bc2659a1
  name: url
  required: true
  type: 0
- displaypassword: DeCYFIR API Key
  name: api_key
  type: 9
  required: true
  hiddenusername: true
  display: ''
- display: Fetch incidents
  name: isFetch
  type: 8
  required: false
- display: Trust any certificate (not secure)
  name: insecure
  type: 8
  required: false
- display: Use system proxy settings
  name: proxy
  type: 8
  required: false
- defaultvalue: 30 days
  display: How much time before the first fetch to retrieve incidents
  name: first_fetch
  options:
  - 10 days
  - 15 days
  - 30 days
  - 60 days
  - 90 days
  type: 15
<<<<<<< HEAD
  hidden: false
=======
  required: false
>>>>>>> bc2659a1
- defaultvalue: '50'
  display: Maximum number of incidents per fetch
  name: max_fetch
  type: 0
  additionalinfo: The maximum number of incidents to fetch per sub-category.
<<<<<<< HEAD
  hidden: false
=======
  required: false
>>>>>>> bc2659a1
description: DeCYFIR API's provides External Threat Landscape Management insights.
display: DeCYFIR
name: decyfir
script:
  commands: []
  dockerimage: demisto/python3:3.10.12.63474
  feed: false
  isfetch: true
  runonce: false
  script: '-'
  subtype: python3
  type: python
fromversion: 6.5.0
tests:
- No tests (auto formatted)<|MERGE_RESOLUTION|>--- conflicted
+++ resolved
@@ -6,14 +6,8 @@
 - display: Incident type
   name: incidentType
   type: 13
-<<<<<<< HEAD
 - defaultvalue: https://decyfir.cyfirma.com
   display: DeCYFIR Server URL (e.g. https://decyfir.cyfirma.com)
-=======
-  required: false
-- defaultvalue:
-  display: DeCYFIR Server URL (e.g. https://example.net)
->>>>>>> bc2659a1
   name: url
   required: true
   type: 0
@@ -45,21 +39,15 @@
   - 60 days
   - 90 days
   type: 15
-<<<<<<< HEAD
   hidden: false
-=======
   required: false
->>>>>>> bc2659a1
 - defaultvalue: '50'
   display: Maximum number of incidents per fetch
   name: max_fetch
   type: 0
   additionalinfo: The maximum number of incidents to fetch per sub-category.
-<<<<<<< HEAD
   hidden: false
-=======
   required: false
->>>>>>> bc2659a1
 description: DeCYFIR API's provides External Threat Landscape Management insights.
 display: DeCYFIR
 name: decyfir
