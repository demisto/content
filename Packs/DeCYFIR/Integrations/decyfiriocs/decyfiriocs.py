--- conflicted
+++ resolved
@@ -471,11 +471,7 @@
             ioc_labels = ioc.get("labels")
             if ioc_labels is not None:
                 for label in ioc_labels:
-<<<<<<< HEAD
-                    if isinstance( label, dict):
-=======
                     if isinstance(label, dict):
->>>>>>> 4839a696
                         if label.get("geographies"):
                             ioc_data['fields']['geocountry'] = label.get("geographies")
                         if label.get("tags"):
