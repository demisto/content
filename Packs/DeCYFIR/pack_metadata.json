--- conflicted
+++ resolved
@@ -2,11 +2,7 @@
     "name": "DeCYFIR",
     "description": "DeCYFIR API's provides External Threat Landscape Management insights",
     "support": "partner",
-<<<<<<< HEAD
-    "currentVersion": "1.0.2",
-=======
     "currentVersion": "1.0.5",
->>>>>>> e131075d
     "author": "Cyfirma",
     "url": "https://www.cyfirma.com/",
     "email": "contact@cyfirma.com",
