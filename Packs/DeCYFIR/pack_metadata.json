{
    "name": "DeCYFIR",
    "description": "DeCYFIR API's provides External Threat Landscape Management insights",
    "support": "partner",
<<<<<<< HEAD
    "currentVersion": "1.0.13",
=======
    "currentVersion": "1.0.15",
>>>>>>> 4839a696
    "author": "Cyfirma",
    "url": "https://www.cyfirma.com/",
    "email": "contact@cyfirma.com",
    "categories": [
        "Data Enrichment & Threat Intelligence"
    ],
    "tags": [],
    "useCases": [],
    "keywords": [
        "Attack Surface",
        "Digital Risk",
        "DeCYFIR",
        "Cyfirma",
        "Indicators",
        "Threat Intel",
        "Threat Actors",
        "Threat Intelligence"
    ],
    "marketplaces": [
        "xsoar",
        "marketplacev2"
    ],
    "dependencies": {
        "DefaultPlaybook": {
            "mandatory": false,
            "display_name": "Default"
        },
        "CommonPlaybooks": {
            "mandatory": true,
            "display_name": "Common Playbooks"
        },
        "CommonScripts": {
            "mandatory": true,
            "display_name": "Common Scripts"
        },
        "CommonTypes": {
            "mandatory": true,
            "display_name": "Common Types"
        },
        "CoreAlertFields": {
            "mandatory": true,
            "display_name": "Core Alert Fields"
        }
    },
    "displayedImages": [
        "DefaultPlaybook",
        "CommonPlaybooks",
        "CommonScripts",
        "CommonTypes",
        "CoreAlertFields"
    ]
}<|MERGE_RESOLUTION|>--- conflicted
+++ resolved
@@ -2,11 +2,7 @@
     "name": "DeCYFIR",
     "description": "DeCYFIR API's provides External Threat Landscape Management insights",
     "support": "partner",
-<<<<<<< HEAD
-    "currentVersion": "1.0.13",
-=======
     "currentVersion": "1.0.15",
->>>>>>> 4839a696
     "author": "Cyfirma",
     "url": "https://www.cyfirma.com/",
     "email": "contact@cyfirma.com",
