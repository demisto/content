category: Analytics & SIEM
commonfields:
  id: Grafana
  version: -1
configuration:
- defaultvalue: https://www.example.com
  display: Server URL
  name: url
  required: true
  type: 0
- display: Username
  name: credentials
  required: true
  type: 9
- display: Use system proxy settings
  name: proxy
  required: false
  type: 8
- display: Trust any certificate (not secure)
  name: insecure
  required: false
  type: 8
- additionalinfo: Maximum is limited to 200.
  defaultvalue: '20'
  display: Maximum number of incidents to fetch
  name: max_fetch
  required: false
  type: 0
- display: Fetch incidents
  name: isFetch
  required: false
  type: 8
- defaultvalue: 3 days
  display: First fetch time interval
  name: first_fetch
  required: false
  type: 0
- additionalinfo: A comma-separated list of dashboard IDs. Can be found by running the "grafana-dashboards-search" command.
  display: Dashboard IDs to fetch
  name: dashboard_id
  required: false
  type: 0
- additionalinfo: See "help".
  display: Panel ID to fetch
  name: panel_id
  required: false
  type: 0
- display: Alert name to fetch
  name: alert_name
  required: false
  type: 0
- display: States to fetch
  name: state
  options:
  - all
  - no_data
  - paused
  - alerting
  - ok
  - pending
  - unknown
  required: false
  type: 16
- display: Incident type
  name: incidentType
  required: false
  type: 13
description: Grafana alerting service.
display: Grafana
name: Grafana
script:
  commands:
  - arguments:
    - default: false
      description: A comma-separated list of dashboard IDs by which to filter the results.
      isArray: true
      name: dashboard_id
      required: false
      secret: false
    - default: false
      description: The ID of the panel by which to filter the results.
      isArray: false
      name: panel_id
      required: false
      secret: false
    - default: false
      description: Value that is contained in the alert's name by which to filter the results.
      isArray: false
      name: name
      required: false
      secret: false
    - default: false
      description: 'A comma-separated list of states by which to filter the results. The options are: all, no_data, paused, alerting, ok, pending, unknown.'
      isArray: true
      name: state
      required: false
      secret: false
    - default: false
      description: The maximum number of alerts to return.
      isArray: false
      name: limit
      required: false
      secret: false
    - default: false
      description: A comma-separated list of folder IDs by which to filter the results.
      isArray: true
      name: folder_id
      required: false
      secret: false
    - default: false
      description: Value that is contained in the dashboard's name by which to filter the results.
      isArray: false
      name: dashboard_name
      required: false
      secret: false
    - default: false
      description: A comma-separated list of dashboard tags by which to filter the results.
      isArray: true
      name: dashboard_tag
      required: false
      secret: false
    deprecated: false
    description: Gets alerts.
    execution: false
    name: grafana-alerts-list
    outputs:
    - contextPath: Grafana.Alert.id
      description: Alert ID.
      type: Number
    - contextPath: Grafana.Alert.dashboardId
      description: Alert dashboard ID.
      type: Number
    - contextPath: Grafana.Alert.dashboardUid
      description: Alert dashboard UID.
      type: String
    - contextPath: Grafana.Alert.dashboardName
      description: Alert dashboard name.
      type: String
    - contextPath: Grafana.Alert.panelId
      description: Alert panel ID.
      type: Number
    - contextPath: Grafana.Alert.name
      description: Alert name.
      type: String
    - contextPath: Grafana.Alert.state
      description: Alert state.
      type: String
    - contextPath: Grafana.Alert.newStateDate
      description: The date on which the new alert state appeared.
      type: Date
    - contextPath: Grafana.Alert.evalDate
      description: The date the alert was evaluated.
      type: Date
    - contextPath: Grafana.Alert.evalData
      description: The metric that triggered the alert and made it change to the alerting state.
      type: Unknown
    - contextPath: Grafana.Alert.executionError
      description: Alert execution error.
      type: String
    - contextPath: Grafana.Alert.url
      description: Alert URL.
      type: String
  - arguments:
    - default: false
      description: ID of the alert to pause.
      isArray: false
      name: alert_id
      required: true
      secret: false
    deprecated: false
    description: Pauses an alert by ID.
    execution: false
    name: grafana-alert-pause
    outputs:
    - contextPath: Grafana.Alert.id
      description: The ID of the alert that was paused.
      type: Number
    - contextPath: Grafana.Alert.state
      description: The new state of the alert.
      type: String
  - arguments:
    - default: false
      description: ID of the alert to unpause.
      isArray: false
      name: alert_id
      required: true
      secret: false
    deprecated: false
    description: Unpauses an alert by ID.
    execution: false
    name: grafana-alert-unpause
    outputs:
    - contextPath: Grafana.Alert.id
      description: The ID of the alert that was unpaused.
      type: Number
    - contextPath: Grafana.Alert.state
      description: The new state of the alert.
      type: String
  - arguments:
    - default: false
      description: Number of results to return on a page. Default is 1000.
      isArray: false
      name: page_size
      required: false
      secret: false
    - default: false
      description: Index of the page of results to retrieve. Default is 1.
      isArray: false
      name: page_number
      required: false
      secret: false
    - default: false
      description: The value contained in either the name, login, or email fields by which to filter the results.
      isArray: false
      name: query
      required: false
      secret: false
    deprecated: false
    description: Gets users.
    execution: false
    name: grafana-users-search
    outputs:
    - contextPath: Grafana.User.id
      description: User ID.
      type: Number
    - contextPath: Grafana.User.name
      description: User name.
      type: String
    - contextPath: Grafana.User.login
      description: User login.
      type: String
    - contextPath: Grafana.User.email
      description: User email.
      type: String
    - contextPath: Grafana.User.avatarUrl
      description: User avatar URL.
      type: String
    - contextPath: Grafana.User.isAdmin
      description: Is user an admin?
      type: Boolean
    - contextPath: Grafana.User.isDisabled
      description: Is user disabled?
      type: Boolean
    - contextPath: Grafana.User.lastSeenAt
      description: The date the user was last seen.
      type: Date
    - contextPath: Grafana.User.lastSeenAtAge
      description: When the user was last seen in minutes (m), years (Y), month (M), days (d), etc.
      type: String
    - contextPath: Grafana.User.authLabels
      description: User authentication labels
      type: Unknown
  - arguments:
    - default: false
      description: ID of user for whom to get teams.
      isArray: false
      name: user_id
      required: true
      secret: false
    deprecated: false
    description: Gets the user's teams by user ID.
    execution: false
    name: grafana-user-teams-get
    outputs:
    - contextPath: Grafana.User.id
      description: User ID.
      type: Number
    - contextPath: Grafana.User.teams.id
      description: Team ID.
      type: Number
    - contextPath: Grafana.User.teams.orgId
      description: Team organization ID.
      type: Number
    - contextPath: Grafana.User.teams.name
      description: Team name.
      type: String
    - contextPath: Grafana.User.teams.email
      description: Team email.
      type: String
    - contextPath: Grafana.User.teams.avatarUrl
      description: Team avatar URL.
      type: String
    - contextPath: Grafana.User.teams.memberCount
      description: Team member count.
      type: Number
    - contextPath: Grafana.User.teams.permission
      description: Number of team permissions.
      type: Number
  - arguments:
    - default: false
      description: ID of user for whom to get the organizations.
      isArray: false
      name: user_id
      required: true
      secret: false
    deprecated: false
    description: Gets user's organizations by user ID.
    execution: false
    name: grafana-user-orgs-get
    outputs:
    - contextPath: Grafana.User.id
      description: User ID.
      type: Number
    - contextPath: Grafana.User.orgs.orgId
      description: Organization ID.
      type: Number
    - contextPath: Grafana.User.orgs.name
      description: Organization name.
      type: String
    - contextPath: Grafana.User.orgs.role
      description: Organization role.
      type: String
  - arguments:
    - default: false
      description: User email. If email is not specified, login must be specified.
      isArray: false
      name: email
      required: false
      secret: false
    - default: false
      description: User's name.
      isArray: false
      name: name
      required: false
      secret: false
    - default: false
      description: User login (username). If login is not specified, email must be specified.
      isArray: false
      name: login
      required: false
      secret: false
    - auto: PREDEFINED
      default: false
      description: 'User theme when using Grafana''s interface. Possilble values: "light" or "dark".'
      isArray: false
      name: theme
      predefined:
      - light
      - dark
      required: false
      secret: false
    - default: false
      description: User ID.
      isArray: false
      name: user_id
      required: true
      secret: false
    deprecated: false
    description: Updates a user by user ID. Login or email is mandatory. If you change your own login information, you won't be able to continue querying as your username (login) will change. Login and email should be unique.
    execution: true
    name: grafana-user-update
  - arguments:
    - default: false
      description: Dashboard ID.
      isArray: false
      name: dashboard_id
      required: false
      secret: false
    - default: false
      description: Panel ID.
      isArray: false
      name: panel_id
      required: false
      secret: false
    - default: false
      description: 'Start time. Time is interpreted as UTC. Values can be in either ISO date format, relative time, or epoch timestamp. For example: "2019-10-21T23:45:00 GMT+3" (ISO date format), "3 days ago" (relative time), 1579039377301 (epoch time).'
      isArray: false
      name: time
      required: false
      secret: false
    - default: false
      description: 'End time. Time is interpreted as UTC. Values can be in either ISO date format, relative time, or epoch timestamp. For example: "2019-10-21T23:45:00 GMT+3" (ISO date format), "3 days ago" (relative time), 1579039377301 (epoch time).'
      isArray: false
      name: time_end
      required: false
      secret: false
    - default: false
      description: A comma-separated list of tags by which to filter the dashboards to add the annotation to.
      isArray: true
      name: tags
      required: false
      secret: false
    - default: false
      description: Text of the annotation.
      isArray: false
      name: text
      required: true
      secret: false
    deprecated: false
    description: Creates an annotation in the Grafana database. The dashboard_id and panel_id fields are optional. If they are not specified, a global annotation is created and can be queried in any dashboard that adds the Grafana annotations data source. When creating a region annotation include the time_end property.
    execution: false
    name: grafana-annotation-create
    outputs:
    - contextPath: Grafana.Annotation.id
      description: Annotation ID.
      type: Number
  - arguments:
    - default: false
      description: Number of results to return on a page. Default is 1000.
      isArray: false
      name: page_size
      required: false
      secret: false
    - default: false
      description: Index of the page of results to retrieve. Default is 1.
      isArray: false
      name: page_number
      required: false
      secret: false
    - default: false
      description: The value contained in the name of a team.
      isArray: false
      name: query
      required: false
      secret: false
    - default: false
      description: The exact name of the team.
      isArray: false
      name: name
      required: false
      secret: false
    deprecated: false
    description: Gets teams.
    execution: false
    name: grafana-teams-search
    outputs:
    - contextPath: Grafana.Team.id
      description: Team ID.
      type: Number
    - contextPath: Grafana.Team.orgId
      description: Team organization ID.
      type: Number
    - contextPath: Grafana.Team.name
      description: Team name.
      type: String
    - contextPath: Grafana.Team.email
      description: Team email.
      type: String
    - contextPath: Grafana.Team.avatarUrl
      description: Team avatar URL.
      type: String
    - contextPath: Grafana.Team.memberCount
      description: The number of team members.
      type: Number
    - contextPath: Grafana.Team.permission
      description: Number of team permissions.
      type: Number
  - arguments:
    - default: false
      description: Team ID.
      isArray: false
      name: team_id
      required: true
      secret: false
    deprecated: false
    description: Gets a list of all team members by team ID.
    execution: false
    name: grafana-team-members-list
    outputs:
    - contextPath: Grafana.Team.id
      description: Team ID.
      type: Number
    - contextPath: Grafana.Team.members.orgId
      description: Member organization ID.
      type: Number
    - contextPath: Grafana.Team.members.teamId
      description: Member team ID.
      type: Number
    - contextPath: Grafana.Team.members.userId
      description: Member user ID.
      type: Number
    - contextPath: Grafana.Team.members.auth_module
      description: Member authentication module.
      type: String
    - contextPath: Grafana.Team.members.email
      description: Member email.
      type: String
    - contextPath: Grafana.Team.members.name
      description: Member name.
      type: String
    - contextPath: Grafana.Team.members.login
      description: Member login.
      type: String
    - contextPath: Grafana.Team.members.avatarUrl
      description: Member avatar URL.
      type: String
    - contextPath: Grafana.Team.members.labels
      description: Member labels.
      type: Unknown
    - contextPath: Grafana.Team.members.permission
      description: Member permission.
      type: Number
  - arguments:
    - default: false
      description: User ID.
      isArray: false
      name: user_id
      required: true
      secret: false
    - default: false
      description: Team ID.
      isArray: false
      name: team_id
      required: true
      secret: false
    deprecated: false
    description: Adds a user to a team.
    execution: false
    name: grafana-user-add-to-team
  - arguments:
    - default: false
      description: Team ID.
      isArray: false
      name: team_id
      required: true
      secret: false
    - default: false
      description: User ID.
      isArray: false
      name: user_id
      required: true
      secret: false
    deprecated: false
    description: Removes a user from a team.
    execution: true
    name: grafana-user-remove-from-team
  - arguments:
    - default: false
      description: The team name. Must be unique.
      isArray: false
      name: name
      required: true
      secret: false
    - default: false
      description: Email address of the team.
      isArray: false
      name: email
      required: false
      secret: false
    - default: false
      description: Organization ID.
      isArray: false
      name: org_id
      required: false
      secret: false
    deprecated: false
    description: Creates a new team.
    execution: false
    name: grafana-team-add
    outputs:
    - contextPath: Grafana.Team.id
      description: Team ID.
      type: Number
  - arguments:
    - default: false
      description: Team ID.
      isArray: false
      name: team_id
      required: true
      secret: false
    deprecated: false
    description: Deletes a team.
    execution: true
    name: grafana-team-delete
  - arguments:
    - default: false
      description: Name of the organization.
      isArray: false
      name: name
      required: true
      secret: false
    deprecated: false
    description: Creates an organization.
    execution: false
    name: grafana-org-create
    outputs:
    - contextPath: Grafana.Organization.id
      description: Organization ID.
      type: Number
  - arguments:
    - default: false
      description: Value is contained in the name of the dashboard.
      isArray: false
      name: query
      required: false
      secret: false
    - default: false
      description: A comma-separated list of tags by which to filter the results.
      isArray: true
      name: tag
      required: false
      secret: false
    - auto: PREDEFINED
      default: false
      description: 'Type of the dashboard. Possible values: "dash-folder" and "dash-db".'
      isArray: false
      name: type
      predefined:
      - dash-folder
      - dash-db
      required: false
      secret: false
    - default: false
      description: A comma-separated list of dashboard IDs by which to filter the results.
      isArray: true
      name: dashboard_ids
      required: false
      secret: false
    - default: false
      description: A comma-separated list of folder IDs by which to filter the results.
      isArray: true
      name: folder_ids
      required: false
      secret: false
    - auto: PREDEFINED
      default: false
      description: 'Whether to only return starred dashboards. Possible values: "true" and "false".'
      isArray: false
      name: starred
      predefined:
      - 'true'
      - 'false'
      required: false
      secret: false
    - default: false
      description: The maximum number of dashboards to return. Maximum is 5000.
      isArray: false
      name: limit
      required: false
      secret: false
    - default: false
      description: Index of the page of results to retrieve, when "limit" acts as page size. Numbering starts at 1.
      isArray: false
      name: page_number
      required: false
      secret: false
    deprecated: false
    description: Searches dashboards.
    execution: false
    name: grafana-dashboards-search
    outputs:
    - contextPath: Grafana.Dashboard.id
      description: Dashboard ID.
      type: Number
    - contextPath: Grafana.Dashboard.uid
      description: Dashboard UID.
      type: String
    - contextPath: Grafana.Dashboard.title
      description: Dashboard title.
      type: String
    - contextPath: Grafana.Dashboard.uri
      description: Dashboard URI.
      type: String
    - contextPath: Grafana.Dashboard.url
      description: Dashboard URL
      type: String
    - contextPath: Grafana.Dashboard.slug
      description: Dashboard slug.
      type: String
    - contextPath: Grafana.Dashboard.type
      description: Dashboard type.
      type: String
    - contextPath: Grafana.Dashboard.tags
      description: Dashboard tags.
      type: Unknown
    - contextPath: Grafana.Dashboard.isStarred
      description: Is dashboard starred?
      type: Boolean
  - arguments:
    - default: false
      description: User ID.
      isArray: false
      name: user_id
      required: true
      secret: false
    deprecated: false
    description: Gets a user by ID.
    execution: false
    name: grafana-user-get-by-id
    outputs:
    - contextPath: Grafana.User.id
      description: User ID.
      type: Number
    - contextPath: Grafana.User.email
      description: User email.
      type: String
    - contextPath: Grafana.User.name
      description: User name.
      type: String
    - contextPath: Grafana.User.login
      description: User login.
      type: String
    - contextPath: Grafana.User.theme
      description: User theme.
      type: String
    - contextPath: Grafana.User.orgId
      description: Organization ID.
      type: Number
    - contextPath: Grafana.User.isGrafanaAdmin
      description: Is user a Grafana admin?
      type: Boolean
    - contextPath: Grafana.User.isDisabled
      description: Is user disabled?
      type: Boolean
    - contextPath: Grafana.User.isExternal
      description: Is user external?
      type: Boolean
    - contextPath: Grafana.User.updatedAt
      description: Date when user was updated.
      type: Date
    - contextPath: Grafana.User.createdAt
      description: Date when user was created.
      type: Date
    - contextPath: Grafana.User.avatarUrl
      description: User avatar URL.
      type: String
    - contextPath: Grafana.User.authLabels
      description: User authentication labels.
      type: Unknown
  - arguments:
    - default: false
      description: Team ID.
      isArray: false
      name: team_id
      required: true
      secret: false
    deprecated: false
    description: Gets a team by ID.
    execution: false
    name: grafana-team-get-by-id
    outputs:
    - contextPath: Grafana.Team.id
      description: Team ID.
      type: Number
    - contextPath: Grafana.Team.orgId
      description: Team organization ID.
      type: Number
    - contextPath: Grafana.Team.name
      description: Team name.
      type: String
    - contextPath: Grafana.Team.email
      description: Team email.
      type: String
    - contextPath: Grafana.Team.avatarUrl
      description: Team avatar URL.
      type: String
    - contextPath: Grafana.Team.memberCount
      description: The number of team members.
      type: Number
    - contextPath: Grafana.Team.permission
      description: Number of team permissions.
      type: Number
  - arguments:
    - default: false
      description: Alert ID.
      isArray: false
      name: alert_id
      required: true
      secret: false
    deprecated: false
    description: Gets an alert by id.
    execution: false
    name: grafana-alert-get-by-id
    outputs:
    - contextPath: Grafana.Alert.id
      description: Alert ID.
      type: Number
    - contextPath: Grafana.Alert.version
      description: Alert version.
      type: Number
    - contextPath: Grafana.Alert.orgId
      description: Alert organization ID.
      type: Number
    - contextPath: Grafana.Alert.dashboardId
      description: Alert dashboard ID.
      type: Number
    - contextPath: Grafana.Alert.panelId
      description: Alert panel ID.
      type: Number
    - contextPath: Grafana.Alert.name
      description: Alert name.
      type: String
    - contextPath: Grafana.Alert.message
      description: Alert message.
      type: String
    - contextPath: Grafana.Alert.severity
      description: Alert severity.
      type: String
    - contextPath: Grafana.Alert.state
      description: Alert state.
      type: String
    - contextPath: Grafana.Alert.handler
      description: Alert handler.
      type: Number
    - contextPath: Grafana.Alert.silenced
      description: Whether the alert was silenced.
      type: Boolean
    - contextPath: Grafana.Alert.executionError
      description: Alert execution error.
      type: String
    - contextPath: Grafana.Alert.frequency
      description: Alert frequency in seconds.
      type: Number
    - contextPath: Grafana.Alert.for
      description: Once the alert rule has been firing for more than this duration in nanoseconds, then the alert changes to "Alerting". Otherwise it goes from "OK" to "Pending".
      type: Number
    - contextPath: Grafana.Alert.evalData
      description: The metric that triggered the alert and made it change to the "Alerting" state.
      type: Unknown
    - contextPath: Grafana.Alert.newStateDate
      description: The date of the alert's new state.
      type: Date
    - contextPath: Grafana.Alert.stateChanges
      description: The number of time the alert state changes.
      type: Number
    - contextPath: Grafana.Alert.created
      description: Date the alert was created.
      type: Date
    - contextPath: Grafana.Alert.updated
      description: Date the alert was updated.
      type: Date
    - contextPath: Grafana.Alert.settings
      description: Alert settings.
      type: Unknown
  - arguments:
    - default: false
      description: Number of results to return on a page. Default is 1000.
      isArray: false
      name: page_size
      required: false
      secret: false
    - default: false
      description: Index of the page of results to retrieve. Default is 0.
      isArray: false
      name: page_number
      required: false
      secret: false
    deprecated: false
    description: Gets organizations.
    execution: false
    name: grafana-org-list
    outputs:
    - contextPath: Grafana.Organization.id
      description: Organization ID.
      type: Number
    - contextPath: Grafana.Organization.name
      description: Organization name.
      type: String
  - arguments:
    - default: false
      description: The exact name of the organization to get.
      isArray: false
      name: name
      required: true
      secret: false
    deprecated: false
    description: Gets an organization by name.
    execution: false
    name: grafana-org-get-by-name
    outputs:
    - contextPath: Grafana.Organization.id
      description: Organization ID.
      type: Number
    - contextPath: Grafana.Organization.name
      description: Organization name.
      type: String
    - contextPath: Grafana.Organization.address
      description: Organization address.
      type: Unknown
  - arguments:
    - default: false
      description: Organization ID.
      isArray: false
      name: org_id
      required: true
      secret: false
    deprecated: false
    description: Gets an organization by ID.
    execution: false
    name: grafana-org-get-by-id
    outputs:
    - contextPath: Grafana.Organization.id
      description: Organization ID.
      type: Number
    - contextPath: Grafana.Organization.name
      description: Organization name.
      type: String
    - contextPath: Grafana.Organization.address
      description: Organization address.
      type: Unknown
<<<<<<< HEAD
  dockerimage: demisto/python3:3.10.11.61265
=======
  dockerimage: demisto/python3:3.10.12.62631
>>>>>>> a56da0f6
  feed: false
  isfetch: true
  longRunning: false
  longRunningPort: false
  runonce: false
  script: '-'
  subtype: python3
  type: python
tests:
- Grafana-Test
defaultmapperin: Grafana Alert Mapper
defaultclassifier: Grafana Alert
fromversion: 6.0.0<|MERGE_RESOLUTION|>--- conflicted
+++ resolved
@@ -888,11 +888,7 @@
     - contextPath: Grafana.Organization.address
       description: Organization address.
       type: Unknown
-<<<<<<< HEAD
-  dockerimage: demisto/python3:3.10.11.61265
-=======
   dockerimage: demisto/python3:3.10.12.62631
->>>>>>> a56da0f6
   feed: false
   isfetch: true
   longRunning: false
