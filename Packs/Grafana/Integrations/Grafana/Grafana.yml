category: Analytics & SIEM
commonfields:
  id: Grafana
  version: -1
configuration:
- defaultvalue: https://www.example.com
  display: Server URL
  name: url
  required: true
  type: 0
- display: Username
  name: credentials
  required: true
  type: 9
- display: Use system proxy settings
  name: proxy
  type: 8
  required: false
- display: Trust any certificate (not secure)
  name: insecure
  type: 8
  required: false
- additionalinfo: Maximum is limited to 200.
  defaultvalue: '20'
  display: Maximum number of incidents to fetch
  name: max_fetch
  type: 0
  required: false
- display: Fetch incidents
  name: isFetch
  type: 8
  required: false
- defaultvalue: 3 days
  display: First fetch time interval
  name: first_fetch
  type: 0
  required: false
- additionalinfo: A comma-separated list of dashboard IDs. Can be found by running the "grafana-dashboards-search" command.
  display: Dashboard IDs to fetch
  name: dashboard_id
  type: 0
  required: false
- additionalinfo: See "help".
  display: Panel ID to fetch
  name: panel_id
  type: 0
  required: false
- display: Alert name to fetch
  name: alert_name
  type: 0
  required: false
- display: States to fetch
  name: state
  options:
  - all
  - no_data
  - paused
  - alerting
  - ok
  - pending
  - unknown
  type: 16
  required: false
- display: Incident type
  name: incidentType
  type: 13
  required: false
description: Grafana alerting service.
display: Grafana
name: Grafana
script:
  commands:
  - arguments:
    - description: A comma-separated list of dashboard IDs by which to filter the results.
      isArray: true
      name: dashboard_id
    - description: The ID of the panel by which to filter the results.
      name: panel_id
    - description: Value that is contained in the alert's name by which to filter the results.
      name: name
    - description: 'A comma-separated list of states by which to filter the results. The options are: all, no_data, paused, alerting, ok, pending, unknown.'
      isArray: true
      name: state
    - description: The maximum number of alerts to return.
      name: limit
    - description: A comma-separated list of folder IDs by which to filter the results.
      isArray: true
      name: folder_id
    - description: Value that is contained in the dashboard's name by which to filter the results.
      name: dashboard_name
    - description: A comma-separated list of dashboard tags by which to filter the results.
      isArray: true
      name: dashboard_tag
    description: Gets alerts.
    name: grafana-alerts-list
    outputs:
    - contextPath: Grafana.Alert.id
      description: Alert ID.
      type: Number
    - contextPath: Grafana.Alert.dashboardId
      description: Alert dashboard ID.
      type: Number
    - contextPath: Grafana.Alert.dashboardUid
      description: Alert dashboard UID.
      type: String
    - contextPath: Grafana.Alert.dashboardName
      description: Alert dashboard name.
      type: String
    - contextPath: Grafana.Alert.panelId
      description: Alert panel ID.
      type: Number
    - contextPath: Grafana.Alert.name
      description: Alert name.
      type: String
    - contextPath: Grafana.Alert.state
      description: Alert state.
      type: String
    - contextPath: Grafana.Alert.newStateDate
      description: The date on which the new alert state appeared.
      type: Date
    - contextPath: Grafana.Alert.evalDate
      description: The date the alert was evaluated.
      type: Date
    - contextPath: Grafana.Alert.evalData
      description: The metric that triggered the alert and made it change to the alerting state.
      type: Unknown
    - contextPath: Grafana.Alert.executionError
      description: Alert execution error.
      type: String
    - contextPath: Grafana.Alert.url
      description: Alert URL.
      type: String
  - arguments:
    - description: ID of the alert to pause.
      name: alert_id
      required: true
    description: Pauses an alert by ID.
    name: grafana-alert-pause
    outputs:
    - contextPath: Grafana.Alert.id
      description: The ID of the alert that was paused.
      type: Number
    - contextPath: Grafana.Alert.state
      description: The new state of the alert.
      type: String
  - arguments:
    - description: ID of the alert to unpause.
      name: alert_id
      required: true
    description: Unpauses an alert by ID.
    name: grafana-alert-unpause
    outputs:
    - contextPath: Grafana.Alert.id
      description: The ID of the alert that was unpaused.
      type: Number
    - contextPath: Grafana.Alert.state
      description: The new state of the alert.
      type: String
  - arguments:
    - description: Number of results to return on a page. Default is 1000.
      name: page_size
    - description: Index of the page of results to retrieve. Default is 1.
      name: page_number
    - description: The value contained in either the name, login, or email fields by which to filter the results.
      name: query
    description: Gets users.
    name: grafana-users-search
    outputs:
    - contextPath: Grafana.User.id
      description: User ID.
      type: Number
    - contextPath: Grafana.User.name
      description: User name.
      type: String
    - contextPath: Grafana.User.login
      description: User login.
      type: String
    - contextPath: Grafana.User.email
      description: User email.
      type: String
    - contextPath: Grafana.User.avatarUrl
      description: User avatar URL.
      type: String
    - contextPath: Grafana.User.isAdmin
      description: Is user an admin?
      type: Boolean
    - contextPath: Grafana.User.isDisabled
      description: Is user disabled?
      type: Boolean
    - contextPath: Grafana.User.lastSeenAt
      description: The date the user was last seen.
      type: Date
    - contextPath: Grafana.User.lastSeenAtAge
      description: When the user was last seen in minutes (m), years (Y), month (M), days (d), etc.
      type: String
    - contextPath: Grafana.User.authLabels
      description: User authentication labels.
      type: Unknown
  - arguments:
    - description: ID of user for whom to get teams.
      name: user_id
      required: true
    description: Gets the user's teams by user ID.
    name: grafana-user-teams-get
    outputs:
    - contextPath: Grafana.User.id
      description: User ID.
      type: Number
    - contextPath: Grafana.User.teams.id
      description: Team ID.
      type: Number
    - contextPath: Grafana.User.teams.orgId
      description: Team organization ID.
      type: Number
    - contextPath: Grafana.User.teams.name
      description: Team name.
      type: String
    - contextPath: Grafana.User.teams.email
      description: Team email.
      type: String
    - contextPath: Grafana.User.teams.avatarUrl
      description: Team avatar URL.
      type: String
    - contextPath: Grafana.User.teams.memberCount
      description: Team member count.
      type: Number
    - contextPath: Grafana.User.teams.permission
      description: Number of team permissions.
      type: Number
  - arguments:
    - description: ID of user for whom to get the organizations.
      name: user_id
      required: true
    description: Gets user's organizations by user ID.
    name: grafana-user-orgs-get
    outputs:
    - contextPath: Grafana.User.id
      description: User ID.
      type: Number
    - contextPath: Grafana.User.orgs.orgId
      description: Organization ID.
      type: Number
    - contextPath: Grafana.User.orgs.name
      description: Organization name.
      type: String
    - contextPath: Grafana.User.orgs.role
      description: Organization role.
      type: String
  - arguments:
    - description: User email. If email is not specified, login must be specified.
      name: email
    - description: User's name.
      name: name
    - description: User login (username). If login is not specified, email must be specified.
      name: login
    - auto: PREDEFINED
      description: 'User theme when using Grafana''s interface. Possilble values: "light" or "dark".'
      name: theme
      predefined:
      - light
      - dark
    - description: User ID.
      name: user_id
      required: true
    description: Updates a user by user ID. Login or email is mandatory. If you change your own login information, you won't be able to continue querying as your username (login) will change. Login and email should be unique.
    execution: true
    name: grafana-user-update
  - arguments:
    - description: Dashboard ID.
      name: dashboard_id
    - description: Panel ID.
      name: panel_id
    - description: 'Start time. Time is interpreted as UTC. Values can be in either ISO date format, relative time, or epoch timestamp. For example: "2019-10-21T23:45:00 GMT+3" (ISO date format), "3 days ago" (relative time), 1579039377301 (epoch time).'
      name: time
    - description: 'End time. Time is interpreted as UTC. Values can be in either ISO date format, relative time, or epoch timestamp. For example: "2019-10-21T23:45:00 GMT+3" (ISO date format), "3 days ago" (relative time), 1579039377301 (epoch time).'
      name: time_end
    - description: A comma-separated list of tags by which to filter the dashboards to add the annotation to.
      isArray: true
      name: tags
    - description: Text of the annotation.
      name: text
      required: true
    description: Creates an annotation in the Grafana database. The dashboard_id and panel_id fields are optional. If they are not specified, a global annotation is created and can be queried in any dashboard that adds the Grafana annotations data source. When creating a region annotation include the time_end property.
    name: grafana-annotation-create
    outputs:
    - contextPath: Grafana.Annotation.id
      description: Annotation ID.
      type: Number
  - arguments:
    - description: Number of results to return on a page. Default is 1000.
      name: page_size
    - description: Index of the page of results to retrieve. Default is 1.
      name: page_number
    - description: The value contained in the name of a team.
      name: query
    - description: The exact name of the team.
      name: name
    description: Gets teams.
    name: grafana-teams-search
    outputs:
    - contextPath: Grafana.Team.id
      description: Team ID.
      type: Number
    - contextPath: Grafana.Team.orgId
      description: Team organization ID.
      type: Number
    - contextPath: Grafana.Team.name
      description: Team name.
      type: String
    - contextPath: Grafana.Team.email
      description: Team email.
      type: String
    - contextPath: Grafana.Team.avatarUrl
      description: Team avatar URL.
      type: String
    - contextPath: Grafana.Team.memberCount
      description: The number of team members.
      type: Number
    - contextPath: Grafana.Team.permission
      description: Number of team permissions.
      type: Number
  - arguments:
    - description: Team ID.
      name: team_id
      required: true
    description: Gets a list of all team members by team ID.
    name: grafana-team-members-list
    outputs:
    - contextPath: Grafana.Team.id
      description: Team ID.
      type: Number
    - contextPath: Grafana.Team.members.orgId
      description: Member organization ID.
      type: Number
    - contextPath: Grafana.Team.members.teamId
      description: Member team ID.
      type: Number
    - contextPath: Grafana.Team.members.userId
      description: Member user ID.
      type: Number
    - contextPath: Grafana.Team.members.auth_module
      description: Member authentication module.
      type: String
    - contextPath: Grafana.Team.members.email
      description: Member email.
      type: String
    - contextPath: Grafana.Team.members.name
      description: Member name.
      type: String
    - contextPath: Grafana.Team.members.login
      description: Member login.
      type: String
    - contextPath: Grafana.Team.members.avatarUrl
      description: Member avatar URL.
      type: String
    - contextPath: Grafana.Team.members.labels
      description: Member labels.
      type: Unknown
    - contextPath: Grafana.Team.members.permission
      description: Member permission.
      type: Number
  - arguments:
    - description: User ID.
      name: user_id
      required: true
    - description: Team ID.
      name: team_id
      required: true
    description: Adds a user to a team.
    name: grafana-user-add-to-team
  - arguments:
    - description: Team ID.
      name: team_id
      required: true
    - description: User ID.
      name: user_id
      required: true
    description: Removes a user from a team.
    execution: true
    name: grafana-user-remove-from-team
  - arguments:
    - description: The team name. Must be unique.
      name: name
      required: true
    - description: Email address of the team.
      name: email
    - description: Organization ID.
      name: org_id
    description: Creates a new team.
    name: grafana-team-add
    outputs:
    - contextPath: Grafana.Team.id
      description: Team ID.
      type: Number
  - arguments:
    - description: Team ID.
      name: team_id
      required: true
    description: Deletes a team.
    execution: true
    name: grafana-team-delete
  - arguments:
    - description: Name of the organization.
      name: name
      required: true
    description: Creates an organization.
    name: grafana-org-create
    outputs:
    - contextPath: Grafana.Organization.id
      description: Organization ID.
      type: Number
  - arguments:
    - description: Value is contained in the name of the dashboard.
      name: query
    - description: A comma-separated list of tags by which to filter the results.
      isArray: true
      name: tag
    - auto: PREDEFINED
      description: 'Type of the dashboard. Possible values: "dash-folder" and "dash-db".'
      name: type
      predefined:
      - dash-folder
      - dash-db
    - description: A comma-separated list of dashboard IDs by which to filter the results.
      isArray: true
      name: dashboard_ids
    - description: A comma-separated list of folder IDs by which to filter the results.
      isArray: true
      name: folder_ids
    - auto: PREDEFINED
      description: 'Whether to only return starred dashboards. Possible values: "true" and "false".'
      name: starred
      predefined:
      - 'true'
      - 'false'
    - description: The maximum number of dashboards to return. Maximum is 5000.
      name: limit
    - description: Index of the page of results to retrieve, when "limit" acts as page size. Numbering starts at 1.
      name: page_number
    description: Searches dashboards.
    name: grafana-dashboards-search
    outputs:
    - contextPath: Grafana.Dashboard.id
      description: Dashboard ID.
      type: Number
    - contextPath: Grafana.Dashboard.uid
      description: Dashboard UID.
      type: String
    - contextPath: Grafana.Dashboard.title
      description: Dashboard title.
      type: String
    - contextPath: Grafana.Dashboard.uri
      description: Dashboard URI.
      type: String
    - contextPath: Grafana.Dashboard.url
      description: Dashboard URL.
      type: String
    - contextPath: Grafana.Dashboard.slug
      description: Dashboard slug.
      type: String
    - contextPath: Grafana.Dashboard.type
      description: Dashboard type.
      type: String
    - contextPath: Grafana.Dashboard.tags
      description: Dashboard tags.
      type: Unknown
    - contextPath: Grafana.Dashboard.isStarred
      description: Is dashboard starred?
      type: Boolean
  - arguments:
    - description: User ID.
      name: user_id
      required: true
    description: Gets a user by ID.
    name: grafana-user-get-by-id
    outputs:
    - contextPath: Grafana.User.id
      description: User ID.
      type: Number
    - contextPath: Grafana.User.email
      description: User email.
      type: String
    - contextPath: Grafana.User.name
      description: User name.
      type: String
    - contextPath: Grafana.User.login
      description: User login.
      type: String
    - contextPath: Grafana.User.theme
      description: User theme.
      type: String
    - contextPath: Grafana.User.orgId
      description: Organization ID.
      type: Number
    - contextPath: Grafana.User.isGrafanaAdmin
      description: Is user a Grafana admin?
      type: Boolean
    - contextPath: Grafana.User.isDisabled
      description: Is user disabled?
      type: Boolean
    - contextPath: Grafana.User.isExternal
      description: Is user external?
      type: Boolean
    - contextPath: Grafana.User.updatedAt
      description: Date when user was updated.
      type: Date
    - contextPath: Grafana.User.createdAt
      description: Date when user was created.
      type: Date
    - contextPath: Grafana.User.avatarUrl
      description: User avatar URL.
      type: String
    - contextPath: Grafana.User.authLabels
      description: User authentication labels.
      type: Unknown
  - arguments:
    - description: Team ID.
      name: team_id
      required: true
    description: Gets a team by ID.
    name: grafana-team-get-by-id
    outputs:
    - contextPath: Grafana.Team.id
      description: Team ID.
      type: Number
    - contextPath: Grafana.Team.orgId
      description: Team organization ID.
      type: Number
    - contextPath: Grafana.Team.name
      description: Team name.
      type: String
    - contextPath: Grafana.Team.email
      description: Team email.
      type: String
    - contextPath: Grafana.Team.avatarUrl
      description: Team avatar URL.
      type: String
    - contextPath: Grafana.Team.memberCount
      description: The number of team members.
      type: Number
    - contextPath: Grafana.Team.permission
      description: Number of team permissions.
      type: Number
  - arguments:
    - description: Alert ID.
      name: alert_id
      required: true
    description: Gets an alert by id.
    name: grafana-alert-get-by-id
    outputs:
    - contextPath: Grafana.Alert.id
      description: Alert ID.
      type: Number
    - contextPath: Grafana.Alert.version
      description: Alert version.
      type: Number
    - contextPath: Grafana.Alert.orgId
      description: Alert organization ID.
      type: Number
    - contextPath: Grafana.Alert.dashboardId
      description: Alert dashboard ID.
      type: Number
    - contextPath: Grafana.Alert.panelId
      description: Alert panel ID.
      type: Number
    - contextPath: Grafana.Alert.name
      description: Alert name.
      type: String
    - contextPath: Grafana.Alert.message
      description: Alert message.
      type: String
    - contextPath: Grafana.Alert.severity
      description: Alert severity.
      type: String
    - contextPath: Grafana.Alert.state
      description: Alert state.
      type: String
    - contextPath: Grafana.Alert.handler
      description: Alert handler.
      type: Number
    - contextPath: Grafana.Alert.silenced
      description: Whether the alert was silenced.
      type: Boolean
    - contextPath: Grafana.Alert.executionError
      description: Alert execution error.
      type: String
    - contextPath: Grafana.Alert.frequency
      description: Alert frequency in seconds.
      type: Number
    - contextPath: Grafana.Alert.for
      description: Once the alert rule has been firing for more than this duration in nanoseconds, then the alert changes to "Alerting". Otherwise it goes from "OK" to "Pending".
      type: Number
    - contextPath: Grafana.Alert.evalData
      description: The metric that triggered the alert and made it change to the "Alerting" state.
      type: Unknown
    - contextPath: Grafana.Alert.newStateDate
      description: The date of the alert's new state.
      type: Date
    - contextPath: Grafana.Alert.stateChanges
      description: The number of time the alert state changes.
      type: Number
    - contextPath: Grafana.Alert.created
      description: Date the alert was created.
      type: Date
    - contextPath: Grafana.Alert.updated
      description: Date the alert was updated.
      type: Date
    - contextPath: Grafana.Alert.settings
      description: Alert settings.
      type: Unknown
  - arguments:
    - description: Number of results to return on a page. Default is 1000.
      name: page_size
    - description: Index of the page of results to retrieve. Default is 0.
      name: page_number
    description: Gets organizations.
    name: grafana-org-list
    outputs:
    - contextPath: Grafana.Organization.id
      description: Organization ID.
      type: Number
    - contextPath: Grafana.Organization.name
      description: Organization name.
      type: String
  - arguments:
    - description: The exact name of the organization to get.
      name: name
      required: true
    description: Gets an organization by name.
    name: grafana-org-get-by-name
    outputs:
    - contextPath: Grafana.Organization.id
      description: Organization ID.
      type: Number
    - contextPath: Grafana.Organization.name
      description: Organization name.
      type: String
    - contextPath: Grafana.Organization.address
      description: Organization address.
      type: Unknown
  - arguments:
    - description: Organization ID.
      name: org_id
      required: true
    description: Gets an organization by ID.
    name: grafana-org-get-by-id
    outputs:
    - contextPath: Grafana.Organization.id
      description: Organization ID.
      type: Number
    - contextPath: Grafana.Organization.name
      description: Organization name.
      type: String
    - contextPath: Grafana.Organization.address
      description: Organization address.
      type: Unknown
<<<<<<< HEAD
  dockerimage: demisto/python3:3.10.13.80593
=======
  dockerimage: demisto/python3:3.10.13.84405
>>>>>>> 9d6c5180
  isfetch: true
  runonce: false
  script: '-'
  subtype: python3
  type: python
tests:
- Grafana-Test
defaultmapperin: Grafana Alert Mapper
defaultclassifier: Grafana Alert
fromversion: 6.0.0<|MERGE_RESOLUTION|>--- conflicted
+++ resolved
@@ -654,11 +654,7 @@
     - contextPath: Grafana.Organization.address
       description: Organization address.
       type: Unknown
-<<<<<<< HEAD
-  dockerimage: demisto/python3:3.10.13.80593
-=======
   dockerimage: demisto/python3:3.10.13.84405
->>>>>>> 9d6c5180
   isfetch: true
   runonce: false
   script: '-'
