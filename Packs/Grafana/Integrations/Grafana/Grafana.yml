category: Analytics & SIEM
commonfields:
  id: Grafana
  version: -1
configuration:
- defaultvalue: https://www.example.com
  display: Server URL
  name: url
  required: true
  type: 0
- display: Username
  name: credentials
  required: true
  type: 9
- display: Use system proxy settings
  name: proxy
  type: 8
  required: false
- display: Trust any certificate (not secure)
  name: insecure
  type: 8
  required: false
- additionalinfo: Maximum is limited to 200.
  defaultvalue: '20'
  display: Maximum number of incidents to fetch
  name: max_fetch
  type: 0
  required: false
- display: Fetch incidents
  name: isFetch
  type: 8
  required: false
- defaultvalue: 3 days
  display: First fetch time interval
  name: first_fetch
  type: 0
  required: false
- additionalinfo: A comma-separated list of dashboard IDs. Can be found by running the "grafana-dashboards-search" command.
  display: Dashboard IDs to fetch
  name: dashboard_id
  type: 0
  required: false
- additionalinfo: See "help".
  display: Panel ID to fetch
  name: panel_id
  type: 0
  required: false
- display: Alert name to fetch
  name: alert_name
  type: 0
  required: false
- display: States to fetch
  name: state
  options:
  - all
  - no_data
  - paused
  - alerting
  - ok
  - pending
  - unknown
  type: 16
  required: false
- display: Incident type
  name: incidentType
  type: 13
  required: false
description: Grafana alerting service.
display: Grafana
name: Grafana
script:
  commands:
  - arguments:
    - description: A comma-separated list of dashboard IDs by which to filter the results.
      isArray: true
      name: dashboard_id
    - description: The ID of the panel by which to filter the results.
      name: panel_id
    - description: Value that is contained in the alert's name by which to filter the results.
      name: name
    - description: 'A comma-separated list of states by which to filter the results. The options are: all, no_data, paused, alerting, ok, pending, unknown.'
      isArray: true
      name: state
    - description: The maximum number of alerts to return.
      name: limit
    - description: A comma-separated list of folder IDs by which to filter the results.
      isArray: true
      name: folder_id
    - description: Value that is contained in the dashboard's name by which to filter the results.
      name: dashboard_name
    - description: A comma-separated list of dashboard tags by which to filter the results.
      isArray: true
      name: dashboard_tag
    description: Gets alerts.
    name: grafana-alerts-list
    outputs:
    - contextPath: Grafana.Alert.id
      description: Alert ID.
      type: Number
    - contextPath: Grafana.Alert.dashboardId
      description: Alert dashboard ID.
      type: Number
    - contextPath: Grafana.Alert.dashboardUid
      description: Alert dashboard UID.
      type: String
    - contextPath: Grafana.Alert.dashboardName
      description: Alert dashboard name.
      type: String
    - contextPath: Grafana.Alert.panelId
      description: Alert panel ID.
      type: Number
    - contextPath: Grafana.Alert.name
      description: Alert name.
      type: String
    - contextPath: Grafana.Alert.state
      description: Alert state.
      type: String
    - contextPath: Grafana.Alert.newStateDate
      description: The date on which the new alert state appeared.
      type: Date
    - contextPath: Grafana.Alert.evalDate
      description: The date the alert was evaluated.
      type: Date
    - contextPath: Grafana.Alert.evalData
      description: The metric that triggered the alert and made it change to the alerting state.
      type: Unknown
    - contextPath: Grafana.Alert.executionError
      description: Alert execution error.
      type: String
    - contextPath: Grafana.Alert.url
      description: Alert URL.
      type: String
  - arguments:
    - description: ID of the alert to pause.
      name: alert_id
      required: true
    description: Pauses an alert by ID.
    name: grafana-alert-pause
    outputs:
    - contextPath: Grafana.Alert.id
      description: The ID of the alert that was paused.
      type: Number
    - contextPath: Grafana.Alert.state
      description: The new state of the alert.
      type: String
  - arguments:
    - description: ID of the alert to unpause.
      name: alert_id
      required: true
    description: Unpauses an alert by ID.
    name: grafana-alert-unpause
    outputs:
    - contextPath: Grafana.Alert.id
      description: The ID of the alert that was unpaused.
      type: Number
    - contextPath: Grafana.Alert.state
      description: The new state of the alert.
      type: String
  - arguments:
    - description: Number of results to return on a page. Default is 1000.
      name: page_size
    - description: Index of the page of results to retrieve. Default is 1.
      name: page_number
    - description: The value contained in either the name, login, or email fields by which to filter the results.
      name: query
    description: Gets users.
    name: grafana-users-search
    outputs:
    - contextPath: Grafana.User.id
      description: User ID.
      type: Number
    - contextPath: Grafana.User.name
      description: User name.
      type: String
    - contextPath: Grafana.User.login
      description: User login.
      type: String
    - contextPath: Grafana.User.email
      description: User email.
      type: String
    - contextPath: Grafana.User.avatarUrl
      description: User avatar URL.
      type: String
    - contextPath: Grafana.User.isAdmin
      description: Is user an admin?
      type: Boolean
    - contextPath: Grafana.User.isDisabled
      description: Is user disabled?
      type: Boolean
    - contextPath: Grafana.User.lastSeenAt
      description: The date the user was last seen.
      type: Date
    - contextPath: Grafana.User.lastSeenAtAge
      description: When the user was last seen in minutes (m), years (Y), month (M), days (d), etc.
      type: String
    - contextPath: Grafana.User.authLabels
      description: User authentication labels.
      type: Unknown
  - arguments:
    - description: ID of user for whom to get teams.
      name: user_id
      required: true
    description: Gets the user's teams by user ID.
    name: grafana-user-teams-get
    outputs:
    - contextPath: Grafana.User.id
      description: User ID.
      type: Number
    - contextPath: Grafana.User.teams.id
      description: Team ID.
      type: Number
    - contextPath: Grafana.User.teams.orgId
      description: Team organization ID.
      type: Number
    - contextPath: Grafana.User.teams.name
      description: Team name.
      type: String
    - contextPath: Grafana.User.teams.email
      description: Team email.
      type: String
    - contextPath: Grafana.User.teams.avatarUrl
      description: Team avatar URL.
      type: String
    - contextPath: Grafana.User.teams.memberCount
      description: Team member count.
      type: Number
    - contextPath: Grafana.User.teams.permission
      description: Number of team permissions.
      type: Number
  - arguments:
    - description: ID of user for whom to get the organizations.
      name: user_id
      required: true
    description: Gets user's organizations by user ID.
    name: grafana-user-orgs-get
    outputs:
    - contextPath: Grafana.User.id
      description: User ID.
      type: Number
    - contextPath: Grafana.User.orgs.orgId
      description: Organization ID.
      type: Number
    - contextPath: Grafana.User.orgs.name
      description: Organization name.
      type: String
    - contextPath: Grafana.User.orgs.role
      description: Organization role.
      type: String
  - arguments:
    - description: User email. If email is not specified, login must be specified.
      name: email
    - description: User's name.
      name: name
    - description: User login (username). If login is not specified, email must be specified.
      name: login
    - auto: PREDEFINED
      description: 'User theme when using Grafana''s interface. Possilble values: "light" or "dark".'
      name: theme
      predefined:
      - light
      - dark
    - description: User ID.
      name: user_id
      required: true
    description: Updates a user by user ID. Login or email is mandatory. If you change your own login information, you won't be able to continue querying as your username (login) will change. Login and email should be unique.
    execution: true
    name: grafana-user-update
  - arguments:
    - description: Dashboard ID.
      name: dashboard_id
    - description: Panel ID.
      name: panel_id
    - description: 'Start time. Time is interpreted as UTC. Values can be in either ISO date format, relative time, or epoch timestamp. For example: "2019-10-21T23:45:00 GMT+3" (ISO date format), "3 days ago" (relative time), 1579039377301 (epoch time).'
      name: time
    - description: 'End time. Time is interpreted as UTC. Values can be in either ISO date format, relative time, or epoch timestamp. For example: "2019-10-21T23:45:00 GMT+3" (ISO date format), "3 days ago" (relative time), 1579039377301 (epoch time).'
      name: time_end
    - description: A comma-separated list of tags by which to filter the dashboards to add the annotation to.
      isArray: true
      name: tags
    - description: Text of the annotation.
      name: text
      required: true
    description: Creates an annotation in the Grafana database. The dashboard_id and panel_id fields are optional. If they are not specified, a global annotation is created and can be queried in any dashboard that adds the Grafana annotations data source. When creating a region annotation include the time_end property.
    name: grafana-annotation-create
    outputs:
    - contextPath: Grafana.Annotation.id
      description: Annotation ID.
      type: Number
  - arguments:
    - description: Number of results to return on a page. Default is 1000.
      name: page_size
    - description: Index of the page of results to retrieve. Default is 1.
      name: page_number
    - description: The value contained in the name of a team.
      name: query
    - description: The exact name of the team.
      name: name
    description: Gets teams.
    name: grafana-teams-search
    outputs:
    - contextPath: Grafana.Team.id
      description: Team ID.
      type: Number
    - contextPath: Grafana.Team.orgId
      description: Team organization ID.
      type: Number
    - contextPath: Grafana.Team.name
      description: Team name.
      type: String
    - contextPath: Grafana.Team.email
      description: Team email.
      type: String
    - contextPath: Grafana.Team.avatarUrl
      description: Team avatar URL.
      type: String
    - contextPath: Grafana.Team.memberCount
      description: The number of team members.
      type: Number
    - contextPath: Grafana.Team.permission
      description: Number of team permissions.
      type: Number
  - arguments:
    - description: Team ID.
      name: team_id
      required: true
    description: Gets a list of all team members by team ID.
    name: grafana-team-members-list
    outputs:
    - contextPath: Grafana.Team.id
      description: Team ID.
      type: Number
    - contextPath: Grafana.Team.members.orgId
      description: Member organization ID.
      type: Number
    - contextPath: Grafana.Team.members.teamId
      description: Member team ID.
      type: Number
    - contextPath: Grafana.Team.members.userId
      description: Member user ID.
      type: Number
    - contextPath: Grafana.Team.members.auth_module
      description: Member authentication module.
      type: String
    - contextPath: Grafana.Team.members.email
      description: Member email.
      type: String
    - contextPath: Grafana.Team.members.name
      description: Member name.
      type: String
    - contextPath: Grafana.Team.members.login
      description: Member login.
      type: String
    - contextPath: Grafana.Team.members.avatarUrl
      description: Member avatar URL.
      type: String
    - contextPath: Grafana.Team.members.labels
      description: Member labels.
      type: Unknown
    - contextPath: Grafana.Team.members.permission
      description: Member permission.
      type: Number
  - arguments:
    - description: User ID.
      name: user_id
      required: true
    - description: Team ID.
      name: team_id
      required: true
    description: Adds a user to a team.
    name: grafana-user-add-to-team
  - arguments:
    - description: Team ID.
      name: team_id
      required: true
    - description: User ID.
      name: user_id
      required: true
    description: Removes a user from a team.
    execution: true
    name: grafana-user-remove-from-team
  - arguments:
    - description: The team name. Must be unique.
      name: name
      required: true
    - description: Email address of the team.
      name: email
    - description: Organization ID.
      name: org_id
    description: Creates a new team.
    name: grafana-team-add
    outputs:
    - contextPath: Grafana.Team.id
      description: Team ID.
      type: Number
  - arguments:
    - description: Team ID.
      name: team_id
      required: true
    description: Deletes a team.
    execution: true
    name: grafana-team-delete
  - arguments:
    - description: Name of the organization.
      name: name
      required: true
    description: Creates an organization.
    name: grafana-org-create
    outputs:
    - contextPath: Grafana.Organization.id
      description: Organization ID.
      type: Number
  - arguments:
    - description: Value is contained in the name of the dashboard.
      name: query
    - description: A comma-separated list of tags by which to filter the results.
      isArray: true
      name: tag
    - auto: PREDEFINED
      description: 'Type of the dashboard. Possible values: "dash-folder" and "dash-db".'
      name: type
      predefined:
      - dash-folder
      - dash-db
    - description: A comma-separated list of dashboard IDs by which to filter the results.
      isArray: true
      name: dashboard_ids
    - description: A comma-separated list of folder IDs by which to filter the results.
      isArray: true
      name: folder_ids
    - auto: PREDEFINED
      description: 'Whether to only return starred dashboards. Possible values: "true" and "false".'
      name: starred
      predefined:
      - 'true'
      - 'false'
    - description: The maximum number of dashboards to return. Maximum is 5000.
      name: limit
    - description: Index of the page of results to retrieve, when "limit" acts as page size. Numbering starts at 1.
      name: page_number
    description: Searches dashboards.
    name: grafana-dashboards-search
    outputs:
    - contextPath: Grafana.Dashboard.id
      description: Dashboard ID.
      type: Number
    - contextPath: Grafana.Dashboard.uid
      description: Dashboard UID.
      type: String
    - contextPath: Grafana.Dashboard.title
      description: Dashboard title.
      type: String
    - contextPath: Grafana.Dashboard.uri
      description: Dashboard URI.
      type: String
    - contextPath: Grafana.Dashboard.url
      description: Dashboard URL.
      type: String
    - contextPath: Grafana.Dashboard.slug
      description: Dashboard slug.
      type: String
    - contextPath: Grafana.Dashboard.type
      description: Dashboard type.
      type: String
    - contextPath: Grafana.Dashboard.tags
      description: Dashboard tags.
      type: Unknown
    - contextPath: Grafana.Dashboard.isStarred
      description: Is dashboard starred?
      type: Boolean
  - arguments:
    - description: User ID.
      name: user_id
      required: true
    description: Gets a user by ID.
    name: grafana-user-get-by-id
    outputs:
    - contextPath: Grafana.User.id
      description: User ID.
      type: Number
    - contextPath: Grafana.User.email
      description: User email.
      type: String
    - contextPath: Grafana.User.name
      description: User name.
      type: String
    - contextPath: Grafana.User.login
      description: User login.
      type: String
    - contextPath: Grafana.User.theme
      description: User theme.
      type: String
    - contextPath: Grafana.User.orgId
      description: Organization ID.
      type: Number
    - contextPath: Grafana.User.isGrafanaAdmin
      description: Is user a Grafana admin?
      type: Boolean
    - contextPath: Grafana.User.isDisabled
      description: Is user disabled?
      type: Boolean
    - contextPath: Grafana.User.isExternal
      description: Is user external?
      type: Boolean
    - contextPath: Grafana.User.updatedAt
      description: Date when user was updated.
      type: Date
    - contextPath: Grafana.User.createdAt
      description: Date when user was created.
      type: Date
    - contextPath: Grafana.User.avatarUrl
      description: User avatar URL.
      type: String
    - contextPath: Grafana.User.authLabels
      description: User authentication labels.
      type: Unknown
  - arguments:
    - description: Team ID.
      name: team_id
      required: true
    description: Gets a team by ID.
    name: grafana-team-get-by-id
    outputs:
    - contextPath: Grafana.Team.id
      description: Team ID.
      type: Number
    - contextPath: Grafana.Team.orgId
      description: Team organization ID.
      type: Number
    - contextPath: Grafana.Team.name
      description: Team name.
      type: String
    - contextPath: Grafana.Team.email
      description: Team email.
      type: String
    - contextPath: Grafana.Team.avatarUrl
      description: Team avatar URL.
      type: String
    - contextPath: Grafana.Team.memberCount
      description: The number of team members.
      type: Number
    - contextPath: Grafana.Team.permission
      description: Number of team permissions.
      type: Number
  - arguments:
    - description: Alert ID.
      name: alert_id
      required: true
    description: Gets an alert by id.
    name: grafana-alert-get-by-id
    outputs:
    - contextPath: Grafana.Alert.id
      description: Alert ID.
      type: Number
    - contextPath: Grafana.Alert.version
      description: Alert version.
      type: Number
    - contextPath: Grafana.Alert.orgId
      description: Alert organization ID.
      type: Number
    - contextPath: Grafana.Alert.dashboardId
      description: Alert dashboard ID.
      type: Number
    - contextPath: Grafana.Alert.panelId
      description: Alert panel ID.
      type: Number
    - contextPath: Grafana.Alert.name
      description: Alert name.
      type: String
    - contextPath: Grafana.Alert.message
      description: Alert message.
      type: String
    - contextPath: Grafana.Alert.severity
      description: Alert severity.
      type: String
    - contextPath: Grafana.Alert.state
      description: Alert state.
      type: String
    - contextPath: Grafana.Alert.handler
      description: Alert handler.
      type: Number
    - contextPath: Grafana.Alert.silenced
      description: Whether the alert was silenced.
      type: Boolean
    - contextPath: Grafana.Alert.executionError
      description: Alert execution error.
      type: String
    - contextPath: Grafana.Alert.frequency
      description: Alert frequency in seconds.
      type: Number
    - contextPath: Grafana.Alert.for
      description: Once the alert rule has been firing for more than this duration in nanoseconds, then the alert changes to "Alerting". Otherwise it goes from "OK" to "Pending".
      type: Number
    - contextPath: Grafana.Alert.evalData
      description: The metric that triggered the alert and made it change to the "Alerting" state.
      type: Unknown
    - contextPath: Grafana.Alert.newStateDate
      description: The date of the alert's new state.
      type: Date
    - contextPath: Grafana.Alert.stateChanges
      description: The number of time the alert state changes.
      type: Number
    - contextPath: Grafana.Alert.created
      description: Date the alert was created.
      type: Date
    - contextPath: Grafana.Alert.updated
      description: Date the alert was updated.
      type: Date
    - contextPath: Grafana.Alert.settings
      description: Alert settings.
      type: Unknown
  - arguments:
    - description: Number of results to return on a page. Default is 1000.
      name: page_size
    - description: Index of the page of results to retrieve. Default is 0.
      name: page_number
    description: Gets organizations.
    name: grafana-org-list
    outputs:
    - contextPath: Grafana.Organization.id
      description: Organization ID.
      type: Number
    - contextPath: Grafana.Organization.name
      description: Organization name.
      type: String
  - arguments:
    - description: The exact name of the organization to get.
      name: name
      required: true
    description: Gets an organization by name.
    name: grafana-org-get-by-name
    outputs:
    - contextPath: Grafana.Organization.id
      description: Organization ID.
      type: Number
    - contextPath: Grafana.Organization.name
      description: Organization name.
      type: String
    - contextPath: Grafana.Organization.address
      description: Organization address.
      type: Unknown
  - arguments:
    - description: Organization ID.
      name: org_id
      required: true
    description: Gets an organization by ID.
    name: grafana-org-get-by-id
    outputs:
    - contextPath: Grafana.Organization.id
      description: Organization ID.
      type: Number
    - contextPath: Grafana.Organization.name
      description: Organization name.
      type: String
    - contextPath: Grafana.Organization.address
      description: Organization address.
      type: Unknown
<<<<<<< HEAD
  dockerimage: demisto/python3:3.10.13.80014
=======
  dockerimage: demisto/python3:3.10.14.91134
>>>>>>> 90cf3b88
  isfetch: true
  runonce: false
  script: '-'
  subtype: python3
  type: python
tests:
- Grafana-Test
defaultmapperin: Grafana Alert Mapper
defaultclassifier: Grafana Alert
fromversion: 6.0.0<|MERGE_RESOLUTION|>--- conflicted
+++ resolved
@@ -654,11 +654,7 @@
     - contextPath: Grafana.Organization.address
       description: Organization address.
       type: Unknown
-<<<<<<< HEAD
-  dockerimage: demisto/python3:3.10.13.80014
-=======
   dockerimage: demisto/python3:3.10.14.91134
->>>>>>> 90cf3b88
   isfetch: true
   runonce: false
   script: '-'
