[MODEL: dataset=duo_duo_raw]
filter
    eventtype = "authentication"
| alter
<<<<<<< HEAD
    xdm.source.host.hostname = json_extract_scalar(access_device, "$.hostname"),
    xdm.source.host.ipv4_addresses = arraycreate(json_extract_scalar(access_device, "$.ip")),
    xdm.source.location.city = json_extract_scalar(access_device, "$.location.city"),
    xdm.source.location.country = json_extract_scalar(access_device, "$.location.country"),
    xdm.intermediate.host.os_family = json_extract_scalar(access_device, "$.os"),
    xdm.intermediate.host.os = json_extract_scalar(access_device, "$.os_version"),
    xdm.event.type = eventtype,
    xdm.intermediate.host.fqdn = HOST,
    xdm.source.user.username = username,
    xdm.event.outcome_reason = reason,
    xdm.event.outcome = if(result = "FAILURE", XDM_CONST.OUTCOME_FAILED, result = "SUCCESS", XDM_CONST.OUTCOME_SUCCESS, result = "ERROR", XDM_CONST.OUTCOME_UNKNOWN, result = null, null, to_string(result)),
    xdm.source.application.name = integration,
    xdm.auth.auth_method = factor;
=======
        os_version = json_extract_scalar(access_device, "$.os_version"),
        os = lowercase(json_extract_scalar(access_device, "$.os")),
        browser = json_extract_scalar(access_device, "$.browser"),
        browser_version = json_extract_scalar(access_device, "$.browser_version"),
        source_ipv4 = arrayindex(regextract(json_extract_scalar(access_device, "$.ip"), "(\d{1,3}\.\d{1,3}\.\d{1,3}\.\d{1,3})"),0),
        source_ipv6 = arrayindex(regextract(json_extract_scalar(access_device, "$.ip"), "([a-fA-F0-9\:]{1,5}[a-fA-F0-9\:]{1,5}[a-fA-F0-9\:]{1,5}[a-fA-F0-9\:]{1,5}[a-fA-F0-9\:]{1,5}[a-fA-F0-9\:]{1,5}[a-fA-F0-9\:]{1,5}[a-fA-F0-9\:]{1,5})"),0),
        result_enum = lowercase(result)
| alter
        xdm.source.host.hostname = json_extract_scalar(access_device, "$.hostname"),
        xdm.source.ipv4 = source_ipv4,
        xdm.source.ipv6 = if(source_ipv4 = null, source_ipv6, null),
        xdm.source.location.city = json_extract_scalar(access_device, "$.location.city"),
        xdm.source.location.country = json_extract_scalar(access_device, "$.location.country"),
        xdm.source.location.region = json_extract_scalar(access_device, "$.location.state"),
        xdm.source.host.os_family = if(os contains "windows", XDM_CONST.OS_FAMILY_WINDOWS, os contains "mac", XDM_CONST.OS_FAMILY_MACOS, os contains "linux", XDM_CONST.OS_FAMILY_LINUX, os contains "android", XDM_CONST.OS_FAMILY_ANDROID, os contains "ios", XDM_CONST.OS_FAMILY_IOS, os contains "ubuntu", XDM_CONST.OS_FAMILY_UBUNTU, os contains "debian", XDM_CONST.OS_FAMILY_DEBIAN, os contains "fedora", XDM_CONST.OS_FAMILY_FEDORA, os contains "centos", XDM_CONST.OS_FAMILY_CENTOS, os contains "chrome", XDM_CONST.OS_FAMILY_CHROMEOS, os contains "solaris", XDM_CONST.OS_FAMILY_SOLARIS, os contains "scada", XDM_CONST.OS_FAMILY_SCADA, to_string(os)),
        xdm.source.host.os = concat(os, " ", os_version),
        xdm.event.type = eventtype,
        xdm.observer.name = HOST,
        xdm.source.user.username = json_extract_scalar(user, "$.name"),
        xdm.source.user.upn = email,
        xdm.event.outcome_reason = reason,
        xdm.event.outcome = if(result_enum contains "failure", XDM_CONST.OUTCOME_FAILED, result_enum contains "success", XDM_CONST.OUTCOME_SUCCESS, to_string(result)),
        xdm.source.application.name = json_extract_scalar(application, "$.name"),
        xdm.auth.auth_method = factor,
        xdm.network.http.browser = concat(browser, " ", browser_version),
        xdm.intermediate.host.hostname = json_extract_scalar(auth_device, "$.name"),
        xdm.intermediate.location.country = json_extract_scalar(auth_device, "$.location.country"),
        xdm.intermediate.location.city = json_extract_scalar(auth_device, "$.location.city"),
        xdm.intermediate.location.region = json_extract_scalar(auth_device, "$.location.state"),
        xdm.auth.mfa.method = factor;
>>>>>>> a56da0f6
filter
    eventtype = "administrator"
| alter
        source_ipv4 = arrayindex(regextract(json_extract_scalar(description, "$.ip_address"), "(\d{1,3}\.\d{1,3}\.\d{1,3}\.\d{1,3})"),0),
        source_ipv6 = arrayindex(regextract(json_extract_scalar(description, "$.ip_address"), "([a-fA-F0-9\:]{1,5}[a-fA-F0-9\:]{1,5}[a-fA-F0-9\:]{1,5}[a-fA-F0-9\:]{1,5}[a-fA-F0-9\:]{1,5}[a-fA-F0-9\:]{1,5}[a-fA-F0-9\:]{1,5}[a-fA-F0-9\:]{1,5})"),0)
| alter
    xdm.event.operation = action,
    xdm.event.description = description,
    xdm.target.resource.name = object,
    xdm.source.user.username = username,
    xdm.event.type = eventtype,
    xdm.observer.name = HOST,
    xdm.target.user.upn = json_extract_scalar(description, "$.email"),
    xdm.auth.auth_method = json_extract_scalar(description, "$.factor"),
    xdm.source.ipv4 =  source_ipv4,
    xdm.source.ipv6 = if(source_ipv4 = null, source_ipv6, null),
    xdm.target.user.groups  = arraycreate(coalesce(json_extract_scalar(description, "$.role"),""));
filter
    eventtype = "telephony"
| alter
        xdm.observer.name = HOST,
        xdm.event.type = eventtype,
        xdm.auth.mfa.method = type,
        xdm.event.description = context,
        xdm.event.id = telephony_id,
        xdm.source.host.hostname = phone;<|MERGE_RESOLUTION|>--- conflicted
+++ resolved
@@ -2,21 +2,6 @@
 filter
     eventtype = "authentication"
 | alter
-<<<<<<< HEAD
-    xdm.source.host.hostname = json_extract_scalar(access_device, "$.hostname"),
-    xdm.source.host.ipv4_addresses = arraycreate(json_extract_scalar(access_device, "$.ip")),
-    xdm.source.location.city = json_extract_scalar(access_device, "$.location.city"),
-    xdm.source.location.country = json_extract_scalar(access_device, "$.location.country"),
-    xdm.intermediate.host.os_family = json_extract_scalar(access_device, "$.os"),
-    xdm.intermediate.host.os = json_extract_scalar(access_device, "$.os_version"),
-    xdm.event.type = eventtype,
-    xdm.intermediate.host.fqdn = HOST,
-    xdm.source.user.username = username,
-    xdm.event.outcome_reason = reason,
-    xdm.event.outcome = if(result = "FAILURE", XDM_CONST.OUTCOME_FAILED, result = "SUCCESS", XDM_CONST.OUTCOME_SUCCESS, result = "ERROR", XDM_CONST.OUTCOME_UNKNOWN, result = null, null, to_string(result)),
-    xdm.source.application.name = integration,
-    xdm.auth.auth_method = factor;
-=======
         os_version = json_extract_scalar(access_device, "$.os_version"),
         os = lowercase(json_extract_scalar(access_device, "$.os")),
         browser = json_extract_scalar(access_device, "$.browser"),
@@ -47,7 +32,6 @@
         xdm.intermediate.location.city = json_extract_scalar(auth_device, "$.location.city"),
         xdm.intermediate.location.region = json_extract_scalar(auth_device, "$.location.state"),
         xdm.auth.mfa.method = factor;
->>>>>>> a56da0f6
 filter
     eventtype = "administrator"
 | alter
