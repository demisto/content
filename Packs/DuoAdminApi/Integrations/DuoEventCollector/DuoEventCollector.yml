commonfields:
  id: Duo Event Collector
  version: -1
name: Duo Event Collector
display: Duo Event Collector
category: Analytics & SIEM
description: Collects Auth and Audit events for Duo using the API.
configuration:
- display: Server Host
  name: host
  type: 0
  required: true
- display: First fetch timestamp (<number> <time unit>, for example, 12 hours, 7 days, 3 months, 1 year)
  name: after
  type: 0
  required: true
  defaultvalue: 1 day
- display: Integration key
  name: integration_key
  type: 0
  required: true
- displaypassword: Secret key
  name: secret_key
  hiddenusername: true
  type: 9
  required: true
- display: XSIAM request limit
  name: limit
  type: 0
  defaultvalue: 1000
  required: true
- display: Request retries
  name: retries
  type: 0
  defaultvalue: 5
  required: false
- additionalinfo: A comma-delimited string that specifies the initial order and type in which to get logs from the available APIs. Possible values are AUTHENTICATION, ADMINISTRATION, and TELEPHONY.
  display: APIs to use
  name: logs_type_array
  type: 0
  defaultvalue: AUTHENTICATION,ADMINISTRATION,TELEPHONY
  required: false
- display: Use system proxy settings
  name: proxy
  type: 8
  required: false
script:
  script: ""
  type: python
  commands:
  - arguments:
    - auto: PREDEFINED
      defaultValue: 'False'
      description: Set this argument to True in order to create events, otherwise the command will only display them.
      isArray: false
      name: should_push_events
      predefined:
      - 'True'
      - 'False'
      required: true
    deprecated: false
    description: Manual command to fetch events and display them.
    execution: false
    name: duo-get-events
<<<<<<< HEAD
  dockerimage: demisto/duoadmin3:1.0.0.61106
=======
  dockerimage: demisto/duoadmin3:1.0.0.61875
>>>>>>> a56da0f6
  runonce: false
  isfetchevents: true
  subtype: python3
marketplaces:
- marketplacev2
fromversion: 6.8.0
tests:
- No tests<|MERGE_RESOLUTION|>--- conflicted
+++ resolved
@@ -62,11 +62,7 @@
     description: Manual command to fetch events and display them.
     execution: false
     name: duo-get-events
-<<<<<<< HEAD
-  dockerimage: demisto/duoadmin3:1.0.0.61106
-=======
   dockerimage: demisto/duoadmin3:1.0.0.61875
->>>>>>> a56da0f6
   runonce: false
   isfetchevents: true
   subtype: python3
