--- conflicted
+++ resolved
@@ -324,11 +324,7 @@
     outputs: []
     description: Modify the user account.
     name: duoadmin-modify-user
-<<<<<<< HEAD
-  dockerimage: demisto/vendors-sdk:1.0.0.80194
-=======
   dockerimage: demisto/vendors-sdk:1.0.0.83426
->>>>>>> 194a8164
   script: ''
   type: python
   subtype: python3
