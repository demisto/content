{
    "name": "Proofpoint Protection Server",
    "description": "Proofpoint email security appliance.",
    "support": "xsoar",
<<<<<<< HEAD
    "currentVersion": "2.0.7",
=======
    "currentVersion": "2.0.8",
>>>>>>> 62d20772
    "author": "Cortex XSOAR",
    "url": "https://www.paloaltonetworks.com/cortex",
    "email": "",
    "created": "2020-04-14T00:00:00Z",
    "categories": [
        "Email Gateway"
    ],
    "tags": [],
    "useCases": [],
    "keywords": []
}<|MERGE_RESOLUTION|>--- conflicted
+++ resolved
@@ -2,11 +2,7 @@
     "name": "Proofpoint Protection Server",
     "description": "Proofpoint email security appliance.",
     "support": "xsoar",
-<<<<<<< HEAD
-    "currentVersion": "2.0.7",
-=======
     "currentVersion": "2.0.8",
->>>>>>> 62d20772
     "author": "Cortex XSOAR",
     "url": "https://www.paloaltonetworks.com/cortex",
     "email": "",
