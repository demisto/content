category: Network Security
commonfields:
  id: Proofpoint Protection Server v2
  version: -1
configuration:
- display: Server URL (e.g., https://xxxxxxxx.pphosted.com:10000)
  name: url
  required: true
  type: 0
- display: Username
  name: credentials
  required: true
  type: 9
- display: Trust any certificate (not secure)
  name: unsecure
  type: 8
  required: false
- display: Use system proxy settings
  name: proxy
  type: 8
  required: false
description: Proofpoint email security appliance.
display: Proofpoint Protection Server v2
name: Proofpoint Protection Server v2
script:
  commands:
  - arguments:
    - auto: PREDEFINED
      description: 'Final disposition action message. Possible values are: "accept", "continue", "discard", "redirect", "reject", "retry".'
      name: action
      predefined:
      - accept
      - continue
      - discard
      - redirect
      - reject
      - retry
    - defaultValue: 24 hours
      description: Time from when the search should begin. Can be either free text (<number> <time unit>, e.g., 12 hours, 7 days) or ISO-8601 (YYYY-MM-DDThh:mm:ssZ, e.g., 2020-01-25T10:00:00Z).
      name: start_time
    - description: Time of when the search should end. Can be either free text (<number> <time unit>, e.g., 12 hours, 7 days) or ISO-8601 (YYYY-MM-DDThh:mm:ssZ, e.g., 2020-01-25T10:00:00Z).
      name: end_time
    - description: Comma-separated list of the detected virus names that infected the message.
      name: virus
    - description: Email address of the sender.
      name: sender
    - description: Email address of the recipient.
      name: recipient
    - description: Comma-separated list of the message attachments.
      name: attachment
    - description: ID of the message queue.
      name: queue_id
    - description: The host or IP address of the sent email message.
      name: host
    - description: The SID of the email message.
      name: sid
    - description: The subject of the email message.
      name: subject
    - description: The global unique ID of the email message.
      name: guid
    - description: The ID of the header message. This corresponds to the Message ID field in the UI.
      name: message_id
    - defaultValue: '100'
      description: The maximum number of email messages to return. The maximum value is set by the com.proofpoint.pss.query.default-count value in the filter.cfg file.
      name: limit
    description: Trace and analyze information about messages after they have been filtered by the Proofpoint Protection Server.
    name: proofpoint-pps-smart-search
    outputs:
    - contextPath: Proofpoint.SmartSearch.Rule_ID
      description: The ID of the message rule (e.g., system).
      type: String
    - contextPath: Proofpoint.SmartSearch.Disposition_Action
      description: Message disposition action.
      type: String
    - contextPath: Proofpoint.SmartSearch.Sendmail_Action
      description: Message send mail action.
      type: String
    - contextPath: Proofpoint.SmartSearch.Attachment_Names
      description: Names of the email attachments.
      type: String
    - contextPath: Proofpoint.SmartSearch.Recipients
      description: Email addresses of the recipient of the email message.
      type: String
    - contextPath: Proofpoint.SmartSearch.SendmailRaw_Log
      description: The raw log of the send mail email message.
      type: String
    - contextPath: Proofpoint.SmartSearch.GUID
      description: GUID of the email message.
      type: String
    - contextPath: Proofpoint.SmartSearch.Date
      description: Date of the email message.
      type: Date
    - contextPath: Proofpoint.SmartSearch.Raw_Log
      description: Raw log of the email message.
      type: String
    - contextPath: Proofpoint.SmartSearch.Sender_Host
      description: The sender host of the email message.
      type: String
    - contextPath: Proofpoint.SmartSearch.Module_ID
      description: The module ID of the email message (e.g., access).
      type: String
    - contextPath: Proofpoint.SmartSearch.Sender_IP_Address
      description: IP address of the email message sender.
      type: String
    - contextPath: Proofpoint.SmartSearch.Quarantine_Folder
      description: The email message quarantine folder.
      type: String
    - contextPath: Proofpoint.SmartSearch.QID
      description: The queue ID of the email message.
      type: String
    - contextPath: Proofpoint.SmartSearch.Quarantine_Rule
      description: The quarantine rule of the email message.
      type: String
    - contextPath: Proofpoint.SmartSearch.Spam_Score
      description: The spam score of the email message.
      type: String
    - contextPath: Proofpoint.SmartSearch.country
      description: The country of the email message (e.g., **).
      type: String
    - contextPath: Proofpoint.SmartSearch.TLS
      description: The TLS of the email message.
      type: String
    - contextPath: Proofpoint.SmartSearch.Policy_Routes
      description: Comma-separated list of mail message policy routes (e.g., allow_relay,firewallsafe).
      type: String
    - contextPath: Proofpoint.SmartSearch.current_folder
      description: The current folder of the email message.
      type: String
    - contextPath: Proofpoint.SmartSearch.FID
      description: The folder ID of the email message.
      type: String
    - contextPath: Proofpoint.SmartSearch.module_rules
      description: The module rules of the email message (e.g., access.system).
      type: String
    - contextPath: Proofpoint.SmartSearch.PE_Recipients
      description: The PE recipients of the email message.
      type: String
    - contextPath: Proofpoint.SmartSearch.Virus_Names
      description: The virus names of the email message.
      type: String
    - contextPath: Proofpoint.SmartSearch.Sendmail_Errorcode
      description: The error codes of the email message.
      type: String
    - contextPath: Proofpoint.SmartSearch.FQIN
      description: The FQIN of the email message (e.g., example.com-10000_instance1).
      type: String
    - contextPath: Proofpoint.SmartSearch.SMIME_Recipients
      description: The SMIME recipients of the email message.
      type: String
    - contextPath: Proofpoint.SmartSearch.Agent
      description: The agent host of the email message.
      type: String
    - contextPath: Proofpoint.SmartSearch.Subject
      description: The subject of the email message.
      type: String
    - contextPath: Proofpoint.SmartSearch.Final_Rule
      description: The final rule of the email message (e.g., access.system).
      type: String
    - contextPath: Proofpoint.SmartSearch.Suborg
      description: The sub-organization of the email message.
      type: String
    - contextPath: Proofpoint.SmartSearch.SMIME_Recipients_Signed
      description: The SMIME signed recipients  for the email message.
      type: String
    - contextPath: Proofpoint.SmartSearch.Message_Encrypted
      description: The encrypted email message.
      type: String
    - contextPath: Proofpoint.SmartSearch.Message_Split
      description: The split of the email message.
      type: String
    - contextPath: Proofpoint.SmartSearch.Disposition_SmtpProfile
      description: The disposition SMTP profile of the email message.
      type: String
    - contextPath: Proofpoint.SmartSearch.Sendmail_To
      description: The send to address in the email message.
      type: String
    - contextPath: Proofpoint.SmartSearch.Sendmail_Stat
      description: The send email status of the email message.
      type: String
    - contextPath: Proofpoint.SmartSearch.SID
      description: The SID of the email message.
      type: String
    - contextPath: Proofpoint.SmartSearch.Message_ID
      description: The ID of the email message.
      type: String
    - contextPath: Proofpoint.SmartSearch.Final_Action
      description: The final action of the email message (e.g., accept).
      type: String
    - contextPath: Proofpoint.SmartSearch.Sender
      description: The sender of the email message.
      type: String
    - contextPath: Proofpoint.SmartSearch.Sendmail_To_Stat
      description: The send mail to status of the email message.
      type: String
    - contextPath: Proofpoint.SmartSearch.Message_Size
      description: The size of the email message.
      type: String
  - arguments:
    - description: 'Envelope message sender equals, starts with, ends with, or is in a domain such as "bar.com". At least one of the following arguments must be specified: sender, recipient, subject.'
      name: sender
    - description: 'Envelope message recipient equals, starts with, ends with, or is in a domain such as "bar.com". At least one of the following arguments must be specified: sender, recipient, subject.'
      name: recipient
    - description: 'Message subject starts with, ends with, or contains. At least one of the following arguments must be specified: sender, recipient, subject.'
      name: subject
    - defaultValue: 24 hours
      description: Time from when the search should begin. Can be either free text (<number> <time unit>, e.g., 12 hours, 7 days) or ISO-8601 (YYYY-MM-DDThh:mm:ssZ, e.g., 2020-01-25T10:00:00Z).
      name: start_time
    - description: Time of when the search should end. Can be either free text (<number> <time unit>, e.g., 12 hours, 7 days) or ISO-8601 (YYYY-MM-DDThh:mm:ssZ, e.g., 2020-01-25T10:00:00Z).
      name: end_time
    - defaultValue: Quarantine
      description: Quarantine folder name.
      name: folder_name
    - description: Message Global Unique Identifier (generated by PPS) to retrieve raw data for a message. If it is specified and a message is found, the message’s raw data is returned.
      name: guid
    description: Search for quarantined messages.
    name: proofpoint-pps-quarantine-messages-list
    outputs:
    - contextPath: Proofpoint.QuarantinedMessage.processingserver
      description: The processing server of the quarantined message.
      type: String
    - contextPath: Proofpoint.QuarantinedMessage.date
      description: The date of the quarantined message.
      type: Date
    - contextPath: Proofpoint.QuarantinedMessage.subject
      description: The subject of the quarantined message.
      type: String
    - contextPath: Proofpoint.QuarantinedMessage.messageid
      description: The ID of the quarantined message.
      type: String
    - contextPath: Proofpoint.QuarantinedMessage.folder
      description: The folder of the quarantined message.
      type: String
    - contextPath: Proofpoint.QuarantinedMessage.size
      description: The size of the quarantined message.
      type: String
    - contextPath: Proofpoint.QuarantinedMessage.rcpts
      description: The recipients of the quarantined message.
      type: String
    - contextPath: Proofpoint.QuarantinedMessage.from
      description: The sender of the quarantined message.
      type: String
    - contextPath: Proofpoint.QuarantinedMessage.spamscore
      description: The spam score of the quarantined message.
      type: String
    - contextPath: Proofpoint.QuarantinedMessage.guid
      description: The GUID of the quarantined message.
      type: String
    - contextPath: Proofpoint.QuarantinedMessage.host_ip
      description: The host IP address of the quarantined message.
      type: String
    - contextPath: Proofpoint.QuarantinedMessage.localguid
      description: The local GUID of the quarantined message.
      type: String
  - arguments:
    - description: Name of the folder where the message is stored (e.g., HIPAA).
      name: folder_name
      required: true
    - description: Comma-separated list of message GUIDs. Format is folder_id:table_id:dbase_id (e.g., 4:2:6), or in Cloud Quarantine format is GUID (e.g., g4fsnj_sTLMk9hECaJ wmmxwP6lQkr5k7). Can be retrieved using the proofpoint-pps-quarantine-messages-list command.
      name: local_guid
      required: true
    - description: Name of the folder to move the message to. The folder must be for quarantined messages from the same type of module. For example, you cannot send deleted spam messages to a folder for deleted DLP incidents, and vice versa.
      name: deleted_folder
    - auto: PREDEFINED
      defaultValue: 'false'
      description: 'Whether to rescan the message by the DLP and Attachment Defense filtering modules. Possible values are: "true" and "false".'
      name: scan
      predefined:
      - 'true'
      - 'false'
    - description: When encryption is licensed, the Branding Template to use when an encrypted message is released. The Branding Templates are listed on the System > End User Services > Branding Templates page in the management interface (admin GUI).
      name: brand_template
    - description: The Secure Reader response profile to use when a release is used for an encrypted message.The Response Profiles are listed on the Information Protection > Encryption > Response Profiles page in the management interface (admin UI).
      name: security_policy
    description: Releases the message to the email infrastructure without further scanning. The message remains in the folder and will be moved to the `deleted_folder` if specified.
    name: proofpoint-pps-quarantine-message-release
  - arguments:
    - description: Name of the folder where the message is stored (e.g., HIPAA).
      name: folder_name
      required: true
    - description: Comma-separated list of message GUIDs. Format is folder_id:table_id:dbase_id (e.g., 4:2:6), or in Cloud Quarantine format is GUID (e.g., g4fsnj_sTLMk9hECaJ wmmxwP6lQkr5k7).
      name: local_guid
      required: true
    description: Resubmits the message to the filtering modules. The message is removed from the folder and will not be moved to any folder.
    name: proofpoint-pps-quarantine-message-resubmit
  - arguments:
    - description: Name of the folder where the message is stored (e.g., HIPAA).
      name: folder_name
      required: true
    - description: Comma-separated list of message GUIDs. Format is folder_id:table_id:dbase_id (e.g., 4:2:6), or in Cloud Quarantine format is GUID (e.g., g4fsnj_sTLMk9hECaJ wmmxwP6lQkr5k7). Can be retrieved using the proofpoint-pps-quarantine-messages-list command.
      name: local_guid
      required: true
    - description: Name of the folder to move the message to. The folder must be for quarantined messages from the same type of module. For example, you cannot send deleted spam messages to a folder for deleted DLP Incidents, and vice versa.
      name: deleted_folder
    - description: The new subject with which to overwrite the original subject for the message.
      name: subject
    - auto: PREDEFINED
      defaultValue: 'false'
      description: 'Whether to append the original subject to the string specified in the subject argument. Possible values are: "true" and "false".'
      name: append_old_subject
      predefined:
      - 'true'
      - 'false'
    - description: The envelope email address of the sender.
      name: sender
    - description: The header from email address.
      name: header_from
    - description: Comma-separate list of recipient email addresses.
      name: recipient
      required: true
    - description: |-
        New message body. (The original message is
        sent as an attachment.)
      name: comment
    description: Forwards the message to another recipient. The message remains in the folder and will be moved to the deleted_folder if specified.
    name: proofpoint-pps-quarantine-message-forward
  - arguments:
    - description: Name of the folder where the message is stored (e.g., HIPAA).
      name: folder_name
      required: true
    - description: |-
        Comma-separate list of message GUIDs. Format is folder_id:table_id:dbase_id (e.g., 4:2:6), or in Cloud Quarantine format is GUID (e.g., g4fsnj_sTLMk9hECaJ
        wmmxwP6lQkr5k7). Can be retrieved using the proofpoint-pps-quarantine-messages-list command.
      name: local_guid
      required: true
    - description: Name of the folder to move the email message to (e.g., PCI).The folder for moved messages must be for quarantined messages from the same type of module. For example, you cannot move spam messages to a folder for DLP incidents, and vice versa.
      name: target_folder
      required: true
    description: Moves the message to the specified target folder.
    name: proofpoint-pps-quarantine-message-move
  - arguments:
    - description: Name of the folder where the message is stored (e.g., HIPAA).
      name: folder_name
      required: true
    - description: |-
        Comma-separate list of message GUIDs. Format is folder_id:table_id:dbase_id (e.g., 4:2:6), or in Cloud Quarantine format is GUID (e.g., g4fsnj_sTLMk9hECaJ
        wmmxwP6lQkr5k7). Can be retrieved using the proofpoint-pps-quarantine-messages-list command.
      name: local_guid
      required: true
    - description: Name of the folder to move the message to. The folder must be for quarantined messages from the same type of module. For example, you cannot send deleted spam messages to a folder for deleted DLP Incidents, and vice versa.
      name: deleted_folder
    description: Deletes the message from the quarantine folder. The message is removed from its folder and moved to the deleted_folder if specified.
    name: proofpoint-pps-quarantine-message-delete
  - arguments:
    - description: Global unique ID of the email message (e.g., g4fsnj_sTLMk9hECaJwmmxwP6lQkr5k7). Can be retrieved using the proofpoint-pps-quarantine-messages-list command.
      name: guid
      required: true
    description: Downloads a quarantine email message's raw data.
    name: proofpoint-pps-quarantine-message-download
  - arguments:
    - description: Email address of the user.
      name: email
    - description: UID of the user.
      name: uid
    description: Gets the end user resource with the specified email address or UID.
    name: proofpoint-pps-get-user
    outputs:
    - contextPath: Proofpoint.User.alias
      description: List of aliases for the enduser.
    - contextPath: Proofpoint.User.attributes
      description: All attributes for this user profile. The value of these attributes is calculated based on the Organization, Sub-Org/Group membership and Profile settings. For a description of these attributes, see the table at the end of this document.
    - contextPath: Proofpoint.User.blocklist
      description: List of all block list entries for the enduser.
    - contextPath: Proofpoint.User.created
      description: Timestamp when profile was created (in UTC).
    - contextPath: Proofpoint.User.creationsource
      description: Source for the profile creation (see the table below).
    - contextPath: Proofpoint.User.email
      description: Primary email address of the enduser.
    - contextPath: Proofpoint.User.firstname
      description: First name of enduser.
    - contextPath: Proofpoint.User.groups
      description: List of all the groups to which the user belongs.
    - contextPath: Proofpoint.User.lastmodified
      description: Timestamp when profile changes were made (in UTC).
    - contextPath: Proofpoint.User.lastname
      description: Last name of enduser.
    - contextPath: Proofpoint.User.lastpasswordchange
      description: Timestamp for the last password change.
    - contextPath: Proofpoint.User.lastsignon
      description: Timestamp for the last login by the end user.
    - contextPath: Proofpoint.User.safelist
      description: List of all safe list entries for the enduser.
    - contextPath: Proofpoint.User.suborg
      description: Defines the sub-organization to which this user profile belongs.
    - contextPath: Proofpoint.User.type
      description: 0=User 1=Mailing List.
    - contextPath: Proofpoint.User.uid
      description: uid of the user.
  - arguments:
    - description: Email address of the user.
      name: email
      required: true
    - description: Request fields in JSON string format (e.g., firstname, lastname, addgroup).
      name: fields
    - description: Attributes in JSON string format.
      name: attributes
    description: Creates a new end user resource with the specified email address.
    name: proofpoint-pps-create-user
    outputs:
    - contextPath: Proofpoint.User.alias
      description: List of aliases for the enduser.
    - contextPath: Proofpoint.User.attributes
      description: All attributes for this user profile. The value of these attributes is calculated based on the Organization, Sub-Org/Group membership and Profile settings. For a description of these attributes, see the table at the end of this document.
    - contextPath: Proofpoint.User.blocklist
      description: List of all block list entries for the enduser.
    - contextPath: Proofpoint.User.created
      description: Timestamp when profile was created (in UTC).
    - contextPath: Proofpoint.User.creationsource
      description: Source for the profile creation (see the table below).
    - contextPath: Proofpoint.User.email
      description: Primary email address of the enduser.
    - contextPath: Proofpoint.User.firstname
      description: First name of enduser.
    - contextPath: Proofpoint.User.groups
      description: List of all the groups to which the user belongs.
    - contextPath: Proofpoint.User.lastmodified
      description: Timestamp when profile changes were made (in UTC).
    - contextPath: Proofpoint.User.lastname
      description: Last name of enduser.
    - contextPath: Proofpoint.User.lastpasswordchange
      description: Timestamp for the last password change.
    - contextPath: Proofpoint.User.lastsignon
      description: Timestamp for the last login by the end user.
    - contextPath: Proofpoint.User.safelist
      description: List of all safe list entries for the enduser.
    - contextPath: Proofpoint.User.suborg
      description: Defines the sub-organization to which this user profile belongs.
    - contextPath: Proofpoint.User.type
      description: 0=User 1=Mailing List.
    - contextPath: Proofpoint.User.uid
      description: uid of the user.
  - arguments:
    - description: Email address of the user.
      name: email
    - description: UID of the user.
      name: UID
    - description: Request fields in JSON string format (e.g., firstname, lastname, addgroup).
      name: fields
    - description: Attributes in JSON string format.
      name: attributes
    description: Modifies a user profile.
    name: proofpoint-pps-modify-user
    outputs:
    - contextPath: Proofpoint.User.alias
      description: List of aliases for the enduser.
    - contextPath: Proofpoint.User.attributes
      description: All attributes for this user profile. The value of these attributes is calculated based on the Organization, Sub-Org/Group membership and Profile settings. For a description of these attributes, see the table at the end of this document.
    - contextPath: Proofpoint.User.blocklist
      description: List of all block list entries for the enduser.
    - contextPath: Proofpoint.User.created
      description: Timestamp when profile was created (in UTC).
    - contextPath: Proofpoint.User.creationsource
      description: Source for the profile creation (see the table below).
    - contextPath: Proofpoint.User.email
      description: Primary email address of the enduser.
    - contextPath: Proofpoint.User.firstname
      description: First name of enduser.
    - contextPath: Proofpoint.User.groups
      description: List of all the groups to which the user belongs.
    - contextPath: Proofpoint.User.lastmodified
      description: Timestamp when profile changes were made (in UTC).
    - contextPath: Proofpoint.User.lastname
      description: Last name of enduser.
    - contextPath: Proofpoint.User.lastpasswordchange
      description: Timestamp for the last password change.
    - contextPath: Proofpoint.User.lastsignon
      description: Timestamp for the last login by the end user.
    - contextPath: Proofpoint.User.safelist
      description: List of all safe list entries for the enduser.
    - contextPath: Proofpoint.User.suborg
      description: Defines the sub-organization to which this user profile belongs.
    - contextPath: Proofpoint.User.type
      description: 0=User 1=Mailing List.
    - contextPath: Proofpoint.User.uid
      description: uid of the user.
  - arguments:
    - description: Email address of the user.
      name: email
    - description: UID of the user.
      name: uid
    description: Delete a user profile.
    name: proofpoint-pps-delete-user
<<<<<<< HEAD
  dockerimage: demisto/python3:3.10.13.72123
=======
  dockerimage: demisto/python3:3.10.13.89009
>>>>>>> 90cf3b88
  runonce: false
  script: ''
  subtype: python3
  type: python
tests:
- No test
fromversion: 5.0.0<|MERGE_RESOLUTION|>--- conflicted
+++ resolved
@@ -480,11 +480,7 @@
       name: uid
     description: Delete a user profile.
     name: proofpoint-pps-delete-user
-<<<<<<< HEAD
-  dockerimage: demisto/python3:3.10.13.72123
-=======
   dockerimage: demisto/python3:3.10.13.89009
->>>>>>> 90cf3b88
   runonce: false
   script: ''
   subtype: python3
