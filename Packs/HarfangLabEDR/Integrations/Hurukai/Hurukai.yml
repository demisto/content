category: Endpoint
commonfields:
  id: Hurukai
  version: -1
configuration:
- display: API URL
  name: url
  required: true
  type: 0
- display: Fetch incidents
  name: isFetch
  type: 8
  required: false
- defaultvalue: Hurukai alert
  display: Incident type
  name: incidentType
  type: 13
  required: false
- name: credentials
  type: 9
  displaypassword: API Key
  hiddenusername: true
- display: API Key
  name: apikey
<<<<<<< HEAD
  required: false
  type: 4
=======
  type: 0
  required: false
  hidden: true
>>>>>>> 8df993c0
- display: Long running instance
  name: longRunning
  type: 8
  required: false
- defaultvalue: '1'
  display: Incidents Fetch Interval
  name: incidentFetchInterval
  type: 19
  required: false
- additionalinfo: Comma-separated list of types of alerts to fetch (sigma, yara, hlai, vt, ransom, ioc, glimps, orion...).
  display: Fetch alerts with type
  name: alert_type
  type: 0
  required: false
- defaultvalue: Low
  display: Minimum severity of alerts to fetch
  name: min_severity
  options:
  - Low
  - Medium
  - High
  - Critical
  required: true
  type: 15
- display: Fetch alerts with status (ACTIVE, CLOSED)
  name: alert_status
  options:
  - ACTIVE
  - CLOSED
  type: 15
<<<<<<< HEAD
- additionalinfo: Fetch maximum <max_results> security events and/or threats per call (leave empty if unlimited).
  display: Maximum number of incidents to fetch per call
  name: max_results
  required: false
  type: 0
- additionalinfo: Start fetching alerts and/or threats whose creation date is higher than now minus <first_fetch> days.
=======
  required: false
- additionalinfo: Start fetching alerts whose creation date is higher than now minus <first_fetch> days.
>>>>>>> 8df993c0
  defaultvalue: '10'
  display: First fetch time
  name: first_fetch
  required: true
  type: 0
- display: Mirroring Direction
  name: mirror_direction
  required: false
  type: 15
  additionalinfo: 'Choose the direction to mirror the detection: Incoming (from HarfangLab EDR to Cortex XSOAR), Outgoing (from Cortex XSOAR to HarfangLab EDR), or Incoming and Outgoing (to/from HarfangLab EDR and Cortex XSOAR).'
  defaultvalue: None
  options:
  - None
  - Incoming
  - Outgoing
  - Incoming And Outgoing
- defaultvalue: 'Security Events'
  display: 'Fetch types'
  name: fetch_types
  options:
  - 'Security Events'
  - 'Threats'
  required: true
  type: 16
  advanced: True

- additionalinfo: When selected, closes the XSOAR incident, which is mirrored from the HarfangLab EDR.
  defaultvalue: 'false'
  display: Close Mirrored security event or threat in the XSOAR
  name: close_incident
  required: false
  type: 8
  advanced: true
- additionalinfo: When selected, closes the HarfangLab EDR security event or threat in the HarfangLab EDR.
  defaultvalue: 'false'
  display: Close Mirrored security event or threat in HarfangLab EDR
  name: close_in_hfl
  required: false
  type: 8
  advanced: true

- defaultvalue: 'false'
  display: Trust any certificate (not secure)
  name: insecure
  type: 8
  required: false
- defaultvalue: 'false'
  display: Use system proxy settings
  name: proxy
  type: 8
  required: false
defaultmapperin: Hurukai alert mapper
defaultmapperout: Hurukai outgoing mapper
defaultclassifier: Hurukai classifier
description: |-
  HarfangLab EDR Connector,
  Compatible version 2.13.7+
display: HarfangLab EDR
name: Hurukai
script:
  commands:
  - name: test-module
    arguments: []
    description: Allows to test that the HarfangLab EDR API is reachable
  - name: fetch-incidents
    arguments: []
    description: Allows to retrieve incidents from the HarfangLab EDR API
  - arguments: []
    description: Returns the list of fields to map in outgoing mirroring. This command is only used for debugging purposes.
    name: get-mapping-fields
  - arguments:
    - description: The remote security event or threat ID.
      name: id
      required: true
    - defaultValue: '0'
      description: The UTC timestamp in seconds of the last update. The security event or threat is only updated if it was modified after the last update time.
      name: lastUpdate
    description: Gets remote data from a remote security event or threat. This method does not update the current security event or threat, and should be used for debugging purposes only.
    name: get-remote-data
  - arguments:
    - description: Date string representing the local time. The security event or threat is only returned if it was modified after the last update time.
      name: lastUpdate
    description: Gets the list of security events and threats that were modified since the last update time. This method is used for debugging purposes. The get-modified-remote-data command is used as part of the Mirroring feature that was introduced in Cortex XSOAR version 6.1.
    name: get-modified-remote-data
  - arguments: []
    description: Updates the remote security event or threat with local security event or threat changes. This method is only used for debugging purposes and will not update the current security event or threat.
    name: update-remote-system
  - arguments:
    - name: agent_id
      description: Agent unique identifier as provided by the HarfangLab EDR Manager
    description: Get endpoint information from agent_id
    name: harfanglab-get-endpoint-info
    outputs:
    - contextPath: Harfanglab.Agent
      description: Agent information
  - arguments:
    - name: process_uuid
      description: Process UUID
    description: Get a process graph
    name: harfanglab-telemetry-process-graph
    outputs:
    - contextPath: Harfanglab.ProcessGraph
      description: Process Graph
      type: unknown

  - arguments:
    - name: keyword
      description: Keyword to search whitelist
    - name: provided_by_hlab
      description: Boolean indicating whether to search in whitelists provided by HarfangLab or not
      default: false
      type: 8
    description: Search whitelists from a keyword
    name: harfanglab-whitelist-search
    outputs:
    - contextPath: Harfanglab.Whitelists
      description: Whitelists
      type: unknown

  - arguments:
    - name: comment
      description: Comment associated to the whitelist
    - name: target
      description: Detection engine associated to the whitelist (all, sigma, yara, hlai, vt, ransom, orion, glimps, cape, driver)
    - name: sigma_rule_id
      description: UUID of the targeted sigma rule (for sigma whitelist)
    - name: field
      description: Field used for checking the criterion
    - name: case_insensitive
      description: Whether checking must be case sensitive or not
      default: true
      type: 8
    - name: operator
      description: Operator used for the criterion (eq, contains, regex)
      defaultvalue: eq
      type: 0
    - name: value
      description: Value used for the criterion
    description: Add a whitelist
    name: harfanglab-whitelist-add
    outputs:
    - contextPath: Harfanglab.Whitelists
      description: Whitelists
      type: unknown

  - arguments:
    - name: id
      description: Whitelist id
    - name: field
      description: Field used for checking the criterion
    - name: case_insensitive
      description: Whether checking must be case sensitive or not
      default: true
      type: 8
    - name: operator
      description: Operator used for the criterion (eq, contains, regex)
      defaultvalue: eq
      type: 0
    - name: value
      description: Value used for the criterion
    description: Add a criterion to an existing whitelist
    name: harfanglab-whitelist-add-criterion
    outputs:
    - contextPath: Harfanglab.Whitelists
      description: Whitelists
      type: unknown

  - arguments:
    - name: id
      description: Whitelist identifier
    description: Delete a whitelist
    name: harfanglab-whitelist-delete
    outputs:

  - arguments:
    - name: hostname
      description: Endpoint hostname
    description: Search for endpoint information from a hostname
    name: harfanglab-endpoint-search
    outputs:
    - contextPath: Harfanglab.Agent
      description: Agent information
      type: unknown
    - contextPath: Harfanglab.Agent.id
      description: agent id (DEPRECATED)
      type: string
    - contextPath: Harfanglab.status
      description: Status (DEPRECATED)
      type: string

  - arguments:
    - name: api_method
      description: API method (GET, POST...)
      options:
        - GET
        - POST
        - PUT
        - PATCH
      type: 15
    - name: api_endpoint
      description: API endpoint (/api/version, /api/data/alert/alert/Alert/...)
    - name: parameters
      description: URL parameters 
    - name: data
      description: Posted data 
    description: Perform a generic API call
    name: harfanglab-api-call
    outputs:
    - contextPath: Harfanglab.API
      description: API call result
      type: unknown

  - arguments:
    - name: hash
      description: filehash to search (md5, sha1, sha256)
    - name: hostname
      description: Endpoint hostname
    - description: 'Start date (format: YYYY-MM-DDTHH:MM:SS)'
      name: from_date
    - description: 'End date (format: YYYY-MM-DDTHH:MM:SS)'
      name: to_date
    - name: limit
      description: Maximum number of elements to fetch
      default: true
      defaultValue: 100
    description: Search processes
    name: harfanglab-telemetry-processes
    outputs:
    - contextPath: Harfanglab.Telemetryprocesses.processes
      description: Provides a list of processes
    - contextPath: agent.agentid
      description: An agent's identifier (DEPRECATED)
      type: string
    - contextPath: current_directory
      description: 'DEPRECATED'
      type: string
    - contextPath: hashes.sha256
      description: 'DEPRECATED'
      type: string

  - arguments:
    - name: hostname
      description: Endpoint hostname
    - name: requested_name
      description: Requested domain name
    - name: query_type
      description: 'DNS type (A, AAAA, TXT...)'
    - description: 'Start date (format: YYYY-MM-DDTHH:MM:SS)'
      name: from_date
    - description: 'End date (format: YYYY-MM-DDTHH:MM:SS)'
      name: to_date
    - name: limit
      description: Maximum number of elements to fetch
      defaultValue: 100
    description: Search DNS resolutions
    name: harfanglab-telemetry-dns
    outputs:
    - contextPath: Harfanglab.TelemetryDNS.resolutions
      description: Provides a list of DNS resolutions

  - arguments:
    - name: hostname
      description: Endpoint hostname
      required: true
    - description: 'Start date (format: YYYY-MM-DDTHH:MM:SS)'
      name: from_date
    - description: 'End date (format: YYYY-MM-DDTHH:MM:SS)'
      name: to_date
    - name: limit
      description: Fetch only the top N users who successfully authenticated on the host
      defaultValue: 3
    description: Get the top N users who successfully authenticated on the host
    name: harfanglab-telemetry-authentication-users
    outputs:
    - contextPath: Harfanglab.Authentications.Users
      description: Provides a list of users who successfully authenticated on the host with interactive logon (sorted per decreasing occurrence)

  - arguments:
    - name: hostname
      description: Endpoint hostname
    - name: source_address
      description: Source IP address
    - name: success
      description: Whether authentication succeeded or not
      type: 8
    - name: source_username
      description: Source username
    - name: target_username
      description: Target username
    - name: logon_title
      description: Logon title
    - name: logon_type
      description: Logon type
    - description: 'Start date (format: YYYY-MM-DDTHH:MM:SS)'
      name: from_date
    - description: 'End date (format: YYYY-MM-DDTHH:MM:SS)'
      name: to_date
    - name: limit
      description: Maximum number of elements to fetch
      defaultValue: 100
    description: Search Windows authentication telemetry
    name: harfanglab-telemetry-authentication-windows
    outputs:
    - contextPath: Harfanglab.TelemetryWindowsAuthentications.authentications
      description: Provides a list of Windows authentications

  - arguments:
    - name: hostname
      description: Endpoint hostname
    - name: source_address
      description: Source IP address
    - name: success
      description: Whether authentication succeeded or not
      type: 8
    - name: source_username
      description: Source username
    - name: target_username
      description: Target username
    - description: 'Start date (format: YYYY-MM-DDTHH:MM:SS)'
      name: from_date
    - description: 'End date (format: YYYY-MM-DDTHH:MM:SS)'
      name: to_date
    - name: limit
      description: Maximum number of elements to fetch
      defaultValue: 100
    description: Search Linux authentication telemetry
    name: harfanglab-telemetry-authentication-linux
    outputs:
    - contextPath: Harfanglab.TelemetryLinuxAuthentications.authentications
      description: Provides a list of Linux authentications

  - arguments:
    - name: hostname
      description: Endpoint hostname
    - name: source_address
      description: Source IP address
    - name: success
      description: Whether authentication succeeded or not
      type: 8
    - name: source_username
      description: Source username
    - name: target_username
      description: Target username
    - description: 'Start date (format: YYYY-MM-DDTHH:MM:SS)'
      name: from_date
    - description: 'End date (format: YYYY-MM-DDTHH:MM:SS)'
      name: to_date
    - name: limit
      description: Maximum number of elements to fetch
      defaultValue: 100
    description: Search Macos authentication telemetry
    name: harfanglab-telemetry-authentication-macos
    outputs:
    - contextPath: Harfanglab.TelemetryMacosAuthentications.authentications
      description: Provides a list of Macos authentications

  - arguments:
    - name: agent_id
      description: Agent unique identifier as provided by the HarfangLab EDR Manager
      required: true
    description: Start a job to get the list of pipes from a host (Windows)
    name: harfanglab-job-pipelist
    outputs:
    - contextPath: Harfanglab.Job.ID
      description: id
      type: string
    - contextPath: Harfanglab.Job.Action
      description: HarfangLab job action
  - arguments:
    - name: agent_id
      description: Agent unique identifier as provided by the HarfangLab EDR Manager
      required: true
    - name: filename
      description: Path of the file to download
      required: true
    description: Start a job to download a file from a host (Windows / Linux)
    name: harfanglab-job-artifact-downloadfile
    outputs:
    - contextPath: Harfanglab.Job.ID
      description: id
      type: string
    - contextPath: Harfanglab.Job.Action
      description: HarfangLab job action
  - arguments:
    - name: agent_id
      description: Agent unique identifier as provided by the HarfangLab EDR Manager
      required: true
    description: Start a job to get the list of prefetches from a host (Windows)
    name: harfanglab-job-prefetchlist
    outputs:
    - contextPath: Harfanglab.Job.ID
      description: id
      type: string
    - contextPath: Harfanglab.Job.Action
      description: HarfangLab job action
  - arguments:
    - name: agent_id
      description: Agent unique identifier as provided by the HarfangLab EDR Manager
      required: true
    description: Start a job to get the list of run keys from a host (Windows)
    name: harfanglab-job-runkeylist
    outputs:
    - contextPath: Harfanglab.Job.ID
      description: id
      type: string
    - contextPath: Harfanglab.Job.Action
      description: HarfangLab job action
  - arguments:
    - name: agent_id
      description: Agent unique identifier as provided by the HarfangLab EDR Manager
      required: true
    description: Start a job to get the list of scheduled tasks from a host (Windows)
    name: harfanglab-job-scheduledtasklist
    outputs:
    - contextPath: Harfanglab.Job.ID
      description: id
      type: string
    - contextPath: Harfanglab.Job.Action
      description: HarfangLab job action
  - arguments:
    - name: agent_id
      description: Agent unique identifier as provided by the HarfangLab EDR Manager
      required: true
    description: Start a job to get the list of drivers from a host (Windows)
    name: harfanglab-job-driverlist
    outputs:
    - contextPath: Harfanglab.Job.ID
      description: id
      type: string
    - contextPath: Harfanglab.Job.Action
      description: HarfangLab job action
  - arguments:
    - name: agent_id
      description: Agent unique identifier as provided by the HarfangLab EDR Manager
      required: true
    description: Start a job to get the list of services from a host (Windows)
    name: harfanglab-job-servicelist
    outputs:
    - contextPath: Harfanglab.Job.ID
      description: id
      type: string
    - contextPath: Harfanglab.Job.Action
      description: HarfangLab job action
  - arguments:
    - name: agent_id
      description: Agent unique identifier as provided by the HarfangLab EDR Manager
      required: true
    description: Start a job to get the list of processes from a host (Windows / Linux)
    name: harfanglab-job-processlist
    outputs:
    - contextPath: Harfanglab.Job.ID
      description: id
      type: string
    - contextPath: Harfanglab.Job.Action
      description: HarfangLab job action
  - arguments:
    - name: agent_id
      description: Agent unique identifier as provided by the HarfangLab EDR Manager
      required: true
    description: Start a job to get the list of network connections from a host (Windows / Linux)
    name: harfanglab-job-networkconnectionlist
    outputs:
    - contextPath: Harfanglab.Job.ID
      description: id
      type: string
    - contextPath: Harfanglab.Job.Action
      description: HarfangLab job action
  - arguments:
    - name: agent_id
      description: Agent unique identifier as provided by the HarfangLab EDR Manager
      required: true
    description: Start a job to get the list of network shares from a host (Windows)
    name: harfanglab-job-networksharelist
    outputs:
    - contextPath: Harfanglab.Job.ID
      description: id
      type: string
    - contextPath: Harfanglab.Job.Action
      description: HarfangLab job action
  - arguments:
    - name: agent_id
      description: Agent unique identifier as provided by the HarfangLab EDR Manager
      required: true
    description: Start a job to get the list of sessions from a host (Windows)
    name: harfanglab-job-sessionlist
    outputs:
    - contextPath: Harfanglab.Job.ID
      description: id
      type: string
    - contextPath: Harfanglab.Job.Action
      description: HarfangLab job action
  - arguments:
    - name: agent_id
      description: Agent unique identifier as provided by the HarfangLab EDR Manager
      required: true
    description: Start a job to get the list of persistence items from a host (Linux)
    name: harfanglab-job-persistencelist
    outputs:
    - contextPath: Harfanglab.Job.ID
      description: id
      type: string
    - contextPath: Harfanglab.Job.Action
      description: HarfangLab job action
  - arguments:
    - name: agent_id
      description: Agent unique identifier as provided by the HarfangLab EDR Manager
      required: true
    - description: exact filename to search
      name: filename
    - description: exact filepath to search
      name: filepath
    - description: filehash to search (md5, sha1, sha256)
      name: hash
    - description: restrict searchs for filename or filepath or filepath_regex to a given path
      name: search_in_path
    - description: size of the file associated to the 'hash' parameters (DEPRECATED, rather use the 'filesize' parameter). If known, it will speed up the search process.
      name: hash_filesize
    - description: size of the file to search in bytes (can be used when searching a file from a hash or from a filename). If known, it will speed up the search process.
      name: filesize
    - description: regex to search in registry (key or value)
      name: registry
    - description: 'search a regex on a filepath '
      name: filepath_regex
    description: Start a job to search for IOCs on a host (Windows / Linux)
    name: harfanglab-job-ioc
    outputs:
    - contextPath: Harfanglab.Job.ID
      description: id
      type: string
    - contextPath: Harfanglab.Job.Action
      description: HarfangLab job action
  - arguments:
    - name: agent_id
      description: Agent unique identifier as provided by the HarfangLab EDR Manager
      required: true
    description: Start a job to get the list of startup items from a host (Windows)
    name: harfanglab-job-startuplist
    outputs:
    - contextPath: Harfanglab.Job.ID
      description: id
      type: string
    - contextPath: Harfanglab.Job.Action
      description: HarfangLab job action
  - arguments:
    - name: agent_id
      description: Agent unique identifier as provided by the HarfangLab EDR Manager
      required: true
    description: Start a job to get the list of WMI items from a host (Windows)
    name: harfanglab-job-wmilist
    outputs:
    - contextPath: Harfanglab.Job.ID
      description: id
      type: string
    - contextPath: Harfanglab.Job.Action
      description: HarfangLab job action
  - arguments:
    - name: agent_id
      description: Agent unique identifier as provided by the HarfangLab EDR Manager
      required: true
    description: Start a job to download the MFT from a host (Windows)
    name: harfanglab-job-artifact-mft
    outputs:
    - contextPath: Harfanglab.Job.ID
      description: id
      type: string
    - contextPath: Harfanglab.Job.Action
      description: HarfangLab job action
  - arguments:
    - name: agent_id
      description: Agent unique identifier as provided by the HarfangLab EDR Manager
      required: true
    description: Start a job to download the hives from a host (Windows)
    name: harfanglab-job-artifact-hives
    outputs:
    - contextPath: Harfanglab.Job.ID
      description: id
      type: string
    - contextPath: Harfanglab.Job.Action
      description: HarfangLab job action
  - arguments:
    - name: agent_id
      description: Agent unique identifier as provided by the HarfangLab EDR Manager
      required: true
    description: Start a job to download the event logs from a host (Windows)
    name: harfanglab-job-artifact-evtx
    outputs:
    - contextPath: Harfanglab.Job.ID
      description: id
      type: string
    - contextPath: Harfanglab.Job.Action
      description: HarfangLab job action
  - arguments:
    - name: agent_id
      description: Agent unique identifier as provided by the HarfangLab EDR Manager
      required: true
    description: Start a job to download Linux log files from a host (Linux)
    name: harfanglab-job-artifact-logs
    outputs:
    - contextPath: Harfanglab.Job.ID
      description: id
      type: string
    - contextPath: Harfanglab.Job.Action
      description: HarfangLab job action
  - arguments:
    - name: agent_id
      description: Agent unique identifier as provided by the HarfangLab EDR Manager
      required: true
    description: Start a job to download Linux filesystem entries from a host (Linux)
    name: harfanglab-job-artifact-filesystem
    outputs:
    - contextPath: Harfanglab.Job.ID
      description: id
      type: string
    - contextPath: Harfanglab.Job.Action
      description: HarfangLab job action
  - arguments:
    - name: agent_id
      description: Agent unique identifier as provided by the HarfangLab EDR Manager
      required: true
    description: Start a job to download all artifacts from a host (Windows MFT, Hives, evt/evtx, Prefetch, USN, Linux logs and file list)
    name: harfanglab-job-artifact-all
    outputs:
    - contextPath: Harfanglab.Job.ID
      description: id
      type: string
    - contextPath: Harfanglab.Job.Action
      description: HarfangLab job action
  - arguments:
    - name: agent_id
      description: Agent unique identifier as provided by the HarfangLab EDR Manager
      required: true
    description: Start a job to get the entine RAM from a host (Windows / Linux)
    name: harfanglab-job-artifact-ramdump
    outputs:
    - contextPath: Harfanglab.Job.ID
      description: id
      type: string
    - contextPath: Harfanglab.Job.Action
      description: HarfangLab job action
  - arguments:
    - name: hostname
      description: Endpoint hostname
    - description: 'Start date (format: YYYY-MM-DDTHH:MM:SS)'
      name: from_date
    - description: 'End date (format: YYYY-MM-DDTHH:MM:SS)'
      name: to_date
    - name: source_address
      description: Source IP address
    - name: source_port
      description: Source port
    - name: destination_address
      description: Destination IP address
    - name: destination_port
      description: Destination port
    - name: limit
      description: Maximum number of elements to fetch
      default: true
      defaultValue: 100
    outputs:
    - contextPath: Harfanglab.Telemetrynetwork.network
      description: Provides a list of network connections
    description: Search network connections
    name: harfanglab-telemetry-network
  - arguments:
    - name: hostname
      description: Endpoint hostname
    - name: event_id
      description: Event id
    - description: 'Start date (format: YYYY-MM-DDTHH:MM:SS)'
      name: from_date
    - description: 'End date (format: YYYY-MM-DDTHH:MM:SS)'
      name: to_date
    - name: limit
      description: Maximum number of elements to fetch
      default: true
      defaultValue: 100
    outputs:
    - contextPath: Harfanglab.Telemetryeventlog.eventlog
      description: Provides a list of event logs
    description: Search event logs
    name: harfanglab-telemetry-eventlog
  - arguments:
    - description: 'Start date (format: YYYY-MM-DDTHH:MM:SS)'
      name: from_date
    - description: 'End date (format: YYYY-MM-DDTHH:MM:SS)'
      name: to_date
    - name: hash
      description: filehash to search (md5, sha1, sha256)
    - name: limit
      description: Maximum number of elements to fetch
      default: true
      defaultValue: 100
    outputs:
    - contextPath: Harfanglab.Telemetrybinary.binary
      description: Provides a list of binaries with associated download links.
    description: Search for binaries
    name: harfanglab-telemetry-binary
  - arguments:
    - isArray: true
      name: ids
      description: Coma-separated list of job ids
      required: true
    description: Get job status information
    name: harfanglab-job-info
    outputs:
    - contextPath: Harfanglab.Job.Info
      description: Job Status
      type: unknown
  - arguments:
    - name: job_id
      description: Job id as returned by the job submission commands
      required: true
    description: Get a hostname's list of pipes from job results
    name: harfanglab-result-pipelist
    outputs:
    - contextPath: Harfanglab.Pipe.data
      description: Provides a list of named pipes
  - arguments:
    - name: job_id
      description: Job id as returned by the job submission commands
      required: true
    description: Get a hostname's list of prefetches from job results
    name: harfanglab-result-prefetchlist
    outputs:
    - contextPath: Harfanglab.Prefetch.data
      description: Provides a list of prefetch files
  - arguments:
    - name: job_id
      description: Job id as returned by the job submission commands
      required: true
    description: Get a hostname's list of run keys from job results
    name: harfanglab-result-runkeylist
    outputs:
    - contextPath: Harfanglab.RunKey.data
      description: Provides a list of Run Keys
  - arguments:
    - name: job_id
      description: Job id as returned by the job submission commands
    description: Get a hostname's list of scheduled tasks from job results
    name: harfanglab-result-scheduledtasklist
    outputs:
    - contextPath: Harfanglab.ScheduledTask.data
      description: Provides a list of scheduled tasks
  - arguments:
    - name: job_id
      description: Job id as returned by the job submission commands
    description: Get a hostname's loaded drivers from job results
    name: harfanglab-result-driverlist
    outputs:
    - contextPath: Harfanglab.Driver.data
      description: Provides a list of loaded drivers
  - arguments:
    - name: job_id
      description: Job id as returned by the job submission commands
    description: Get a hostname's list of services from job results
    name: harfanglab-result-servicelist
    outputs:
    - contextPath: Harfanglab.Service.data
      description: Provides a list of services
  - arguments:
    - name: job_id
      description: Job id as returned by the job submission commands
      required: true
    description: Get a hostname's list of processes from job results
    name: harfanglab-result-processlist
    outputs:
    - contextPath: Harfanglab.Process.data
      description: Provides a list of processes
  - arguments:
    - name: job_id
      description: Job id as returned by the job submission commands
      required: true
    description: Get a hostname's network connections from job results
    name: harfanglab-result-networkconnectionlist
    outputs:
    - contextPath: Harfanglab.NetworkConnection.data
      description: Provides a list of active network connections
  - arguments:
    - name: job_id
      description: Job id as returned by the job submission commands
      required: true
    description: Get a hostname's network shares from job results
    name: harfanglab-result-networksharelist
    outputs:
    - contextPath: Harfanglab.NetworkShare.data
      description: Provides a list of network shares
  - arguments:
    - name: job_id
      description: Job id as returned by the job submission commands
      required: true
    description: Get a hostname's sessions from job results
    name: harfanglab-result-sessionlist
    outputs:
    - contextPath: Harfanglab.Session.data
      description: Provides a list of active sessions
  - arguments:
    - name: job_id
      description: Job id as returned by the job submission commands
      required: true
    description: Get a hostname's persistence items from job results
    name: harfanglab-result-persistencelist
    outputs:
    - contextPath: Harfanglab.Persistence.data
      description: Provides a list of persistence means
  - arguments:
    - name: job_id
      description: Job id as returned by the job submission commands
      required: true
    description: Get the list of items matching IOCs searched in an IOC job
    name: harfanglab-result-ioc
    outputs:
    - contextPath: Harfanglab.IOC.data
      description: Provides a list of matching elements
  - arguments:
    - name: job_id
      description: Job id as returned by the job submission commands
      required: true
    description: Get a hostname's startup items from job results
    name: harfanglab-result-startuplist
    outputs:
    - contextPath: Harfanglab.Startup.data
      description: Provides a list of startup files
  - arguments:
    - name: job_id
      description: Job id as returned by the job submission commands
      required: true
    description: Get a hostname's WMI items from job results
    name: harfanglab-result-wmilist
    outputs:
    - contextPath: Harfanglab.Wmi.data
      description: Provides a list of WMI items
  - arguments:
    - name: job_id
      description: Job id as returned by the job submission commands
      required: true
    description: Get a hostname's MFT from job results
    name: harfanglab-result-artifact-mft
    outputs:
    - contextPath: Harfanglab.Artifact.MFT
      description: Provides a link to download the raw MFT
  - arguments:
    - name: job_id
      description: Job id as returned by the job submission commands
      required: true
    description: Get a hostname's hives from job results
    name: harfanglab-result-artifact-hives
    outputs:
    - contextPath: Harfanglab.Artifact.HIVES
      description: Provides a link to download the raw hives
  - arguments:
    - name: job_id
      description: Job id as returned by the job submission commands
    description: Get a hostname's log files from job results
    name: harfanglab-result-artifact-evtx
    outputs:
    - contextPath: Harfanglab.Artifact.EVTX
      description: Provides a link to download the evt/evtx files
  - arguments:
    - name: job_id
      description: Job id as returned by the job submission commands
    description: Get a hostname's log files from job results
    name: harfanglab-result-artifact-logs
    outputs:
    - contextPath: Harfanglab.Artifact.LOGS
      description: Provides a link to download the log files
  - arguments:
    - name: job_id
      description: Job id as returned by the job submission commands
    description: Get a hostname's filesystem entries from job results
    name: harfanglab-result-artifact-filesystem
    outputs:
    - contextPath: Harfanglab.Artifact.FS
      description: Provides a link to download the CSV file with filesystem entries
  - arguments:
    - name: job_id
      description: Job id as returned by the job submission commands
    description: Get all artifacts from a hostname from job results
    name: harfanglab-result-artifact-all
    outputs:
    - contextPath: Harfanglab.Artifact.ALL
      description: Provides a link to download an archive with all raw artifacts
  - arguments:
    - name: job_id
      description: Job id as returned by the job submission commands
      required: true
    description: Get a hostname's file from job results
    name: harfanglab-result-artifact-downloadfile
    outputs:
    - contextPath: Harfanglab.DownloadFile.data
      description: Provides a link to download the file
  - arguments:
    - name: job_id
      description: Job id as returned by the job submission commands
      required: true
    description: Get a hostname's RAM dump from job results
    name: harfanglab-result-artifact-ramdump
    outputs:
    - contextPath: Harfanglab.Ramdump.data
      description: Provides a link to download the raw RAM dump
  - arguments:
    - name: hash
      description: filehash to search (md5, sha1, sha256)
      required: true
    outputs:
    - contextPath: Harfanglab.Hash
      description: Provides statistics associated to currently running processes and previously executed processes associated to hash
    description: Command used to search a hash IOC in database
    name: harfanglab-hunt-search-hash
  - arguments:
    - name: hash
      description: filehash to search (sha256)
      required: true
    outputs:
    - contextPath: Harfanglab.HuntRunningProcessSearch.data
      description: List of all systems where processes associated to hash are running
    description: Command used to search running process associated with Hash
    name: harfanglab-hunt-search-running-process-hash
  - arguments:
    - name: hash
      description: filehash to search (sha256)
      required: true
    outputs:
    - contextPath: Harfanglab.HuntRunnedProcessSearch.data
      description: List of all systems where processes associated to hash have been previously running
    description: Command used to search runned process associated with Hash
    name: harfanglab-hunt-search-runned-process-hash
  - arguments:
    - name: agent_id
      description: Agent unique identifier as provided by the HarfangLab EDR Manager
      required: true
    description: Command used to isolate an endpoint from the network while remaining connected to the EDR manager
    name: harfanglab-isolate-endpoint
  - arguments:
    - name: agent_id
      description: Agent unique identifier as provided by the HarfangLab EDR Manager
      required: true
    description: Command used to deisolate an endpoint and reconnect it to the network
    name: harfanglab-deisolate-endpoint
  - arguments:
    - name: security_event_id
      description: Security event id
      required: true
    - name: status
      description: New status of the security event id (New, Investigating, False Positive, Closed)
      required: true
      type: '15'
    description: Command used to change the status of a security event
    name: harfanglab-change-security-event-status
  - arguments:
    - name: agentid
      description: Agent identifier
      required: true
    - name: policy
      description: Policy name
      required: true
    description: Assign a policy to an agent
    name: harfanglab-assign-policy-to-agent
  - arguments:
    - name: ioc_value
      description: IOC value
      required: true
    - name: ioc_type
      description: IOC type (hash, filename, filepath)
      required: true
    - name: ioc_comment
      description: Comment associated to IOC
    - name: ioc_status
      description: IOC status (stable, testing)
      required: true
    - name: source_name
      description: IOC Source Name
      required: true
    description: Add an IOC to a Threat Intelligence source
    name: harfanglab-add-ioc-to-source
  - arguments:
    - name: ioc_value
      description: IOC value
      required: true
    - name: source_name
      description: IOC Source Name
      required: true
    description: Delete an IOC from a Threat Intelligence source
    name: harfanglab-delete-ioc-from-source
<<<<<<< HEAD
  dockerimage: demisto/python3:3.10.11.54132
  isfetch: true
  ismappable: true
  isremotesyncin: true
  isremotesyncout: true
  longRunning: false
  runonce: false
=======
  dockerimage: demisto/python3:3.10.13.72123
  isfetch: true
  longRunning: true
>>>>>>> 8df993c0
  script: ''
  subtype: python3
  type: python
fromversion: 6.2.0
tests:
- No tests (auto formatted)<|MERGE_RESOLUTION|>--- conflicted
+++ resolved
@@ -22,14 +22,8 @@
   hiddenusername: true
 - display: API Key
   name: apikey
-<<<<<<< HEAD
   required: false
   type: 4
-=======
-  type: 0
-  required: false
-  hidden: true
->>>>>>> 8df993c0
 - display: Long running instance
   name: longRunning
   type: 8
@@ -60,17 +54,12 @@
   - ACTIVE
   - CLOSED
   type: 15
-<<<<<<< HEAD
 - additionalinfo: Fetch maximum <max_results> security events and/or threats per call (leave empty if unlimited).
   display: Maximum number of incidents to fetch per call
   name: max_results
   required: false
   type: 0
 - additionalinfo: Start fetching alerts and/or threats whose creation date is higher than now minus <first_fetch> days.
-=======
-  required: false
-- additionalinfo: Start fetching alerts whose creation date is higher than now minus <first_fetch> days.
->>>>>>> 8df993c0
   defaultvalue: '10'
   display: First fetch time
   name: first_fetch
@@ -1054,7 +1043,6 @@
       required: true
     description: Delete an IOC from a Threat Intelligence source
     name: harfanglab-delete-ioc-from-source
-<<<<<<< HEAD
   dockerimage: demisto/python3:3.10.11.54132
   isfetch: true
   ismappable: true
@@ -1062,11 +1050,7 @@
   isremotesyncout: true
   longRunning: false
   runonce: false
-=======
-  dockerimage: demisto/python3:3.10.13.72123
-  isfetch: true
-  longRunning: true
->>>>>>> 8df993c0
+
   script: ''
   subtype: python3
   type: python
