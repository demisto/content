--- conflicted
+++ resolved
@@ -155,11 +155,7 @@
       name: score_end
     description: Gets indicators from the feed.
     name: opencti-get-indicators
-<<<<<<< HEAD
-  dockerimage: demisto/vendors-sdk:1.0.0.74116
-=======
   dockerimage: demisto/vendors-sdk:1.0.0.86010
->>>>>>> 9d6c5180
   feed: true
   runonce: false
   script: '-'
