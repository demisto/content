category: Data Enrichment & Threat Intelligence
commonfields:
  id: OpenCTI Feed 4.X
  version: -1
configuration:
- display: Base URL
  name: base_url
  required: true
  type: 0
- display: API Key (leave empty. Fill in the API key in the password field.)
  displaypassword: API Key
  name: credentials
  type: 9
  hiddenusername: true
- additionalinfo: 'The indicator types to fetch. Out-of-the-box indicator types supported in XSOAR are: Account, Domain, Email, File, Host, IP, IPv6, Registry Key, and URL. Other types will not cause automatic indicator creation in XSOAR.'
  defaultvalue: ALL
  display: Indicator types to fetch
  name: indicator_types
  options:
  - ALL
  - Account
  - Domain
  - Email
  - File
  - Host
  - IP
  - IPv6
  - Registry Key
  - URL
  required: true
  type: 16
- defaultvalue: '500'
  display: Max indicators per fetch
  name: max_indicator_to_fetch
  type: 0
- defaultvalue: 'true'
  display: Fetch indicators
  name: feed
  type: 8
- additionalinfo: Indicators from this integration instance will get this reputation. If none of the options is chosen, the indicator reputation will be set according to the indicator data.
  display: Indicator Reputation
  name: feedReputation
  options:
  - None
  - Good
  - Suspicious
  - Bad
  type: 18
- additionalinfo: Reliability of the source providing the intelligence data.
  defaultvalue: F - Reliability cannot be judged
  display: Source Reliability
  name: feedReliability
  options:
  - A - Completely reliable
  - B - Usually reliable
  - C - Fairly reliable
  - D - Not usually reliable
  - E - Unreliable
  - F - Reliability cannot be judged
  required: true
  type: 15
- additionalinfo: The Traffic Light Protocol (TLP) designation to apply to indicators fetched from the feed. If none of the options is chosen, the TLP color will be set according to the indicator data.
  display: Traffic Light Protocol Color
  name: tlp_color
  options:
  - RED
  - AMBER
  - GREEN
  - WHITE
  type: 15
- defaultvalue: indicatorType
  display: ''
  name: feedExpirationPolicy
  options:
  - never
  - interval
  - indicatorType
  - suddenDeath
  type: 17
- defaultvalue: '20160'
  display: ''
  name: feedExpirationInterval
  type: 1
- defaultvalue: '240'
  display: Feed Fetch Interval
  name: feedFetchInterval
  type: 19
- additionalinfo: CSV values are supported.
  display: Tags
  name: feedTags
  type: 0
- additionalinfo: When selected, the exclusion list is ignored for indicators from this feed. This means that if an indicator from this feed is on the exclusion list, the indicator might still be added to the system.
  display: Bypass exclusion list
  name: feedBypassExclusionList
  type: 8
- display: Trust any certificate (not secure)
  name: insecure
  type: 8
- display: Use system proxy settings
  name: proxy
  type: 8
- display: Score minimum value
  name: score_start
  additionalinfo: 'Score minimum value to filter by. Values range is 1-100. '
  type: 0
- display: Score maximum value
  name: score_end
  additionalinfo: 'Score maximum value to filter by. Values range is 1-100. '
  type: 0
description: Ingest indicators from the OpenCTI feed. Compatible with OpenCTI 4.X API version.
display: OpenCTI Feed 4.X
name: OpenCTI Feed 4.X
script:
  commands:
  - description: 'WARNING: This command will reset your fetch history.'
    name: opencti-reset-fetch-indicators
  - arguments:
    - description: The maximum number of indicators to return per fetch. Default value is 50. Maximum value is 500.
      name: limit
    - auto: PREDEFINED
      defaultValue: ALL
      description: 'The indicator types to fetch. Out-of-the-box indicator types supported in XSOAR are: Account, Domain, Email, File, Host, IP, IPv6, Registry Key, and URL. Other types will not cause automatic indicator creation in XSOAR.'
      isArray: true
      name: indicator_types
      predefined:
      - ALL
      - Account
      - Domain
      - Email
      - File
      - Host
      - IP
      - IPv6
      - Registry Key
      - URL
    - description: The last ID from the previous call, from which to begin pagination for this call. You can find this value at the OpenCTI.IndicatorsList.LastRunID context path.
      name: last_run_id
    - description: 'Score minimum value to filter by. Values range is 1-100. '
      name: score_start
    - description: 'Score naximum value to filter by. Values range is 1-100. '
      name: score_end
    description: Gets indicators from the feed.
    name: opencti-get-indicators
  dockerimage: demisto/opencti-v4:1.0.0.46493
  feed: true
<<<<<<< HEAD
=======
  runonce: false
>>>>>>> 9ddafcfd
  script: '-'
  subtype: python3
  type: python
tests:
- OpenCTI Feed Test
fromversion: 5.5.0<|MERGE_RESOLUTION|>--- conflicted
+++ resolved
@@ -143,10 +143,7 @@
     name: opencti-get-indicators
   dockerimage: demisto/opencti-v4:1.0.0.46493
   feed: true
-<<<<<<< HEAD
-=======
   runonce: false
->>>>>>> 9ddafcfd
   script: '-'
   subtype: python3
   type: python
