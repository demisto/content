--- conflicted
+++ resolved
@@ -1,10 +1,6 @@
 import demistomock as demisto  # noqa: F401
 from CommonServerPython import *  # noqa: F401
-<<<<<<< HEAD
-from typing import List, Optional, Tuple
-=======
 from typing import List, Optional, Tuple, Any
->>>>>>> 90cf3b88
 import urllib3
 from pycti import OpenCTIApiClient
 
