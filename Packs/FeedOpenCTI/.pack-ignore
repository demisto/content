--- conflicted
+++ resolved
@@ -3,7 +3,4 @@
 
 [known_words]
 opencti
-<<<<<<< HEAD
-=======
-pycti
->>>>>>> 90cf3b88
+pycti