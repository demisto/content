--- conflicted
+++ resolved
@@ -21,7 +21,6 @@
         self.api_key = conf.get("api_key")
         self.secret_key = conf.get("secret_key")
 
-<<<<<<< HEAD
         self.headers = {
             "X-App-Name": "content.xsoar.cortex.mandiant.enrichment.v1.1",
             "Accept": "application/json"
@@ -30,10 +29,6 @@
         if is_time_sensitive():
             # For reputation commands which run during an enrichment we limit the timeout
             self.timeout = ENRICHMENT_TIMEOUT
-=======
-        self.headers = {"X-App-Name": "content.xsoar.cortex.mandiant.enrichment.v1.1", "Accept": "application/json"}
-        self.timeout = int(conf.get("timeout", 60))
->>>>>>> d4358f24
         self.tlp_color = conf.get("tlp_color", "")
         self.tags = argToList(conf.get("tags", []))
         self.reliability = conf.get("reliability", "")
