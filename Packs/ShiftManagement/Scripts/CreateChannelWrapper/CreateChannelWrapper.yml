commonfields:
  id: CreateChannelWrapper
  version: -1
name: CreateChannelWrapper
script: ''
type: python
tags:
- Shift Management
- ooo
comment: Creates a channel in Slack v2 or in Microsoft Teams. If both Slack v2 and Microsoft Teams are available, it creates the channel in both Slack v2 and Microsoft Teams.
enabled: true
args:
- name: name
  required: true
  description: The name of the channel.
- name: type
  auto: PREDEFINED
  predefined:
  - public
  - private
  description: The channel type. Can be "private" or "public".  Relevant only for Slack.
  defaultValue: private
- name: team
  description: The team in which to create the channel. Relevant only for Microsoft Teams.
- name: description
  description: The description of the channel. Relevant only for Microsoft Teams.
scripttarget: 0
subtype: python3
<<<<<<< HEAD
dockerimage: demisto/python3:3.9.7.24076
=======
dockerimage: demisto/python3:3.10.14.91134
>>>>>>> 90cf3b88
fromversion: 5.5.0
tests:
- No tests (auto formatted)<|MERGE_RESOLUTION|>--- conflicted
+++ resolved
@@ -26,11 +26,7 @@
   description: The description of the channel. Relevant only for Microsoft Teams.
 scripttarget: 0
 subtype: python3
-<<<<<<< HEAD
-dockerimage: demisto/python3:3.9.7.24076
-=======
 dockerimage: demisto/python3:3.10.14.91134
->>>>>>> 90cf3b88
 fromversion: 5.5.0
 tests:
 - No tests (auto formatted)