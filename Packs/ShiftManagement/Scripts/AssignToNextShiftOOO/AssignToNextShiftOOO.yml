args:
- default: false
  description: A comma-separated list of active incident IDs to assign to the next shift, for example, 1,2,3,4.
  isArray: false
  name: incidentIds
  required: true
  secret: false
- default: false
  defaultValue: OOO List
  description: The name of the out-of-office list. Default is "OOO List".
  isArray: false
  name: listname
  required: false
  secret: false
comment: "Randomly assigns the active incidents to on call analysts (requires shift\
  \ management). This automation works with the other out-of-office automations to\
  \ ensure only available analysts are assigned to the active incidents. \nThis automation\
  \ runs using the default Limited User role, unless you explicitly change the permissions.\n\
  For more information, see the section about permissions here: \nhttps://docs.paloaltonetworks.com/cortex/cortex-xsoar/6-2/cortex-xsoar-admin/playbooks/automations.html"
commonfields:
  id: AssignToNextShiftOOO
  version: -1
dockerimage: demisto/python3:3.9.8.24399
enabled: true
name: AssignToNextShiftOOO
script: '-'
subtype: python3
system: false
tags:
- Shift Management
- ooo
timeout: '0'
type: python
<<<<<<< HEAD
=======
dockerimage: demisto/python3:3.9.8.24399
>>>>>>> 67616ec0
runonce: false
tests:
- test_AssignToNextShiftOOO
fromversion: 5.0.0<|MERGE_RESOLUTION|>--- conflicted
+++ resolved
@@ -12,15 +12,16 @@
   name: listname
   required: false
   secret: false
-comment: "Randomly assigns the active incidents to on call analysts (requires shift\
-  \ management). This automation works with the other out-of-office automations to\
-  \ ensure only available analysts are assigned to the active incidents. \nThis automation\
-  \ runs using the default Limited User role, unless you explicitly change the permissions.\n\
-  For more information, see the section about permissions here: \nhttps://docs.paloaltonetworks.com/cortex/cortex-xsoar/6-2/cortex-xsoar-admin/playbooks/automations.html"
+comment: |-
+  Randomly assigns the active incidents to on call analysts (requires shift management).
+  This automation works with the other out-of-office automations to ensure only available analysts are assigned to the active incidents.
+
+  This automation runs using the default Limited User role, unless you explicitly change the permissions.
+  For more information, see the section about permissions here:
+  https://docs.paloaltonetworks.com/cortex/cortex-xsoar/6-2/cortex-xsoar-admin/playbooks/automations.html
 commonfields:
   id: AssignToNextShiftOOO
   version: -1
-dockerimage: demisto/python3:3.9.8.24399
 enabled: true
 name: AssignToNextShiftOOO
 script: '-'
@@ -31,10 +32,7 @@
 - ooo
 timeout: '0'
 type: python
-<<<<<<< HEAD
-=======
 dockerimage: demisto/python3:3.9.8.24399
->>>>>>> 67616ec0
 runonce: false
 tests:
 - test_AssignToNextShiftOOO
