--- conflicted
+++ resolved
@@ -60,10 +60,6 @@
 - ooo
 timeout: '0'
 type: python
-<<<<<<< HEAD
-dockerimage: demisto/python3:3.9.8.24399
-=======
->>>>>>> 5b62cac3
 runonce: false
 tests:
 - No tests (auto formatted)
