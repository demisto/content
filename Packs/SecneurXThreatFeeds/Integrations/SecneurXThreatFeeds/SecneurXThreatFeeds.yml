category: Data Enrichment & Threat Intelligence
commonfields:
  id: Secneurx Threat Feeds
  version: -1
configuration:
- display: Feed URL
  name: url
  required: true
  additionalinfo: Input the url of SecneurX Threat Intelligence Feeds.
  type: 0
- display: API Key
  name: apikey
  required: true
  additionalinfo: Input the API key for fetching feed from the source.
  type: 4
- display: Fetch indicators
  name: feed
  type: 8
  defaultvalue: 'true'
- additionalinfo: Indicators from this integration instance will be marked with this reputation
  display: Indicator Reputation
  name: feedReputation
  options:
  - None
  - Good
  - Suspicious
  - Bad
  type: 18
- additionalinfo: Supports CSV values.
  display: Tags
  name: feedTags
  type: 0
- name: feedReliability
  display: Source Reliability
  type: 15
  required: true
  options:
  - A - Completely reliable
  - B - Usually reliable
  - C - Fairly reliable
  - D - Not usually reliable
  - E - Unreliable
  - F - Reliability cannot be judged
  additionalinfo: Reliability of the source providing the intelligence data
- defaultvalue: "1440"
  display: Feed Fetch Interval
  name: feedFetchInterval
  type: 19
- name: feedExpirationPolicy
  display: ''
  type: 17
  options:
  - never
  - interval
  - indicatorType
  - suddenDeath
- additionalinfo: The Traffic Light Protocol (TLP) designation to apply to indicators fetched from the feed
  display: Traffic Light Protocol Color
  name: tlp_color
  options:
  - RED
  - AMBER
  - GREEN
  - WHITE
  type: 15
- name: first_fetch
  additionalinfo: First fetch query e.g., 12 hours, 7 days. SecurityScorecard provides a maximum of 7 days back. To ensure no alerts are missed, it's recommended to use a value less than 2 days.
  display: First fetch
  defaultvalue: 2 days
  type: 0
- name: feedExpirationInterval
  display: ''
  type: 1
- name: feedBypassExclusionList
  display: Bypass exclusion list
  type: 8
  additionalinfo: When selected, the exclusion list is ignored for indicators from this feed. This means that if an indicator from this feed is on the exclusion list, the indicator might still be added to the system.
- display: Trust any certificate (not secure)
  name: insecure
  type: 8
- display: Use system proxy settings
  name: proxy
  type: 8
description: SecneurX provides real-time threat intelligence that protects companies against the latest cyber threats, including APTs, phishing, malware, ransomware, data exfiltration, and brand infringement. Security teams rely on our dependable and rich data to expand their threat landscape visibility, resulting in improved detection rates and response times.
display: SecneurX Threat Feeds
name: Secneurx Threat Feeds
script:
  commands:
  - arguments:
    - defaultValue: '10'
      description: The maximum number of indicators to return. The default is 10.
      name: limit
    description: Retrieves a limited number of the indicators.
    name: snxfeeds-get-indicators
  feed: true
<<<<<<< HEAD
=======
  runonce: false
>>>>>>> 9ddafcfd
  script: '-'
  subtype: python3
  type: python
  dockerimage: demisto/python3:3.10.11.61265
fromversion: 6.2.0
tests:
- No tests (auto formatted)<|MERGE_RESOLUTION|>--- conflicted
+++ resolved
@@ -93,10 +93,7 @@
     description: Retrieves a limited number of the indicators.
     name: snxfeeds-get-indicators
   feed: true
-<<<<<<< HEAD
-=======
   runonce: false
->>>>>>> 9ddafcfd
   script: '-'
   subtype: python3
   type: python
