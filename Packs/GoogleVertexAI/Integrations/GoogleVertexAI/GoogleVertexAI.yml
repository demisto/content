--- conflicted
+++ resolved
@@ -64,10 +64,7 @@
     name: google-vertex-ai-generate-auth-url
   dockerimage: demisto/googleapi-python3:1.0.0.62073
   resetContext: true
-<<<<<<< HEAD
-=======
   runonce: false
->>>>>>> 9ddafcfd
   script: ''
   type: python
   subtype: python3
