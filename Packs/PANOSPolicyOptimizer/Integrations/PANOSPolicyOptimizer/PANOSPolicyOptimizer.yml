--- conflicted
+++ resolved
@@ -130,15 +130,11 @@
       required: true
     description: Gets a specific dynamic address group.
     name: pan-os-get-dag
-<<<<<<< HEAD
-  dockerimage: demisto/python3:3.10.11.61265
-=======
   dockerimage: demisto/python3:3.10.12.63474
   feed: false
   isfetch: false
   longRunning: false
   longRunningPort: false
->>>>>>> c6375ee7
   runonce: false
   script: '-'
   subtype: python3
