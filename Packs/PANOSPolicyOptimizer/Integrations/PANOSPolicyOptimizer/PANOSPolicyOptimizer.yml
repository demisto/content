--- conflicted
+++ resolved
@@ -131,10 +131,7 @@
     description: Gets a specific dynamic address group.
     name: pan-os-get-dag
   dockerimage: demisto/python3:3.10.11.61265
-<<<<<<< HEAD
-=======
   runonce: false
->>>>>>> 9ddafcfd
   script: '-'
   subtype: python3
   type: python
