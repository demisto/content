import pytest
from CommonServerPython import *
<<<<<<< HEAD
from PANOSPolicyOptimizer import Client, policy_optimizer_get_rules_command, policy_optimizer_get_dag_command, define_position,\
    get_policy_optimizer_statistics_command, policy_optimizer_no_apps_command, policy_optimizer_get_unused_apps_command,\
=======
from PANOSPolicyOptimizer import Client, policy_optimizer_get_rules_command, policy_optimizer_get_dag_command, define_position, \
    get_policy_optimizer_statistics_command, policy_optimizer_no_apps_command, policy_optimizer_get_unused_apps_command, \
>>>>>>> 6f77591c
    is_cms_selected

BASE_URL = 'https://test.com'


def get_firewall_instance_client():
    return Client(url=BASE_URL, username='test', password='test', vsys='test', device_group='', verify=False, tid=0, version='8')


def get_panorama_instance_client():
    return Client(url=BASE_URL, username='test', password='test', vsys='', device_group='test', verify=False, tid=0, version='8')


def read_json_file(path):
    with open(path, encoding='utf-8') as f:
        return json.loads(f.read())


QUERYING_RULES_PARAMS = [
    (
        get_firewall_instance_client(),
        'main',
    ),
    (
        get_panorama_instance_client(),
        'pre',
    ),
    (
        get_panorama_instance_client(),
        'post',
    )
]

QUERYING_RULES_PARAMS_WITH_VERSION = [
    (get_firewall_instance_client(), 'pre', '9.0.0', 'main'),
    (get_panorama_instance_client(), 'pre', '10.2.0', 'pre'),
    (get_panorama_instance_client(), 'post', '9.0.0', 'main')]

QUERYING_RULES_PARAMS_WITH_VERSION_AND_FLAG = [
    (get_firewall_instance_client(), 'pre', '9.0.0', 'main', False, False),
    (get_panorama_instance_client(), 'pre', '10.2.0', 'pre', True, True),
    (get_panorama_instance_client(), 'post', '9.0.0', 'main', True, False)]


@pytest.mark.parametrize("client, position", QUERYING_RULES_PARAMS)
def test_body_request_is_valid_when_querying_rules(mocker, client, position):
    """
    Given
        - a client.

    When
        - querying rules in firewall/panorama instances.

    Then
        - Verify that the body request that was sent is correct for each type of instance.
    """
    mocker.patch.object(client, 'token_generator', return_value='123')
    response = requests.Response()
    response._content = b'{}'

    response_mocker = mocker.patch.object(client.session, 'post', return_value=response)

    client.session_metadata["headers"] = 'test'
    policy_optimizer_get_rules_command(
        client=client, args={
            'timeframe': '30', 'usage': 'Unused', 'exclude': 'false', 'rule_type': 'security', 'position': position
        }
    )
    assert response_mocker.call_args.kwargs['json'] == {
        'action': 'PanDirect',
        'method': 'run',
        'data': [
            '123',
            'PoliciesDirect.getPoliciesByUsage',
            [
                {
                    'type': 'security',
                    'position': position,
                    'vsysName': 'test',
                    'isCmsSelected': client.is_cms_selected,
                    'isMultiVsys': False, 'showGrouped': False,
                    'usageAttributes': {
                        'timeframe': '30',
                        'usage': 'Unused',
                        'exclude': False,
                        'exclude-reset-text': '90'
                    },
                    'start': 0,
                    'limit': 200,
                    'pageContext': 'rule_usage'
                }
            ]
        ],
        'type': 'rpc',
        'tid': 1
    }


@pytest.mark.parametrize("client, position, version, excepted_position", QUERYING_RULES_PARAMS_WITH_VERSION)
def test_body_request_is_valid_when_querying_policy_optimizer_statistics(mocker, client, position, version, excepted_position):
    """
    Given
        - a client.
    When
        - querying policy optimizer statistics in firewall/panorama instances.

    Then
        - Verify that the body request that was sent is correct for each type of instance.
        case1: PAN-OS 9.0.0 should always return main.
        case2: Panorama 10.2.0 should will return pre, the given position argument.
        case3: Panorama 9.0.0 should always return main.
    """
    client.version = version
    mocker.patch.object(client, 'token_generator', return_value='123')
    response = requests.Response()
    response._content = b'{"result":{"result":{"entry":[{"@name":"test","text":"test"}]}}}'

    response_mocker = mocker.patch.object(client.session, 'post', return_value=response)

    client.session_metadata["headers"] = 'test'
    get_policy_optimizer_statistics_command(
        client=client, args={
            'position': position
        }
    )
    assert response_mocker.call_args.kwargs['json'] == {'action': 'PanDirect', 'method': 'run', 'data': [
        '123', 'PoliciesDirect.getRuleCountInRuleUsage', [{'type': 'security',
                                                           'position': excepted_position, 'vsysName': 'test'}]],
                                                        'type': 'rpc', 'tid': 1}


@pytest.mark.parametrize("client, position, version, excepted_position, flag, expected_flag",
                         QUERYING_RULES_PARAMS_WITH_VERSION_AND_FLAG)
def test_body_request_is_valid_when_querying_policy_optimizer_no_apps(mocker, client, position,
                                                                      version, excepted_position, flag, expected_flag):
    """
    Given
        - a client.
    When
        - querying policy optimizer no apps in firewall/panorama instances.

    Then
        - Verify that the body request that was sent is correct for each type of instance.
        case1: PAN-OS 9.0.0 should always return main, and the isCmsSelected flag should be False.
        case2: Panorama 10.2.0 should will return pre, the given position argument, and the isCmsSelected flag should be True.
        case3: Panorama 9.0.0 should always return main, and the isCmsSelected flag should be False due to the given vresion.
    """
    client.version = version
    mocker.patch.object(client, 'token_generator', return_value='123')
    response = requests.Response()
    response._content = b'{"result":{"result":{"entry":[{"@name":"test","text":"test"}]}}}'

    response_mocker = mocker.patch.object(client.session, 'post', return_value=response)

    client.session_metadata["headers"] = 'test'
    policy_optimizer_no_apps_command(
        client=client, args={
            'position': position
        }
    )
    assert response_mocker.call_args.kwargs['json'] == {'action': 'PanDirect', 'method': 'run',
                                                        'data': ['123', 'PoliciesDirect.getPoliciesByUsage',
                                                                 [{'type': 'security', 'position': excepted_position,
                                                                   'vsysName': 'test', 'isCmsSelected': expected_flag,
                                                                   'isMultiVsys': False, 'showGrouped': False,
                                                                   'usageAttributes': {'timeframeTag': '30',
                                                                                       'application/member': 'any',
                                                                                       'apps-seen-count': "geq '1'",
                                                                                       'action': 'allow'},
                                                                   'pageContext': 'app_usage', 'field': '$.bytes',
                                                                   'direction': 'DESC'}]], 'type': 'rpc', 'tid': 1}


@pytest.mark.parametrize("client, position, version, excepted_position, flag, expected_flag",
                         QUERYING_RULES_PARAMS_WITH_VERSION_AND_FLAG)
def test_body_request_is_valid_when_querying_policy_optimizer_unused_apps(mocker, client, position,
                                                                          version, excepted_position, flag, expected_flag):
    """
    Given
        - a client.
    When
        - querying policy optimizer unused_apps in firewall/panorama instances.

    Then
        - Verify that the body request that was sent is correct for each type of instance.
        case1: PAN-OS 9.0.0 should always return main, and the isCmsSelected flag should be False.
        case2: Panorama 10.2.0 should will return pre, the given position argument, and the isCmsSelected flag should be True.
        case3: Panorama 9.0.0 should always return main, and the isCmsSelected flag should be False due to the given vresion.
    """
    client.version = version
    mocker.patch.object(client, 'token_generator', return_value='123')
    response = requests.Response()
    response._content = b'{"result":{"result":{"entry":[{"@name":"test","text":"test"}]}}}'
    response_mocker = mocker.patch.object(client.session, 'post', return_value=response)

    client.session_metadata["headers"] = 'test'
    client.session_metadata["dit"] = 0
    policy_optimizer_get_unused_apps_command(
        client=client, args={
            'position': position
        }
    )
    assert response_mocker.call_args.kwargs['json'] == {'action': 'PanDirect', 'method': 'run',
                                                        'data': ['123', 'PoliciesDirect.getPoliciesByUsage',
                                                                 [{'type': 'security', 'position': excepted_position,
                                                                   'vsysName': 'test', 'serialNumber': '',
                                                                   'isCmsSelected': expected_flag,
                                                                   'isMultiVsys': False, 'showGrouped': False,
                                                                   'usageAttributes': {'timeframeTag': '30',
                                                                                       'application/member': 'unused',
                                                                                       'action': 'allow'},
                                                                   'pageContext': 'app_usage', 'field': '$.bytes',
                                                                   'direction': 'DESC'}]], 'type': 'rpc', 'tid': 2}


CLIENTS = [
    get_firewall_instance_client(),
    get_panorama_instance_client()
]


@pytest.mark.parametrize("client", CLIENTS)
def test_querying_rules_is_valid(mocker, client):
    """
    Given
        - a client instance and a valid mocked security rules response.

    When
        - querying rules in firewall/panorama instances.

    Then
        - Verify that the output for both cases returns expected responses.
    """
    mocker.patch.object(client, 'token_generator', return_value='123')
    mocker.patch.object(client.session, 'post')
    mocker.patch.object(json, 'loads', return_value=read_json_file(path='test_data/valid_security_rules_response.json'))

    client.session_metadata["headers"] = 'test'
    client.is_cms_selected = False
    rules = policy_optimizer_get_rules_command(
        client=client, args={'timeframe': '30', 'usage': 'Unused', 'exclude': 'false'}
    )

    assert isinstance(rules.outputs, list)
    assert len(rules.outputs) > 0
    assert 'PolicyOptimizer Unused Security Rules' in rules.readable_output


@pytest.mark.parametrize("client", CLIENTS)
def test_querying_invalid_dynamic_address_group_response(mocker, client):
    """
    Given
        - a response which indicates no dynamic address group was found.

    When
        - querying for a specific dynamic group.

    Then
        - an entry indicating that no dynamic address group was found.
    """
    mocker.patch.object(client, 'token_generator', return_value='123')
    mocker.patch.object(client.session, 'post')
    mocker.patch.object(
        json, 'loads', return_value=read_json_file(path='test_data/invalid_dynamic_group_response.json')
    )

    client.session_metadata["headers"] = 'test'
    dag = policy_optimizer_get_dag_command(client=client, args={'dag': 'dag_test_ag'})
    assert dag.readable_output == 'Dynamic Address Group dag_test_ag was not found.'


@pytest.mark.parametrize('version , output',
                         [('9.0.0', 'f6f4061a1bddc1c04d8109b39f581270'),
                          ('10.2.1', '590c9f8430c7435807df8ba9a476e3f1295d46ef210f6efae2043a4c085a569e')])
def test_token_generator(mocker, version, output):
    """
    Given:
        version of PAN-OS.
    When:
        running token_generator.
    Then:
        return the correct token.
        case 1: PAN-OS 9.0.0 should return a token generated with md5.
        case 2: PAN-OS 10.2.1 should return a token generated with sha256.
    """
    client = get_firewall_instance_client()
    client.version = version
    client.session_metadata['cookie_key'] = 'test'
    assert client.token_generator() == output


def test_extract_csrf():
    client = get_firewall_instance_client()
    assert client.extract_csrf(
        '<input type="hidden" name="_csrf" value="422JE5PO1WARA1I91CB5FRS99UQ65RF31P9Y3L4T" />') == \
           '422JE5PO1WARA1I91CB5FRS99UQ65RF31P9Y3L4T'  # noqa


@pytest.mark.parametrize("position_value, num_of_rules", [('both', 3), ('pre', 2), ('post', 1)])
def test_get_unused_rules(mocker, position_value, num_of_rules):
    """

    Given: position of unused rules (pre, post or any)

    When: running pan-os-po-get-rules for unused rules

    Then: return rules based on their location

    """

    def mock_policy_optimizer_get_rules(position: str, **kwargs):
        pre = {'result': {'result': {'entry': ['test1', 'test2']}}}
        post = {'result': {'result': {'entry': ['test3']}}}
        if position == 'pre':
            return pre
        else:
            return post

    client = get_panorama_instance_client()
    mocker.patch.object(client, 'policy_optimizer_get_rules', side_effect=mock_policy_optimizer_get_rules)
    args = {'timeframe': '',
            'usage': 'test',
            'exclude': 'false',
            'position': position_value,
            'rule_type': 'unused'
            }
    rules = policy_optimizer_get_rules_command(client, args).outputs

    assert len(rules) == num_of_rules


@pytest.mark.parametrize("version, position , is_panorama, res",
                         [('8', "post", True, "main"), ('9', "post", False, "main"), ('10.3', "post", True, "post")])
def test_define_position(mocker, version, position, is_panorama, res):
    """
    Given:
        - version of PAN-OS.
        - position of the rule.
        -  is_panorama flag.
    When:
        - running define_position.
    Then:
        - return the correct position.
        case 1: PAN-OS 8 should always return main.
        case 2: PAN-OS 9 should always return main.
        case 3: PAN-OS 10.3 should return post as its input.
    """
    assert define_position(version=version, args={"position": position}, is_panorama=is_panorama) == res


@pytest.mark.parametrize("version, is_panorama, res",
                         [('8', True, False), ('9', False, False), ('10.3', True, True)])
def test_isCmsSelected(version, is_panorama, res):
    """
    Given:
        - version of PAN-OS.
        - is_panorama flag.
    When:
        - running is_cms_selected.
    Then:
        - return the correct flag.
        case 1: PAN-OS 8 should always return False.
        case 2: PAN-OS 9 should always return False.
        case 3: PAN-OS 10.3 should return True.
    """
<<<<<<< HEAD
    assert is_cms_selected(version=version, is_panorama=is_panorama) == res
=======
    assert is_cms_selected(version=version, is_panorama=is_panorama) == res


def test_policy_optimizer_get_rules_pagination(mocker):
    """
    Given: a client instance and a valid mocked security rules response.
    When: Calling 'policy_optimizer_get_rules' using pagination parameters.
    Then: Ensure the request is sent with the correct parameters.
    """
    client = get_firewall_instance_client()
    mocker.patch.object(client, 'token_generator', return_value='123')
    kwargs = {'timeframe': 'all', 'usage': 'Unused', 'exclude': False, 'position': 'both', 'rule_type': 'security'}

    session_post_mock = mocker.patch.object(client, 'session_post')
    client.policy_optimizer_get_rules(limit=50, page_size=200, **kwargs)
    assert session_post_mock.call_args.kwargs['json_cmd']['data'][2][0]['start'] == 0
    assert session_post_mock.call_args.kwargs['json_cmd']['data'][2][0]['limit'] == 50

    session_post_mock = mocker.patch.object(client, 'session_post',
                                            side_effect=[{'result': {'result': {'@count': 30, '@total-count': 100, 'entry': []}}},
                                                         {'result': {'result': {'@count': 30, '@total-count': 100, 'entry': []}}},
                                                         {'result': {'result': {'@count': 20, '@total-count': 100, 'entry': []}}}]
                                            )
    client.policy_optimizer_get_rules(limit=80, page_size=30, **kwargs)
    assert session_post_mock.call_count == 3
    assert session_post_mock.call_args_list[0].kwargs['json_cmd']['data'][2][0]['start'] == 0
    assert session_post_mock.call_args_list[0].kwargs['json_cmd']['data'][2][0]['limit'] == 30
    assert session_post_mock.call_args_list[1].kwargs['json_cmd']['data'][2][0]['start'] == 30
    assert session_post_mock.call_args_list[1].kwargs['json_cmd']['data'][2][0]['limit'] == 30
    assert session_post_mock.call_args_list[2].kwargs['json_cmd']['data'][2][0]['start'] == 60
    assert session_post_mock.call_args_list[2].kwargs['json_cmd']['data'][2][0]['limit'] == 20

    session_post_mock = mocker.patch.object(client, 'session_post',
                                            return_value={'result': {'result': {'@count': 10, '@total-count': 100, 'entry': []}}})
    client.policy_optimizer_get_rules(limit=50, page_size=10, page=3, **kwargs)
    assert session_post_mock.call_count == 1
    assert session_post_mock.call_args.kwargs['json_cmd']['data'][2][0]['start'] == 20
    assert session_post_mock.call_args.kwargs['json_cmd']['data'][2][0]['limit'] == 10
>>>>>>> 6f77591c
<|MERGE_RESOLUTION|>--- conflicted
+++ resolved
@@ -1,12 +1,7 @@
 import pytest
 from CommonServerPython import *
-<<<<<<< HEAD
-from PANOSPolicyOptimizer import Client, policy_optimizer_get_rules_command, policy_optimizer_get_dag_command, define_position,\
-    get_policy_optimizer_statistics_command, policy_optimizer_no_apps_command, policy_optimizer_get_unused_apps_command,\
-=======
 from PANOSPolicyOptimizer import Client, policy_optimizer_get_rules_command, policy_optimizer_get_dag_command, define_position, \
     get_policy_optimizer_statistics_command, policy_optimizer_no_apps_command, policy_optimizer_get_unused_apps_command, \
->>>>>>> 6f77591c
     is_cms_selected
 
 BASE_URL = 'https://test.com'
@@ -372,9 +367,6 @@
         case 2: PAN-OS 9 should always return False.
         case 3: PAN-OS 10.3 should return True.
     """
-<<<<<<< HEAD
-    assert is_cms_selected(version=version, is_panorama=is_panorama) == res
-=======
     assert is_cms_selected(version=version, is_panorama=is_panorama) == res
 
 
@@ -412,5 +404,4 @@
     client.policy_optimizer_get_rules(limit=50, page_size=10, page=3, **kwargs)
     assert session_post_mock.call_count == 1
     assert session_post_mock.call_args.kwargs['json_cmd']['data'][2][0]['start'] == 20
-    assert session_post_mock.call_args.kwargs['json_cmd']['data'][2][0]['limit'] == 10
->>>>>>> 6f77591c
+    assert session_post_mock.call_args.kwargs['json_cmd']['data'][2][0]['limit'] == 10