import pytest
from CommonServerPython import *
from PANOSPolicyOptimizer import Client, policy_optimizer_get_rules_command, policy_optimizer_get_dag_command, define_position, \
    get_policy_optimizer_statistics_command, policy_optimizer_no_apps_command, policy_optimizer_get_unused_apps_command, \
    is_cms_selected

BASE_URL = 'https://test.com'


def get_firewall_instance_client():
    return Client(url=BASE_URL, username='test', password='test', vsys='test', device_group='', verify=False, tid=0, version='8')


def get_panorama_instance_client():
    return Client(url=BASE_URL, username='test', password='test', vsys='', device_group='test', verify=False, tid=0, version='8')


def read_json_file(path):
    with open(path, encoding='utf-8') as f:
        return json.loads(f.read())


QUERYING_RULES_PARAMS = [
    (
        get_firewall_instance_client(),
        'main',
    ),
    (
        get_panorama_instance_client(),
        'pre',
    ),
    (
        get_panorama_instance_client(),
        'post',
    )
]

QUERYING_RULES_PARAMS_WITH_VERSION = [
    (get_firewall_instance_client(), 'pre', '9.0.0', 'main'),
    (get_panorama_instance_client(), 'pre', '10.2.0', 'pre'),
    (get_panorama_instance_client(), 'post', '9.0.0', 'main')]

QUERYING_RULES_PARAMS_WITH_VERSION_AND_FLAG = [
    (get_firewall_instance_client(), 'pre', '9.0.0', 'main', False, False),
    (get_panorama_instance_client(), 'pre', '10.2.0', 'pre', True, True),
    (get_panorama_instance_client(), 'post', '9.0.0', 'main', True, False)]


@pytest.mark.parametrize("client, position", QUERYING_RULES_PARAMS)
def test_body_request_is_valid_when_querying_rules(mocker, client, position):
    """
    Given
        - a client.

    When
        - querying rules in firewall/panorama instances.

    Then
        - Verify that the body request that was sent is correct for each type of instance.
    """
    mocker.patch.object(client, 'token_generator', return_value='123')
    response = requests.Response()
    response._content = b'{}'

    response_mocker = mocker.patch.object(client.session, 'post', return_value=response)

    client.session_metadata["headers"] = 'test'
    policy_optimizer_get_rules_command(
        client=client, args={
            'timeframe': '30', 'usage': 'Unused', 'exclude': 'false', 'rule_type': 'security', 'position': position
        }
    )
    assert response_mocker.call_args.kwargs['json'] == {
        'action': 'PanDirect',
        'method': 'run',
        'data': [
            '123',
            'PoliciesDirect.getPoliciesByUsage',
            [
                {
                    'type': 'security',
                    'position': position,
                    'vsysName': 'test',
                    'isCmsSelected': client.is_cms_selected,
                    'isMultiVsys': False, 'showGrouped': False,
                    'usageAttributes': {
                        'timeframe': '30',
                        'usage': 'Unused',
                        'exclude': False,
                        'exclude-reset-text': '90'
                    },
                    'start': 0,
                    'limit': 200,
                    'pageContext': 'rule_usage'
                }
            ]
        ],
        'type': 'rpc',
        'tid': 1
    }


@pytest.mark.parametrize("client, position, version, excepted_position", QUERYING_RULES_PARAMS_WITH_VERSION)
def test_body_request_is_valid_when_querying_policy_optimizer_statistics(mocker, client, position, version, excepted_position):
    """
    Given
        - a client.
    When
        - querying policy optimizer statistics in firewall/panorama instances.

    Then
        - Verify that the body request that was sent is correct for each type of instance.
        case1: PAN-OS 9.0.0 should always return main.
        case2: Panorama 10.2.0 should will return pre, the given position argument.
        case3: Panorama 9.0.0 should always return main.
    """
    client.version = version
    mocker.patch.object(client, 'token_generator', return_value='123')
    response = requests.Response()
    response._content = b'{"result":{"result":{"entry":[{"@name":"test","text":"test"}]}}}'

    response_mocker = mocker.patch.object(client.session, 'post', return_value=response)

    client.session_metadata["headers"] = 'test'
    get_policy_optimizer_statistics_command(
        client=client, args={
            'position': position
        }
    )
    assert response_mocker.call_args.kwargs['json'] == {'action': 'PanDirect', 'method': 'run', 'data': [
        '123', 'PoliciesDirect.getRuleCountInRuleUsage', [{'type': 'security',
                                                           'position': excepted_position, 'vsysName': 'test'}]],
                                                        'type': 'rpc', 'tid': 1}


@pytest.mark.parametrize("client, position, version, excepted_position, flag, expected_flag",
                         QUERYING_RULES_PARAMS_WITH_VERSION_AND_FLAG)
def test_body_request_is_valid_when_querying_policy_optimizer_no_apps(mocker, client, position,
                                                                      version, excepted_position, flag, expected_flag):
    """
    Given
        - a client.
    When
        - querying policy optimizer no apps in firewall/panorama instances.

    Then
        - Verify that the body request that was sent is correct for each type of instance.
        case1: PAN-OS 9.0.0 should always return main, and the isCmsSelected flag should be False.
        case2: Panorama 10.2.0 should will return pre, the given position argument, and the isCmsSelected flag should be True.
        case3: Panorama 9.0.0 should always return main, and the isCmsSelected flag should be False due to the given vresion.
    """
    client.version = version
    mocker.patch.object(client, 'token_generator', return_value='123')
    response = requests.Response()
    response._content = b'{"result":{"result":{"entry":[{"@name":"test","text":"test"}]}}}'

    response_mocker = mocker.patch.object(client.session, 'post', return_value=response)

    client.session_metadata["headers"] = 'test'
    policy_optimizer_no_apps_command(
        client=client, args={
            'position': position
        }
    )
    assert response_mocker.call_args.kwargs['json'] == {'action': 'PanDirect', 'method': 'run',
                                                        'data': ['123', 'PoliciesDirect.getPoliciesByUsage',
                                                                 [{'type': 'security', 'position': excepted_position,
                                                                   'vsysName': 'test', 'isCmsSelected': expected_flag,
                                                                   'isMultiVsys': False, 'showGrouped': False,
                                                                   'usageAttributes': {'timeframeTag': '30',
                                                                                       'application/member': 'any',
                                                                                       'apps-seen-count': "geq '1'",
                                                                                       'action': 'allow'},
                                                                   'pageContext': 'app_usage', 'field': '$.bytes',
                                                                   'direction': 'DESC'}]], 'type': 'rpc', 'tid': 1}


@pytest.mark.parametrize("client, position, version, excepted_position, flag, expected_flag",
                         QUERYING_RULES_PARAMS_WITH_VERSION_AND_FLAG)
def test_body_request_is_valid_when_querying_policy_optimizer_unused_apps(mocker, client, position,
                                                                          version, excepted_position, flag, expected_flag):
    """
    Given
        - a client.
    When
        - querying policy optimizer unused_apps in firewall/panorama instances.

    Then
        - Verify that the body request that was sent is correct for each type of instance.
        case1: PAN-OS 9.0.0 should always return main, and the isCmsSelected flag should be False.
        case2: Panorama 10.2.0 should will return pre, the given position argument, and the isCmsSelected flag should be True.
        case3: Panorama 9.0.0 should always return main, and the isCmsSelected flag should be False due to the given vresion.
    """
    client.version = version
    mocker.patch.object(client, 'token_generator', return_value='123')
    response = requests.Response()
    response._content = b'{"result":{"result":{"entry":[{"@name":"test","text":"test"}]}}}'
    response_mocker = mocker.patch.object(client.session, 'post', return_value=response)

    client.session_metadata["headers"] = 'test'
    client.session_metadata["dit"] = 0
    policy_optimizer_get_unused_apps_command(
        client=client, args={
            'position': position
        }
    )
    assert response_mocker.call_args.kwargs['json'] == {'action': 'PanDirect', 'method': 'run',
                                                        'data': ['123', 'PoliciesDirect.getPoliciesByUsage',
                                                                 [{'type': 'security', 'position': excepted_position,
                                                                   'vsysName': 'test', 'serialNumber': '',
                                                                   'isCmsSelected': expected_flag,
                                                                   'isMultiVsys': False, 'showGrouped': False,
                                                                   'usageAttributes': {'timeframeTag': '30',
                                                                                       'application/member': 'unused',
                                                                                       'action': 'allow'},
                                                                   'pageContext': 'app_usage', 'field': '$.bytes',
                                                                   'direction': 'DESC'}]], 'type': 'rpc', 'tid': 2}


CLIENTS = [
    get_firewall_instance_client(),
    get_panorama_instance_client()
]


@pytest.mark.parametrize("client", CLIENTS)
def test_querying_rules_is_valid(mocker, client):
    """
    Given
        - a client instance and a valid mocked security rules response.

    When
        - querying rules in firewall/panorama instances.

    Then
        - Verify that the output for both cases returns expected responses.
    """
    mocker.patch.object(client, 'token_generator', return_value='123')
    mocker.patch.object(client.session, 'post')
    mocker.patch.object(json, 'loads', return_value=read_json_file(path='test_data/valid_security_rules_response.json'))

    client.session_metadata["headers"] = 'test'
    client.is_cms_selected = False
    rules = policy_optimizer_get_rules_command(
        client=client, args={'timeframe': '30', 'usage': 'Unused', 'exclude': 'false'}
    )

    assert isinstance(rules.outputs, list)
    assert len(rules.outputs) > 0
    assert 'PolicyOptimizer Unused Security Rules' in rules.readable_output


@pytest.mark.parametrize("client", CLIENTS)
def test_querying_invalid_dynamic_address_group_response(mocker, client):
    """
    Given
        - a response which indicates no dynamic address group was found.

    When
        - querying for a specific dynamic group.

    Then
        - an entry indicating that no dynamic address group was found.
    """
    mocker.patch.object(client, 'token_generator', return_value='123')
    mocker.patch.object(client.session, 'post')
    mocker.patch.object(
        json, 'loads', return_value=read_json_file(path='test_data/invalid_dynamic_group_response.json')
    )

    client.session_metadata["headers"] = 'test'
    dag = policy_optimizer_get_dag_command(client=client, args={'dag': 'dag_test_ag'})
    assert dag.readable_output == 'Dynamic Address Group dag_test_ag was not found.'


@pytest.mark.parametrize('version , output',
                         [('9.0.0', 'f6f4061a1bddc1c04d8109b39f581270'),
                          ('10.2.1', '590c9f8430c7435807df8ba9a476e3f1295d46ef210f6efae2043a4c085a569e')])
def test_token_generator(mocker, version, output):
    """
    Given:
        version of PAN-OS.
    When:
        running token_generator.
    Then:
        return the correct token.
        case 1: PAN-OS 9.0.0 should return a token generated with md5.
        case 2: PAN-OS 10.2.1 should return a token generated with sha256.
    """
    client = get_firewall_instance_client()
    client.version = version
    client.session_metadata['cookie_key'] = 'test'
    assert client.token_generator() == output


def test_extract_csrf():
    client = get_firewall_instance_client()
    assert client.extract_csrf(
        '<input type="hidden" name="_csrf" value="422JE5PO1WARA1I91CB5FRS99UQ65RF31P9Y3L4T" />') == \
           '422JE5PO1WARA1I91CB5FRS99UQ65RF31P9Y3L4T'  # noqa


@pytest.mark.parametrize("position_value, num_of_rules", [('both', 3), ('pre', 2), ('post', 1)])
def test_get_unused_rules(mocker, position_value, num_of_rules):
    """

    Given: position of unused rules (pre, post or any)

    When: running pan-os-po-get-rules for unused rules

    Then: return rules based on their location

    """

    def mock_policy_optimizer_get_rules(position: str, **kwargs):
        pre = {'result': {'result': {'entry': ['test1', 'test2']}}}
        post = {'result': {'result': {'entry': ['test3']}}}
        if position == 'pre':
            return pre
        else:
            return post

    client = get_panorama_instance_client()
    mocker.patch.object(client, 'policy_optimizer_get_rules', side_effect=mock_policy_optimizer_get_rules)
    args = {'timeframe': '',
            'usage': 'test',
            'exclude': 'false',
            'position': position_value,
            'rule_type': 'unused'
            }
    rules = policy_optimizer_get_rules_command(client, args).outputs

    assert len(rules) == num_of_rules


@pytest.mark.parametrize("version, position , is_panorama, res",
                         [('8', "post", True, "main"), ('9', "post", False, "main"), ('10.3', "post", True, "post")])
def test_define_position(mocker, version, position, is_panorama, res):
    """
    Given:
        - version of PAN-OS.
        - position of the rule.
        -  is_panorama flag.
    When:
        - running define_position.
    Then:
        - return the correct position.
        case 1: PAN-OS 8 should always return main.
        case 2: PAN-OS 9 should always return main.
        case 3: PAN-OS 10.3 should return post as its input.
    """
    assert define_position(version=version, args={"position": position}, is_panorama=is_panorama) == res


@pytest.mark.parametrize("version, is_panorama, res",
                         [('8', True, False), ('9', False, False), ('10.3', True, True)])
def test_isCmsSelected(version, is_panorama, res):
    """
    Given:
        - version of PAN-OS.
        - is_panorama flag.
    When:
        - running is_cms_selected.
    Then:
        - return the correct flag.
        case 1: PAN-OS 8 should always return False.
        case 2: PAN-OS 9 should always return False.
        case 3: PAN-OS 10.3 should return True.
    """
<<<<<<< HEAD
    assert is_cms_selected(version=version, is_panorama=is_panorama) == res
=======
    assert is_cms_selected(version=version, is_panorama=is_panorama) == res


def test_policy_optimizer_get_rules_pagination(mocker):
    """
    Given: a client instance and a valid mocked security rules response.
    When: Calling 'policy_optimizer_get_rules' using pagination parameters.
    Then: Ensure the request is sent with the correct parameters.
    """
    client = get_firewall_instance_client()
    mocker.patch.object(client, 'token_generator', return_value='123')
    kwargs = {'timeframe': 'all', 'usage': 'Unused', 'exclude': False, 'position': 'both', 'rule_type': 'security'}

    session_post_mock = mocker.patch.object(client, 'session_post')
    client.policy_optimizer_get_rules(limit=50, page_size=200, **kwargs)
    assert session_post_mock.call_args.kwargs['json_cmd']['data'][2][0]['start'] == 0
    assert session_post_mock.call_args.kwargs['json_cmd']['data'][2][0]['limit'] == 50

    session_post_mock = mocker.patch.object(client, 'session_post',
                                            side_effect=[{'result': {'result': {'@count': 30, '@total-count': 100, 'entry': []}}},
                                                         {'result': {'result': {'@count': 30, '@total-count': 100, 'entry': []}}},
                                                         {'result': {'result': {'@count': 20, '@total-count': 100, 'entry': []}}}]
                                            )
    client.policy_optimizer_get_rules(limit=80, page_size=30, **kwargs)
    assert session_post_mock.call_count == 3
    assert session_post_mock.call_args_list[0].kwargs['json_cmd']['data'][2][0]['start'] == 0
    assert session_post_mock.call_args_list[0].kwargs['json_cmd']['data'][2][0]['limit'] == 30
    assert session_post_mock.call_args_list[1].kwargs['json_cmd']['data'][2][0]['start'] == 30
    assert session_post_mock.call_args_list[1].kwargs['json_cmd']['data'][2][0]['limit'] == 30
    assert session_post_mock.call_args_list[2].kwargs['json_cmd']['data'][2][0]['start'] == 60
    assert session_post_mock.call_args_list[2].kwargs['json_cmd']['data'][2][0]['limit'] == 20

    session_post_mock = mocker.patch.object(client, 'session_post',
                                            return_value={'result': {'result': {'@count': 10, '@total-count': 100, 'entry': []}}})
    client.policy_optimizer_get_rules(limit=50, page_size=10, page=3, **kwargs)
    assert session_post_mock.call_count == 1
    assert session_post_mock.call_args.kwargs['json_cmd']['data'][2][0]['start'] == 20
    assert session_post_mock.call_args.kwargs['json_cmd']['data'][2][0]['limit'] == 10
>>>>>>> 9d6c5180
<|MERGE_RESOLUTION|>--- conflicted
+++ resolved
@@ -367,9 +367,6 @@
         case 2: PAN-OS 9 should always return False.
         case 3: PAN-OS 10.3 should return True.
     """
-<<<<<<< HEAD
-    assert is_cms_selected(version=version, is_panorama=is_panorama) == res
-=======
     assert is_cms_selected(version=version, is_panorama=is_panorama) == res
 
 
@@ -407,5 +404,4 @@
     client.policy_optimizer_get_rules(limit=50, page_size=10, page=3, **kwargs)
     assert session_post_mock.call_count == 1
     assert session_post_mock.call_args.kwargs['json_cmd']['data'][2][0]['start'] == 20
-    assert session_post_mock.call_args.kwargs['json_cmd']['data'][2][0]['limit'] == 10
->>>>>>> 9d6c5180
+    assert session_post_mock.call_args.kwargs['json_cmd']['data'][2][0]['limit'] == 10