{
    "name": "PAN-OS Policy Optimizer (beta)",
    "description": "This integration introduces Policy Optimizer and DAG features that are not available through the regular PAN API",
<<<<<<< HEAD
    "support": "xsoar",
=======
    "support": "community",
>>>>>>> 43639e7a
    "currentVersion": "1.1.2",
    "author": "Maciej Drobniuch and Cortex XSOAR",
    "url": "https://www.paloaltonetworks.com/cortex",
    "email": "",
    "created": "2020-04-14T00:00:00Z",
    "categories": [
        "Network Security"
    ],
    "tags": [],
    "useCases": [],
    "keywords": [],
    "dependencies": {
        "CommonScripts": {
            "mandatory": true,
            "display_name": "Common Scripts"
        }
    },
    "itemPrefix": [
        "PAN-OS",
        "Policy Optimizer"
    ],
    "displayedImages": [
        "PAN-OS",
        "CommonTypes",
        "CommonScripts"
    ],
    "marketplaces": [
        "xsoar",
        "marketplacev2"
    ]
}<|MERGE_RESOLUTION|>--- conflicted
+++ resolved
@@ -1,12 +1,8 @@
 {
     "name": "PAN-OS Policy Optimizer (beta)",
     "description": "This integration introduces Policy Optimizer and DAG features that are not available through the regular PAN API",
-<<<<<<< HEAD
-    "support": "xsoar",
-=======
     "support": "community",
->>>>>>> 43639e7a
-    "currentVersion": "1.1.2",
+    "currentVersion": "1.1.3",
     "author": "Maciej Drobniuch and Cortex XSOAR",
     "url": "https://www.paloaltonetworks.com/cortex",
     "email": "",
