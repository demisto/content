category: Analytics & SIEM
sectionOrder:
- Connect
- Collect
commonfields:
  id: CyberArk Identity Event Collector
  version: -1
configuration:
- defaultvalue: https://<tenant>.my.idaptive.app
  display: Server URL
  name: url
  required: true
  type: 0
  section: Connect
- defaultvalue: oauthsiem
  display: App ID
  name: app_id
  required: true
  type: 0
  section: Collect
- display: User name
  additionalinfo: The user name (admin@example.com) and password.
  name: credentials
  required: true
  type: 9
  section: Connect
- display: First fetch time
  name: from
  type: 0
  defaultvalue: 3 days
  required: true
  section: Collect
- display: Maximum number of events per fetch
  name: limit
  type: 0
  defaultvalue: 1000
  required: true
  section: Collect
- display: Trust any certificate (not secure)
  name: insecure
  type: 8
  section: Connect
  advanced: true
  required: false
- display: Use system proxy settings
  name: proxy
  type: 8
  section: Connect
  advanced: true
  required: false
description: This integration collects events from the Idaptive Next-Gen Access (INGA) using REST APIs.
display: CyberArk Identity Event Collector
name: CyberArk Identity Event Collector
script:
  commands:
  - description: 'Returns a list of events'
    name: cyberarkidentity-get-events
    arguments:
    - description: The maximum number of events per fetch. Default is 1000.
      defaultValue: 1000
      isArray: true
      name: limit
    - description: Set this argument to True to create events, otherwise events will only be displayed.
      auto: PREDEFINED
      defaultValue: 'False'
      name: should_push_events
      predefined:
      - 'True'
      - 'False'
      required: true
    - description: First fetch time (<number> <time unit>, for example 12 hours, 1 day, 3 months). Default is 3 days.
      isArray: true
      name: from
  runonce: false
  script: '-'
  isfetchevents: true
  type: python
  subtype: python3
<<<<<<< HEAD
  dockerimage: demisto/fastapi:1.0.0.68195
=======
  dockerimage: demisto/fastapi:1.0.0.70530
>>>>>>> e741786c
marketplaces:
- marketplacev2
fromversion: 6.8.0
tests:
- No tests (auto formatted)<|MERGE_RESOLUTION|>--- conflicted
+++ resolved
@@ -76,11 +76,7 @@
   isfetchevents: true
   type: python
   subtype: python3
-<<<<<<< HEAD
-  dockerimage: demisto/fastapi:1.0.0.68195
-=======
   dockerimage: demisto/fastapi:1.0.0.70530
->>>>>>> e741786c
 marketplaces:
 - marketplacev2
 fromversion: 6.8.0
