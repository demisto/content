--- conflicted
+++ resolved
@@ -97,11 +97,7 @@
       description: Organization Id of endpoint.
       type: number
     description: Acquire evidence from an endpoint.
-<<<<<<< HEAD
-  dockerimage: demisto/python3:3.10.13.78960
-=======
   dockerimage: demisto/python3:3.10.13.80014
->>>>>>> e5a9040f
   subtype: python3
 fromversion: 6.2.0
 tests:
