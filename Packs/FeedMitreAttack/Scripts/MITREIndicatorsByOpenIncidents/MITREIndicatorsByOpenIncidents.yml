--- conflicted
+++ resolved
@@ -11,11 +11,7 @@
   name: from
   required: false
   secret: false
-<<<<<<< HEAD
-comment: This is a widget script returning MITRE indicators information for top indicators shown in incidents.
-=======
 comment: Deprecated. Use FeedMitreAttackv2 instead.
->>>>>>> 65859601
 commonfields:
   id: MITREIndicatorsByOpenIncidents
   version: -1
@@ -28,7 +24,7 @@
 - widget
 timeout: '0'
 type: python
-dockerimage: demisto/python3:3.10.4.30607
+dockerimage: demisto/python3:3.9.7.24076
 runas: DBotWeakRole
 runonce: false
 deprecated: true
