{
<<<<<<< HEAD
    "name": "MITRE ATT&CK",
    "description": "Fetches indicators from MITRE ATT&CK.",
    "support": "xsoar",
    "currentVersion": "1.0.3",
    "author": "Cortex XSOAR",
    "url": "https://www.paloaltonetworks.com/cortex",
    "email": "",
    "categories": [
        "Data Enrichment & Threat Intelligence"
    ],
    "tags": [],
    "created": "2020-04-23T17:32:00Z",
    "useCases": [],
    "keywords": [
        "MITRE",
        "Feed",
        "ATT&CK"
    ]
=======
  "name": "MITRE ATT&CK",
  "description": "Fetches indicators from MITRE ATT&CK.",
  "support": "xsoar",
  "currentVersion": "1.0.3",
  "author": "Cortex XSOAR",
  "url": "https://www.paloaltonetworks.com/cortex",
  "email": "",
  "categories": [
    "Data Enrichment & Threat Intelligence"
  ],
  "tags": [],
  "created": "2020-04-23T17:32:00Z",
  "useCases": [],
  "keywords": [
    "MITRE",
    "Feed",
    "ATT&CK"
  ]
>>>>>>> 45498d5e
}<|MERGE_RESOLUTION|>--- conflicted
+++ resolved
@@ -1,24 +1,4 @@
 {
-<<<<<<< HEAD
-    "name": "MITRE ATT&CK",
-    "description": "Fetches indicators from MITRE ATT&CK.",
-    "support": "xsoar",
-    "currentVersion": "1.0.3",
-    "author": "Cortex XSOAR",
-    "url": "https://www.paloaltonetworks.com/cortex",
-    "email": "",
-    "categories": [
-        "Data Enrichment & Threat Intelligence"
-    ],
-    "tags": [],
-    "created": "2020-04-23T17:32:00Z",
-    "useCases": [],
-    "keywords": [
-        "MITRE",
-        "Feed",
-        "ATT&CK"
-    ]
-=======
   "name": "MITRE ATT&CK",
   "description": "Fetches indicators from MITRE ATT&CK.",
   "support": "xsoar",
@@ -37,5 +17,4 @@
     "Feed",
     "ATT&CK"
   ]
->>>>>>> 45498d5e
 }