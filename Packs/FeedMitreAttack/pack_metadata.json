--- conflicted
+++ resolved
@@ -1,11 +1,6 @@
 {
-<<<<<<< HEAD
     "name": "MITRE IDs (Deprecated)",
-    "description": "Fetches indicators from MITRE ATT&CK.",
-=======
-    "name": "MITRE ATT&CK (Deprecated)",
     "description": "Deprecated. Use FeedMitreAttack v2 instead.",
->>>>>>> ca6b4ebe
     "support": "xsoar",
     "currentVersion": "1.2.2",
     "author": "Cortex XSOAR",
