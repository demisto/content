category: Data Enrichment & Threat Intelligence
description: The Silent Push Platform uses first-party data and a proprietary scanning engine to enrich global DNS data with risk and reputation scoring, giving security teams the ability to join the dots across the entire IPv4 and IPv6 range, and identify adversary infrastructure before an attack is launched. The content pack integrates with the Silent Push system to gain insights into domain/IP information, reputations, enrichment, and infratag-related details. It also provides functionality to live-scan URLs and take screenshots of them. Additionally, it allows fetching future attack feeds from the Silent Push system.
commonfields:
  id: SilentPush
  version: -1
<<<<<<< HEAD
sectionorder:
- Connect
- Collect
=======
>>>>>>> d9f31e14
name: SilentPush
display: SilentPush
configuration:
- display: Base URL
  name: url
  type: 0
  required: true
  defaultvalue: https://api.silentpush.com
  section: Connect
- display: API Key
  hiddenusername: true
  displaypassword: API Key
  name: credentials
  type: 9
  required: true
  section: Connect
- display: Trust any certificate (not secure)
  name: insecure
  type: 8
  required: false
  section: Connect
- display: Use system proxy settings
  name: proxy
  type: 8
  required: false
  section: Connect
script:
  commands:
  - deprecated: false
    description: This command add the new feed
    name: silentpush-add-feed
    arguments:
    - name: name
      isArray: false
      description: Name of the feed.
      required: true
      secret: false
      default: false
    - auto: PREDEFINED
      default: false
      description: Feed Type.
      name: type
      required: true
      predefined:
      - domain
      - ip
      - URL
    - name: category
      isArray: false
      description: Feed Category.
      required: false
      secret: false
      default: false
    - name: vendor
      isArray: false
      description: Vendor.
      required: false
      secret: false
      default: false
    - name: feed_description
      isArray: false
      description: URL for the screenshot.
      required: false
      secret: false
      default: false
    - name: tags
      isArray: false
      description: Tags that should be attached with the feed.
      required: false
      secret: false
      default: false
    outputs:
    - contextPath: SilentPush.Feed.name
      description: The name of the feed.
      type: String
    - contextPath: SilentPush.Feed.type
      description: The type of the feed.
      type: String
    - contextPath: SilentPush.Feed.vendor
      description: The vendor of the feed.
      type: String
    - contextPath: SilentPush.Feed.feed_description
      description: A description of the feed.
      type: String
    - contextPath: SilentPush.Feed.category
      description: The category of the feed.
      type: String
    - contextPath: SilentPush.Feed.tags
      description: Tags associated with the feed.
      type: Unknown
  - deprecated: false
    description: This command add indicators to the feed
    name: silentpush-add-feed-tags
    arguments:
    - name: feed_uuid
      isArray: false
      description: Never return query metadata, even if original request did include metadata.
      required: true
      secret: false
      default: false
    - name: tags
      isArray: false
      description: Comma separated tags to be updated to the feed.
      required: true
      secret: false
      default: false
    outputs:
    - contextPath: SilentPush.AddFeedTags.created_or_updated
      description: List of indicator names that were created or updated in the feed.
      type: Unknown
    - contextPath: SilentPush.AddFeedTags.invalid_indicators
      description: List of indicators that were considered invalid and not added to the feed.
      type: Unknown
  - deprecated: false
    description: This command add indicators to the feed
    name: silentpush-add-indicators
    arguments:
    - name: feed_uuid
      isArray: false
      description: UUID of the feed.
      required: true
      secret: false
      default: false
    - name: indicators
      isArray: false
      description: Indicators for the feed.
      required: true
      secret: false
      default: false
    outputs:
    - contextPath: SilentPush.AddIndicators.created_or_updated
      description: List of indicator names that were created or updated in the feed.
      type: Unknown
    - contextPath: SilentPush.AddIndicators.invalid_indicators
      description: List of indicators that were considered invalid and not added to the feed.
      type: Unknown
  - deprecated: false
    description: This command updates tags to the indicators
    name: silentpush-add-indicator-tags
    arguments:
    - name: feed_uuid
      isArray: false
      description: UUID of the feed.
      required: true
      secret: false
      default: false
    - name: indicator_name
      isArray: false
      description: The name of the indicator to tag.
      required: true
      secret: false
      default: false
    - name: tags
      isArray: false
      description: Tags to be added to the indicator.
      required: true
      secret: false
      default: false
    outputs:
    - contextPath: SilentPush.AddIndicatorTags.uuid
      description: The UUID of the indicator.
      type: String
    - contextPath: SilentPush.AddIndicatorTags.name
      description: The name of the indicator.
      type: String
    - contextPath: SilentPush.AddIndicatorTags.tags
      description: The tags assigned to the indicator.
      type: String
  - deprecated: false
    description: This command queries granular DNS/IP parameters (e.g., NS servers, MX servers, IPaddresses, ASNs) for density information.
    name: silentpush-density-lookup
    arguments:
    - name: qtype
      isArray: false
      description: Query type.
      required: true
      secret: false
      default: false
    - name: query
      isArray: false
      description: Value to query.
      required: true
      secret: false
      default: false
    - name: scope
      isArray: false
      description: Match level (optional).
      required: false
      secret: false
      default: false
    outputs:
    - contextPath: SilentPush.DensityLookup.qtype
      description: 'The following qtypes are supported: nssrv, mxsrv.'
      type: String
    - contextPath: SilentPush.DensityLookup.query
      description: The query value to lookup, which can be the name of an NS or MX server.
      type: String
    - contextPath: SilentPush.DensityLookup.records.density
      description: The density value associated with the query result.
      type: Number
    - contextPath: SilentPush.DensityLookup.records.nssrv
      description: The name server (NS) for the query result.
      type: String
  - deprecated: false
    description: This command performs a forward PADNS lookup using various filtering parameters.
    name: silentpush-forward-padns-lookup
    arguments:
    - name: qtype
      isArray: false
      description: DNS record type.
      required: true
      secret: false
      default: false
    - name: qname
      isArray: false
      description: The DNS record name to lookup.
      required: true
      secret: false
      default: false
    - name: netmask
      isArray: false
      description: The netmask to filter the lookup results.
      required: false
      secret: false
      default: false
    - name: subdomains
      isArray: false
      description: Flag to include subdomains in the lookup results.
      required: false
      secret: false
      default: false
    - name: regex
      isArray: false
      description: Regular expression to filter the DNS records.
      required: false
      secret: false
      default: false
    - name: match
      isArray: false
      description: Type of match for the query (e.g., exact, partial).
      required: false
      secret: false
      default: false
    - name: first_seen_after
      isArray: false
      description: Filter results to include only records first seen after this date.
      required: false
      secret: false
      default: false
    - name: first_seen_before
      isArray: false
      description: Filter results to include only records first seen before this date.
      required: false
      secret: false
      default: false
    - name: last_seen_after
      isArray: false
      description: Filter results to include only records last seen after this date.
      required: false
      secret: false
      default: false
    - name: last_seen_before
      isArray: false
      description: Filter results to include only records last seen before this date.
      required: false
      secret: false
      default: false
    - name: as_of
      isArray: false
      description: Date or time to get the DNS records as of a specific point in time.
      required: false
      secret: false
      default: false
    - name: sort
      isArray: false
      description: Sort the results by the specified field (e.g., date, score).
      required: false
      secret: false
      default: false
    - name: output_format
      isArray: false
      description: The format in which the results should be returned (e.g., JSON, XML).
      required: false
      secret: false
      default: false
    - name: prefer
      isArray: false
      description: Preference for specific DNS servers or sources.
      required: false
      secret: false
      default: false
    - name: with_metadata
      isArray: false
      description: Flag to include metadata in the DNS records.
      required: false
      secret: false
      default: false
    - name: max_wait
      isArray: false
      description: Maximum number of seconds to wait for results before timing out.
      required: false
      secret: false
      default: false
    - name: skip
      isArray: false
      description: Number of results to skip for pagination purposes.
      required: false
      secret: false
      default: false
    - name: limit
      isArray: false
      description: Maximum number of results to return.
      required: false
      secret: false
      default: false
    outputs:
    - contextPath: SilentPush.PADNSLookup.qname
      description: The DNS record name that was looked up.
      type: String
    - contextPath: SilentPush.PADNSLookup.qtype
      description: The DNS record type queried (e.g., NS).
      type: String
    - contextPath: SilentPush.PADNSLookup.records.answer
      description: The answer (e.g., name server) for the DNS record.
      type: String
    - contextPath: SilentPush.PADNSLookup.records.count
      description: The number of occurrences for this DNS record.
      type: Number
    - contextPath: SilentPush.PADNSLookup.records.first_seen
      description: The timestamp when this DNS record was first seen.
      type: String
    - contextPath: SilentPush.PADNSLookup.records.last_seen
      description: The timestamp when this DNS record was last seen.
      type: String
    - contextPath: SilentPush.PADNSLookup.records.nshash
      description: Unique hash for the DNS record.
      type: String
    - contextPath: SilentPush.PADNSLookup.records.query
      description: The DNS record query name (e.g., silentpush.com).
      type: String
    - contextPath: SilentPush.PADNSLookup.records.ttl
      description: Time to live (TTL) value for the DNS record.
      type: Number
    - contextPath: SilentPush.PADNSLookup.records.type
      description: The type of the DNS record (e.g., NS).
      type: String
  - deprecated: false
    description: This command retrieve the reputation information for an IPv4.
    name: silentpush-get-asn-reputation
    arguments:
    - name: asn
      isArray: false
      description: The ASN to lookup.
      required: true
      secret: false
      default: false
    - name: explain
      isArray: false
      description: Show the information used to calculate the reputation score.
      required: false
      secret: false
      default: false
    - name: limit
      isArray: false
      description: The maximum number of reputation history records to retrieve.
      required: false
      secret: false
      default: false
    outputs:
    - contextPath: SilentPush.ASNReputation.asn
      description: Autonomous System Number (ASN) associated with the reputation history.
      type: Number
    - contextPath: SilentPush.ASNReputation.asn_reputation
      description: Reputation score of the ASN at a given point in time.
      type: Number
    - contextPath: SilentPush.ASNReputation.asn_reputation_explain.ips_in_asn
      description: Total number of IPs within the ASN.
      type: Number
    - contextPath: SilentPush.ASNReputation.asn_reputation_explain.ips_num_active
      description: Number of actively used IPs in the ASN.
      type: Number
    - contextPath: SilentPush.ASNReputation.asn_reputation_explain.ips_num_listed
      description: Number of IPs in the ASN that are listed as malicious.
      type: Number
    - contextPath: SilentPush.ASNReputation.asname
      description: Name of the ASN provider or organization.
      type: String
    - contextPath: SilentPush.ASNReputation.date
      description: Date of the recorded reputation history in YYYYMMDD format.
      type: Number
  - deprecated: false
    description: This command retrieve the takedown reputation information for an Autonomous System Number (ASN).
    name: silentpush-get-asn-takedown-reputation
    arguments:
    - name: asn
      isArray: false
      description: The ASN to lookup.
      required: true
      secret: false
      default: false
    - name: explain
      isArray: false
      description: Show the information used to calculate the reputation score.
      required: false
      secret: false
      default: false
    - name: limit
      isArray: false
      description: The maximum number of reputation history records to retrieve.
      required: false
      secret: false
      default: false
    outputs:
    - contextPath: SilentPush.ASNTakedownReputation.takedown_reputation.asname
      description: The name of the Autonomous System (AS).
      type: String
    - contextPath: SilentPush.ASNTakedownReputation.takedown_reputation.asn
      description: The Autonomous System Number (ASN).
      type: String
    - contextPath: SilentPush.ASNTakedownReputation.takedown_reputation.allocation_age
      description: The age of the ASN allocation in days.
      type: Number
    - contextPath: SilentPush.ASNTakedownReputation.takedown_reputation.allocation_date
      description: The date when the ASN was allocated (YYYYMMDD).
      type: Number
    - contextPath: SilentPush.ASNTakedownReputation.takedown_reputation.asn_takedown_reputation
      description: The takedown reputation score for the ASN.
      type: Number
    - contextPath: SilentPush.ASNTakedownReputation.takedown_reputation.asn_takedown_reputation_explain.ips_in_asn
      description: The total number of IP addresses associated with the ASN.
      type: Number
    - contextPath: SilentPush.ASNTakedownReputation.takedown_reputation.asn_takedown_reputation_explain.ips_num_listed
      description: The number of IP addresses within the ASN that are flagged or listed in security threat databases.
      type: Number
    - contextPath: SilentPush.ASNTakedownReputation.takedown_reputation.asn_takedown_reputation_explain.items_num_listed
      description: The total number of security-related listings associated with the ASN, including IP addresses and domains.
      type: Number
    - contextPath: SilentPush.ASNTakedownReputation.takedown_reputation.asn_takedown_reputation_explain.listings_max_age
      description: The maximum age (in hours) of the listings, indicating how recent the flagged IPs/domains are.
      type: Number
  - deprecated: false
    description: This command retrieves Autonomous System Numbers (ASNs) associated with a domain.
    name: silentpush-get-asns-for-domain
    arguments:
    - name: domain
      isArray: false
      description: Domain name to search ASNs for. Retrieves ASNs associated with a records for the specified domain and its subdomains in the last 30 days.
      required: true
      secret: false
      default: false
    outputs:
    - contextPath: SilentPush.DomainASNs.domain
      description: The domain name for which ASNs are retrieved.
      type: String
    - contextPath: SilentPush.DomainASNs.asns
      description: Dictionary of Autonomous System Numbers (ASNs) associated with the domain.
      type: Unknown
  - deprecated: false
    description: 'This command runs the threat check on the specified '
    name: silentpush-get-data-exports
    arguments:
    - name: feed_url
      isArray: false
      description: The URL from which to export the feed data.
      required: true
      secret: false
      default: false
    outputs:
    - contextPath: SilentPush.GetDataExports.EntryID
      description: The EntryID of the report file.
      type: Unknown
    - contextPath: SilentPush.GetDataExports.Extension
      description: The extension of the report file.
      type: String
    - contextPath: SilentPush.GetDataExports.Name
      description: The name of the report file.
      type: String
    - contextPath: SilentPush.GetDataExports.Info
      description: The info of the report file.
      type: String
    - contextPath: SilentPush.GetDataExports.Size
      description: The size of the report file.
      type: Number
    - contextPath: SilentPush.GetDataExports.Type
      description: The type of the report file.
      type: String
  - deprecated: false
    description: This command get certificate data collected from domain scanning.
    name: silentpush-get-domain-certificates
    arguments:
    - name: domain
      isArray: false
      description: The domain to query certificates for.
      required: true
      secret: false
      default: false
    - name: domain_regex
      isArray: false
      description: Regular expression to match domains.
      required: false
      secret: false
      default: false
    - name: certificate_issuer
      isArray: false
      description: Filter by certificate issuer.
      required: false
      secret: false
      default: false
    - name: date_min
      isArray: false
      description: Filter certificates issued on or after this date.
      required: false
      secret: false
      default: false
    - name: date_max
      isArray: false
      description: Filter certificates issued on or before this date.
      required: false
      secret: false
      default: false
    - name: prefer
      isArray: false
      description: Prefer to wait for results for longer running queries or to return job_id immediately (Defaults to Silent Push API behaviour).
      required: false
      secret: false
      default: false
    - name: max_wait
      isArray: false
      description: Number of seconds to wait for results before returning a job_id, with a range from 0 to 25 seconds.
      required: false
      secret: false
      default: false
    - name: with_metadata
      isArray: false
      description: Includes a metadata object in the response, containing returned results, total results, and job_id.
      required: false
      secret: false
      default: false
    - name: skip
      isArray: false
      description: Number of results to skip.
      required: false
      secret: false
      default: false
    - name: limit
      isArray: false
      description: Number of results to return.
      required: false
      secret: false
      default: false
    outputs:
    - contextPath: SilentPush.Certificate.domain
      description: Queried domain.
      type: String
    - contextPath: SilentPush.Certificate.metadata
      description: Metadata of the response.
      type: String
    - contextPath: SilentPush.Certificate.certificates.cert_index
      description: Index of the certificate.
      type: Number
    - contextPath: SilentPush.Certificate.certificates.chain
      description: Certificate chain.
      type: Unknown
    - contextPath: SilentPush.Certificate.certificates.date
      description: Certificate issue date.
      type: Number
    - contextPath: SilentPush.Certificate.certificates.domain
      description: Primary domain of the certificate.
      type: String
    - contextPath: SilentPush.Certificate.certificates.domains
      description: List of domains covered by the certificate.
      type: Unknown
    - contextPath: SilentPush.Certificate.certificates.fingerprint
      description: SHA-1 fingerprint of the certificate.
      type: String
    - contextPath: SilentPush.Certificate.certificates.fingerprint_md5
      description: MD5 fingerprint of the certificate.
      type: String
    - contextPath: SilentPush.Certificate.certificates.fingerprint_sha1
      description: SHA-1 fingerprint of the certificate.
      type: String
    - contextPath: SilentPush.Certificate.certificates.fingerprint_sha256
      description: SHA-256 fingerprint of the certificate.
      type: String
    - contextPath: SilentPush.Certificate.certificates.host
      description: Host associated with the certificate.
      type: String
    - contextPath: SilentPush.Certificate.certificates.issuer
      description: Issuer of the certificate.
      type: String
    - contextPath: SilentPush.Certificate.certificates.not_after
      description: Expiration date of the certificate.
      type: String
    - contextPath: SilentPush.Certificate.certificates.not_before
      description: Start date of the certificate validity.
      type: String
    - contextPath: SilentPush.Certificate.certificates.serial_dec
      description: Decimal representation of the serial number.
      type: String
    - contextPath: SilentPush.Certificate.certificates.serial_hex
      description: Hexadecimal representation of the serial number.
      type: String
    - contextPath: SilentPush.Certificate.certificates.serial_number
      description: Serial number of the certificate.
      type: String
    - contextPath: SilentPush.Certificate.certificates.source_name
      description: Source log name of the certificate.
      type: String
    - contextPath: SilentPush.Certificate.certificates.source_url
      description: URL of the certificate log source.
      type: String
    - contextPath: SilentPush.Certificate.certificates.subject
      description: Subject details of the certificate.
      type: String
    - contextPath: SilentPush.Certificate.certificates.wildcard
      description: Indicates if the certificate is a wildcard certificate.
      type: Number
    - contextPath: SilentPush.Certificate.job_details.get
      description: URL to get the data of the job or its status.
      type: String
    - contextPath: SilentPush.Certificate.job_details.job_id
      description: ID of the job.
      type: String
    - contextPath: SilentPush.Certificate.job_details.status
      description: Status of the job.
      type: String
  - deprecated: false
    description: This command retrieves comprehensive enrichment information for a given resource (domain, IPv4, or IPv6).
    name: silentpush-get-enrichment-data
    arguments:
    - name: resource
      isArray: false
      description: Type of resource for which information needs to be retrieved {e.g. domain}.
      required: true
      secret: false
      default: false
    - name: value
      isArray: false
      description: Value corresponding to the selected "resource" for which information needs to be retrieved {e.g. silentpush.com}.
      required: true
      secret: false
      default: false
    - name: explain
      isArray: false
      description: Include explanation of data calculations.
      required: false
      secret: false
      default: false
    - name: scan_data
      isArray: false
      description: Include scan data (IPv4 only).
      required: false
      secret: false
      default: false
    outputs:
    - contextPath: SilentPush.Enrichment.value
      description: Queried value.
      type: String
    - contextPath: SilentPush.Enrichment.domain_string_frequency_probability.avg_probability
      description: Average probability score of the domain string.
      type: Number
    - contextPath: SilentPush.Enrichment.domain_string_frequency_probability.dga_probability_score
      description: Probability score indicating likelihood of being a DGA domain.
      type: Number
    - contextPath: SilentPush.Enrichment.domain_string_frequency_probability.domain
      description: Domain name analyzed.
      type: String
    - contextPath: SilentPush.Enrichment.domain_string_frequency_probability.domain_string_freq_probabilities
      description: List of frequency probabilities for different domain string components.
      type: Unknown
    - contextPath: SilentPush.Enrichment.domain_string_frequency_probability.query
      description: Domain name queried.
      type: String
    - contextPath: SilentPush.Enrichment.domain_urls.results_summary.alexa_rank
      description: Alexa rank of the domain.
      type: Number
    - contextPath: SilentPush.Enrichment.domain_urls.results_summary.alexa_top10k
      description: Indicates if the domain is in the Alexa top 10k.
      type: Boolean
    - contextPath: SilentPush.Enrichment.domain_urls.results_summary.alexa_top10k_score
      description: Score indicating domain's Alexa top 10k ranking.
      type: Number
    - contextPath: SilentPush.Enrichment.domain_urls.results_summary.dynamic_domain_score
      description: Score indicating likelihood of domain being dynamically generated.
      type: Number
    - contextPath: SilentPush.Enrichment.domain_urls.results_summary.is_dynamic_domain
      description: Indicates if the domain is dynamic.
      type: Boolean
    - contextPath: SilentPush.Enrichment.domain_urls.results_summary.is_url_shortener
      description: Indicates if the domain is a known URL shortener.
      type: Boolean
    - contextPath: SilentPush.Enrichment.domain_urls.results_summary.results
      description: Number of results found for the domain.
      type: Number
    - contextPath: SilentPush.Enrichment.domain_urls.results_summary.url_shortner_score
      description: Score of the shortned URL.
      type: Number
    - contextPath: SilentPush.Enrichment.domaininfo.domain
      description: Domain name analyzed.
      type: String
    - contextPath: SilentPush.Enrichment.domaininfo.error
      description: Error message if no data is available for the domain.
      type: String
    - contextPath: SilentPush.Enrichment.domaininfo.zone
      description: TLD zone of the domain.
      type: String
    - contextPath: SilentPush.Enrichment.domaininfo.registrar
      description: registrar of the domain.
      type: String
    - contextPath: SilentPush.Enrichment.domaininfo.whois_age
      description: The age of the domain based on WHOIS records.
      type: String
    - contextPath: SilentPush.Enrichment.domaininfo.whois_created_date
      description: The created date on WHOIS records.
      type: String
    - contextPath: SilentPush.Enrichment.domaininfo.query
      description: The domain name that was queried in the system.
      type: String
    - contextPath: SilentPush.Enrichment.domaininfo.last_seen
      description: The first recorded observation of the domain in the database.
      type: Number
    - contextPath: SilentPush.Enrichment.domaininfo.first_seen
      description: The last recorded observation of the domain in the database.
      type: Number
    - contextPath: SilentPush.Enrichment.domaininfo.is_new
      description: Indicates whether the domain is considered "new.".
      type: Boolean
    - contextPath: SilentPush.Enrichment.domaininfo.is_new_score
      description: A scoring metric indicating how "new" the domain is.
      type: Number
    - contextPath: SilentPush.Enrichment.domaininfo.age
      description: Represents the age of the domain in days.
      type: Number
    - contextPath: SilentPush.Enrichment.domaininfo.age_score
      description: A scoring metric indicating the trustworthiness of the domain based on its age.
      type: Number
    - contextPath: SilentPush.Enrichment.ip_diversity.asn_diversity
      description: Number of different ASNs associated with the domain.
      type: String
    - contextPath: SilentPush.Enrichment.ip_diversity.ip_diversity_all
      description: Total number of unique IPs observed for the domain.
      type: String
    - contextPath: SilentPush.Enrichment.ip_diversity.host
      description: The hostname being analyzed.
      type: String
    - contextPath: SilentPush.Enrichment.ip_diversity.ip_diversity_groups
      description: The number of distinct IP groups (e.g., IPs belonging to different ranges or providers).
      type: String
    - contextPath: SilentPush.Enrichment.ns_reputation.is_expired
      description: Indicates if the domain`s nameserver is expired.
      type: Boolean
    - contextPath: SilentPush.Enrichment.ns_reputation.is_parked
      description: ' The domain is not parked (a parked domain is one without active content).'
      type: Boolean
    - contextPath: SilentPush.Enrichment.ns_reputation.is_sinkholed
      description: The domain is not sinkholed (not forcibly redirected to a security researcher`s trap).
      type: Boolean
    - contextPath: SilentPush.Enrichment.ns_reputation.ns_reputation_max
      description: Maximum reputation score for nameservers.
      type: Number
    - contextPath: SilentPush.Enrichment.ns_reputation.ns_reputation_score
      description: Reputation score of the domain`s nameservers.
      type: Number
    - contextPath: SilentPush.Enrichment.ns_reputation.ns_srv_reputation.domain
      description: The nameservers of domain.
      type: String
    - contextPath: SilentPush.Enrichment.ns_reputation.ns_srv_reputation.ns_server
      description: Provided nameserver.
      type: String
    - contextPath: SilentPush.Enrichment.ns_reputation.ns_srv_reputation.ns_server_domain_density
      description: Number of domains sharing this NS.
      type: Number
    - contextPath: SilentPush.Enrichment.ns_reputation.ns_srv_reputation.ns_server_domains_listed
      description: Number of listed domains using this NS.
      type: Number
    - contextPath: SilentPush.Enrichment.ns_reputation.ns_srv_reputation.ns_server_reputation
      description: Reputation score for this NS.
      type: Number
    - contextPath: SilentPush.Enrichment.scan_data.certificates.domain
      description: Domain for which the SSL certificate was issued.
      type: String
    - contextPath: SilentPush.Enrichment.scan_data.certificates.domains
      description: Other Domains for which the SSL certificate was issued.
      type: Unknown
    - contextPath: SilentPush.Enrichment.scan_data.certificates.issuer_organization
      description: Issuer organization of the SSL certificate.
      type: String
    - contextPath: SilentPush.Enrichment.scan_data.certificates.fingerprint_sha1
      description: A unique identifier for the certificate.
      type: String
    - contextPath: SilentPush.Enrichment.scan_data.certificates.hostname
      description: The hostname associated with the certificate.
      type: String
    - contextPath: SilentPush.Enrichment.scan_data.certificates.ip
      description: The IP address of the server using this certificate.
      type: String
    - contextPath: SilentPush.Enrichment.scan_data.certificates.is_expired
      description: Indicates whether the certificate has expired.
      type: String
    - contextPath: SilentPush.Enrichment.scan_data.certificates.issuer_common_name
      description: he Common Name (CN) of the Certificate Authority (CA) that issued this certificate.
      type: String
    - contextPath: SilentPush.Enrichment.scan_data.certificates.not_after
      description: Expiry date of the certificate.
      type: String
    - contextPath: SilentPush.Enrichment.scan_data.certificates.not_before
      description: Start date of the certificate validity.
      type: String
    - contextPath: SilentPush.Enrichment.scan_data.certificates.scan_date
      description: The date when this certificate data was last scanned.
      type: String
    - contextPath: SilentPush.Enrichment.scan_data.headers.response
      description: HTTP response code for the domain scan.
      type: String
    - contextPath: SilentPush.Enrichment.scan_data.headers.hostname
      description: The hostname that sent this response.
      type: String
    - contextPath: SilentPush.Enrichment.scan_data.headers.ip
      description: The IP address responding to the request.
      type: String
    - contextPath: SilentPush.Enrichment.scan_data.headers.scan_date
      description: The date when the headers were scanned.
      type: String
    - contextPath: SilentPush.Enrichment.scan_data.headers.headers.cache-control
      description: HTTP cache-control.
      type: String
    - contextPath: SilentPush.Enrichment.scan_data.headers.headers.content-length"
      description: Content lenght of the HTTP response.
      type: String
    - contextPath: SilentPush.Enrichment.scan_data.headers.headers.date
      description: The date/time of the response.
      type: String
    - contextPath: SilentPush.Enrichment.scan_data.headers.headers.expires
      description: Indicates an already expired response.
      type: String
    - contextPath: SilentPush.Enrichment.scan_data.headers.headers.server
      description: The web server handling the request (Cloudflare proxy).
      type: String
    - contextPath: SilentPush.Enrichment.scan_data.html.hostname
      description: HTTP response code for the domain scan.
      type: String
    - contextPath: SilentPush.Enrichment.scan_data.html.html_body_murmur3
      description: hash of the page content.
      type: String
    - contextPath: SilentPush.Enrichment.scan_data.html.html_body_ssdeep
      description: SSDEEP hash (used for fuzzy matching similar HTML content).
      type: String
    - contextPath: SilentPush.Enrichment.scan_data.html.html_title
      description: The page title (suggests a Cloudflare challenge page, likely due to bot protection).
      type: String
    - contextPath: SilentPush.Enrichment.scan_data.html.ip
      description: The IP address responding to the request.
      type: String
    - contextPath: SilentPush.Enrichment.scan_data.html.scan_date
      description: The date when the headers were scanned.
      type: String
    - contextPath: SilentPush.Enrichment.scan_data.favicon.favicon2_md5
      description: MD5 hash of a secondary favicon.
      type: String
    - contextPath: SilentPush.Enrichment.scan_data.favicon.favicon2_mmh3
      description: Murmur3 hash of a secondary favicon.
      type: String
    - contextPath: SilentPush.Enrichment.scan_data.favicon.favicon2_path
      description: The file path of the secondary favicon.
      type: String
    - contextPath: SilentPush.Enrichment.scan_data.favicon.favicon_md5
      description: MD5 hash of the primary favicon.
      type: String
    - contextPath: SilentPush.Enrichment.scan_data.favicon.favicon_mmh3
      description: Murmur3 hash of the primary favicon.
      type: String
    - contextPath: SilentPush.Enrichment.scan_data.favicon.hostname
      description: The hostname where this favicon was found.
      type: String
    - contextPath: SilentPush.Enrichment.scan_data.favicon.ip
      description: The IP address associated with the favicon.
      type: String
    - contextPath: SilentPush.Enrichment.scan_data.favicon.scan_date
      description: Date when this favicon was last scanned.
      type: String
    - contextPath: SilentPush.Enrichment.scan_data.jarm.hostname
      description: The hostname where this jarm was found.
      type: String
    - contextPath: SilentPush.Enrichment.scan_data.jarm.ip
      description: The IP address responding to the request.
      type: String
    - contextPath: SilentPush.Enrichment.scan_data.jarm.jarm_hash
      description: Unique identifier for the TLS configuration of the server.
      type: String
    - contextPath: SilentPush.Enrichment.scan_data.jarm.scan_date
      description: Date when this jarm was last scanned.
      type: String
    - contextPath: SilentPush.Enrichment.sp_risk_score
      description: Overall risk score for the domain.
      type: Number
    - contextPath: SilentPush.Enrichment.sp_risk_score_explain.sp_risk_score_decider
      description: Factor that determined the final risk score.
      type: String
    - contextPath: SilentPush.Enrichment.ip2asn.asn
      description: Autonomous System Number (ASN) associated with the IP.
      type: Number
    - contextPath: SilentPush.Enrichment.ip2asn.asn_allocation_age
      description: Age of ASN allocation in days.
      type: Number
    - contextPath: SilentPush.Enrichment.ip2asn.asn_allocation_date
      description: Date of ASN allocation.
      type: Number
    - contextPath: SilentPush.Enrichment.ip2asn.asn_rank
      description: Rank of the ASN.
      type: Number
    - contextPath: SilentPush.Enrichment.ip2asn.asn_rank_score
      description: Rank score of the ASN.
      type: Number
    - contextPath: SilentPush.Enrichment.ip2asn.asn_reputation
      description: Reputation score of the ASN.
      type: Number
    - contextPath: SilentPush.Enrichment.ip2asn.asn_reputation_explain.ips_in_asn
      description: Total number of IPs in the ASN.
      type: Number
    - contextPath: SilentPush.Enrichment.ip2asn.asn_reputation_explain.ips_num_active
      description: Number of active IPs in the ASN.
      type: Number
    - contextPath: SilentPush.Enrichment.ip2asn.asn_reputation_explain.ips_num_listed
      description: Number of listed IPs in the ASN.
      type: Number
    - contextPath: SilentPush.Enrichment.ip2asn.asn_reputation_score
      description: Reputation score of the ASN.
      type: Number
    - contextPath: SilentPush.Enrichment.ip2asn.asn_takedown_reputation
      description: Takedown reputation score of the ASN.
      type: Number
    - contextPath: SilentPush.Enrichment.ip2asn.asn_takedown_reputation_explain.ips_in_asn
      description: Total number of IPs in the ASN with takedown reputation.
      type: Number
    - contextPath: SilentPush.Enrichment.ip2asn.asn_takedown_reputation_explain.ips_num_listed
      description: Number of listed IPs in the ASN with takedown reputation.
      type: Number
    - contextPath: SilentPush.Enrichment.ip2asn.asn_takedown_reputation_explain.items_num_listed
      description: Number of flagged items in the ASN with takedown reputation.
      type: Number
    - contextPath: SilentPush.Enrichment.ip2asn.asn_takedown_reputation_explain.listings_max_age
      description: Maximum age of listings for the ASN with takedown reputation.
      type: Number
    - contextPath: SilentPush.Enrichment.ip2asn.asn_takedown_reputation_score
      description: Takedown reputation score of the ASN.
      type: Number
    - contextPath: SilentPush.Enrichment.ip2asn.asname
      description: Name of the Autonomous System (AS).
      type: String
    - contextPath: SilentPush.Enrichment.ip2asn.benign_info.actor
      description: This field is usually used to indicate a known organization or individual associated with the IP.
      type: String
    - contextPath: SilentPush.Enrichment.ip2asn.benign_info.known_benign
      description: Indicates whether this IP/ASN is explicitly known to be safe (e.g., a reputable cloud provider or public service).
      type: Boolean
    - contextPath: SilentPush.Enrichment.ip2asn.benign_info.tags
      description: Contains descriptive tags if the IP/ASN has a known role (e.g., "Google Bot", "Cloudflare Proxy").
      type: Unknown
    - contextPath: SilentPush.Enrichment.ip2asn.date
      description: Date of the scan data (YYYYMMDD format).
      type: Number
    - contextPath: SilentPush.Enrichment.ip2asn.density
      description: The density value associated with the IP.
      type: Number
    - contextPath: SilentPush.Enrichment.ip2asn.ip
      description: IP address associated with the ASN.
      type: String
    - contextPath: SilentPush.Enrichment.ip2asn.ip_has_expired_certificate
      description: Indicates whether the IP has an expired SSL/TLS certificate.
      type: Boolean
    - contextPath: SilentPush.Enrichment.ip2asn.ip_has_open_directory
      description: Indicates whether the IP hosts an open directory listing.
      type: Boolean
    - contextPath: SilentPush.Enrichment.ip2asn.ip_is_dsl_dynamic
      description: the IP is from a dynamic DSL pool.
      type: Boolean
    - contextPath: SilentPush.Enrichment.ip2asn.ip_is_dsl_dynamic_score
      description: A score indicating how likely this IP is dynamic.
      type: Number
    - contextPath: SilentPush.Enrichment.ip2asn.ip_is_ipfs_node
      description: the InterPlanetary File System (IPFS), a decentralized file storage system.
      type: Boolean
    - contextPath: SilentPush.Enrichment.ip2asn.ip_is_tor_exit_node
      description: Tor exit node (used for anonymous internet browsing).
      type: Boolean
    - contextPath: SilentPush.Enrichment.ip2asn.ip_location.continent_code
      description: abbreviation for the continent where the IP is located.
      type: String
    - contextPath: SilentPush.Enrichment.ip2asn.ip_location.continent_name
      description: The full name of the continent.
      type: String
    - contextPath: SilentPush.Enrichment.ip2asn.ip_location.country_code
      description: The ISO 3166-1 alpha-2 country code representing the country.
      type: String
    - contextPath: SilentPush.Enrichment.ip2asn.ip_location.country_is_in_european_union
      description: A Boolean value (true/false) indicating if the country is part of the European Union (EU).
      type: Boolean
    - contextPath: SilentPush.Enrichment.ip2asn.ip_location.country_name
      description: The full name of the country where the IP is registered.
      type: String
    - contextPath: SilentPush.Enrichment.ip2asn.ip_ptr
      description: The reverse DNS (PTR) record for the IP.
      type: String
    - contextPath: SilentPush.Enrichment.ip2asn.listing_score
      description: Measures how frequently the IP appears in threat intelligence or blacklist databases.
      type: Number
    - contextPath: SilentPush.Enrichment.ip2asn.listing_score_explain
      description: A breakdown of why the listing score is assigned.
      type: Unknown
    - contextPath: SilentPush.Enrichment.ip2asn.malscore
      description: Malicious activity score for the IP.
      type: Number
    - contextPath: SilentPush.Enrichment.ip2asn.scan_data.certificates.hostname
      description: Hostname associated with the SSL certificate.
      type: String
    - contextPath: SilentPush.Enrichment.ip2asn.scan_data.certificates.domain
      description: Domain for which the SSL certificate was issued.
      type: String
    - contextPath: SilentPush.Enrichment.ip2asn.scan_data.certificates.fingerprint_sha1
      description: SHA-1 fingerprint of the SSL certificate.
      type: String
    - contextPath: SilentPush.Enrichment.ip2asn.scan_data.certificates.issuer_common_name
      description: Common name of the certificate issuer.
      type: String
    - contextPath: SilentPush.Enrichment.ip2asn.scan_data.certificates.issuer_organization
      description: Organization that issued the SSL certificate.
      type: String
    - contextPath: SilentPush.Enrichment.ip2asn.scan_data.certificates.not_before
      description: Start date of SSL certificate validity.
      type: String
    - contextPath: SilentPush.Enrichment.ip2asn.scan_data.certificates.not_after
      description: Expiration date of SSL certificate validity.
      type: String
    - contextPath: SilentPush.Enrichment.ip2asn.scan_data.certificates.domains
      description: Other domains for which the SSL certificate was issued.
      type: Unknown
    - contextPath: SilentPush.Enrichment.ip2asn.scan_data.certificates.is_expired
      description: Is certificate expired.
      type: Boolean
    - contextPath: SilentPush.Enrichment.ip2asn.scan_data.certificates.scan_date
      description: Scan date of the certificate.
      type: String
    - contextPath: SilentPush.Enrichment.ip2asn.scan_data.favicon.favicon2_md5
      description: MD5 hash of the second favicon.
      type: String
    - contextPath: SilentPush.Enrichment.ip2asn.scan_data.favicon.favicon2_mmh3
      description: MurmurHash3 value of the second favicon.
      type: Number
    - contextPath: SilentPush.Enrichment.ip2asn.scan_data.favicon.favicon_md5
      description: MD5 hash of the favicon.
      type: String
    - contextPath: SilentPush.Enrichment.ip2asn.scan_data.favicon.favicon_mmh3
      description: MurmurHash3 value of the favicon.
      type: Number
    - contextPath: SilentPush.Enrichment.ip2asn.scan_data.favicon.favicon2_path
      description: Path to the second favicon file.
      type: String
    - contextPath: SilentPush.Enrichment.ip2asn.scan_data.favicon.scan_date
      description: Scan date of favicon file.
      type: String
    - contextPath: SilentPush.Enrichment.ip2asn.scan_data.headers.response
      description: HTTP response code from the scan.
      type: String
    - contextPath: SilentPush.Enrichment.ip2asn.scan_data.headers.scan_date
      description: The date and time when the scan was performed.
      type: String
    - contextPath: SilentPush.Enrichment.ip2asn.scan_data.headers.headers.server
      description: Server header from the HTTP response.
      type: String
    - contextPath: SilentPush.Enrichment.ip2asn.scan_data.headers.headers.content-type
      description: Content-Type header from the HTTP response.
      type: String
    - contextPath: SilentPush.Enrichment.ip2asn.scan_data.headers.headers.content-length
      description: Content-Length header from the HTTP response.
      type: String
    - contextPath: SilentPush.Enrichment.ip2asn.scan_data.headers.headers.cache-control
      description: Cache-control header from the HTTP response.
      type: String
    - contextPath: SilentPush.Enrichment.ip2asn.scan_data.headers.headers.date
      description: Date header from the HTTP response.
      type: String
    - contextPath: SilentPush.Enrichment.ip2asn.scan_data.html.html_title
      description: Title of the scanned HTML page.
      type: String
    - contextPath: SilentPush.Enrichment.ip2asn.scan_data.html.html_body_murmur3
      description: MurmurHash3 of the HTML body content.
      type: String
    - contextPath: SilentPush.Enrichment.ip2asn.scan_data.html.html_body_ssdeep
      description: SSDEEP fuzzy hash of the HTML body content.
      type: String
    - contextPath: SilentPush.Enrichment.ip2asn.scan_data.html.scan_date
      description: The date and time when the scan was performed.
      type: String
    - contextPath: SilentPush.Enrichment.ip2asn.scan_data.jarm.scan_date
      description: The date and time when the scan was performed.
      type: String
    - contextPath: SilentPush.Enrichment.ip2asn.scan_data.jarm.jarm_hash
      description: JARM fingerprint hash for TLS analysis.
      type: String
    - contextPath: SilentPush.Enrichment.ip2asn.sp_risk_score
      description: Security risk score for the IP.
      type: Number
    - contextPath: SilentPush.Enrichment.ip2asn.sp_risk_score_explain.sp_risk_score_decider
      description: Factor that determined the final risk score.
      type: String
    - contextPath: SilentPush.Enrichment.ip2asn.subnet
      description: Subnet associated with the IP.
      type: String
    - contextPath: SilentPush.Enrichment.ip2asn.sinkhole_info.known_sinkhole_ip
      description: Indicates whether the IP is part of a sinkhole (a controlled system that captures malicious traffic).
      type: Boolean
    - contextPath: SilentPush.Enrichment.ip2asn.sinkhole_info.tags
      description: If the IP were a known sinkhole, this field would contain tags describing its purpose.
      type: Unknown
    - contextPath: SilentPush.Enrichment.ip2asn.subnet_allocation_age
      description: Represents the age (in days) since the subnet was allocated.
      type: Number
    - contextPath: SilentPush.Enrichment.ip2asn.subnet_allocation_date
      description: The date when the subnet was assigned to an organization or ISP.
      type: Number
    - contextPath: SilentPush.Enrichment.ip2asn.subnet_reputation
      description: A measure of how frequently IPs from this subnet appear in threat intelligence databases.
      type: Number
    - contextPath: SilentPush.Enrichment.ip2asn.subnet_reputation_explain
      description: A breakdown of why the subnet received its reputation score.
      type: Unknown
    - contextPath: SilentPush.Enrichment.ip2asn.subnet_reputation_score
      description: A numerical risk score (typically 0-100, with higher values indicating higher risk).
      type: Number
  - deprecated: false
    description: This command fetch indicators of potential future attacks using a feed UUID.
    name: silentpush-get-future-attack-indicators
    arguments:
    - name: feed_uuid
      isArray: false
      description: Unique ID for the feed.
      required: true
      secret: false
      default: false
    - name: page_no
      isArray: false
      description: The page number to fetch results from.
      required: false
      secret: false
      default: false
    - name: page_size
      isArray: false
      description: The number of indicators to fetch per page.
      required: false
      secret: false
      default: false
    outputs:
    - contextPath: SilentPush.FutureAttackIndicators.feed_uuid
      description: Unique identifier for the feed.
      type: String
    - contextPath: SilentPush.FutureAttackIndicators.page_no
      description: Current page number for pagination.
      type: Number
    - contextPath: SilentPush.FutureAttackIndicators.page_size
      description: Number of items to be retrieved per page.
      type: Number
    - contextPath: SilentPush.FutureAttackIndicators.indicators.total_ioc
      description: Total number of Indicators of Compromise (IOCs) associated with the indicator.
      type: Number
    - contextPath: SilentPush.FutureAttackIndicators.indicators.total
      description: Total occurrences of the indicator across all sources.
      type: Number
    - contextPath: SilentPush.FutureAttackIndicators.indicators.total_source_score
      description: Cumulative score assigned to the indicator by all sources.
      type: Number
    - contextPath: SilentPush.FutureAttackIndicators.indicators.name
      description: Name associated with the indicator, such as a domain name.
      type: String
    - contextPath: SilentPush.FutureAttackIndicators.indicators.total_custom
      description: Total number of custom indicators for the specific entry.
      type: Number
    - contextPath: SilentPush.FutureAttackIndicators.indicators.source_name
      description: Name of the source providing the indicator.
      type: String
    - contextPath: SilentPush.FutureAttackIndicators.indicators.first_seen_on
      description: Date and time when the indicator was first observed.
      type: String
    - contextPath: SilentPush.FutureAttackIndicators.indicators.last_seen_on
      description: Date and time when the indicator was last observed.
      type: String
    - contextPath: SilentPush.FutureAttackIndicators.indicators.type
      description: Type of the indicator (e.g., domain, IP address, URL).
      type: String
    - contextPath: SilentPush.FutureAttackIndicators.indicators.uuid
      description: Unique identifier assigned to the indicator.
      type: String
    - contextPath: SilentPush.FutureAttackIndicators.indicators.ioc_template
      description: Template type describing the indicator (e.g., domain template).
      type: String
    - contextPath: SilentPush.FutureAttackIndicators.indicators.ioc_uuid
      description: Unique identifier for the IOC related to the indicator.
      type: String
    - contextPath: SilentPush.FutureAttackIndicators.indicators.source_vendor_name
      description: Name of the vendor providing the indicator source (e.g., Silent Push).
      type: String
    - contextPath: SilentPush.FutureAttackIndicators.indicators.source_uuid
      description: Unique identifier for the source of the indicator.
      type: String
    - contextPath: SilentPush.FutureAttackIndicators.indicators.total_ioc
      description: Total count of Indicators of Compromise associated with the indicator.
      type: Number
    - contextPath: SilentPush.FutureAttackIndicators.indicators.collected_tags
      description: Tags associated with the indicator.
      type: Unknown
    - contextPath: SilentPush.FutureAttackIndicators.indicators.listing_score
      description: Score assigned by the source indicating the severity or importance of the indicator.
      type: Number
    - contextPath: SilentPush.FutureAttackIndicators.indicators.sp_risk_score
      description: Risk score calculated by the source for the indicator, reflecting its potential threat level.
      type: Number
    - contextPath: SilentPush.FutureAttackIndicators.indicators.ip_is_tor_exit_node
      description: Indicates whether the IP address is a known TOR exit node.
      type: Boolean
    - contextPath: SilentPush.FutureAttackIndicators.indicators.ip_is_dsl_dynamic
      description: Indicates whether the IP address is a DSL dynamic IP.
      type: Boolean
    - contextPath: SilentPush.FutureAttackIndicators.indicators.ip_reputation_score
      description: Reputation score assigned to the IP address based on its history and activities.
      type: Number
    - contextPath: SilentPush.FutureAttackIndicators.indicators.known_sinkhole_ip
      description: Indicates if the IP address is associated with a known sinkhole.
      type: String
    - contextPath: SilentPush.FutureAttackIndicators.indicators.known_benign
      description: Indicates whether the indicator is known to be benign or harmless.
      type: Number
    - contextPath: SilentPush.FutureAttackIndicators.indicators.asn_rank_score
      description: Score indicating the reputation rank of the ASN.
      type: Number
    - contextPath: SilentPush.FutureAttackIndicators.indicators.asn_reputation_score
      description: Reputation score assigned to the ASN based on its activities.
      type: Number
    - contextPath: SilentPush.FutureAttackIndicators.indicators.ip_is_dsl_dynamic_score
      description: Score indicating the likelihood of the IP being a DSL dynamic IP.
      type: Number
    - contextPath: SilentPush.FutureAttackIndicators.indicators.subnet_reputation_score
      description: Reputation score assigned to a subnet based on its history and activities.
      type: Number
    - contextPath: SilentPush.FutureAttackIndicators.indicators.asn_takedown_reputation_score
      description: Reputation score of the ASN considering takedown activities or abuse reports.
      type: Number
    - contextPath: SilentPush.FutureAttackIndicators.indicators.asn
      description: Autonomous System Number (ASN) associated with the indicator.
      type: Number
    - contextPath: SilentPush.FutureAttackIndicators.indicators.density
      description: Indicator density score based on traffic or other relevant factors.
      type: Number
    - contextPath: SilentPush.FutureAttackIndicators.indicators.asn_rank
      description: Rank of the ASN indicating its reputation or trustworthiness.
      type: Number
    - contextPath: SilentPush.FutureAttackIndicators.indicators.malscore
      description: Maliciousness score assigned to the indicator based on threat analysis.
      type: Number
    - contextPath: SilentPush.FutureAttackIndicators.indicators.asn_reputation
      description: Reputation score associated with the ASN.
      type: Number
    - contextPath: SilentPush.FutureAttackIndicators.indicators.subnet_reputation
      description: Reputation score associated with the subnet.
      type: Number
    - contextPath: SilentPush.FutureAttackIndicators.indicators.asn_allocation_age
      description: Age of the ASN allocation in days.
      type: Number
    - contextPath: SilentPush.FutureAttackIndicators.indicators.subnet_allocation_age
      description: Age of the subnet allocation in days.
      type: Number
    - contextPath: SilentPush.FutureAttackIndicators.indicators.asn_takedown_reputation
      description: Reputation score of the ASN considering takedown reports or abuse.
      type: Number
    - contextPath: SilentPush.FutureAttackIndicators.indicators.ipv4
      description: IPv4 address associated with the indicator.
      type: String
    - contextPath: SilentPush.FutureAttackIndicators.indicators.asname
      description: Autonomous System Name (ASName) associated with the ASN.
      type: String
    - contextPath: SilentPush.FutureAttackIndicators.indicators.ip_ptr
      description: PTR (reverse DNS) record associated with the IP address.
      type: String
    - contextPath: SilentPush.FutureAttackIndicators.indicators.subnet
      description: Subnet associated with the indicator.
      type: String
    - contextPath: SilentPush.FutureAttackIndicators.indicators.country_code
      description: Country code associated with the indicator (e.g., US, CA).
      type: Number
    - contextPath: SilentPush.FutureAttackIndicators.indicators.continent_code
      description: Continent code associated with the indicator (e.g., NA, EU).
      type: Number
    - contextPath: SilentPush.FutureAttackIndicators.indicators.it_exists
      description: Indicates if the indicator currently exists in the dataset.
      type: Boolean
    - contextPath: SilentPush.FutureAttackIndicators.indicators.is_new
      description: Indicates if the indicator is newly detected.
      type: Boolean
    - contextPath: SilentPush.FutureAttackIndicators.indicators.is_alexa_top10k
      description: Indicates if the domain is part of the Alexa Top 10K list.
      type: Boolean
    - contextPath: SilentPush.FutureAttackIndicators.indicators.is_dynamic_domain
      description: Indicates if the domain is classified as dynamic.
      type: Boolean
    - contextPath: SilentPush.FutureAttackIndicators.indicators.is_url_shortener
      description: Indicates if the URL is associated with a URL shortener service.
      type: Boolean
    - contextPath: SilentPush.FutureAttackIndicators.indicators.is_parked
      description: Indicates if the domain is a parked domain.
      type: Boolean
    - contextPath: SilentPush.FutureAttackIndicators.indicators.is_expired
      description: Indicates if the domain registration has expired.
      type: Boolean
    - contextPath: SilentPush.FutureAttackIndicators.indicators.is_sinkholed
      description: Indicates if the domain is associated with a sinkhole operation.
      type: Boolean
    - contextPath: SilentPush.FutureAttackIndicators.indicators.ns_entropy_score
      description: Entropy score of the nameserver, indicating randomness or irregularity.
      type: Number
    - contextPath: SilentPush.FutureAttackIndicators.indicators.age_score
      description: Score indicating the age of the domain, with higher scores for older domains.
      type: Number
    - contextPath: SilentPush.FutureAttackIndicators.indicators.is_new_score
      description: Score indicating the likelihood of the domain being newly registered.
      type: Boolean
    - contextPath: SilentPush.FutureAttackIndicators.indicators.ns_avg_ttl_score
      description: Score representing the average TTL of the nameservers.
      type: Number
    - contextPath: SilentPush.FutureAttackIndicators.indicators.ns_reputation_max
      description: Maximum reputation score of the nameservers.
      type: Number
    - contextPath: SilentPush.FutureAttackIndicators.indicators.ns_reputation_score
      description: Overall reputation score of the nameservers.
      type: Number
    - contextPath: SilentPush.FutureAttackIndicators.indicators.avg_probability_score
      description: Average probability score indicating the likelihood of malicious activity.
      type: Number
    - contextPath: SilentPush.FutureAttackIndicators.indicators.alexa_top10k_score
      description: Score indicating the rank within the Alexa Top 10K list.
      type: Number
    - contextPath: SilentPush.FutureAttackIndicators.indicators.url_shortener_score
      description: Score indicating the likelihood of the URL being a URL shortener.
      type: Number
    - contextPath: SilentPush.FutureAttackIndicators.indicators.dynamic_domain_score
      description: Score indicating the likelihood of the domain being dynamic.
      type: Number
    - contextPath: SilentPush.FutureAttackIndicators.indicators.ns_entropy
      description: Entropy value of the nameserver, indicating randomness or irregularity.
      type: Number
    - contextPath: SilentPush.FutureAttackIndicators.indicators.age
      description: Age of the domain in days.
      type: Number
    - contextPath: SilentPush.FutureAttackIndicators.indicators.whois_age
      description: Age of the domain based on the WHOIS creation date.
      type: Number
    - contextPath: SilentPush.FutureAttackIndicators.indicators.alexa_rank
      description: Alexa rank of the domain, indicating its popularity.
      type: Number
    - contextPath: SilentPush.FutureAttackIndicators.indicators.asn_diversity
      description: Diversity score of the ASN, indicating the variety of ASNs associated with the indicator.
      type: Number
    - contextPath: SilentPush.FutureAttackIndicators.indicators.ip_diversity_all
      description: Count of all unique IP addresses associated with the indicator.
      type: Number
    - contextPath: SilentPush.FutureAttackIndicators.indicators.ip_diversity_groups
      description: Count of unique IP address groups associated with the indicator.
      type: Number
    - contextPath: SilentPush.FutureAttackIndicators.indicators.avg_probability
      description: Average probability indicating the likelihood of malicious activity.
      type: Number
    - contextPath: SilentPush.FutureAttackIndicators.indicators.whois_created_date
      description: Creation date of the domain from WHOIS records.
      type: String
    - contextPath: SilentPush.FutureAttackIndicators.indicators.domain
      description: Domain name associated with the indicator.
      type: String
    - contextPath: SilentPush.FutureAttackIndicators.indicators.subdomain
      description: Subdomain associated with the indicator, if applicable.
      type: String
    - contextPath: SilentPush.FutureAttackIndicators.indicators.host
      description: Host associated with the indicator.
      type: String
    - contextPath: SilentPush.FutureAttackIndicators.indicators.nameservers_tags
      description: Tags related to the nameservers associated with the indicator.
      type: String
    - contextPath: SilentPush.FutureAttackIndicators.indicators.source_false_positive_ratio
      description: Ratio of false positives reported by the source.
      type: Number
    - contextPath: SilentPush.FutureAttackIndicators.indicators.source_true_positive_ratio
      description: Ratio of true positives reported by the source.
      type: Number
    - contextPath: SilentPush.FutureAttackIndicators.indicators.source_last_updated_score
      description: Score indicating the last update time of the source.
      type: Number
    - contextPath: SilentPush.FutureAttackIndicators.indicators.source_frequency_score
      description: Score representing the frequency of updates from the source.
      type: Number
    - contextPath: SilentPush.FutureAttackIndicators.indicators.source_accuracy_score
      description: Score indicating the accuracy of the source reporting.
      type: Number
    - contextPath: SilentPush.FutureAttackIndicators.indicators.source_geographic_spread_score
      description: Score indicating the geographic spread of the indicator.
      type: Number
    - contextPath: SilentPush.FutureAttackIndicators.indicators.source_custom_score
      description: Custom score provided by the source for the indicator.
      type: Number
    - contextPath: SilentPush.FutureAttackIndicators.indicators.source_score
      description: Overall score assigned by the source to the indicator.
      type: Number
    - contextPath: SilentPush.FutureAttackIndicators.indicators.source_frequency
      description: Frequency of the indicator appearance in the source data.
      type: Number
    - contextPath: SilentPush.FutureAttackIndicators.indicators.source_geographic_spread_explain
      description: Explanation of the geographic spread of the indicator as provided by the source.
      type: Unknown
  - deprecated: false
    description: This command retrieves the reputation information for an IPv4.
    name: silentpush-get-ipv4-reputation
    arguments:
    - name: ipv4
      isArray: false
      description: IPv4 address for which information needs to be retrieved.
      required: true
      secret: false
      default: false
    - name: explain
      isArray: false
      description: Show the information used to calculate the reputation score.
      required: false
      secret: false
      default: false
    - name: limit
      isArray: false
      description: The maximum number of reputation history to retrieve.
      required: false
      secret: false
      default: false
    outputs:
    - contextPath: SilentPush.IPv4Reputation.date
      description: Date when the reputation information was retrieved.
      type: Number
    - contextPath: SilentPush.IPv4Reputation.ip
      description: IPv4 address for which the reputation is calculated.
      type: String
    - contextPath: SilentPush.IPv4Reputation.reputation_score
      description: Reputation score for the given IP address.
      type: Number
    - contextPath: SilentPush.IPv4Reputation.ip_reputation_explain.ip_density
      description: The number of domain names or services associated with this IP. A higher value may indicate shared hosting or potential abuse.
      type: Number
    - contextPath: SilentPush.IPv4Reputation.ip_reputation_explain.names_num_listed
      description: The number of domain names linked to this IP that are flagged or listed in security threat databases.
      type: Number
  - deprecated: false
    description: This command retrieve status of running job or results from completed job.
    name: silentpush-get-job-status
    arguments:
    - name: job_id
      isArray: false
      description: ID of the job returned by Silent Push actions.
      required: true
      secret: false
      default: false
    - name: max_wait
      isArray: false
      description: Number of seconds to wait for results (0-25 seconds).
      required: false
      secret: false
      default: false
    - name: status_only
      isArray: false
      description: Return job status, even if job is complete.
      required: false
      secret: false
      default: false
    - name: force_metadata_on
      isArray: false
      description: Always return query metadata, even if original request did not include metadata.
      required: false
      secret: false
      default: false
    - name: force_metadata_off
      isArray: false
      description: Never return query metadata, even if original request did include metadata.
      required: false
      secret: false
      default: false
    outputs:
    - contextPath: SilentPush.JobStatus.get
      description: URL to retrieve the job status.
      type: String
    - contextPath: SilentPush.JobStatus.job_id
      description: Unique identifier for the job.
      type: String
    - contextPath: SilentPush.JobStatus.status
      description: Current status of the job.
      type: String
  - deprecated: false
    description: This command retrieves historical reputation data for a specified nameserver,including reputation scores and optional detailed calculation information.
    name: silentpush-get-nameserver-reputation
    arguments:
    - name: nameserver
      isArray: false
      description: Nameserver name for which information needs to be retrieved.
      required: true
      secret: false
      default: false
    - name: explain
      isArray: false
      description: Show the information used to calculate the reputation score.
      required: false
      secret: false
      default: false
    - name: limit
      isArray: false
      description: The maximum number of reputation history to retrieve.
      required: false
      secret: false
      default: false
    outputs:
    - contextPath: SilentPush.NameserverReputation.nameserver
      description: The nameserver associated with the reputation history entry.
      type: Number
    - contextPath: SilentPush.NameserverReputation.reputation_data.date
      description: Date of the reputation history entry (in YYYYMMDD format).
      type: Number
    - contextPath: SilentPush.NameserverReputation.reputation_data.ns_server
      description: Name of the nameserver associated with the reputation history entry.
      type: String
    - contextPath: SilentPush.NameserverReputation.reputation_data.ns_server_reputation
      description: Reputation score of the nameserver on the specified date.
      type: Number
    - contextPath: SilentPush.NameserverReputation.reputation_data.ns_server_reputation_explain.ns_server_domain_density
      description: Number of domains associated with the nameserver.
      type: Number
    - contextPath: SilentPush.NameserverReputation.reputation_data.ns_server_reputation_explain.ns_server_domains_listed
      description: Number of domains listed in reputation databases.
      type: Number
  - deprecated: false
    description: This command retrieves the reputation history for a specific subnet.
    name: silentpush-get-subnet-reputation
    arguments:
    - name: subnet
      isArray: false
      description: IPv4 subnet for which reputation information needs to be retrieved.
      required: true
      secret: false
      default: false
    - name: explain
      isArray: false
      description: Show the detailed information used to calculate the reputation score.
      required: false
      secret: false
      default: false
    - name: limit
      isArray: false
      description: Maximum number of reputation history entries to retrieve.
      required: false
      secret: false
      default: false
    outputs:
    - contextPath: SilentPush.SubnetReputation.subnet
      description: The subnet associated with the reputation history.
      type: String
    - contextPath: SilentPush.SubnetReputation.reputation_history.date
      description: The date of the subnet reputation record.
      type: Number
    - contextPath: SilentPush.SubnetReputation.reputation_history.subnet
      description: The subnet associated with the reputation record.
      type: String
    - contextPath: SilentPush.SubnetReputation.reputation_history.subnet_reputation
      description: The reputation score of the subnet.
      type: Number
    - contextPath: SilentPush.SubnetReputation.reputation_history.subnet_reputation_explain.ips_in_subnet
      description: Total number of IPs in the subnet.
      type: Number
    - contextPath: SilentPush.SubnetReputation.reputation_history.subnet_reputation_explain.ips_num_active
      description: Number of active IPs in the subnet.
      type: Number
    - contextPath: SilentPush.SubnetReputation.reputation_history.subnet_reputation_explain.ips_num_listed
      description: Number of listed IPs in the subnet.
      type: Number
  - deprecated: false
    description: This command get domain information along with Silent Push risk score and live whois information for multiple domains.
    name: silentpush-list-domain-information
    arguments:
    - name: domains
      isArray: false
      description: Comma-separated list of domains to query.
      required: true
      secret: false
      default: false
    - name: fetch_risk_score
      isArray: false
      description: Whether to fetch risk scores for the domains.
      required: false
      secret: false
      default: false
    - name: fetch_whois_info
      isArray: false
      description: Whether to fetch WHOIS information for the domains.
      required: false
      secret: false
      default: false
    outputs:
    - contextPath: SilentPush.Domain.domain
      description: The domain name queried.
      type: String
    - contextPath: SilentPush.Domain.last_seen
      description: The last seen date of the domain in YYYYMMDD format.
      type: Number
    - contextPath: SilentPush.Domain.query
      description: The domain name used for the query.
      type: String
    - contextPath: SilentPush.Domain.whois_age
      description: The age of the domain in days based on WHOIS creation date.
      type: Number
    - contextPath: SilentPush.Domain.first_seen
      description: The first seen date of the domain in YYYYMMDD format.
      type: Number
    - contextPath: SilentPush.Domain.is_new
      description: Indicates whether the domain is newly observed.
      type: Boolean
    - contextPath: SilentPush.Domain.zone
      description: The top-level domain (TLD) or zone of the queried domain.
      type: String
    - contextPath: SilentPush.Domain.registrar
      description: The registrar responsible for the domain registration.
      type: String
    - contextPath: SilentPush.Domain.age_score
      description: A risk score based on the domain's age.
      type: Number
    - contextPath: SilentPush.Domain.whois_created_date
      description: The WHOIS creation date of the domain in YYYY-MM-DD HH:MM:SS format.
      type: String
    - contextPath: SilentPush.Domain.is_new_score
      description: A risk score indicating how new the domain is.
      type: Number
    - contextPath: SilentPush.Domain.age
      description: The age of the domain in days.
      type: Number
  - deprecated: false
    description: This command get infratags for multiple domains with optional clustering.
    name: silentpush-list-domain-infratags
    arguments:
    - name: domains
      isArray: false
      description: Comma-separated list of domains.
      required: true
      secret: false
      default: false
    - name: cluster
      isArray: false
      description: Whether to cluster the results.
      required: false
      secret: false
      default: false
    - name: mode
      isArray: false
      description: Mode for lookup (live/padns). Defaults to "live".
      required: false
      secret: false
      default: false
      defaultValue: live
    - name: match
      isArray: false
      description: Handling of self-hosted infrastructure. Defaults to "self".
      required: false
      secret: false
      default: false
      defaultValue: self
    - name: as_of
      isArray: false
      description: 'Build infratags from padns data where the as_of timestamp equivalent is between the first_seen and the last_seen timestamp - automatically sets mode to padns. Example :- date: yyyy-mm-dd (2021-07-09) - fixed date, epoch: number (1625834953) - fixed time in epoch format, sec: negative number (-172800) - relative time <sec> seconds ago.'
      required: false
      secret: false
      default: false
      defaultValue: self
    outputs:
    - contextPath: SilentPush.InfraTags.infratags.domain
      description: The domain associated with the infratag.
      type: String
    - contextPath: SilentPush.InfraTags.infratags.mode
      description: The mode associated with the domain infratag.
      type: String
    - contextPath: SilentPush.InfraTags.infratags.tag
      description: The tag associated with the domain infratag.
      type: String
    - contextPath: SilentPush.InfraTags.tag_clusters.25.domains
      description: List of domains in the tag cluster with score 25.
      type: Unknown
    - contextPath: SilentPush.InfraTags.tag_clusters.25.match
      description: The match string associated with the domains in the tag cluster with score 25.
      type: String
    - contextPath: SilentPush.InfraTags.tag_clusters.50.domains
      description: List of domains in the tag cluster with score 50.
      type: Unknown
    - contextPath: SilentPush.InfraTags.tag_clusters.50.match
      description: The match string associated with the domains in the tag cluster with score 50.
      type: String
    - contextPath: SilentPush.InfraTags.tag_clusters.75.domains
      description: List of domains in the tag cluster with score 75.
      type: Unknown
    - contextPath: SilentPush.InfraTags.tag_clusters.75.match
      description: The match string associated with the domains in the tag cluster with score 75.
      type: String
    - contextPath: SilentPush.InfraTags.tag_clusters.100.domains
      description: List of domains in the tag cluster with score 100.
      type: Unknown
    - contextPath: SilentPush.InfraTags.tag_clusters.100.match
      description: The match string associated with the domains in the tag cluster with score 100.
      type: String
  - deprecated: false
    description: This command get IP information for multiple IPv4s and IPv6s.
    name: silentpush-list-ip-information
    arguments:
    - name: ips
      isArray: false
      description: Comma-separated list of IP addresses.
      required: true
      secret: false
      default: false
    outputs:
    - contextPath: SilentPush.IPInformation.ip_is_dsl_dynamic
      description: Indicates if the IP is a DSL dynamic IP.
      type: Boolean
    - contextPath: SilentPush.IPInformation.ip_has_expired_certificate
      description: Indicates if the IP has an expired certificate.
      type: Boolean
    - contextPath: SilentPush.IPInformation.subnet_allocation_age
      description: Age of the subnet allocation.
      type: String
    - contextPath: SilentPush.IPInformation.asn_rank_score
      description: Rank score of the ASN.
      type: Number
    - contextPath: SilentPush.IPInformation.asn_allocation_age
      description: Age of the ASN allocation in days.
      type: Number
    - contextPath: SilentPush.IPInformation.sp_risk_score
      description: Risk score of the service provider (SP).
      type: Number
    - contextPath: SilentPush.IPInformation.asn_takedown_reputation_explain.ips_active
      description: Number of active IPs in the ASN takedown reputation.
      type: Number
    - contextPath: SilentPush.IPInformation.asn_takedown_reputation_explain.ips_in_asn
      description: Total number of IPs in the ASN.
      type: Number
    - contextPath: SilentPush.IPInformation.asn_takedown_reputation_explain.ips_num_listed
      description: Number of IPs listed in the ASN takedown reputation.
      type: Number
    - contextPath: SilentPush.IPInformation.asn_takedown_reputation_explain.items_num_listed
      description: Number of items listed in the ASN takedown reputation.
      type: Number
    - contextPath: SilentPush.IPInformation.asn_takedown_reputation_explain.lifetime_avg
      description: Average lifetime of items in the ASN takedown reputation.
      type: Number
    - contextPath: SilentPush.IPInformation.asn_takedown_reputation_explain.lifetime_max
      description: Maximum lifetime of items in the ASN takedown reputation.
      type: Number
    - contextPath: SilentPush.IPInformation.asn_takedown_reputation_explain.lifetime_total
      description: Total lifetime of items in the ASN takedown reputation.
      type: Number
    - contextPath: SilentPush.IPInformation.ip_reputation_score
      description: Reputation score of the IP.
      type: Number
    - contextPath: SilentPush.IPInformation.listing_score_feeds_explain
      description: Explanation of the listing score feeds.
      type: String
    - contextPath: SilentPush.IPInformation.ip
      description: The IP address being evaluated.
      type: String
    - contextPath: SilentPush.IPInformation.density
      description: Density score of the IP.
      type: Number
    - contextPath: SilentPush.IPInformation.benign_info.actor
      description: Actor associated with the benign info.
      type: String
    - contextPath: SilentPush.IPInformation.benign_info.known_benign
      description: Indicates if the IP is known benign.
      type: Boolean
    - contextPath: SilentPush.IPInformation.benign_info.tags
      description: Tags associated with the benign info.
      type: String
    - contextPath: SilentPush.IPInformation.ip_reputation_explain
      description: Explanation of the IP reputation.
      type: String
    - contextPath: SilentPush.IPInformation.asn_allocation_date
      description: The ASN allocation date.
      type: Number
    - contextPath: SilentPush.IPInformation.subnet_allocation_date
      description: The subnet allocation date.
      type: String
    - contextPath: SilentPush.IPInformation.asn_takedown_reputation
      description: Reputation score of ASN takedown.
      type: Number
    - contextPath: SilentPush.IPInformation.ip_location.continent_code
      description: Continent code of the IP location.
      type: String
    - contextPath: SilentPush.IPInformation.ip_location.continent_name
      description: Continent name of the IP location.
      type: String
    - contextPath: SilentPush.IPInformation.ip_location.country_code
      description: Country code of the IP location.
      type: String
    - contextPath: SilentPush.IPInformation.ip_location.country_is_in_european_union
      description: Indicates if the country is in the European Union.
      type: Boolean
    - contextPath: SilentPush.IPInformation.ip_location.country_name
      description: Country name of the IP location.
      type: String
    - contextPath: SilentPush.IPInformation.date
      description: Date associated with the IP data.
      type: Number
    - contextPath: SilentPush.IPInformation.subnet_reputation_score
      description: Reputation score of the subnet.
      type: Number
    - contextPath: SilentPush.IPInformation.asn_rank
      description: Rank of the ASN.
      type: Number
    - contextPath: SilentPush.IPInformation.listing_score_explain
      description: Explanation of the listing score.
      type: String
    - contextPath: SilentPush.IPInformation.asn_reputation_score
      description: Reputation score of the ASN.
      type: Number
    - contextPath: SilentPush.IPInformation.ip_is_ipfs_node
      description: Indicates if the IP is an IPFS node.
      type: Boolean
    - contextPath: SilentPush.IPInformation.ip_reputation
      description: Reputation score of the IP.
      type: Number
    - contextPath: SilentPush.IPInformation.subnet_reputation_explain
      description: Explanation of the subnet reputation.
      type: String
    - contextPath: SilentPush.IPInformation.ip_is_dsl_dynamic_score
      description: Score indicating if the IP is a DSL dynamic IP.
      type: Number
    - contextPath: SilentPush.IPInformation.asn_reputation_explain
      description: Explanation of the ASN reputation.
      type: String
    - contextPath: SilentPush.IPInformation.ip_has_open_directory
      description: Indicates if the IP has an open directory.
      type: Boolean
    - contextPath: SilentPush.IPInformation.ip_ptr
      description: Pointer (PTR) record for the IP.
      type: String
    - contextPath: SilentPush.IPInformation.listing_score
      description: Listing score of the IP.
      type: Number
    - contextPath: SilentPush.IPInformation.malscore
      description: Malware score associated with the IP.
      type: Number
    - contextPath: SilentPush.IPInformation.sinkhole_info.known_sinkhole_ip
      description: Indicates if the IP is a known sinkhole IP.
      type: Boolean
    - contextPath: SilentPush.IPInformation.sinkhole_info.tags
      description: Tags associated with the sinkhole information.
      type: String
    - contextPath: SilentPush.IPInformation.subnet_reputation
      description: Reputation score of the subnet.
      type: Number
    - contextPath: SilentPush.IPInformation.asn_reputation
      description: Reputation score of the ASN.
      type: Number
    - contextPath: SilentPush.IPInformation.asn
      description: Autonomous System Number (ASN) of the IP.
      type: Number
    - contextPath: SilentPush.IPInformation.sp_risk_score_explain.sp_risk_score_decider
      description: Decider for the service provider risk score.
      type: String
    - contextPath: SilentPush.IPInformation.asname
      description: Name of the ASN.
      type: String
    - contextPath: SilentPush.IPInformation.subnet
      description: The subnet the IP belongs to.
      type: String
    - contextPath: SilentPush.IPInformation.ip_is_tor_exit_node
      description: Indicates if the IP is a TOR exit node.
      type: Boolean
    - contextPath: SilentPush.IPInformation.asn_takedown_reputation_score
      description: Reputation score of ASN takedown.
      type: Number
    - contextPath: SilentPush.IPInformation.ip_flags.is_proxy
      description: Indicates if the IP is a proxy (True/False).
      type: Boolean
    - contextPath: SilentPush.IPInformation.ip_flags.is_sinkhole
      description: Indicates if the IP is a sinkhole (True/False).
      type: Boolean
    - contextPath: SilentPush.IPInformation.ip_flags.is_vpn
      description: Indicates if the IP is a VPN (True/False).
      type: Boolean
    - contextPath: SilentPush.IPInformation.ip_flags.proxy_tags
      description: List of proxy-related tags or null if not a proxy.
      type: Unknown
    - contextPath: SilentPush.IPInformation.ip_flags.vpn_tags
      description: List of VPN-related tags or null if not a VPN.
      type: Unknown
  - deprecated: false
    description: This command scan a URL to retrieve hosting metadata.
    name: silentpush-live-url-scan
    arguments:
    - name: url
      isArray: false
      description: URL to scan.
      required: true
      secret: false
      default: false
    - name: platform
      isArray: false
      description: Platform to scan the URL on.
      required: false
      secret: false
      default: false
    - name: os
      isArray: false
      description: Operating system to scan the URL on.
      required: false
      secret: false
      default: false
    - name: browser
      isArray: false
      description: Browser to scan the URL on.
      required: false
      secret: false
      default: false
    - name: region
      isArray: false
      description: Region to scan the URL in.
      required: false
      secret: false
      default: false
    outputs:
    - contextPath: SilentPush.URLScan.HHV
      description: Unique identifier for HHV.
      type: String
    - contextPath: SilentPush.URLScan.adtech.ads_txt
      description: Indicates if ads_txt is present.
      type: Boolean
    - contextPath: SilentPush.URLScan.adtech.app_ads_txt
      description: Indicates if app_ads_txt is present.
      type: Boolean
    - contextPath: SilentPush.URLScan.adtech.sellers_json
      description: Indicates if sellers_json is present.
      type: Boolean
    - contextPath: SilentPush.URLScan.datahash
      description: Hash value of the data.
      type: String
    - contextPath: SilentPush.URLScan.domain
      description: The domain name.
      type: String
    - contextPath: SilentPush.URLScan.favicon2_avg
      description: Hash value for favicon2 average.
      type: String
    - contextPath: SilentPush.URLScan.favicon2_md5
      description: MD5 hash for favicon2.
      type: String
    - contextPath: SilentPush.URLScan.favicon2_murmur3
      description: Murmur3 hash for favicon2.
      type: Number
    - contextPath: SilentPush.URLScan.favicon2_path
      description: Path to favicon2 image.
      type: String
    - contextPath: SilentPush.URLScan.favicon_avg
      description: Hash value for favicon average.
      type: String
    - contextPath: SilentPush.URLScan.favicon_md5
      description: MD5 hash for favicon.
      type: String
    - contextPath: SilentPush.URLScan.favicon_murmur3
      description: Murmur3 hash for favicon.
      type: String
    - contextPath: SilentPush.URLScan.favicon_path
      description: Path to favicon image.
      type: String
    - contextPath: SilentPush.URLScan.favicon_urls
      description: List of favicon URLs.
      type: Unknown
    - contextPath: SilentPush.URLScan.header.cache-control
      description: Cache control header value.
      type: String
    - contextPath: SilentPush.URLScan.header.content-encoding
      description: Content encoding header value.
      type: String
    - contextPath: SilentPush.URLScan.header.content-type
      description: Content type header value.
      type: String
    - contextPath: SilentPush.URLScan.header.server
      description: Server header value.
      type: String
    - contextPath: SilentPush.URLScan.header.x-powered-by
      description: X-Powered-By header value.
      type: String
    - contextPath: SilentPush.URLScan.hostname
      description: The hostname of the server.
      type: String
    - contextPath: SilentPush.URLScan.html_body_length
      description: Length of the HTML body.
      type: Number
    - contextPath: SilentPush.URLScan.html_body_murmur3
      description: Murmur3 hash for the HTML body.
      type: Number
    - contextPath: SilentPush.URLScan.html_body_sha256
      description: SHA256 hash for the HTML body.
      type: String
    - contextPath: SilentPush.URLScan.html_body_similarity
      description: Similarity score of the HTML body.
      type: Number
    - contextPath: SilentPush.URLScan.html_body_ssdeep
      description: ssdeep hash for the HTML body.
      type: String
    - contextPath: SilentPush.URLScan.htmltitle
      description: The HTML title of the page.
      type: String
    - contextPath: SilentPush.URLScan.ip
      description: IP address associated with the domain.
      type: String
    - contextPath: SilentPush.URLScan.jarm
      description: JARM (TLS fingerprint) value.
      type: String
    - contextPath: SilentPush.URLScan.mobile_enabled
      description: Indicates if the mobile version is enabled.
      type: Boolean
    - contextPath: SilentPush.URLScan.opendirectory
      description: Indicates if open directory is enabled.
      type: Boolean
    - contextPath: SilentPush.URLScan.origin_domain
      description: Origin domain of the server.
      type: String
    - contextPath: SilentPush.URLScan.origin_hostname
      description: Origin hostname of the server.
      type: String
    - contextPath: SilentPush.URLScan.origin_ip
      description: Origin IP address of the server.
      type: String
    - contextPath: SilentPush.URLScan.origin_jarm
      description: JARM (TLS fingerprint) value for the origin.
      type: String
    - contextPath: SilentPush.URLScan.origin_path
      description: Origin path for the URL.
      type: String
    - contextPath: SilentPush.URLScan.origin_port
      description: Port used for the origin server.
      type: Number
    - contextPath: SilentPush.URLScan.origin_ssl.CHV
      description: SSL Certificate Chain Value (CHV).
      type: String
    - contextPath: SilentPush.URLScan.origin_ssl.SHA1
      description: SHA1 hash of the SSL certificate.
      type: String
    - contextPath: SilentPush.URLScan.origin_ssl.SHA256
      description: SHA256 hash of the SSL certificate.
      type: String
    - contextPath: SilentPush.URLScan.origin_ssl.authority_key_id
      description: Authority Key Identifier for SSL certificate.
      type: String
    - contextPath: SilentPush.URLScan.origin_ssl.expired
      description: Indicates if the SSL certificate is expired.
      type: Boolean
    - contextPath: SilentPush.URLScan.origin_ssl.issuer.common_name
      description: Issuer common name for SSL certificate.
      type: String
    - contextPath: SilentPush.URLScan.origin_ssl.issuer.country
      description: Issuer country for SSL certificate.
      type: String
    - contextPath: SilentPush.URLScan.origin_ssl.issuer.organization
      description: Issuer organization for SSL certificate.
      type: String
    - contextPath: SilentPush.URLScan.origin_ssl.not_after
      description: Expiration date of the SSL certificate.
      type: String
    - contextPath: SilentPush.URLScan.origin_ssl.not_before
      description: Start date of the SSL certificate validity.
      type: String
    - contextPath: SilentPush.URLScan.origin_ssl.sans
      description: List of Subject Alternative Names (SANs) for the SSL certificate.
      type: Unknown
    - contextPath: SilentPush.URLScan.origin_ssl.sans_count
      description: Count of SANs for the SSL certificate.
      type: Number
    - contextPath: SilentPush.URLScan.origin_ssl.serial_number
      description: Serial number of the SSL certificate.
      type: String
    - contextPath: SilentPush.URLScan.origin_ssl.sigalg
      description: Signature algorithm used for the SSL certificate.
      type: String
    - contextPath: SilentPush.URLScan.origin_ssl.subject.common_name
      description: Subject common name for the SSL certificate.
      type: String
    - contextPath: SilentPush.URLScan.origin_ssl.subject_key_id
      description: Subject Key Identifier for SSL certificate.
      type: String
    - contextPath: SilentPush.URLScan.origin_ssl.valid
      description: Indicates if the SSL certificate is valid.
      type: Boolean
    - contextPath: SilentPush.URLScan.origin_ssl.wildcard
      description: Indicates if the SSL certificate is a wildcard.
      type: Boolean
    - contextPath: SilentPush.URLScan.origin_subdomain
      description: Subdomain of the origin.
      type: String
    - contextPath: SilentPush.URLScan.origin_tld
      description: Top-level domain of the origin.
      type: String
    - contextPath: SilentPush.URLScan.origin_url
      description: Complete URL of the origin.
      type: String
    - contextPath: SilentPush.URLScan.path
      description: Path for the URL.
      type: String
    - contextPath: SilentPush.URLScan.port
      description: Port for the URL.
      type: Number
    - contextPath: SilentPush.URLScan.proxy_enabled
      description: Indicates if the proxy is enabled.
      type: Boolean
    - contextPath: SilentPush.URLScan.redirect
      description: Indicates if a redirect occurs.
      type: Boolean
    - contextPath: SilentPush.URLScan.redirect_count
      description: Count of redirects.
      type: Number
    - contextPath: SilentPush.URLScan.redirect_list
      description: List of redirect URLs.
      type: Unknown
    - contextPath: SilentPush.URLScan.resolves_to
      description: List of IPs the domain resolves to.
      type: Unknown
    - contextPath: SilentPush.URLScan.response
      description: HTTP response code.
      type: Number
    - contextPath: SilentPush.URLScan.scheme
      description: URL scheme (e.g., https).
      type: String
    - contextPath: SilentPush.URLScan.screenshot
      description: URL for the domain screenshot.
      type: String
    - contextPath: SilentPush.URLScan.ssl.CHV
      description: SSL Certificate Chain Value (CHV).
      type: String
    - contextPath: SilentPush.URLScan.ssl.SHA1
      description: SHA1 hash of the SSL certificate.
      type: String
    - contextPath: SilentPush.URLScan.ssl.SHA256
      description: SHA256 hash of the SSL certificate.
      type: String
    - contextPath: SilentPush.URLScan.ssl.authority_key_id
      description: Authority Key Identifier for SSL certificate.
      type: String
    - contextPath: SilentPush.URLScan.ssl.expired
      description: Indicates if the SSL certificate is expired.
      type: Boolean
    - contextPath: SilentPush.URLScan.ssl.issuer.common_name
      description: Issuer common name for SSL certificate.
      type: String
    - contextPath: SilentPush.URLScan.ssl.issuer.country
      description: Issuer country for SSL certificate.
      type: String
    - contextPath: SilentPush.URLScan.ssl.issuer.organization
      description: Issuer organization for SSL certificate.
      type: String
    - contextPath: SilentPush.URLScan.ssl.not_after
      description: Expiration date of the SSL certificate.
      type: String
    - contextPath: SilentPush.URLScan.ssl.not_before
      description: Start date of the SSL certificate validity.
      type: String
    - contextPath: SilentPush.URLScan.ssl.sans
      description: List of Subject Alternative Names (SANs) for the SSL certificate.
      type: Unknown
    - contextPath: SilentPush.URLScan.ssl.sans_count
      description: Count of SANs for the SSL certificate.
      type: Number
    - contextPath: SilentPush.URLScan.ssl.serial_number
      description: Serial number of the SSL certificate.
      type: String
    - contextPath: SilentPush.URLScan.ssl.sigalg
      description: Signature algorithm used for the SSL certificate.
      type: String
    - contextPath: SilentPush.URLScan.ssl.subject.common_name
      description: Subject common name for the SSL certificate.
      type: String
    - contextPath: SilentPush.URLScan.ssl.subject_key_id
      description: Subject Key Identifier for SSL certificate.
      type: String
    - contextPath: SilentPush.URLScan.ssl.valid
      description: Indicates if the SSL certificate is valid.
      type: Boolean
    - contextPath: SilentPush.URLScan.ssl.wildcard
      description: Indicates if the SSL certificate is a wildcard.
      type: Boolean
    - contextPath: SilentPush.URLScan.body_analysis.SHV
      description: Unique identifier for body analysis.
      type: String
    - contextPath: SilentPush.URLScan.body_analysis.body_sha256
      description: SHA-256 hash of the body content.
      type: String
    - contextPath: SilentPush.URLScan.body_analysis.google-GA4
      description: List of Google GA4 tracking IDs.
      type: Unknown
    - contextPath: SilentPush.URLScan.body_analysis.google-UA
      description: List of Google Universal Analytics tracking IDs.
      type: Unknown
    - contextPath: SilentPush.URLScan.body_analysis.google-adstag
      description: List of Google Adstag tracking IDs.
      type: Unknown
    - contextPath: SilentPush.URLScan.body_analysis.js_sha256
      description: List of SHA-256 hashes of JavaScript files.
      type: Unknown
    - contextPath: SilentPush.URLScan.body_analysis.js_ssdeep
      description: List of ssdeep fuzzy hashes of JavaScript files.
      type: Unknown
  - deprecated: false
    description: This command retrieve reverse Passive DNS data for specific DNS record types.
    name: silentpush-reverse-padns-lookup
    arguments:
    - name: qtype
      isArray: false
      description: Type of DNS record.
      required: true
      secret: false
      default: false
    - name: qname
      isArray: false
      description: The DNS record name to lookup.
      required: true
      secret: false
      default: false
    - name: netmask
      isArray: false
      description: The netmask for the lookup.
      required: false
      secret: false
      default: false
    - name: subdomains
      isArray: false
      description: Whether to include subdomains in the lookup.
      required: false
      secret: false
      default: false
    - name: regex
      isArray: false
      description: Regular expression to filter the DNS records.
      required: false
      secret: false
      default: false
    - name: first_seen_after
      isArray: false
      description: Filter for records first seen after a specific date/time.
      required: false
      secret: false
      default: false
    - name: first_seen_before
      isArray: false
      description: Filter for records first seen before a specific date/time.
      required: false
      secret: false
      default: false
    - name: last_seen_after
      isArray: false
      description: Filter for records last seen after a specific date/time.
      required: false
      secret: false
      default: false
    - name: last_seen_before
      isArray: false
      description: Filter for records last seen before a specific date/time.
      required: false
      secret: false
      default: false
    - name: as_of
      isArray: false
      description: Specify a date/time for the PADNS lookup.
      required: false
      secret: false
      default: false
    - name: sort
      isArray: false
      description: Sort the results by specified criteria.
      required: false
      secret: false
      default: false
    - name: output_format
      isArray: false
      description: Format for the output (e.g., JSON, XML).
      required: false
      secret: false
      default: false
    - name: prefer
      isArray: false
      description: Preference for certain record types during the lookup.
      required: false
      secret: false
      default: false
    - name: with_metadata
      isArray: false
      description: Include metadata in the results.
      required: false
      secret: false
      default: false
    - name: max_wait
      isArray: false
      description: Maximum wait time in seconds for the lookup results.
      required: false
      secret: false
      default: false
    - name: skip
      isArray: false
      description: Number of results to skip in pagination.
      required: false
      secret: false
      default: false
    - name: limit
      isArray: false
      description: Limit the number of results returned.
      required: false
      secret: false
      default: false
    outputs:
    - contextPath: SilentPush.ReversePADNSLookup.qname
      description: The DNS record name looked up.
      type: String
    - contextPath: SilentPush.ReversePADNSLookup.qtype
      description: The type of the DNS record.
      type: String
    - contextPath: SilentPush.ReversePADNSLookup.records.answer
      description: The answer for the DNS query.
      type: String
    - contextPath: SilentPush.ReversePADNSLookup.records.count
      description: The number of occurrences of the DNS record.
      type: Number
    - contextPath: SilentPush.ReversePADNSLookup.records.first_seen
      description: Timestamp of when the record was first seen.
      type: String
    - contextPath: SilentPush.ReversePADNSLookup.records.last_seen
      description: Timestamp of the most recent occurrence of the record.
      type: String
    - contextPath: SilentPush.ReversePADNSLookup.records.nshash
      description: The hash of the NS record.
      type: String
    - contextPath: SilentPush.ReversePADNSLookup.records.query
      description: The DNS query associated with the record.
      type: String
    - contextPath: SilentPush.ReversePADNSLookup.records.ttl
      description: Time-to-live (TTL) of the DNS record.
      type: Number
    - contextPath: SilentPush.ReversePADNSLookup.records.type
      description: The type of DNS record (e.g., NS).
      type: String
  - deprecated: false
    description: 'This command runs the threat check on the specified '
    name: silentpush-run-threat-check
    arguments:
    - name: data
      isArray: false
      description: The name of the data source to query.
      required: true
      secret: false
      default: false
    - name: query
      isArray: false
      description: The value to check for threats (e.g., IP or domain).
      required: true
      secret: false
      default: false
    - name: type
      isArray: false
      description: The type of the value being queried (e.g., ip, domain).
      required: true
      secret: false
      default: false
    - name: user_identifier
      isArray: false
      description: A unique identifier for the user making the request.
      required: true
      secret: false
      default: false
    outputs:
    - contextPath: SilentPush.RunThreatCheck.is_listed
      description: Indicates whether the queried value is listed as a threat.
      type: Boolean
    - contextPath: SilentPush.RunThreatCheck.listed_txt
      description: Textual description of the listing status.
      type: String
    - contextPath: SilentPush.RunThreatCheck.query
      description: The original value that was checked.
      type: String
  - deprecated: false
    description: This commandGenerate screenshot of a URL.
    name: silentpush-screenshot-url
    arguments:
    - name: url
      isArray: false
      description: URL for the screenshot.
      required: true
      secret: false
      default: false
    outputs:
    - contextPath: SilentPush.Screenshot.file_id
      description: Unique identifier for the generated screenshot file.
      type: String
    - contextPath: SilentPush.Screenshot.file_name
      description: Name of the screenshot file.
      type: String
    - contextPath: SilentPush.Screenshot.screenshot_url
      description: URL to access the generated screenshot.
      type: String
    - contextPath: SilentPush.Screenshot.status
      description: Status of the screenshot generation process.
      type: String
    - contextPath: SilentPush.Screenshot.status_code
      description: HTTP status code of the response.
      type: Number
    - contextPath: SilentPush.Screenshot.url
      description: The URL that was used to generate the screenshot.
      type: String
  - deprecated: false
    description: This command search for domains with optional filters.
    name: silentpush-search-domains
    arguments:
    - name: domain
      isArray: false
      description: Name or wildcard pattern of domain names to search for.
      required: false
      secret: false
      default: false
    - name: domain_regex
      isArray: false
      description: A valid RE2 regex pattern to match domains. Overrides the domain argument.
      required: false
      secret: false
      default: false
    - name: name_server
      isArray: false
      description: Name server name or wildcard pattern of the name server used by domains.
      required: false
      secret: false
      default: false
    - name: asnum
      isArray: false
      description: Autonomous System (AS) number to filter domains.
      required: false
      secret: false
      default: false
    - name: asname
      isArray: false
      description: Search for all AS numbers where the AS Name begins with the specified value.
      required: false
      secret: false
      default: false
    - name: min_ip_diversity
      isArray: false
      description: Minimum IP diversity limit to filter domains.
      required: false
      secret: false
      default: false
    - name: registrar
      isArray: false
      description: Name or partial name of the registrar used to register domains.
      required: false
      secret: false
      default: false
    - name: min_asn_diversity
      isArray: false
      description: Minimum ASN diversity limit to filter domains.
      required: false
      secret: false
      default: false
    - name: certificate_issuer
      isArray: false
      description: Filter domains that had SSL certificates issued by the specified certificate issuer. Wildcards supported.
      required: false
      secret: false
      default: false
    - name: whois_date_after
      isArray: false
      description: Filter domains with a WHOIS creation date after this date (YYYY-MM-DD).
      required: false
      secret: false
      default: false
    - name: skip
      isArray: false
      description: Number of results to skip in the search query.
      required: false
      secret: false
      default: false
    - name: limit
      isArray: false
      description: Number of results to return. Defaults to the SilentPush API's behavior.
      required: false
      secret: false
      default: false
    outputs:
    - contextPath: SilentPush.Domain.asn_diversity
      description: The diversity of Autonomous System Numbers (ASNs) associated with the domain.
      type: Number
    - contextPath: SilentPush.Domain.host
      description: The domain name (host) associated with the record.
      type: String
    - contextPath: SilentPush.Domain.ip_diversity_all
      description: The total number of unique IPs associated with the domain.
      type: Number
    - contextPath: SilentPush.Domain.ip_diversity_groups
      description: The number of unique IP groups associated with the domain.
      type: Number
  - deprecated: false
    description: This command search Silent Push scan data repositories using SPQL queries.
    name: silentpush-search-scan-data
    arguments:
    - name: query
      isArray: false
      description: SPQL query string.
      required: true
      secret: false
      default: false
    - name: fields
      isArray: false
      description: Fields to return in the response.
      required: false
      secret: false
      default: false
    - name: sort
      isArray: false
      description: Sorting criteria for results.
      required: false
      secret: false
      default: false
    - name: skip
      isArray: false
      description: Number of records to skip in the response.
      required: false
      secret: false
      default: false
    - name: limit
      isArray: false
      description: Maximum number of results to return.
      required: false
      secret: false
      default: false
    - name: with_metadata
      isArray: false
      description: Whether to include metadata in the response.
      required: false
      secret: false
      default: false
    outputs:
    - contextPath: SilentPush.ScanData.HHV
      description: Unique identifier for the scan data entry.
      type: String
    - contextPath: SilentPush.ScanData.adtech
      description: Adtech information for the scan data entry.
      type: Unknown
    - contextPath: SilentPush.ScanData.adtech.ads_txt
      description: Indicates if ads.txt is used.
      type: Boolean
    - contextPath: SilentPush.ScanData.adtech.app_ads_txt
      description: Indicates if app_ads.txt is used.
      type: Boolean
    - contextPath: SilentPush.ScanData.adtech.sellers_json
      description: Indicates if sellers.json is used.
      type: Boolean
    - contextPath: SilentPush.ScanData.body_analysis
      description: Body analysis for the scan data entry.
      type: Unknown
    - contextPath: SilentPush.ScanData.body_analysis.body_sha256
      description: SHA256 hash of the body.
      type: String
    - contextPath: SilentPush.ScanData.body_analysis.language
      description: Languages detected in the body.
      type: Unknown
    - contextPath: SilentPush.ScanData.body_analysis.ICP_license
      description: ICP License information.
      type: String
    - contextPath: SilentPush.ScanData.body_analysis.SHV
      description: Server Hash Verification value.
      type: String
    - contextPath: SilentPush.ScanData.body_analysis.adsense
      description: List of AdSense data.
      type: Unknown
    - contextPath: SilentPush.ScanData.body_analysis.footer_sha256
      description: SHA-256 hash of the footer content.
      type: String
    - contextPath: SilentPush.ScanData.body_analysis.google-GA4
      description: List of Google GA4 identifiers.
      type: Unknown
    - contextPath: SilentPush.ScanData.body_analysis.google-UA
      description: List of Google Universal Analytics identifiers.
      type: Unknown
    - contextPath: SilentPush.ScanData.body_analysis.google-adstag
      description: List of Google adstag identifiers.
      type: Unknown
    - contextPath: SilentPush.ScanData.body_analysis.header_sha256
      description: SHA-256 hash of the header content.
      type: Unknown
    - contextPath: SilentPush.ScanData.body_analysis.js_sha256
      description: List of JavaScript files with SHA-256 hash values.
      type: Unknown
    - contextPath: SilentPush.ScanData.body_analysis.js_ssdeep
      description: List of JavaScript files with SSDEEP hash values.
      type: Unknown
    - contextPath: SilentPush.ScanData.body_analysis.onion
      description: List of Onion URLs detected.
      type: Unknown
    - contextPath: SilentPush.ScanData.body_analysis.telegram
      description: List of Telegram-related information.
      type: Unknown
    - contextPath: SilentPush.ScanData.datahash
      description: Hash of the data.
      type: String
    - contextPath: SilentPush.ScanData.datasource
      description: Source of the scan data.
      type: String
    - contextPath: SilentPush.ScanData.domain
      description: Domain associated with the scan data.
      type: String
    - contextPath: SilentPush.ScanData.geoip
      description: GeoIP information related to the scan.
      type: Unknown
    - contextPath: SilentPush.ScanData.geoip.city_name
      description: City where the scan data was retrieved.
      type: String
    - contextPath: SilentPush.ScanData.geoip.country_name
      description: Country name from GeoIP information.
      type: String
    - contextPath: SilentPush.ScanData.geoip.location
      description: Geo-location coordinates.
      type: Unknown
    - contextPath: SilentPush.ScanData.geoip.location.lat
      description: Latitude from GeoIP location.
      type: Number
    - contextPath: SilentPush.ScanData.geoip.location.lon
      description: Longitude from GeoIP location.
      type: Number
    - contextPath: SilentPush.ScanData.header
      description: HTTP header information for the scan.
      type: Unknown
    - contextPath: SilentPush.ScanData.header.content-length
      description: Content length from HTTP response header.
      type: String
    - contextPath: SilentPush.ScanData.header.location
      description: Location from HTTP response header.
      type: String
    - contextPath: SilentPush.ScanData.header.connection
      description: Connection type used, e.g., keep-alive.
      type: String
    - contextPath: SilentPush.ScanData.header.server
      description: Server software used to serve the content, e.g., openresty.
      type: String
    - contextPath: SilentPush.ScanData.hostname
      description: Hostname associated with the scan data.
      type: String
    - contextPath: SilentPush.ScanData.html_body_sha256
      description: SHA256 hash of the HTML body.
      type: String
    - contextPath: SilentPush.ScanData.htmltitle
      description: Title of the HTML page scanned.
      type: String
    - contextPath: SilentPush.ScanData.ip
      description: IP address associated with the scan.
      type: String
    - contextPath: SilentPush.ScanData.jarm
      description: JARM hash value.
      type: String
    - contextPath: SilentPush.ScanData.mobile_enabled
      description: Indicates if the page is mobile-enabled.
      type: Boolean
    - contextPath: SilentPush.ScanData.origin_domain
      description: Origin domain associated with the scan.
      type: String
    - contextPath: SilentPush.ScanData.origin_geoip
      description: GeoIP information of the origin domain.
      type: Unknown
    - contextPath: SilentPush.ScanData.origin_geoip.city_name
      description: City of the origin domain from GeoIP information.
      type: String
    - contextPath: SilentPush.ScanData.origin_hostname
      description: Origin hostname associated with the scan data.
      type: String
    - contextPath: SilentPush.ScanData.origin_ip
      description: Origin IP address of the scan.
      type: String
    - contextPath: SilentPush.ScanData.origin_jarm
      description: JARM hash value of the origin domain.
      type: String
    - contextPath: SilentPush.ScanData.origin_ssl
      description: SSL certificate information for the origin domain.
      type: Unknown
    - contextPath: SilentPush.ScanData.origin_ssl.SHA256
      description: SHA256 of the SSL certificate.
      type: String
    - contextPath: SilentPush.ScanData.origin_ssl.subject
      description: Subject of the SSL certificate.
      type: Unknown
    - contextPath: SilentPush.ScanData.origin_ssl.subject.common_name
      description: Common name in the SSL certificate.
      type: String
    - contextPath: SilentPush.ScanData.port
      description: Port used during the scan.
      type: Number
    - contextPath: SilentPush.ScanData.redirect
      description: Indicates if a redirect occurred during the scan.
      type: Boolean
    - contextPath: SilentPush.ScanData.redirect_count
      description: Count of redirects encountered.
      type: Number
    - contextPath: SilentPush.ScanData.redirect_list
      description: List of redirect URLs encountered during the scan.
      type: Unknown
    - contextPath: SilentPush.ScanData.response
      description: HTTP response code received during the scan.
      type: Number
    - contextPath: SilentPush.ScanData.scan_date
      description: Timestamp of the scan date.
      type: String
    - contextPath: SilentPush.ScanData.scheme
      description: URL scheme used in the scan.
      type: String
    - contextPath: SilentPush.ScanData.ssl
      description: SSL certificate details for the scan.
      type: Unknown
    - contextPath: SilentPush.ScanData.ssl.SHA256
      description: SHA256 of the SSL certificate.
      type: String
    - contextPath: SilentPush.ScanData.ssl.subject
      description: Subject of the SSL certificate.
      type: Unknown
    - contextPath: SilentPush.ScanData.ssl.subject.common_name
      description: Common name in the SSL certificate.
      type: String
    - contextPath: SilentPush.ScanData.subdomain
      description: Subdomain associated with the scan data.
      type: String
    - contextPath: SilentPush.ScanData.tld
      description: Top-level domain (TLD) of the scanned URL.
      type: String
    - contextPath: SilentPush.ScanData.url
      description: The URL scanned.
      type: String
  script: '-'
  type: python
  subtype: python3
  dockerimage: demisto/python3:3.12.11.3982393
  feed: false
  isfetch: false
  runonce: false
  longRunning: false
  longRunningPort: false
fromversion: 6.10.0
sectionorder:
  - Connect
  - Collect
  - Optimize
tests:
- No tests<|MERGE_RESOLUTION|>--- conflicted
+++ resolved
@@ -3,12 +3,6 @@
 commonfields:
   id: SilentPush
   version: -1
-<<<<<<< HEAD
-sectionorder:
-- Connect
-- Collect
-=======
->>>>>>> d9f31e14
 name: SilentPush
 display: SilentPush
 configuration:
