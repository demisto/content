--- conflicted
+++ resolved
@@ -2,11 +2,7 @@
     "name": "Recorded Future Feed",
     "description": "Ingests indicators from Recorded Future feeds into Demisto.",
     "support": "xsoar",
-<<<<<<< HEAD
-    "currentVersion": "1.0.31",
-=======
     "currentVersion": "1.0.32",
->>>>>>> 51ee7d33
     "author": "Cortex XSOAR",
     "url": "https://www.paloaltonetworks.com/cortex",
     "email": "",
