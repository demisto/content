--- conflicted
+++ resolved
@@ -210,12 +210,8 @@
                             chunk_to_decode = decompressed_chunk[:len(decompressed_chunk) - bytes_to_cut]
                             decoded_counter += 1
                             decoded_str = self.decode_bytes(chunk_to_decode)
-<<<<<<< HEAD
-                            f.write(decoded_str)
-=======
                             # To avoid having a NULL byte
                             f.write(decoded_str.replace('\0', '').replace('\x00', ''))
->>>>>>> 9d6c5180
                             break
                         except UnicodeDecodeError:
                             demisto.debug(f'Decoding chunk number {chunks_counter} with {bytes_to_cut} bytes cut off using UTF-8'
