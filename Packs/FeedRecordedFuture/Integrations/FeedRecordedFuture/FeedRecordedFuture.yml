category: Data Enrichment & Threat Intelligence
commonfields:
  id: Recorded Future Feed
  version: -1
configuration:
- display: Fetch indicators
  name: feed
  defaultvalue: 'true'
  type: 8
  required: false
- display: Indicator Reputation
  name: feedReputation
  defaultvalue: feedInstanceReputationNotSet
  type: 18
  options:
  - None
  - Good
  - Suspicious
  - Bad
  additionalinfo: Indicators from this integration instance will be marked with this reputation
  required: false
- defaultvalue: A - Completely reliable
  display: Source Reliability
  name: feedReliability
  options:
  - A - Completely reliable
  - B - Usually reliable
  - C - Fairly reliable
  - D - Not usually reliable
  - E - Unreliable
  - F - Reliability cannot be judged
  required: true
  type: 15
  additionalinfo: Reliability of the source providing the intelligence data
- additionalinfo: The Traffic Light Protocol (TLP) designation to apply to indicators fetched from the feed
  display: Traffic Light Protocol Color
  name: tlp_color
  options:
  - RED
  - AMBER
  - GREEN
  - WHITE
  type: 15
  required: false
- display: ""
  name: feedExpirationPolicy
  defaultvalue: indicatorType
  type: 17
  options:
  - never
  - interval
  - indicatorType
  - suddenDeath
  required: false
- name: feedExpirationInterval
  defaultvalue: "20160"
  type: 1
  display: ""
  required: false
- defaultvalue: '60'
  display: Feed Fetch Interval
  name: feedFetchInterval
  type: 19
  required: false
- display: Bypass exclusion list
  name: feedBypassExclusionList
  type: 8
  additionalinfo: |-
    When selected, the exclusion list is ignored for indicators from this feed. This means that if an indicator from this feed is on the exclusion list, the indicator might still be added to the system.
  required: false
- display: Trust any certificate (not secure)
  name: insecure
  type: 8
  required: false
- display: Use system proxy settings
  name: proxy
  type: 8
  required: false
- additionalinfo: Type of the indicator in the feed.
  display: Indicator Type
  name: indicator_type
  options:
  - domain
  - ip
  - hash
  - url
  - CVE(vulnerability)
  required: true
  type: 15
- display: API token
  name: api_token
  type: 4
  hidden: true
  required: false
- displaypassword: API Token
  name: credentials_api_token
  hiddenusername: true
  type: 9
  required: false
- defaultvalue: connectApi
  display: Services
  name: services
  options:
  - connectApi
  - fusion
  required: true
  type: 16
- additionalinfo: |-
    A comma-separated list of risk rules which limits the indicators list to a specific risk rule.
    For example: 'dhsAis,phishingUrl'.
    If more than one risk rule is set, the indicators fetching and the 'rf-feed-get-indicators' command will be executed for each risk rule.
    To see available risk rules run the rf-feed-get-risk-rules command.
    This parameter will only be used for the 'connectApi' service.
    Using the 'large' risk rule is not recommended.
  display: Risk Rule
  name: risk_rule
  type: 0
  required: false
- additionalinfo: |-
    Load a custom risklist from a specified Recorded Future file path.
    If no file path is specified, the default risklist file is used. This parameter
    will only be used for the 'fusion' service.
  display: Fusion File Path
  name: fusion_file_path
  type: 0
  required: false
- additionalinfo: Supports CSV values.
  display: Tags
  name: feedTags
  type: 0
  required: false
- additionalinfo: Time in seconds before HTTP requests timeout.
  defaultvalue: '20'
  display: Request Timeout
  name: polling_timeout
  required: true
  type: 0
- additionalinfo: |-
    The minimum score from the feed in order to to determine whether the indicator is malicious. Default is "65". For more information about Recorded Future scoring go to integration details.
  defaultvalue: '65'
  display: Malicious Threshold
  name: threshold
  type: 0
  required: false
- additionalinfo: If selected, will be used to filter out the ingested indicators, and only indicators with equivalent and higher risk score will be ingested into XSOAR.
  defaultvalue: '0'
  display: IOC Risk Score Threshold
  name: risk_score_threshold
  type: 0
  required: false
description: Ingests indicators from Recorded Future feeds into Demisto.
display: Recorded Future RiskList Feed
name: Recorded Future Feed
script:
  commands:
  - arguments:
    - default: true
      defaultValue: '10'
      description: The maximum number of results to return. The default value is 10.
      name: limit
      required: true
    - auto: PREDEFINED
      description: The indicator type. Can be "ip", "domain", "hash", "vulnerability" or "url".
      name: indicator_type
      predefined:
      - ip
      - domain
      - hash
      - url
      - vulnerability
    description: Gets indicators from the feed.
    name: rf-feed-get-indicators
  - arguments:
    - auto: PREDEFINED
      description: The indicator type.
      name: indicator_type
      predefined:
      - ip
      - domain
      - hash
      - url
      - vulnerability
      required: true
    description: |-
      Get a list of the risk rules available for an indicator,
      To limit the 'connectApi' service indicators list.
    name: rf-feed-get-risk-rules
    outputs:
    - contextPath: RecordedFutureFeed.RiskRule.Name
      description: The risk rule name.
      type: String
    - contextPath: RecordedFutureFeed.RiskRule.Description
      description: The risk rule description.
      type: String
    - contextPath: RecordedFutureFeed.RiskRule.Criticality
      description: The risk rule criticality.
      type: String
<<<<<<< HEAD
  dockerimage: demisto/python3:3.10.13.80593
=======
  dockerimage: demisto/python3:3.10.13.83255
>>>>>>> 5cfcc708
  feed: true
  runonce: false
  script: '-'
  subtype: python3
  type: python
tests:
- RecordedFutureFeed - Test
fromversion: 5.5.0<|MERGE_RESOLUTION|>--- conflicted
+++ resolved
@@ -195,11 +195,7 @@
     - contextPath: RecordedFutureFeed.RiskRule.Criticality
       description: The risk rule criticality.
       type: String
-<<<<<<< HEAD
-  dockerimage: demisto/python3:3.10.13.80593
-=======
   dockerimage: demisto/python3:3.10.13.83255
->>>>>>> 5cfcc708
   feed: true
   runonce: false
   script: '-'
