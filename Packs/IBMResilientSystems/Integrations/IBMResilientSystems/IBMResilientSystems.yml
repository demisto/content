category: Case Management
commonfields:
  id: IBM Resilient Systems
  version: -1
configuration:
- display: Server URL (e.g. 192.168.0.1)
  name: server
  required: true
  type: 0
- display: Credentials
  name: credentials
  type: 9
- display: Organization name
  name: org
  required: true
  type: 0
- display: Trust any certificate (not secure)
  name: insecure
  type: 8
- display: Use system proxy settings
  name: proxy
  type: 8
- display: Fetch incidents
  name: isFetch
  type: 8
- display: Incident type
  name: incidentType
  type: 13
- display: 'First fetch timestamp (YYYY-MM-DDTHH:MM:SSZ). For example: 2020-02-02T19:00:00Z'
  name: fetch_time
  type: 0
- display: API key ID
  name: api_key_id
  type: 4
  hidden: true
- display: API key secret
  name: api_key_secret
  type: 4
  hidden: true
- display: API key ID
  name: credentials_api_key
<<<<<<< HEAD
  required: false
=======
>>>>>>> 31726edf
  type: 9
  displaypassword: API key secret
  section: Connect
description: Case management that enables visibility across your tools for continual IR improvement.
display: IBM Resilient Systems
name: IBM Resilient Systems
script:
  commands:
  - arguments:
    - description: Comma-separated list of incident severity, e.g., Low,Medium,High.
      name: severity
    - description: Created date of the incident before the given date in the formatYYYY-MM-DDTHH:MM:SSZ, e.g., 2018-05-07T10:59:07Z.
      name: date-created-before
    - description: Created date of the incident after the given date in the format YYYY-MM-DDTHH:MM:SSZ, e.g., 2018-05-07T10:59:07Z.
      name: date-created-after
    - description: Created date of the incident within the last time frame (days/hours/minutes). Should be given a number, along with with the timeframe argument.
      name: date-created-within-the-last
    - auto: PREDEFINED
      description: 'Time frame to search within for incident. Should be given with within-the-last/due-in argument. Possible values: "days", "hours", "minutes".'
      name: timeframe
      predefined:
      - days
      - hours
      - minutes
    - description: Occurred date of the incident within the last time frame (days/hours/minutes). Should be given a number, along with the timeframe argument.
      name: date-occurred-within-the-last
    - description: Occurred date of the incident before the given date in the format YYYY-MM-DDTHH:MM:SSZ, e.g., 2018-05-07T10:59:07Z.
      name: date-occurred-before
    - description: Occurred date of the incident after the given date in the format YYYY-MM-DDTHH:MM:SSZ, e.g., 2018-05-07T10:59:07Z.
      name: date-occurred-after
    - auto: PREDEFINED
      description: Incident type.
      name: incident-type
      predefined:
      - CommunicationError
      - DenialOfService
      - ImproperDisposal:DigitalAsset
      - ImproperDisposal:documents/files
      - LostDocuments/files/records
      - LostPC/laptop/tablet
      - LostPDA/smartphone
      - LostStorageDevice/media
      - Malware
      - NotAnIssue
      - Other
      - Phishing
      - StolenDocuments/files/records
      - StolenPC/laptop/tablet
      - StolenPDA/Smartphone
      - StolenStorageDevice/media
      - SystemIntrusion
      - TBD/Unknown
      - Vendor/3rdPartyError
    - auto: PREDEFINED
      description: 'NIST Attack Vectors. Possible values: "Attrition", "E-mail", "External/RemovableMedia", "Impersonation", "ImproperUsage", "Loss/TheftOfEquipment", "Other", "Web".'
      name: nist
      predefined:
      - Attrition
      - E-mail
      - External/RemovableMedia
      - Impersonation
      - ImproperUsage
      - Loss/TheftOfEquipment
      - Other
      - Web
    - auto: PREDEFINED
      description: 'Incident status. Possible values: "Active" and "Closed".'
      name: status
      predefined:
      - Active
      - Closed
    - description: Due date of the incident in given time frame (days/hours/minutes). Should be given a number, along with the timeframe argument.
      name: due-in
    description: Query for incidents
    name: rs-search-incidents
    outputs:
    - contextPath: Resilient.Incidents.CreateDate
      description: Created date of the incident.
      type: string
    - contextPath: Resilient.Incidents.Name
      description: Incident name.
      type: string
    - contextPath: Resilient.Incidents.DiscoveredDate
      description: Discovered date of the incident.
      type: string
    - contextPath: Resilient.Incidents.Id
      description: Incident ID.
      type: string
    - contextPath: Resilient.Incidents.Phase
      description: Incident Phase.
      type: string
    - contextPath: Resilient.Incidents.Severity
      description: Incident severity.
      type: string
    - contextPath: Resilient.Incidents.Description
      description: Incident description.
      type: string
  - arguments:
    - description: Incident ID to update.
      name: incident-id
      required: true
    - auto: PREDEFINED
      description: 'Severity to update. Possible value: "Low", "Medium", and "High".'
      name: severity
      predefined:
      - Low
      - Medium
      - High
    - description: User full name to set as incident owner, e.g., Steve Jobs
      name: owner
    - auto: PREDEFINED
      description: Incident type (added to the current incident types list).
      name: incident-type
      predefined:
      - CommunicationError
      - DenialOfService
      - ImproperDisposal:DigitalAsset
      - ImproperDisposal:documents/files
      - LostDocuments/files/records
      - LostPC/laptop/tablet
      - LostPDA/smartphone
      - LostStorageDevice/media
      - Malware
      - NotAnIssue
      - Other
      - Phishing
      - StolenDocuments/files/records
      - StolenPC/laptop/tablet
      - StolenPDA/Smartphone
      - StolenStorageDevice/media
      - SystemIntrusion
      - TBD/Unknown
      - Vendor/3rdPartyError
    - auto: PREDEFINED
      description: 'Incident resolution. Possible value: "Unresolved", "Duplicate", "NotAnIssue", and "Resolved".'
      name: resolution
      predefined:
      - Unresolved
      - Duplicate
      - NotAnIssue
      - Resolved
    - description: Incident resolution summary.
      name: resolution-summary
    - description: Incident description.
      name: description
    - description: Incident name.
      name: name
    - auto: PREDEFINED
      description: 'NIST Attack Vectors (added to the current list of NIST attack vectors). Possible values: "Attrition", "E-mail", "External/RemovableMedia", "Impersonation", "ImproperUsage", "Loss/TheftOfEquipment", "Other", "Web".'
      name: nist
      predefined:
      - Attrition
      - E-mail
      - External/RemovableMedia
      - Impersonation
      - ImproperUsage
      - Loss/TheftOfEquipment
      - Other
      - Web
    - description: 'A JSON object of the form: {field_name: new_field_value}. For example: `{"description": {"textarea": {"format": "html", "content": "The new description"}}, "name": {"text": "The new name"}}`. The name should be the path to it in the incident separated by "." For example: `{"properties.incident_summary": {"text": "The new name"}}". Because of API limitations we currently support only fields of the following types: ID, list of IDS, Number, Boolean, Text, Data, Textarea. For more information, refer to https://xsoar.pan.dev/docs/reference/integrations/ibm-resilient-systems. In case of conflicts between the other-fields argument and the regular fields arguments, the other-fields value will be used.'
      name: other-fields
    description: Updates incidents.
    name: rs-update-incident
  - arguments:
    - description: Incident ID to get members of.
      name: incident-id
      required: true
    description: Gets members of the incident.
    name: rs-incidents-get-members
    outputs:
    - contextPath: Resilient.Incidents.ID
      description: Incident ID.
      type: string
    - contextPath: Resilient.Incidents.Members.FirstName
      description: Member's first name.
      type: string
    - contextPath: Resilient.Incidents.Members.LastName
      description: Member's last name.
      type: string
    - contextPath: Resilient.Incidents.Members.ID
      description: Member's ID.
      type: number
    - contextPath: Resilient.Incidents.Members.Email
      description: Member's email address.
      type: string
  - arguments:
    - description: ID of incident to get.
      name: incident-id
      required: true
    description: Gets an individual incident by ID.
    name: rs-get-incident
    outputs:
    - contextPath: Resilient.Incidents.CreateDate
      description: Created date of the incident.
      type: string
    - contextPath: Resilient.Incidents.Name
      description: Incident name.
      type: string
    - contextPath: Resilient.Incidents.Resolution
      description: Incident resolution.
      type: string
    - contextPath: Resilient.Incidents.DiscoveredDate
      description: Discovered date of the incident.
      type: string
    - contextPath: Resilient.Incidents.ResolutionSummary
      description: Incident resolution summary.
      type: string
    - contextPath: Resilient.Incidents.Id
      description: Incident ID.
      type: string
    - contextPath: Resilient.Incidents.Phase
      description: Incident phase.
      type: string
    - contextPath: Resilient.Incidents.Severity
      description: Incident severity.
      type: string
    - contextPath: Resilient.Incidents.Description
      description: Incident description.
      type: string
    - contextPath: Resilient.Incidents.Confirmed
      description: Incident confirmation.
      type: boolean
    - contextPath: Resilient.Incidents.NegativePr
      description: Whether negative PR is likely.
      type: boolean
    - contextPath: Resilient.Incidents.DateOccurred
      description: Date incident occurred.
      type: string
    - contextPath: Resilient.Incidents.Reporter
      description: Name of reporting individual.
      type: string
    - contextPath: Resilient.Incidents.NistAttackVectors
      description: Incident NIST attack vectors.
      type: Unknown
  - arguments:
    - description: ID of the incident for which to update its members.
      name: incident-id
      required: true
    - description: A comma-separated list of members to add, e.g. 1,2,3.
      name: members
      required: true
    description: Updates the incident's members.
    name: rs-incidents-update-member
  - description: Gets a list of all users in the system.
    name: rs-get-users
  - arguments:
    - default: true
      description: ID of the incident to close.
      name: incident-id
      required: true
    description: Closes an incident.
    name: rs-close-incident
  - arguments:
    - description: Incident name.
      name: name
      required: true
    description: Creates an incident.
    name: rs-create-incident
    outputs:
    - contextPath: Resilient.Incidents.Id
      description: Incident ID.
      type: string
    - contextPath: Resilient.Incidents.Name
      description: Incident name.
      type: string
  - arguments:
    - description: Incident ID to get artifacts of.
      name: incident-id
      required: true
    description: Gets incident artifacts.
    name: rs-incident-artifacts
    outputs:
    - contextPath: Resilient.Incidents.Id
      description: Incident ID.
      type: string
    - contextPath: Resilient.Incidents.Name
      description: Incident name.
      type: string
    - contextPath: Resilient.Incidents.Artifacts.CreatedDate
      description: Artifact created date.
      type: string
    - contextPath: Resilient.Incidents.Artifacts.Creator
      description: Artifact creator.
      type: string
    - contextPath: Resilient.Incidents.Artifacts.Description
      description: Artifact description.
      type: string
    - contextPath: Resilient.Incidents.Artifacts.ID
      description: Artifact ID.
      type: number
    - contextPath: Resilient.Incidents.Artifacts.Type
      description: Artifact type.
      type: string
    - contextPath: Resilient.Incidents.Artifacts.Value
      description: Artifact value.
      type: string
    - contextPath: Resilient.Incidents.Artifacts.Attachments.ContentType
      description: Attachment content type.
      type: string
    - contextPath: Resilient.Incidents.Artifacts.Attachments.CreatedDate
      description: Attachment created date.
      type: string
    - contextPath: Resilient.Incidents.Artifacts.Attachments.Creator
      description: Attachment creator.
      type: string
    - contextPath: Resilient.Incidents.Artifacts.Attachments.ID
      description: Attachment ID.
      type: number
    - contextPath: Resilient.Incidents.Artifacts.Attachments.Name
      description: Attachment name.
      type: string
    - contextPath: Resilient.Incidents.Artifacts.Attachments.Size
      description: Attachment size.
      type: number
  - arguments:
    - description: Incident ID to get attachments from.
      name: incident-id
      required: true
    description: Gets incident attachments.
    name: rs-incident-attachments
    outputs:
    - contextPath: Resilient.Incidents.Id
      description: Incident ID.
      type: string
    - contextPath: Resilient.Incidents.Name
      description: Incident name.
      type: string
    - contextPath: Resilient.Incidents.Owner
      description: Incident owner.
      type: string
    - contextPath: Resilient.Incidents.Attachments.ContentType
      description: Attachment content type.
      type: string
    - contextPath: Resilient.Incidents.Attachments.CreatedDate
      description: Attachment created date.
      type: string
    - contextPath: Resilient.Incidents.Attachments.Creator
      description: Attachment creator.
      type: string
    - contextPath: Resilient.Incidents.Attachments.ID
      description: Attachment ID.
      type: number
    - contextPath: Resilient.Incidents.Attachments.Name
      description: Attachment name.
      type: string
    - contextPath: Resilient.Incidents.Attachments.Size
      description: Attachment size.
      type: number
  - arguments:
    - description: Incident ID to get related incidents of.
      name: incident-id
      required: true
    description: Gets related incidents.
    name: rs-related-incidents
    outputs:
    - contextPath: Resilient.Incidents.Id
      description: Incident ID.
      type: string
    - contextPath: Resilient.Incidents.Related.CreatedDate
      description: Created date of the related incident.
      type: string
    - contextPath: Resilient.Incidents.Related.Name
      description: Name of the related incident.
      type: string
    - contextPath: Resilient.Incidents.Related.ID
      description: ID of the related incident.
      type: number
    - contextPath: Resilient.Incidents.Related.Status
      description: Status (Active/Closed) of the related incident.
      type: string
    - contextPath: Resilient.Incidents.Related.Artifacts.CreatedDate
      description: Created date of the artifact.
      type: string
    - contextPath: Resilient.Incidents.Related.Artifacts.ID
      description: ID of the artifact.
      type: number
    - contextPath: Resilient.Incidents.Related.Artifacts.Creator
      description: Creator of the artifact.
      type: string
  - arguments:
    - description: Incident ID to get tasks of.
      name: incident-id
      required: true
    description: Gets tasks of incidents.
    name: rs-incidents-get-tasks
    outputs:
    - contextPath: Resilient.Incidents.Id
      description: Incident ID.
      type: string
    - contextPath: Resilient.Incidents.Name
      description: Incident name.
      type: string
    - contextPath: Resilient.Incidents.Tasks.Category
      description: Task category.
      type: string
    - contextPath: Resilient.Incidents.Tasks.Creator
      description: Task creator.
      type: string
    - contextPath: Resilient.Incidents.Tasks.DueDate
      description: Task due date.
      type: string
    - contextPath: Resilient.Incidents.Tasks.Form
      description: Task form.
      type: string
    - contextPath: Resilient.Incidents.Tasks.ID
      description: Task ID.
      type: string
    - contextPath: Resilient.Incidents.Tasks.Name
      description: Task name.
      type: string
    - contextPath: Resilient.Incidents.Tasks.Required
      description: Whether the task is required.
      type: boolean
    - contextPath: Resilient.Incidents.Tasks.Status
      description: Task status (Open/Closed).
      type: string
  - arguments:
    - description: The ID of the incident.
      name: incident-id
      required: true
    - description: The text of the note.
      name: note
      required: true
    description: Add a note to an incident.
    name: rs-add-note
    outputs:
    - contextPath: Resilient.IncidentNote.type
      description: The type of the note (incident or task).
      type: String
    - contextPath: Resilient.IncidentNote.id
      description: The note's ID.
      type: Number
    - contextPath: Resilient.IncidentNote.parent_id
      description: The ID of the parent note (null for top-level note)..
      type: Number
    - contextPath: Resilient.IncidentNote.user_id
      description: The ID of the user who created the note.
      type: Number
    - contextPath: Resilient.IncidentNote.user_fname
      description: The user's first name.
      type: String
    - contextPath: Resilient.IncidentNote.user_lname
      description: The user's last name.
      type: String
    - contextPath: Resilient.IncidentNote.text
      description: The note text.
      type: String
    - contextPath: Resilient.IncidentNote.create_date
      description: The date the note was created.
      type: Date
    - contextPath: Resilient.IncidentNote.modify_date
      description: The date the note was modified.
      type: Date
    - contextPath: Resilient.IncidentNote.is_deleted
      description: The flag indicating if the note is deleted. Generally, note objects are removed from the database when the user deletes them. However, if the user deletes a parent note, the parent is just marked as deleted (and its text is cleared).
      type: Boolean
    - contextPath: Resilient.IncidentNote.modify_user.id
      description: The ID of the user who last modified the note.
      type: Number
    - contextPath: Resilient.IncidentNote.modify_user.first_name
      description: The first name of the user who last modified the note.
      type: String
    - contextPath: Resilient.IncidentNote.modify_user.last_name
      description: The last name of the user who last modified the note.
      type: String
    - contextPath: Resilient.IncidentNote.inc_id
      description: The ID of the incident to which this note belongs.
      type: Number
    - contextPath: Resilient.IncidentNote.inc_name
      description: The name of the incident to which this note belongs.
      type: String
    - contextPath: Resilient.IncidentNote.task_id
      description: The ID of the task to which this note belongs. Will be null on incident notes.
      type: Number
    - contextPath: Resilient.IncidentNote.task_name
      description: The name of the task to which this note belongs. Will be null on incident notes.
      type: String
    - contextPath: Resilient.IncidentNote.task_custom
      description: For a task note, whether that task is a custom task. Null for incident notes.
      type: Booolean
    - contextPath: Resilient.IncidentNote.task_members
      description: For a task note, the list of that task's members, if any. Null for incident notes.
      type: Unknown
    - contextPath: Resilient.IncidentNote.task_at_id
      description: For a task note, whether that task is an automatic task. Null for incident notes and task notes that are not automatically generated.
      type: Unknown
    - contextPath: Resilient.IncidentNote.inc_owner
      description: The owner of the incident to which this note belongs.
      type: Number
    - contextPath: Resilient.IncidentNote.user_name
      description: The name of the owner of the incident to which this note belongs.
      type: String
    - contextPath: Resilient.IncidentNote.modify_principal.id
      description: The ID of the principal.
      type: Number
    - contextPath: Resilient.IncidentNote.modify_principal.type
      description: The type of the principal. Currently only user or group.
      type: String
    - contextPath: Resilient.IncidentNote.modify_principal.name
      description: The name of the principal.
      type: String
    - contextPath: Resilient.IncidentNote.modify_principal.display_name
      description: The display name of the principal.
      type: String
    - contextPath: Resilient.IncidentNote.comment_perms.update
      description: Whether the current user has permission to update this note.
      type: Boolean
    - contextPath: Resilient.IncidentNote.comment_perms.delete
      description: Whether the current user has permission to delete this note.
      type: Boolean
  - arguments:
    - description: The ID of the incident.
      name: incident-id
      required: true
    - auto: PREDEFINED
      description: The type of the artifact.
      name: artifact-type
      predefined:
      - DNS Name
      - Email Attachment
      - Email Attachment Name
      - Email Body
      - Email Recipient
      - Email Sender
      - Email Sender Name
      - Email Subject
      - File Name
      - File Path
      - HTTP Request Header
      - HTTP Response Header
      - IP Address
      - Log File
      - MAC Address
      - Malware Family/Variant
      - Malware MD5 Hash
      - Malware Sample
      - Malware Sample Fuzzy Hash
      - Malware SHA-1 Hash
      - Malware SHA-256 Hash
      - Mutex
      - Network CIDR Range
      - Observed Data
      - Other File
      - Password
      - Port
      - Process Name
      - Registry Key
      - RFC 822 Email Message File
      - Service
      - String
      - System Name
      - Threat CVE ID
      - URI Path
      - URL
      - URL Referer
      - User Account
      - User Agent
      - X509 Certificate File
      required: true
    - description: The value of the artifact.
      name: artifact-value
      required: true
    - description: The description of the artifact.
      name: artifact-description
    description: Add an artifact to an incident.
    name: rs-add-artifact
    outputs:
    - contextPath: Resilient.IncidentArtifact.id
      description: The ID of the artifact.
      type: Number
    - contextPath: Resilient.IncidentArtifact.type
      description: The type of the artifact.
      type: Number
    - contextPath: Resilient.IncidentArtifact.value
      description: The value of the artifact. For example, the IP address for an IP address artifact.
      type: String
    - contextPath: Resilient.IncidentArtifact.description
      description: The description of the artifact.
      type: String
    - contextPath: Resilient.IncidentArtifact.attachment
      description: The files attached to the artifact.
      type: Unknown
    - contextPath: Resilient.IncidentArtifact.parent_id
      description: The parent artifact ID.
      type: Number
    - contextPath: Resilient.IncidentArtifact.creator.id
      description: The ID of the artifact creator.
      type: Number
    - contextPath: Resilient.IncidentArtifact.creator.fname
      description: The first name of the artifact creator.
      type: String
    - contextPath: Resilient.IncidentArtifact.creator.lname
      description: The last name of the artifact creator.
      type: String
    - contextPath: Resilient.IncidentArtifact.creator.display_name
      description: The display name of the artifact creator.
      type: String
    - contextPath: Resilient.IncidentArtifact.creator.status
      description: The status of the artifact creator.
      type: String
    - contextPath: Resilient.IncidentArtifact.creator.email
      description: The email of the artifact creator.
      type: String
    - contextPath: Resilient.IncidentArtifact.creator.phone
      description: The phone number of the artifact creator.
      type: String
    - contextPath: Resilient.IncidentArtifact.creator.cell
      description: The cellphone number of the artifact creator.
      type: String
    - contextPath: Resilient.IncidentArtifact.creator.title
      description: The user's job title (e.g., Incident Response Manager).
      type: String
    - contextPath: Resilient.IncidentArtifact.creator.locked
      description: The status of the creator's account. (True if locked. false otherwise).
      type: Boolean
    - contextPath: Resilient.IncidentArtifact.creator.password_changed
      description: Whether the user's password has changed. (True if changed, false otherwise).
      type: Boolean
    - contextPath: Resilient.IncidentArtifact.creator.is_external
      description: Whether the user's account is authenticated externally.
      type: Boolean
    - contextPath: Resilient.IncidentArtifact.creator.ui_theme
      description: The UI theme the user has selected. The Resilient UI recognizes the following values (darkmode, lightmode, verydarkmode).
      type: String
    - contextPath: Resilient.IncidentArtifact.inc_id
      description: The incident ID.
      type: Number
    - contextPath: Resilient.IncidentArtifact.inc_name
      description: The incident name.
      type: String
    - contextPath: Resilient.IncidentArtifact.inc_owner
      description: The incident owner.
      type: Number
    - contextPath: Resilient.IncidentArtifact.created
      description: The date when the artifact is created.
      type: Date
    - contextPath: Resilient.IncidentArtifact.last_modified_time
      description: The last date on which the artifact changed.
      type: Date
    - contextPath: Resilient.IncidentArtifact.last_modified_by.id
      description: The ID of the user who last changed the artifact.
      type: Number
    - contextPath: Resilient.IncidentArtifact.last_modified_by.type
      description: The type of user who last changed the artifact.
      type: String
    - contextPath: Resilient.IncidentArtifact.last_modified_by.name
      description: The name of the user who last changed the artifact.
      type: String
    - contextPath: Resilient.IncidentArtifact.last_modified_by.display_name
      description: The display name of the user who last changed the artifact.
      type: String
    - contextPath: Resilient.IncidentArtifact.perms.read
      description: Whether the current user has permission to read this artifact.
      type: Boolean
    - contextPath: Resilient.IncidentArtifact.perms.write
      description: Whether the current user has permission to write to this artifact.
      type: Boolean
    - contextPath: Resilient.IncidentArtifact.perms.delete
      description: Whether the current user has permission to delete this artifact.
      type: Boolean
    - contextPath: Resilient.IncidentArtifact.properties
      description: The additional artifact properties.
      type: Unknown
    - contextPath: Resilient.IncidentArtifact.hash
      description: The hash of the incident.
      type: String
    - contextPath: Resilient.IncidentArtifact.relating
      description: Whether this artifact should be used for relating to other incidents. Null means use the default specified by the type. True means to always relate. False means to never relate.
      type: Boolean
    - contextPath: Resilient.IncidentArtifact.creator_principal.id
      description: The ID of the principal.
      type: Number
    - contextPath: Resilient.IncidentArtifact.creator_principal.type
      description: The type of the principal. Currently only user or group.
      type: String
    - contextPath: Resilient.IncidentArtifact.creator_principal.name
      description: The API name of the principal.
      type: String
    - contextPath: Resilient.IncidentArtifact.creator_principal.display_name
      description: The display name of the principal.
      type: String
    - contextPath: Resilient.IncidentArtifact.ip.source
      description: Whether the IP address is a source.
      type: Boolean
    - contextPath: Resilient.IncidentArtifact.ip.destination
      description: Whether the IP address is a destination.
      type: Boolean
  dockerimage: demisto/resilient:2.0.0.45701
  isfetch: true
  runonce: false
  script: '-'
  subtype: python3
  type: python
fromversion: 5.0.0
tests:
- No tests (auto formatted)<|MERGE_RESOLUTION|>--- conflicted
+++ resolved
@@ -39,10 +39,6 @@
   hidden: true
 - display: API key ID
   name: credentials_api_key
-<<<<<<< HEAD
-  required: false
-=======
->>>>>>> 31726edf
   type: 9
   displaypassword: API key secret
   section: Connect
