category: Case Management
commonfields:
  id: IBM Resilient Systems
  version: -1
configuration:
- display: Server URL (e.g. 192.168.0.1)
  name: server
  required: true
  type: 0
- display: Credentials
  name: credentials
  type: 9
- display: Organization name
  name: org
  required: true
  type: 0
- display: Trust any certificate (not secure)
  name: insecure
  type: 8
- display: Use system proxy settings
  name: proxy
  type: 8
- display: Fetch incidents
  name: isFetch
  type: 8
- display: Incident type
  name: incidentType
  type: 13
- display: 'First fetch timestamp (YYYY-MM-DDTHH:MM:SSZ). For example: 2020-02-02T19:00:00Z'
  name: fetch_time
  type: 0
- display: API key ID
  name: api_key_id
  type: 4
  hidden: true
- display: API key secret
  name: api_key_secret
  type: 4
  hidden: true
- display: API key ID
  name: credentials_api_key
  type: 9
  displaypassword: API key secret
  section: Connect
description: Case management that enables visibility across your tools for continual IR improvement.
display: IBM Resilient Systems
name: IBM Resilient Systems
script:
  commands:
  - arguments:
    - description: Comma-separated list of incident severity, e.g., Low,Medium,High.
      name: severity
    - description: Created date of the incident before the given date in the formatYYYY-MM-DDTHH:MM:SSZ, e.g., 2018-05-07T10:59:07Z.
      name: date-created-before
    - description: Created date of the incident after the given date in the format YYYY-MM-DDTHH:MM:SSZ, e.g., 2018-05-07T10:59:07Z.
      name: date-created-after
    - description: Created date of the incident within the last time frame (days/hours/minutes). Should be given a number, along with with the timeframe argument.
      name: date-created-within-the-last
    - auto: PREDEFINED
      description: 'Time frame to search within for incident. Should be given with within-the-last/due-in argument. Possible values: "days", "hours", "minutes".'
      name: timeframe
      predefined:
      - days
      - hours
      - minutes
    - description: Occurred date of the incident within the last time frame (days/hours/minutes). Should be given a number, along with the timeframe argument.
      name: date-occurred-within-the-last
    - description: Occurred date of the incident before the given date in the format YYYY-MM-DDTHH:MM:SSZ, e.g., 2018-05-07T10:59:07Z.
      name: date-occurred-before
    - description: Occurred date of the incident after the given date in the format YYYY-MM-DDTHH:MM:SSZ, e.g., 2018-05-07T10:59:07Z.
      name: date-occurred-after
    - auto: PREDEFINED
      description: Incident type.
      name: incident-type
      predefined:
      - CommunicationError
      - DenialOfService
      - ImproperDisposal:DigitalAsset
      - ImproperDisposal:documents/files
      - LostDocuments/files/records
      - LostPC/laptop/tablet
      - LostPDA/smartphone
      - LostStorageDevice/media
      - Malware
      - NotAnIssue
      - Other
      - Phishing
      - StolenDocuments/files/records
      - StolenPC/laptop/tablet
      - StolenPDA/Smartphone
      - StolenStorageDevice/media
      - SystemIntrusion
      - TBD/Unknown
      - Vendor/3rdPartyError
    - auto: PREDEFINED
      description: 'NIST Attack Vectors. Possible values: "Attrition", "E-mail", "External/RemovableMedia", "Impersonation", "ImproperUsage", "Loss/TheftOfEquipment", "Other", "Web".'
      name: nist
      predefined:
      - Attrition
      - E-mail
      - External/RemovableMedia
      - Impersonation
      - ImproperUsage
      - Loss/TheftOfEquipment
      - Other
      - Web
    - auto: PREDEFINED
      description: 'Incident status. Possible values: "Active" and "Closed".'
      name: status
      predefined:
      - Active
      - Closed
    - description: Due date of the incident in given time frame (days/hours/minutes). Should be given a number, along with the timeframe argument.
      name: due-in
    description: Query for incidents
    name: rs-search-incidents
    outputs:
    - contextPath: Resilient.Incidents.CreateDate
      description: Created date of the incident.
      type: string
    - contextPath: Resilient.Incidents.Name
      description: Incident name.
      type: string
    - contextPath: Resilient.Incidents.DiscoveredDate
      description: Discovered date of the incident.
      type: string
    - contextPath: Resilient.Incidents.Id
      description: Incident ID.
      type: string
    - contextPath: Resilient.Incidents.Phase
      description: Incident Phase.
      type: string
    - contextPath: Resilient.Incidents.Severity
      description: Incident severity.
      type: string
    - contextPath: Resilient.Incidents.Description
      description: Incident description.
      type: string
  - arguments:
    - description: Incident ID to update.
      name: incident-id
      required: true
    - auto: PREDEFINED
      description: 'Severity to update. Possible value: "Low", "Medium", and "High".'
      name: severity
      predefined:
      - Low
      - Medium
      - High
    - description: User full name to set as incident owner, e.g., Steve Jobs
      name: owner
    - auto: PREDEFINED
      description: Incident type (added to the current incident types list).
      name: incident-type
      predefined:
      - CommunicationError
      - DenialOfService
      - ImproperDisposal:DigitalAsset
      - ImproperDisposal:documents/files
      - LostDocuments/files/records
      - LostPC/laptop/tablet
      - LostPDA/smartphone
      - LostStorageDevice/media
      - Malware
      - NotAnIssue
      - Other
      - Phishing
      - StolenDocuments/files/records
      - StolenPC/laptop/tablet
      - StolenPDA/Smartphone
      - StolenStorageDevice/media
      - SystemIntrusion
      - TBD/Unknown
      - Vendor/3rdPartyError
    - auto: PREDEFINED
      description: 'Incident resolution. Possible value: "Unresolved", "Duplicate", "NotAnIssue", and "Resolved".'
      name: resolution
      predefined:
      - Unresolved
      - Duplicate
      - NotAnIssue
      - Resolved
    - description: Incident resolution summary.
      name: resolution-summary
    - description: Incident description.
      name: description
    - description: Incident name.
      name: name
    - auto: PREDEFINED
      description: 'NIST Attack Vectors (added to the current list of NIST attack vectors). Possible values: "Attrition", "E-mail", "External/RemovableMedia", "Impersonation", "ImproperUsage", "Loss/TheftOfEquipment", "Other", "Web".'
      name: nist
      predefined:
      - Attrition
      - E-mail
      - External/RemovableMedia
      - Impersonation
      - ImproperUsage
      - Loss/TheftOfEquipment
      - Other
      - Web
    - description: 'A JSON object of the form: {field_name: new_field_value}. For example: `{"description": {"textarea": {"format": "html", "content": "The new description"}}, "name": {"text": "The new name"}}`. The name should be the path to it in the incident separated by "." For example: `{"properties.incident_summary": {"text": "The new name"}}". Because of API limitations we currently support only fields of the following types: ID, list of IDS, Number, Boolean, Text, Data, Textarea. For more information, refer to https://xsoar.pan.dev/docs/reference/integrations/ibm-resilient-systems. In case of conflicts between the other-fields argument and the regular fields arguments, the other-fields value will be used.'
      name: other-fields
    description: Updates incidents.
    name: rs-update-incident
  - arguments:
    - description: Incident ID to get members of.
      name: incident-id
      required: true
    description: Gets members of the incident.
    name: rs-incidents-get-members
    outputs:
    - contextPath: Resilient.Incidents.ID
      description: Incident ID.
      type: string
    - contextPath: Resilient.Incidents.Members.FirstName
      description: Member's first name.
      type: string
    - contextPath: Resilient.Incidents.Members.LastName
      description: Member's last name.
      type: string
    - contextPath: Resilient.Incidents.Members.ID
      description: Member's ID.
      type: number
    - contextPath: Resilient.Incidents.Members.Email
      description: Member's email address.
      type: string
  - arguments:
    - description: ID of incident to get.
      name: incident-id
      required: true
    description: Gets an individual incident by ID.
    name: rs-get-incident
    outputs:
    - contextPath: Resilient.Incidents.CreateDate
      description: Created date of the incident.
      type: string
    - contextPath: Resilient.Incidents.Name
      description: Incident name.
      type: string
    - contextPath: Resilient.Incidents.Resolution
      description: Incident resolution.
      type: string
    - contextPath: Resilient.Incidents.DiscoveredDate
      description: Discovered date of the incident.
      type: string
    - contextPath: Resilient.Incidents.ResolutionSummary
      description: Incident resolution summary.
      type: string
    - contextPath: Resilient.Incidents.Id
      description: Incident ID.
      type: string
    - contextPath: Resilient.Incidents.Phase
      description: Incident phase.
      type: string
    - contextPath: Resilient.Incidents.Severity
      description: Incident severity.
      type: string
    - contextPath: Resilient.Incidents.Description
      description: Incident description.
      type: string
    - contextPath: Resilient.Incidents.Confirmed
      description: Incident confirmation.
      type: boolean
    - contextPath: Resilient.Incidents.NegativePr
      description: Whether negative PR is likely.
      type: boolean
    - contextPath: Resilient.Incidents.DateOccurred
      description: Date incident occurred.
      type: string
    - contextPath: Resilient.Incidents.Reporter
      description: Name of reporting individual.
      type: string
    - contextPath: Resilient.Incidents.NistAttackVectors
      description: Incident NIST attack vectors.
      type: Unknown
  - arguments:
    - description: ID of the incident for which to update its members.
      name: incident-id
      required: true
    - description: A comma-separated list of members to add, e.g. 1,2,3.
      name: members
      required: true
    description: Updates the incident's members.
    name: rs-incidents-update-member
  - description: Gets a list of all users in the system.
    name: rs-get-users
  - arguments:
    - default: true
      description: ID of the incident to close.
      name: incident-id
      required: true
    description: Closes an incident.
    name: rs-close-incident
  - arguments:
    - description: Incident name.
      name: name
      required: true
    description: Creates an incident.
    name: rs-create-incident
    outputs:
    - contextPath: Resilient.Incidents.Id
      description: Incident ID.
      type: string
    - contextPath: Resilient.Incidents.Name
      description: Incident name.
      type: string
  - arguments:
    - description: Incident ID to get artifacts of.
      name: incident-id
      required: true
    description: Gets incident artifacts.
    name: rs-incident-artifacts
    outputs:
    - contextPath: Resilient.Incidents.Id
      description: Incident ID.
      type: string
    - contextPath: Resilient.Incidents.Name
      description: Incident name.
      type: string
    - contextPath: Resilient.Incidents.Artifacts.CreatedDate
      description: Artifact created date.
      type: string
    - contextPath: Resilient.Incidents.Artifacts.Creator
      description: Artifact creator.
      type: string
    - contextPath: Resilient.Incidents.Artifacts.Description
      description: Artifact description.
      type: string
    - contextPath: Resilient.Incidents.Artifacts.ID
      description: Artifact ID.
      type: number
    - contextPath: Resilient.Incidents.Artifacts.Type
      description: Artifact type.
      type: string
    - contextPath: Resilient.Incidents.Artifacts.Value
      description: Artifact value.
      type: string
    - contextPath: Resilient.Incidents.Artifacts.Attachments.ContentType
      description: Attachment content type.
      type: string
    - contextPath: Resilient.Incidents.Artifacts.Attachments.CreatedDate
      description: Attachment created date.
      type: string
    - contextPath: Resilient.Incidents.Artifacts.Attachments.Creator
      description: Attachment creator.
      type: string
    - contextPath: Resilient.Incidents.Artifacts.Attachments.ID
      description: Attachment ID.
      type: number
    - contextPath: Resilient.Incidents.Artifacts.Attachments.Name
      description: Attachment name.
      type: string
    - contextPath: Resilient.Incidents.Artifacts.Attachments.Size
      description: Attachment size.
      type: number
  - arguments:
    - description: Incident ID to get attachments from.
      name: incident-id
      required: true
    description: Gets incident attachments.
    name: rs-incident-attachments
    outputs:
    - contextPath: Resilient.Incidents.Id
      description: Incident ID.
      type: string
    - contextPath: Resilient.Incidents.Name
      description: Incident name.
      type: string
    - contextPath: Resilient.Incidents.Owner
      description: Incident owner.
      type: string
    - contextPath: Resilient.Incidents.Attachments.ContentType
      description: Attachment content type.
      type: string
    - contextPath: Resilient.Incidents.Attachments.CreatedDate
      description: Attachment created date.
      type: string
    - contextPath: Resilient.Incidents.Attachments.Creator
      description: Attachment creator.
      type: string
    - contextPath: Resilient.Incidents.Attachments.ID
      description: Attachment ID.
      type: number
    - contextPath: Resilient.Incidents.Attachments.Name
      description: Attachment name.
      type: string
    - contextPath: Resilient.Incidents.Attachments.Size
      description: Attachment size.
      type: number
  - arguments:
    - description: Incident ID to get related incidents of.
      name: incident-id
      required: true
    description: Gets related incidents.
    name: rs-related-incidents
    outputs:
    - contextPath: Resilient.Incidents.Id
      description: Incident ID.
      type: string
    - contextPath: Resilient.Incidents.Related.CreatedDate
      description: Created date of the related incident.
      type: string
    - contextPath: Resilient.Incidents.Related.Name
      description: Name of the related incident.
      type: string
    - contextPath: Resilient.Incidents.Related.ID
      description: ID of the related incident.
      type: number
    - contextPath: Resilient.Incidents.Related.Status
      description: Status (Active/Closed) of the related incident.
      type: string
    - contextPath: Resilient.Incidents.Related.Artifacts.CreatedDate
      description: Created date of the artifact.
      type: string
    - contextPath: Resilient.Incidents.Related.Artifacts.ID
      description: ID of the artifact.
      type: number
    - contextPath: Resilient.Incidents.Related.Artifacts.Creator
      description: Creator of the artifact.
      type: string
  - arguments:
    - description: Incident ID to get tasks of.
      name: incident-id
      required: true
    description: Gets tasks of incidents.
    name: rs-incidents-get-tasks
    outputs:
    - contextPath: Resilient.Incidents.Id
      description: Incident ID.
      type: string
    - contextPath: Resilient.Incidents.Name
      description: Incident name.
      type: string
    - contextPath: Resilient.Incidents.Tasks.Category
      description: Task category.
      type: string
    - contextPath: Resilient.Incidents.Tasks.Creator
      description: Task creator.
      type: string
    - contextPath: Resilient.Incidents.Tasks.DueDate
      description: Task due date.
      type: string
    - contextPath: Resilient.Incidents.Tasks.Form
      description: Task form.
      type: string
    - contextPath: Resilient.Incidents.Tasks.ID
      description: Task ID.
      type: string
    - contextPath: Resilient.Incidents.Tasks.Name
      description: Task name.
      type: string
    - contextPath: Resilient.Incidents.Tasks.Required
      description: Whether the task is required.
      type: boolean
    - contextPath: Resilient.Incidents.Tasks.Status
      description: Task status (Open/Closed).
      type: string
  - arguments:
    - description: The ID of the incident.
      name: incident-id
      required: true
    - description: The text of the note.
      name: note
      required: true
    description: Add a note to an incident.
    name: rs-add-note
    outputs:
    - contextPath: Resilient.IncidentNote.type
      description: The type of the note (incident or task).
      type: String
    - contextPath: Resilient.IncidentNote.id
      description: The note's ID.
      type: Number
    - contextPath: Resilient.IncidentNote.parent_id
      description: The ID of the parent note (null for top-level note)..
      type: Number
    - contextPath: Resilient.IncidentNote.user_id
      description: The ID of the user who created the note.
      type: Number
    - contextPath: Resilient.IncidentNote.user_fname
      description: The user's first name.
      type: String
    - contextPath: Resilient.IncidentNote.user_lname
      description: The user's last name.
      type: String
    - contextPath: Resilient.IncidentNote.text
      description: The note text.
      type: String
    - contextPath: Resilient.IncidentNote.create_date
      description: The date the note was created.
      type: Date
    - contextPath: Resilient.IncidentNote.modify_date
      description: The date the note was modified.
      type: Date
    - contextPath: Resilient.IncidentNote.is_deleted
      description: The flag indicating if the note is deleted. Generally, note objects are removed from the database when the user deletes them. However, if the user deletes a parent note, the parent is just marked as deleted (and its text is cleared).
      type: Boolean
    - contextPath: Resilient.IncidentNote.modify_user.id
      description: The ID of the user who last modified the note.
      type: Number
    - contextPath: Resilient.IncidentNote.modify_user.first_name
      description: The first name of the user who last modified the note.
      type: String
    - contextPath: Resilient.IncidentNote.modify_user.last_name
      description: The last name of the user who last modified the note.
      type: String
    - contextPath: Resilient.IncidentNote.inc_id
      description: The ID of the incident to which this note belongs.
      type: Number
    - contextPath: Resilient.IncidentNote.inc_name
      description: The name of the incident to which this note belongs.
      type: String
    - contextPath: Resilient.IncidentNote.task_id
      description: The ID of the task to which this note belongs. Will be null on incident notes.
      type: Number
    - contextPath: Resilient.IncidentNote.task_name
      description: The name of the task to which this note belongs. Will be null on incident notes.
      type: String
    - contextPath: Resilient.IncidentNote.task_custom
      description: For a task note, whether that task is a custom task. Null for incident notes.
      type: Booolean
    - contextPath: Resilient.IncidentNote.task_members
      description: For a task note, the list of that task's members, if any. Null for incident notes.
      type: Unknown
    - contextPath: Resilient.IncidentNote.task_at_id
      description: For a task note, whether that task is an automatic task. Null for incident notes and task notes that are not automatically generated.
      type: Unknown
    - contextPath: Resilient.IncidentNote.inc_owner
      description: The owner of the incident to which this note belongs.
      type: Number
    - contextPath: Resilient.IncidentNote.user_name
      description: The name of the owner of the incident to which this note belongs.
      type: String
    - contextPath: Resilient.IncidentNote.modify_principal.id
      description: The ID of the principal.
      type: Number
    - contextPath: Resilient.IncidentNote.modify_principal.type
      description: The type of the principal. Currently only user or group.
      type: String
    - contextPath: Resilient.IncidentNote.modify_principal.name
      description: The name of the principal.
      type: String
    - contextPath: Resilient.IncidentNote.modify_principal.display_name
      description: The display name of the principal.
      type: String
    - contextPath: Resilient.IncidentNote.comment_perms.update
      description: Whether the current user has permission to update this note.
      type: Boolean
    - contextPath: Resilient.IncidentNote.comment_perms.delete
      description: Whether the current user has permission to delete this note.
      type: Boolean
  - arguments:
    - description: The ID of the incident.
      name: incident-id
      required: true
    - auto: PREDEFINED
      description: The type of the artifact.
      name: artifact-type
      predefined:
      - DNS Name
      - Email Attachment
      - Email Attachment Name
      - Email Body
      - Email Recipient
      - Email Sender
      - Email Sender Name
      - Email Subject
      - File Name
      - File Path
      - HTTP Request Header
      - HTTP Response Header
      - IP Address
      - Log File
      - MAC Address
      - Malware Family/Variant
      - Malware MD5 Hash
      - Malware Sample
      - Malware Sample Fuzzy Hash
      - Malware SHA-1 Hash
      - Malware SHA-256 Hash
      - Mutex
      - Network CIDR Range
      - Observed Data
      - Other File
      - Password
      - Port
      - Process Name
      - Registry Key
      - RFC 822 Email Message File
      - Service
      - String
      - System Name
      - Threat CVE ID
      - URI Path
      - URL
      - URL Referer
      - User Account
      - User Agent
      - X509 Certificate File
      required: true
    - description: The value of the artifact.
      name: artifact-value
      required: true
    - description: The description of the artifact.
      name: artifact-description
    description: Add an artifact to an incident.
    name: rs-add-artifact
    outputs:
    - contextPath: Resilient.IncidentArtifact.id
      description: The ID of the artifact.
      type: Number
    - contextPath: Resilient.IncidentArtifact.type
      description: The type of the artifact.
      type: Number
    - contextPath: Resilient.IncidentArtifact.value
      description: The value of the artifact. For example, the IP address for an IP address artifact.
      type: String
    - contextPath: Resilient.IncidentArtifact.description
      description: The description of the artifact.
      type: String
    - contextPath: Resilient.IncidentArtifact.attachment
      description: The files attached to the artifact.
      type: Unknown
    - contextPath: Resilient.IncidentArtifact.parent_id
      description: The parent artifact ID.
      type: Number
    - contextPath: Resilient.IncidentArtifact.creator.id
      description: The ID of the artifact creator.
      type: Number
    - contextPath: Resilient.IncidentArtifact.creator.fname
      description: The first name of the artifact creator.
      type: String
    - contextPath: Resilient.IncidentArtifact.creator.lname
      description: The last name of the artifact creator.
      type: String
    - contextPath: Resilient.IncidentArtifact.creator.display_name
      description: The display name of the artifact creator.
      type: String
    - contextPath: Resilient.IncidentArtifact.creator.status
      description: The status of the artifact creator.
      type: String
    - contextPath: Resilient.IncidentArtifact.creator.email
      description: The email of the artifact creator.
      type: String
    - contextPath: Resilient.IncidentArtifact.creator.phone
      description: The phone number of the artifact creator.
      type: String
    - contextPath: Resilient.IncidentArtifact.creator.cell
      description: The cellphone number of the artifact creator.
      type: String
    - contextPath: Resilient.IncidentArtifact.creator.title
      description: The user's job title (e.g., Incident Response Manager).
      type: String
    - contextPath: Resilient.IncidentArtifact.creator.locked
      description: The status of the creator's account. (True if locked. false otherwise).
      type: Boolean
    - contextPath: Resilient.IncidentArtifact.creator.password_changed
      description: Whether the user's password has changed. (True if changed, false otherwise).
      type: Boolean
    - contextPath: Resilient.IncidentArtifact.creator.is_external
      description: Whether the user's account is authenticated externally.
      type: Boolean
    - contextPath: Resilient.IncidentArtifact.creator.ui_theme
      description: The UI theme the user has selected. The Resilient UI recognizes the following values (darkmode, lightmode, verydarkmode).
      type: String
    - contextPath: Resilient.IncidentArtifact.inc_id
      description: The incident ID.
      type: Number
    - contextPath: Resilient.IncidentArtifact.inc_name
      description: The incident name.
      type: String
    - contextPath: Resilient.IncidentArtifact.inc_owner
      description: The incident owner.
      type: Number
    - contextPath: Resilient.IncidentArtifact.created
      description: The date when the artifact is created.
      type: Date
    - contextPath: Resilient.IncidentArtifact.last_modified_time
      description: The last date on which the artifact changed.
      type: Date
    - contextPath: Resilient.IncidentArtifact.last_modified_by.id
      description: The ID of the user who last changed the artifact.
      type: Number
    - contextPath: Resilient.IncidentArtifact.last_modified_by.type
      description: The type of user who last changed the artifact.
      type: String
    - contextPath: Resilient.IncidentArtifact.last_modified_by.name
      description: The name of the user who last changed the artifact.
      type: String
    - contextPath: Resilient.IncidentArtifact.last_modified_by.display_name
      description: The display name of the user who last changed the artifact.
      type: String
    - contextPath: Resilient.IncidentArtifact.perms.read
      description: Whether the current user has permission to read this artifact.
      type: Boolean
    - contextPath: Resilient.IncidentArtifact.perms.write
      description: Whether the current user has permission to write to this artifact.
      type: Boolean
    - contextPath: Resilient.IncidentArtifact.perms.delete
      description: Whether the current user has permission to delete this artifact.
      type: Boolean
    - contextPath: Resilient.IncidentArtifact.properties
      description: The additional artifact properties.
      type: Unknown
    - contextPath: Resilient.IncidentArtifact.hash
      description: The hash of the incident.
      type: String
    - contextPath: Resilient.IncidentArtifact.relating
      description: Whether this artifact should be used for relating to other incidents. Null means use the default specified by the type. True means to always relate. False means to never relate.
      type: Boolean
    - contextPath: Resilient.IncidentArtifact.creator_principal.id
      description: The ID of the principal.
      type: Number
    - contextPath: Resilient.IncidentArtifact.creator_principal.type
      description: The type of the principal. Currently only user or group.
      type: String
    - contextPath: Resilient.IncidentArtifact.creator_principal.name
      description: The API name of the principal.
      type: String
    - contextPath: Resilient.IncidentArtifact.creator_principal.display_name
      description: The display name of the principal.
      type: String
    - contextPath: Resilient.IncidentArtifact.ip.source
      description: Whether the IP address is a source.
      type: Boolean
    - contextPath: Resilient.IncidentArtifact.ip.destination
      description: Whether the IP address is a destination.
      type: Boolean
  dockerimage: demisto/resilient:2.0.0.45701
  isfetch: true
<<<<<<< HEAD
=======
  runonce: false
>>>>>>> 9ddafcfd
  script: '-'
  subtype: python3
  type: python
fromversion: 5.0.0
tests:
- No tests (auto formatted)<|MERGE_RESOLUTION|>--- conflicted
+++ resolved
@@ -728,10 +728,7 @@
       type: Boolean
   dockerimage: demisto/resilient:2.0.0.45701
   isfetch: true
-<<<<<<< HEAD
-=======
   runonce: false
->>>>>>> 9ddafcfd
   script: '-'
   subtype: python3
   type: python
