category: Case Management
commonfields:
  id: IBM Resilient Systems
  version: -1
configuration:
- display: Server URL (e.g. 192.168.0.1)
  name: server
  required: true
  type: 0
- display: Credentials
  name: credentials
  type: 9
  required: false
- display: Organization name
  name: org
  required: true
  type: 0
- display: Trust any certificate (not secure)
  name: insecure
  type: 8
  required: false
- display: Use system proxy settings
  name: proxy
  type: 8
  required: false
- display: Fetch incidents
  name: isFetch
  type: 8
  required: false
- display: Incident type
  name: incidentType
  type: 13
  required: false
- display: 'First fetch timestamp (YYYY-MM-DDTHH:MM:SSZ). For example: 2020-02-02T19:00:00Z'
  name: fetch_time
  type: 0
  required: false
- display: API key ID
  name: api_key_id
  type: 4
  hidden: true
  required: false
- display: API key secret
  name: api_key_secret
  type: 4
  hidden: true
  required: false
- display: API key ID
  name: credentials_api_key
  type: 9
  displaypassword: API key secret
  section: Connect
  required: false
description: Case management that enables visibility across your tools for continual IR improvement.
display: IBM Resilient Systems
name: IBM Resilient Systems
script:
  commands:
  - arguments:
    - description: Comma-separated list of incident severity, e.g., Low,Medium,High.
      name: severity
    - description: Created date of the incident before the given date in the formatYYYY-MM-DDTHH:MM:SSZ, e.g., 2018-05-07T10:59:07Z.
      name: date-created-before
    - description: Created date of the incident after the given date in the format YYYY-MM-DDTHH:MM:SSZ, e.g., 2018-05-07T10:59:07Z.
      name: date-created-after
    - description: Created date of the incident within the last time frame (days/hours/minutes). Should be given a number, along with with the timeframe argument.
      name: date-created-within-the-last
    - auto: PREDEFINED
      description: 'Time frame to search within for incident. Should be given with within-the-last/due-in argument. Possible values: "days", "hours", "minutes".'
      name: timeframe
      predefined:
      - days
      - hours
      - minutes
    - description: Occurred date of the incident within the last time frame (days/hours/minutes). Should be given a number, along with the timeframe argument.
      name: date-occurred-within-the-last
    - description: Occurred date of the incident before the given date in the format YYYY-MM-DDTHH:MM:SSZ, e.g., 2018-05-07T10:59:07Z.
      name: date-occurred-before
    - description: Occurred date of the incident after the given date in the format YYYY-MM-DDTHH:MM:SSZ, e.g., 2018-05-07T10:59:07Z.
      name: date-occurred-after
    - auto: PREDEFINED
      description: Incident type.
      name: incident-type
      predefined:
      - CommunicationError
      - DenialOfService
      - ImproperDisposal:DigitalAsset
      - ImproperDisposal:documents/files
      - LostDocuments/files/records
      - LostPC/laptop/tablet
      - LostPDA/smartphone
      - LostStorageDevice/media
      - Malware
      - NotAnIssue
      - Other
      - Phishing
      - StolenDocuments/files/records
      - StolenPC/laptop/tablet
      - StolenPDA/Smartphone
      - StolenStorageDevice/media
      - SystemIntrusion
      - TBD/Unknown
      - Vendor/3rdPartyError
    - auto: PREDEFINED
      description: 'NIST Attack Vectors. Possible values: "Attrition", "E-mail", "External/RemovableMedia", "Impersonation", "ImproperUsage", "Loss/TheftOfEquipment", "Other", "Web".'
      name: nist
      predefined:
      - Attrition
      - E-mail
      - External/RemovableMedia
      - Impersonation
      - ImproperUsage
      - Loss/TheftOfEquipment
      - Other
      - Web
    - auto: PREDEFINED
      description: 'Incident status. Possible values: "Active" and "Closed".'
      name: status
      predefined:
      - Active
      - Closed
    - description: Due date of the incident in given time frame (days/hours/minutes). Should be given a number, along with the timeframe argument.
      name: due-in
    description: Query for incidents
    name: rs-search-incidents
    outputs:
    - contextPath: Resilient.Incidents.CreateDate
      description: Created date of the incident.
      type: string
    - contextPath: Resilient.Incidents.Name
      description: Incident name.
      type: string
    - contextPath: Resilient.Incidents.DiscoveredDate
      description: Discovered date of the incident.
      type: string
    - contextPath: Resilient.Incidents.Id
      description: Incident ID.
      type: string
    - contextPath: Resilient.Incidents.Phase
      description: Incident Phase.
      type: string
    - contextPath: Resilient.Incidents.Severity
      description: Incident severity.
      type: string
    - contextPath: Resilient.Incidents.Description
      description: Incident description.
      type: string
  - arguments:
    - description: Incident ID to update.
      name: incident-id
      required: true
    - auto: PREDEFINED
      description: 'Severity to update. Possible value: "Low", "Medium", and "High".'
      name: severity
      predefined:
      - Low
      - Medium
      - High
    - description: User full name to set as incident owner, e.g., Steve Jobs
      name: owner
    - auto: PREDEFINED
      description: Incident type (added to the current incident types list).
      name: incident-type
      predefined:
      - CommunicationError
      - DenialOfService
      - ImproperDisposal:DigitalAsset
      - ImproperDisposal:documents/files
      - LostDocuments/files/records
      - LostPC/laptop/tablet
      - LostPDA/smartphone
      - LostStorageDevice/media
      - Malware
      - NotAnIssue
      - Other
      - Phishing
      - StolenDocuments/files/records
      - StolenPC/laptop/tablet
      - StolenPDA/Smartphone
      - StolenStorageDevice/media
      - SystemIntrusion
      - TBD/Unknown
      - Vendor/3rdPartyError
    - auto: PREDEFINED
      description: 'Incident resolution. Possible value: "Unresolved", "Duplicate", "NotAnIssue", and "Resolved".'
      name: resolution
      predefined:
      - Unresolved
      - Duplicate
      - NotAnIssue
      - Resolved
    - description: Incident resolution summary.
      name: resolution-summary
    - description: Incident description.
      name: description
    - description: Incident name.
      name: name
    - auto: PREDEFINED
      description: 'NIST Attack Vectors (added to the current list of NIST attack vectors). Possible values: "Attrition", "E-mail", "External/RemovableMedia", "Impersonation", "ImproperUsage", "Loss/TheftOfEquipment", "Other", "Web".'
      name: nist
      predefined:
      - Attrition
      - E-mail
      - External/RemovableMedia
      - Impersonation
      - ImproperUsage
      - Loss/TheftOfEquipment
      - Other
      - Web
    - description: 'A JSON object of the form: {field_name: new_field_value}. For example: `{"description": {"textarea": {"format": "html", "content": "The new description"}}, "name": {"text": "The new name"}}`. The name should be the path to it in the incident separated by "." For example: `{"properties.incident_summary": {"text": "The new name"}}". Because of API limitations we currently support only fields of the following types: ID, list of IDS, Number, Boolean, Text, Data, Textarea. For more information, refer to https://xsoar.pan.dev/docs/reference/integrations/ibm-resilient-systems. In case of conflicts between the other-fields argument and the regular fields arguments, the other-fields value will be used.'
      name: other-fields
    description: Updates incidents.
    name: rs-update-incident
  - arguments:
    - description: Incident ID to get members of.
      name: incident-id
      required: true
    description: Gets members of the incident.
    name: rs-incidents-get-members
    outputs:
    - contextPath: Resilient.Incidents.ID
      description: Incident ID.
      type: string
    - contextPath: Resilient.Incidents.Members.FirstName
      description: Member's first name.
      type: string
    - contextPath: Resilient.Incidents.Members.LastName
      description: Member's last name.
      type: string
    - contextPath: Resilient.Incidents.Members.ID
      description: Member's ID.
      type: number
    - contextPath: Resilient.Incidents.Members.Email
      description: Member's email address.
      type: string
  - arguments:
    - description: ID of incident to get.
      name: incident-id
      required: true
    description: Gets an individual incident by ID.
    name: rs-get-incident
    outputs:
    - contextPath: Resilient.Incidents.CreateDate
      description: Created date of the incident.
      type: string
    - contextPath: Resilient.Incidents.Name
      description: Incident name.
      type: string
    - contextPath: Resilient.Incidents.Resolution
      description: Incident resolution.
      type: string
    - contextPath: Resilient.Incidents.DiscoveredDate
      description: Discovered date of the incident.
      type: string
    - contextPath: Resilient.Incidents.ResolutionSummary
      description: Incident resolution summary.
      type: string
    - contextPath: Resilient.Incidents.Id
      description: Incident ID.
      type: string
    - contextPath: Resilient.Incidents.Phase
      description: Incident phase.
      type: string
    - contextPath: Resilient.Incidents.Severity
      description: Incident severity.
      type: string
    - contextPath: Resilient.Incidents.Description
      description: Incident description.
      type: string
    - contextPath: Resilient.Incidents.Confirmed
      description: Incident confirmation.
      type: boolean
    - contextPath: Resilient.Incidents.NegativePr
      description: Whether negative PR is likely.
      type: boolean
    - contextPath: Resilient.Incidents.DateOccurred
      description: Date incident occurred.
      type: string
    - contextPath: Resilient.Incidents.Reporter
      description: Name of reporting individual.
      type: string
    - contextPath: Resilient.Incidents.NistAttackVectors
      description: Incident NIST attack vectors.
      type: Unknown
  - arguments:
    - description: ID of the incident for which to update its members.
      name: incident-id
      required: true
    - description: A comma-separated list of members to add, e.g. 1,2,3.
      name: members
      required: true
    description: Updates the incident's members.
    name: rs-incidents-update-member
  - description: Gets a list of all users in the system.
    name: rs-get-users
  - arguments:
    - default: true
      description: ID of the incident to close.
      name: incident-id
      required: true
    description: Closes an incident.
    name: rs-close-incident
  - arguments:
    - description: Incident name.
      name: name
      required: true
    description: Creates an incident.
    name: rs-create-incident
    outputs:
    - contextPath: Resilient.Incidents.Id
      description: Incident ID.
      type: string
    - contextPath: Resilient.Incidents.Name
      description: Incident name.
      type: string
  - arguments:
    - description: Incident ID to get artifacts of.
      name: incident-id
      required: true
    description: Gets incident artifacts.
    name: rs-incident-artifacts
    outputs:
    - contextPath: Resilient.Incidents.Id
      description: Incident ID.
      type: string
    - contextPath: Resilient.Incidents.Name
      description: Incident name.
      type: string
    - contextPath: Resilient.Incidents.Artifacts.CreatedDate
      description: Artifact created date.
      type: string
    - contextPath: Resilient.Incidents.Artifacts.Creator
      description: Artifact creator.
      type: string
    - contextPath: Resilient.Incidents.Artifacts.Description
      description: Artifact description.
      type: string
    - contextPath: Resilient.Incidents.Artifacts.ID
      description: Artifact ID.
      type: number
    - contextPath: Resilient.Incidents.Artifacts.Type
      description: Artifact type.
      type: string
    - contextPath: Resilient.Incidents.Artifacts.Value
      description: Artifact value.
      type: string
    - contextPath: Resilient.Incidents.Artifacts.Attachments.ContentType
      description: Attachment content type.
      type: string
    - contextPath: Resilient.Incidents.Artifacts.Attachments.CreatedDate
      description: Attachment created date.
      type: string
    - contextPath: Resilient.Incidents.Artifacts.Attachments.Creator
      description: Attachment creator.
      type: string
    - contextPath: Resilient.Incidents.Artifacts.Attachments.ID
      description: Attachment ID.
      type: number
    - contextPath: Resilient.Incidents.Artifacts.Attachments.Name
      description: Attachment name.
      type: string
    - contextPath: Resilient.Incidents.Artifacts.Attachments.Size
      description: Attachment size.
      type: number
  - arguments:
    - description: Incident ID to get attachments from.
      name: incident-id
      required: true
    description: Gets incident attachments.
    name: rs-incident-attachments
    outputs:
    - contextPath: Resilient.Incidents.Id
      description: Incident ID.
      type: string
    - contextPath: Resilient.Incidents.Name
      description: Incident name.
      type: string
    - contextPath: Resilient.Incidents.Owner
      description: Incident owner.
      type: string
    - contextPath: Resilient.Incidents.Attachments.ContentType
      description: Attachment content type.
      type: string
    - contextPath: Resilient.Incidents.Attachments.CreatedDate
      description: Attachment created date.
      type: string
    - contextPath: Resilient.Incidents.Attachments.Creator
      description: Attachment creator.
      type: string
    - contextPath: Resilient.Incidents.Attachments.ID
      description: Attachment ID.
      type: number
    - contextPath: Resilient.Incidents.Attachments.Name
      description: Attachment name.
      type: string
    - contextPath: Resilient.Incidents.Attachments.Size
      description: Attachment size.
      type: number
  - arguments:
    - description: Incident ID to get related incidents of.
      name: incident-id
      required: true
    description: Gets related incidents.
    name: rs-related-incidents
    outputs:
    - contextPath: Resilient.Incidents.Id
      description: Incident ID.
      type: string
    - contextPath: Resilient.Incidents.Related.CreatedDate
      description: Created date of the related incident.
      type: string
    - contextPath: Resilient.Incidents.Related.Name
      description: Name of the related incident.
      type: string
    - contextPath: Resilient.Incidents.Related.ID
      description: ID of the related incident.
      type: number
    - contextPath: Resilient.Incidents.Related.Status
      description: Status (Active/Closed) of the related incident.
      type: string
    - contextPath: Resilient.Incidents.Related.Artifacts.CreatedDate
      description: Created date of the artifact.
      type: string
    - contextPath: Resilient.Incidents.Related.Artifacts.ID
      description: ID of the artifact.
      type: number
    - contextPath: Resilient.Incidents.Related.Artifacts.Creator
      description: Creator of the artifact.
      type: string
  - arguments:
    - description: Incident ID to get tasks of.
      name: incident-id
      required: true
    description: Gets tasks of incidents.
    name: rs-incidents-get-tasks
    outputs:
    - contextPath: Resilient.Incidents.Id
      description: Incident ID.
      type: string
    - contextPath: Resilient.Incidents.Name
      description: Incident name.
      type: string
    - contextPath: Resilient.Incidents.Tasks.Category
      description: Task category.
      type: string
    - contextPath: Resilient.Incidents.Tasks.Creator
      description: Task creator.
      type: string
    - contextPath: Resilient.Incidents.Tasks.DueDate
      description: Task due date.
      type: string
    - contextPath: Resilient.Incidents.Tasks.Form
      description: Task form.
      type: string
    - contextPath: Resilient.Incidents.Tasks.ID
      description: Task ID.
      type: string
    - contextPath: Resilient.Incidents.Tasks.Name
      description: Task name.
      type: string
    - contextPath: Resilient.Incidents.Tasks.Required
      description: Whether the task is required.
      type: boolean
    - contextPath: Resilient.Incidents.Tasks.Status
      description: Task status (Open/Closed).
      type: string
  - arguments:
    - description: The ID of the incident.
      name: incident-id
      required: true
    - description: The text of the note.
      name: note
      required: true
    description: Add a note to an incident.
    name: rs-add-note
    outputs:
    - contextPath: Resilient.IncidentNote.type
      description: The type of the note (incident or task).
      type: String
    - contextPath: Resilient.IncidentNote.id
      description: The note's ID.
      type: Number
    - contextPath: Resilient.IncidentNote.parent_id
      description: The ID of the parent note (null for top-level note)..
      type: Number
    - contextPath: Resilient.IncidentNote.user_id
      description: The ID of the user who created the note.
      type: Number
    - contextPath: Resilient.IncidentNote.user_fname
      description: The user's first name.
      type: String
    - contextPath: Resilient.IncidentNote.user_lname
      description: The user's last name.
      type: String
    - contextPath: Resilient.IncidentNote.text
      description: The note text.
      type: String
    - contextPath: Resilient.IncidentNote.create_date
      description: The date the note was created.
      type: Date
    - contextPath: Resilient.IncidentNote.modify_date
      description: The date the note was modified.
      type: Date
    - contextPath: Resilient.IncidentNote.is_deleted
      description: The flag indicating if the note is deleted. Generally, note objects are removed from the database when the user deletes them. However, if the user deletes a parent note, the parent is just marked as deleted (and its text is cleared).
      type: Boolean
    - contextPath: Resilient.IncidentNote.modify_user.id
      description: The ID of the user who last modified the note.
      type: Number
    - contextPath: Resilient.IncidentNote.modify_user.first_name
      description: The first name of the user who last modified the note.
      type: String
    - contextPath: Resilient.IncidentNote.modify_user.last_name
      description: The last name of the user who last modified the note.
      type: String
    - contextPath: Resilient.IncidentNote.inc_id
      description: The ID of the incident to which this note belongs.
      type: Number
    - contextPath: Resilient.IncidentNote.inc_name
      description: The name of the incident to which this note belongs.
      type: String
    - contextPath: Resilient.IncidentNote.task_id
      description: The ID of the task to which this note belongs. Will be null on incident notes.
      type: Number
    - contextPath: Resilient.IncidentNote.task_name
      description: The name of the task to which this note belongs. Will be null on incident notes.
      type: String
    - contextPath: Resilient.IncidentNote.task_custom
      description: For a task note, whether that task is a custom task. Null for incident notes.
      type: Booolean
    - contextPath: Resilient.IncidentNote.task_members
      description: For a task note, the list of that task's members, if any. Null for incident notes.
      type: Unknown
    - contextPath: Resilient.IncidentNote.task_at_id
      description: For a task note, whether that task is an automatic task. Null for incident notes and task notes that are not automatically generated.
      type: Unknown
    - contextPath: Resilient.IncidentNote.inc_owner
      description: The owner of the incident to which this note belongs.
      type: Number
    - contextPath: Resilient.IncidentNote.user_name
      description: The name of the owner of the incident to which this note belongs.
      type: String
    - contextPath: Resilient.IncidentNote.modify_principal.id
      description: The ID of the principal.
      type: Number
    - contextPath: Resilient.IncidentNote.modify_principal.type
      description: The type of the principal. Currently only user or group.
      type: String
    - contextPath: Resilient.IncidentNote.modify_principal.name
      description: The name of the principal.
      type: String
    - contextPath: Resilient.IncidentNote.modify_principal.display_name
      description: The display name of the principal.
      type: String
    - contextPath: Resilient.IncidentNote.comment_perms.update
      description: Whether the current user has permission to update this note.
      type: Boolean
    - contextPath: Resilient.IncidentNote.comment_perms.delete
      description: Whether the current user has permission to delete this note.
      type: Boolean
  - arguments:
    - description: The ID of the incident.
      name: incident-id
      required: true
    - auto: PREDEFINED
      description: The type of the artifact.
      name: artifact-type
      predefined:
      - DNS Name
      - Email Attachment
      - Email Attachment Name
      - Email Body
      - Email Recipient
      - Email Sender
      - Email Sender Name
      - Email Subject
      - File Name
      - File Path
      - HTTP Request Header
      - HTTP Response Header
      - IP Address
      - Log File
      - MAC Address
      - Malware Family/Variant
      - Malware MD5 Hash
      - Malware Sample
      - Malware Sample Fuzzy Hash
      - Malware SHA-1 Hash
      - Malware SHA-256 Hash
      - Mutex
      - Network CIDR Range
      - Observed Data
      - Other File
      - Password
      - Port
      - Process Name
      - Registry Key
      - RFC 822 Email Message File
      - Service
      - String
      - System Name
      - Threat CVE ID
      - URI Path
      - URL
      - URL Referer
      - User Account
      - User Agent
      - X509 Certificate File
      required: true
    - description: The value of the artifact.
      name: artifact-value
      required: true
    - description: The description of the artifact.
      name: artifact-description
    description: Add an artifact to an incident.
    name: rs-add-artifact
    outputs:
    - contextPath: Resilient.IncidentArtifact.id
      description: The ID of the artifact.
      type: Number
    - contextPath: Resilient.IncidentArtifact.type
      description: The type of the artifact.
      type: Number
    - contextPath: Resilient.IncidentArtifact.value
      description: The value of the artifact. For example, the IP address for an IP address artifact.
      type: String
    - contextPath: Resilient.IncidentArtifact.description
      description: The description of the artifact.
      type: String
    - contextPath: Resilient.IncidentArtifact.attachment
      description: The files attached to the artifact.
      type: Unknown
    - contextPath: Resilient.IncidentArtifact.parent_id
      description: The parent artifact ID.
      type: Number
    - contextPath: Resilient.IncidentArtifact.creator.id
      description: The ID of the artifact creator.
      type: Number
    - contextPath: Resilient.IncidentArtifact.creator.fname
      description: The first name of the artifact creator.
      type: String
    - contextPath: Resilient.IncidentArtifact.creator.lname
      description: The last name of the artifact creator.
      type: String
    - contextPath: Resilient.IncidentArtifact.creator.display_name
      description: The display name of the artifact creator.
      type: String
    - contextPath: Resilient.IncidentArtifact.creator.status
      description: The status of the artifact creator.
      type: String
    - contextPath: Resilient.IncidentArtifact.creator.email
      description: The email of the artifact creator.
      type: String
    - contextPath: Resilient.IncidentArtifact.creator.phone
      description: The phone number of the artifact creator.
      type: String
    - contextPath: Resilient.IncidentArtifact.creator.cell
      description: The cellphone number of the artifact creator.
      type: String
    - contextPath: Resilient.IncidentArtifact.creator.title
      description: The user's job title (e.g., Incident Response Manager).
      type: String
    - contextPath: Resilient.IncidentArtifact.creator.locked
      description: The status of the creator's account. (True if locked. false otherwise).
      type: Boolean
    - contextPath: Resilient.IncidentArtifact.creator.password_changed
      description: Whether the user's password has changed. (True if changed, false otherwise).
      type: Boolean
    - contextPath: Resilient.IncidentArtifact.creator.is_external
      description: Whether the user's account is authenticated externally.
      type: Boolean
    - contextPath: Resilient.IncidentArtifact.creator.ui_theme
      description: The UI theme the user has selected. The Resilient UI recognizes the following values (darkmode, lightmode, verydarkmode).
      type: String
    - contextPath: Resilient.IncidentArtifact.inc_id
      description: The incident ID.
      type: Number
    - contextPath: Resilient.IncidentArtifact.inc_name
      description: The incident name.
      type: String
    - contextPath: Resilient.IncidentArtifact.inc_owner
      description: The incident owner.
      type: Number
    - contextPath: Resilient.IncidentArtifact.created
      description: The date when the artifact is created.
      type: Date
    - contextPath: Resilient.IncidentArtifact.last_modified_time
      description: The last date on which the artifact changed.
      type: Date
    - contextPath: Resilient.IncidentArtifact.last_modified_by.id
      description: The ID of the user who last changed the artifact.
      type: Number
    - contextPath: Resilient.IncidentArtifact.last_modified_by.type
      description: The type of user who last changed the artifact.
      type: String
    - contextPath: Resilient.IncidentArtifact.last_modified_by.name
      description: The name of the user who last changed the artifact.
      type: String
    - contextPath: Resilient.IncidentArtifact.last_modified_by.display_name
      description: The display name of the user who last changed the artifact.
      type: String
    - contextPath: Resilient.IncidentArtifact.perms.read
      description: Whether the current user has permission to read this artifact.
      type: Boolean
    - contextPath: Resilient.IncidentArtifact.perms.write
      description: Whether the current user has permission to write to this artifact.
      type: Boolean
    - contextPath: Resilient.IncidentArtifact.perms.delete
      description: Whether the current user has permission to delete this artifact.
      type: Boolean
    - contextPath: Resilient.IncidentArtifact.properties
      description: The additional artifact properties.
      type: Unknown
    - contextPath: Resilient.IncidentArtifact.hash
      description: The hash of the incident.
      type: String
    - contextPath: Resilient.IncidentArtifact.relating
      description: Whether this artifact should be used for relating to other incidents. Null means use the default specified by the type. True means to always relate. False means to never relate.
      type: Boolean
    - contextPath: Resilient.IncidentArtifact.creator_principal.id
      description: The ID of the principal.
      type: Number
    - contextPath: Resilient.IncidentArtifact.creator_principal.type
      description: The type of the principal. Currently only user or group.
      type: String
    - contextPath: Resilient.IncidentArtifact.creator_principal.name
      description: The API name of the principal.
      type: String
    - contextPath: Resilient.IncidentArtifact.creator_principal.display_name
      description: The display name of the principal.
      type: String
    - contextPath: Resilient.IncidentArtifact.ip.source
      description: Whether the IP address is a source.
      type: Boolean
    - contextPath: Resilient.IncidentArtifact.ip.destination
      description: Whether the IP address is a destination.
      type: Boolean
<<<<<<< HEAD
  dockerimage: demisto/resilient:2.0.0.45701
=======
  dockerimage: demisto/resilient:2.0.0.86430
>>>>>>> 90cf3b88
  isfetch: true
  runonce: false
  script: '-'
  subtype: python3
  type: python
fromversion: 5.0.0
tests:
- No tests (auto formatted)<|MERGE_RESOLUTION|>--- conflicted
+++ resolved
@@ -735,11 +735,7 @@
     - contextPath: Resilient.IncidentArtifact.ip.destination
       description: Whether the IP address is a destination.
       type: Boolean
-<<<<<<< HEAD
-  dockerimage: demisto/resilient:2.0.0.45701
-=======
   dockerimage: demisto/resilient:2.0.0.86430
->>>>>>> 90cf3b88
   isfetch: true
   runonce: false
   script: '-'
