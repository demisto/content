category: Vulnerability Management
commonfields:
  id: CVE Search v2
  version: -1
configuration:
- defaultvalue: https://cve.circl.lu/api/
  display: Server URL
  name: url
  required: true
  type: 0
- display: Use system proxy settings
  name: proxy
  type: 8
- display: Trust any certificate (not secure)
  name: insecure
  type: 8
description: Searches for CVE information using circl.lu.
display: CVE Search v2
name: CVE Search v2
script:
  commands:
  - arguments:
    - description: The maximum number of CVEs to display.
      name: limit
    description: Returns the latest updated CVEs.
    name: cve-latest
    outputs:
    - contextPath: CVE.ID
      description: The ID of the CVE.
      type: String
    - contextPath: CVE.CVSS
      description: The CVSS score of the CVE.
      type: number
    - contextPath: CVE.Published
      description: The date the CVE was published.
      type: Date
    - contextPath: CVE.Modified
      description: The date that the CVE was last modified.
      type: Date
    - contextPath: CVE.Description
      description: The description of the CVE.
      type: String
    - contextPath: DBotScore.Indicator
      description: The indicator value.
      type: String
    - contextPath: DBotScore.Score
      description: The indicator score.
      type: Number
    - contextPath: DBotScore.Type
      description: The indicator type.
      type: String
    - contextPath: DBotScore.Vendor
      description: The vendor reporting the score of the indicator.
      type: String
  - arguments:
    - default: true
      description: 'The CVE ID. For example: CVE-2014-1234.'
      isArray: true
      name: cve_id
      required: true
    description: Returns CVE information by CVE ID.
    name: cve
    outputs:
    - contextPath: CVE.ID
      description: The ID of the CVE.
      type: String
    - contextPath: CVE.CVSS
      description: The CVSS score of the CVE.
      type: number
    - contextPath: CVE.Published
      description: The date the CVE was published.
      type: Date
    - contextPath: CVE.Modified
      description: The date that the CVE was last modified.
      type: Date
    - contextPath: CVE.Description
      description: The description of the CVE.
      type: String
    - contextPath: DBotScore.Indicator
      description: The indicator value.
      type: String
    - contextPath: DBotScore.Score
      description: The indicator score.
      type: Number
    - contextPath: DBotScore.Type
      description: The indicator type.
      type: String
    - contextPath: DBotScore.Vendor
      description: The vendor reporting the score of the indicator.
      type: String
  dockerimage: demisto/python3:3.10.12.63474
<<<<<<< HEAD
=======
  runonce: false
>>>>>>> 9ddafcfd
  script: '-'
  subtype: python3
  type: python
tests:
- CVE Search v2 - Test
fromversion: 5.0.0<|MERGE_RESOLUTION|>--- conflicted
+++ resolved
@@ -89,10 +89,7 @@
       description: The vendor reporting the score of the indicator.
       type: String
   dockerimage: demisto/python3:3.10.12.63474
-<<<<<<< HEAD
-=======
   runonce: false
->>>>>>> 9ddafcfd
   script: '-'
   subtype: python3
   type: python
