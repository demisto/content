--- conflicted
+++ resolved
@@ -2,11 +2,7 @@
     "name": "CVE Search (Deprecated)",
     "description": "Deprecated. Use CIRCL instead.",
     "support": "xsoar",
-<<<<<<< HEAD
-    "currentVersion": "1.0.20",
-=======
     "currentVersion": "1.0.21",
->>>>>>> fa455ac2
     "author": "Cortex XSOAR",
     "url": "https://www.paloaltonetworks.com/cortex",
     "email": "",
