--- conflicted
+++ resolved
@@ -1,8 +1,8 @@
-<<<<<<< HEAD
 {
     "name": "MobileIron-UEM",
     "description": "This MobileIron UEM Content Pack enables fetching device data and incidents from both MobileIron Core and Cloud. The integration, apart from providing custom commands helpful when doing data enrichment, includes sample playbooks and an incident layout to help analyst investigations",
     "support": "partner",
+    "certification": "certified",
     "currentVersion": "1.0.1",
     "author": "MobileIron Inc.",
     "url": "https://mobileiron.com",
@@ -22,24 +22,4 @@
     "githubUser": [
         "darko1002001"
     ]
-}
-=======
-{
-    "name": "MobileIron-UEM",
-    "description": "This MobileIron UEM Content Pack enables fetching device data and incidents from both MobileIron Core and Cloud. The integration, apart from providing custom commands helpful when doing data enrichment, includes sample playbooks and an incident layout to help analyst investigations",
-    "support": "partner",
-    "certification": "certified",
-    "currentVersion": "1.0.0",
-    "author": "MobileIron Inc.",
-    "url": "https://mobileiron.com",
-    "email": "ecosystem@mobileiron.com",
-    "created": "2020-10-12T08:22:22Z",
-    "categories": [
-        "Endpoint"
-    ],
-    "tags": [],
-    "useCases": [],
-    "keywords": ["MobileIron", "UEM", "device management", "MDM"],
-    "githubUser": ["darko1002001"]
-}
->>>>>>> a2b4ef3d
+}