--- conflicted
+++ resolved
@@ -661,10 +661,7 @@
       type: Boolean
   dockerimage: demisto/python3:3.10.10.50695
   isfetch: true
-<<<<<<< HEAD
-=======
   runonce: false
->>>>>>> 9ddafcfd
   script: '-'
   subtype: python3
   type: python
