category: Endpoint
commonfields:
  id: MobileIronCORE
  version: -1
configuration:
- display: Fetch incidents
  name: isFetch
  type: 8
  required: false
- defaultvalue: MobileIron Core Device Incident
  display: Incident type
  name: incidentType
  type: 13
  required: false
- display: Server URL (i.e., https://core.mobileiron.com )
  name: url
  required: true
  type: 0
- defaultvalue: '1'
  display: Admin Space ID (i.e., 1 for the global space ID)
  name: admin_space_id
  required: true
  type: 0
- display: API User Credentials
  name: credentials
  required: true
  type: 9
- defaultvalue: '50'
  display: Maximum number of incidents per fetch
  name: max_fetch
  type: 0
  required: false
- display: Trust any certificate (not secure)
  name: insecure
  type: 8
  required: false
- display: Use system proxy settings
  name: proxy
  type: 8
  required: false
<<<<<<< HEAD
description: MobileIron CORE Integration
=======
description: MobileIron CORE Integration.
>>>>>>> 9d6c5180
display: MobileIronCORE
name: MobileIronCORE
script:
  commands:
  - arguments:
    - description: The ID of the device to send a message to.
      name: device_id
      required: true
    - description: The subject of the email.
      name: subject
      required: true
    - description: The message of the email.
      name: message
      required: true
    - auto: PREDEFINED
      description: 'The type of message to send. Possible values are: "pns", "sms" and "email".'
      name: message_type
      predefined:
      - pns
      - sms
      - email
      required: true
    description: Sends a message to the particular device based on the device ID.
    name: mobileiron-core-send-message
  - arguments:
    - description: The ID of the device on which to update the operating system.
      name: device_id
      required: true
    description: Updates the operating system on the particular device based on the device ID.
    name: mobileiron-core-update-os
  - arguments:
    - description: The ID of the device to unlock.
      name: device_id
      required: true
    description: Unlocks the particular device based on the device ID.
    name: mobileiron-core-unlock-device-only
  - arguments:
    - description: The ID of the device on which to enable voice roaming.
      name: device_id
      required: true
    description: Enables voice roaming on the particular device based on the device ID.
    name: mobileiron-core-enable-voice-roaming
  - arguments:
    - description: The ID of the device on which to disable voice roaming.
      name: device_id
      required: true
    description: Disables voice roaming on the particular device based on the device ID.
    name: mobileiron-core-disable-voice-roaming
  - arguments:
    - description: The ID of the device on which to enable data roaming.
      name: device_id
      required: true
    description: Enables data roaming on the particular device based on the device ID.
    name: mobileiron-core-enable-data-roaming
  - arguments:
    - description: The ID of the device on which to disable data roaming.
      name: device_id
      required: true
    description: Disables data roaming on the particular device based on the device ID.
    name: mobileiron-core-disable-data-roaming
  - arguments:
    - description: The ID of the device on which to enable a personal hotspot.
      name: device_id
      required: true
    description: Enables a personal hotspot on the particular device based on the device ID.
    name: mobileiron-core-enable-personal-hotspot
  - arguments:
    - description: The ID of the device on which to disable a personal hotspot.
      name: device_id
      required: true
    description: Disables a personal hotspot on the particular device based on the device ID.
    name: mobileiron-core-disable-personal-hotspot
  - arguments:
    - description: The ID of the device on which to unlock an app connect container.
      name: device_id
      required: true
    description: Unlocks an app connect container on the particular device based on the device ID.
    name: mobileiron-core-unlock-app-connect-container
  - arguments:
    - description: The ID of the device to retire.
      name: device_id
      required: true
    description: Retires a device based on the device ID.
    name: mobileiron-core-retire-device
  - arguments:
    - description: ID of the device to wipe.
      name: device_id
      required: true
    description: Wipes a device based on the device ID.
    name: mobileiron-core-wipe-device
  - arguments:
    - description: ID of the device on which to force check in.
      name: device_id
      required: true
    description: Forces check in to the device based on the device ID.
    name: mobileiron-core-force-checkin
  - arguments:
    - default: true
      defaultValue: common.status = "ACTIVE"
      description: 'The query used to filter the list of devices. Default is: common.status = "ACTIVE".'
      name: query
      required: true
    - description: Comma-separated list of fields to query from the API.
      name: additional_fields
    - description: The maximum number of items to return.
      name: max_fetch
    description: Gets a list of devices matching the provided query.
    name: mobileiron-core-get-devices-data
    outputs:
    - contextPath: MobileIronCore.Device.common_model
      description: Model of the device that was fetched.
      type: String
    - contextPath: MobileIronCore.Device.common_os_version
      description: Operating system version of the device that was fetched.
      type: String
    - contextPath: MobileIronCore.Device.common_platform
      description: Platform name of the device that was fetched.
      type: String
    - contextPath: MobileIronCore.Device.common_status
      description: Status of the device that was fetched.
      type: String
    - contextPath: MobileIronCore.Device.common_imei
      description: International Mobile Equipment Identity (IMEI) of the device that was fetched.
      type: String
    - contextPath: MobileIronCore.Device.common_platform
      description: Platform of the device that was fetched.
      type: String
    - contextPath: MobileIronCore.Device.common_security_state
      description: Security state of the device that was fetched.
      type: String
    - contextPath: MobileIronCore.Device.user_display_name
      description: Display name of the device that was fetched.
      type: String
    - contextPath: MobileIronCore.Device.common_last_connected_at
      description: Date the device that was fetched was last connected.
      type: Date
    - contextPath: MobileIronCore.Device.common_uuid
      description: Device UUID of the device that was fetched.
      type: String
    - contextPath: MobileIronCore.Device.common_quarantined
      description: Whether the device was quarantined.
      type: Boolean
    - contextPath: MobileIronCore.Device.common_id
      description: ID of the device that was fetched.
      type: Number
    - contextPath: MobileIronCore.Device.common_imsi
      description: International mobile subscriber identity (IMSI) of the device that was fetched.
      type: String
    - contextPath: MobileIronCore.Device.common_owner
      description: Owner of the device that was fetched.
      type: String
    - contextPath: MobileIronCore.Device.user_email_address
      description: User email address of the device that was fetched.
      type: String
    - contextPath: MobileIronCore.Device.common_manufacturer
      description: Manufacturer of the device that was fetched.
      type: String
    - contextPath: MobileIronCore.Device.common_compliant
      description: Whether the device that was fetched is compliant.
      type: Boolean
    - contextPath: MobileIronCore.Device.user_user_id
      description: User ID of the device that was fetched.
      type: String
    - contextPath: MobileIronCore.Device.common_registration_date
      description: Registration date of the device that was fetched.
      type: Date
    - contextPath: MobileIronCore.Device.common_wifi_mac_address
      description: WiFi MAC address of the device that was fetched.
      type: String
    - contextPath: MobileIronCore.Device.common_noncompliance_reasons
      description: Non-compliance reasons for the device that was fetched.
      type: String
    - contextPath: MobileIronCore.Device.ios_iPhone_UDID
      description: iPhone UDID of the device that was fetched.
      type: String
    - contextPath: MobileIronCore.Device.ios_iPhone_MAC_ADDRESS_EN0
      description: IPhone MAC address EN0 of the device that was fetched.
      type: String
    - contextPath: MobileIronCore.Device.ios_Current_MCC
      description: Current MCC of the device that was fetched.
      type: String
    - contextPath: MobileIronCore.Device.common_current_country_code
      description: Current country code of the device that was fetched.
      type: String
    - contextPath: MobileIronCore.Device.user_sam_account_name
      description: SAM account name of the device that was fetched.
      type: String
    - contextPath: MobileIronCore.Device.common_current_country_name
      description: Current country name of the device that was fetched.
      type: String
    - contextPath: MobileIronCore.Device.common_home_country_name
      description: Home country name of the device that was fetched.
      type: String
    - contextPath: MobileIronCore.Device.common_home_country_code
      description: Home country code of the device that was fetched.
      type: String
    - contextPath: MobileIronCore.Device.common_device_is_compromised
      description: Whether the device that was fetched was compromised.
      type: Boolean
    - contextPath: MobileIronCore.Device.common_SerialNumber
      description: Device serial number of the device that was fetched.
      type: String
    - contextPath: MobileIronCore.Device.common_mdm_managed
      description: Whether the device that was fetched is MDM managed.
      type: Boolean
  - arguments:
    - description: The UUID of the device to fetch.
      name: device_uuid
      required: true
    - description: Comma-separated list of fields to query from the API.
      name: additional_fields
    description: Gets a single device based on the device UUID.
    name: mobileiron-core-get-device-by-uuid
    outputs:
    - contextPath: MobileIronCore.Device.common_model
      description: Model of the device that was fetched.
      type: String
    - contextPath: MobileIronCore.Device.common_os_version
      description: Operating system version of the device that was fetched.
      type: String
    - contextPath: MobileIronCore.Device.common_platform
      description: Platform name of the device that was fetched.
      type: String
    - contextPath: MobileIronCore.Device.common_status
      description: Status of the device that was fetched.
      type: String
    - contextPath: MobileIronCore.Device.common_imei
      description: International Mobile Equipment Identity (IMEI) of the device that was fetched.
      type: String
    - contextPath: MobileIronCore.Device.common_platform
      description: Platform of the device that was fetched.
      type: String
    - contextPath: MobileIronCore.Device.common_security_state
      description: Security state of the device that was fetched.
      type: String
    - contextPath: MobileIronCore.Device.user_display_name
      description: Display name of the device that was fetched.
      type: String
    - contextPath: MobileIronCore.Device.common_last_connected_at
      description: Date the device that was fetched was last connected.
      type: Date
    - contextPath: MobileIronCore.Device.common_uuid
      description: Device UUID of the device that was fetched.
      type: String
    - contextPath: MobileIronCore.Device.common_quarantined
      description: Whether the device that was fetched was quarantined.
      type: Boolean
    - contextPath: MobileIronCore.Device.common_id
      description: ID of the device that was fetched.
      type: Number
    - contextPath: MobileIronCore.Device.common_imsi
      description: International mobile subscriber identity (IMSI) of the device that was fetched.
      type: String
    - contextPath: MobileIronCore.Device.common_owner
      description: Owner of the device that was fetched.
      type: String
    - contextPath: MobileIronCore.Device.user_email_address
      description: User email address of the device that was fetched.
      type: String
    - contextPath: MobileIronCore.Device.common_manufacturer
      description: Manufacturer of the device that was fetched.
      type: String
    - contextPath: MobileIronCore.Device.common_compliant
      description: Whether the device that was fetched was compliant.
      type: Boolean
    - contextPath: MobileIronCore.Device.user_user_id
      description: User ID of the device that was fetched.
      type: String
    - contextPath: MobileIronCore.Device.common_registration_date
      description: Registration date of the device that was fetched.
      type: Date
    - contextPath: MobileIronCore.Device.common_wifi_mac_address
      description: WiFi MAC address of the device that was fetched.
      type: String
    - contextPath: MobileIronCore.Device.common_noncompliance_reasons
      description: Non-compliance reasons for the device that was fetched.
      type: String
    - contextPath: MobileIronCore.Device.ios_iPhone_UDID
      description: iPhone UDID of the device that was fetched.
      type: String
    - contextPath: MobileIronCore.Device.ios_iPhone_MAC_ADDRESS_EN0
      description: IPhone MAC address EN0 of the device that was fetched.
      type: String
    - contextPath: MobileIronCore.Device.ios_Current_MCC
      description: Current MCC of the device that was fetched.
      type: String
    - contextPath: MobileIronCore.Device.common_current_country_code
      description: Current country code of the device that was fetched.
      type: String
    - contextPath: MobileIronCore.Device.user_sam_account_name
      description: SAM account name of the device that was fetched.
      type: String
    - contextPath: MobileIronCore.Device.common_current_country_name
      description: Current country name of the device that was fetched.
      type: String
    - contextPath: MobileIronCore.Device.common_home_country_name
      description: Home country name of the device that was fetched.
      type: String
    - contextPath: MobileIronCore.Device.common_home_country_code
      description: Home country code of the device that was fetched.
      type: String
    - contextPath: MobileIronCore.Device.common_device_is_compromised
      description: Whether the device that was fetched was compromised.
      type: Boolean
    - contextPath: MobileIronCore.Device.common_SerialNumber
      description: Device serial number of the device that was fetched.
      type: String
    - contextPath: MobileIronCore.Device.common_mdm_managed
      description: Whether the device that was fetched is MDM managed.
      type: Boolean
  - arguments:
    - description: The serial number of the device to fetch.
      name: device_serial
      required: true
    - description: Comma-separated list of fields to query from the API.
      name: additional_fields
    description: Gets a single device based on the device serial number.
    name: mobileiron-core-get-device-by-serial
    outputs:
    - contextPath: MobileIronCore.Device.common_model
      description: Model of the device that was fetched.
      type: String
    - contextPath: MobileIronCore.Device.common_os_version
      description: Operating system version of the device that was fetched.
      type: String
    - contextPath: MobileIronCore.Device.common_platform
      description: Platform name of the device that was fetched.
      type: String
    - contextPath: MobileIronCore.Device.common_status
      description: Status of the device that was fetched.
      type: String
    - contextPath: MobileIronCore.Device.common_imei
      description: International Mobile Equipment Identity (IMEI) of the device that was fetched.
      type: String
    - contextPath: MobileIronCore.Device.common_platform
      description: Platform of the device that was fetched.
      type: String
    - contextPath: MobileIronCore.Device.common_security_state
      description: Security state of the device that was fetched.
      type: String
    - contextPath: MobileIronCore.Device.user_display_name
      description: Display name of the device that was fetched.
      type: String
    - contextPath: MobileIronCore.Device.common_last_connected_at
      description: Date the device that was fetched was last connected.
      type: Date
    - contextPath: MobileIronCore.Device.common_uuid
      description: Device UUID of the device that was fetched.
      type: String
    - contextPath: MobileIronCore.Device.common_quarantined
      description: Whether the device that was fetched was quarantined.
      type: Boolean
    - contextPath: MobileIronCore.Device.common_id
      description: ID of the device that was fetched.
      type: Number
    - contextPath: MobileIronCore.Device.common_imsi
      description: International mobile subscriber identity (IMSI) of the device that was fetched.
      type: String
    - contextPath: MobileIronCore.Device.common_owner
      description: Owner of the device that was fetched.
      type: String
    - contextPath: MobileIronCore.Device.user_email_address
      description: User email address of the device that was fetched.
      type: String
    - contextPath: MobileIronCore.Device.common_manufacturer
      description: Manufacturer of the device that was fetched.
      type: String
    - contextPath: MobileIronCore.Device.common_compliant
      description: Whether the device that was fetched was compliant.
      type: Boolean
    - contextPath: MobileIronCore.Device.user_user_id
      description: User ID of the device that was fetched.
      type: String
    - contextPath: MobileIronCore.Device.common_registration_date
      description: Registration date of the device that was fetched.
      type: Date
    - contextPath: MobileIronCore.Device.common_wifi_mac_address
      description: WiFi MAC address of the device that was fetched.
      type: String
    - contextPath: MobileIronCore.Device.common_noncompliance_reasons
      description: Non-compliance reasons for the device that was fetched.
      type: String
    - contextPath: MobileIronCore.Device.ios_iPhone_UDID
      description: iPhone UDID of the device that was fetched.
      type: String
    - contextPath: MobileIronCore.Device.ios_iPhone_MAC_ADDRESS_EN0
      description: IPhone MAC address EN0 of the device that was fetched.
      type: String
    - contextPath: MobileIronCore.Device.ios_Current_MCC
      description: Current MCC of the device that was fetched.
      type: String
    - contextPath: MobileIronCore.Device.common_current_country_code
      description: Current country code of the device that was fetched.
      type: String
    - contextPath: MobileIronCore.Device.user_sam_account_name
      description: SAM account name of the device that was fetched.
      type: String
    - contextPath: MobileIronCore.Device.common_current_country_name
      description: Current country name of the device that was fetched.
      type: String
    - contextPath: MobileIronCore.Device.common_home_country_name
      description: Home country name of the device that was fetched.
      type: String
    - contextPath: MobileIronCore.Device.common_home_country_code
      description: Home country code of the device that was fetched.
      type: String
    - contextPath: MobileIronCore.Device.common_device_is_compromised
      description: Whether the device that was fetched was compromised.
      type: Boolean
    - contextPath: MobileIronCore.Device.common_SerialNumber
      description: Device serial number of the device that was fetched.
      type: String
    - contextPath: MobileIronCore.Device.common_mdm_managed
      description: Whether the device that was fetched is MDM managed.
      type: Boolean
  - arguments:
    - description: MAC address of the device to fetch.
      name: device_mac
      required: true
    - description: Comma-separated list of fields to query from the API.
      name: additional_fields
    description: Gets a single device based on the device WiFi MAC address.
    name: mobileiron-core-get-device-by-mac
    outputs:
    - contextPath: MobileIronCore.Device.common_model
      description: Model of the device that was fetched.
      type: String
    - contextPath: MobileIronCore.Device.common_os_version
      description: Operating system version of the device that was fetched.
      type: String
    - contextPath: MobileIronCore.Device.common_platform
      description: Platform name of the device that was fetched.
      type: String
    - contextPath: MobileIronCore.Device.common_status
      description: Status of the device that was fetched.
      type: String
    - contextPath: MobileIronCore.Device.common_imei
      description: International Mobile Equipment Identity (IMEI) of the device that was fetched.
      type: String
    - contextPath: MobileIronCore.Device.common_platform
      description: Platform of the device that was fetched.
      type: String
    - contextPath: MobileIronCore.Device.common_security_state
      description: Security state of the device that was fetched.
      type: String
    - contextPath: MobileIronCore.Device.user_display_name
      description: Display name of the device that was fetched.
      type: String
    - contextPath: MobileIronCore.Device.common_last_connected_at
      description: Date the device that was fetched was last connected.
      type: Date
    - contextPath: MobileIronCore.Device.common_uuid
      description: Device UUID of the device that was fetched.
      type: String
    - contextPath: MobileIronCore.Device.common_quarantined
      description: Whether the device that was fetched was quarantined.
      type: Boolean
    - contextPath: MobileIronCore.Device.common_id
      description: ID of the device that was fetched.
      type: Number
    - contextPath: MobileIronCore.Device.common_imsi
      description: International mobile subscriber identity (IMSI) of the device that was fetched.
      type: String
    - contextPath: MobileIronCore.Device.common_owner
      description: Owner of the device that was fetched.
      type: String
    - contextPath: MobileIronCore.Device.user_email_address
      description: User email address of the device that was fetched.
      type: String
    - contextPath: MobileIronCore.Device.common_manufacturer
      description: Manufacturer of the device that was fetched.
      type: String
    - contextPath: MobileIronCore.Device.common_compliant
      description: Whether the device that was fetched was compliant.
      type: Boolean
    - contextPath: MobileIronCore.Device.user_user_id
      description: User ID of the device that was fetched.
      type: String
    - contextPath: MobileIronCore.Device.common_registration_date
      description: Registration date of the device that was fetched.
      type: Date
    - contextPath: MobileIronCore.Device.common_wifi_mac_address
      description: WiFi MAC address of the device that was fetched.
      type: String
    - contextPath: MobileIronCore.Device.common_noncompliance_reasons
      description: Non-compliance reasons for the device that was fetched.
      type: String
    - contextPath: MobileIronCore.Device.ios_iPhone_UDID
      description: iPhone UDID of the device that was fetched.
      type: String
    - contextPath: MobileIronCore.Device.ios_iPhone_MAC_ADDRESS_EN0
      description: IPhone MAC address EN0 of the device that was fetched.
      type: String
    - contextPath: MobileIronCore.Device.ios_Current_MCC
      description: Current MCC of the device that was fetched.
      type: String
    - contextPath: MobileIronCore.Device.common_current_country_code
      description: Current country code of the device that was fetched.
      type: String
    - contextPath: MobileIronCore.Device.user_sam_account_name
      description: SAM account name of the device that was fetched.
      type: String
    - contextPath: MobileIronCore.Device.common_current_country_name
      description: Current country name of the device that was fetched.
      type: String
    - contextPath: MobileIronCore.Device.common_home_country_name
      description: Home country name of the device that was fetched.
      type: String
    - contextPath: MobileIronCore.Device.common_home_country_code
      description: Home country code of the device that was fetched.
      type: String
    - contextPath: MobileIronCore.Device.common_device_is_compromised
      description: Whether the device that was fetched was compromised.
      type: Boolean
    - contextPath: MobileIronCore.Device.common_SerialNumber
      description: Device serial number of the device that was fetched.
      type: String
    - contextPath: MobileIronCore.Device.common_mdm_managed
      description: Whether the device that was fetched is MDM managed.
      type: Boolean
  - arguments:
    - description: IP address of the device to fetch.
      name: device_ip
      required: true
    - description: Comma-separated list of fields to query from the API.
      name: additional_fields
    description: Gets a single device based on the device IP address.
    name: mobileiron-core-get-device-by-ip
    outputs:
    - contextPath: MobileIronCore.Device.common_model
      description: Model of the device that was fetched.
      type: String
    - contextPath: MobileIronCore.Device.common_os_version
      description: Operating system version of the device that was fetched.
      type: String
    - contextPath: MobileIronCore.Device.common_platform
      description: Platform name of the device that was fetched.
      type: String
    - contextPath: MobileIronCore.Device.common_status
      description: Status of the device that was fetched.
      type: String
    - contextPath: MobileIronCore.Device.common_imei
      description: International Mobile Equipment Identity (IMEI) of the device that was fetched.
      type: String
    - contextPath: MobileIronCore.Device.common_platform
      description: Platform of the device that was fetched.
      type: String
    - contextPath: MobileIronCore.Device.common_security_state
      description: Security state of the device that was fetched.
      type: String
    - contextPath: MobileIronCore.Device.user_display_name
      description: Display name of the device that was fetched.
      type: String
    - contextPath: MobileIronCore.Device.common_last_connected_at
      description: Date the device that was fetched was last connected.
      type: Date
    - contextPath: MobileIronCore.Device.common_uuid
      description: Device UUID of the device that was fetched.
      type: String
    - contextPath: MobileIronCore.Device.common_quarantined
      description: Whether the device that was fetched was quarantined.
      type: Boolean
    - contextPath: MobileIronCore.Device.common_id
      description: ID of the device that was fetched.
      type: Number
    - contextPath: MobileIronCore.Device.common_imsi
      description: International mobile subscriber identity (IMSI) of the device that was fetched.
      type: String
    - contextPath: MobileIronCore.Device.common_owner
      description: Owner of the device that was fetched.
      type: String
    - contextPath: MobileIronCore.Device.user_email_address
      description: User email address of the device that was fetched.
      type: String
    - contextPath: MobileIronCore.Device.common_manufacturer
      description: Manufacturer of the device that was fetched.
      type: String
    - contextPath: MobileIronCore.Device.common_compliant
      description: Whether the device that was fetched was compliant.
      type: Boolean
    - contextPath: MobileIronCore.Device.user_user_id
      description: User ID of the device that was fetched.
      type: String
    - contextPath: MobileIronCore.Device.common_registration_date
      description: Registration date of the device that was fetched.
      type: Date
    - contextPath: MobileIronCore.Device.common_wifi_mac_address
      description: WiFi MAC address of the device that was fetched.
      type: String
    - contextPath: MobileIronCore.Device.common_noncompliance_reasons
      description: Non-compliance reasons for the device that was fetched.
      type: String
    - contextPath: MobileIronCore.Device.ios_iPhone_UDID
      description: iPhone UDID of the device that was fetched.
      type: String
    - contextPath: MobileIronCore.Device.ios_iPhone_MAC_ADDRESS_EN0
      description: IPhone MAC address EN0 of the device that was fetched.
      type: String
    - contextPath: MobileIronCore.Device.ios_Current_MCC
      description: Current MCC of the device that was fetched.
      type: String
    - contextPath: MobileIronCore.Device.common_current_country_code
      description: Current country code of the device that was fetched.
      type: String
    - contextPath: MobileIronCore.Device.user_sam_account_name
      description: SAM account name of the device that was fetched.
      type: String
    - contextPath: MobileIronCore.Device.common_current_country_name
      description: Current country name of the device that was fetched.
      type: String
    - contextPath: MobileIronCore.Device.common_home_country_name
      description: Home country name of the device that was fetched.
      type: String
    - contextPath: MobileIronCore.Device.common_home_country_code
      description: Home country code of the device that was fetched.
      type: String
    - contextPath: MobileIronCore.Device.common_device_is_compromised
      description: Whether the device that was fetched was compromised.
      type: Boolean
    - contextPath: MobileIronCore.Device.common_SerialNumber
      description: Device serial number of the device that was fetched.
      type: String
    - contextPath: MobileIronCore.Device.common_mdm_managed
      description: Whether the device that was fetched is MDM managed.
      type: Boolean
<<<<<<< HEAD
  dockerimage: demisto/python3:3.10.12.68714
=======
  dockerimage: demisto/python3:3.10.13.84405
>>>>>>> 9d6c5180
  isfetch: true
  runonce: false
  script: '-'
  subtype: python3
  type: python
tests:
- No tests (auto formatted)
defaultmapperin: MobileIron Incident Incoming Mapper
fromversion: 6.0.0<|MERGE_RESOLUTION|>--- conflicted
+++ resolved
@@ -38,11 +38,7 @@
   name: proxy
   type: 8
   required: false
-<<<<<<< HEAD
-description: MobileIron CORE Integration
-=======
 description: MobileIron CORE Integration.
->>>>>>> 9d6c5180
 display: MobileIronCORE
 name: MobileIronCORE
 script:
@@ -668,11 +664,7 @@
     - contextPath: MobileIronCore.Device.common_mdm_managed
       description: Whether the device that was fetched is MDM managed.
       type: Boolean
-<<<<<<< HEAD
-  dockerimage: demisto/python3:3.10.12.68714
-=======
   dockerimage: demisto/python3:3.10.13.84405
->>>>>>> 9d6c5180
   isfetch: true
   runonce: false
   script: '-'
