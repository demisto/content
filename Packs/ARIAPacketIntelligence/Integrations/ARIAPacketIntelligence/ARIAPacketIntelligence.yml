commonfields:
  id: ARIA Packet Intelligence
  version: -1
name: ARIA Packet Intelligence
display: ARIA Packet Intelligence
category: Network Security
description: 'The ARIA Cybesecurity Solutions Software-Defined Security (SDS)  platform integrates with Cortex XSOAR to add robustness when responding to incidents. The combination of ARIA hardware, in the form of a Secure Intelligent Adapter (SIA), and software, specifically Packet Intelligence and SDS orchestrator (SDSo), provides the elements required to react instantly when an incident is detected. When integrated with the ARIA solution, you can create playbooks that instruct one or more SIAs to add, modify, or delete rules automatically. These rule changes, which take effect immediately, can block conversations, redirect packets to a recorder or VLAN, or perform a variety of other actions.'
configuration:
- display: SDSo Base URL (e.g. http://<IP address or FQDN of SDSo Node>:7443)
  name: sdso
  defaultvalue: http://<IP address or FQDN of SDSo Node>:7443
  type: 0
  required: true
- display: Use system proxy settings
  name: proxy
  type: 8
  required: false
- display: Trust any certificate (not secure)
  name: insecure
  type: 8
  required: false
script:
  script: '-'
  type: python
  subtype: python3
  commands:
  - name: aria-block-conversation
    arguments:
    - name: src_ip
      required: true
      description: The source IP address.
    - name: src_port
      description: The source port(s). This accepts a comma-separated list (e.g., “1, 3”), a range (e.g., “1-3”), or a combination (e.g., “1, 3-5”).
    - name: target_ip
      required: true
      description: The destination IP address.
    - name: target_port
      description: The destination port(s). This accepts a comma-separated list (e.g., “1, 3”), a range (e.g., “1-3”), or a combination (e.g., “1, 3-5”).
    - name: protocol
      description: The protocol used for the packets (e.g., TCP).
    - name: rule_name
      required: true
      description: The name of the rule to create.
    - name: rcs
      description: 'The remediation configuration string. Please refer to the integration documentation for more information.'
    outputs:
    - contextPath: Aria.BlockConversation.Rule
      description: 'Specifies the name of the rule and the settings that define the rule.'
      type: string
    - contextPath: Aria.BlockConversation.Status
      description: 'The state of the command, and the timestamp indicating when the command completed. Possible states include "Success", "Failure", or "Endpoint matching RCS not found".'
      type: string
    - contextPath: Aria.BlockConversation.Endpoints
      description: 'Returns endpoints information, such as the IP address, about the SIAs that were modified based on the rule change.'
      type: string
    description: Creates a rule that drops all packets that match the specified 5-tuple values.
  - name: aria-unblock-conversation
    arguments:
    - name: rule_name
      required: true
      description: The name of the rule to delete.
    - name: rcs
      description: 'The remediation configuration string. Please refer to the integration documentation for more information.'
    outputs:
    - contextPath: Aria.UnblockConversation.Rule
      description: 'Specifies the name of the rule and the settings that define the rule.'
      type: string
    - contextPath: Aria.UnblockConversation.Status
      description: 'The state of the command, and the timestamp indicating when the command completed. Possible states include "Success", "Failure", or "Endpoint matching RCS not found".'
      type: string
    - contextPath: Aria.UnblockConversation.Endpoints
      description: 'Returns endpoints information, such as the IP address, about the SIAs that were modified based on the rule change.'
      type: string
    description: Deletes a named rule from the 5-tuple logic block. This allows the previously blocked conversation to resume.
  - name: aria-record-conversation
    arguments:
    - name: src_ip
      required: true
      description: The source IP address.
    - name: src_port
      description: The source port(s). This accepts a comma-separated list (e.g., “1, 3”), a range (e.g., “1-3”), or a combination (e.g., “1, 3-5”).
    - name: target_ip
      required: true
      description: The destination IP address.
    - name: target_port
      description: The destination port(s). This accepts a comma-separated list (e.g., “1, 3”), a range (e.g., “1-3”), or a combination (e.g., “1, 3-5”).
    - name: protocol
      description: The protocol used for the packets (e.g., TCP) .
    - name: vlan_id
      required: true
      description: The VLAN ID that your network switch uses to forward packets to the Packet Recorder.
    - name: rule_name
      required: true
      description: The name of the rule to create.
    - name: sia_interface
      auto: PREDEFINED
      predefined:
      - A
      - B
      description: The letter of the interface on the SIA used for forwarding packets. Can be A or B. If omitted, interface A is used.
    - name: transport_type
      auto: PREDEFINED
      predefined:
      - email
      - syslog
      description: 'The type of notification to generate. Can be email or syslog.'
    - name: tti_index
      description: The index of the entry in the transport type table.
    - name: aio_index
      description: The index of the entry in the alert information object table.
    - name: trigger_type
      auto: PREDEFINED
      predefined:
      - one-shot
      - re-trigger-count
      - re-trigger-timed-ms
      - re-trigger-timed-sec
      description: 'The frequency of the alert. one-shot: The alert is triggered when the number of packets matching the criteria reaches the threshold specified in the trigger_value field. After the alert triggers, it is disabled until the flow expires or times out.  re-trigger-count: The alert is triggered when the number of packets that match the criteria reaches the threshold specified in the trigger_value field. The counter then resets to 0, and the alert is triggered again the next time the threshold is met. re-trigger-timed-ms: The alert is triggered, and then the application waits the amount of time (in msecs) defined in the trigger_value field. Once this time passes, the alert is triggered again. re-trigger-timed-sec: The alert is triggered, and then the application waits the amount of time (in seconds) defined in the trigger_value field. After this time passes, the alert is triggered again.'
    - name: trigger_value
      description: The threshold that must be met before the alert is triggered. The value entered here depends on the trigger_type. If the trigger_type is one-shot or retrigger-count, this is the total number of packets that must be received before the alert is triggered. The valid range is 1-8191. If the trigger_type is re-trigger-ms or re-triggersec, this is the total amount of time (in msecs or secs), respectively, that must elapse before the alert is triggered again. The valid range is 1-8191.
    - name: rcs
      description: 'The remediation configuration string. Please refer to the integration documentation for more information.'
    outputs:
    - contextPath: Aria.RecordConversation.Rule
      description: 'Specifies the name of the rule and the settings that define the rule.'
      type: string
    - contextPath: Aria.RecordConversation.Status
      description: 'The state of the command, and the timestamp indicating when the command completed. Possible states include "Success", "Failure", or "Endpoint matching RCS not found".'
      type: string
    - contextPath: Aria.RecordConversation.Endpoints
      description: 'Returns endpoints information, such as the IP address, about the SIAs that were modified based on the rule change.'
      type: string
    description: Creates a rule that redirects a conversation that matches 5-tuple values to the Packet Recorder. Packets are tagged with the VID specified in the instance.
  - name: aria-stop-recording-conversation
    arguments:
    - name: rule_name
      required: true
      description: The name of the rule to delete.
    - name: rcs
      description: 'The remediation configuration string. Please refer to the integration documentation for more information.'
    outputs:
    - contextPath: Aria.StopRecordingConversation.Rule
      description: 'Specifies the name of the rule and the settings that define the rule.'
      type: string
    - contextPath: Aria.StopRecordingConversation.Status
      description: 'The state of the command, and the timestamp indicating when the command completed. Possible states include "Success", "Failure", or "Endpoint matching RCS not found".'
      type: string
    - contextPath: Aria.StopRecordingConversation.Endpoints
      description: 'Returns endpoints information, such as the IP address, about the SIAs that were modified based on the rule change.'
      type: string
    description: Removes the named rule from the 5-tuple block. This stops redirecting traffic to the Packet Recorder.
  - name: aria-alert-conversation
    arguments:
    - name: src_ip
      required: true
      description: The source IP address.
    - name: src_port
      description: The source port(s). This accepts a comma-separated list (e.g., “1, 3”), a range (e.g., “1-3”), or a combination (e.g., “1, 3-5”).
    - name: target_ip
      required: true
      description: The destination IP address.
    - name: target_port
      description: The destination port(s). This accepts a comma-separated list (e.g., “1, 3”), a range (e.g., “1-3”), or a combination (e.g., “1, 3-5”).
    - name: protocol
      description: The protocol used for the packets (e.g., TCP) .
    - name: rule_name
      required: true
      description: The name of the rule to create.
    - name: transport_type
      required: true
      auto: PREDEFINED
      predefined:
      - email
      - syslog
      description: 'The type of notification to generate. '
    - name: tti_index
      required: true
      description: The index of the entry in the transport type table.
    - name: aio_index
      required: true
      description: The index of the entry in the alert information object table.
    - name: trigger_type
      required: true
      auto: PREDEFINED
      predefined:
      - one-shot
      - re-trigger-count
      - re-trigger-timed-ms
      - re-trigger-timed-sec
      description: 'The frequency of the alert. one-shot: The alert is triggered when the number of packets matching the criteria reaches the threshold specified in the trigger_value field. After the alert triggers, it is disabled until the flow expires or times out.  re-trigger-count: The alert is triggered when the number of packets that match the criteria reaches the threshold specified in the trigger_value field. The counter then resets to 0, and the alert is triggered again the next time the threshold is met. re-trigger-timed-ms: The alert is triggered, and then the application waits the amount of time (in msecs) defined in the trigger_value field. Once this time passes, the alert is triggered again. re-trigger-timed-sec: The alert is triggered, and then the application waits the amount of time (in seconds) defined in the trigger_value field. After this time passes, the alert is triggered again.'
    - name: trigger_value
      required: true
      description: The threshold that must be met before the alert is triggered. The value entered here depends on the trigger_type. If the trigger_type is one-shot or retrigger-count, this is the total number of packets that must be received before the alert is triggered. The valid range is 1-8191. If the trigger_type is re-trigger-ms or re-triggersec, this is the total number of msecs or secs, respectively, that must elapse before the alert is triggered again. The valid range is 1-8191.
    - name: rcs
      description: 'The remediation configuration string. Please refer to the integration documentation for more information.'
    outputs:
    - contextPath: Aria.AlertConversation.Rule
      description: 'Specifies the name of the rule and the settings that define the rule.'
      type: string
    - contextPath: Aria.AlertConversation.Status
      description: 'The state of the command, and the timestamp indicating when the command completed. Possible states include "Success", "Failure", or "Endpoint matching RCS not found".'
      type: string
    - contextPath: Aria.AlertConversation.Endpoints
      description: 'Returns endpoints information, such as the IP address, about the SIAs that were modified based on the rule change.'
      type: string
    description: Adds a rule that generates an alert when a conversation that matches the specified 5-tuple values is detected.
  - name: aria-mute-alert-conversation
    arguments:
    - name: rule_name
      required: true
      description: The name of the rule to delete.
    - name: rcs
      description: 'The remediation configuration string. Please refer to the integration documentation for more information.'
    outputs:
    - contextPath: Aria.MuteAlertConversation.Rule
      description: 'The name of the rule and the settings that define the rule.'
      type: string
    - contextPath: Aria.MuteAlertConversation.Status
      description: 'The state of the command, and the timestamp indicating when the command completed. Possible states include "Success", "Failure", or "Endpoint matching RCS not found".'
      type: string
    - contextPath: Aria.MuteAlertConversation.Endpoints
      description: 'Returns endpoints information, such as the IP address, about the SIAs that were modified based on the rule change.'
      type: string
    description: Removes a named rule from the 5-tuple logic block, disabling the alerts.
  - name: aria-block-dest-port
    arguments:
    - name: port_range
      required: true
      description: The destination port(s) to block. This accepts a comma-separated list (e.g., “1, 3”), a range (e.g., “1-3”), or a combination (e.g., “1, 3-5”).
    - name: rule_name
      required: true
      description: The name of the rule to create.
    - name: rcs
      description: 'The remediation configuration string. Please refer to the integration documentation for more information.'
    outputs:
    - contextPath: Aria.BlockDestPort.Rule
      description: 'The name of the rule and the settings that define the rule.'
      type: string
    - contextPath: Aria.BlockDestPort.Status
      description: 'The state of the command, and the timestamp indicating when the command completed. Possible states include "Success", "Failure", or "Endpoint matching RCS not found".'
      type: string
    - contextPath: Aria.BlockDestPort.Endpoints
      description: 'Returns endpoints information, such as the IP address, about the SIAs that were modified based on the rule change.'
      type: string
    description: Creates a rule that blocks packets destined for one or more specified ports.
  - name: aria-unblock-dest-port
    arguments:
    - name: rule_name
      required: true
      description: The name of the rule to delete.
    - name: rcs
      description: 'The remediation configuration string. Please refer to the integration documentation for more information.'
    outputs:
    - contextPath: Aria.UnblockDestPort.Rule
      description: 'The name of the rule and the settings that define the rule.'
      type: string
    - contextPath: Aria.UnblockDestPort.Status
      description: 'The state of the command, and the timestamp indicating when the command completed. Possible states include "Success", "Failure", or "Endpoint matching RCS not found".'
      type: string
    - contextPath: Aria.UnblockDestPort.Endpoints
      description: 'Returns endpoints information, such as the IP address, about the SIAs that were modified based on the rule change.'
      type: string
    description: Removes a named rule from the destination port logic block. This allows the previously blocked traffic to resume.
  - name: aria-record-dest-port
    arguments:
    - name: port_range
      required: true
      description: The destination port(s). This accepts a comma-separated list (e.g., “1, 3”), a range (e.g., “1-3”), or a combination (e.g., “1, 3-5”).
    - name: vlan_id
      required: true
      description: The VLAN ID that your network switch uses to forward packets to the Packet Recorder.
    - name: rule_name
      required: true
      description: The name of the rule to create.
    - name: sia_interface
      auto: PREDEFINED
      predefined:
      - A
      - B
      description: The letter of the interface on the SIA used for forwarding packets. Can be A or B. If omitted, interface A is used.
    - name: transport_type
      auto: PREDEFINED
      predefined:
      - email
      - syslog
      description: 'The type of notification to generate. Can be email or syslog.'
    - name: tti_index
      description: The index of the entry in the transport type table.
    - name: aio_index
      description: The index of the entry in the alert information object table.
    - name: trigger_type
      auto: PREDEFINED
      predefined:
      - one-shot
      - re-trigger-count
      - re-trigger-timed-ms
      - re-trigger-timed-sec
      description: 'The frequency of the alert. one-shot: The alert is triggered when the number of packets matching the criteria reaches the threshold specified in the trigger_value field. After the alert triggers, it is disabled until the flow expires or times out.  re-trigger-count: The alert is triggered when the number of packets that match the criteria reaches the threshold specified in the trigger_value field. The counter then resets to 0, and the alert is triggered again the next time the threshold is met. re-trigger-timed-ms: The alert is triggered, and then the application waits the amount of time (in msecs) defined in the trigger_value field. Once this time passes, the alert is triggered again. re-trigger-timed-sec: The alert is triggered, and then the application waits the amount of time (in seconds) defined in the trigger_value field. After this time passes, the alert is triggered again.'
    - name: trigger_value
      description: The threshold that must be met before the alert is triggered. The value entered here depends on the trigger_type. If the trigger_type is one-shot or retrigger-count, this is the total number of packets that must be received before the alert is triggered. The valid range is 1-8191, If the trigger_type is re-trigger-ms or re-triggersec, this is the total number of msecs or secs, respectively, that must elapse before the alert is triggered again. The valid range is 1-8191.
    - name: rcs
      description: 'The remediation configuration string. Please refer to the integration documentation for more information.'
    outputs:
    - contextPath: Aria.RecordDestPort.Rule
      description: 'Specifies the name of the rule and the settings that define the rule.'
      type: string
    - contextPath: Aria.RecordDestPort.Status
      description: 'The state of the command, and the timestamp indicating when the command completed. Possible states include "Success", "Failure", or "Endpoint matching RCS not found".'
      type: string
    - contextPath: Aria.RecordDestPort.Endpoints
      description: 'Returns endpoints information, such as the IP address, about the SIAs that were modified based on the rule change.'
      type: string
    description: Adds a rule that redirects traffic that is destined for one or more ports to the Packet Recorder. Packets are tagged with the VID specified in the instance.
  - name: aria-stop-recording-dest-port
    arguments:
    - name: rule_name
      required: true
      description: The name of the rule to delete.
    - name: rcs
      description: 'The remediation configuration string. Please refer to the integration documentation for more information.'
    outputs:
    - contextPath: Aria.StopRecordingDestPort.Rule
      description: 'Specifies the name of the rule and the settings that define the rule.'
      type: string
    - contextPath: Aria.StopRecordingDestPort.Status
      description: 'The state of the command, and the timestamp indicating when the command completed. Possible states include "Success", "Failure", or "Endpoint matching RCS not found".'
      type: string
    - contextPath: Aria.StopRecordingDestPort.Endpoints
      description: 'Endpoint information, such as the IP address, about the SIAs that were modified based on the rule change.'
      type: string
    description: Removes a named rule from the destination port logic block. This stops redirecting traffic to the Packet Recorder.
  - name: aria-alert-dest-port
    arguments:
    - name: port_range
      required: true
      description: The destination port(s). This accepts a comma-separated list (e.g., “1, 3”), a range (e.g., “1-3”), or a combination (e.g., “1, 3-5”).
    - name: rule_name
      required: true
      description: The name of the rule to create.
    - name: transport_type
      required: true
      auto: PREDEFINED
      predefined:
      - email
      - syslog
      description: 'The type of notification to generate. '
    - name: tti_index
      required: true
      description: The index of the entry in the transport type table.
    - name: aio_index
      required: true
      description: The index of the entry in the alert information object table.
    - name: trigger_type
      required: true
      auto: PREDEFINED
      predefined:
      - one-shot
      - re-trigger-count
      - re-trigger-timed-ms
      - re-trigger-timed-sec
      description: 'The frequency of the alert. one-shot: The alert is triggered when the number of packets matching the criteria reaches the threshold specified in the trigger_value field. After the alert triggers, it is disabled until the flow expires or times out.  re-trigger-count: The alert is triggered when the number of packets that match the criteria reaches the threshold specified in the trigger_value field. The counter then resets to 0, and the alert is triggered again the next time the threshold is met. re-trigger-timed-ms: The alert is triggered, and then the application waits the amount of time (in msecs) defined in the trigger_value field. Once this time passes, the alert is triggered again. re-trigger-timed-sec: The alert is triggered, and then the application waits the amount of time (in seconds) defined in the trigger_value field. After this time passes, the alert is triggered again.'
    - name: trigger_value
      required: true
      description: The threshold that must be met before the alert is triggered. The value entered here depends on the trigger_type. If the trigger_type is one-shot or retrigger-count, this is the total number of packets that must be received before the alert is triggered. The valid range is 1-8191, If the trigger_type is re-trigger-ms or re-triggersec, this is the total number of msecs or secs, respectively, that must elapse before the alert is triggered again. The valid range is 1-8191.
    - name: rcs
      description: 'The remediation configuration string. Please refer to the integration documentation for more information.'
    outputs:
    - contextPath: Aria.AlertDestPort.Rule
      description: 'The name of the rule and the settings that define the rule.'
      type: string
    - contextPath: Aria.AlertDestPort.Status
      description: 'The state of the command, and the timestamp indicating when the command completed. Possible states include "Success", "Failure", or "Endpoint matching RCS not found".'
      type: string
    - contextPath: Aria.AlertDestPort.Endpoints
      description: 'Endpoint information, such as the IP address, about the SIAs that were modified based on the rule change.'
      type: string
    description: Creates a rule that generates an alert when traffic destined for one or more ports is detected.
  - name: aria-mute-alert-dest-port
    arguments:
    - name: rule_name
      required: true
      description: The name of the rule to delete.
    - name: rcs
      description: 'The remediation configuration string. Please refer to the integration documentation for more information.'
    outputs:
    - contextPath: Aria.MuteAlertDestPort.Rule
      description: 'Specifies the name of the rule and the settings that define the rule.'
      type: string
    - contextPath: Aria.MuteAlertDestPort.Status
      description: 'The state of the command, and the timestamp indicating when the command completed. Possible states include "Success", "Failure", or "Endpoint matching RCS not found".'
      type: string
    - contextPath: Aria.MuteAlertDestPort.Endpoints
      description: 'Endpoint information, such as the IP address, about the SIAs that were modified based on the rule change.'
      type: string
    description: Removes a named rule from the destination port logic block, disabling the alerts.
  - name: aria-block-src-port
    arguments:
    - name: port_range
      required: true
      description: The source port(s). This accepts a comma-separated list (e.g., “1, 3”), a range (e.g., “1-3”), or a combination (e.g., “1, 3-5”).
    - name: rule_name
      required: true
      description: The name of the rule to create.
    - name: rcs
      description: 'The remediation configuration string. Please refer to the integration documentation for more information.'
    outputs:
    - contextPath: Aria.BlockSrcPort.Rule
      description: 'Specifies the name of the rule and the settings that define the rule.'
      type: string
    - contextPath: Aria.BlockSrcPort.Status
      description: 'The state of the command, and the timestamp indicating when the command completed. Possible states include "Success", "Failure", or "Endpoint matching RCS not found".'
      type: string
    - contextPath: Aria.BlockSrcPort.Endpoints
      description: 'Endpoint information, such as the IP address, about the SIAs that were modified based on the rule change.'
      type: string
    description: Adds a rule that blocks packets originating from one or more specific ports.
  - name: aria-unblock-src-port
    arguments:
    - name: rule_name
      required: true
      description: The name of the rule to delete.
    - name: rcs
      description: 'The remediation configuration string. Please refer to the integration documentation for more information.'
    outputs:
    - contextPath: Aria.UnblockSrcPort.Rule
      description: 'The name of the rule and the settings that define the rule.'
      type: string
    - contextPath: Aria.UnblockSrcPort.Status
      description: 'The state of the command, and the timestamp indicating when the command completed. Possible states include "Success", "Failure", or "Endpoint matching RCS not found".'
      type: string
    - contextPath: Aria.UnblockSrcPort.Endpoints
      description: 'Endpoint information, such as the IP address, about the SIAs that were modified based on the rule change.'
      type: string
    description: Removes a named rule from the source port logic block. This allows the previously blocked traffic to resume.
  - name: aria-record-src-port
    arguments:
    - name: port_range
      required: true
      description: The source port(s). This accepts a comma-separated list (e.g., “1, 3”), a range (e.g., “1-3”), or a combination (e.g., “1, 3-5”).
    - name: vlan_id
      required: true
      description: The VLAN ID your network switch uses to forward packets to the Packet Recorder.
    - name: rule_name
      required: true
      description: The name of the rule to create.
    - name: sia_interface
      auto: PREDEFINED
      predefined:
      - A
      - B
      description: The letter of the interface on the SIA used for forwarding packets. Can be A or B. If omitted, interface A is used.
    - name: transport_type
      auto: PREDEFINED
      predefined:
      - email
      - syslog
      description: 'The type of notification to generate. Can be email or syslog.'
    - name: tti_index
      description: The index of the entry in the transport type table.
    - name: aio_index
      description: The index of the entry in the alert information object table.
    - name: trigger_type
      auto: PREDEFINED
      predefined:
      - one-shot
      - re-trigger-count
      - re-trigger-timed-ms
      - re-trigger-timed-sec
      description: 'The frequency of the alert. one-shot: The alert is triggered when the number of packets matching the criteria reaches the threshold specified in the trigger_value field. After the alert triggers, it is disabled until the flow expires or times out.  re-trigger-count: The alert is triggered when the number of packets that match the criteria reaches the threshold specified in the trigger_value field. The counter then resets to 0, and the alert is triggered again the next time the threshold is met. re-trigger-timed-ms: The alert is triggered, and then the application waits the amount of time (in msecs) defined in the trigger_value field. Once this time passes, the alert is triggered again. re-trigger-timed-sec: The alert is triggered, and then the application waits the amount of time (in seconds) defined in the trigger_value field. After this time passes, the alert is triggered again.'
    - name: trigger_value
      description: The threshold that must be met before the alert is triggered. The value entered here depends on the trigger_type. If the trigger_type is one-shot or retrigger-count, this is the total number of packets that must be received before the alert is triggered. The valid range is 1-8191, If the trigger_type is re-trigger-ms or re-triggersec, this is the total number of msecs or secs, respectively, that must elapse before the alert is triggered again. The valid range is 1-8191.
    - name: rcs
      description: 'The remediation configuration string. Please refer to the integration documentation for more information.'
    outputs:
    - contextPath: Aria.RecordSrcPort.Rule
      description: 'The name of the rule and the settings that define the rule.'
      type: string
    - contextPath: Aria.RecordSrcPort.Status
      description: 'The state of the command, and the timestamp indicating when the command completed. Possible states include "Success", "Failure", or "Endpoint matching RCS not found".'
      type: string
    - contextPath: Aria.RecordSrcPort.Endpoints
      description: 'Endpoint information, such as the IP address, about the SIAs that were modified based on the rule change.'
      type: string
    description: Adds a rule that redirects traffic originating from one or more ports to the Packet Recorder. Packets are tagged with the VID specified in the instance.
  - name: aria-stop-recording-src-port
    arguments:
    - name: rule_name
      required: true
      description: The name of the rule to delete.
    - name: rcs
      description: 'The remediation configuration string. Please refer to the integration documentation for more information.'
    outputs:
    - contextPath: Aria.StopRecordingSrcPort.Rule
      description: 'The name of the rule and the settings that define the rule.'
      type: string
    - contextPath: Aria.StopRecordingSrcPort.Status
      description: 'The state of the command, and the timestamp indicating when the command completed. Possible states include "Success", "Failure", or "Endpoint matching RCS not found".'
      type: string
    - contextPath: Aria.StopRecordingSrcPort.Endpoints
      description: 'Endpoint information, such as the IP address, about the SIAs that were modified based on the rule change.'
      type: string
    description: Removes a named rule from the source port logic block. This stops redirecting traffic to the Packet Recorder.
  - name: aria-alert-src-port
    arguments:
    - name: port_range
      required: true
      description: The source port(s). This accepts a comma-separated list (e.g., “1, 3”), a range (e.g., “1-3”), or a combination (e.g., “1, 3-5”).
    - name: rule_name
      required: true
      description: The name of the rule to create.
    - name: transport_type
      required: true
      auto: PREDEFINED
      predefined:
      - email
      - syslog
      description: 'The type of notification to generate. Can be email or syslog'
    - name: tti_index
      required: true
      description: The index of the entry in the transport type table.
    - name: aio_index
      required: true
      description: The index of the entry in the alert information object table.
    - name: trigger_type
      required: true
      auto: PREDEFINED
      predefined:
      - one-shot
      - re-trigger-count
      - re-trigger-timed-ms
      - re-trigger-timed-sec
      description: 'The frequency of the alert. one-shot: The alert is triggered when the number of packets matching the criteria reaches the threshold specified in the trigger_value field. After the alert triggers, it is disabled until the flow expires or times out.  re-trigger-count: The alert is triggered when the number of packets that match the criteria reaches the threshold specified in the trigger_value field. The counter then resets to 0, and the alert is triggered again the next time the threshold is met. re-trigger-timed-ms: The alert is triggered, and then the application waits the amount of time (in msecs) defined in the trigger_value field. Once this time passes, the alert is triggered again. re-trigger-timed-sec: The alert is triggered, and then the application waits the amount of time (in seconds) defined in the trigger_value field. After this time passes, the alert is triggered again.'
    - name: trigger_value
      required: true
      description: The threshold that must be met before the alert is triggered. The value entered here depends on the trigger_type. If the trigger_type is one-shot or retrigger-count, this is the total number of packets that must be received before the alert is triggered. The valid range is 1-8191, If the trigger_type is re-trigger-ms or re-triggersec, this is the total number of msecs or secs, respectively, that must elapse before the alert is triggered again. The valid range is 1-8191.
    - name: rcs
      description: 'The remediation configuration string. Please refer to the integration documentation for more information.'
    outputs:
    - contextPath: Aria.AlertSrcPort.Rule
      description: 'The name of the rule and the settings that define the rule.'
      type: string
    - contextPath: Aria.AlertSrcPort.Status
      description: 'The state of the command, and the timestamp indicating when the command completed. Possible states include "Success", "Failure", or "Endpoint matching RCS not found".'
      type: string
    - contextPath: Aria.AlertSrcPort.Endpoints
      description: 'Endpoint information, such as the IP address, about the SIAs that were modified based on the rule change.'
      type: string
    description: Creates a rule that generates an alert when traffic originating from one or more ports is detected.
  - name: aria-mute-alert-src-port
    arguments:
    - name: rule_name
      required: true
      description: The name of the rule to delete.
    - name: rcs
      description: 'The remediation configuration string. Please refer to the integration documentation for more information.'
    outputs:
    - contextPath: Aria.MuteAlertSrcPort.Rule
      description: 'The name of the rule and the settings that define the rule.'
      type: string
    - contextPath: Aria.MuteAlertSrcPort.Status
      description: 'The state of the command, and the timestamp indicating when the command completed. Possible states include "Success", "Failure", or "Endpoint matching RCS not found".'
      type: string
    - contextPath: Aria.MuteAlertSrcPort.Endpoints
      description: 'Endpoint information, such as the IP address, about the SIAs that were modified based on the rule change.'
      type: string
    description: Removes a named rule from the source port logic block, disabling the alerts.
  - name: aria-block-dest-subnet
    arguments:
    - name: target_ip
      required: true
      description: The IP address and mask of the destination IP address(es), in the format <IP_address>/<mask>. If the mask is omitted, a value of 32 is used.
    - name: rule_name
      required: true
      description: The name of the rule to create.
    - name: rcs
      description: 'The remediation configuration string. Please refer to the integration documentation for more information.'
    outputs:
    - contextPath: Aria.BlockDestSubnet.Rule
      description: 'The name of the rule and the settings that define the rule.'
      type: string
    - contextPath: Aria.BlockDestSubnet.Status
      description: 'The state of the command, and the timestamp indicating when the command completed. Possible states include "Success", "Failure", or "Endpoint matching RCS not found".'
      type: string
    - contextPath: Aria.BlockDestSubnet.Endpoints
      description: 'Endpoint information, such as the IP address, about the SIAs that were modified based on the rule change.'
      type: string
    description: Adds a rule that blocks packets destined for a specific IP address or range of IP addresses.
  - name: aria-unblock-dest-subnet
    arguments:
    - name: rule_name
      required: true
      description: The name of the rule to delete.
    - name: rcs
      description: 'The remediation configuration string. Please refer to the integration documentation for more information.'
    outputs:
    - contextPath: Aria.UnblockDestSubnet.Rule
      description: 'The name of the rule and the settings that define the rule.'
      type: string
    - contextPath: Aria.UnblockDestSubnet.Status
      description: 'The state of the command, and the timestamp indicating when the command completed. Possible states include "Success", "Failure", or "Endpoint matching RCS not found".'
      type: string
    - contextPath: Aria.UnblockDestSubnet.Endpoints
      description: 'Endpoint information, such as the IP address, about the SIAs that were modified based on the rule change.'
      type: string
    description: Removes a named rule from the destination subnet logic block. This allows the previously blocked traffic to resume.
  - name: aria-record-dest-subnet
    arguments:
    - name: target_ip
      required: true
      description: The IP address and mask of the destination IP address(es), in the format <IP_address>/<mask>. If the mask is omitted, a value of 32 is used.
    - name: vlan_id
      required: true
      description: The VLAN ID that your network switch uses to forward packets to the Packet Recorder.
    - name: rule_name
      required: true
      description: The name of the rule to create.
    - name: sia_interface
      auto: PREDEFINED
      predefined:
      - A
      - B
      description: The letter of the interface on the SIA used for forwarding packets. Can be A or B. If omitted, interface A is used.
    - name: transport_type
      auto: PREDEFINED
      predefined:
      - email
      - syslog
      description: 'The type of notification to generate. '
    - name: tti_index
      description: The index of the entry in the transport type table.
    - name: aio_index
      description: The index of the entry in the alert information object table.
    - name: trigger_type
      auto: PREDEFINED
      predefined:
      - one-shot
      - re-trigger-count
      - re-trigger-timed-ms
      - re-trigger-timed-sec
      description: 'The frequency of the alert. one-shot: The alert is triggered when the number of packets matching the criteria reaches the threshold specified in the trigger_value field. After the alert triggers, it is disabled until the flow expires or times out.  re-trigger-count: The alert is triggered when the number of packets that match the criteria reaches the threshold specified in the trigger_value field. The counter then resets to 0, and the alert is triggered again the next time the threshold is met. re-trigger-timed-ms: The alert is triggered, and then the application waits the amount of time (in msecs) defined in the trigger_value field. Once this time passes, the alert is triggered again. re-trigger-timed-sec: The alert is triggered, and then the application waits the amount of time (in seconds) defined in the trigger_value field. After this time passes, the alert is triggered again.'
    - name: trigger_value
      description: The threshold that must be met before the alert is triggered. The value entered here depends on the trigger_type. If the trigger_type is one-shot or retrigger-count, this is the total number of packets that must be received before the alert is triggered. The valid range is 1-8191, If the trigger_type is re-trigger-ms or re-triggersec, this is the total number of msecs or secs, respectively, that must elapse before the alert is triggered again. The valid range is 1-8191.
    - name: rcs
      description: 'The remediation configuration string. Please refer to the integration documentation for more information.'
    outputs:
    - contextPath: Aria.RecordDestSubnet.Rule
      description: 'The name of the rule and the settings that define the rule.'
      type: string
    - contextPath: Aria.RecordDestSubnet.Status
      description: 'The state of the command, and the timestamp indicating when the command completed. Possible states include "Success", "Failure", or "Endpoint matching RCS not found".'
      type: string
    - contextPath: Aria.RecordDestSubnet.Endpoints
      description: 'Endpoint information, such as the IP address, about the SIAs that were modified based on the rule change.'
      type: string
    description: Creates a rule that redirects traffic destined for a specific IP address or range of IP addresses to the Packet Recorder. Packets are tagged with the VID specified in the instance.
  - name: aria-stop-recording-dest-subnet
    arguments:
    - name: rule_name
      required: true
      description: The name of the rule to delete.
    - name: rcs
      description: 'The remediation configuration string. Please refer to the integration documentation for more information.'
    outputs:
    - contextPath: Aria.StopRecordingDestSubnet.Rule
      description: 'The name of the rule and the settings that define the rule.'
      type: string
    - contextPath: Aria.StopRecordingDestSubnet.Status
      description: 'The state of the command, and the timestamp indicating when the command completed. Possible states include "Success", "Failure", or "Endpoint matching RCS not found".'
      type: string
    - contextPath: Aria.StopRecordingDestSubnet.Endpoints
      description: 'Endpoint information, such as the IP address, about the SIAs that were modified based on the rule change.'
      type: string
    description: Removes a named rule from the destination subnet logic block. This stops redirecting traffic to the Packet Recorder.
  - name: aria-alert-dest-subnet
    arguments:
    - name: target_ip
      required: true
      description: The IP address and mask of the destination IP address(es), in the format <IP_address>/<mask>. If the mask is omitted, a value of 32 is used.
    - name: rule_name
      required: true
      description: The name of the rule to create.
    - name: transport_type
      required: true
      auto: PREDEFINED
      predefined:
      - email
      - syslog
      description: 'The type of notification to generate. Can be email or syslog.'
    - name: tti_index
      required: true
      description: The index of the entry in the transport type table.
    - name: aio_index
      required: true
      description: The index of the entry in the alert information object table.
    - name: trigger_type
      required: true
      auto: PREDEFINED
      predefined:
      - one-shot
      - re-trigger-count
      - re-trigger-timed-ms
      - re-trigger-timed-sec
      description: 'The frequency of the alert. one-shot: The alert is triggered when the number of packets matching the criteria reaches the threshold specified in the trigger_value field. After the alert triggers, it is disabled until the flow expires or times out.  re-trigger-count: The alert is triggered when the number of packets that match the criteria reaches the threshold specified in the trigger_value field. The counter then resets to 0, and the alert is triggered again the next time the threshold is met. re-trigger-timed-ms: The alert is triggered, and then the application waits the amount of time (in msecs) defined in the trigger_value field. Once this time passes, the alert is triggered again. re-trigger-timed-sec: The alert is triggered, and then the application waits the amount of time (in seconds) defined in the trigger_value field. After this time passes, the alert is triggered again.'
    - name: trigger_value
      required: true
      description: The threshold that must be met before the alert is triggered. The value entered here depends on the trigger_type. If the trigger_type is one-shot or retrigger-count, this is the total number of packets that must be received before the alert is triggered. The valid range is 1-8191, If the trigger_type is re-trigger-ms or re-triggersec, this is the total number of msecs or secs, respectively, that must elapse before the alert is triggered again. The valid range is 1-8191.
    - name: rcs
      description: 'The remediation configuration string. Please refer to the integration documentation for more information.'
    outputs:
    - contextPath: Aria.AlertDestSubnet.Rule
      description: 'Specifies the name of the rule and the settings that define the rule.'
      type: string
    - contextPath: Aria.AlertDestSubnet.Status
      description: 'The state of the command, and the timestamp indicating when the command completed. Possible states include "Success", "Failure", or "Endpoint matching RCS not found".'
      type: string
    - contextPath: Aria.AlertDestSubnet.Endpoints
      description: 'Endpoint information, such as the IP address, about the SIAs that were modified based on the rule change.'
      type: string
    description: Creates a rule that generates an alert when traffic destined for a specific IP address or range of IP addresses is detected.
  - name: aria-mute-alert-dest-subnet
    arguments:
    - name: rule_name
      required: true
      description: The name of the rule to delete.
    - name: rcs
      description: 'The remediation configuration string. Please refer to the integration documentation for more information.'
    outputs:
    - contextPath: Aria.MuteAlertDestSubnet.Rule
      description: 'The name of the rule and the settings that define the rule.'
      type: string
    - contextPath: Aria.MuteAlertDestSubnet.Status
      description: 'The state of the command, and the timestamp indicating when the command completed. Possible states include "Success", "Failure", or "Endpoint matching RCS not found".'
      type: string
    - contextPath: Aria.MuteAlertDestSubnet.Endpoints
      description: 'Endpoint information, such as the IP address, about the SIAs that were modified based on the rule change.'
      type: string
    description: Removes a named rule from the destination subnet logic block, disabling the alerts.
  - name: aria-block-src-subnet
    arguments:
    - name: src_ip
      required: true
      description: The IP address and mask of the source IP address(es), in the format <IP_address>/<mask>. If the mask is omitted, a value of 32 is used.
    - name: rule_name
      required: true
      description: The name of the rule to create.
    - name: rcs
      description: 'The remediation configuration string. Please refer to the integration documentation for more information.'
    outputs:
    - contextPath: Aria.BlockSrcSubnet.Rule
      description: 'The name of the rule and the settings that define the rule.'
      type: string
    - contextPath: Aria.BlockSrcSubnet.Status
      description: 'The state of the command, and the timestamp indicating when the command completed. Possible states include "Success", "Failure", or "Endpoint matching RCS not found".'
      type: string
    - contextPath: Aria.BlockSrcSubnet.Endpoints
      description: 'Endpoint information, such as the IP address, about the SIAs that were modified based on the rule change.'
      type: string
    description: Adds a rule that blocks packets originating from a specific IP address or range of IP addresses.
  - name: aria-unblock-src-subnet
    arguments:
    - name: rule_name
      required: true
      description: The name of the rule to delete.
    - name: rcs
      description: 'The remediation configuration string. Please refer to the integration documentation for more information.'
    outputs:
    - contextPath: Aria.UnblockSrcSubnet.Rule
      description: 'The name of the rule and the settings that define the rule.'
      type: string
    - contextPath: Aria.UnblockSrcSubnet.Status
      description: 'The state of the command, and the timestamp indicating when the command completed. Possible states include "Success", "Failure", or "Endpoint matching RCS not found".'
      type: string
    - contextPath: Aria.UnblockSrcSubnet.Endpoints
      description: 'Endpoint information, such as the IP address, about the SIAs that were modified based on the rule change.'
      type: string
    description: Removes a named rule from the source subnet logic block. This allows the previously blocked traffic to resume.
  - name: aria-record-src-subnet
    arguments:
    - name: src_ip
      required: true
      description: The IP address and mask of the source IP address(es), in the format <IP_address>/<mask>. If the mask is omitted, a value of 32 is used.
    - name: vlan_id
      required: true
      description: The VLAN ID your network switch uses to forward packets to the Packet Recorder.
    - name: rule_name
      required: true
      description: The name of the rule to create.
    - name: sia_interface
      auto: PREDEFINED
      predefined:
      - A
      - B
      description: The letter of the interface on the SIA used for forwarding packets. Can be A or B. If omitted, interface A is used.
    - name: transport_type
      auto: PREDEFINED
      predefined:
      - email
      - syslog
      description: 'The type of notification to generate. Can be email or syslog.'
    - name: tti_index
      description: The index of the entry in the transport type table.
    - name: aio_index
      description: The index of the entry in the alert information object table.
    - name: trigger_type
      auto: PREDEFINED
      predefined:
      - one-shot
      - re-trigger-count
      - re-trigger-timed-ms
      - re-trigger-timed-sec
      description: 'The frequency of the alert. one-shot: The alert is triggered when the number of packets matching the criteria reaches the threshold specified in the trigger_value field. After the alert triggers, it is disabled until the flow expires or times out.  re-trigger-count: The alert is triggered when the number of packets that match the criteria reaches the threshold specified in the trigger_value field. The counter then resets to 0, and the alert is triggered again the next time the threshold is met. re-trigger-timed-ms: The alert is triggered, and then the application waits the amount of time (in msecs) defined in the trigger_value field. Once this time passes, the alert is triggered again. re-trigger-timed-sec: The alert is triggered, and then the application waits the amount of time (in seconds) defined in the trigger_value field. After this time passes, the alert is triggered again.'
    - name: trigger_value
      description: The threshold that must be met before the alert is triggered. The value entered here depends on the trigger_type. If the trigger_type is one-shot or retrigger-count, this is the total number of packets that must be received before the alert is triggered. The valid range is 1-8191, If the trigger_type is re-trigger-ms or re-triggersec, this is the total number of msecs or secs, respectively, that must elapse before the alert is triggered again. The valid range is 1-8191.
    - name: rcs
      description: 'The remediation configuration string. Please refer to the integration documentation for more information.'
    outputs:
    - contextPath: Aria.RecordSrcSubnet.Rule
      description: 'Specifies the name of the rule and the settings that define the rule.'
      type: string
    - contextPath: Aria.RecordSrcSubnet.Status
      description: 'The state of the command, and the timestamp indicating when the command completed. Possible states include "Success", "Failure", or "Endpoint matching RCS not found".'
      type: string
    - contextPath: Aria.RecordSrcSubnet.Endpoints
      description: 'Returns endpoints information, such as the IP address, about the SIAs that were modified based on the rule change.'
      type: string
    description: Creates a rule that redirects traffic originating from one or more specific IP addresses to the Packet Recorder. Packets are tagged with the VID specified in the instance.
  - name: aria-stop-recording-src-subnet
    arguments:
    - name: rule_name
      required: true
      description: The name of the rule to delete.
    - name: rcs
      description: 'The remediation configuration string. Please refer to the integration documentation for more information.'
    outputs:
    - contextPath: Aria.StopRecordingSrcSubnet.Rule
      description: 'The name of the rule and the settings that define the rule.'
      type: string
    - contextPath: Aria.StopRecordingSrcSubnet.Status
      description: 'The state of the command, and the timestamp indicating when the command completed. Possible states include "Success", "Failure", or "Endpoint matching RCS not found".'
      type: string
    - contextPath: Aria.StopRecordingSrcSubnet.Endpoints
      description: 'Endpoint information, such as the IP address, about the SIAs that were modified based on the rule change.'
      type: string
    description: Removes a named rule from the source subnet logic block. This stops redirecting traffic to the Packet Recorder.
  - name: aria-alert-src-subnet
    arguments:
    - name: src_ip
      required: true
      description: The IP address and mask of the source IP address(es), in the format <IP_address>/<mask>. If the mask is omitted, a value of 32 is used.
    - name: rule_name
      required: true
      description: The name of the rule to create.
    - name: transport_type
      required: true
      auto: PREDEFINED
      predefined:
      - email
      - syslog
      description: 'The type of notification to generate. '
    - name: tti_index
      required: true
      description: The index of the entry in the transport type table.
    - name: aio_index
      required: true
      description: The index of the entry in the alert information object table.
    - name: trigger_type
      required: true
      auto: PREDEFINED
      predefined:
      - one-shot
      - re-trigger-count
      - re-trigger-timed-ms
      - re-trigger-timed-sec
      description: 'The frequency of the alert. one-shot: The alert is triggered when the number of packets matching the criteria reaches the threshold specified in the trigger_value field. After the alert triggers, it is disabled until the flow expires or times out.  re-trigger-count: The alert is triggered when the number of packets that match the criteria reaches the threshold specified in the trigger_value field. The counter then resets to 0, and the alert is triggered again the next time the threshold is met. re-trigger-timed-ms: The alert is triggered, and then the application waits the amount of time (in msecs) defined in the trigger_value field. Once this time passes, the alert is triggered again. re-trigger-timed-sec: The alert is triggered, and then the application waits the amount of time (in seconds) defined in the trigger_value field. After this time passes, the alert is triggered again.'
    - name: trigger_value
      required: true
      description: The threshold that must be met before the alert is triggered. The value entered here depends on the trigger_type. If the trigger_type is one-shot or retrigger-count, this is the total number of packets that must be received before the alert is triggered. The valid range is 1-8191, If the trigger_type is re-trigger-ms or re-triggersec, this is the total number of msecs or secs, respectively, that must elapse before the alert is triggered again. The valid range is 1-8191.
    - name: rcs
      description: 'The remediation configuration string. Please refer to the integration documentation for more information.'
    outputs:
    - contextPath: Aria.AlertSrcSubnet.Rule
      description: 'The name of the rule and the settings that define the rule.'
      type: string
    - contextPath: Aria.AlertSrcSubnet.Status
      description: 'The state of the command, and the timestamp indicating when the command completed. Possible states include "Success", "Failure", or "Endpoint matching RCS not found".'
      type: string
    - contextPath: Aria.AlertSrcSubnet.Endpoints
      description: 'Endpoint information, such as the IP address, about the SIAs that were modified based on the rule change.'
      type: string
    description: Adds a rule that generates an alert when traffic originating from a specific IP address or range of IP addresses is detected.
  - name: aria-mute-alert-src-subnet
    arguments:
    - name: rule_name
      required: true
      description: The name of the rule to delete.
    - name: rcs
      description: 'The remediation configuration string. Please refer to the integration documentation for more information.'
    outputs:
    - contextPath: Aria.MuteAlertSrcSubnet.Rule
      description: 'The name of the rule and the settings that define the rule.'
      type: string
    - contextPath: Aria.MuteAlertSrcSubnet.Status
      description: 'The state of the command, and the timestamp indicating when the command completed. Possible states include "Success", "Failure", or "Endpoint matching RCS not found".'
      type: string
    - contextPath: Aria.MuteAlertSrcSubnet.Endpoints
      description: 'Endpoint information, such as the IP address, about the SIAs that were modified based on the rule change.'
      type: string
    description: Removes a named rule from the source subnet logic block, disabling the alerts.
<<<<<<< HEAD
  dockerimage: demisto/python3:3.10.12.63474
=======
  dockerimage: demisto/python3:3.10.14.90585
>>>>>>> 90cf3b88
  runonce: false
tests:
- No test
fromversion: 5.0.0<|MERGE_RESOLUTION|>--- conflicted
+++ resolved
@@ -906,11 +906,7 @@
       description: 'Endpoint information, such as the IP address, about the SIAs that were modified based on the rule change.'
       type: string
     description: Removes a named rule from the source subnet logic block, disabling the alerts.
-<<<<<<< HEAD
-  dockerimage: demisto/python3:3.10.12.63474
-=======
   dockerimage: demisto/python3:3.10.14.90585
->>>>>>> 90cf3b88
   runonce: false
 tests:
 - No test
