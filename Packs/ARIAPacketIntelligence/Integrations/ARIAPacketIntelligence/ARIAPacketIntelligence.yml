--- conflicted
+++ resolved
@@ -41,27 +41,18 @@
     - name: rule_name
       required: true
       description: The name of the rule to create.
-<<<<<<< HEAD
-    - name: rcs
-      description: 'The remediation configuration string.'
-=======
-    - name: label_sia_group
-      description: 'The name of the group to which the SIA belongs. NOTE: Only two labels are allowed. If you enter values for all three labels, the command will fail. Also, if no labels are provided (i.e., they are empty), the rule is added to every SIA attached to the SDSo.'
-    - name: label_sia_name
-      description: 'The name of the SIA. NOTE: Only two labels are allowed. If you enter values for all three labels, the command will fail. Also, if no labels are provided (i.e., they are empty), the rule is added to every SIA attached to the SDSo.'
-    - name: label_sia_region
-      description: 'The name of the region to which the SIA belongs. NOTE: Only two labels are allowed. If you enter values for all three labels, the command will fail. Also, if no labels are provided (i.e., they are empty), the rule is added to every SIA attached to the SDSo.'
->>>>>>> fe9bce69
+    - name: label_sia_group
+      description: 'The name of the group to which the SIA belongs. NOTE: Only two labels are allowed. If you enter values for all three labels, the command will fail. Also, if no labels are provided (i.e., they are empty), the rule is added to every SIA attached to the SDSo.'
+    - name: label_sia_name
+      description: 'The name of the SIA. NOTE: Only two labels are allowed. If you enter values for all three labels, the command will fail. Also, if no labels are provided (i.e., they are empty), the rule is added to every SIA attached to the SDSo.'
+    - name: label_sia_region
+      description: 'The name of the region to which the SIA belongs. NOTE: Only two labels are allowed. If you enter values for all three labels, the command will fail. Also, if no labels are provided (i.e., they are empty), the rule is added to every SIA attached to the SDSo.'
     outputs:
     - contextPath: Aria.BlockConversation.Rule
       description: 'Specifies the name of the rule and the settings that define the rule.'
       type: string
     - contextPath: Aria.BlockConversation.Status
-<<<<<<< HEAD
-      description: 'The state of the command, and the timestamp indicating when the command completed. Possible states include "Success", "Failure", or "Endpoint matching RCS not found".'
-=======
-      description: 'The response code, the state of the command, and the timestamp indicating when the command completed. If an error occurs or the response code is not 201, this also includes information about the error.'
->>>>>>> fe9bce69
+      description: 'The response code, the state of the command, and the timestamp indicating when the command completed. If an error occurs or the response code is not 201, this also includes information about the error.'
       type: string
     - contextPath: Aria.BlockConversation.Endpoints
       description: 'Returns endpoints information, such as the IP address, about the SIAs that were modified based on the rule change.'
@@ -72,27 +63,18 @@
     - name: rule_name
       required: true
       description: The name of the rule to delete.
-<<<<<<< HEAD
-    - name: rcs
-      description: 'The remediation configuration string.'
-=======
-    - name: label_sia_group
-      description: 'The name of the group to which the SIA belongs. NOTE: Only two labels are allowed. If you enter values for all three labels, the command will fail. Also, if no labels are provided (i.e., they are empty), the rule is deleted from every SIA attached to the SDSo.'
-    - name: label_sia_name
-      description: 'The name of the SIA. NOTE: Only two labels are allowed. If you enter values for all three labels, the command will fail. Also, if no labels are provided (i.e., they are empty), the rule is deleted from every SIA attached to the SDSo.'
-    - name: label_sia_region
-      description: 'The name of the region to which the SIA belongs. NOTE: Only two labels are allowed. If you enter values for all three labels, the command will fail. Also, if no labels are provided (i.e., they are empty), the rule is deleted from every SIA attached to the SDSo.'
->>>>>>> fe9bce69
+    - name: label_sia_group
+      description: 'The name of the group to which the SIA belongs. NOTE: Only two labels are allowed. If you enter values for all three labels, the command will fail. Also, if no labels are provided (i.e., they are empty), the rule is deleted from every SIA attached to the SDSo.'
+    - name: label_sia_name
+      description: 'The name of the SIA. NOTE: Only two labels are allowed. If you enter values for all three labels, the command will fail. Also, if no labels are provided (i.e., they are empty), the rule is deleted from every SIA attached to the SDSo.'
+    - name: label_sia_region
+      description: 'The name of the region to which the SIA belongs. NOTE: Only two labels are allowed. If you enter values for all three labels, the command will fail. Also, if no labels are provided (i.e., they are empty), the rule is deleted from every SIA attached to the SDSo.'
     outputs:
     - contextPath: Aria.UnblockConversation.Rule
       description: 'Specifies the name of the rule and the settings that define the rule.'
       type: string
     - contextPath: Aria.UnblockConversation.Status
-<<<<<<< HEAD
-      description: 'The state of the command, and the timestamp indicating when the command completed. Possible states include "Success", "Failure", or "Endpoint matching RCS not found".'
-=======
       description: 'Returns the response code, the state of the command, and the timestamp indicating when the command completed. If an error occurs or the response code is not 201, this also returns information about the error.'
->>>>>>> fe9bce69
       type: string
     - contextPath: Aria.UnblockConversation.Endpoints
       description: 'Returns endpoints information, such as the IP address, about the SIAs that were modified based on the rule change.'
@@ -144,27 +126,18 @@
       description: 'The frequency of the alert. one-shot: The alert is triggered when the number of packets matching the criteria reaches the threshold specified in the trigger_value field. After the alert triggers, it is disabled until the flow expires or times out.  re-trigger-count: The alert is triggered when the number of packets that match the criteria reaches the threshold specified in the trigger_value field. The counter then resets to 0, and the alert is triggered again the next time the threshold is met. re-trigger-timed-ms: The alert is triggered, and then the application waits the amount of time (in msecs) defined in the trigger_value field. Once this time passes, the alert is triggered again. re-trigger-timed-sec: The alert is triggered, and then the application waits the amount of time (in seconds) defined in the trigger_value field. After this time passes, the alert is triggered again.'
     - name: trigger_value
       description: The threshold that must be met before the alert is triggered. The value entered here depends on the trigger_type. If the trigger_type is one-shot or retrigger-count, this is the total number of packets that must be received before the alert is triggered. The valid range is 1-8191. If the trigger_type is re-trigger-ms or re-triggersec, this is the total amount of time (in msecs or secs), respectively, that must elapse before the alert is triggered again. The valid range is 1-8191.
-<<<<<<< HEAD
-    - name: rcs
-      description: 'The remediation configuration string.'
-=======
-    - name: label_sia_group
-      description: 'The name of the group to which the SIA belongs. NOTE: Only two labels are allowed. If you enter values for all three labels, the command will fail. Also, if no labels are provided (i.e., they are empty), the rule is added to every SIA attached to the SDSo.'
-    - name: label_sia_name
-      description: 'The name of the SIA. NOTE: Only two labels are allowed. If you enter values for all three labels, the command will fail. Also, if no labels are provided (i.e., they are empty), the rule is added to every SIA attached to the SDSo.'
-    - name: label_sia_region
-      description: 'The name of the region to which the SIA belongs. NOTE: Only two labels are allowed. If you enter values for all three labels, the command will fail. Also, if no labels are provided (i.e., they are empty), the rule is added to every SIA attached to the SDSo.'
->>>>>>> fe9bce69
+    - name: label_sia_group
+      description: 'The name of the group to which the SIA belongs. NOTE: Only two labels are allowed. If you enter values for all three labels, the command will fail. Also, if no labels are provided (i.e., they are empty), the rule is added to every SIA attached to the SDSo.'
+    - name: label_sia_name
+      description: 'The name of the SIA. NOTE: Only two labels are allowed. If you enter values for all three labels, the command will fail. Also, if no labels are provided (i.e., they are empty), the rule is added to every SIA attached to the SDSo.'
+    - name: label_sia_region
+      description: 'The name of the region to which the SIA belongs. NOTE: Only two labels are allowed. If you enter values for all three labels, the command will fail. Also, if no labels are provided (i.e., they are empty), the rule is added to every SIA attached to the SDSo.'
     outputs:
     - contextPath: Aria.RecordConversation.Rule
       description: 'Specifies the name of the rule and the settings that define the rule.'
       type: string
     - contextPath: Aria.RecordConversation.Status
-<<<<<<< HEAD
-      description: 'The state of the command, and the timestamp indicating when the command completed. Possible states include "Success", "Failure", or "Endpoint matching RCS not found".'
-=======
-      description: 'The response code, the state of the command, and the timestamp indicating when the command completed. If an error occurs or the response code is not 201, this also includes information about the error.'
->>>>>>> fe9bce69
+      description: 'The response code, the state of the command, and the timestamp indicating when the command completed. If an error occurs or the response code is not 201, this also includes information about the error.'
       type: string
     - contextPath: Aria.RecordConversation.Endpoints
       description: 'Returns endpoints information, such as the IP address, about the SIAs that were modified based on the rule change.'
@@ -175,27 +148,18 @@
     - name: rule_name
       required: true
       description: The name of the rule to delete.
-<<<<<<< HEAD
-    - name: rcs
-      description: 'The remediation configuration string.'
-=======
-    - name: label_sia_group
-      description: 'The name of the group to which the SIA belongs. NOTE: Only two labels are allowed. If you enter values for all three labels, the command will fail. Also, if no labels are provided (i.e., they are empty), the rule is deleted from every SIA attached to the SDSo.'
-    - name: label_sia_name
-      description: 'The name of the SIA. NOTE: Only two labels are allowed. If you enter values for all three labels, the command will fail. Also, if no labels are provided (i.e., they are empty), the rule is deleted from every SIA attached to the SDSo.'
-    - name: label_sia_region
-      description: 'The name of the region to which the SIA belongs. NOTE: Only two labels are allowed. If you enter values for all three labels, the command will fail. Also, if no labels are provided (i.e., they are empty), the rule is deleted from every SIA attached to the SDSo.'
->>>>>>> fe9bce69
+    - name: label_sia_group
+      description: 'The name of the group to which the SIA belongs. NOTE: Only two labels are allowed. If you enter values for all three labels, the command will fail. Also, if no labels are provided (i.e., they are empty), the rule is deleted from every SIA attached to the SDSo.'
+    - name: label_sia_name
+      description: 'The name of the SIA. NOTE: Only two labels are allowed. If you enter values for all three labels, the command will fail. Also, if no labels are provided (i.e., they are empty), the rule is deleted from every SIA attached to the SDSo.'
+    - name: label_sia_region
+      description: 'The name of the region to which the SIA belongs. NOTE: Only two labels are allowed. If you enter values for all three labels, the command will fail. Also, if no labels are provided (i.e., they are empty), the rule is deleted from every SIA attached to the SDSo.'
     outputs:
     - contextPath: Aria.StopRecordingConversation.Rule
       description: 'Specifies the name of the rule and the settings that define the rule.'
       type: string
     - contextPath: Aria.StopRecordingConversation.Status
-<<<<<<< HEAD
-      description: 'The state of the command, and the timestamp indicating when the command completed. Possible states include "Success", "Failure", or "Endpoint matching RCS not found".'
-=======
-      description: 'The response code, the state of the command, and the timestamp indicating when the command completed. If an error occurs or the response code is not 201, this also includes information about the error.'
->>>>>>> fe9bce69
+      description: 'The response code, the state of the command, and the timestamp indicating when the command completed. If an error occurs or the response code is not 201, this also includes information about the error.'
       type: string
     - contextPath: Aria.StopRecordingConversation.Endpoints
       description: 'Returns endpoints information, such as the IP address, about the SIAs that were modified based on the rule change.'
@@ -243,27 +207,18 @@
     - name: trigger_value
       required: true
       description: The threshold that must be met before the alert is triggered. The value entered here depends on the trigger_type. If the trigger_type is one-shot or retrigger-count, this is the total number of packets that must be received before the alert is triggered. The valid range is 1-8191. If the trigger_type is re-trigger-ms or re-triggersec, this is the total number of msecs or secs, respectively, that must elapse before the alert is triggered again. The valid range is 1-8191.
-<<<<<<< HEAD
-    - name: rcs
-      description: 'The remediation configuration string.'
-=======
-    - name: label_sia_group
-      description: 'The name of the group to which the SIA belongs. NOTE: Only two labels are allowed. If you enter values for all three labels, the command will fail. Also, if no labels are provided (i.e., they are empty), the rule is added to every SIA attached to the SDSo.'
-    - name: label_sia_name
-      description: 'The name of the SIA. NOTE: Only two labels are allowed. If you enter values for all three labels, the command will fail. Also, if no labels are provided (i.e., they are empty), the rule is added to every SIA attached to the SDSo.'
-    - name: label_sia_region
-      description: 'The name of the region to which the SIA belongs. NOTE: Only two labels are allowed. If you enter values for all three labels, the command will fail. Also, if no labels are provided (i.e., they are empty), the rule is added to every SIA attached to the SDSo.'
->>>>>>> fe9bce69
+    - name: label_sia_group
+      description: 'The name of the group to which the SIA belongs. NOTE: Only two labels are allowed. If you enter values for all three labels, the command will fail. Also, if no labels are provided (i.e., they are empty), the rule is added to every SIA attached to the SDSo.'
+    - name: label_sia_name
+      description: 'The name of the SIA. NOTE: Only two labels are allowed. If you enter values for all three labels, the command will fail. Also, if no labels are provided (i.e., they are empty), the rule is added to every SIA attached to the SDSo.'
+    - name: label_sia_region
+      description: 'The name of the region to which the SIA belongs. NOTE: Only two labels are allowed. If you enter values for all three labels, the command will fail. Also, if no labels are provided (i.e., they are empty), the rule is added to every SIA attached to the SDSo.'
     outputs:
     - contextPath: Aria.AlertConversation.Rule
       description: 'Specifies the name of the rule and the settings that define the rule.'
       type: string
     - contextPath: Aria.AlertConversation.Status
-<<<<<<< HEAD
-      description: 'The state of the command, and the timestamp indicating when the command completed. Possible states include "Success", "Failure", or "Endpoint matching RCS not found".'
-=======
-      description: 'The response code, the state of the command, and the timestamp indicating when the command completed. If an error occurs or the response code is not 201, this also returns information about the error.'
->>>>>>> fe9bce69
+      description: 'The response code, the state of the command, and the timestamp indicating when the command completed. If an error occurs or the response code is not 201, this also returns information about the error.'
       type: string
     - contextPath: Aria.AlertConversation.Endpoints
       description: 'Returns endpoints information, such as the IP address, about the SIAs that were modified based on the rule change.'
@@ -274,27 +229,18 @@
     - name: rule_name
       required: true
       description: The name of the rule to delete.
-<<<<<<< HEAD
-    - name: rcs
-      description: 'The remediation configuration string.'
-=======
-    - name: label_sia_group
-      description: 'The name of the group to which the SIA belongs. NOTE: Only two labels are allowed. If you enter values for all three labels, the command will fail. Also, if no labels are provided (i.e., they are empty), the rule is deleted from every SIA attached to the SDSo.'
-    - name: label_sia_name
-      description: 'The name of the SIA. NOTE: Only two labels are allowed. If you enter values for all three labels, the command will fail. Also, if no labels are provided (i.e., they are empty), the rule is deleted from every SIA attached to the SDSo.'
-    - name: label_sia_region
-      description: 'The name of the region to which the SIA belongs. NOTE: Only two labels are allowed. If you enter values for all three labels, the command will fail. Also, if no labels are provided (i.e., they are empty), the rule is deleted from every SIA attached to the SDSo.'
->>>>>>> fe9bce69
+    - name: label_sia_group
+      description: 'The name of the group to which the SIA belongs. NOTE: Only two labels are allowed. If you enter values for all three labels, the command will fail. Also, if no labels are provided (i.e., they are empty), the rule is deleted from every SIA attached to the SDSo.'
+    - name: label_sia_name
+      description: 'The name of the SIA. NOTE: Only two labels are allowed. If you enter values for all three labels, the command will fail. Also, if no labels are provided (i.e., they are empty), the rule is deleted from every SIA attached to the SDSo.'
+    - name: label_sia_region
+      description: 'The name of the region to which the SIA belongs. NOTE: Only two labels are allowed. If you enter values for all three labels, the command will fail. Also, if no labels are provided (i.e., they are empty), the rule is deleted from every SIA attached to the SDSo.'
     outputs:
     - contextPath: Aria.MuteAlertConversation.Rule
       description: 'The name of the rule and the settings that define the rule.'
       type: string
     - contextPath: Aria.MuteAlertConversation.Status
-<<<<<<< HEAD
-      description: 'The state of the command, and the timestamp indicating when the command completed. Possible states include "Success", "Failure", or "Endpoint matching RCS not found".'
-=======
-      description: 'The response code, the state of the command, and the timestamp indicating when the command completed. If an error occurs or the response code is not 201, this also includes information about the error.'
->>>>>>> fe9bce69
+      description: 'The response code, the state of the command, and the timestamp indicating when the command completed. If an error occurs or the response code is not 201, this also includes information about the error.'
       type: string
     - contextPath: Aria.MuteAlertConversation.Endpoints
       description: 'Returns endpoints information, such as the IP address, about the SIAs that were modified based on the rule change.'
@@ -308,27 +254,18 @@
     - name: rule_name
       required: true
       description: The name of the rule to create.
-<<<<<<< HEAD
-    - name: rcs
-      description: 'The remediation configuration string.'
-=======
-    - name: label_sia_group
-      description: 'The name of the group to which the SIA belongs. NOTE: Only two labels are allowed. If you enter values for all three labels, the command will fail. Also, if no labels are provided (i.e., they are empty), the rule is added to every SIA attached to the SDSo.'
-    - name: label_sia_name
-      description: 'The name of the SIA. NOTE: Only two labels are allowed. If you enter values for all three labels, the command will fail. Also, if no labels are provided (i.e., they are empty), the rule is added to every SIA attached to the SDSo.'
-    - name: label_sia_region
-      description: 'The name of the region to which the SIA belongs. NOTE: Only two labels are allowed. If you enter values for all three labels, the command will fail. Also, if no labels are provided (i.e., they are empty), the rule is added to every SIA attached to the SDSo.'
->>>>>>> fe9bce69
+    - name: label_sia_group
+      description: 'The name of the group to which the SIA belongs. NOTE: Only two labels are allowed. If you enter values for all three labels, the command will fail. Also, if no labels are provided (i.e., they are empty), the rule is added to every SIA attached to the SDSo.'
+    - name: label_sia_name
+      description: 'The name of the SIA. NOTE: Only two labels are allowed. If you enter values for all three labels, the command will fail. Also, if no labels are provided (i.e., they are empty), the rule is added to every SIA attached to the SDSo.'
+    - name: label_sia_region
+      description: 'The name of the region to which the SIA belongs. NOTE: Only two labels are allowed. If you enter values for all three labels, the command will fail. Also, if no labels are provided (i.e., they are empty), the rule is added to every SIA attached to the SDSo.'
     outputs:
     - contextPath: Aria.BlockDestPort.Rule
       description: 'The name of the rule and the settings that define the rule.'
       type: string
     - contextPath: Aria.BlockDestPort.Status
-<<<<<<< HEAD
-      description: 'The state of the command, and the timestamp indicating when the command completed. Possible states include "Success", "Failure", or "Endpoint matching RCS not found".'
-=======
-      description: 'The response code, the state of the command, and the timestamp indicating when the command completed. If an error occurs or the response code is not 201, this also includes information about the error.'
->>>>>>> fe9bce69
+      description: 'The response code, the state of the command, and the timestamp indicating when the command completed. If an error occurs or the response code is not 201, this also includes information about the error.'
       type: string
     - contextPath: Aria.BlockDestPort.Endpoints
       description: 'Returns endpoints information, such as the IP address, about the SIAs that were modified based on the rule change.'
@@ -339,27 +276,18 @@
     - name: rule_name
       required: true
       description: The name of the rule to delete.
-<<<<<<< HEAD
-    - name: rcs
-      description: 'The remediation configuration string.'
-=======
-    - name: label_sia_group
-      description: 'The name of the group to which the SIA belongs. NOTE: Only two labels are allowed. If you enter values for all three labels, the command will fail. Also, if no labels are provided (i.e., they are empty), the rule is deleted from every SIA attached to the SDSo.'
-    - name: label_sia_name
-      description: 'The name of the SIA. NOTE: Only two labels are allowed. If you enter values for all three labels, the command will fail. Also, if no labels are provided (i.e., they are empty), the rule is deleted from every SIA attached to the SDSo.'
-    - name: label_sia_region
-      description: 'The name of the region to which the SIA belongs. NOTE: Only two labels are allowed. If you enter values for all three labels, the command will fail. Also, if no labels are provided (i.e., they are empty), the rule is deleted from every SIA attached to the SDSo.'
->>>>>>> fe9bce69
+    - name: label_sia_group
+      description: 'The name of the group to which the SIA belongs. NOTE: Only two labels are allowed. If you enter values for all three labels, the command will fail. Also, if no labels are provided (i.e., they are empty), the rule is deleted from every SIA attached to the SDSo.'
+    - name: label_sia_name
+      description: 'The name of the SIA. NOTE: Only two labels are allowed. If you enter values for all three labels, the command will fail. Also, if no labels are provided (i.e., they are empty), the rule is deleted from every SIA attached to the SDSo.'
+    - name: label_sia_region
+      description: 'The name of the region to which the SIA belongs. NOTE: Only two labels are allowed. If you enter values for all three labels, the command will fail. Also, if no labels are provided (i.e., they are empty), the rule is deleted from every SIA attached to the SDSo.'
     outputs:
     - contextPath: Aria.UnblockDestPort.Rule
       description: 'The name of the rule and the settings that define the rule.'
       type: string
     - contextPath: Aria.UnblockDestPort.Status
-<<<<<<< HEAD
-      description: 'The state of the command, and the timestamp indicating when the command completed. Possible states include "Success", "Failure", or "Endpoint matching RCS not found".'
-=======
-      description: 'The response code, the state of the command, and the timestamp indicating when the command completed. If an error occurs or the response code is not 201, this also includes information about the error.'
->>>>>>> fe9bce69
+      description: 'The response code, the state of the command, and the timestamp indicating when the command completed. If an error occurs or the response code is not 201, this also includes information about the error.'
       type: string
     - contextPath: Aria.UnblockDestPort.Endpoints
       description: 'Returns endpoints information, such as the IP address, about the SIAs that were modified based on the rule change.'
@@ -402,27 +330,18 @@
       description: 'The frequency of the alert. one-shot: The alert is triggered when the number of packets matching the criteria reaches the threshold specified in the trigger_value field. After the alert triggers, it is disabled until the flow expires or times out.  re-trigger-count: The alert is triggered when the number of packets that match the criteria reaches the threshold specified in the trigger_value field. The counter then resets to 0, and the alert is triggered again the next time the threshold is met. re-trigger-timed-ms: The alert is triggered, and then the application waits the amount of time (in msecs) defined in the trigger_value field. Once this time passes, the alert is triggered again. re-trigger-timed-sec: The alert is triggered, and then the application waits the amount of time (in seconds) defined in the trigger_value field. After this time passes, the alert is triggered again.'
     - name: trigger_value
       description: The threshold that must be met before the alert is triggered. The value entered here depends on the trigger_type. If the trigger_type is one-shot or retrigger-count, this is the total number of packets that must be received before the alert is triggered. The valid range is 1-8191, If the trigger_type is re-trigger-ms or re-triggersec, this is the total number of msecs or secs, respectively, that must elapse before the alert is triggered again. The valid range is 1-8191.
-<<<<<<< HEAD
-    - name: rcs
-      description: 'The remediation configuration string.'
-=======
-    - name: label_sia_group
-      description: 'The name of the group to which the SIA belongs. NOTE: Only two labels are allowed. If you enter values for all three labels, the command will fail. Also, if no labels are provided (i.e., they are empty), the rule is added to every SIA attached to the SDSo.'
-    - name: label_sia_name
-      description: 'The name of the SIA. NOTE: Only two labels are allowed. If you enter values for all three labels, the command will fail. Also, if no labels are provided (i.e., they are empty), the rule is added to every SIA attached to the SDSo.'
-    - name: label_sia_region
-      description: 'The name of the region to which the SIA belongs. NOTE: Only two labels are allowed. If you enter values for all three labels, the command will fail. Also, if no labels are provided (i.e., they are empty), the rule is added to every SIA attached to the SDSo.'
->>>>>>> fe9bce69
+    - name: label_sia_group
+      description: 'The name of the group to which the SIA belongs. NOTE: Only two labels are allowed. If you enter values for all three labels, the command will fail. Also, if no labels are provided (i.e., they are empty), the rule is added to every SIA attached to the SDSo.'
+    - name: label_sia_name
+      description: 'The name of the SIA. NOTE: Only two labels are allowed. If you enter values for all three labels, the command will fail. Also, if no labels are provided (i.e., they are empty), the rule is added to every SIA attached to the SDSo.'
+    - name: label_sia_region
+      description: 'The name of the region to which the SIA belongs. NOTE: Only two labels are allowed. If you enter values for all three labels, the command will fail. Also, if no labels are provided (i.e., they are empty), the rule is added to every SIA attached to the SDSo.'
     outputs:
     - contextPath: Aria.RecordDestPort.Rule
       description: 'Specifies the name of the rule and the settings that define the rule.'
       type: string
     - contextPath: Aria.RecordDestPort.Status
-<<<<<<< HEAD
-      description: 'The state of the command, and the timestamp indicating when the command completed. Possible states include "Success", "Failure", or "Endpoint matching RCS not found".'
-=======
       description: 'Returns the response code, the state of the command, and the timestamp indicating when the command completed. If an error occurs or the response code is not 201, this also returns information about the error.'
->>>>>>> fe9bce69
       type: string
     - contextPath: Aria.RecordDestPort.Endpoints
       description: 'Returns endpoints information, such as the IP address, about the SIAs that were modified based on the rule change.'
@@ -433,27 +352,18 @@
     - name: rule_name
       required: true
       description: The name of the rule to delete.
-<<<<<<< HEAD
-    - name: rcs
-      description: 'The remediation configuration string.'
-=======
     - name: label_sia_group
       description: 'The name of the group to which the SIA belongs. NOTE: Only two labels are allowed. If you enter values for all three labels, the command will fail. Also, if no labels are provided (i.e., they are empty), the rule is deleted from every SIA attached to the SDSo.'
     - name: label_sia_name
       description: 'The name of the SIA. NOTE: Only two labels are allowed. If you enter values for all three labels, the command will fail. Also, if no labels are provided (i.e., they are empty), the rule is deleted from every SIA attached to the SDSo.'
     - name: label_sia_region
       description: 'The name of the region to which the SIA belongs. NOTE: Only two labels are allowed. If you enter values for all three labels, the command will fail. Also, if no labels are provided (i.e., they are empty), the rule is deleted to every SIA attached to the SDSo.'
->>>>>>> fe9bce69
     outputs:
     - contextPath: Aria.StopRecordingDestPort.Rule
       description: 'Specifies the name of the rule and the settings that define the rule.'
       type: string
     - contextPath: Aria.StopRecordingDestPort.Status
-<<<<<<< HEAD
-      description: 'The state of the command, and the timestamp indicating when the command completed. Possible states include "Success", "Failure", or "Endpoint matching RCS not found".'
-=======
-      description: 'The response code, the state of the command, and the timestamp indicating when the command completed. If an error occurs or the response code is not 201, this also returns information about the error.'
->>>>>>> fe9bce69
+      description: 'The response code, the state of the command, and the timestamp indicating when the command completed. If an error occurs or the response code is not 201, this also returns information about the error.'
       type: string
     - contextPath: Aria.StopRecordingDestPort.Endpoints
       description: 'Endpoint information, such as the IP address, about the SIAs that were modified based on the rule change.'
@@ -492,27 +402,18 @@
     - name: trigger_value
       required: true
       description: The threshold that must be met before the alert is triggered. The value entered here depends on the trigger_type. If the trigger_type is one-shot or retrigger-count, this is the total number of packets that must be received before the alert is triggered. The valid range is 1-8191, If the trigger_type is re-trigger-ms or re-triggersec, this is the total number of msecs or secs, respectively, that must elapse before the alert is triggered again. The valid range is 1-8191.
-<<<<<<< HEAD
-    - name: rcs
-      description: 'The remediation configuration string.'
-=======
-    - name: label_sia_group
-      description: 'The name of the group to which the SIA belongs. NOTE: Only two labels are allowed. If you enter values for all three labels, the command will fail. Also, if no labels are provided (i.e., they are empty), the rule is added to every SIA attached to the SDSo.'
-    - name: label_sia_name
-      description: 'The name of the SIA. NOTE: Only two labels are allowed. If you enter values for all three labels, the command will fail. Also, if no labels are provided (i.e., they are empty), the rule is added to every SIA attached to the SDSo.'
-    - name: label_sia_region
-      description: 'The name of the region to which the SIA belongs. NOTE: Only two labels are allowed. If you enter values for all three labels, the command will fail. Also, if no labels are provided (i.e., they are empty), the rule is added to every SIA attached to the SDSo.'
->>>>>>> fe9bce69
+    - name: label_sia_group
+      description: 'The name of the group to which the SIA belongs. NOTE: Only two labels are allowed. If you enter values for all three labels, the command will fail. Also, if no labels are provided (i.e., they are empty), the rule is added to every SIA attached to the SDSo.'
+    - name: label_sia_name
+      description: 'The name of the SIA. NOTE: Only two labels are allowed. If you enter values for all three labels, the command will fail. Also, if no labels are provided (i.e., they are empty), the rule is added to every SIA attached to the SDSo.'
+    - name: label_sia_region
+      description: 'The name of the region to which the SIA belongs. NOTE: Only two labels are allowed. If you enter values for all three labels, the command will fail. Also, if no labels are provided (i.e., they are empty), the rule is added to every SIA attached to the SDSo.'
     outputs:
     - contextPath: Aria.AlertDestPort.Rule
       description: 'The name of the rule and the settings that define the rule.'
       type: string
     - contextPath: Aria.AlertDestPort.Status
-<<<<<<< HEAD
-      description: 'The state of the command, and the timestamp indicating when the command completed. Possible states include "Success", "Failure", or "Endpoint matching RCS not found".'
-=======
-      description: 'The response code, the state of the command, and the timestamp indicating when the command completed. If an error occurs or the response code is not 201, this also returns information about the error.'
->>>>>>> fe9bce69
+      description: 'The response code, the state of the command, and the timestamp indicating when the command completed. If an error occurs or the response code is not 201, this also returns information about the error.'
       type: string
     - contextPath: Aria.AlertDestPort.Endpoints
       description: 'Endpoint information, such as the IP address, about the SIAs that were modified based on the rule change.'
@@ -523,27 +424,18 @@
     - name: rule_name
       required: true
       description: The name of the rule to delete.
-<<<<<<< HEAD
-    - name: rcs
-      description: 'The remediation configuration string.'
-=======
     - name: label_sia_group
       description: 'The name of the group to which the SIA belongs. NOTE: Only two labels are allowed. If you enter values for all three labels, the command will fail. Also, if no labels are provided (i.e., they are empty), the rule is deleted to every SIA attached to the SDSo.'
     - name: label_sia_name
       description: 'The name of the SIA. NOTE: Only two labels are allowed. If you enter values for all three labels, the command will fail. Also, if no labels are provided (i.e., they are empty), the rule is deleted to every SIA attached to the SDSo.'
     - name: label_sia_region
       description: 'The name of the region to which the SIA belongs. NOTE: Only two labels are allowed. If you enter values for all three labels, the command will fail. Also, if no labels are provided (i.e., they are empty), the rule is deleted from every SIA attached to the SDSo.'
->>>>>>> fe9bce69
     outputs:
     - contextPath: Aria.MuteAlertDestPort.Rule
       description: 'Specifies the name of the rule and the settings that define the rule.'
       type: string
     - contextPath: Aria.MuteAlertDestPort.Status
-<<<<<<< HEAD
-      description: 'The state of the command, and the timestamp indicating when the command completed. Possible states include "Success", "Failure", or "Endpoint matching RCS not found".'
-=======
-      description: 'The response code, the state of the command, and the timestamp indicating when the command completed. If an error occurs or the response code is not 201, this also includes information about the error.'
->>>>>>> fe9bce69
+      description: 'The response code, the state of the command, and the timestamp indicating when the command completed. If an error occurs or the response code is not 201, this also includes information about the error.'
       type: string
     - contextPath: Aria.MuteAlertDestPort.Endpoints
       description: 'Endpoint information, such as the IP address, about the SIAs that were modified based on the rule change.'
@@ -557,27 +449,18 @@
     - name: rule_name
       required: true
       description: The name of the rule to create.
-<<<<<<< HEAD
-    - name: rcs
-      description: 'The remediation configuration string.'
-=======
-    - name: label_sia_group
-      description: 'The name of the group to which the SIA belongs. NOTE: Only two labels are allowed. If you enter values for all three labels, the command will fail. Also, if no labels are provided (i.e., they are empty), the rule is added to every SIA attached to the SDSo.'
-    - name: label_sia_name
-      description: 'The name of the SIA. NOTE: Only two labels are allowed. If you enter values for all three labels, the command will fail. Also, if no labels are provided (i.e., they are empty), the rule is added to every SIA attached to the SDSo.'
-    - name: label_sia_region
-      description: 'The name of the region to which the SIA belongs. NOTE: Only two labels are allowed. If you enter values for all three labels, the command will fail. Also, if no labels are provided (i.e., they are empty), the rule is added to every SIA attached to the SDSo.'
->>>>>>> fe9bce69
+    - name: label_sia_group
+      description: 'The name of the group to which the SIA belongs. NOTE: Only two labels are allowed. If you enter values for all three labels, the command will fail. Also, if no labels are provided (i.e., they are empty), the rule is added to every SIA attached to the SDSo.'
+    - name: label_sia_name
+      description: 'The name of the SIA. NOTE: Only two labels are allowed. If you enter values for all three labels, the command will fail. Also, if no labels are provided (i.e., they are empty), the rule is added to every SIA attached to the SDSo.'
+    - name: label_sia_region
+      description: 'The name of the region to which the SIA belongs. NOTE: Only two labels are allowed. If you enter values for all three labels, the command will fail. Also, if no labels are provided (i.e., they are empty), the rule is added to every SIA attached to the SDSo.'
     outputs:
     - contextPath: Aria.BlockSrcPort.Rule
       description: 'Specifies the name of the rule and the settings that define the rule.'
       type: string
     - contextPath: Aria.BlockSrcPort.Status
-<<<<<<< HEAD
-      description: 'The state of the command, and the timestamp indicating when the command completed. Possible states include "Success", "Failure", or "Endpoint matching RCS not found".'
-=======
-      description: 'The response code, the state of the command, and the timestamp indicating when the command completed. If an error occurs or the response code is not 201, this also returns information about the error.'
->>>>>>> fe9bce69
+      description: 'The response code, the state of the command, and the timestamp indicating when the command completed. If an error occurs or the response code is not 201, this also returns information about the error.'
       type: string
     - contextPath: Aria.BlockSrcPort.Endpoints
       description: 'Endpoint information, such as the IP address, about the SIAs that were modified based on the rule change.'
@@ -588,27 +471,18 @@
     - name: rule_name
       required: true
       description: The name of the rule to delete.
-<<<<<<< HEAD
-    - name: rcs
-      description: 'The remediation configuration string.'
-=======
-    - name: label_sia_group
-      description: 'The name of the group to which the SIA belongs. NOTE: Only two labels are allowed. If you enter values for all three labels, the command will fail. Also, if no labels are provided (i.e., they are empty), the rule is deleted from every SIA attached to the SDSo.'
-    - name: label_sia_name
-      description: 'The name of the SIA. NOTE: Only two labels are allowed. If you enter values for all three labels, the command will fail. Also, if no labels are provided (i.e., they are empty), the rule is deleted from every SIA attached to the SDSo.'
-    - name: label_sia_region
-      description: 'The name of the region to which the SIA belongs. NOTE: Only two labels are allowed. If you enter values for all three labels, the command will fail. Also, if no labels are provided (i.e., they are empty), the rule is deleted from every SIA attached to the SDSo.'
->>>>>>> fe9bce69
+    - name: label_sia_group
+      description: 'The name of the group to which the SIA belongs. NOTE: Only two labels are allowed. If you enter values for all three labels, the command will fail. Also, if no labels are provided (i.e., they are empty), the rule is deleted from every SIA attached to the SDSo.'
+    - name: label_sia_name
+      description: 'The name of the SIA. NOTE: Only two labels are allowed. If you enter values for all three labels, the command will fail. Also, if no labels are provided (i.e., they are empty), the rule is deleted from every SIA attached to the SDSo.'
+    - name: label_sia_region
+      description: 'The name of the region to which the SIA belongs. NOTE: Only two labels are allowed. If you enter values for all three labels, the command will fail. Also, if no labels are provided (i.e., they are empty), the rule is deleted from every SIA attached to the SDSo.'
     outputs:
     - contextPath: Aria.UnblockSrcPort.Rule
       description: 'The name of the rule and the settings that define the rule.'
       type: string
     - contextPath: Aria.UnblockSrcPort.Status
-<<<<<<< HEAD
-      description: 'The state of the command, and the timestamp indicating when the command completed. Possible states include "Success", "Failure", or "Endpoint matching RCS not found".'
-=======
       description: 'Returns the response code, the state of the command, and the timestamp indicating when the command completed. If an error occurs or the response code is not 201, this also returns information about the error.'
->>>>>>> fe9bce69
       type: string
     - contextPath: Aria.UnblockSrcPort.Endpoints
       description: 'Endpoint information, such as the IP address, about the SIAs that were modified based on the rule change.'
@@ -651,27 +525,18 @@
       description: 'The frequency of the alert. one-shot: The alert is triggered when the number of packets matching the criteria reaches the threshold specified in the trigger_value field. After the alert triggers, it is disabled until the flow expires or times out.  re-trigger-count: The alert is triggered when the number of packets that match the criteria reaches the threshold specified in the trigger_value field. The counter then resets to 0, and the alert is triggered again the next time the threshold is met. re-trigger-timed-ms: The alert is triggered, and then the application waits the amount of time (in msecs) defined in the trigger_value field. Once this time passes, the alert is triggered again. re-trigger-timed-sec: The alert is triggered, and then the application waits the amount of time (in seconds) defined in the trigger_value field. After this time passes, the alert is triggered again.'
     - name: trigger_value
       description: The threshold that must be met before the alert is triggered. The value entered here depends on the trigger_type. If the trigger_type is one-shot or retrigger-count, this is the total number of packets that must be received before the alert is triggered. The valid range is 1-8191, If the trigger_type is re-trigger-ms or re-triggersec, this is the total number of msecs or secs, respectively, that must elapse before the alert is triggered again. The valid range is 1-8191.
-<<<<<<< HEAD
-    - name: rcs
-      description: 'The remediation configuration string.'
-=======
-    - name: label_sia_group
-      description: 'The name of the group to which the SIA belongs. NOTE: Only two labels are allowed. If you enter values for all three labels, the command will fail. Also, if no labels are provided (i.e., they are empty), the rule is added to every SIA attached to the SDSo.'
-    - name: label_sia_name
-      description: 'The name of the SIA. NOTE: Only two labels are allowed. If you enter values for all three labels, the command will fail. Also, if no labels are provided (i.e., they are empty), the rule is added to every SIA attached to the SDSo.'
-    - name: label_sia_region
-      description: 'The name of the region to which the SIA belongs. NOTE: Only two labels are allowed. If you enter values for all three labels, the command will fail. Also, if no labels are provided (i.e., they are empty), the rule is added to every SIA attached to the SDSo.'
->>>>>>> fe9bce69
+    - name: label_sia_group
+      description: 'The name of the group to which the SIA belongs. NOTE: Only two labels are allowed. If you enter values for all three labels, the command will fail. Also, if no labels are provided (i.e., they are empty), the rule is added to every SIA attached to the SDSo.'
+    - name: label_sia_name
+      description: 'The name of the SIA. NOTE: Only two labels are allowed. If you enter values for all three labels, the command will fail. Also, if no labels are provided (i.e., they are empty), the rule is added to every SIA attached to the SDSo.'
+    - name: label_sia_region
+      description: 'The name of the region to which the SIA belongs. NOTE: Only two labels are allowed. If you enter values for all three labels, the command will fail. Also, if no labels are provided (i.e., they are empty), the rule is added to every SIA attached to the SDSo.'
     outputs:
     - contextPath: Aria.RecordSrcPort.Rule
       description: 'The name of the rule and the settings that define the rule.'
       type: string
     - contextPath: Aria.RecordSrcPort.Status
-<<<<<<< HEAD
-      description: 'The state of the command, and the timestamp indicating when the command completed. Possible states include "Success", "Failure", or "Endpoint matching RCS not found".'
-=======
-      description: 'The response code, the state of the command, and the timestamp indicating when the command completed. If an error occurs or the response code is not 201, this also returns information about the error.'
->>>>>>> fe9bce69
+      description: 'The response code, the state of the command, and the timestamp indicating when the command completed. If an error occurs or the response code is not 201, this also returns information about the error.'
       type: string
     - contextPath: Aria.RecordSrcPort.Endpoints
       description: 'Endpoint information, such as the IP address, about the SIAs that were modified based on the rule change.'
@@ -682,27 +547,18 @@
     - name: rule_name
       required: true
       description: The name of the rule to delete.
-<<<<<<< HEAD
-    - name: rcs
-      description: 'The remediation configuration string.'
-=======
-    - name: label_sia_group
-      description: 'The name of the group to which the SIA belongs. NOTE: Only two labels are allowed. If you enter values for all three labels, the command will fail. Also, if no labels are provided (i.e., they are empty), the rule is deleted from every SIA attached to the SDSo.'
-    - name: label_sia_name
-      description: 'The name of the SIA. NOTE: Only two labels are allowed. If you enter values for all three labels, the command will fail. Also, if no labels are provided (i.e., they are empty), the rule is deleted from every SIA attached to the SDSo.'
-    - name: label_sia_region
-      description: 'The name of the region to which the SIA belongs. NOTE: Only two labels are allowed. If you enter values for all three labels, the command will fail. Also, if no labels are provided (i.e., they are empty), the rule is deleted from every SIA attached to the SDSo.'
->>>>>>> fe9bce69
+    - name: label_sia_group
+      description: 'The name of the group to which the SIA belongs. NOTE: Only two labels are allowed. If you enter values for all three labels, the command will fail. Also, if no labels are provided (i.e., they are empty), the rule is deleted from every SIA attached to the SDSo.'
+    - name: label_sia_name
+      description: 'The name of the SIA. NOTE: Only two labels are allowed. If you enter values for all three labels, the command will fail. Also, if no labels are provided (i.e., they are empty), the rule is deleted from every SIA attached to the SDSo.'
+    - name: label_sia_region
+      description: 'The name of the region to which the SIA belongs. NOTE: Only two labels are allowed. If you enter values for all three labels, the command will fail. Also, if no labels are provided (i.e., they are empty), the rule is deleted from every SIA attached to the SDSo.'
     outputs:
     - contextPath: Aria.StopRecordingSrcPort.Rule
       description: 'The name of the rule and the settings that define the rule.'
       type: string
     - contextPath: Aria.StopRecordingSrcPort.Status
-<<<<<<< HEAD
-      description: 'The state of the command, and the timestamp indicating when the command completed. Possible states include "Success", "Failure", or "Endpoint matching RCS not found".'
-=======
-      description: 'The response code, the state of the command, and the timestamp indicating when the command completed. If an error occurs or the response code is not 201, this also returns information about the error.'
->>>>>>> fe9bce69
+      description: 'The response code, the state of the command, and the timestamp indicating when the command completed. If an error occurs or the response code is not 201, this also returns information about the error.'
       type: string
     - contextPath: Aria.StopRecordingSrcPort.Endpoints
       description: 'Endpoint information, such as the IP address, about the SIAs that were modified based on the rule change.'
@@ -741,27 +597,18 @@
     - name: trigger_value
       required: true
       description: The threshold that must be met before the alert is triggered. The value entered here depends on the trigger_type. If the trigger_type is one-shot or retrigger-count, this is the total number of packets that must be received before the alert is triggered. The valid range is 1-8191, If the trigger_type is re-trigger-ms or re-triggersec, this is the total number of msecs or secs, respectively, that must elapse before the alert is triggered again. The valid range is 1-8191.
-<<<<<<< HEAD
-    - name: rcs
-      description: 'The remediation configuration string.'
-=======
-    - name: label_sia_group
-      description: 'The name of the group to which the SIA belongs. NOTE: Only two labels are allowed. If you enter values for all three labels, the command will fail. Also, if no labels are provided (i.e., they are empty), the rule is added to every SIA attached to the SDSo.'
-    - name: label_sia_name
-      description: 'The name of the SIA. NOTE: Only two labels are allowed. If you enter values for all three labels, the command will fail. Also, if no labels are provided (i.e., they are empty), the rule is added to every SIA attached to the SDSo.'
-    - name: label_sia_region
-      description: 'The name of the region to which the SIA belongs. NOTE: Only two labels are allowed. If you enter values for all three labels, the command will fail. Also, if no labels are provided (i.e., they are empty), the rule is added to every SIA attached to the SDSo.'
->>>>>>> fe9bce69
+    - name: label_sia_group
+      description: 'The name of the group to which the SIA belongs. NOTE: Only two labels are allowed. If you enter values for all three labels, the command will fail. Also, if no labels are provided (i.e., they are empty), the rule is added to every SIA attached to the SDSo.'
+    - name: label_sia_name
+      description: 'The name of the SIA. NOTE: Only two labels are allowed. If you enter values for all three labels, the command will fail. Also, if no labels are provided (i.e., they are empty), the rule is added to every SIA attached to the SDSo.'
+    - name: label_sia_region
+      description: 'The name of the region to which the SIA belongs. NOTE: Only two labels are allowed. If you enter values for all three labels, the command will fail. Also, if no labels are provided (i.e., they are empty), the rule is added to every SIA attached to the SDSo.'
     outputs:
     - contextPath: Aria.AlertSrcPort.Rule
       description: 'The name of the rule and the settings that define the rule.'
       type: string
     - contextPath: Aria.AlertSrcPort.Status
-<<<<<<< HEAD
-      description: 'The state of the command, and the timestamp indicating when the command completed. Possible states include "Success", "Failure", or "Endpoint matching RCS not found".'
-=======
-      description: 'The response code, the state of the command, and the timestamp indicating when the command completed. If an error occurs or the response code is not 201, this also returns information about the error.'
->>>>>>> fe9bce69
+      description: 'The response code, the state of the command, and the timestamp indicating when the command completed. If an error occurs or the response code is not 201, this also returns information about the error.'
       type: string
     - contextPath: Aria.AlertSrcPort.Endpoints
       description: 'Endpoint information, such as the IP address, about the SIAs that were modified based on the rule change.'
@@ -772,27 +619,18 @@
     - name: rule_name
       required: true
       description: The name of the rule to delete.
-<<<<<<< HEAD
-    - name: rcs
-      description: 'The remediation configuration string.'
-=======
     - name: label_sia_group
       description: 'The name of the group to which the SIA belongs. NOTE: Only two labels are allowed. If you enter values for all three labels, the command will fail. Also, if no labels are provided (i.e., they are empty), the rule is deleted from every SIA attached to the SDSo.'
     - name: label_sia_name
       description: 'The name of the SIA. NOTE: Only two labels are allowed. If you enter values for all three labels, the command will fail. Also, if no labels are provided (i.e., they are empty), the rule is deleted to every SIA attached to the SDSo.'
     - name: label_sia_region
       description: 'The name of the region to which the SIA belongs. NOTE: Only two labels are allowed. If you enter values for all three labels, the command will fail. Also, if no labels are provided (i.e., they are empty), the rule is deleted from every SIA attached to the SDSo.'
->>>>>>> fe9bce69
     outputs:
     - contextPath: Aria.MuteAlertSrcPort.Rule
       description: 'The name of the rule and the settings that define the rule.'
       type: string
     - contextPath: Aria.MuteAlertSrcPort.Status
-<<<<<<< HEAD
-      description: 'The state of the command, and the timestamp indicating when the command completed. Possible states include "Success", "Failure", or "Endpoint matching RCS not found".'
-=======
-      description: 'The response code, the state of the command, and the timestamp indicating when the command completed. If an error occurs or the response code is not 201, this also returns information about the error.'
->>>>>>> fe9bce69
+      description: 'The response code, the state of the command, and the timestamp indicating when the command completed. If an error occurs or the response code is not 201, this also returns information about the error.'
       type: string
     - contextPath: Aria.MuteAlertSrcPort.Endpoints
       description: 'Endpoint information, such as the IP address, about the SIAs that were modified based on the rule change.'
@@ -806,27 +644,18 @@
     - name: rule_name
       required: true
       description: The name of the rule to create.
-<<<<<<< HEAD
-    - name: rcs
-      description: 'The remediation configuration string.'
-=======
-    - name: label_sia_group
-      description: 'The name of the group to which the SIA belongs. NOTE: Only two labels are allowed. If you enter values for all three labels, the command will fail. Also, if no labels are provided (i.e., they are empty), the rule is added to every SIA attached to the SDSo.'
-    - name: label_sia_name
-      description: 'The name of the SIA. NOTE: Only two labels are allowed. If you enter values for all three labels, the command will fail. Also, if no labels are provided (i.e., they are empty), the rule is added to every SIA attached to the SDSo.'
-    - name: label_sia_region
-      description: 'The name of the region to which the SIA belongs. NOTE: Only two labels are allowed. If you enter values for all three labels, the command will fail. Also, if no labels are provided (i.e., they are empty), the rule is added to every SIA attached to the SDSo.'
->>>>>>> fe9bce69
+    - name: label_sia_group
+      description: 'The name of the group to which the SIA belongs. NOTE: Only two labels are allowed. If you enter values for all three labels, the command will fail. Also, if no labels are provided (i.e., they are empty), the rule is added to every SIA attached to the SDSo.'
+    - name: label_sia_name
+      description: 'The name of the SIA. NOTE: Only two labels are allowed. If you enter values for all three labels, the command will fail. Also, if no labels are provided (i.e., they are empty), the rule is added to every SIA attached to the SDSo.'
+    - name: label_sia_region
+      description: 'The name of the region to which the SIA belongs. NOTE: Only two labels are allowed. If you enter values for all three labels, the command will fail. Also, if no labels are provided (i.e., they are empty), the rule is added to every SIA attached to the SDSo.'
     outputs:
     - contextPath: Aria.BlockDestSubnet.Rule
       description: 'The name of the rule and the settings that define the rule.'
       type: string
     - contextPath: Aria.BlockDestSubnet.Status
-<<<<<<< HEAD
-      description: 'The state of the command, and the timestamp indicating when the command completed. Possible states include "Success", "Failure", or "Endpoint matching RCS not found".'
-=======
-      description: 'The response code, the state of the command, and the timestamp indicating when the command completed. If an error occurs or the response code is not 201, this also includes information about the error.'
->>>>>>> fe9bce69
+      description: 'The response code, the state of the command, and the timestamp indicating when the command completed. If an error occurs or the response code is not 201, this also includes information about the error.'
       type: string
     - contextPath: Aria.BlockDestSubnet.Endpoints
       description: 'Endpoint information, such as the IP address, about the SIAs that were modified based on the rule change.'
@@ -837,27 +666,18 @@
     - name: rule_name
       required: true
       description: The name of the rule to delete.
-<<<<<<< HEAD
-    - name: rcs
-      description: 'The remediation configuration string.'
-=======
     - name: label_sia_group
       description: 'The name of the group to which the SIA belongs. NOTE: Only two labels are allowed. If you enter values for all three labels, the command will fail. Also, if no labels are provided (i.e., they are empty), the rule is deleted from every SIA attached to the SDSo.'
     - name: label_sia_name
       description: 'The name of the SIA. NOTE: Only two labels are allowed. If you enter values for all three labels, the command will fail. Also, if no labels are provided (i.e., they are empty), the rule is deleted to every SIA attached to the SDSo.'
     - name: label_sia_region
       description: 'The name of the region to which the SIA belongs. NOTE: Only two labels are allowed. If you enter values for all three labels, the command will fail. Also, if no labels are provided (i.e., they are empty), the rule is deleted from every SIA attached to the SDSo.'
->>>>>>> fe9bce69
     outputs:
     - contextPath: Aria.UnblockDestSubnet.Rule
       description: 'The name of the rule and the settings that define the rule.'
       type: string
     - contextPath: Aria.UnblockDestSubnet.Status
-<<<<<<< HEAD
-      description: 'The state of the command, and the timestamp indicating when the command completed. Possible states include "Success", "Failure", or "Endpoint matching RCS not found".'
-=======
-      description: 'The response code, the state of the command, and the timestamp indicating when the command completed. If an error occurs or the response code is not 201, this also includes information about the error.'
->>>>>>> fe9bce69
+      description: 'The response code, the state of the command, and the timestamp indicating when the command completed. If an error occurs or the response code is not 201, this also includes information about the error.'
       type: string
     - contextPath: Aria.UnblockDestSubnet.Endpoints
       description: 'Endpoint information, such as the IP address, about the SIAs that were modified based on the rule change.'
@@ -900,27 +720,18 @@
       description: 'The frequency of the alert. one-shot: The alert is triggered when the number of packets matching the criteria reaches the threshold specified in the trigger_value field. After the alert triggers, it is disabled until the flow expires or times out.  re-trigger-count: The alert is triggered when the number of packets that match the criteria reaches the threshold specified in the trigger_value field. The counter then resets to 0, and the alert is triggered again the next time the threshold is met. re-trigger-timed-ms: The alert is triggered, and then the application waits the amount of time (in msecs) defined in the trigger_value field. Once this time passes, the alert is triggered again. re-trigger-timed-sec: The alert is triggered, and then the application waits the amount of time (in seconds) defined in the trigger_value field. After this time passes, the alert is triggered again.'
     - name: trigger_value
       description: The threshold that must be met before the alert is triggered. The value entered here depends on the trigger_type. If the trigger_type is one-shot or retrigger-count, this is the total number of packets that must be received before the alert is triggered. The valid range is 1-8191, If the trigger_type is re-trigger-ms or re-triggersec, this is the total number of msecs or secs, respectively, that must elapse before the alert is triggered again. The valid range is 1-8191.
-<<<<<<< HEAD
-    - name: rcs
-      description: 'The remediation configuration string.'
-=======
-    - name: label_sia_group
-      description: 'The name of the group to which the SIA belongs. NOTE: Only two labels are allowed. If you enter values for all three labels, the command will fail. Also, if no labels are provided (i.e., they are empty), the rule is added to every SIA attached to the SDSo.'
-    - name: label_sia_name
-      description: 'The name of the SIA. NOTE: Only two labels are allowed. If you enter values for all three labels, the command will fail. Also, if no labels are provided (i.e., they are empty), the rule is added to every SIA attached to the SDSo.'
-    - name: label_sia_region
-      description: 'The name of the region to which the SIA belongs. NOTE: Only two labels are allowed. If you enter values for all three labels, the command will fail. Also, if no labels are provided (i.e., they are empty), the rule is added to every SIA attached to the SDSo.'
->>>>>>> fe9bce69
+    - name: label_sia_group
+      description: 'The name of the group to which the SIA belongs. NOTE: Only two labels are allowed. If you enter values for all three labels, the command will fail. Also, if no labels are provided (i.e., they are empty), the rule is added to every SIA attached to the SDSo.'
+    - name: label_sia_name
+      description: 'The name of the SIA. NOTE: Only two labels are allowed. If you enter values for all three labels, the command will fail. Also, if no labels are provided (i.e., they are empty), the rule is added to every SIA attached to the SDSo.'
+    - name: label_sia_region
+      description: 'The name of the region to which the SIA belongs. NOTE: Only two labels are allowed. If you enter values for all three labels, the command will fail. Also, if no labels are provided (i.e., they are empty), the rule is added to every SIA attached to the SDSo.'
     outputs:
     - contextPath: Aria.RecordDestSubnet.Rule
       description: 'The name of the rule and the settings that define the rule.'
       type: string
     - contextPath: Aria.RecordDestSubnet.Status
-<<<<<<< HEAD
-      description: 'The state of the command, and the timestamp indicating when the command completed. Possible states include "Success", "Failure", or "Endpoint matching RCS not found".'
-=======
-      description: 'The response code, the state of the command, and the timestamp indicating when the command completed. If an error occurs or the response code is not 201, this also returns information about the error.'
->>>>>>> fe9bce69
+      description: 'The response code, the state of the command, and the timestamp indicating when the command completed. If an error occurs or the response code is not 201, this also returns information about the error.'
       type: string
     - contextPath: Aria.RecordDestSubnet.Endpoints
       description: 'Endpoint information, such as the IP address, about the SIAs that were modified based on the rule change.'
@@ -931,27 +742,18 @@
     - name: rule_name
       required: true
       description: The name of the rule to delete.
-<<<<<<< HEAD
-    - name: rcs
-      description: 'The remediation configuration string.'
-=======
-    - name: label_sia_group
-      description: 'The name of the group to which the SIA belongs. NOTE: Only two labels are allowed. If you enter values for all three labels, the command will fail. Also, if no labels are provided (i.e., they are empty), the rule is deleted from every SIA attached to the SDSo.'
-    - name: label_sia_name
-      description: 'The name of the SIA. NOTE: Only two labels are allowed. If you enter values for all three labels, the command will fail. Also, if no labels are provided (i.e., they are empty), the rule is deleted from every SIA attached to the SDSo.'
-    - name: label_sia_region
-      description: 'The name of the region to which the SIA belongs. NOTE: Only two labels are allowed. If you enter values for all three labels, the command will fail. Also, if no labels are provided (i.e., they are empty), the rule is deleted from every SIA attached to the SDSo.'
->>>>>>> fe9bce69
+    - name: label_sia_group
+      description: 'The name of the group to which the SIA belongs. NOTE: Only two labels are allowed. If you enter values for all three labels, the command will fail. Also, if no labels are provided (i.e., they are empty), the rule is deleted from every SIA attached to the SDSo.'
+    - name: label_sia_name
+      description: 'The name of the SIA. NOTE: Only two labels are allowed. If you enter values for all three labels, the command will fail. Also, if no labels are provided (i.e., they are empty), the rule is deleted from every SIA attached to the SDSo.'
+    - name: label_sia_region
+      description: 'The name of the region to which the SIA belongs. NOTE: Only two labels are allowed. If you enter values for all three labels, the command will fail. Also, if no labels are provided (i.e., they are empty), the rule is deleted from every SIA attached to the SDSo.'
     outputs:
     - contextPath: Aria.StopRecordingDestSubnet.Rule
       description: 'The name of the rule and the settings that define the rule.'
       type: string
     - contextPath: Aria.StopRecordingDestSubnet.Status
-<<<<<<< HEAD
-      description: 'The state of the command, and the timestamp indicating when the command completed. Possible states include "Success", "Failure", or "Endpoint matching RCS not found".'
-=======
-      description: 'The response code, the state of the command, and the timestamp indicating when the command completed. If an error occurs or the response code is not 201, this also includes information about the error.'
->>>>>>> fe9bce69
+      description: 'The response code, the state of the command, and the timestamp indicating when the command completed. If an error occurs or the response code is not 201, this also includes information about the error.'
       type: string
     - contextPath: Aria.StopRecordingDestSubnet.Endpoints
       description: 'Endpoint information, such as the IP address, about the SIAs that were modified based on the rule change.'
@@ -990,27 +792,18 @@
     - name: trigger_value
       required: true
       description: The threshold that must be met before the alert is triggered. The value entered here depends on the trigger_type. If the trigger_type is one-shot or retrigger-count, this is the total number of packets that must be received before the alert is triggered. The valid range is 1-8191, If the trigger_type is re-trigger-ms or re-triggersec, this is the total number of msecs or secs, respectively, that must elapse before the alert is triggered again. The valid range is 1-8191.
-<<<<<<< HEAD
-    - name: rcs
-      description: 'The remediation configuration string.'
-=======
-    - name: label_sia_group
-      description: 'The name of the group to which the SIA belongs. NOTE: Only two labels are allowed. If you enter values for all three labels, the command will fail. Also, if no labels are provided (i.e., they are empty), the rule is added to every SIA attached to the SDSo.'
-    - name: label_sia_name
-      description: 'The name of the SIA. NOTE: Only two labels are allowed. If you enter values for all three labels, the command will fail. Also, if no labels are provided (i.e., they are empty), the rule is added to every SIA attached to the SDSo.'
-    - name: label_sia_region
-      description: 'The name of the region to which the SIA belongs. NOTE: Only two labels are allowed. If you enter values for all three labels, the command will fail. Also, if no labels are provided (i.e., they are empty), the rule is added to every SIA attached to the SDSo.'
->>>>>>> fe9bce69
+    - name: label_sia_group
+      description: 'The name of the group to which the SIA belongs. NOTE: Only two labels are allowed. If you enter values for all three labels, the command will fail. Also, if no labels are provided (i.e., they are empty), the rule is added to every SIA attached to the SDSo.'
+    - name: label_sia_name
+      description: 'The name of the SIA. NOTE: Only two labels are allowed. If you enter values for all three labels, the command will fail. Also, if no labels are provided (i.e., they are empty), the rule is added to every SIA attached to the SDSo.'
+    - name: label_sia_region
+      description: 'The name of the region to which the SIA belongs. NOTE: Only two labels are allowed. If you enter values for all three labels, the command will fail. Also, if no labels are provided (i.e., they are empty), the rule is added to every SIA attached to the SDSo.'
     outputs:
     - contextPath: Aria.AlertDestSubnet.Rule
       description: 'Specifies the name of the rule and the settings that define the rule.'
       type: string
     - contextPath: Aria.AlertDestSubnet.Status
-<<<<<<< HEAD
-      description: 'The state of the command, and the timestamp indicating when the command completed. Possible states include "Success", "Failure", or "Endpoint matching RCS not found".'
-=======
-      description: 'The response code, the state of the command, and the timestamp indicating when the command completed. If an error occurs or the response code is not 201, this also includes information about the error.'
->>>>>>> fe9bce69
+      description: 'The response code, the state of the command, and the timestamp indicating when the command completed. If an error occurs or the response code is not 201, this also includes information about the error.'
       type: string
     - contextPath: Aria.AlertDestSubnet.Endpoints
       description: 'Endpoint information, such as the IP address, about the SIAs that were modified based on the rule change.'
@@ -1021,27 +814,18 @@
     - name: rule_name
       required: true
       description: The name of the rule to delete.
-<<<<<<< HEAD
-    - name: rcs
-      description: 'The remediation configuration string.'
-=======
-    - name: label_sia_group
-      description: 'The name of the group to which the SIA belongs. NOTE: Only two labels are allowed. If you enter values for all three labels, the command will fail. Also, if no labels are provided (i.e., they are empty), the rule is deleted from every SIA attached to the SDSo.'
-    - name: label_sia_name
-      description: 'The name of the SIA. NOTE: Only two labels are allowed. If you enter values for all three labels, the command will fail. Also, if no labels are provided (i.e., they are empty), the rule is deleted from every SIA attached to the SDSo.'
-    - name: label_sia_region
-      description: 'The name of the region to which the SIA belongs. NOTE: Only two labels are allowed. If you enter values for all three labels, the command will fail. Also, if no labels are provided (i.e., they are empty), the rule is deleted from every SIA attached to the SDSo.'
->>>>>>> fe9bce69
+    - name: label_sia_group
+      description: 'The name of the group to which the SIA belongs. NOTE: Only two labels are allowed. If you enter values for all three labels, the command will fail. Also, if no labels are provided (i.e., they are empty), the rule is deleted from every SIA attached to the SDSo.'
+    - name: label_sia_name
+      description: 'The name of the SIA. NOTE: Only two labels are allowed. If you enter values for all three labels, the command will fail. Also, if no labels are provided (i.e., they are empty), the rule is deleted from every SIA attached to the SDSo.'
+    - name: label_sia_region
+      description: 'The name of the region to which the SIA belongs. NOTE: Only two labels are allowed. If you enter values for all three labels, the command will fail. Also, if no labels are provided (i.e., they are empty), the rule is deleted from every SIA attached to the SDSo.'
     outputs:
     - contextPath: Aria.MuteAlertDestSubnet.Rule
       description: 'The name of the rule and the settings that define the rule.'
       type: string
     - contextPath: Aria.MuteAlertDestSubnet.Status
-<<<<<<< HEAD
-      description: 'The state of the command, and the timestamp indicating when the command completed. Possible states include "Success", "Failure", or "Endpoint matching RCS not found".'
-=======
-      description: 'The response code, the state of the command, and the timestamp indicating when the command completed. If an error occurs or the response code is not 201, this also returns information about the error.'
->>>>>>> fe9bce69
+      description: 'The response code, the state of the command, and the timestamp indicating when the command completed. If an error occurs or the response code is not 201, this also returns information about the error.'
       type: string
     - contextPath: Aria.MuteAlertDestSubnet.Endpoints
       description: 'Endpoint information, such as the IP address, about the SIAs that were modified based on the rule change.'
@@ -1055,27 +839,18 @@
     - name: rule_name
       required: true
       description: The name of the rule to create.
-<<<<<<< HEAD
-    - name: rcs
-      description: 'The remediation configuration string.'
-=======
-    - name: label_sia_group
-      description: 'The name of the group to which the SIA belongs. NOTE: Only two labels are allowed. If you enter values for all three labels, the command will fail. Also, if no labels are provided (i.e., they are empty), the rule is added to every SIA attached to the SDSo.'
-    - name: label_sia_name
-      description: 'The name of the SIA. NOTE: Only two labels are allowed. If you enter values for all three labels, the command will fail. Also, if no labels are provided (i.e., they are empty), the rule is added to every SIA attached to the SDSo.'
-    - name: label_sia_region
-      description: 'The name of the region to which the SIA belongs. NOTE: Only two labels are allowed. If you enter values for all three labels, the command will fail. Also, if no labels are provided (i.e., they are empty), the rule is added to every SIA attached to the SDSo.'
->>>>>>> fe9bce69
+    - name: label_sia_group
+      description: 'The name of the group to which the SIA belongs. NOTE: Only two labels are allowed. If you enter values for all three labels, the command will fail. Also, if no labels are provided (i.e., they are empty), the rule is added to every SIA attached to the SDSo.'
+    - name: label_sia_name
+      description: 'The name of the SIA. NOTE: Only two labels are allowed. If you enter values for all three labels, the command will fail. Also, if no labels are provided (i.e., they are empty), the rule is added to every SIA attached to the SDSo.'
+    - name: label_sia_region
+      description: 'The name of the region to which the SIA belongs. NOTE: Only two labels are allowed. If you enter values for all three labels, the command will fail. Also, if no labels are provided (i.e., they are empty), the rule is added to every SIA attached to the SDSo.'
     outputs:
     - contextPath: Aria.BlockSrcSubnet.Rule
       description: 'The name of the rule and the settings that define the rule.'
       type: string
     - contextPath: Aria.BlockSrcSubnet.Status
-<<<<<<< HEAD
-      description: 'The state of the command, and the timestamp indicating when the command completed. Possible states include "Success", "Failure", or "Endpoint matching RCS not found".'
-=======
-      description: 'The response code, the state of the command, and the timestamp indicating when the command completed. If an error occurs or the response code is not 201, this also returns information about the error.'
->>>>>>> fe9bce69
+      description: 'The response code, the state of the command, and the timestamp indicating when the command completed. If an error occurs or the response code is not 201, this also returns information about the error.'
       type: string
     - contextPath: Aria.BlockSrcSubnet.Endpoints
       description: 'Endpoint information, such as the IP address, about the SIAs that were modified based on the rule change.'
@@ -1086,27 +861,18 @@
     - name: rule_name
       required: true
       description: The name of the rule to delete.
-<<<<<<< HEAD
-    - name: rcs
-      description: 'The remediation configuration string.'
-=======
-    - name: label_sia_group
-      description: 'The name of the group to which the SIA belongs. NOTE: Only two labels are allowed. If you enter values for all three labels, the command will fail. Also, if no labels are provided (i.e., they are empty), the rule is deleted from every SIA attached to the SDSo.'
-    - name: label_sia_name
-      description: 'The name of the SIA. NOTE: Only two labels are allowed. If you enter values for all three labels, the command will fail. Also, if no labels are provided (i.e., they are empty), the rule is deleted from every SIA attached to the SDSo.'
-    - name: label_sia_region
-      description: 'The name of the region to which the SIA belongs. NOTE: Only two labels are allowed. If you enter values for all three labels, the command will fail. Also, if no labels are provided (i.e., they are empty), the rule is deleted from every SIA attached to the SDSo.'
->>>>>>> fe9bce69
+    - name: label_sia_group
+      description: 'The name of the group to which the SIA belongs. NOTE: Only two labels are allowed. If you enter values for all three labels, the command will fail. Also, if no labels are provided (i.e., they are empty), the rule is deleted from every SIA attached to the SDSo.'
+    - name: label_sia_name
+      description: 'The name of the SIA. NOTE: Only two labels are allowed. If you enter values for all three labels, the command will fail. Also, if no labels are provided (i.e., they are empty), the rule is deleted from every SIA attached to the SDSo.'
+    - name: label_sia_region
+      description: 'The name of the region to which the SIA belongs. NOTE: Only two labels are allowed. If you enter values for all three labels, the command will fail. Also, if no labels are provided (i.e., they are empty), the rule is deleted from every SIA attached to the SDSo.'
     outputs:
     - contextPath: Aria.UnblockSrcSubnet.Rule
       description: 'The name of the rule and the settings that define the rule.'
       type: string
     - contextPath: Aria.UnblockSrcSubnet.Status
-<<<<<<< HEAD
-      description: 'The state of the command, and the timestamp indicating when the command completed. Possible states include "Success", "Failure", or "Endpoint matching RCS not found".'
-=======
-      description: 'The response code, the state of the command, and the timestamp indicating when the command completed. If an error occurs or the response code is not 201, this also includes information about the error.'
->>>>>>> fe9bce69
+      description: 'The response code, the state of the command, and the timestamp indicating when the command completed. If an error occurs or the response code is not 201, this also includes information about the error.'
       type: string
     - contextPath: Aria.UnblockSrcSubnet.Endpoints
       description: 'Endpoint information, such as the IP address, about the SIAs that were modified based on the rule change.'
@@ -1149,27 +915,18 @@
       description: 'The frequency of the alert. one-shot: The alert is triggered when the number of packets matching the criteria reaches the threshold specified in the trigger_value field. After the alert triggers, it is disabled until the flow expires or times out.  re-trigger-count: The alert is triggered when the number of packets that match the criteria reaches the threshold specified in the trigger_value field. The counter then resets to 0, and the alert is triggered again the next time the threshold is met. re-trigger-timed-ms: The alert is triggered, and then the application waits the amount of time (in msecs) defined in the trigger_value field. Once this time passes, the alert is triggered again. re-trigger-timed-sec: The alert is triggered, and then the application waits the amount of time (in seconds) defined in the trigger_value field. After this time passes, the alert is triggered again.'
     - name: trigger_value
       description: The threshold that must be met before the alert is triggered. The value entered here depends on the trigger_type. If the trigger_type is one-shot or retrigger-count, this is the total number of packets that must be received before the alert is triggered. The valid range is 1-8191, If the trigger_type is re-trigger-ms or re-triggersec, this is the total number of msecs or secs, respectively, that must elapse before the alert is triggered again. The valid range is 1-8191.
-<<<<<<< HEAD
-    - name: rcs
-      description: 'The remediation configuration string.'
-=======
-    - name: label_sia_group
-      description: 'The name of the group to which the SIA belongs. NOTE: Only two labels are allowed. If you enter values for all three labels, the command will fail. Also, if no labels are provided (i.e., they are empty), the rule is added to every SIA attached to the SDSo.'
-    - name: label_sia_name
-      description: 'The name of the SIA. NOTE: Only two labels are allowed. If you enter values for all three labels, the command will fail. Also, if no labels are provided (i.e., they are empty), the rule is added to every SIA attached to the SDSo.'
-    - name: label_sia_region
-      description: 'The name of the region to which the SIA belongs. NOTE: Only two labels are allowed. If you enter values for all three labels, the command will fail. Also, if no labels are provided (i.e., they are empty), the rule is added to every SIA attached to the SDSo.'
->>>>>>> fe9bce69
+    - name: label_sia_group
+      description: 'The name of the group to which the SIA belongs. NOTE: Only two labels are allowed. If you enter values for all three labels, the command will fail. Also, if no labels are provided (i.e., they are empty), the rule is added to every SIA attached to the SDSo.'
+    - name: label_sia_name
+      description: 'The name of the SIA. NOTE: Only two labels are allowed. If you enter values for all three labels, the command will fail. Also, if no labels are provided (i.e., they are empty), the rule is added to every SIA attached to the SDSo.'
+    - name: label_sia_region
+      description: 'The name of the region to which the SIA belongs. NOTE: Only two labels are allowed. If you enter values for all three labels, the command will fail. Also, if no labels are provided (i.e., they are empty), the rule is added to every SIA attached to the SDSo.'
     outputs:
     - contextPath: Aria.RecordSrcSubnet.Rule
       description: 'Specifies the name of the rule and the settings that define the rule.'
       type: string
     - contextPath: Aria.RecordSrcSubnet.Status
-<<<<<<< HEAD
-      description: 'The state of the command, and the timestamp indicating when the command completed. Possible states include "Success", "Failure", or "Endpoint matching RCS not found".'
-=======
       description: 'Returns the response code, the state of the command, and the timestamp indicating when the command completed. If an error occurs or the response code is not 201, this also returns information about the error.'
->>>>>>> fe9bce69
       type: string
     - contextPath: Aria.RecordSrcSubnet.Endpoints
       description: 'Returns endpoints information, such as the IP address, about the SIAs that were modified based on the rule change.'
@@ -1180,27 +937,18 @@
     - name: rule_name
       required: true
       description: The name of the rule to delete.
-<<<<<<< HEAD
-    - name: rcs
-      description: 'The remediation configuration string.'
-=======
-    - name: label_sia_group
-      description: 'The name of the group to which the SIA belongs. NOTE: Only two labels are allowed. If you enter values for all three labels, the command will fail. Also, if no labels are provided (i.e., they are empty), the rule is deleted from every SIA attached to the SDSo.'
-    - name: label_sia_name
-      description: 'The name of the SIA. NOTE: Only two labels are allowed. If you enter values for all three labels, the command will fail. Also, if no labels are provided (i.e., they are empty), the rule is deleted from every SIA attached to the SDSo.'
-    - name: label_sia_region
-      description: 'The name of the region to which the SIA belongs. NOTE: Only two labels are allowed. If you enter values for all three labels, the command will fail. Also, if no labels are provided (i.e., they are empty), the rule is deleted from every SIA attached to the SDSo.'
->>>>>>> fe9bce69
+    - name: label_sia_group
+      description: 'The name of the group to which the SIA belongs. NOTE: Only two labels are allowed. If you enter values for all three labels, the command will fail. Also, if no labels are provided (i.e., they are empty), the rule is deleted from every SIA attached to the SDSo.'
+    - name: label_sia_name
+      description: 'The name of the SIA. NOTE: Only two labels are allowed. If you enter values for all three labels, the command will fail. Also, if no labels are provided (i.e., they are empty), the rule is deleted from every SIA attached to the SDSo.'
+    - name: label_sia_region
+      description: 'The name of the region to which the SIA belongs. NOTE: Only two labels are allowed. If you enter values for all three labels, the command will fail. Also, if no labels are provided (i.e., they are empty), the rule is deleted from every SIA attached to the SDSo.'
     outputs:
     - contextPath: Aria.StopRecordingSrcSubnet.Rule
       description: 'The name of the rule and the settings that define the rule.'
       type: string
     - contextPath: Aria.StopRecordingSrcSubnet.Status
-<<<<<<< HEAD
-      description: 'The state of the command, and the timestamp indicating when the command completed. Possible states include "Success", "Failure", or "Endpoint matching RCS not found".'
-=======
-      description: 'The response code, the state of the command, and the timestamp indicating when the command completed. If an error occurs or the response code is not 201, this also returns information about the error.'
->>>>>>> fe9bce69
+      description: 'The response code, the state of the command, and the timestamp indicating when the command completed. If an error occurs or the response code is not 201, this also returns information about the error.'
       type: string
     - contextPath: Aria.StopRecordingSrcSubnet.Endpoints
       description: 'Endpoint information, such as the IP address, about the SIAs that were modified based on the rule change.'
@@ -1239,27 +987,18 @@
     - name: trigger_value
       required: true
       description: The threshold that must be met before the alert is triggered. The value entered here depends on the trigger_type. If the trigger_type is one-shot or retrigger-count, this is the total number of packets that must be received before the alert is triggered. The valid range is 1-8191, If the trigger_type is re-trigger-ms or re-triggersec, this is the total number of msecs or secs, respectively, that must elapse before the alert is triggered again. The valid range is 1-8191.
-<<<<<<< HEAD
-    - name: rcs
-      description: 'The remediation configuration string.'
-=======
-    - name: label_sia_group
-      description: 'The name of the group to which the SIA belongs. NOTE: Only two labels are allowed. If you enter values for all three labels, the command will fail. Also, if no labels are provided (i.e., they are empty), the rule is added to every SIA attached to the SDSo.'
-    - name: label_sia_name
-      description: 'The name of the SIA. NOTE: Only two labels are allowed. If you enter values for all three labels, the command will fail. Also, if no labels are provided (i.e., they are empty), the rule is added to every SIA attached to the SDSo.'
-    - name: label_sia_region
-      description: 'The name of the region to which the SIA belongs. NOTE: Only two labels are allowed. If you enter values for all three labels, the command will fail. Also, if no labels are provided (i.e., they are empty), the rule is added to every SIA attached to the SDSo.'
->>>>>>> fe9bce69
+    - name: label_sia_group
+      description: 'The name of the group to which the SIA belongs. NOTE: Only two labels are allowed. If you enter values for all three labels, the command will fail. Also, if no labels are provided (i.e., they are empty), the rule is added to every SIA attached to the SDSo.'
+    - name: label_sia_name
+      description: 'The name of the SIA. NOTE: Only two labels are allowed. If you enter values for all three labels, the command will fail. Also, if no labels are provided (i.e., they are empty), the rule is added to every SIA attached to the SDSo.'
+    - name: label_sia_region
+      description: 'The name of the region to which the SIA belongs. NOTE: Only two labels are allowed. If you enter values for all three labels, the command will fail. Also, if no labels are provided (i.e., they are empty), the rule is added to every SIA attached to the SDSo.'
     outputs:
     - contextPath: Aria.AlertSrcSubnet.Rule
       description: 'The name of the rule and the settings that define the rule.'
       type: string
     - contextPath: Aria.AlertSrcSubnet.Status
-<<<<<<< HEAD
-      description: 'The state of the command, and the timestamp indicating when the command completed. Possible states include "Success", "Failure", or "Endpoint matching RCS not found".'
-=======
-      description: 'The response code, the state of the command, and the timestamp indicating when the command completed. If an error occurs or the response code is not 201, this also returns information about the error.'
->>>>>>> fe9bce69
+      description: 'The response code, the state of the command, and the timestamp indicating when the command completed. If an error occurs or the response code is not 201, this also returns information about the error.'
       type: string
     - contextPath: Aria.AlertSrcSubnet.Endpoints
       description: 'Endpoint information, such as the IP address, about the SIAs that were modified based on the rule change.'
@@ -1270,37 +1009,24 @@
     - name: rule_name
       required: true
       description: The name of the rule to delete.
-<<<<<<< HEAD
-    - name: rcs
-      description: 'The remediation configuration string.'
-=======
-    - name: label_sia_group
-      description: 'The name of the group to which the SIA belongs. NOTE: Only two labels are allowed. If you enter values for all three labels, the command will fail. Also, if no labels are provided (i.e., they are empty), the rule is deleted from every SIA attached to the SDSo.'
-    - name: label_sia_name
-      description: 'The name of the SIA. NOTE: Only two labels are allowed. If you enter values for all three labels, the command will fail. Also, if no labels are provided (i.e., they are empty), the rule is deleted from every SIA attached to the SDSo.'
-    - name: label_sia_region
-      description: 'The name of the region to which the SIA belongs. NOTE: Only two labels are allowed. If you enter values for all three labels, the command will fail. Also, if no labels are provided (i.e., they are empty), the rule is deleted from every SIA attached to the SDSo.'
->>>>>>> fe9bce69
+    - name: label_sia_group
+      description: 'The name of the group to which the SIA belongs. NOTE: Only two labels are allowed. If you enter values for all three labels, the command will fail. Also, if no labels are provided (i.e., they are empty), the rule is deleted from every SIA attached to the SDSo.'
+    - name: label_sia_name
+      description: 'The name of the SIA. NOTE: Only two labels are allowed. If you enter values for all three labels, the command will fail. Also, if no labels are provided (i.e., they are empty), the rule is deleted from every SIA attached to the SDSo.'
+    - name: label_sia_region
+      description: 'The name of the region to which the SIA belongs. NOTE: Only two labels are allowed. If you enter values for all three labels, the command will fail. Also, if no labels are provided (i.e., they are empty), the rule is deleted from every SIA attached to the SDSo.'
     outputs:
     - contextPath: Aria.MuteAlertSrcSubnet.Rule
       description: 'The name of the rule and the settings that define the rule.'
       type: string
     - contextPath: Aria.MuteAlertSrcSubnet.Status
-<<<<<<< HEAD
-      description: 'The state of the command, and the timestamp indicating when the command completed. Possible states include "Success", "Failure", or "Endpoint matching RCS not found".'
-=======
-      description: 'The response code, the state of the command, and the timestamp indicating when the command completed. If an error occurs or the response code is not 201, this also returns information about the error.'
->>>>>>> fe9bce69
+      description: 'The response code, the state of the command, and the timestamp indicating when the command completed. If an error occurs or the response code is not 201, this also returns information about the error.'
       type: string
     - contextPath: Aria.MuteAlertSrcSubnet.Endpoints
       description: 'Endpoint information, such as the IP address, about the SIAs that were modified based on the rule change.'
       type: string
     description: Removes a named rule from the source subnet logic block, disabling the alerts.
-<<<<<<< HEAD
-  dockerimage: demisto/python3:3.8.5.10845
-=======
-  dockerimage: demisto/python3:3.7.4.1502
->>>>>>> fe9bce69
+  dockerimage: demisto/python3:3.8.5.11789
   runonce: false
 tests:
 - No test
