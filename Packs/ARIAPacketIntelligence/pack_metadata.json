{
    "name": "ARIAPacketIntelligence",
    "description": "Manage Packet Intelligence rules in response to incidents. Instantly block conversations, redirect packets, generate alerts, or perform other actions.",
    "support": "partner",
<<<<<<< HEAD
    "currentVersion": "2.0.14",
=======
    "currentVersion": "2.0.15",
>>>>>>> 90cf3b88
    "author": "ARIA Cybersecurity Solutions",
    "url": "https://www.ariacybersecurity.com/cybersecurity-products/aria-packet-intelligence",
    "email": "ARIA_support@ariacybersecurity.com",
    "created": "2020-09-17T22:12:55Z",
    "categories": [
        "Network Security"
    ],
    "tags": [
        "Alerts",
        "Incident Response",
        "Network",
        "Security",
        "Threat Intelligence"
    ],
    "useCases": [
        "Incident Response",
        "Threat Intelligence Management"
    ],
    "certification": "certified",
    "keywords": [
        "Block",
        "Redirect",
        "Alert",
        "PI",
        "SDS",
        "ARIA"
    ],
    "marketplaces": [
        "xsoar",
        "marketplacev2"
    ]
}<|MERGE_RESOLUTION|>--- conflicted
+++ resolved
@@ -2,11 +2,7 @@
     "name": "ARIAPacketIntelligence",
     "description": "Manage Packet Intelligence rules in response to incidents. Instantly block conversations, redirect packets, generate alerts, or perform other actions.",
     "support": "partner",
-<<<<<<< HEAD
-    "currentVersion": "2.0.14",
-=======
     "currentVersion": "2.0.15",
->>>>>>> 90cf3b88
     "author": "ARIA Cybersecurity Solutions",
     "url": "https://www.ariacybersecurity.com/cybersecurity-products/aria-packet-intelligence",
     "email": "ARIA_support@ariacybersecurity.com",
