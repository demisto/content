{
    "name": "Agari Phishing Defense",
    "description": "Use the Agari Phishing Defense integration to retrieve Policy Events as Incidents, retrieve messages and remediate suspected messages.",
    "support": "partner",
<<<<<<< HEAD
    "currentVersion": "1.1.14",
=======
    "currentVersion": "1.1.16",
>>>>>>> 9d6c5180
    "author": "Agari",
    "url": "https://www.agari.com/support/",
    "email": "support@agari.com",
    "created": "2020-11-06T08:37:53Z",
    "categories": [
        "Data Enrichment & Threat Intelligence"
    ],
    "tags": [],
    "useCases": [],
    "keywords": [
        "phishing",
        "defense",
        "message",
        "policy"
    ],
    "githubUser": "",
    "marketplaces": [
        "xsoar",
        "marketplacev2"
    ],
    "dependencies": {
        "PhishingAlerts": {
            "mandatory": false,
            "display_name": "PhishingAlerts"
        },
        "Phishing": {
            "mandatory": false,
            "display_name": "Phishing"
        },
        "CommonTypes": {
            "mandatory": true,
            "display_name": "Common Types"
        },
        "MailListener": {
            "mandatory": true,
            "display_name": "Mail Listener"
        },
        "CommonPlaybooks": {
            "mandatory": true,
            "display_name": "Common Playbooks"
        },
        "MicrosoftGraphMail": {
            "mandatory": true,
            "display_name": "Microsoft Graph Mail"
        },
        "Gmail": {
            "mandatory": true,
            "display_name": "Gmail"
        },
        "CoreAlertFields": {
            "mandatory": true,
            "display_name": "Core Alert Fields"
        },
        "CommonScripts": {
            "mandatory": true,
            "display_name": "Common Scripts"
        }
    },
    "displayedImages": [
        "PhishingAlerts",
        "Phishing",
        "CommonTypes",
        "MailListener",
        "CommonPlaybooks",
        "MicrosoftGraphMail",
        "Gmail",
        "CoreAlertFields",
        "CommonScripts"
    ]
}<|MERGE_RESOLUTION|>--- conflicted
+++ resolved
@@ -2,11 +2,7 @@
     "name": "Agari Phishing Defense",
     "description": "Use the Agari Phishing Defense integration to retrieve Policy Events as Incidents, retrieve messages and remediate suspected messages.",
     "support": "partner",
-<<<<<<< HEAD
-    "currentVersion": "1.1.14",
-=======
     "currentVersion": "1.1.16",
->>>>>>> 9d6c5180
     "author": "Agari",
     "url": "https://www.agari.com/support/",
     "email": "support@agari.com",
