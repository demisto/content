--- conflicted
+++ resolved
@@ -340,10 +340,7 @@
   - description: Get API Usage status for current license period
     name: deepsight-get-request-status
   dockerimage: demisto/python:2.7.18.24398
-<<<<<<< HEAD
-=======
   runonce: false
->>>>>>> 9ddafcfd
   script: '-'
   subtype: python2
   type: python
