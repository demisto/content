--- conflicted
+++ resolved
@@ -2,11 +2,7 @@
     "name": "GLPI",
     "description": "GLPI open source ITSM solution",
     "support": "partner",
-<<<<<<< HEAD
-    "currentVersion": "1.0.19",
-=======
     "currentVersion": "1.0.20",
->>>>>>> 9d6c5180
     "author": "SecInfra",
     "url": "http://secinfra.fr",
     "email": "support@secinfra.fr",
