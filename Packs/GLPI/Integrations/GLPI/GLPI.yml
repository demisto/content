--- conflicted
+++ resolved
@@ -699,11 +699,7 @@
     - name: update_fields
       description: 'Additional fields in the format: fieldname1=value;fieldname2=value;.'
     outputs: []
-<<<<<<< HEAD
-  dockerimage: demisto/glpi:1.0.0.73471
-=======
   dockerimage: demisto/glpi:1.0.0.80132
->>>>>>> 6f77591c
   isfetch: true
   longRunning: true
   subtype: python3
