--- conflicted
+++ resolved
@@ -2,11 +2,7 @@
     "name": "Cortex REST API",
     "description": "Use Demisto REST APIs",
     "support": "xsoar",
-<<<<<<< HEAD
     "currentVersion": "1.3.89",
-=======
-    "currentVersion": "1.3.88",
->>>>>>> 5fa24204
     "author": "Cortex XSOAR",
     "url": "https://www.paloaltonetworks.com/cortex",
     "email": "",
