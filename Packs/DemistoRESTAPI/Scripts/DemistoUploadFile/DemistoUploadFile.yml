--- conflicted
+++ resolved
@@ -21,11 +21,7 @@
 scripttarget: 0
 dependson:
   must:
-<<<<<<< HEAD
-  - demisto-api-multipart
-=======
   - core-api-multipart
->>>>>>> 9d6c5180
 runas: DBotWeakRole
 tests:
 - DemistoUploadFileToIncident Test
