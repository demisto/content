--- conflicted
+++ resolved
@@ -2,27 +2,18 @@
   id: DemistoUploadFile
   version: -1
 name: DemistoUploadFile
-<<<<<<< HEAD
-script: >
-=======
 deprecated: true
 script: |
->>>>>>> f7322eb1
   var res = executeCommand("demisto-api-multipart", {"uri":'entry/upload/' + args.incidentID,"entryID":args.entryID, "body":args.body});
-
   if (isError(res[0])) {
       return res;
   }
-
   var entryId = dq(res,'Contents.response.entries.id');
 
-
   var md = 'File uploaded successfully. Entry ID is ' + entryId;
-
   if (args.body){
       md +=  '. Comment is:' + args.body;
   }
-
 
   return {
       ContentsFormat: formats.json,
@@ -51,5 +42,4 @@
 runonce: false
 runas: DBotWeakRole
 tests:
-- DemistoUploadFileToIncident Test
-toversion: 4.1.9+- DemistoUploadFileToIncident Test