--- conflicted
+++ resolved
@@ -154,12 +154,8 @@
             incident_id = demisto.incident().get('id')
         return_results(get_tasks(incident_id))
     except Exception as e:
-<<<<<<< HEAD
         demisto.error(traceback.format_exc())  # print the traceback
         return_error(f'Failed to execute GetTasksWithSections.\nError:\n{type(e)}, {str(e)}')
-=======
-        return_error(f'Failed to execute  GetTasksWithSections.\nError:\n{str(e)}')
->>>>>>> 2d54e2ec
 
 
 if __name__ in ('__main__', 'builtin', 'builtins'):
