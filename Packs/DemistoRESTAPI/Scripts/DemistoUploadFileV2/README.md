--- conflicted
+++ resolved
@@ -34,10 +34,7 @@
 There are no outputs for this script.
 
 ### Troubleshooting
-<<<<<<< HEAD
-=======
 
->>>>>>> 6f77591c
 Multi-tenant environments should be configured with the Cortex Rest API instance when using this 
 automation. Make sure the *Use tenant* parameter (in the Cortex Rest API integration) is checked 
 to ensure that API calls are made to the current tenant instead of the master tenant.