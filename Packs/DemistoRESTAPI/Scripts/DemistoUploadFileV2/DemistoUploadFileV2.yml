commonfields:
  id: DemistoUploadFileV2
  version: -1
enabled: true
name: DemistoUploadFileV2
fromversion: 5.0.0
script: '-'
args:
<<<<<<< HEAD
- description: File entry ID
=======
- description: File entry ID.
>>>>>>> ae29c3ad
  name: entryID
  predefined:
  - ''
  required: true
<<<<<<< HEAD
- description: Incident ID to upload the file to
  name: incidentID
  required: true
- description: Request body
=======
- description: Incident ID to upload the file to.
  name: incidentID
  required: true
- description: Request body.
>>>>>>> ae29c3ad
  name: body
- auto: PREDEFINED
  defaultValue: 'war room entry'
  description: |-
    Where to upload the file
    - Available options are:
    - `war room entry`: the file will be uploaded as war room entry.
    - `incident attachment`: the file will be uploaded as incident attachment.
<<<<<<< HEAD
    - default are `war room entry`
=======
    - default are `war room entry`.
>>>>>>> ae29c3ad
  name: target
  predefined:
  - 'war room entry'
  - 'incident attachment'
comment: Deprecated. Use UploadFile instead.
subtype: python3
<<<<<<< HEAD
dockerimage: demisto/python3:3.10.6.33415
=======
dockerimage: demisto/python3:3.10.13.83255
>>>>>>> ae29c3ad
tags:
- DemistoAPI
timeout: '0'
type: python
dependson:
  must:
  - core-api-multipart
tests:
- No tests (auto formatted)
deprecated: true<|MERGE_RESOLUTION|>--- conflicted
+++ resolved
@@ -6,26 +6,15 @@
 fromversion: 5.0.0
 script: '-'
 args:
-<<<<<<< HEAD
-- description: File entry ID
-=======
 - description: File entry ID.
->>>>>>> ae29c3ad
   name: entryID
   predefined:
   - ''
   required: true
-<<<<<<< HEAD
-- description: Incident ID to upload the file to
-  name: incidentID
-  required: true
-- description: Request body
-=======
 - description: Incident ID to upload the file to.
   name: incidentID
   required: true
 - description: Request body.
->>>>>>> ae29c3ad
   name: body
 - auto: PREDEFINED
   defaultValue: 'war room entry'
@@ -34,22 +23,14 @@
     - Available options are:
     - `war room entry`: the file will be uploaded as war room entry.
     - `incident attachment`: the file will be uploaded as incident attachment.
-<<<<<<< HEAD
-    - default are `war room entry`
-=======
     - default are `war room entry`.
->>>>>>> ae29c3ad
   name: target
   predefined:
   - 'war room entry'
   - 'incident attachment'
 comment: Deprecated. Use UploadFile instead.
 subtype: python3
-<<<<<<< HEAD
-dockerimage: demisto/python3:3.10.6.33415
-=======
 dockerimage: demisto/python3:3.10.13.83255
->>>>>>> ae29c3ad
 tags:
 - DemistoAPI
 timeout: '0'
