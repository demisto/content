commonfields:
  id: Core REST API_mm
  version: -1
name: Core REST API_mm
display: Core REST API
category: Utilities
description: Use Core REST APIs
configuration:
- display: Core Server URL
  name: url
  defaultvalue: https://127.0.0.1
  type: 0
  required: true
- display: API Key ID
  displaypassword: API Key
  name: creds_apikey
  type: 9
  additionalinfo: Please provide API Key ID when using Cortex XSIAM or Cortex XSOAR 8.0.0 and above.
  required: false
- display: Authentication method
  name: auth_method
  type: 15
  required: false
  defaultvalue: Advanced
  additionalinfo: Whether authentication should be using "Standard" API key or "Advanced" API key. For XSOAR version < 8.0.0, choose "Standard".
  options:
  - Standard
  - Advanced
- display: Base marketplace url
  name: marketplace_url
  defaultvalue: https://marketplace.xsoar.paloaltonetworks.com/content/packs/
  type: 0
  required: false
- display: Trust any certificate (not secure)
  name: insecure
  type: 8
  required: false
- display: Use system proxy settings
  name: proxy
  type: 8
  required: false
- display: Use tenant
  additionalinfo: Whether API calls should be made to the current tenant instead of the main tenant.
  name: use_tenant
  type: 8
  required: false
script:
  script: ''
  type: javascript
  commands:
  - name: demisto-api-post
    arguments:
    - name: uri
      required: true
      default: true
      description: Request URI (i.e. /incident)
    - name: body
      description: Body of HTTP POST
    description: send HTTP POST request
    execution: true
  - name: demisto-api-get
    arguments:
    - name: uri
      required: true
      default: true
      description: Request URI (i.e. /user)
    description: send HTTP GET requests
  - name: demisto-api-put
    arguments:
    - name: uri
      required: true
      default: true
      description: Request URI (i.e. /user)
    - name: body
      description: Request body
    description: send HTTP PUT request
    execution: true
  - name: demisto-api-delete
    arguments:
    - name: uri
      required: true
      default: true
      description: Request URI (i.e. /user)
    description: send HTTP DELETE request
    execution: true
  - name: demisto-api-download
    arguments:
    - name: uri
      required: true
      description: Request URI
    - name: filename
      description: File name of download
    - name: description
      description: Description of file entry
    description: Download files from Demisto server
  - name: demisto-api-multipart
    arguments:
    - name: uri
      required: true
      description: Request URI
    - name: entryID
      required: true
      description: File entry ID
    - name: body
      description: Request body
    description: Send HTTP Multipart request to upload files to Demisto server
  - name: demisto-delete-incidents
    arguments:
    - name: ids
      required: true
      description: IDs of the incidents to delete
      isArray: true
    - name: fields
      description: 'Comma separated list of fields to return, case sensitive. Set
        "all" for all fields. WARNING: Setting all fields may result in big results.'
      required: false
      isArray: true
      defaultValue: id,name,type,severity,status
    description: Delete Demisto incidents
    execution: true
  - name: demisto-api-install-packs
    arguments:
    - name: packs_to_install
      required: false
      description: 'The packs to install in JSON format (e.g. [{"AutoFocus": "2.0.8"}] ).'
      isArray: true
    - name: file_url
      description: 'The pack zip file url.'
      required: false
      isArray: false
    - name: entry_id
      description: 'The War Room entry ID of the pack zip file.'
      required: false
      isArray: false
    - name: skip_verify
      description: 'If true will skip pack signature validation, Available from 6.5.0 server version.'
      required: false
      isArray: false
      defaultValue: 'true'
      auto: PREDEFINED
      predefined:
        - 'true'
        - 'false'
    - name: skip_validation
      description: 'If true will skip all pack validations, Available from 6.6.0 server version.'
      required: false
      isArray: false
      defaultValue: 'true'
      auto: PREDEFINED
      predefined:
        - 'true'
        - 'false'
    description: Upload packs to Demisto server from url or the marketplace.
  - name: core-api-post
    arguments:
      - name: uri
        required: true
        default: true
        description: Request URI (i.e. /incident)
      - name: body
        description: Body of HTTP POST
    description: send HTTP POST request
    execution: true
  - name: core-api-get
    arguments:
      - name: uri
        required: true
        default: true
        description: Request URI (i.e. /user)
    description: send HTTP GET requests
  - name: core-api-put
    arguments:
      - name: uri
        required: true
        default: true
        description: Request URI (i.e. /user)
      - name: body
        description: Request body
    description: send HTTP PUT request
    execution: true
  - name: core-api-delete
    arguments:
      - name: uri
        required: true
        default: true
        description: Request URI (i.e. /user)
    description: send HTTP DELETE request
    execution: true
  - name: core-api-download
    arguments:
      - name: uri
        required: true
        description: Request URI
      - name: filename
        description: File name of download
      - name: description
        description: Description of file entry
    description: Download files from Core server
  - name: core-api-multipart
    arguments:
      - name: uri
        required: true
        description: Request URI
      - name: entryID
        required: true
        description: File entry ID
      - name: body
        description: Request body
    description: Send HTTP Multipart request to upload files to Core server
  - name: core-delete-incidents
    arguments:
    - name: ids
      required: true
      description: IDs of the incidents to delete
      isArray: true
    - name: fields
      description: 'Comma separated list of fields to return, case sensitive. Set
          "all" for all fields. WARNING: Setting all fields may result in big results.'
      required: false
      isArray: true
      defaultValue: id,name,type,severity,status
    description: Delete Core incidents
    execution: true
  - name: core-api-install-packs
    arguments:
    - name: packs_to_install
      required: false
      description: 'The packs to install in JSON format (e.g. [{"AutoFocus": "2.0.8"}] ).'
      isArray: true
    - name: file_url
      description: 'The pack zip file url.'
      required: false
      isArray: false
    - name: entry_id
      description: 'The War Room entry ID of the pack zip file.'
      required: false
      isArray: false
    - name: skip_verify
      description: 'If true will skip pack signature validation, Available from 6.5.0 server version.'
      required: false
      isArray: false
      defaultValue: 'true'
      auto: PREDEFINED
      predefined:
        - 'true'
        - 'false'
    - name: skip_validation
      description: 'If true will skip all pack validations, Available from 6.6.0 server version.'
      required: false
      isArray: false
      defaultValue: 'true'
      auto: PREDEFINED
      predefined:
        - 'true'
        - 'false'
<<<<<<< HEAD
    description: Upload packs to core server from url or the marketplace.
  - name: core-api-file-upload
    arguments:
    - name: incident_id
      required: true
      description: The incident's id.
    - name: file_name
      required: false
      description: "The new file's name."
    - name: file_content
      description: "The new file's content."
    - name: entry_id
      description: "The War Room entry ID of the pack zip file."
      required: false
      isArray: false
    description: This command uploads to the incident a file that the user provided according to the entry_id or the content of the file
  - name: core-api-file-delete
    arguments:
    - name: entry_id
      description: "The War Room entry ID of the file."
      required: true
      isArray: false
    description: This command deletes a file from Xsoar by entry_id.
  - name: core-api-file-attachment-delete
    arguments:
    - name: incident_id
      required: true
      description: The incident's id.
    - name: file_path
      required: true
      description: "The file's path."
    - name: field_name
      defaultValue: 'attachment'
      required: false
      description: "Name of the field (type attachment) you want to remove the attachment."
    description: This command deletes the attachment from the incident and from the XSOAR server
  - name: core-api-file-check
    arguments:
    - name: entry_id
      description: "The War Room entry ID of the pack zip file."
      required: true
      isArray: false
    description: This command checks if the file is existing in Xsoar by entry_id
    outputs:
    - description: Dictionary with EntryID as key and boolean if the file exists as value
      contextPath: IsFileExists
=======
    description: Upload packs to Core server from url or the marketplace.
>>>>>>> a897c9ff
  runonce: false
tests:
- No tests
fromversion: 5.0.0<|MERGE_RESOLUTION|>--- conflicted
+++ resolved
@@ -253,7 +253,6 @@
       predefined:
         - 'true'
         - 'false'
-<<<<<<< HEAD
     description: Upload packs to core server from url or the marketplace.
   - name: core-api-file-upload
     arguments:
@@ -300,9 +299,6 @@
     outputs:
     - description: Dictionary with EntryID as key and boolean if the file exists as value
       contextPath: IsFileExists
-=======
-    description: Upload packs to Core server from url or the marketplace.
->>>>>>> a897c9ff
   runonce: false
 tests:
 - No tests
