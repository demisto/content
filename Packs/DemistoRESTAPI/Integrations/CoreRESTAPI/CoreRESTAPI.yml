commonfields:
  id: Core REST API
  version: -1
name: Core REST API
display: Core REST API
category: Utilities
description: Use Core REST APIs
configuration:
- display: Core Server URL
  name: url
  defaultvalue: https://127.0.0.1
  type: 0
  required: true
- display: API Key ID
  displaypassword: API Key
  name: creds_apikey
  type: 9
  additionalinfo: Please provide API Key ID when using Cortex XSIAM or Cortex XSOAR 8.0.0 and above.
  required: false
- display: Authentication method
  name: auth_method
  type: 15
  defaultvalue: Advanced
  additionalinfo: Whether authentication should be using "Standard" API key or "Advanced" API key. For XSOAR version < 8.0.0, choose "Standard".
  options:
  - Standard
  - Advanced
  required: false
- display: Base marketplace url
  name: marketplace_url
  defaultvalue: https://marketplace.xsoar.paloaltonetworks.com/content/packs/
  type: 0
  required: false
- display: Trust any certificate (not secure)
  name: insecure
  type: 8
  required: false
- display: Use system proxy settings
  name: proxy
  type: 8
  required: false
- display: Use tenant
  additionalinfo: Whether API calls should be made to the current tenant instead of the main tenant.
  name: use_tenant
  type: 8
  required: false
script:
  script: ''
  type: javascript
  commands:
  - name: demisto-api-post
    arguments:
    - name: uri
      required: true
      default: true
      description: Request URI (i.e. /incident)
    - name: body
      description: Body of HTTP POST
    description: send HTTP POST request
    execution: true
  - name: demisto-api-get
    arguments:
    - name: uri
      required: true
      default: true
      description: Request URI (i.e. /user)
    description: send HTTP GET requests
  - name: demisto-api-put
    arguments:
    - name: uri
      required: true
      default: true
      description: Request URI (i.e. /user)
    - name: body
      description: Request body
    description: send HTTP PUT request
    execution: true
  - name: demisto-api-delete
    arguments:
    - name: uri
      required: true
      default: true
      description: Request URI (i.e. /user)
    description: send HTTP DELETE request
    execution: true
  - name: demisto-api-download
    arguments:
    - name: uri
      required: true
      description: Request URI
    - name: filename
      description: File name of download
    - name: description
      description: Description of file entry
    description: Download files from Demisto server
  - name: demisto-api-multipart
    arguments:
    - name: uri
      required: true
      description: Request URI
    - name: entryID
      required: true
      description: File entry ID
    - name: body
      description: Request body
    description: Send HTTP Multipart request to upload files to Demisto server
  - name: demisto-delete-incidents
    arguments:
    - name: ids
      required: true
      description: IDs of the incidents to delete
      isArray: true
    - name: fields
      description: 'Comma separated list of fields to return, case sensitive. Set "all" for all fields. WARNING: Setting all fields may result in big results.'
      isArray: true
      defaultValue: id,name,type,severity,status
    description: Delete Demisto incidents
    execution: true
  - name: demisto-api-install-packs
    arguments:
    - name: packs_to_install
      description: 'The packs to install in JSON format (e.g. [{"AutoFocus": "2.0.8"}] ).'
      isArray: true
    - name: file_url
      description: 'The pack zip file url.'
    - name: entry_id
      description: 'The War Room entry ID of the pack zip file.'
    - name: skip_verify
      description: 'If true will skip pack signature validation, Available from 6.5.0 server version.'
      defaultValue: 'true'
      auto: PREDEFINED
      predefined:
      - 'true'
      - 'false'
    - name: skip_validation
      description: 'If true will skip all pack validations, Available from 6.6.0 server version.'
      defaultValue: 'true'
      auto: PREDEFINED
      predefined:
      - 'true'
      - 'false'
    description: Upload packs to Demisto server from url or the marketplace.
  - name: core-api-post
    arguments:
    - name: uri
      required: true
      default: true
      description: Request URI (i.e. /incident)
    - name: body
      description: Body of HTTP POST
    description: send HTTP POST request
    execution: true
  - name: core-api-get
    arguments:
    - name: uri
      required: true
      default: true
      description: Request URI (i.e. /user)
    description: send HTTP GET requests
  - name: core-api-put
    arguments:
    - name: uri
      required: true
      default: true
      description: Request URI (i.e. /user)
    - name: body
      description: Request body
    description: send HTTP PUT request
    execution: true
  - name: core-api-delete
    arguments:
    - name: uri
      required: true
      default: true
      description: Request URI (i.e. /user)
    description: send HTTP DELETE request
    execution: true
  - name: core-api-download
    arguments:
    - name: uri
      required: true
      description: Request URI
    - name: filename
      description: File name of download
    - name: description
      description: Description of file entry
    description: Download files from Core server
  - name: core-api-multipart
    arguments:
    - name: uri
      required: true
      description: Request URI
    - name: entryID
      required: true
      description: File entry ID
    - name: body
      description: Request body
    description: Send HTTP Multipart request to upload files to Core server
  - name: core-delete-incidents
    arguments:
    - name: ids
      required: true
      description: IDs of the incidents to delete
      isArray: true
    - name: fields
      description: 'Comma separated list of fields to return, case sensitive. Set "all" for all fields. WARNING: Setting all fields may result in big results.'
      isArray: true
      defaultValue: id,name,type,severity,status
    description: Delete Core incidents
    execution: true
  - name: core-api-install-packs
    arguments:
    - name: packs_to_install
      description: 'The packs to install in JSON format (e.g. [{"AutoFocus": "2.0.8"}] ).'
      isArray: true
    - name: file_url
      description: 'The pack zip file url.'
    - name: entry_id
      description: 'The War Room entry ID of the pack zip file.'
    - name: skip_verify
      description: 'If true will skip pack signature validation, Available from 6.5.0 server version.'
      defaultValue: 'true'
      auto: PREDEFINED
      predefined:
      - 'true'
      - 'false'
    - name: skip_validation
      description: 'If true will skip all pack validations, Available from 6.6.0 server version.'
      defaultValue: 'true'
      auto: PREDEFINED
      predefined:
      - 'true'
      - 'false'
<<<<<<< HEAD
    description: Upload packs to Core server from url or the marketplace.
  runonce: false
=======
    description: Upload packs to the core server from the URL or marketplace.
  - name: core-api-file-upload
    arguments:
    - name: incident_id
      description: The incident's ID.
    - name: file_name
      description: "The new file's name."
    - name: file_content
      description: "The new file's content."
    - name: entry_id
      description: "The War Room entry ID of the pack zip file."
    description: Upload to the incident a file that the user provided according to the entry_id or the content of the file.
  - name: core-api-file-delete
    arguments:
    - name: entry_id
      description: "The War Room entry ID of the file."
      required: true
    description: Delete a file from Cortex XSOAR by entry_id.
  - name: core-api-file-attachment-delete
    arguments:
    - name: incident_id
      required: true
      description: The incident's ID.
    - name: file_path
      required: true
      description: "The file's path."
    - name: field_name
      defaultValue: 'attachment'
      description: "Name of the field (type attachment) from which to remove the attachment."
    description: Delete the attachment from the incident and from the Cortex XSOAR server.
  - name: core-api-file-check
    arguments:
    - name: entry_id
      description: "The War Room entry ID of the file."
      required: true
    description: Check if the file exists in Cortex XSOAR by entry_id.
    outputs:
    - description: Dictionary with EntryID as the key and boolean if the file exists as a value.
      contextPath: IsFileExists
>>>>>>> 65320e8f
tests:
- No tests
fromversion: 5.0.0<|MERGE_RESOLUTION|>--- conflicted
+++ resolved
@@ -231,10 +231,6 @@
       predefined:
       - 'true'
       - 'false'
-<<<<<<< HEAD
-    description: Upload packs to Core server from url or the marketplace.
-  runonce: false
-=======
     description: Upload packs to the core server from the URL or marketplace.
   - name: core-api-file-upload
     arguments:
@@ -274,7 +270,6 @@
     outputs:
     - description: Dictionary with EntryID as the key and boolean if the file exists as a value.
       contextPath: IsFileExists
->>>>>>> 65320e8f
 tests:
 - No tests
 fromversion: 5.0.0