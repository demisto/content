--- conflicted
+++ resolved
@@ -11,10 +11,7 @@
   defaultvalue: https://127.0.0.1
   type: 0
   required: true
-<<<<<<< HEAD
-=======
   additionalinfo: For Cortex XSOAR 8 or Cortex XSIAM, use the Copy API URL button on the API Keys page. For Cortex XSOAR 6, use the server URL.
->>>>>>> 90cf3b88
 - display: API Key ID
   displaypassword: API Key
   name: creds_apikey
@@ -57,17 +54,10 @@
     - name: uri
       required: true
       default: true
-<<<<<<< HEAD
-      description: Request URI (i.e. /incident).
-    - name: body
-      description: Body of HTTP POST.
-    description: send HTTP POST request.
-=======
       description: Request endpoint (e.g. /incident or /public_api/v1/incidents/update_incident).
     - name: body
       description: Body of HTTP POST.
     description: Deprecated. Use core-api-post instead.
->>>>>>> 90cf3b88
     execution: true
     deprecated: true
   - name: demisto-api-get
@@ -75,30 +65,18 @@
     - name: uri
       required: true
       default: true
-<<<<<<< HEAD
-      description: Request URI (i.e. /user).
-    description: send HTTP GET requests.
-=======
       description: Request endpoint (e.g. /user or /public_api/v1/rbac/get_users).
     description: Deprecated. Use core-api-get instead.
     deprecated: true
->>>>>>> 90cf3b88
   - name: demisto-api-put
     arguments:
     - name: uri
       required: true
       default: true
-<<<<<<< HEAD
-      description: Request URI (i.e. /user).
-    - name: body
-      description: Request body.
-    description: send HTTP PUT request.
-=======
       description: Request endpoint (e.g. /user).
     - name: body
       description: Request body.
     description: Deprecated. Use core-api-put instead.
->>>>>>> 90cf3b88
     execution: true
     deprecated: true
   - name: demisto-api-delete
@@ -106,34 +84,21 @@
     - name: uri
       required: true
       default: true
-<<<<<<< HEAD
-      description: Request URI (i.e. /user).
-    description: send HTTP DELETE request.
-=======
       description: Request endpoint (e.g. /user).
     description: Deprecated. Use core-api-delete instead.
->>>>>>> 90cf3b88
     execution: true
     deprecated: true
   - name: demisto-api-download
     arguments:
     - name: uri
       required: true
-<<<<<<< HEAD
-      description: Request URI.
-=======
       description: Request endpoint.
->>>>>>> 90cf3b88
     - name: filename
       description: File name of download.
     - name: description
       description: Description of file entry.
-<<<<<<< HEAD
-    description: Download files from Demisto server.
-=======
     description: Deprecated. Use core-api-download instead.
     deprecated: true
->>>>>>> 90cf3b88
   - name: demisto-api-multipart
     arguments:
     - name: uri
@@ -144,12 +109,8 @@
       description: File entry ID.
     - name: body
       description: Request body.
-<<<<<<< HEAD
-    description: Send HTTP Multipart request to upload files to Demisto server.
-=======
     description: Deprecated. Use core-api-multipart instead.
     deprecated: true
->>>>>>> 90cf3b88
   - name: demisto-delete-incidents
     arguments:
     - name: ids
@@ -160,14 +121,9 @@
       description: 'Comma separated list of fields to return, case sensitive. Set "all" for all fields. WARNING: Setting all fields may result in big results.'
       isArray: true
       defaultValue: id,name,type,severity,status
-<<<<<<< HEAD
-    description: Delete Demisto incidents.
-    execution: true
-=======
     description: Deprecated. Use core-delete-incidents instead.
     execution: true
     deprecated: true
->>>>>>> 90cf3b88
   - name: demisto-api-install-packs
     arguments:
     - name: packs_to_install
@@ -191,22 +147,14 @@
       predefined:
       - 'true'
       - 'false'
-<<<<<<< HEAD
-    description: Upload packs to Demisto server from url or the marketplace.
-=======
     description: Deprecated. Use core-api-install-packs instead.
     deprecated: true
->>>>>>> 90cf3b88
   - name: core-api-post
     arguments:
     - name: uri
       required: true
       default: true
-<<<<<<< HEAD
-      description: Request URI (i.e. /incident).
-=======
       description: Request endpoint (e.g. /incident or /public_api/v1/incidents/update_incident).
->>>>>>> 90cf3b88
     - name: body
       description: Body of HTTP POST.
     description: send HTTP POST request.
@@ -216,22 +164,14 @@
     - name: uri
       required: true
       default: true
-<<<<<<< HEAD
-      description: Request URI (i.e. /user).
-=======
       description: Request endpoint (e.g. /user or /public_api/v1/rbac/get_users).
->>>>>>> 90cf3b88
     description: send HTTP GET requests.
   - name: core-api-put
     arguments:
     - name: uri
       required: true
       default: true
-<<<<<<< HEAD
-      description: Request URI (i.e. /user).
-=======
-      description: Request endpoint (e.g. /user).
->>>>>>> 90cf3b88
+      description: Request endpoint (e.g. /user).
     - name: body
       description: Request body.
     description: send HTTP PUT request.
@@ -241,22 +181,14 @@
     - name: uri
       required: true
       default: true
-<<<<<<< HEAD
-      description: Request URI (i.e. /user).
-=======
-      description: Request endpoint (e.g. /user).
->>>>>>> 90cf3b88
+      description: Request endpoint (e.g. /user).
     description: send HTTP DELETE request.
     execution: true
   - name: core-api-download
     arguments:
     - name: uri
       required: true
-<<<<<<< HEAD
-      description: Request URI.
-=======
       description: Request endpoint.
->>>>>>> 90cf3b88
     - name: filename
       description: File name of download.
     - name: description
@@ -266,11 +198,7 @@
     arguments:
     - name: uri
       required: true
-<<<<<<< HEAD
-      description: Request URI.
-=======
       description: Request endpoint.
->>>>>>> 90cf3b88
     - name: entryID
       required: true
       description: File entry ID.
@@ -347,15 +275,9 @@
     - name: entry_id
       description: "The War Room entry ID of the file."
       required: true
-<<<<<<< HEAD
-    description: Check if the file exists in Cortex XSOAR by entry_id.
-    outputs:
-    - description: Dictionary with EntryID as the key and boolean if the file exists as a value.
-=======
     description: Check if the file exists in Cortex XSOAR (Context) by entry_id.
     outputs:
     - description: Dictionary with EntryID as the key and boolean if the file exists as a value in Context.
->>>>>>> 90cf3b88
       contextPath: IsFileExists
 tests:
 - No tests
