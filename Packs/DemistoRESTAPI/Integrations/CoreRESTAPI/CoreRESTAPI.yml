commonfields:
  id: Core REST API
  version: -1
name: Core REST API
display: Core REST API
category: Utilities
description: Use Core REST APIs
configuration:
- display: Core Server URL
  name: url
  defaultvalue: https://127.0.0.1
  type: 0
  required: true
<<<<<<< HEAD
- display: Auth ID
  name: credentials
=======
- display: API Key ID
  displaypassword: API Key
  name: creds_apikey
>>>>>>> a22b8675
  type: 9
  additionalinfo: Please provide API Key ID when using Cortex XSIAM or Cortex XSOAR 8.0.0 and above.
  required: false
- display: Authentication method
  name: auth_method
  type: 15
  required: false
  defaultvalue: Advanced
  additionalinfo: Whether authentication should be using "Standard" API key or "Advanced" API key. For XSOAR version < 8.0.0, choose "Standard".
  options:
  - Standard
  - Advanced
- display: Base marketplace url
  name: marketplace_url
  defaultvalue: https://marketplace.xsoar.paloaltonetworks.com/content/packs/
  type: 0
  required: false
- display: Trust any certificate (not secure)
  name: insecure
  type: 8
  required: false
- display: Use system proxy settings
  name: proxy
  type: 8
  required: false
- display: Use tenant
  additionalinfo: Whether API calls should be made to the current tenant instead of the main tenant.
  name: use_tenant
  type: 8
  required: false
script:
  script: ''
  type: javascript
  commands:
  - name: demisto-api-post
    arguments:
    - name: uri
      required: true
      default: true
      description: Request URI (i.e. /incident)
    - name: body
      description: Body of HTTP POST
    description: send HTTP POST request
    execution: true
  - name: demisto-api-get
    arguments:
    - name: uri
      required: true
      default: true
      description: Request URI (i.e. /user)
    description: send HTTP GET requests
  - name: demisto-api-put
    arguments:
    - name: uri
      required: true
      default: true
      description: Request URI (i.e. /user)
    - name: body
      description: Request body
    description: send HTTP PUT request
    execution: true
  - name: demisto-api-delete
    arguments:
    - name: uri
      required: true
      default: true
      description: Request URI (i.e. /user)
    description: send HTTP DELETE request
    execution: true
  - name: demisto-api-download
    arguments:
    - name: uri
      required: true
      description: Request URI
    - name: filename
      description: File name of download
    - name: description
      description: Description of file entry
    description: Download files from Demisto server
  - name: demisto-api-multipart
    arguments:
    - name: uri
      required: true
      description: Request URI
    - name: entryID
      required: true
      description: File entry ID
    - name: body
      description: Request body
    description: Send HTTP Multipart request to upload files to Demisto server
  - name: demisto-delete-incidents
    arguments:
    - name: ids
      required: true
      description: IDs of the incidents to delete
      isArray: true
    - name: fields
      description: 'Comma separated list of fields to return, case sensitive. Set
        "all" for all fields. WARNING: Setting all fields may result in big results.'
      required: false
      isArray: true
      defaultValue: id,name,type,severity,status
    description: Delete Demisto incidents
    execution: true
  - name: demisto-api-install-packs
    arguments:
    - name: packs_to_install
      required: false
      description: 'The packs to install in JSON format (e.g. [{"AutoFocus": "2.0.8"}] ).'
      isArray: true
    - name: file_url
      description: 'The pack zip file url.'
      required: false
      isArray: false
    - name: entry_id
      description: 'The War Room entry ID of the pack zip file.'
      required: false
      isArray: false
    - name: skip_verify
      description: 'If true will skip pack signature validation, Available from 6.5.0 server version.'
      required: false
      isArray: false
      defaultValue: 'true'
      auto: PREDEFINED
      predefined:
        - 'true'
        - 'false'
    - name: skip_validation
      description: 'If true will skip all pack validations, Available from 6.6.0 server version.'
      required: false
      isArray: false
      defaultValue: 'true'
      auto: PREDEFINED
      predefined:
        - 'true'
        - 'false'
    description: Upload packs to Demisto server from url or the marketplace.
  - name: core-api-post
    arguments:
      - name: uri
        required: true
        default: true
        description: Request URI (i.e. /incident)
      - name: body
        description: Body of HTTP POST
    description: send HTTP POST request
    execution: true
  - name: core-api-get
    arguments:
      - name: uri
        required: true
        default: true
        description: Request URI (i.e. /user)
    description: send HTTP GET requests
  - name: core-api-put
    arguments:
      - name: uri
        required: true
        default: true
        description: Request URI (i.e. /user)
      - name: body
        description: Request body
    description: send HTTP PUT request
    execution: true
  - name: core-api-delete
    arguments:
      - name: uri
        required: true
        default: true
        description: Request URI (i.e. /user)
    description: send HTTP DELETE request
    execution: true
  - name: core-api-download
    arguments:
      - name: uri
        required: true
        description: Request URI
      - name: filename
        description: File name of download
      - name: description
        description: Description of file entry
    description: Download files from core server
  - name: core-api-multipart
    arguments:
      - name: uri
        required: true
        description: Request URI
      - name: entryID
        required: true
        description: File entry ID
      - name: body
        description: Request body
    description: Send HTTP Multipart request to upload files to core server
  - name: core-delete-incidents
    arguments:
    - name: ids
      required: true
      description: IDs of the incidents to delete
      isArray: true
    description: Delete core incidents
    execution: true
  - name: core-api-install-packs
    arguments:
    - name: packs_to_install
      required: false
      description: 'The packs to install in JSON format (e.g. [{"AutoFocus": "2.0.8"}] ).'
      isArray: true
    - name: file_url
      description: 'The pack zip file url.'
      required: false
      isArray: false
    - name: entry_id
      description: 'The War Room entry ID of the pack zip file.'
      required: false
      isArray: false
    - name: skip_verify
      description: 'If true will skip pack signature validation, Available from 6.5.0 server version.'
      required: false
      isArray: false
      defaultValue: 'true'
      auto: PREDEFINED
      predefined:
        - 'true'
        - 'false'
    - name: skip_validation
      description: 'If true will skip all pack validations, Available from 6.6.0 server version.'
      required: false
      isArray: false
      defaultValue: 'true'
      auto: PREDEFINED
      predefined:
        - 'true'
        - 'false'
    description: Upload packs to core server from url or the marketplace.
  runonce: false
tests:
- No tests
fromversion: 5.0.0<|MERGE_RESOLUTION|>--- conflicted
+++ resolved
@@ -11,14 +11,9 @@
   defaultvalue: https://127.0.0.1
   type: 0
   required: true
-<<<<<<< HEAD
-- display: Auth ID
-  name: credentials
-=======
 - display: API Key ID
   displaypassword: API Key
-  name: creds_apikey
->>>>>>> a22b8675
+  name: credentials
   type: 9
   additionalinfo: Please provide API Key ID when using Cortex XSIAM or Cortex XSOAR 8.0.0 and above.
   required: false
@@ -200,7 +195,7 @@
         description: File name of download
       - name: description
         description: Description of file entry
-    description: Download files from core server
+    description: Download files from Core server
   - name: core-api-multipart
     arguments:
       - name: uri
@@ -211,14 +206,14 @@
         description: File entry ID
       - name: body
         description: Request body
-    description: Send HTTP Multipart request to upload files to core server
+    description: Send HTTP Multipart request to upload files to Core server
   - name: core-delete-incidents
     arguments:
     - name: ids
       required: true
       description: IDs of the incidents to delete
       isArray: true
-    description: Delete core incidents
+    description: Delete Core incidents
     execution: true
   - name: core-api-install-packs
     arguments:
@@ -252,7 +247,7 @@
       predefined:
         - 'true'
         - 'false'
-    description: Upload packs to core server from url or the marketplace.
+    description: Upload packs to Core server from url or the marketplace.
   runonce: false
 tests:
 - No tests
