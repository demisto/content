--- conflicted
+++ resolved
@@ -1,16 +1,5 @@
 
 const MIN_HOSTED_XSOAR_VERSION = '8.0.0';
-<<<<<<< HEAD
-// list was taken from https://docs-cortex.paloaltonetworks.com/r/Cortex-XSOAR-8-API
-const SYSTEM_ENDPOINTS = [
-  "/public_api/v1/audits/management_logs",
-  "/public_api/v1/rbac/get_roles",
-  "/public_api/v1/rbac/get_user_group",
-  "/public_api/v1/rbac/get_users",
-  "/public_api/v1/rbac/set_user_role"
-]
-=======
->>>>>>> 90cf3b88
 
 var serverURL = params.url;
 if (serverURL.slice(-1) === '/') {
@@ -27,19 +16,7 @@
     return false
 }
 
-<<<<<<< HEAD
-// only when using XSIAM or XSOAR >= 8.0 we will add the /xsoar suffix
-// and only when it is not a system endpoint (note: this list does not include all system endpoints!)
-if  (isHosted()) {
-    if ((!serverURL.endsWith('/xsoar')) && (!SYSTEM_ENDPOINTS.includes(args.uri))) {
-        serverURL = serverURL + '/xsoar'
-    }
-}
-
-var marketplace_url = params.marketplace_url? params.marketplace_url : 'https://marketplace.xsoar.paloaltonetworks.com/'
-=======
 var marketplace_url = params.marketplace_url? params.marketplace_url : 'https://marketplace.xsoar.paloaltonetworks.com/content/packs/'
->>>>>>> 90cf3b88
 
 getTenantAccountName = function () {
     // example: for 'https://account-testing-ysdkvou:443/acc_Test' will return 'acc_Test'
@@ -86,8 +63,6 @@
 
 getRequestURL = function (uri) {
     var requestUrl = serverURL;
-<<<<<<< HEAD
-=======
 
     // only when using XSIAM or XSOAR >= 8.0 we will add the /xsoar suffix
     // and only when it is not a /public_api endpoint.
@@ -96,7 +71,6 @@
             requestUrl += '/xsoar'
         }
     }
->>>>>>> 90cf3b88
     if (params.use_tenant){
         requestUrl += '/' + getTenantAccountName();
     }
@@ -506,16 +480,9 @@
     }
     deleteFileRequest(EntryID);
     return  {Type: entryTypes.note,
-<<<<<<< HEAD
-            Contents: '',
-            ContentsType: formats.json,
-            EntryContext: invContext,
-            HumanReadable: `File ${EntryID} was deleted successfully.`};
-=======
         Contents: '',
         ContentsType: formats.json,
         HumanReadable: `File ${EntryID} was deleted successfully.`}
->>>>>>> 90cf3b88
 }
 
 
@@ -529,11 +496,7 @@
 function coreApiFileCheckCommand(EntryID) {
     files =  invContext['File']instanceof Array? invContext['File']:[invContext['File']];
     var file_found = false;
-<<<<<<< HEAD
-    var human_readable = `File ${EntryID} isn't exists`;
-=======
     var human_readable = `File ${EntryID} does not exist`;
->>>>>>> 90cf3b88
     if (typeof files['0'] !== 'undefined') {
         for (var i = 0 ;i <=Object.keys(files).length - 1;  i++) {
             if (files[i]['EntryID'] == EntryID) {
