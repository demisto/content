--- conflicted
+++ resolved
@@ -3,7 +3,6 @@
     serverURL = serverURL.slice(0,-1);
 }
 
-<<<<<<< HEAD
 log("$$$$$$$1")
 log(serverURL)
 log(params.auth_id)
@@ -12,12 +11,7 @@
 log(params.credentials.password)
 log("$$$$$$$1")
 
-
-
-if (params.auth_id || (params.credentials && params.credentials.identifier)) {
-=======
-if (params.auth_id || (params.creds_apikey && params.creds_apikey.identifier)) {
->>>>>>> a22b8675
+if (params.auth_id || (params.credentials && params.creds_apikey.identifier)) {
     if (!serverURL.endsWith('/xsoar')){
         serverURL = serverURL + '/xsoar'
     }
