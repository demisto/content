--- conflicted
+++ resolved
@@ -1,9 +1,6 @@
 
-<<<<<<< HEAD
-=======
 const MIN_HOSTED_XSOAR_VERSION = '8.0.0';
 
->>>>>>> c0943a26
 var serverURL = params.url;
 if (serverURL.slice(-1) === '/') {
     serverURL = serverURL.slice(0,-1);
