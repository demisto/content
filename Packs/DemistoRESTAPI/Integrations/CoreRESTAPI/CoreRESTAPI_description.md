--- conflicted
+++ resolved
@@ -1,56 +1,25 @@
 ### Generate an API Key and API Key ID
 <~XSIAM>
-<<<<<<< HEAD
-1. In your Cortex XSIAM platform, go to Settings -> Configurations -> API Keys.
-=======
 1. Go to Settings -> Configurations -> API Keys.
->>>>>>> 9d6c5180
 2. Click the **+New Key** button in the top right corner.
 3. Generate a key of type **Advanced**.
 4. Copy and paste the key.
 5. From the ID column, copy the Key ID.
-<<<<<<< HEAD
-
-### URL
-1. In your Cortex XSIAM platform, go to **Settings** -> API Keys.
-2. Click the **Copy URL** button in the top right corner.
-</~XSIAM>
-
-<~XSOAR>
-
-In version 8.0.0 and above:
-=======
 </~XSIAM>
 
 <~XSOAR_SAAS>
->>>>>>> 9d6c5180
 1. Go to Settings -> API Keys.
 2. Click the **+New Key** button in the top right corner.
 3. Generate a key of type **Advanced**.
 4. Copy and paste the key.
 5. From the ID column, copy the Key ID.
-<<<<<<< HEAD
-
-In version 6.x.x:
-=======
 </~XSOAR_SAAS>
 
 <~XSOAR_ON_PREM>
->>>>>>> 9d6c5180
 1. Go to Settings -> Integrations -> API Keys.
 2. Click the **Get your key** button in the top left corner.
 3. Generate a key.
 4. Copy and paste the key.
-<<<<<<< HEAD
-
-### URL
-In Cortex XSOAR 8.0.0 and above
-1. Go to Settings -> API Keys.
-2. Click the **Copy URL** button in the top right corner.
-</~XSOAR>
-
-Provide API Key ID when using<~XSIAM> Cortex XSIAM </~XSIAM><~XSOAR> Cortex XSOAR 8.0.0 and above. If the version is 6.x.x, you can leave it empty </~XSOAR>.
-=======
 </~XSOAR_ON_PREM>
 
 ### URL
@@ -71,5 +40,4 @@
 <~XSOAR_ON_PREM>
 ### NOTE
 You do not need to provide an API Key ID.
-</~XSOAR_ON_PREM>
->>>>>>> 9d6c5180
+</~XSOAR_ON_PREM>