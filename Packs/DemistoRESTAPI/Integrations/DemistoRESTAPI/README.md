Use Demisto REST APIs

## Configure Demisto REST API on Cortex XSOAR

1. Navigate to **Settings** > **Integrations** > **Servers & Services**.
2. Search for Demisto REST API.
3. Click **Add instance** to create and configure a new integration instance.

    | **Parameter** | **Description** | **Required** |
<<<<<<< HEAD
    | --- | --- | --- |
    | Demisto Server URL |  | True |
    | Demisto Server API Key |  | False |
    | Trust any certificate (not secure) | Trust any certificate \(not secure\). | False |
    | Demisto Server API Key |  | False |
    | Use system proxy settings | Use system proxy settings. | False |
    | Use tenant | Whether API calls should be made to the current tenant instead of the master tenant. | False |
=======
    | --- |--------------| --- |
    | Demisto Server URL |  | True         |
    | Demisto Server API Key |  | False        |
    | Base marketplace url |  | False           |
    | Trust any certificate (not secure) | Trust any certificate \(not secure\). | False        |
    | Demisto Server API Key |  | False        |
    | Use system proxy settings | Use system proxy settings. | False        |
>>>>>>> 41f6d587

4. Click **Test** to validate the URLs, token, and connection.
## Commands
You can execute these commands from the Cortex XSOAR CLI, as part of an automation, or in a playbook.
After you successfully execute a command, a DBot message appears in the War Room with the command details.

***Please Note:*** When updating or making changes to a custom content item (integration, script, list, etc.), it may be necessary to increment the version of the item. To do so, first fetch the current version (usually via a GET command) and then increment the version by 1. Lastly, when updating an item, please use this incremented value for the `version` field.

### demisto-api-post
***
send HTTP POST request


#### Base Command

`demisto-api-post`
#### Input

| **Argument Name** | **Description** | **Required** |
| --- | --- | --- |
| uri | Request URI (i.e. /incident). | Required | 
| body | Body of HTTP POST. | Optional | 


#### Context Output

There is no context output for this command.

#### Command Example
```!demisto-api-post uri=/lists/save body={\"name\":\"list_name\",\"data\":\"list_data\"}```

#### Human Readable Output

>{"response":{"commitMessage":"","data":"list_data","definitionId":"","description":"","fromServerVersion":"","id":"list_name","itemVersion":"","locked":false,"modified":"2022-05-29T12:20:14.988577Z","name":"list_name","nameLocked":false,"packID":"","prevName":"list_name","primaryTerm":6,"propagationLabels":["all"],"sequenceNumber":907233,"shouldCommit":false,"system":false,"tags":null,"toServerVersion":"","truncated":false,"type":"plain_text","vcShouldIgnore":false,"vcShouldKeepItemLegacyProdMachine":false,"version":1}}

### demisto-api-get
***
send HTTP GET requests


#### Base Command

`demisto-api-get`
#### Input

| **Argument Name** | **Description** | **Required** |
| --- | --- | --- |
| uri | Request URI (i.e. /user). | Required | 


#### Context Output

There is no context output for this command.

#### Command Example
```!demisto-api-get uri=/user```

#### Human Readable Output

>{"response":{"addedSharedDashboards":["Threat Intelligence Feeds","Troubleshooting Instances"],"allRoles":["Administrator"],"defaultAdmin":true,"email":"admintest@demisto.com","id":"admin","image":"8327000###user_image_admin.png","lastLogin":"2022-05-29T15:13:46.224432+03:00","name":"Admin Dude","notificationsSettings":{"email":{"all":true},"pushNotifications":{"all":true}},"permissions":{"demisto":["scripts.rwx","playbooks.rw"]},"phone":"+650-123456","playgroundId":"beda-02ab-49ef-8fc1-c43a36f"}}

### demisto-api-put
***
send HTTP PUT request


#### Base Command

`demisto-api-put`
#### Input

| **Argument Name** | **Description** | **Required** |
| --- | --- | --- |
| uri | Request URI (i.e. /user). | Required | 
| body | Request body. | Optional | 


### demisto-api-delete
***
send HTTP DELETE request


#### Base Command

`demisto-api-delete`
#### Input

| **Argument Name** | **Description** | **Required** |
| --- | --- | --- |
| uri | Request URI (i.e. /user). | Required | 


#### Context Output

There is no context output for this command.

#### Command Example
```!demisto-api-delete uri=/dashboards/9a6cc590-72bb-4ed5-84e9-4577c6d8cbb9```

#### Human Readable Output

>{"response":""}

### demisto-api-download
***
Download files from Demisto server


#### Base Command

`demisto-api-download`
#### Input

| **Argument Name** | **Description** | **Required** |
| --- | --- | --- |
| uri | Request URI. | Required | 
| filename | File name of download. | Optional | 
| description | Description of file entry. | Optional | 


#### Context Output

There is no context output for this command.

#### Command Example
```!demisto-api-download uri=/log/bundle```

#### Context Example
```json
{
    "File": {
        "EntryID": "yukswe2UVanMjyvEANmLBH@bed9ccda-02ab-49ef-8fc1-c43a",
        "Extension": "gz",
        "Info": "gz",
        "MD5": "e4e0a23740dfaa27f00b276af",
        "Name": "logs-bundle-29May2215_14IDT.tar.gz",
        "SHA1": "95e0ebd554ea107f04508d6c2d9e6361",
        "SHA256": "83032a86295279ecdf516b63eae7a7e3e5af301bf4dfed3c82faa23b58",
        "SHA512": "88a3fa0194c7dd439c749b2b0b9cbef64ce18e469d0b8b62bcf18919ffcefd1c99119c993070454d48061357ff0dd0ffe0a070936b62c7ac35035de3",
        "SSDeep": "98304:wAjPMXI9/8BoAKIxrVqJVAw6LgJEBFCH73LOOFdWgiwvSJdBo:3PmI9/8jKIxrVOELrCHwq7O",
        "Size": 4052002,
        "Type": "gzip compressed data, original size modulo 2^32 46240256"
    }
}
```

#### Human Readable Output



### demisto-api-multipart
***
Send HTTP Multipart request to upload files to Demisto server


#### Base Command

`demisto-api-multipart`
#### Input

| **Argument Name** | **Description** | **Required** |
| --- | --- | --- |
| uri | Request URI. | Required | 
| entryID | File entry ID. | Required | 
| body | Request body. | Optional | 


#### Context Output

There is no context output for this command.

#### Command Example
```!demisto-api-multipart uri=/incident/upload/204 entryID=evnKTiujxaZEkeKRxiBMig@bed9ccda-02ab-49ef-8fc1-c43a36ff38f5 body=test_bark```

#### Human Readable Output

>{"response":{"activated":"0001-01-01T00:00:00Z","attachment":[{"description":"","name":"logs-bundle-29May2214_36IDT.tar.gz","path":"204_34d-836b-4b38-81eb-9b90af9c1a_logs-bundle-29May2214_36IDT.tar.gz","showMediaFile":false,"type":"application/octet-stream"}],"autime":1653651342394000,"closed":"0001-01-01T00:00:00Z","created":"2022-05-27T13:15:51.342394+03:00","dueDate":"0001-01-01T00:00:00Z","id":"204","labels":[{"type":"Brand","value":"Grafana"},{"type":"Instance","value":"Grafana_instance_1"}],"modified":"2022-05-29T12:20:17.196279Z","name":"Adi's Alert","numericId":204,"occurred":"2022-05-27T02:02:30Z","rawName":"Adi's Alert","rawType":"Grafana Alert","sequenceNumber":545,"sourceBrand":"Grafana","sourceInstance":"Grafana_instance_1","type":"Grafana Alert","version":2}}
> 
### demisto-delete-incidents
***
Delete Demisto incidents


#### Base Command

`demisto-delete-incidents`
#### Input

| **Argument Name** | **Description** | **Required** |
| --- | --- | --- |
| ids | IDs of the incidents to delete. | Required | 
| fields | Comma separated list of fields to return, case sensitive. Set "all" for all fields. WARNING: Setting all fields may result in big results. Default is id,name,type,severity,status. | Optional | 


#### Context Output

There is no context output for this command.

#### Command Example
```!demisto-delete-incidents ids=152 fields=id,occurred```

#### Human Readable Output

>### Demisto delete incidents
>data|total|notUpdated
>---|---|---
>{"id":"206","occurred":"2022-05-29T02:02:30Z"},{"id":"205","occurred":"2022-05-27T12:00:40Z"},{"id":"204","occurred":"2022-05-27T02:02:30Z"},{"id":"203","occurred":"2022-05-27T04:51:03Z"},{"id":"202","occurred":"2022-05-26T18:16:47Z"},{"id":"201","occurred":"2022-05-26T18:03:55Z"},{"id":"200","occurred":"2022-05-26T15:36:08Z"},{"id":"199","occurred":"2022-05-26T15:31:19Z"},{"id":"198","occurred":"2022-05-26T12:00:39Z"},{"id":"197","occurred":"2022-05-26T02:42:30Z"},{"id":"196","occurred":"2022-05-25T16:02:22Z"},{"id":"195","occurred":"2022-05-25T15:58:22Z"},{"id":"194","occurred":"2022-05-25T15:55:14Z"},{"id":"193","occurred":"2022-05-25T15:54:49Z"},{"id":"192","occurred":"2022-05-25T15:54:38Z"},{"id":"191","occurred":"2022-05-25T15:41:25Z"},{"id":"190","occurred":"2022-05-25T15:39:36Z"},{"id":"189","occurred":"2022-05-25T14:52:47Z"},{"id":"188","occurred":"2022-05-25T14:52:21Z"},{"id":"187","occurred":"2022-05-25T14:43:45Z"},{"id":"186","occurred":"2022-05-25T14:38:58Z"},{"id":"185","occurred":"2022-05-25T14:36:08Z"},{"id":"184","occurred":"2022-05-25T14:28:30Z"},{"id":"183","occurred":"2022-05-25T13:36:31Z"},{"id":"182","occurred":"2022-05-25T12:00:40Z"},{"id":"181","occurred":"2022-05-25T09:52:13Z"},{"id":"180","occurred":"2022-05-25T09:45:05Z"},{"id":"179","occurred":"2022-05-25T01:59:43Z"},{"id":"161","occurred":"2022-05-24T14:47:48Z"},{"id":"160","occurred":"2022-05-24T14:47:34Z"},{"id":"159","occurred":"2022-05-24T14:45:38Z"},{"id":"158","occurred":"2022-05-24T14:45:35Z"},{"id":"157","occurred":"2022-05-24T14:39:51Z"},{"id":"156","occurred":"2022-05-24T14:37:10Z"},{"id":"155","occurred":"2022-05-24T14:37:08Z"},{"id":"154","occurred":"2022-05-24T14:37:01Z"},{"id":"153","occurred":"2022-05-24T14:29:19Z"},{"id":"151","occurred":"2022-05-24T14:27:20Z"},{"id":"150","occurred":"2022-05-24T14:27:08Z"},{"id":"149","occurred":"2022-05-24T14:24:38Z"},{"id":"148","occurred":"2022-05-24T14:24:37Z"},{"id":"147","occurred":"2022-05-24T14:24:38Z"},{"id":"146","occurred":"2022-05-24T13:43:01Z"},{"id":"145","occurred":"2022-05-24T13:41:42Z"},{"id":"144","occurred":"2022-05-24T13:41:38Z"},{"id":"143","occurred":"2022-05-24T13:40:39Z"},{"id":"142","occurred":"2022-05-24T09:43:15Z"},{"id":"141","occurred":"2022-05-24T09:43:09Z"},{"id":"140","occurred":"2022-05-24T09:39:41Z"},{"id":"139","occurred":"2022-05-24T09:17:49Z"},{"id":"138","occurred":"2022-05-24T09:15:11Z"},{"id":"137","occurred":"2022-05-24T09:15:07Z"},{"id":"136","occurred":"2022-05-24T07:14:18Z"},{"id":"135","occurred":"2022-05-24T07:14:13Z"},{"id":"134","occurred":"2022-05-24T07:13:59Z"},{"id":"133","occurred":"2022-05-24T03:12:30Z"},{"id":"132","occurred":"2022-05-24T04:16:32Z"},{"id":"131","occurred":"2022-05-24T04:13:20Z"},{"id":"130","occurred":"2022-05-24T03:08:14Z"},{"id":"129","occurred":"2022-05-24T02:42:50Z"},{"id":"128","occurred":"2022-05-23T06:51:14Z"},{"id":"127","occurred":"2022-05-23T06:51:10Z"},{"id":"126","occurred":"2022-05-23T06:34:44Z"},{"id":"125","occurred":"2022-05-23T06:34:40Z"},{"id":"124","occurred":"2022-05-23T06:32:37Z"},{"id":"123","occurred":"2022-05-23T06:32:34Z"},{"id":"122","occurred":"2022-05-23T06:31:39Z"},{"id":"121","occurred":"2022-05-23T06:31:36Z"},{"id":"120","occurred":"2022-05-23T06:30:39Z"},{"id":"119","occurred":"2022-05-23T06:30:34Z"},{"id":"118","occurred":"2022-05-23T06:12:30Z"},{"id":"117","occurred":"2022-05-23T06:09:35.746115001Z"},{"id":"116","occurred":"2022-05-23T06:08:08.132076423Z"},{"id":"115","occurred":"2022-05-23T06:07:59.975247045Z"},{"id":"114","occurred":"2022-05-23T02:42:30Z"},{"id":"113","occurred":"2022-05-23T02:23:50Z"},{"id":"112","occurred":"2022-05-23T02:17:34Z"},{"id":"111","occurred":"2022-05-22T11:16:49Z"},{"id":"110","occurred":"2022-05-22T11:16:47Z"},{"id":"109","occurred":"2022-05-22T10:23:37Z"},{"id":"108","occurred":"2022-05-22T10:23:28Z"},{"id":"107","occurred":"2022-05-22T10:23:24Z"},{"id":"106","occurred":"2022-05-22T10:23:07Z"},{"id":"105","occurred":"2022-05-22T10:23:01Z"},{"id":"104","occurred":"2022-05-22T10:22:59Z"},{"id":"103","occurred":"2022-05-22T10:22:40Z"},{"id":"102","occurred":"2022-05-22T10:22:37Z"},{"id":"101","occurred":"2022-05-22T10:22:33Z"},{"id":"100","occurred":"2022-05-22T10:16:50Z"},{"id":"99","occurred":"2022-05-22T10:16:41Z"},{"id":"98","occurred":"2022-05-22T10:16:39Z"},{"id":"97","occurred":"2022-05-22T10:16:38Z"},{"id":"96","occurred":"2022-05-22T02:18:11Z"},{"id":"95","occurred":"2022-05-22T02:11:59Z"},{"id":"94","occurred":"2022-05-21T02:28:46Z"},{"id":"93","occurred":"2022-05-21T02:21:58Z"},{"id":"92","occurred":"2022-05-20T02:02:57Z"},{"id":"91","occurred":"2022-05-20T01:56:34Z"},{"id":"90","occurred":"2022-05-22T02:32:30Z"},{"id":"89","occurred":"2022-05-21T02:42:30Z"},{"id":"88","occurred":"2022-05-20T02:22:30Z"},{"id":"87","occurred":"2022-05-19T12:40:33Z"},{"id":"86","occurred":"2022-05-19T12:40:20Z"},{"id":"85","occurred":"2022-05-19T12:39:58Z"},{"id":"84","occurred":"2022-05-19T15:39:45.467321+03:00"},{"id":"83","occurred":"2022-05-19T11:07:32Z"},{"id":"82","occurred":"2022-05-19T10:10:20Z"},{"id":"81","occurred":"2022-05-19T10:02:49Z"},{"id":"80","occurred":"2022-05-19T02:22:30Z"},{"id":"79","occurred":"2022-05-19T02:11:15Z"},{"id":"78","occurred":"2022-05-18T23:12:49Z"},{"id":"77","occurred":"2022-05-18T23:07:27Z"},{"id":"76","occurred":"2022-05-18T22:49:04Z"},{"id":"75","occurred":"2022-05-18T22:43:53Z"},{"id":"74","occurred":"2022-05-18T22:35:27Z"},{"id":"73","occurred":"2022-05-18T22:33:00Z"},{"id":"72","occurred":"2022-05-18T14:40:02Z"},{"id":"71","occurred":"2022-05-18T14:38:03Z"},{"id":"70","occurred":"2022-05-18T14:19:54Z"},{"id":"69","occurred":"2022-05-17T02:52:30Z"},{"id":"68","occurred":"2022-05-16T10:22:30Z"},{"id":"67","occurred":"2022-05-16T06:52:30Z"},{"id":"66","occurred":"2022-05-16T06:45:24.600415024Z"},{"id":"65","occurred":"2022-05-16T06:42:30Z"},{"id":"64","occurred":"2022-05-16T06:36:15.112637478Z"},{"id":"63","occurred":"2022-05-16T06:28:02.589558435Z"},{"id":"62","occurred":"2022-05-15T02:12:30Z"},{"id":"61","occurred":"2022-05-13T03:02:30Z"},{"id":"60","occurred":"2022-05-12T02:22:30Z"},{"id":"59","occurred":"2022-05-10T02:52:30Z"},{"id":"58","occurred":"2022-05-09T03:02:30Z"},{"id":"57","occurred":"2022-05-08T02:02:30Z"},{"id":"56","occurred":"2022-05-07T02:32:30Z"},{"id":"55","occurred":"2022-05-05T03:02:30Z"},{"id":"54","occurred":"2022-05-03T02:52:30Z"},{"id":"53","occurred":"2022-05-03T17:59:41.498326+03:00"},{"id":"52","occurred":"2022-03-30T01:56:47Z"},{"id":"51","occurred":"2022-03-27T10:52:09Z"},{"id":"50","occurred":"2022-03-27T09:24:29Z"},{"id":"49","occurred":"2022-03-27T09:23:57Z"},{"id":"48","occurred":"2022-03-22T05:05:28Z"},{"id":"47","occurred":"2022-03-20T11:08:56Z"},{"id":"46","occurred":"2022-03-20T07:56:41Z"} | 143 | 0

### demisto-api-install-packs
***
Upload packs to Demisto server from url or the marketplace.


#### Base Command

`demisto-api-install-packs`
#### Input

| **Argument Name** | **Description** | **Required** |
| --- | --- | --- |
| packs_to_install | The packs to install in JSON format (e.g. [{"AutoFocus": "2.0.8"}] ). | Optional |
| file_url | The pack zip file url. | Optional | 
| skip_verify | If true will skip pack signature validation, Available from 6.5.0 server version. | Optional | 
| skip_validation | If true will skip all pack validations, Available from 6.6.0 server version. | Optional | 


#### Context Output

There is no context output for this command.

#### Command Example
```!demisto-api-install-packs packs_to_install=[{"AutoFocus": "2.0.8"}]```

#### Human Readable Output

>The following packs installed successfully: AutoFocus<|MERGE_RESOLUTION|>--- conflicted
+++ resolved
@@ -7,15 +7,6 @@
 3. Click **Add instance** to create and configure a new integration instance.
 
     | **Parameter** | **Description** | **Required** |
-<<<<<<< HEAD
-    | --- | --- | --- |
-    | Demisto Server URL |  | True |
-    | Demisto Server API Key |  | False |
-    | Trust any certificate (not secure) | Trust any certificate \(not secure\). | False |
-    | Demisto Server API Key |  | False |
-    | Use system proxy settings | Use system proxy settings. | False |
-    | Use tenant | Whether API calls should be made to the current tenant instead of the master tenant. | False |
-=======
     | --- |--------------| --- |
     | Demisto Server URL |  | True         |
     | Demisto Server API Key |  | False        |
@@ -23,7 +14,7 @@
     | Trust any certificate (not secure) | Trust any certificate \(not secure\). | False        |
     | Demisto Server API Key |  | False        |
     | Use system proxy settings | Use system proxy settings. | False        |
->>>>>>> 41f6d587
+    | Use tenant | Whether API calls should be made to the current tenant instead of the master tenant. | False |
 
 4. Click **Test** to validate the URLs, token, and connection.
 ## Commands
