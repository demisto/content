category: Analytics & SIEM
commonfields:
  id: DatadogCloudSIEM
  version: -1
configuration:
- additionalinfo: Datadog website URL
  display: Server URL
  name: site
  required: true
  type: 0
- additionalinfo: The API Key to use for authentication
  display: API Key
  name: api_key
  required: true
  type: 0
- additionalinfo: The application key to use for authentication.
  display: Application Key
  name: app_key
  required: true
  type: 0
- defaultvalue: '50'
  display: How many incidents to fetch each time.
  name: max_fetch
  type: 0
- defaultvalue: 3 days
  display: First fetch timestamp (<number> <time unit>, e.g., 12 hours, 7 days, 3 months, 1 year)
  name: first_fetch
  type: 0
- display: Incident type
  name: incidentType
  type: 13
- display: Fetch incidents
  name: isFetch
  type: 8
- display: Trust any certificate (not secure)
  name: insecure
  type: 8
- display: Use system proxy settings
  name: proxy
  type: 8
description: |-
  Datadog is an observability service for cloud-scale applications, providing monitoring of servers, databases, tools, and services, through a SaaS-based data analytics platform.

  The SaaS platform integrates and automates infrastructure monitoring, application performance monitoring and log management to provide unified, real-time observability of our customers' entire technology stack.
display: Datadog Cloud SIEM
name: DatadogCloudSIEM
script:
  commands:
  - arguments:
    - description: "A description of the event.\nLimited to 4000 characters.\nThe description supports markdown. To use markdown in the event text, start the text block with %%% \\n and end the text block with \\n %%% "
      name: text
      required: true
    - description: The title of an event.
      name: title
      required: true
    - description: "The timestamp cannot be older than 18 hours.\nFormat :  \nyyyy-MM-dd’T’HH:mm:ssZ or “12 hours ago” or “-12 hours” or “15 min ago” or “-15 min”."
      name: date_happened
    - description: A device name.
      name: device_name
    - description: Host name to associate with the event.
      name: host_name
    - auto: PREDEFINED
      description: |-
        The priority of the event.

        Restricted value : low
        Permitted value : normal (Bug will be fixed in the near future.)
      name: priority
      predefined:
      - normal
      - low
    - description: ID of the parent event.
      name: related_event_id
    - description: "A comma-separated list of tags to apply to the event. \nEx: \"environment:production, region:East” "
      name: tags
    - description: "An arbitrary string to use for aggregation. \nIf you specify a key, all events using that key are grouped together in the Event Stream. \nLimited to 100 characters."
      name: aggregation_key
    - description: 'The type of event being posted. A complete list of source attribute values are available here: https://docs.datadoghq.com/integrations/faq/list-of-api-source-attribute-value/.'
      name: source_type_name
    - auto: PREDEFINED
      description: If an alert event is enabled, set its type.
      name: alert_type
      predefined:
      - error
      - warning
      - info
      - success
      - user_update
      - recommendation
      - snapshot
    description: This endpoint allows you to post events to the stream.
    name: datadog-event-create
    outputs:
    - contextPath: Datadog.Event.date_happened
      description: The timestamp of when the event happened.
      type: Number
    - contextPath: Datadog.Event.id
      description: Integer ID of the event.
      type: Number
    - contextPath: Datadog.Event.priority
      description: 'The priority of the event.  Possible values: normal, low.'
      type: String
    - contextPath: Datadog.Event.text
      description: The description of the event. Limited to 4000 characters. The description supports markdown.
      type: String
    - contextPath: Datadog.Event.tags
      description: A list of tags to apply to the event.
      type: Unknown
    - contextPath: Datadog.Event.url
      description: URL of the event.
      type: String
    - contextPath: Datadog.Event.status
      description: The status of the event.
      type: String
    - contextPath: Datadog.Event.title
      description: The event title.
      type: String
    - contextPath: Datadog.Event.alert_type
      description: 'The alert type. Possible values: error, warning, info, success, user_update, recommendation, snapshot.'
      type: String
    - contextPath: Datadog.Event.device_name
      description: A device name associated with the event.
      type: String
    - contextPath: Datadog.Event.source_type_name
      description: The type of event being posted.
      type: String
    - contextPath: Datadog.Event.host
      description: Host name to associate with the event. Any tags associated with the host are also applied to this event.
      type: String
  - arguments:
    - description: The ID of the event.
      name: event_id
    - description: "Start Date \nFormat : yyyy-MM-dd’T’HH:mm:ssZ  or “-1days” or “12 hours ago” or “-12 hours” or “15 min ago” or “-15 min”. "
      name: start_date
    - description: "End Date \nDefault: now \nFormat : yyyy-MM-dd’T’HH:mm:ssZ or \"-1 days\" or “12 hours ago” or “-12 hours” or “15 min ago” or “-15 min”. "
      name: end_date
    - auto: PREDEFINED
      description: The priority of the event.
      name: priority
      predefined:
      - normal
      - low
    - description: |-
        A comma-separated string of sources.
        A complete list of source attribute values is available here: https://docs.datadoghq.com/integrations/faq/list-of-api-source-attribute-value/.
      name: sources
    - description: "A comma-separated list indicating what tags, if any, should be used to filter the list of events. \nEx: \"environment:production, region:East\"."
      name: tags
    - auto: PREDEFINED
      description: Set unaggregated to 'true' to return all events within the specified [start,end] timeframe.
      name: unaggregated
      predefined:
      - 'True'
      - 'False'
    - auto: PREDEFINED
      description: Set exclude_aggregate to 'true' to only return unaggregated events where is_aggregate=false in the response.
      name: exclude_aggregate
      predefined:
      - 'True'
      - 'False'
    - description: The page number. Default is 1.
      name: page
    - description: The maximum number of records to return from the collection. Default is 50. If the page_size argument is set by the user then the limit argument will be ignored.
      name: limit
    - description: The number of requested results per page. Default is 50.
      name: page_size
    description: Get a list of events / Get the details of a particular event.
    name: datadog-event-list
    outputs:
    - contextPath: Datadog.Event.alert_type
      description: 'The alert type. Possible values: error, warning, info, success, user_update, recommendation, snapshot.'
      type: String
    - contextPath: Datadog.Event.date_happened
      description: The timestamp of when the event happened.
      type: Number
    - contextPath: Datadog.Event.device_name
      description: 'A device name. '
      type: String
    - contextPath: Datadog.Event.id
      description: Integer ID of the event.
      type: Number
    - contextPath: Datadog.Event.priority
      description: 'The priority of the event.  Possible values: normal, low.'
      type: String
    - contextPath: Datadog.Event.text
      description: The description of the event. Limited to 4000 characters. The description supports markdown.
      type: String
    - contextPath: Datadog.Event.tags
      description: A list of tags to apply to the event.
      type: Unknown
    - contextPath: Datadog.Event.url
      description: URL of the event.
      type: String
    - contextPath: Datadog.Event.status
      description: The status of the event.
      type: String
    - contextPath: Datadog.Event.host
      description: Host name to associate with the event. Any tags associated with the host are also applied to this event.
      type: String
    - contextPath: Datadog.Event.title
      description: The Event title.
      type: String
    - contextPath: Datadog.Event.source_type_name
      description: The type of event being posted.
      type: String
  - arguments:
    - description: The page number. Default is 1.
      name: page
    - description: The number of requested results per page. Default is 50.
      name: page_size
    - description: The maximum number of records to return from the collection. Default value is 50. If the page_size argument is set by the user then the limit argument will be ignored.
      name: limit
    - description: |-
        Source to filter.
        Ex: user, datadog.
      name: source
    description: Return a mapping of tags to hosts for your whole infrastructure.
    name: datadog-tag-list
    outputs:
    - contextPath: Datadog.Tag
      description: A list of tags to apply to the host.
      type: String
    - contextPath: Datadog.HostTag
      description: The host name.
      type: Unknown
  - arguments:
    - description: The host name.
      name: host_name
      required: true
    - description: "A list of tags to apply to the host. \nComma-seperated values. Ex: \"environment:production, region:East” "
      name: tags
      required: true
    description: This endpoint allows you to add new tags to a host, optionally specifying where these tags come from.
    name: datadog-host-tag-create
    outputs:
    - contextPath: Datadog.Tag
      description: A list of tags to apply to the host.
      type: Unknown
    - contextPath: Datadog.HostTag
      description: The host name.
      type: String
  - arguments:
    - description: The host name.
      name: host_name
      required: true
    - description: |-
        Source to filter.
        Ex: user, datadog.
      name: source
    - description: The page number. Default is 1.
      name: page
    - description: "The number of requested results per page. \nDefault is 50. "
      name: page_size
    - description: The maximum number of records to return from the collection. Default value is 50. If the page_size argument is set by the user, then the limit argument will be ignored.
      name: limit
    description: Return the list of tags that apply to a given host.
    name: datadog-host-tag-get
    outputs:
    - contextPath: Datadog.Tag
      description: A list of tags to apply to the host.
      type: Unknown
    - contextPath: Datadog.HostTag
      description: The host name.
      type: String
  - arguments:
    - description: The host name.
      name: host_name
      required: true
    - description: "A comma-separated list of tags to apply to the host  \nPrevious tags will be replaced by new tags. Ex: \"environment:production, region:East” "
      name: tags
    description: This endpoint allows you to replace all tags in an integration source with those supplied in the request.
    name: datadog-host-tag-update
    outputs:
    - contextPath: Datadog.Tag
      description: A list of tags to apply to the host.
      type: Unknown
    - contextPath: Datadog.HostTag
      description: The host name.
      type: String
  - arguments:
    - description: Host name from which to remove associated tags.
      name: host_name
      required: true
    description: This endpoint allows you to remove all user-assigned tags for a single host.
    name: datadog-host-tag-delete
  - arguments:
    - description: "List of actively reporting metrics from a given time until now.\nFormat :  yyyy-MM-dd’T’HH:mm:ssZ Or '-1days' "
      name: from
      required: true
    - description: |-
        Hostname for filtering the list of metrics.

        Please do not complete this field (Bug will be fixed in the near future.)
      name: host_name
    - description: |-
        Filter metrics that have been submitted with the given tags.
        Ex: “region:east,env:prod”
      name: tag_filter
    - description: The page number. Default is 1.
      name: page
    - description: The number of requested results per page. Default is 50.
      name: page_size
    - description: The maximum number of records to return from the collection. Default value is 50. If the page_size argument is set by the user, then the limit argument will be ignored.
      name: limit
    description: Get the list of actively reporting metrics.
    name: datadog-active-metric-list
    outputs:
    - contextPath: Datadog.Metric.from
      description: Time when the metrics were active in seconds since the Unix epoch.
      type: String
    - contextPath: Datadog.Metric
      description: List of metric names.
      type: Unknown
  - arguments:
    - description: |-
        Query string to search metrics from last 24 hours in Datadog.
        A complete list of query string values are available here: https://app.datadoghq.com/metric/summary
      name: query
      required: true
    description: Search for metrics from the last 24 hours in Datadog.
    name: datadog-metric-search
    outputs:
    - contextPath: Datadog.Metric.metric_name
      description: List of metrics that match the search query.
      type: Unknown
  - arguments:
    - description: Name of the metric for which to get metadata.
      name: metric_name
      required: true
    description: Get metadata about a specific metric.
    name: datadog-metric-metadata-get
    outputs:
    - contextPath: Datadog.MetricMetadata.description
      description: Metric description.
      type: String
    - contextPath: Datadog.MetricMetadata.integration
      description: Name of the integration that sent the metric if applicable.
      type: String
    - contextPath: Datadog.MetricMetadata.per_unit
      description: Per unit of the metric such as second in bytes per second.
      type: String
    - contextPath: Datadog.MetricMetadata.short_name
      description: A human-readable and abbreviated version of the metric name.
      type: String
    - contextPath: Datadog.MetricMetadata.statsd_interval
      description: StatsD flush interval of the metric in seconds if applicable.
      type: Number
    - contextPath: Datadog.MetricMetadata.type
      description: Metric type.
      type: String
    - contextPath: Datadog.MetricMetadata.unit
      description: Primary unit of the metric.
      type: String
    - contextPath: Datadog.MetricMetadata.metric_name
      description: The metric name.
      type: String
  - arguments:
    - description: Name of the metric for which to edit metadata.
      name: metric_name
      required: true
    - description: Metric description.
      name: description
    - description: "Per unit of the metric  \nA complete list of metric units values are available here: https://docs.datadoghq.com/metrics/units/#unit-list."
      name: per_unit
    - description: A human-readable and abbreviated version of the metric name.
      name: short_name
    - description: StatsD flush interval of the metric in seconds if applicable.
      name: statsd_interval
    - auto: PREDEFINED
      description: Metric type.
      name: type
      predefined:
      - count
      - rate
      - gauge
      - set
      - histogram
      - distribution
    - description: Primary unit of the metric.
      name: unit
    description: Edit metadata of a specific metric.
    name: datadog-metric-metadata-update
    outputs:
    - contextPath: Datadog.MetricMetadata.description
      description: Metric description.
      type: String
    - contextPath: Datadog.MetricMetadata.per_unit
      description: Per unit of the metric such as second in bytes per second.
      type: String
    - contextPath: Datadog.MetricMetadata.short_name
      description: A human-readable and abbreviated version of the metric name.
      type: String
    - contextPath: Datadog.MetricMetadata.statsd_interval
      description: StatsD flush interval of the metric in seconds if applicable.
      type: Number
    - contextPath: Datadog.MetricMetadata.type
      description: Metric type.
      type: String
    - contextPath: Datadog.MetricMetadata.unit
      description: Primary unit of the metric.
      type: String
    - contextPath: Datadog.MetricMetadata.metric_name
      description: The metric name.
      type: String
  - arguments:
    - description: The title of the incident, which summarizes what happened.
      name: title
      required: true
    - auto: PREDEFINED
      description: |-
        The severity of the incident.
        Default value=unknown
      name: severity
      predefined:
      - SEV-1
      - SEV-2
      - SEV-3
      - SEV-4
      - SEV-5
      - UNKNOWN
    - auto: PREDEFINED
      description: The state of the incident.
      name: state
      predefined:
      - active
      - stable
      - resolved
    - auto: PREDEFINED
      description: Specify how the incident was detected.
      name: detection_method
      predefined:
      - customer
      - employee
      - monitor
      - other
      - unknown
    - description: This field allows you to enter the description of the root cause, triggers, and contributing factors of the incident.
      name: root_cause
    - description: Summary of the incident.
      name: summary
    - description: |-
        The Markdown content of the cell  that is used to format using the Markdown syntax rules.
        If content is provided, important attribute is required.
      name: content
    - auto: PREDEFINED
      description: A flag indicating whether the timeline cell is important and should be highlighted.
      name: important
      predefined:
      - 'True'
      - 'False'
    - description: The name of the notified handle.
      name: display_name
    - description: The email address used for the notification.
      name: handle
    description: Create an incident.
    name: datadog-incident-create
    outputs:
    - contextPath: Datadog.Incident.id
      description: The ID of the incident.
      type: String
    - contextPath: Datadog.Incident.attributes.public_id
      description: The monotonically increasing integer ID for the incident.
      type: Number
    - contextPath: Datadog.Incident.attributes.resolved
      description: Timestamp when the incident's state was last changed from active or stable to resolved or completed.
      type: Unknown
    - contextPath: Datadog.Incident.attributes.title
      description: The title of the incident, which summarizes what happened.
      type: String
    - contextPath: Datadog.Incident.attributes.customer_impact_scope
      description: A summary of the impact customers experienced during the incident.
      type: Unknown
    - contextPath: Datadog.Incident.attributes.customer_impact_start
      description: Timestamp when customers began being impacted by the incident.
      type: Unknown
    - contextPath: Datadog.Incident.attributes.customer_impact_end
      description: Timestamp when customers were no longer impacted by the incident.
      type: Unknown
    - contextPath: Datadog.Incident.attributes.customer_impacted
      description: A flag indicating whether the incident caused customer impact.
      type: Boolean
    - contextPath: Datadog.Incident.attributes.notification_handles.display_name
      description: The name of the notified handle.
      type: String
    - contextPath: Datadog.Incident.attributes.notification_handles.handle
      description: The email address used for the notification.
      type: String
    - contextPath: Datadog.Incident.attributes.created
      description: Timestamp when the incident was created.
      type: String
    - contextPath: Datadog.Incident.attributes.modified
      description: Timestamp when the incident was last modified.
      type: String
    - contextPath: Datadog.Incident.attributes.detected
      description: Timestamp when the incident was detected.
      type: String
    - contextPath: Datadog.Incident.attributes.customer_impact_duration
      description: Length of the incident's customer impact in seconds. Equals the difference between customer_impact_start and customer_impact_end.
      type: Number
    - contextPath: Datadog.Incident.attributes.time_to_detect
      description: The amount of time in seconds to detect the incident. Equals the difference between customer_impact_start and detected.
      type: Number
    - contextPath: Datadog.Incident.attributes.time_to_repair
      description: The amount of time in seconds to resolve customer impact after detecting the issue. Equals the difference between customer_impact_end and detected.
      type: Number
    - contextPath: Datadog.Incident.attributes.time_to_internal_response
      description: The amount of time in seconds to call incident after detection. Equals the difference of detected and created.
      type: Number
    - contextPath: Datadog.Incident.attributes.time_to_resolve
      description: The amount of time in seconds to resolve the incident after it was created. Equals the difference between created and resolved.
      type: Number
    - contextPath: Datadog.Incident.attributes.fields.severity.value
      description: The severity of the incident.
      type: String
    - contextPath: Datadog.Incident.attributes.fields.state.value
      description: The status of the incident.
      type: String
    - contextPath: Datadog.Incident.attributes.fields.detection_method.value
      description: Specify how the incident was detected with these default options - customer, employee, monitor, other, or unknown.
      type: String
    - contextPath: Datadog.Incident.attributes.fields.root_cause.value
      description: This text field allows you to enter the description of the root cause, triggers, and contributing factors of the incident.
      type: String
    - contextPath: Datadog.Incident.attributes.fields.summary.value
      description: Summary of incident.
      type: String
    - contextPath: Datadog.Incident.relationships.created_by_user.data.id
      description: A unique identifier that represents the user.
      type: String
    - contextPath: Datadog.Incident.relationships.integrations.data.id
      description: A unique identifier that represents the integration metadata.
      type: String
    - contextPath: Datadog.Incident.relationships.last_modified_by_user.data.id
      description: A unique identifier that represents the user.
      type: String
    - contextPath: Datadog.Incident.relationships.commander_user.data.id
      description: A unique identifier that represents the user.
      type: Unknown
    - contextPath: Datadog.Incident.included.attributes.created_at
      description: Creation time of the user.
      type: String
    - contextPath: Datadog.Incident.included.attributes.disabled
      description: Whether the user is disabled.
      type: Boolean
    - contextPath: Datadog.Incident.included.attributes.email
      description: Email of the user.
      type: String
    - contextPath: Datadog.Incident.included.attributes.handle
      description: Handle of the user.
      type: String
    - contextPath: Datadog.Incident.included.attributes.icon
      description: URL of the user's icon.
      type: String
    - contextPath: Datadog.Incident.included.attributes.modified_at
      description: Time that the user was last modified.
      type: String
    - contextPath: Datadog.Incident.included.attributes.name
      description: Name of the user.
      type: String
    - contextPath: Datadog.Incident.included.attributes.service_account
      description: Whether the user is a service account.
      type: Boolean
    - contextPath: Datadog.Incident.included.attributes.status
      description: Status of the user.
      type: String
    - contextPath: Datadog.Incident.included.attributes.title
      description: Title of the user.
      type: String
    - contextPath: Datadog.Incident.included.attributes.verified
      description: Whether the user is verified.
      type: Boolean
    - contextPath: Datadog.Incident.included.id
      description: ID of the user.
      type: String
    - contextPath: Datadog.Incident.included.relationships.org.id
      description: ID of the organization.
      type: String
    - contextPath: Datadog.Incident.included.relationships.other_orgs.id
      description: ID of the other organization.
      type: String
    - contextPath: Datadog.Incident.included.relationships.other_users.id
      description: A unique identifier that represents the user.
      type: String
    - contextPath: Datadog.Incident.included.relationships.roles.id
      description: The unique identifier of the role.
      type: String
  - arguments:
    - description: The UUID of the incident.
      name: incident_id
      required: true
    description: Delete an existing incident.
    name: datadog-incident-delete
  - arguments:
    - description: The UUID of the incident.
      name: incident_id
      required: true
    - description: |-
        Specifies the end of the search time frame.
        Format : yyyy-MM-dd’T’HH:mm:ssZ Or  '-1days'.
      name: customer_impact_end
    - description: A summary of the impact customers experienced during the incident.
      name: customer_impact_scope
    - description: |-
        Timestamp when customers began being impacted by the incident.
        Format : yyyy-MM-dd’T’HH:mm:ssZ Or  '-1days'.
      name: customer_impact_start
    - description: |-
        Timestamp when the incident was detected.
        Format : yyyy-MM-dd’T’HH:mm:ssZ Or  '-1days'.
      name: detected
    - auto: PREDEFINED
      description: |-
        The severity of the incident.
        Default value=unknown
      name: severity
      predefined:
      - SEV-1
      - SEV-2
      - SEV-3
      - SEV-4
      - SEV-5
      - UNKNOWN
    - auto: PREDEFINED
      description: The state of the incident.
      name: state
      predefined:
      - active
      - stable
      - resolved
    - auto: PREDEFINED
      description: Specify how the incident was detected.
      name: detection_method
      predefined:
      - customer
      - employee
      - monitor
      - other
      - unknown
    - description: This field allows you to enter the description of the root cause, triggers, and contributing factors of the incident.
      name: root_cause
    - description: Summary of the incident.
      name: summary
    - description: The name of the notified handle.
      name: display_name
    - description: The email address used for the notification.
      name: handle
    - description: The title of the incident, which summarizes what happened.
      name: title
    description: Updates an incident. Provide only the attributes that should be updated as this request is a partial update.
    name: datadog-incident-update
    outputs:
    - contextPath: Datadog.Incident.id
      description: The incident ID.
      type: String
    - contextPath: Datadog.Incident.attributes.public_id
      description: The monotonically increasing integer ID for the incident.
      type: Number
    - contextPath: Datadog.Incident.attributes.title
      description: The title of the incident, which summarizes what happened.
      type: String
    - contextPath: Datadog.Incident.attributes.resolved
      description: Timestamp when the incident's state was last changed from active or stable to resolved or completed.
      type: String
    - contextPath: Datadog.Incident.attributes.customer_impact_scope
      description: A summary of the impact customers experienced during the incident.
      type: String
    - contextPath: Datadog.Incident.attributes.customer_impact_start
      description: Timestamp when customers began being impacted by the incident.
      type: Date
    - contextPath: Datadog.Incident.attributes.customer_impact_end
      description: Timestamp when customers were no longer impacted by the incident.
      type: String
    - contextPath: Datadog.Incident.attributes.customer_impacted
      description: A flag indicating whether the incident caused customer impact.
      type: Boolean
    - contextPath: Datadog.Incident.attributes.notification_handles.handle
      description: The email address used for the notification.
      type: String
    - contextPath: Datadog.Incident.attributes.notification_handles.display_name
      description: The name of the notified handle.
      type: String
    - contextPath: Datadog.Incident.attributes.created
      description: Timestamp when the incident was created.
      type: String
    - contextPath: Datadog.Incident.attributes.modified
      description: Timestamp when the incident was last modified.
      type: String
    - contextPath: Datadog.Incident.attributes.detected
      description: Timestamp when the incident was detected.
      type: String
    - contextPath: Datadog.Incident.attributes.customer_impact_duration
      description: Length of the incident's customer impact in seconds. Equals the difference between customer_impact_start and customer_impact_end.
      type: Number
    - contextPath: Datadog.Incident.attributes.time_to_detect
      description: The amount of time in seconds to detect the incident. Equals the difference between customer_impact_start and detected.
      type: Number
    - contextPath: Datadog.Incident.attributes.time_to_repair
      description: The amount of time in seconds to resolve customer impact after detecting the issue. Equals the difference between customer_impact_end and detected.
      type: Number
    - contextPath: Datadog.Incident.attributes.time_to_internal_response
      description: The amount of time in seconds to call incident after detection. Equals the difference of detected and created.
      type: Number
    - contextPath: Datadog.Incident.attributes.time_to_resolve
      description: The amount of time in seconds to resolve the incident after it was created. Equals the difference between created and resolved.
      type: Number
    - contextPath: Datadog.Incident.attributes.fields.severity.value
      description: The severity of the incident.
      type: String
    - contextPath: Datadog.Incident.attributes.fields.state.value
      description: The status of the incident.
      type: String
    - contextPath: Datadog.Incident.attributes.fields.detection_method.value
      description: 'Specify how the incident was detected with these default options: customer, employee, monitor, other, or unknown.'
      type: String
    - contextPath: Datadog.Incident.attributes.fields.root_cause.value
      description: This text field allows you to enter the description of the root cause, triggers, and contributing factors of the incident.
      type: String
    - contextPath: Datadog.Incident.attributes.fields.summary.value
      description: Summary of incident.
      type: String
    - contextPath: Datadog.Incident.relationships.created_by_user.data.id
      description: A unique identifier that represents the user.
      type: String
    - contextPath: Datadog.Incident.relationships.last_modified_by_user.data.id
      description: A unique identifier that represents the user.
      type: String
    - contextPath: Datadog.Incident.relationships.commander_user.data.id
      description: A unique identifier that represents the user.
      type: String
    - contextPath: Datadog.Incident.included.attributes.created_at
      description: Creation time of the user.
      type: String
    - contextPath: Datadog.Incident.included.attributes.disabled
      description: Whether the user is disabled.
      type: Boolean
    - contextPath: Datadog.Incident.included.attributes.email
      description: Email of the user.
      type: String
    - contextPath: Datadog.Incident.included.attributes.handle
      description: Handle of the user.
      type: String
    - contextPath: Datadog.Incident.included.attributes.icon
      description: URL of the user's icon.
      type: String
    - contextPath: Datadog.Incident.included.attributes.modified_at
      description: Time that the user was last modified.
      type: String
    - contextPath: Datadog.Incident.included.attributes.name
      description: Name of the user.
      type: String
    - contextPath: Datadog.Incident.included.attributes.service_account
      description: Whether the user is a service account.
      type: Boolean
    - contextPath: Datadog.Incident.included.attributes.status
      description: Status of the user.
      type: String
    - contextPath: Datadog.Incident.included.attributes.title
      description: Title of the user.
      type: String
    - contextPath: Datadog.Incident.included.attributes.verified
      description: Whether the user is verified.
      type: Boolean
    - contextPath: Datadog.Incident.included.id
      description: ID of the user.
      type: String
    - contextPath: Datadog.Incident.included.relationships.org.id
      description: ID of the organization.
      type: String
    - contextPath: Datadog.Incident.included.relationships.other_orgs.id
      description: ID of the other organization.
      type: String
    - contextPath: Datadog.Incident.included.relationships.other_users.id
      description: A unique identifier that represents the user.
      type: String
    - contextPath: Datadog.Incident.included.relationships.roles.id
      description: The unique identifier of the role.
      type: String
  - arguments:
    - description: The UUID of the incident.
      name: incident_id
    - auto: PREDEFINED
      description: The status of the incident.
      name: state
      predefined:
      - active
      - stable
      - resolved
    - auto: PREDEFINED
      description: The severity of the incident.
      name: severity
      predefined:
      - SEV-1
      - SEV-2
      - SEV-3
      - SEV-4
      - SEV-5
      - UNKNOWN
    - auto: PREDEFINED
      description: A flag indicating whether the incident caused customer impact.
      name: customer_impacted
      predefined:
      - 'True'
      - 'False'
    - auto: PREDEFINED
      description: Specify how the incident was detected.
      name: detection_method
      predefined:
      - customer
      - employee
      - monitor
      - other
      - unknown
    - auto: PREDEFINED
      description: Specifies the order of returned incidents
      name: sort
      predefined:
      - asc
      - desc
    - description: The number of requested results per page. Default is 50.
      name: page_size
    - description: The page number. Default is 1.
      name: page
    - description: The maximum number of records to return from the collection. Default value is 50. If the page_size argument is set by the user, then the limit argument will be ignored.
      name: limit
    - auto: PREDEFINED
      description: |-
        Specifies which types of related objects should be included in the response.
        Allowed enum values: users, attachments
      name: include
      predefined:
      - users
      - attachments
    description: Get all incidents for the user’s organization / Get the details of an incident using incident_id.
    name: datadog-incident-list
    outputs:
    - contextPath: Datadog.Incident.id
      description: The ID of the incident.
      type: String
    - contextPath: Datadog.Incident.attributes.public_id
      description: The monotonically increasing integer ID for the incident.
      type: Number
    - contextPath: Datadog.Incident.attributes.resolved
      description: Timestamp when the incident's state was last changed from active or stable to resolved or completed.
      type: Unknown
    - contextPath: Datadog.Incident.attributes.title
      description: The title of the incident, which summarizes what happened.
      type: String
    - contextPath: Datadog.Incident.attributes.customer_impact_scope
      description: A summary of the impact customers experienced during the incident.
      type: Unknown
    - contextPath: Datadog.Incident.attributes.customer_impact_start
      description: Timestamp when customers began being impacted by the incident.
      type: Unknown
    - contextPath: Datadog.Incident.attributes.customer_impact_end
      description: Timestamp when customers were no longer impacted by the incident.
      type: Unknown
    - contextPath: Datadog.Incident.attributes.customer_impacted
      description: A flag indicating whether the incident caused customer impact.
      type: Boolean
    - contextPath: Datadog.Incident.attributes.notification_handles.display_name
      description: The name of the notified handle.
      type: String
    - contextPath: Datadog.Incident.attributes.notification_handles.handle
      description: The email address used for the notification.
      type: String
    - contextPath: Datadog.Incident.attributes.created
      description: Timestamp when the incident was created.
      type: String
    - contextPath: Datadog.Incident.attributes.modified
      description: Timestamp when the incident was last modified.
      type: String
    - contextPath: Datadog.Incident.attributes.detected
      description: Timestamp when the incident was detected.
      type: String
    - contextPath: Datadog.Incident.attributes.customer_impact_duration
      description: Length of the incident's customer impact in seconds. Equals the difference between customer_impact_start and customer_impact_end.
      type: Number
    - contextPath: Datadog.Incident.attributes.time_to_detect
      description: The amount of time in seconds to detect the incident. Equals the difference between customer_impact_start and detected.
      type: Number
    - contextPath: Datadog.Incident.attributes.time_to_repair
      description: The amount of time in seconds to resolve customer impact after detecting the issue. Equals the difference between customer_impact_end and detected.
      type: Number
    - contextPath: Datadog.Incident.attributes.time_to_internal_response
      description: The amount of time in seconds to call incident after detection. Equals the difference of detected and created.
      type: Number
    - contextPath: Datadog.Incident.attributes.time_to_resolve
      description: The amount of time in seconds to resolve the incident after it was created. Equals the difference between created and resolved.
      type: Number
    - contextPath: Datadog.Incident.attributes.fields.severity.value
      description: The severity of the incident.
      type: String
    - contextPath: Datadog.Incident.attributes.fields.state.value
      description: The status of the incident.
      type: String
    - contextPath: Datadog.Incident.attributes.fields.detection_method.value
      description: Specify how the incident was detected with these default options - customer, employee, monitor, other, or unknown.
      type: String
    - contextPath: Datadog.Incident.attributes.fields.root_cause.value
      description: This text field allows you to enter the description of the root cause, triggers, and contributing factors of the incident.
      type: String
    - contextPath: Datadog.Incident.attributes.fields.summary.value
      description: Summary of incident.
      type: String
    - contextPath: Datadog.Incident.relationships.created_by_user.data.id
      description: A unique identifier that represents the user.
      type: String
    - contextPath: Datadog.Incident.relationships.integrations.data.id
      description: A unique identifier that represents the integration metadata.
      type: String
    - contextPath: Datadog.Incident.relationships.last_modified_by_user.data.id
      description: A unique identifier that represents the user.
      type: String
    - contextPath: Datadog.Incident.relationships.commander_user.data.id
      description: A unique identifier that represents the user.
      type: Unknown
    - contextPath: Datadog.Incident.included.attributes.created_at
      description: Creation time of the user.
      type: String
    - contextPath: Datadog.Incident.included.attributes.disabled
      description: Whether the user is disabled.
      type: Boolean
    - contextPath: Datadog.Incident.included.attributes.email
      description: Email of the user.
      type: String
    - contextPath: Datadog.Incident.included.attributes.handle
      description: Handle of the user.
      type: String
    - contextPath: Datadog.Incident.included.attributes.icon
      description: URL of the user's icon.
      type: String
    - contextPath: Datadog.Incident.included.attributes.modified_at
      description: Time that the user was last modified.
      type: String
    - contextPath: Datadog.Incident.included.attributes.name
      description: Name of the user.
      type: String
    - contextPath: Datadog.Incident.included.attributes.service_account
      description: Whether the user is a service account.
      type: Boolean
    - contextPath: Datadog.Incident.included.attributes.status
      description: Status of the user.
      type: String
    - contextPath: Datadog.Incident.included.attributes.title
      description: Title of the user.
      type: String
    - contextPath: Datadog.Incident.included.attributes.verified
      description: Whether the user is verified.
      type: Boolean
    - contextPath: Datadog.Incident.included.id
      description: ID of the user.
      type: String
    - contextPath: Datadog.Incident.included.relationships.org.id
      description: ID of the organization.
      type: String
    - contextPath: Datadog.Incident.included.relationships.other_orgs.id
      description: ID of the other organization.
      type: String
    - contextPath: Datadog.Incident.included.relationships.other_users.id
      description: A unique identifier that represents the user.
      type: String
    - contextPath: Datadog.Incident.included.relationships.roles.id
      description: The unique identifier of the role.
      type: String
  - arguments:
    - description: |-
        Start of the queried time period.
        Format : YYYY-MM-dd’T’HH:mm:ssZ Or '-1days'.
      name: from
      required: true
    - description: |-
        End of the queried time period.
        Format : yyyy-MM-dd’T’HH:mm:ssZ Or '-1days'.
      name: to
      required: true
    - description: "Query string.\nEx : query=\"system.cpu.idle\" \nA complete list of query string values are available here: https://app.datadoghq.com/metric/summary."
      name: query
      required: true
    description: Query of sequence of data points that are collected over time intervals, allowing us to track changes over time.
    name: datadog-time-series-point-query
    outputs:
    - contextPath: Datadog.TimeSeriesPoint.from_date
      description: Start of requested time window in milliseconds since Unix epoch.
      type: Date
    - contextPath: Datadog.TimeSeriesPoint.error
      description: Message indicating the errors if status is not OK.
      type: String
    - contextPath: Datadog.TimeSeriesPoint.group_by
      description: List of tag keys on which to group.
      type: Unknown
    - contextPath: Datadog.TimeSeriesPoint.message
      description: Message indicating success if status is OK.
      type: String
    - contextPath: Datadog.TimeSeriesPoint.query
      description: Query string.
      type: String
    - contextPath: Datadog.TimeSeriesPoint.res_type
      description: Type of response.
      type: String
    - contextPath: Datadog.TimeSeriesPoint.series.aggr
      description: Aggregation type.
      type: Unknown
    - contextPath: Datadog.TimeSeriesPoint.series.display_name
      description: Display name of the metric.
      type: String
    - contextPath: Datadog.TimeSeriesPoint.series.end
      description: End of the time window in milliseconds since Unix epoch.
      type: Date
    - contextPath: Datadog.TimeSeriesPoint.series.expression
      description: Metric expression.
      type: String
    - contextPath: Datadog.TimeSeriesPoint.series.interval
      description: Number of seconds between data samples.
      type: Number
    - contextPath: Datadog.TimeSeriesPoint.series.length
      description: Number of data samples.
      type: Number
    - contextPath: Datadog.TimeSeriesPoint.series.metric
      description: Metric name.
      type: String
    - contextPath: Datadog.TimeSeriesPoint.series.pointlist
      description: List of points of the time series.
      type: Number
    - contextPath: Datadog.TimeSeriesPoint.series.query_index
      description: The index of the series query within the request.
      type: Number
    - contextPath: Datadog.TimeSeriesPoint.series.scope
      description: Metric scope, comma-separated list of tags.
      type: String
    - contextPath: Datadog.TimeSeriesPoint.series.start
      description: Start of the time window in milliseconds since Unix epoch.
      type: Date
    - contextPath: Datadog.TimeSeriesPoint.series.tag_set
      description: Unique tags identifying this series.
      type: Unknown
    - contextPath: Datadog.TimeSeriesPoint.series.unit.family
      description: Unit family allows for conversion between units of the same family, for scaling.
      type: String
    - contextPath: Datadog.TimeSeriesPoint.series.unit.name
      description: Unit name.
      type: String
    - contextPath: Datadog.TimeSeriesPoint.series.unit.plural
      description: Plural form of the unit's name.
      type: String
    - contextPath: Datadog.TimeSeriesPoint.series.unit.scale_factor
      description: Factor for scaling between units of the same family.
      type: Number
    - contextPath: Datadog.TimeSeriesPoint.series.unit.short_name
      description: Abbreviation of the unit.
      type: String
    - contextPath: Datadog.TimeSeriesPoint.status
      description: Status of the query.
      type: String
    - contextPath: Datadog.TimeSeriesPoint.to_date
      description: End of requested time window in milliseconds since Unix epoch.
      type: Date
  dockerimage: demisto/datadog-api-client:1.0.0.63675
  isfetch: true
<<<<<<< HEAD
=======
  runonce: false
>>>>>>> 9ddafcfd
  script: '-'
  subtype: python3
  type: python
tests:
- DatadogCloudSIEM
fromversion: 6.8.0<|MERGE_RESOLUTION|>--- conflicted
+++ resolved
@@ -1056,10 +1056,7 @@
       type: Date
   dockerimage: demisto/datadog-api-client:1.0.0.63675
   isfetch: true
-<<<<<<< HEAD
-=======
   runonce: false
->>>>>>> 9ddafcfd
   script: '-'
   subtype: python3
   type: python
