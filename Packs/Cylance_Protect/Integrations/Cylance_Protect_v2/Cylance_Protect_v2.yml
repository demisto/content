category: Endpoint
sectionOrder:
- Connect
- Collect
commonfields:
  id: Cylance Protect v2
  version: -1
configuration:
- defaultvalue: https://protectapi.cylance.com
  display: Server URL
  name: server
  required: true
  type: 0
  section: Connect
- display: Application ID
  name: app_id
  type: 0
  section: Connect
  hidden: true
  required: false
- display: Application Secret
  name: app_secret
  type: 4
  section: Connect
  hidden: true
  required: false
- display: Tenant API Key
  name: tid
  type: 4
  section: Connect
  hidden: true
  required: false
- display: Application ID
  name: app_creds
  type: 9
  section: Connect
  displaypassword: Application Secret
  required: false
- name: api_key
  type: 9
  section: Connect
  hiddenusername: true
  displaypassword: Tenant API Key
  required: false
- display: Use system proxy settings
  name: proxy
  type: 8
  section: Connect
  advanced: true
  required: false
- display: Trust any certificate (not secure)
  name: unsecure
  type: 8
  section: Connect
  advanced: true
  required: false
- display: Fetch incidents
  name: isFetch
  type: 8
  section: Collect
  required: false
- display: Incident type
  name: incidentType
  type: 13
  section: Connect
  required: false
- defaultvalue: "-59"
  display: File Threshold
  name: file_threshold
  type: 0
  section: Connect
  advanced: true
  required: false
- defaultvalue: "1"
  display: Incidents Fetch Interval
  name: incidentFetchInterval
  type: 19
  section: Collect
  advanced: true
  required: false
description: Manage Endpoints using Cylance protect.
display: Cylance Protect v2
name: Cylance Protect v2
script:
  commands:
  - arguments:
    - description: The page number parameter is optional. When the value is not specified, the default is 1.
      name: pageNumber
    - description: The page size parameter is optional. When the value is not specified, the default is 10. Max is 200.
      name: pageSize
    description: Allows a caller to request a page with a list of Console device resources that belongings to a tenant, sorted by registration (created) date in descending order (most recent device registered listed first).
    name: cylance-protect-get-devices
    outputs:
    - contextPath: CylanceProtect.Device.AgentVersion
      description: The CylancePROTECT Agent version installed on the device.
      type: string
    - contextPath: CylanceProtect.Device.DateFirstRegistered
      description: The date and time (in UTC) when the device record was created.
      type: date
    - contextPath: CylanceProtect.Device.ID
      description: The device’s unique identifier.
      type: string
    - contextPath: Endpoint.IPAddress
      description: The list of IP addresses for the device.
      type: Unknown
    - contextPath: Endpoint.MACAddress
      description: The list of MAC addresses for the device.
      type: Unknown
    - contextPath: Endpoint.Hostname
      description: The device name.
      type: string
    - contextPath: CylanceProtect.Device.Policy.ID
      description: Device policy ID.
      type: string
    - contextPath: CylanceProtect.Device.State
      description: Machine state.
      type: string
    - contextPath: CylanceProtect.Device.Policy.Name
      description: Device policy name.
      type: string
    - contextPath: CylanceProtect.Device.Hostname
      description: The device name.
      type: string
    - contextPath: CylanceProtect.Device.MACAddress
      description: The list of MAC addresses for the device.
      type: unknown
    - contextPath: CylanceProtect.Device.IPAddress
      description: The list of IP addresses for the device.
      type: Unknown
  - arguments:
    - default: true
      description: The device ID.
      name: id
      required: true
    description: Allows a caller to request a specific device resource belonging to a Tenant.
    name: cylance-protect-get-device
    outputs:
    - contextPath: CylanceProtect.Device.AgentVersion
      description: The CylancePROTECT Agent version installed on the device.
      type: date
    - contextPath: CylanceProtect.Device.DateFirstRegistered
      description: The date and time (in UTC) when the device record was created.
      type: date
    - contextPath: CylanceProtect.Device.BackgroundDetection
      description: If true, the Agent is currently running.
      type: boolean
    - contextPath: CylanceProtect.Device.DateLastModified
      description: The date and time (in UTC) when the device record was last modified.
      type: date
    - contextPath: CylanceProtect.Device.DateOffline
      description: The date and time (in UTC) when the device last communicated with the Console.
      type: date
    - contextPath: CylanceProtect.Device.Hostname
      description: The hostname for the device.
      type: string
    - contextPath: CylanceProtect.Device.ID
      description: The unique identifier for the device.
      type: string
    - contextPath: CylanceProtect.Device.IPAddress
      description: The list of IP addresses for the device.
      type: Unknown
    - contextPath: CylanceProtect.Device.MACAddress
      description: The list of MAC addresses for the device.
      type: Unknown
    - contextPath: CylanceProtect.Device.IsSafe
      description: If true, there are no outstanding threats.
      type: boolean
    - contextPath: CylanceProtect.Device.UpdateAvailable
      description: If true, there is available update for the device.
      type: boolean
    - contextPath: CylanceProtect.Device.State
      description: Machine state.
      type: string
    - contextPath: Endpoint.Hostname
      description: Device hostname.
      type: string
    - contextPath: Endpoint.MACAddress
      description: The list of MAC addresses for the device.
      type: Unknown
    - contextPath: Endpoint.IPAddress
      description: The list of IP addresses for the device.
      type: Unknown
    - contextPath: Endpoint.OSVersion
      description: Device OS version.
      type: string
    - contextPath: CylanceProtect.Device.OSVersion
      description: Device OS version.
      type: string
    - contextPath: CylanceProtect.Device.Name
      description: Device name.
      type: string
  - arguments:
    - default: true
      description: The hostname (DNS name).
      name: hostname
      required: true
    description: Allows a caller to request a specific device resource belonging to a Tenant by hostname.
    name: cylance-protect-get-device-by-hostname
    outputs:
    - contextPath: CylanceProtect.Device.AgentVersion
      description: The CylancePROTECT Agent version installed on the device.
      type: String
    - contextPath: CylanceProtect.Device.IPAddress
      description: The list of IP addresses for the device.
      type: Unknown
    - contextPath: CylanceProtect.Device.MACAddress
      description: The list of MAC addresses for the device.
      type: Unknown
    - contextPath: CylanceProtect.Device.Hostname
      description: The hostname for the device.
      type: string
    - contextPath: CylanceProtect.Device.OSVersion
      description: Device OS version.
      type: string
    - contextPath: CylanceProtect.Device.UpdateAvailable
      description: If true, there is available update for the device.
      type: boolean
    - contextPath: CylanceProtect.Device.BackgroundDetection
      description: If true, the Agent is currently running.
      type: boolean
    - contextPath: CylanceProtect.Device.DateFirstRegistered
      description: The date and time (in UTC) when the device record was created.
      type: date
    - contextPath: CylanceProtect.Device.DateLastModified
      description: The date and time (in UTC) when the device record was last modified.
      type: date
    - contextPath: CylanceProtect.Device.DateOffline
      description: The date and time (in UTC) when the device last communicated with the Console.
      type: date
    - contextPath: CylanceProtect.Device.IsSafe
      description: If true, there are no outstanding threats.
      type: boolean
    - contextPath: CylanceProtect.Device.LastLoggedInUser
      description: Last logged in user.
      type: string
    - contextPath: CylanceProtect.Device.State
      description: Machine state.
      type: string
    - contextPath: CylanceProtect.Device.ID
      description: The unique identifier for the device.
      type: string
    - contextPath: CylanceProtect.Device.Name
      description: Device name.
      type: string
    - contextPath: CylanceProtect.Device.UpdateType
      description: Device update type.
      type: string
    - contextPath: CylanceProtect.Device.Policy.ID
      description: Device policy ID.
      type: string
    - contextPath: CylanceProtect.Device.Policy.Name
      description: Device policy name.
      type: string
    - contextPath: Endpoint.Hostname
      description: Device hostname.
      type: string
    - contextPath: Endpoint.MACAddress
      description: The list of MAC addresses for the device.
      type: Unknown
    - contextPath: Endpoint.IPAddress
      description: The list of IP addresses for the device.
      type: Unknown
    - contextPath: Endpoint.OSVersion
      description: Device OS version.
      type: string
  - arguments:
    - default: true
      description: The device ID.
      name: id
      required: true
    - description: The device name.
      name: name
    - description: The policy ID.
      name: policyId
    - description: Zones IDs to add.
      isArray: true
      name: addZones
    - description: Zones IDs to remove.
      isArray: true
      name: removeZones
    description: Allows a caller to update a specific Console device resource belonging to a Tenant.
    name: cylance-protect-update-device
  - arguments:
    - default: true
      description: The device ID.
      name: id
      required: true
    - description: If the threat score is less than or equal to the threshold, then file will be considered malicious. If the threshold is not specified, the default file threshold that was configured in the instance settings will be used.
      name: threshold
    - description: The page number. If not specified, the default is 1.
      name: pageNumber
    - description: The page size. If not specified, the default is 10.
      name: pageSize
    description: Allows a caller to request a page with a list of threats found on a specific device.
    name: cylance-protect-get-device-threats
    outputs:
    - contextPath: File.Classification
      description: The Cylance threat classification.
      type: string
    - contextPath: File.CylanceScore
      description: The Cylance score assigned to the threat.
      type: number
    - contextPath: File.DateFound
      description: The date and time (in UTC) when the threat was found on the device.
      type: string
    - contextPath: File.FilePath
      description: The file path where the threat was found on the device.
      type: string
    - contextPath: File.FileStatus
      description: The current status of the file on the device. This can be one of the following:Default (0), Quarantined (1), Whitelisted (2), Suspicious (3), FileRemoved (4), Corrupt (5).
      type: number
    - contextPath: File.Name
      description: The name of the threat.
      type: string
    - contextPath: File.SHA256
      description: The SHA256 hash of the threat.
      type: string
    - contextPath: File.Sha256
      description: The SHA256 hash of the threat.
      type: string
    - contextPath: File.MD5
      description: The SHA256 hash of the threat.
      type: string
    - contextPath: File.SubClassification
      description: The Cylance threat sub-classification.
      type: string
    - contextPath: DBotScore.Indicator
      description: The tested indicator.
      type: string
    - contextPath: DBotScore.Type
      description: The indicator type.
      type: string
    - contextPath: DBotScore.Vendor
      description: Vendor used to calculate the score.
      type: string
    - contextPath: DBotScore.Score
      description: The actual score.
      type: number
  - arguments:
    - description: The page number. If not specified, the default is 1.
      name: pageNumber
    - description: The page size. If not specified, the default is 10. Maximum is 200.
      name: pageSize
    description: Allows the caller to get a list of tenant policies.
    name: cylance-protect-get-policies
    outputs:
    - contextPath: CylanceProtect.Policies.DateAdded
      description: The date and time (in UTC) when the Console policy resource was first created.
      type: string
    - contextPath: CylanceProtect.Policies.DateModified
      description: The date and time (in UTC) when the Console policy resource was last modified.
      type: string
    - contextPath: CylanceProtect.Policies.DeviceCount
      description: The number of devices assigned to this policy.
      type: number
    - contextPath: CylanceProtect.Policies.Id
      description: The unique ID for the policy resource.
      type: string
    - contextPath: CylanceProtect.Policies.Name
      description: The name of the policy.
      type: string
    - contextPath: CylanceProtect.Policies.ZoneCount
      description: The number of zones assigned to this policy.
      type: number
  - arguments:
    - description: The name of the zone.
      name: name
      required: true
    - description: The unique ID for the policy assigned to the Zone.
      name: policy_id
      required: true
    - auto: PREDEFINED
      description: The criticality value of the Zone.
      name: criticality
      predefined:
      - Low
      - Medium
      - High
      required: true
    description: Creates (adds) a zone to your Console.
    name: cylance-protect-create-zone
  - arguments:
    - description: The page number parameter is optional. When the value is not specified, the default is 1.
      name: pageNumber
    - description: The page size parameter is optional. When the value is not specified, the default is 10. Max is 200.
      name: pageSize
    description: Request zone information for your organization. This will return the top 100 records.
    name: cylance-protect-get-zones
    outputs:
    - contextPath: CylanceProtect.Zones.Criticality
      description: The value of the zone (Low, Medium, or High).
      type: string
    - contextPath: CylanceProtect.Zones.DateCreated
      description: The date and time (in UTC) when the zone was created.
      type: string
    - contextPath: CylanceProtect.Zones.DateModified
      description: The date and time (in UTC) when the zone was last modified.
      type: string
    - contextPath: CylanceProtect.Zones.Id
      description: The unique ID of the zone.
      type: string
    - contextPath: CylanceProtect.Zones.Name
      description: The name of the zone.
      type: string
    - contextPath: CylanceProtect.Zones.PolicyId
      description: The unique ID of the policy assigned to the zone.
      type: string
    - contextPath: CylanceProtect.Zones.UpdateType
      description: The update type for the zone.
      type: string
    - contextPath: CylanceProtect.Zones.ZoneRuleId
      description: The unique ID for the zone rule created for the zone.
      type: string
  - arguments:
    - default: true
      description: The zone ID.
      name: id
      required: true
    description: Request zone information for a specific zone in your organization.
    name: cylance-protect-get-zone
    outputs:
    - contextPath: CylanceProtect.Zones.Criticality
      description: The value of the zone (Low, Medium, or High).
      type: string
    - contextPath: CylanceProtect.Zones.DateCreated
      description: The date and time (in UTC) when the zone was created.
      type: string
    - contextPath: CylanceProtect.Zones.DateModified
      description: The date and time (in UTC) when the zone was last modified.
      type: string
    - contextPath: CylanceProtect.Zones.Id
      description: The unique ID of the zone.
      type: string
    - contextPath: CylanceProtect.Zones.Name
      description: The name of the zone.
      type: string
    - contextPath: CylanceProtect.Zones.PolicyId
      description: The unique ID of the policy assigned to the zone.
      type: string
    - contextPath: CylanceProtect.Zones.UpdateType
      description: The update type for the zone.
      type: string
    - contextPath: CylanceProtect.Zones.ZoneRuleId
      description: The unique ID for the zone rule created for the zone.
      type: string
  - arguments:
    - default: true
      description: The zone ID.
      name: id
      required: true
    - description: The name of the zone.
      name: name
    - description: The unique ID for the policy assigned to the Zone.
      name: policyId
    - auto: PREDEFINED
      description: The criticality value of the zone. Can be "Low", "Medium", or "High".
      name: criticality
      predefined:
      - Low
      - Medium
      - High
    description: Updates a zone in your organization.
    name: cylance-protect-update-zone
  - arguments:
    - default: true
      description: The SHA256 hash of the threat.
      name: sha256
      required: true
    description: Requests threat details for a specific threat.
    name: cylance-protect-get-threat
    outputs:
    - contextPath: File.AutoRun
      description: Indicates if the file is set to automatically run on system startup.
      type: boolean
    - contextPath: File.AvIndustry
      description: The score provided by the Anti-Virus industry.
      type: number
    - contextPath: File.CertIssuer
      description: The ID for the certificate issuer.
      type: string
    - contextPath: File.CertPublisher
      description: The ID for the certificate publisher.
      type: string
    - contextPath: File.CertTimestamp
      description: The date and time (in UTC) when the file was signed using the certificate.
      type: string
    - contextPath: File.Classification
      description: The threat classification for the threat.
      type: string
    - contextPath: File.CylanceScore
      description: The Cylance Score assigned to the threat.
      type: number
    - contextPath: File.DetectedBy
      description: The name of the Cylance module that detected the threat.
      type: string
    - contextPath: File.FileSize
      description: The size of the file.
      type: number
    - contextPath: File.GlobalQuarantine
      description: Identifies if the threat is on the Global Quarantine list.
      type: boolean
    - contextPath: File.MD5
      description: The MD5 hash for the threat.
      type: string
    - contextPath: File.Name
      description: The name of the threat.
      type: string
    - contextPath: File.Running
      description: Identifies if the threat is executing, or another executable loaded or called it.
      type: boolean
    - contextPath: File.Safelisted
      description: Identifies if the threat is on the Safe List.
      type: boolean
    - contextPath: File.SHA256
      description: The SHA256 hash for the threat.
      type: string
    - contextPath: File.Signed
      description: Identifies the file as signed or not signed.
      type: boolean
    - contextPath: File.SubClassification
      description: The threat sub-classification for the threat.
      type: string
    - contextPath: File.UniqueToCylance
      description: Whether the threat was identified by Cylance, and not by other anti-virus sources.
      type: boolean
    - contextPath: DBotScore.Indicator
      description: The tested indicator.
      type: string
    - contextPath: DBotScore.Type
      description: The indicator type.
      type: string
    - contextPath: DBotScore.Vendor
      description: Vendor used to calculate the score.
      type: string
    - contextPath: DBotScore.Score
      description: The actual score.
      type: number
  - arguments:
    - default: true
      description: The SHA256 hash of the threat.
      name: sha256
      required: true
    - description: The page number parameter is optional. When the value is not specified, the default is 1.
      name: pageNumber
    - description: The page size parameter is optional. When the value is not specified, the default is 10. Max is 200.
      name: pageSize
    description: Allows a caller to request  a list of devices on a specific threat.
    name: cylance-protect-get-threat-devices
    outputs:
    - contextPath: CylanceProtect.Threat.Devices.ID
      description: The device ID.
      type: string
    - contextPath: CylanceProtect.Threat.Devices.DateFound
      description: The date and time (in UTC) when the threat was found on the device.
      type: date
    - contextPath: CylanceProtect.Threat.Devices.AgentVersion
      description: The agent version installed on the device.
      type: string
    - contextPath: CylanceProtect.Threat.Devices.FileStatus
      description: Current quarantine status of the file on the device. Default (0), Quarantined (1), Whitelisted (2), Suspicious (3), FileRemoved (4), Corrupt (5).
      type: number
    - contextPath: Endpoint.IPAddress
      description: The list of IP addresses for the device.
      type: Unknown
    - contextPath: Endpoint.MACAddress
      description: The list of MAC addresses for the device.
      type: Unknown
    - contextPath: Endpoint.Hostname
      description: The device name for the device.
      type: string
    - contextPath: CylanceProtect.Threat.Devices.PolicyID
      description: The unique identifier of the policy assigned to the device. If no policy is assigned, will be null.
      type: string
    - contextPath: CylanceProtect.Threat.Devices.State
      description: The state of the device. Can be "Offline" or "Online".
      type: string
    - contextPath: File.SHA256
      description: The SHA256 hash of the threat.
      type: string
    - contextPath: File.Path
      description: The path where the file was found on the device.
      type: string
    - contextPath: CylanceProtect.Threat.Devices.Hostname
      description: The device name for the device.
      type: string
    - contextPath: CylanceProtect.Threat.Devices.IPAddress
      description: The list of IP addresses for the device.
      type: Unknown
    - contextPath: CylanceProtect.Threat.Devices.MACAddress
      description: The list of MAC addresses for the device.
      type: Unknown
  - arguments:
    - description: Threat data report token.
      name: token
      required: true
    description: Produces a CSV threat data report of the indicators.
    name: cylance-protect-get-indicators-report
  - arguments:
    - description: The page size. If not specified, the default is 10. Maximum is 200.
      name: pageSize
    - description: The page number. If not specified, the default is 1.
      name: pageNumber
    description: Returns information about Cylance Protect threats.
    name: cylance-protect-get-threats
    outputs:
    - contextPath: File.Classification
      description: The threat classification for the threat.
      type: string
    - contextPath: File.SubClassification
      description: The threat sub-classification for the threat.
      type: string
    - contextPath: File.SHA256
      description: The SHA256 hash for the threat.
      type: string
    - contextPath: File.Sha256
      description: The SHA256 hash for the threat.
      type: string
    - contextPath: File.Safelisted
      description: Identifies if the threat is on the Safe List.
      type: boolean
    - contextPath: File.Name
      description: The name of the threat.
      type: string
    - contextPath: File.LastFound
      description: The date and time (in UTC) when the file was last found.
      type: string
    - contextPath: File.CylanceScore
      description: The Cylance Score assigned to the threat.
      type: number
    - contextPath: File.GlobalQuarantine
      description: Identifies if the threat is on the Global Quarantine list.
      type: string
    - contextPath: File.UniqueToCylance
      description: The threat was identified by Cylance but not by other anti-virus sources.
      type: string
    - contextPath: File.FileSize
      description: The size of the file.
      type: number
    - contextPath: File.MD5
      description: The MD5 hash of the threat.
      type: string
    - contextPath: DBotScore.Indicator
      description: The tested indicator.
      type: string
    - contextPath: DBotScore.Type
      description: The indicator type.
      type: string
    - contextPath: DBotScore.Vendor
      description: Vendor used to calculate the score.
      type: string
    - contextPath: DBotScore.Score
      description: The actual score.
      type: number
  - arguments:
    - description: The SHA256 hash of the convicted threat.
      name: threat_id
      required: true
    - auto: PREDEFINED
      description: The requested status update for the convicted threat. Can be "Quarantine" or "Waive".
      name: event
      predefined:
      - Quarantine
      - Waive
      required: true
    - description: ID of device to be updated.
      name: device_id
      required: true
    description: Updates the status of a convicted threat. Can be "Quarantine" or "Waive".
    execution: true
    name: cylance-protect-update-device-threats
  - arguments:
    - auto: PREDEFINED
      description: The type of the list for which to retrieve the ashes. Can be "GlobalQuarantine" or "GlobalSafe".
      name: listTypeId
      predefined:
      - GlobalQuarantine
      - GlobalSafe
      required: true
    - description: The page number. If not specified, the default is 1.
      name: pageNumber
    - description: The page size. If not specified, the default is 10. Maximum is 200.
      name: pageSize
    description: Returns a list of global list resources for a tenant.
    name: cylance-protect-get-list
    outputs:
    - contextPath: File.Added
      description: The timestamp when the file was added to the list.
      type: string
    - contextPath: File.AddedBy
      description: The tenant user ID who added the file to the list.
      type: string
    - contextPath: File.AvIndustry
      description: The score provided by the anti-virus industry.
      type: number
    - contextPath: File.Category
      description: The category for the list specified (Global Safe list only).
      type: string
    - contextPath: File.Classification
      description: The Cylance threat classification.
      type: string
    - contextPath: File.CylanceScore
      description: The Cylance score assigned to the threat.
      type: number
    - contextPath: File.ListType
      description: The list type to which the threat belongs. Can be "GlobalQuarantine" or "GlobalSafe".
      type: string
    - contextPath: File.MD5
      description: The MD5 hash of the threat.
      type: string
    - contextPath: File.SHA256
      description: The SHA256 hash of the threat.
      type: string
    - contextPath: File.Sha256
      description: The SHA256 hash of the threat.
      type: string
    - contextPath: File.Name
      description: The name of the threat.
      type: string
    - contextPath: DBotScore.Indicator
      description: The tested indicator.
      type: string
    - contextPath: DBotScore.Type
      description: The indicator type.
      type: string
    - contextPath: DBotScore.Vendor
      description: Vendor used to calculate the score.
      type: string
    - contextPath: DBotScore.Score
      description: The actual score.
      type: number
  - arguments:
    - description: The SHA256 hash for the file to download.
      name: sha256
      required: true
    - description: File threshold to determine the file reputation.
      name: threshold
    - auto: PREDEFINED
      defaultValue: "no"
      description: If "yes" the file is unzipped and returned to the War Room.
      name: unzip
      predefined:
      - "yes"
      - "no"
    description: Downloads the threat (file) attached to a specific SHA256 hash.
    name: cylance-protect-download-threat
    outputs:
    - contextPath: File.SHA256
      description: SHA256 hash of the file.
      type: string
    - contextPath: File.Sha256
      description: SHA256 hash of the file.
      type: string
    - contextPath: File.Name
      description: File name.
      type: string
    - contextPath: File.Size
      description: File size.
      type: number
    - contextPath: File.Safelisted
      description: Whether the file is on the Safe List.
      type: boolean
    - contextPath: File.Timestamp
      description: Timestamp.
      type: string
    - contextPath: File.MD5
      description: MD5 hash of the file.
      type: string
    - contextPath: DBotScore.Indicator
      description: The Indicator.
      type: string
    - contextPath: DBotScore.Score
      description: The DBot score.
      type: number
    - contextPath: DBotScore.Type
      description: The Indicator type.
      type: string
    - contextPath: DBotScore.Vendor
      description: The DBot score vendor.
      type: string
    - contextPath: File.Malicious.Vendor
      description: For malicious files, the vendor that made the decision.
      type: string
    - contextPath: File.Malicious.Description
      description: For malicious files, the reason for the vendor to make the decision.
      type: string
  - arguments:
    - description: SHA256 hash to add to the GlobalSafe list or GlobalQuarantine list.
      name: sha256
      required: true
    - auto: PREDEFINED
      description: The list type to which the threat belongs. Can be "GlobalQuarantine" or "GlobalSafe".
      name: listType
      predefined:
      - GlobalQuarantine
      - GlobalSafe
      required: true
    - defaultValue: Added by Demisto
      description: The reason why the file was added to the list.
      name: reason
    - auto: PREDEFINED
      defaultValue: None
      description: This field is required only if the list_type value is Global Safe. Can be "Admin Tool", "Commercial Software", "Drivers", "Internal Application", "Operating System", "Security Software", or "None". Default is "None".
      name: category
      predefined:
      - Admin Tool
      - Commercial Software
      - Drivers
      - Internal Application
      - Operating System
      - Security Software
      - None
    description: Adds a convicted threat for a particular tenant to either the Global Quarantine list or the Global Safe list.
    name: cylance-protect-add-hash-to-list
    outputs:
    - contextPath: File.SHA256
      description: The SHA256 hash for the threat.
      type: string
    - contextPath: File.Cylance.ListType
      description: The list type to which the threat belongs. Can be "GlobalQuarantine" or "GlobalSafe".
      type: string
    - contextPath: File.Cylance.Category
      description: This field is required only if the list_type value is Global Safe. Can be "Admin Tool", "Commercial Software", "Drivers", "Internal Application", "Operating System", "Security Software", or "None".
      type: string
  - arguments:
    - description: The SHA256 hash of the threat.
      name: sha256
      required: true
    - auto: PREDEFINED
      description: The list type to which the threat belongs. Can be "GlobalQuarantine" or "GlobalSafe".
      name: listType
      predefined:
      - GlobalSafe
      - GlobalQuarantine
      required: true
    description: Removes a convicted threat for a particular tenant from either the Global Quarantine list or the Global Safe list.
    execution: true
    name: cylance-protect-delete-hash-from-lists
    outputs:
    - contextPath: File.SHA256
      description: SHA256 hash of the file.
      type: string
    - contextPath: File.Cylance.ListType
      description: The list type to which the threat belongs. Can be "GlobalQuarantine" or "GlobalSafe".
      type: string
  - arguments:
    - description: The Tenant policy ID to the service endpoint.
      name: policyID
      required: true
    description: Returns details for a single policy.
    name: cylance-protect-get-policy-details
    outputs:
    - contextPath: Cylance.Policy.ID
      description: The ID of the policy.
      type: string
    - contextPath: Cylance.Policy.Name
      description: The name of the policy.
      type: string
    - contextPath: Cylance.Policy.Timestamp
      description: The date and time (in UTC) that the policy was created.
      type: string
  - arguments:
    - description: The unique identifiers for the devices to be deleted. The maximum number of Device IDs per request is 20.
      isArray: true
      name: deviceIds
      required: true
    - defaultValue: "20"
      description: The number of devices to delete per batch. The default is 20, which is also the maximum number of devices that can be deleted per request.
      name: batch_size
    description: Delete one or more devices from an organization.
    execution: true
    name: cylance-protect-delete-devices
    outputs:
    - contextPath: Cylance.Device.Id
      description: The unique identifier of the deletion request.
      type: string
    - contextPath: Cylance.Device.Name
      description: Device name.
      type: string
    - contextPath: Cylance.Device.Deleted
      description: A boolean to check if the device was deleted.
      type: boolean
  - name: cylance-optics-create-instaquery
    arguments:
    - name: name
      description: |-
        InstaQuery name
        ok test.
      required: true
    - name: description
      description: InstaQuery description.
      required: true
    - name: artifact
      description: InstaQuery artifact, select from the list.
      required: true
      auto: PREDEFINED
      predefined:
      - File
      - Process
      - NetworkConnection
      - RegistryKey
    - name: match_value_type
      description: InstaQuery value type to match, select from the list.
      required: true
      auto: PREDEFINED
      predefined:
      - File.Path
      - File.Md5
      - File.Sha2
      - File.Owner
      - File.CreationDateTime
      - Process.Name
      - Process.Commandline
      - Process.PrimaryImagePath
      - Process.PrimaryImageMd5
      - Process.StartDateTime
      - NetworkConnection.DestAddr
      - NetworkConnection.DestPort
      - RegistryKey.ProcessName
      - RegistryKey.ProcessPrimaryImagePath
      - RegistryKey.ValueName
      - RegistryKey.FilePath
      - RegistryKey.FileMd5
      - RegistryKey.IsPersistencePoint
    - name: match_values
      description: Value to search in InstaQuery.
      required: true
    - name: zone
      description: Zone of the object.
      required: true
    - name: match_type
      description: Match type fuzzy or exact.
      required: true
      auto: PREDEFINED
      predefined:
      - Fuzzy
      - Exact
    description: Create a cylance InstaQuery to search for artifacts in one or multiple zones.
    outputs:
    - contextPath: InstaQuery.New.id
      description: The unique identifier of the created InstaQuery.
      type: string
    - contextPath: InstaQuery.New.created_at
      description: The Date and Time that the InstaQuery was created.
      type: date
    - contextPath: InstaQuery.New.progress
      description: The progress of the InstaQuery.
      type: string
  - name: cylance-optics-get-instaquery-result
    arguments:
    - name: query_id
      description: InstaQuery ID.
      required: true
    description: Get a cylance InstaQuery search result.
    outputs:
    - contextPath: InstaQuery.Results.result
      description: The InstaQuery results.
      type: string
  - name: cylance-optics-list-instaquery
    arguments:
    - name: page_number
      description: The page number to collect. If not specified, the default is 1.
      defaultValue: "1"
    - name: page_size
      description: The page size. If not specified, the default is 20.
      defaultValue: "20"
    description: Get a list of all current InstaQueries.
    outputs:
    - contextPath: InstaQuery.List
      description: The list of InstaQuery.
      type: string
<<<<<<< HEAD
  dockerimage: demisto/auth-utils:1.0.0.77807
=======
  dockerimage: demisto/auth-utils:1.0.0.83934
>>>>>>> 6f77591c
  isfetch: true
  script: ''
  subtype: python3
  type: python
tests:
- Cylance Protect v2 Test
fromversion: 5.0.0<|MERGE_RESOLUTION|>--- conflicted
+++ resolved
@@ -968,11 +968,7 @@
     - contextPath: InstaQuery.List
       description: The list of InstaQuery.
       type: string
-<<<<<<< HEAD
-  dockerimage: demisto/auth-utils:1.0.0.77807
-=======
   dockerimage: demisto/auth-utils:1.0.0.83934
->>>>>>> 6f77591c
   isfetch: true
   script: ''
   subtype: python3
