--- conflicted
+++ resolved
@@ -968,11 +968,7 @@
     - contextPath: InstaQuery.List
       description: The list of InstaQuery.
       type: string
-<<<<<<< HEAD
-  dockerimage: demisto/auth-utils:1.0.0.81563
-=======
   dockerimage: demisto/auth-utils:1.0.0.84760
->>>>>>> 5cfcc708
   isfetch: true
   script: ''
   subtype: python3
