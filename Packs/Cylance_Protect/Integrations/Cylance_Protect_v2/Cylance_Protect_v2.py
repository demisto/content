--- conflicted
+++ resolved
@@ -96,11 +96,7 @@
             raise Warning(res.content)
         if not res.status_code == 404 and not accept_404:
             return_error(
-<<<<<<< HEAD
-                'Got status code ' + str(res.status_code) + ' with body ' + res.text + ' with headers ' + str(
-=======
                 'Got status code ' + str(res.status_code) + ' with body ' + str(res.content) + ' with headers ' + str(
->>>>>>> 52c2638b
                     res.headers))
     return json.loads(res.text) if res.text else res.ok
 
