import json
from unittest.mock import patch
from freezegun import freeze_time
import defusedxml.ElementTree as defused_ET

import demistomock as demisto  # noqa: F401
from CommonServerPython import *  # noqa: F401
import pytest

'''MOCK PARAMETERS '''
SERVER_URL = "https://192.168.30.124"
BASE_URL = f'{SERVER_URL}/phoenix/rest'
USERNAME = 'TEST_USERNAME'
PASSWORD = 'XXXX'
QUERY = "eventId=123"
IP_ADDRESS_1 = '1.1.1.1'
IP_ADDRESS_2 = '2.2.2.2'


def load_json_mock_response(file_name: str) -> dict:
    """
    Load mock file that simulates an API response.
    Args:
        file_name (str): Name of the mock response JSON file to return.
    Returns:
        str: Mock file content.
    """
    with open(f'test_data/{file_name}', encoding='utf-8') as mock_file:
        return json.loads(mock_file.read())


def load_xml_mock_response(file_name: str) -> str:
    """
    Load mock file in XML format that simulates an API response.
    Args:
        file_name (str): Name of the mock response XML file to return.
    Returns:
        str: Mock file content.
    """
    file_path = f'test_data/{file_name}'

    top = defused_ET.parse(file_path)
    return ET.tostring(top.getroot(), encoding='utf8').decode("utf-8")


def mock_client():
    from FortiSIEMV2 import FortiSIEMClient
    return FortiSIEMClient(SERVER_URL, True, False, {}, (USERNAME, PASSWORD))


@pytest.mark.parametrize("mock_response_file,command_arguments,expected_devices_number,expected_device_name",
                         [
                             ('list_devices_1.xml', {
                                 'include_ip_list': f'{IP_ADDRESS_1},{IP_ADDRESS_2}'
                             }, 2, 'DEVICE_1'),
                             ('list_devices_1.xml', {}, 2, 'DEVICE_1'),
                             ('list_devices_2.xml', {
                                 'include_ip_list': f'{IP_ADDRESS_1}-{IP_ADDRESS_2}',
                                 'exclude_ip_list': f'{IP_ADDRESS_1}'
                             }, 1, 'DEVICE_2')
                         ])
def test_cmdb_devices_list(mock_response_file, command_arguments, expected_devices_number, expected_device_name,
                           requests_mock):
    """
    Scenario: List CMDB devices.
    Given:
     - User has provided valid credentials.
     - User may provided list/range of include/exclude IP addresses.
    When:
     - fortisiem-cmdb-device-list command called.
    Then:
     - Ensure number of items is correct.
     - Ensure outputs prefix is correct.
    - Validate outputs' fields.
    """
    from FortiSIEMV2 import cmdb_devices_list_command
    client = mock_client()
    mock_response = load_xml_mock_response(mock_response_file)
    requests_mock.get(f'{client._base_url}cmdbDeviceInfo/devices', text=mock_response)
    result = cmdb_devices_list_command(client, command_arguments)
    outputs = result.outputs
    assert len(outputs) == expected_devices_number
    assert outputs[0]['name'] == expected_device_name


def test_cmdb_device_get(requests_mock):
    """
    Scenario: Get CMDB device.
    Given:
     - User has provided valid credentials.
     - User has provided valid IP address.
    When:
     - fortisiem-cmdb-device-get command called.
    Then:
     - Ensure outputs prefix is correct.
    - Validate outputs' fields.
    """
    from FortiSIEMV2 import FortiSIEMClient, cmdb_device_get_command
    client: FortiSIEMClient = mock_client()
    mock_response = load_xml_mock_response("get_device.xml")
    requests_mock.get(f'{client._base_url}cmdbDeviceInfo/device', text=mock_response)
    results = cmdb_device_get_command(client, {
        'ips': IP_ADDRESS_1
    })
    outputs = results[0].outputs
    assert outputs[0]['name'] == 'DEVICE_1'
    assert outputs[0]['accessIp'] == IP_ADDRESS_1


def test_monitored_organizations_list(requests_mock):
    """
    Scenario: List Organizations.
    Given:
        - User has provided valid credentials.
    When:
        - fortisiem-monitored-organizations-list command called.
    Then:
        - Ensure number of items is correct.
        - Ensure outputs prefix is correct.
        - Validate outputs' fields.
    """
    from FortiSIEMV2 import FortiSIEMClient, monitored_organizations_list_command
    client: FortiSIEMClient = mock_client()
    mock_response = load_xml_mock_response('list_organizations.xml')
    requests_mock.get(f'{client._base_url}config/Domain', text=mock_response)
    result = monitored_organizations_list_command(client, {'limit': 2})
    outputs = result.outputs
    assert len(outputs) == 1
    assert outputs[0]['custId'] == '0'
    assert outputs[0]['id'] == '500003'


@pytest.mark.parametrize("command_arguments,expected_response,expected_msg",
                         [({"incident_id": "123", "comment": "test-success"},
                           "OK", "successfully updated")
                          ])
def test_update_incident(command_arguments, expected_response, expected_msg, requests_mock):
    """
    Scenario: Update incident.
    Given:
        - User has provided valid credentials.
        - User provided incident ID.
        - User provided comment.
    When:
        - fortisiem-incident-update command called.
    Then:
        - Validate outputs' fields.
    """
    from FortiSIEMV2 import FortiSIEMClient, incident_update_command
    client: FortiSIEMClient = mock_client()
    requests_mock.post(f'{client._base_url}incident/external', json=expected_response)
    result = incident_update_command(client, command_arguments)
    outputs = result.readable_output
    assert expected_msg in outputs


def test_list_events_by_incident(requests_mock):
    """
    Scenario: List triggered events.
    Given:
        - User has provided valid credentials.
        - User has provided incident ID.
    When:
        - fortisiem-event-list-by-incident command called.
    Then:
        - Ensure number of items is correct.
        - Ensure outputs prefix is correct.
        - Validate outputs' fields.
    """
    from FortiSIEMV2 import FortiSIEMClient, events_list_command
    client: FortiSIEMClient = mock_client()
    mock_response = load_json_mock_response('list_events_by_incident.json')
    requests_mock.get(f'{client._base_url}pub/incident/triggeringEvents', json=mock_response)
    result = events_list_command(client, {
        "limit": 2,
        "incident_id": 123
    })
    outputs = result.outputs
    assert len(outputs) == 2
    assert outputs[0]['id'] == "1111"
    assert outputs[0]['attributes']['Reporting IP'] == '192.168.1.1'
    assert outputs[1]['id'] == "9071234812007542512"
    assert outputs[1]['attributes']['Reporting IP'] == '192.168.1.2'


@pytest.mark.parametrize(
    "command_arguments,response_file,suffix_url,watchlist_number,watchlist_id,watchlist_display_name",
    [({"limit": "2"},
      'list_watchlist.json', 'watchlist/all', 2, 111, "Accounts Locked"),
     ({"entry_value": "192.168.1.1"},
      'list_watchlist2.json', 'watchlist/value', 1, 112, "Port Scanners")
     ])
def test_list_watchlist(command_arguments, response_file, suffix_url, watchlist_number, watchlist_id,
                        watchlist_display_name, requests_mock):
    """
        Scenario: List Watchlist groups.
        Given:
            - User has provided valid credentials.
        When:
            - fortisiem-watchlist-list command called.
        Then:
            - Ensure number of items is correct.
            - Ensure outputs prefix is correct.
            - Validate outputs' fields.
    """
    from FortiSIEMV2 import FortiSIEMClient, watchlist_list_command
    client: FortiSIEMClient = mock_client()
    mock_response = load_json_mock_response(response_file)
    requests_mock.get(f'{client._base_url}{suffix_url}', json=mock_response)
    result = watchlist_list_command(client, command_arguments)
    outputs = result.outputs
    assert len(outputs) == watchlist_number
    assert result.outputs_prefix == 'FortiSIEM.Watchlist'
    assert outputs[0]['id'] == watchlist_id
    assert outputs[0]['displayName'] == watchlist_display_name


@pytest.mark.parametrize("command_arguments,response_file,suffix_url,watchlist_id,watchlist_display_name",
                         [({"watchlist_ids": "111"},
                           'get_watchlist.json', 'watchlist/111', 111, "Accounts Locked"),
                          ({"entry_id": "55555"},
                           'list_watchlist2.json', 'watchlist/byEntry/55555', 112, "Port Scanners")])
def test_get_watchlist(command_arguments, response_file, suffix_url, watchlist_id, watchlist_display_name,
                       requests_mock):
    """
        Scenario: Get Watchlist group.
        Given:
            - User has provided valid credentials.
        When:
            - fortisiem-watchlist-get command called.
        Then:
            - Ensure number of items is correct.
            - Ensure outputs prefix is correct.
            - Validate outputs' fields.
    """
    from FortiSIEMV2 import FortiSIEMClient, watchlist_get_command
    client: FortiSIEMClient = mock_client()
    mock_response = load_json_mock_response(response_file)
    requests_mock.get(f'{client._base_url}{suffix_url}', json=mock_response)
    results = watchlist_get_command(client, command_arguments)
    outputs = results[0].outputs
    assert results[0].outputs_prefix == 'FortiSIEM.Watchlist'
    assert outputs[0]['id'] == watchlist_id
    assert outputs[0]['displayName'] == watchlist_display_name


def test_add_watchlist(requests_mock):
    """
        Scenario: Add Watchlist group.
        Given:
            - User has provided valid credentials.
        When:
            - fortisiem-watchlist-add command called.
        Then:
            - Ensure outputs prefix is correct.
            - Validate outputs' fields.
    """
    from FortiSIEMV2 import FortiSIEMClient, watchlist_add_command
    client: FortiSIEMClient = mock_client()
    mock_response = load_json_mock_response('add_watchlist.json')
    requests_mock.post(f'{client._base_url}watchlist/save', json=mock_response)
    result = watchlist_add_command(client, {
        "description": "Servers, network or storage devices",
        "display_name": "Resource Issues Test4",
        "is_case_sensitive": False,
        "data_creation_type": "USER",
        "value_type": "STRING",
        "entry_inclusive": "true"
    })
    outputs = result.outputs
    assert result.outputs_prefix == 'FortiSIEM.Watchlist'
    assert outputs[0]['id'] == 111
    assert outputs[0]['displayName'] == "Resource Issues Test4"
    assert outputs[0]['description'] == "Servers, network or storage devices"
    assert outputs[0]['valueType'] == 'STRING'


def test_add_entry(requests_mock):
    """
        Scenario: Add Entry.
        Given:
            - User has provided valid credentials.
        When:
            - fortisiem-watchlist-entry-add command called.
        Then:
            - Ensure outputs prefix is correct.
            - Validate outputs' fields.
    """
    from FortiSIEMV2 import FortiSIEMClient, watchlist_entry_add_command
    client: FortiSIEMClient = mock_client()
    mock_response = load_json_mock_response('add_entry.json')
    requests_mock.post(f'{client._base_url}watchlist/addTo', json=mock_response)
    result = watchlist_entry_add_command(client, {
        "watchlist_id": 500496,
        "value": "192.168.1.1",
        "inclusive": True,
        "count": 2,
    })
    readable_output = result.readable_output
    assert readable_output.startswith("Successfully added Entry")


def test_update_entry(requests_mock):
    """
        Scenario: Update Entry.
        Given:
            - User has provided valid credentials.
        When:
            - fortisiem-watchlist-entry-update command called.
        Then:
            - Ensure outputs prefix is correct.
            - Validate outputs' fields.
    """
    from FortiSIEMV2 import FortiSIEMClient, watchlist_entry_update_command
    client: FortiSIEMClient = mock_client()
    mock_response = load_json_mock_response('update_entry.json')
    requests_mock.post(f'{client._base_url}watchlist/entry/save', json=mock_response)
    result = watchlist_entry_update_command(client, {
        "data_creation_type": "USER",
        "count": 100,
        "triggering_rules": "Datastore Space Warning",
        "description": "Testing again",
        "entry_id": 889400,
        "inclusive": True,
        "value": "PVVol_A001_A000356_POWER23"
    })
    outputs = result.outputs
    assert result.outputs_prefix == 'FortiSIEM.WatchlistEntry'
    assert outputs[0]['id'] == 889400
    assert outputs[0]['state'] == 'Enabled'
    assert outputs[0]['triggeringRules'] == "Datastore Space Warning"
    assert outputs[0]['dataCreationType'] == 'USER'
    assert outputs[0]['description'] == "Testing again"


def test_delete_watchlist(requests_mock):
    """
        Scenario: Delete Watchlist.
        Given:
            - User has provided valid credentials.
        When:
            - fortisiem-watchlist-delete command called.
        Then:
            - Validate outputs' fields.
    """
    from FortiSIEMV2 import FortiSIEMClient, watchlist_delete_command
    client: FortiSIEMClient = mock_client()
    mock_response = load_json_mock_response('delete_watchlist.json')
    requests_mock.post(f'{client._base_url}watchlist/delete', json=mock_response)
    results = watchlist_delete_command(client, {
        "watchlist_id": 111
    })
    readable_output = results[0].readable_output
    assert readable_output == 'The watchlist 111 was deleted successfully.'


def test_delete_entry(requests_mock):
    """
        Scenario: Delete entry.
        Given:
            - User has provided valid credentials.
        When:
            - fortisiem-watchlist-entry-delete command called.
        Then:
            - Validate outputs' fields.
    """
    from FortiSIEMV2 import FortiSIEMClient, watchlist_entry_delete_command
    client: FortiSIEMClient = mock_client()
    mock_response = load_json_mock_response('delete_entry.json')
    requests_mock.post(f'{client._base_url}watchlist/entry/delete', json=mock_response)
    results = watchlist_entry_delete_command(client, {
        "entry_ids": 11111
    })
    readable_output = results[0].readable_output
    assert readable_output == 'The entry 11111 were deleted successfully.'


def test_get_entry(requests_mock):
    """
    Scenario: Get entry.
    Given:
        - User has provided valid credentials.
        - User has provided entry ID.
    When:
        - fortisiem-watchlist-entry-get command called.
    Then:
        - Ensure number of items is correct.
        - Ensure outputs prefix is correct.
        - Validate outputs' fields.
    """
    from FortiSIEMV2 import FortiSIEMClient, watchlist_entry_get_command
    client: FortiSIEMClient = mock_client()
    mock_response = load_json_mock_response('get_entry.json')
    entry_id = 55555
    requests_mock.get(f'{client._base_url}watchlist/entry/{entry_id}', json=mock_response)
    results = watchlist_entry_get_command(client, {
        "entry_ids": entry_id
    })
    outputs = results[0].outputs
    assert results[0].outputs_prefix == 'FortiSIEM.WatchlistEntry'
    assert len(outputs) == 1
    assert outputs[0]['id'] == entry_id


def test_events_search_init(requests_mock):
    """
    Scenario: Initiate events search query..
    Given:
        - User has provided valid credentials.
        - User has provided valid query.
    When:
        - fortisiem-event-search command called.
    Then:
        - Ensure number of items is correct.
        - Ensure outputs prefix is correct.
        - Validate outputs' fields.
    """
    from FortiSIEMV2 import FortiSIEMClient, events_search_init_command
    client: FortiSIEMClient = mock_client()
    query_id = '10931,1638796483313'
    query = "eventId='9071234812007542512'"
    from_time = "2021-10-12"
    to_time = "2022=-02-10"
    requests_mock.post(f'{client._base_url}query/eventQuery', text=query_id)
    results = events_search_init_command(client, {
        "query": query,
        "from_time": from_time,
        "to_time": to_time,
    })
    outputs = results.outputs
    assert results.outputs_prefix == 'FortiSIEM.EventsSearchInit'
    assert len(outputs) == 1
    assert outputs['search_id'] == query_id


def test_events_search_status(requests_mock):
    """
    Scenario: Get events search query status.
    Given:
        - User has provided valid credentials.
        - User has provided valid search ID.
    When:
        - fortisiem-event-search-status command called.
    Then:
        - Ensure number of items is correct.
        - Ensure outputs prefix is correct.
        - Validate outputs' fields.
    """
    from FortiSIEMV2 import FortiSIEMClient, events_search_status_command
    client: FortiSIEMClient = mock_client()
    search_id = '10931,1638796483313'
    mock_response = '100'
    requests_mock.get(f'{client._base_url}query/progress/{search_id}', text=mock_response)
    results = events_search_status_command(client, {
        "search_id": search_id
    })
    outputs = results.outputs
    assert results.outputs_prefix == 'FortiSIEM.EventsSearchStatus'
    assert len(outputs) == 2
    assert outputs['percentage_status'] == mock_response


def test_events_search_results(requests_mock):
    """
    Scenario: Retrieve the events that returned from the specified search query ID.
    Given:
        - User has provided valid credentials.
        - User has provided search ID.
    When:
        -  'fortisiem-event-search-results' command called.
    Then:
        - Ensure number of items is correct.
        - Ensure outputs prefix is correct.
        - Validate outputs' fields.
    """
    from FortiSIEMV2 import FortiSIEMClient, events_search_results_command
    client: FortiSIEMClient = mock_client()
    mock_response = load_xml_mock_response('list_events_via_search_query.xml')
    start_index = 0
    limit = 1
    search_id = '47189,1638796483313'
    requests_mock.get(f'{client._base_url}query/events/{search_id}/{start_index}/{limit}', text=mock_response)
    result = events_search_results_command(client, {
        "search_id": search_id,
        "limit": limit,
        "page": 1
    })
    outputs = result.outputs
    assert len(outputs) == 1
    assert result.outputs_prefix == 'FortiSIEM.Event'
    assert outputs[0]['id'] == "9071234812100595667"
    assert outputs[0]['attributes']['reptDevIpAddr'] == '192.168.1.1'


@pytest.mark.parametrize("incident_attrib,original_key,formatted_key",
                         [("incidentTarget", "hostName", "target_hostName"),
                          ("incidentSrc", "hostIpAddr", "source_ipAddr")])
def test_build_readable_attribute_key(incident_attrib, original_key, formatted_key):
    """
    Scenario: Formatting nested attribute name to be more readable, and convenient to display in fetch incident command.
    For the input of "srcIpAddr", "incidentSrc" the formatted key will be: "source_ipAddr".
    Given:
        - Incident attribute name.
        - The nested key of the value the resides in the incident attribute.
    When:
        -  During fetch incidents command is invoked.
    Then:
        - Validate method's output.
    """
    from FortiSIEMV2 import build_readable_attribute_key
    result = build_readable_attribute_key(original_key, incident_attrib)
    assert result == formatted_key


@pytest.mark.parametrize("args,expected_output",
                         [({"extended_data": True,
                            "eventId": "111",
                            "eventType": "ASA-Built-Conn"},
                           'eventId = "111" AND eventType = "ASA-Built-Conn"'),
                          ({"query": "eventId!=111", "extended_data": False}, '')])
def test_build_constraint_from_args(args, expected_output):
    """
    Building a constraint for the search query.
    Given:
        - 'fortisiem-event-search' arguments.
    When:
        -  'fortisiem-event-search' command called.
    Then:
        - Validate method's output.
    """
    from FortiSIEMV2 import build_constraint_from_args
    result = build_constraint_from_args(args)
    assert result == expected_output


@pytest.mark.commands
@freeze_time(time.ctime(1646205070))
@pytest.mark.parametrize("last_run,incidents_file,fetch_with_events,expected_output",
                         [({}, "fetch_incidents.json", False, {
                             'incidents_number': 10,
                             'events_number': 0,
                             'last_run': {
                                 'create_time': 1646105070000,
                                 'last_incidents': [1, 2, 3, 4, 5, 6, 7, 8, 9, 10],
                                 'start_index': 0
                             }
                         }), ({'create_time': 1646094600000, 'last_incidents': [1, 2, 3, 4, 5],
                               'start_index': 0},
                              "fetch_incidents.json", False, {
                                  'incidents_number': 5,
                                  'events_number': 0,
                                  'last_run': {
                                      'create_time': 1646105070000,
                                      'last_incidents': [6, 7, 8, 9, 10],
                                      'start_index': 0
                                  }}
                              ), ({'create_time': 1646105070000, 'last_incidents': [1, 2, 3, 4, 5, 6, 7, 8, 9, 10],
                                   'start_index': 0}, 'fetch_incidents_empty.json', False,
                                  {'incidents_number': 0,
                                   'events_number': 0,
                                   'last_run': {
                                       'create_time': 1646105070000,
                                       'last_incidents': [1, 2, 3, 4, 5, 6, 7, 8, 9, 10],
                                       'start_index': 0
                                   }
                                   }), (
                                  {}, "fetch_incidents.json", True, {
                                      'incidents_number': 10,
                                      'events_number': 5,
                                      'last_run': {
                                          'create_time': 1646105070000,
                                          'last_incidents': [1, 2, 3, 4, 5, 6, 7, 8, 9, 10],
                                          'start_index': 0
                                      }
                                  }), (
                                  {
                                      'last_incidents': [1, 2, 3, 4, 5, 6, 7, 8, 9, 10],
                                      'start_index': 0,
                                      'create_time': 1646092830000},
                                  "fetch_incidents_same_time.json", False, {
                                      'incidents_number': 5,
                                      'events_number': 0,
                                      'last_run': {
                                          'last_incidents': [1, 2, 3, 4, 5, 6, 7, 8, 9, 10, 11, 12, 13, 14, 15],
                                          'start_index': 5,
                                          'create_time': 1646092830000
                                      }})])
def test_fetch_incidents(last_run, incidents_file, fetch_with_events, expected_output, requests_mock):
    """
    Fetching incidents.
    Given:
        - 'fetch-incidents' arguments.
    Scenarios:
        - Last run do not exist.
        - Last run exists
        - No incidents to fetch.
        - Incidents to fetch with events.
        - New incidents came in the same time like prev last incidents.
    Then:
        - Validate incidents & updated last run obj.
    """
    from FortiSIEMV2 import FortiSIEMClient, fetch_incidents
    client: FortiSIEMClient = mock_client()
    status_list = ['Active']
    max_fetch = 10
    max_events_fetch = 5
    first_fetch = "1 week"

    mock_response = load_json_mock_response(incidents_file)
    requests_mock.post(f'{client._base_url}pub/incident', json=mock_response)
    if fetch_with_events:
        events_mock_response = load_json_mock_response("triggered_events.json")
        requests_mock.get(f'{client._base_url}pub/incident/triggeringEvents', json=events_mock_response)

    incidents, updated_last_run = fetch_incidents(client, max_fetch, first_fetch, status_list, fetch_with_events,
                                                  max_events_fetch, last_run)

    expected_incidents_number = expected_output.get('incidents_number')
    expected_events_number = expected_output.get('events_number')
    expected_last_run = expected_output.get('last_run')
    incident_raw_json = json.loads(incidents[0]['rawJSON']) if incidents else {}
    events = incident_raw_json.get('events')
    events_number = len(events) if events else 0
    assert len(incidents) == expected_incidents_number
    assert updated_last_run == expected_last_run
    assert events_number == expected_events_number


@pytest.mark.commands
@freeze_time(time.ctime(1646240070))
@patch('FortiSIEMV2.FortiSIEMClient.fetch_incidents_request')
def test_fetch_incidents_with_pagination(post_mock):
    """
    Fetching incidents in pagination use case.
    Given:
        - 'fetch-incidents' arguments.
    Scenarios:
        - Fetch incidents which retrieved from different pages.
    Then:
        - Validate incidents & updated last run obj.
    """
    from FortiSIEMV2 import FortiSIEMClient, fetch_incidents
    client: FortiSIEMClient = mock_client()
    status_list = ['Active']
    max_fetch = 5
    max_events_fetch = 5
    first_fetch = "3 hours"

    mocked_responses = [
        load_json_mock_response('fetch_incidents_paging_1.json'),
        load_json_mock_response('fetch_incidents_paging_2.json')
    ]

    post_mock.side_effect = mocked_responses
    incidents, updated_last_run = fetch_incidents(client, max_fetch, first_fetch, status_list, False, max_events_fetch,
                                                  {})
    assert len(incidents) == 5
    assert updated_last_run['create_time'] == 1646237070000
    assert updated_last_run['last_incidents'] == [9, 10, 11, 12, 13]


@pytest.mark.parametrize('nested_attr, expected_result', [
    ('key:value', ('key', 'value')),
    ('key:value:extra', ('key', 'value')),
    ('', (None, None)),
    ('key', (None, None)),
])
def test_format_nested_incident_attribute(nested_attr, expected_result):
    from FortiSIEMV2 import format_nested_incident_attribute

<<<<<<< HEAD
    assert format_nested_incident_attribute(nested_attr) == expected_result


@pytest.mark.parametrize('events_mock_response, expected_result', [
    ({'result': {'code': 255}}, 0),
    (load_json_mock_response("triggered_events.json"), 5),
])
def test_get_related_events_for_fetch_command(events_mock_response, expected_result, requests_mock):
    from FortiSIEMV2 import FortiSIEMClient, get_related_events_for_fetch_command
    client: FortiSIEMClient = mock_client()
    requests_mock.get(f'{client._base_url}pub/incident/triggeringEvents', json=events_mock_response)

    assert len(get_related_events_for_fetch_command('123456',  20, client)) == expected_result
=======
    assert format_nested_incident_attribute(nested_attr) == expected_result
>>>>>>> 6bf8d542
<|MERGE_RESOLUTION|>--- conflicted
+++ resolved
@@ -25,7 +25,7 @@
     Returns:
         str: Mock file content.
     """
-    with open(f'test_data/{file_name}', encoding='utf-8') as mock_file:
+    with open(f'test_data/{file_name}', mode='r', encoding='utf-8') as mock_file:
         return json.loads(mock_file.read())
 
 
@@ -668,7 +668,6 @@
 def test_format_nested_incident_attribute(nested_attr, expected_result):
     from FortiSIEMV2 import format_nested_incident_attribute
 
-<<<<<<< HEAD
     assert format_nested_incident_attribute(nested_attr) == expected_result
 
 
@@ -681,7 +680,4 @@
     client: FortiSIEMClient = mock_client()
     requests_mock.get(f'{client._base_url}pub/incident/triggeringEvents', json=events_mock_response)
 
-    assert len(get_related_events_for_fetch_command('123456',  20, client)) == expected_result
-=======
-    assert format_nested_incident_attribute(nested_attr) == expected_result
->>>>>>> 6bf8d542
+    assert len(get_related_events_for_fetch_command('123456',  20, client)) == expected_result