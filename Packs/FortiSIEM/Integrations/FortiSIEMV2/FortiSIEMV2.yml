category: Analytics & SIEM
commonfields:
  id: FortiSIEMV2
  version: -1
configuration:
- additionalinfo: 'For example: https://192.168.1.1'
  display: Server URL
  name: url
  required: true
  type: 0
- display: Username
  name: credentials
  required: true
  type: 9
- additionalinfo: Default is 20. Maximum is 200. Setting a value greater than 20 may harm performance, if used with 'Fetch With Events' mode.
  defaultvalue: '20'
  display: Maximum incidents per fetch.
  name: max_fetch
  type: 0
- defaultvalue: 7 days
  display: First fetch timestamp (<number> <time unit>, e.g., 12 hours, 7 days).
  name: first_fetch
  type: 0
- defaultvalue: All
  display: Filter incidents by status.
  name: status
  options:
  - All
  - Active
  - Auto Cleared
  - Manually Cleared
  - System Cleared
  type: 16
- additionalinfo: In some cases, performance might be impacted by using 'Fetch With Events' mode.
  defaultvalue: Fetch Without Events
  display: Fetch Mode
  name: fetch_mode
  options:
  - Fetch With Events
  - Fetch Without Events
  type: 15
- additionalinfo: Default is 20. Maximum is 50.
  defaultvalue: '20'
  display: Maximum events to fetch per incident.
  name: max_events_fetch
  type: 0
- display: Use system proxy settings
  name: proxy
  type: 8
- display: Trust any certificate (not secure)
  name: insecure
  type: 8
- display: Incident type
  name: incidentType
  type: 13
- display: Fetch incidents
  name: isFetch
  type: 8
description: Use FortiSIEM v2 to fetch and update incidents, search events and manage watchlists of FortiSIEM.
display: FortiSIEM v2
name: FortiSIEMV2
script:
  commands:
  - arguments:
    - description: The query for filtering the relevant events. For example, "eventId=9071234812319593968 AND eventType='type'". You can retrieve the attributes' names using the command's filtering arguments or using the event attributes returned in the context output.
      name: query
    - auto: PREDEFINED
      defaultValue: 'true'
      description: Whether to extend the data. This affects the number of attributes returned.
      name: extended_data
      predefined:
      - 'false'
      - 'true'
    - auto: PREDEFINED
      defaultValue: 'false'
      description: Use Cortex XSOAR built-in polling to retrieve the result when it's ready.
      name: polling
      predefined:
      - 'true'
      - 'false'
    - description: The ID of the search query to retrieve its results. Intended for use by the polling process; does not need to be provided by the user.
      name: search_id
    - defaultValue: '50'
      description: The number of results to retrieve. Minimum value is 1.
      name: limit
    - defaultValue: '1'
      description: 'The page number of the results to retrieve. Minimum value is 1.'
      name: page
    - description: How long to wait between command executions (in seconds) when 'polling' argument is true. Minimum value is 10 seconds. Default is 10.
      name: interval_in_seconds
    - description: The time in seconds until the polling sequence timeouts. Default is 60.
      name: timeout_in_seconds
    - description: Start of the time filter for events. For example, "3 days ago", "1 month", "2019-10-10T12:22:00", "2019-10-10".
      name: from_time
      required: true
    - description: End of the time filter for events. For example, "3 days ago", "1 month", "2019-10-10T12:22:00", "2019-10-10".
      name: to_time
      required: true
    - description: 'Event ID. Filtering argument.'
      name: eventId
    - description: 'Event type. Filtering argument.'
      name: eventType
    - description: 'Reporting IP address. Filtering argument.'
      name: reptDevIpAddr
    - description: Destination action. Filtering argument.
      name: destAction
    - description: 'Destination domain. Filtering argument.'
      name: destDomain
    - description: Destination IP address.
      name: destIpAddr
    - description: 'Destination user. Filtering argument.'
      name: destUser
    - description: 'Source domain. Filtering argument.'
      name: srcDomain
    - description: 'Source geo country. Filtering argument.'
      name: srcGeoCountry
    - description: 'Source IP address.'
      name: srcIpAddr
    - description: 'The involved user in the event. Filtering argument.'
      name: user
    - description: Destination MAC address. Filtering argument.
      name: destMACAddr
    - description: Source MAC address
      name: srcMACAddr
    description: Initiate search process on events. The events are retrieved according to a constraint determined either by the query argument or by the filtering arguments. When using filtering arguments, an 'AND' operator is used between them. If the query argument is filled, it overrides the values in the filtering arguments.
    polling: true
    name: fortisiem-event-search
    outputs:
    - contextPath: FortiSIEM.EventsSearchInit.search_id
      description: 'The ID of the search query that executed against the events.'
      type: String
  - arguments:
    - description: 'The search ID to check its status.'
      name: search_id
    description: The status of the specified search ID.
    name: fortisiem-event-search-status
    outputs:
    - contextPath: FortiSIEM.EventsSearchStatus.percentage_status
      description: ' A number between 0 to 100 representing the percentage status of the search query.'
      type: Number
    - contextPath: FortiSIEM.EventsSearchStatus.search_id
      description: 'The search ID which the percentage status refers to.'
      type: String
  - arguments:
    - description: The ID of the search query to retrieve its results.
      name: search_id
      required: true
    - defaultValue: '50'
      description: Maximum number of results to return.
      name: limit
    - defaultValue: '1'
      description: The page number to retrieve.
      name: page
    description: The results of the specified search ID.
    name: fortisiem-event-search-results
    outputs:
    - contextPath: FortiSIEM.Event.custId
      description: 'The customer ID the event is related to.'
      type: Number
    - contextPath: FortiSIEM.Event.index
      description: 'The position number of the event in the results.'
      type: Number
    - contextPath: FortiSIEM.Event.id
      description: 'Event ID.'
      type: String
    - contextPath: FortiSIEM.Event.eventType
      description: The event type.
      type: String
    - contextPath: FortiSIEM.Event.receiveTime
      description: 'When the event was received in UTC time.'
      type: Date
    - contextPath: FortiSIEM.Event.nid
      description: The event ID.
      type: String
    - contextPath: FortiSIEM.Event.attributes
      description: Additional attributes of the event.
      type: Unknown
  - arguments:
    - description: The ID of the incident to update.
      name: incident_id
      required: true
    - description: Override incident's comment.
      name: comment
    - auto: PREDEFINED
      description: 'Update incident status.'
      name: status
      predefined:
      - Active
      - Auto Cleared
      - Manually Cleared
      - System Cleared
    - auto: PREDEFINED
      description: The type assigned to the incident ticket in an external ticket handling system.
      name: external_ticket_type
      predefined:
      - Low
      - Medium
      - High
    - description: The ID of the incident in an external ticket handling system.
      name: external_ticket_id
    - auto: PREDEFINED
      description: The state of the incident ticket in an external ticket handling system.
      name: external_ticket_state
      predefined:
      - New
      - Assigned
      - In Progress
      - Closed
    - description: 'The user that the external ticket is assigned to.'
      name: external_assigned_user
    description: Update attributes of the specified incident. Only the provided attributes are overwritten.
    name: fortisiem-incident-update
  - arguments:
    - description: 'Comma-separated list of IP addresses to include. For example: 1.1.1.1,2.2.2.2.'
      isArray: true
      name: include_ip
    - description: 'Comma-separated list of IP addresses to exclude. For example: 1.1.1.1,2.2.2.2.'
      isArray: true
      name: exclude_ip
    - description: 'Range of IP addresses to include. For example: 1.1.1.1-1.1.1.255.'
      name: include_ip_range
    - description: 'Range of IP addresses to exclude.  For example: 1.1.1.1-1.1.1.255.'
      name: exclude_ip_rage
    - defaultValue: '50'
      description: The number of results to retrieve. Minimum value is 1.
      name: limit
    - defaultValue: '1'
      description: The page number of the results to retrieve. Minimum value is 1.
      name: page
    description: List CMDB (Centralized Management Database) devices with short information for each device. If you provide one of the exclude arguments, their values are excluded from the provided include arguments. For example, to list all devices in the range 192.168.20.1-192.168.20.100, but exclude 192.168.20.20, 192.168.20.25, use include_ip_range='192.168.20.1-192.168.20.100' and exclude_ip='192.168.20.20, 192.168.20.25'. If no argument is provided, the command retrieves all devices.
    name: fortisiem-cmdb-devices-list
    outputs:
    - contextPath: FortiSIEM.Device.accessIp
      description: Device Access IP.
      type: String
    - contextPath: FortiSIEM.Device.name
      description: Device name.
      type: String
    - contextPath: FortiSIEM.Device.naturalId
      description: Device unique ID.
      type: String
    - contextPath: FortiSIEM.Device.approved
      description: Whether or not the device is approved.
      type: Unknown
    - contextPath: FortiSIEM.Device.unmanaged
      description: Whether or not the device is unmanaged.
      type: Unknown
    - contextPath: FortiSIEM.Device.deviceType
      description: Device type.
      type: Unknown
  - arguments:
    - description: Comma-separated list of devices IP addresses.
      name: ips
      required: true
    description: Retrieve full information of the specified devices.
    name: fortisiem-cmdb-device-get
    outputs:
    - contextPath: FortiSIEM.Device.accessIp
      description: Device access IP.
      type: String
    - contextPath: FortiSIEM.Device.name
      description: Device name.
      type: String
    - contextPath: FortiSIEM.Device.naturalId
      description: Device unique ID.
      type: String
    - contextPath: FortiSIEM.Device.approved
      description: Whether or not the device is approved.
      type: Unknown
    - contextPath: FortiSIEM.Device.unmanaged
      description: Whether or not the device is unmanaged.
      type: Unknown
    - contextPath: FortiSIEM.Device.deviceType
      description: Device type.
      type: Unknown
    - contextPath: FortiSIEM.Device.discoverMethod
      description: Device discover method.
      type: String
    - contextPath: FortiSIEM.Device.discoverTime
      description: When the device was discovered.
      type: Date
    - contextPath: FortiSIEM.Device.unmanaged
      description: Whether or not the device is unmanaged.
      type: Unknown
    - contextPath: FortiSIEM.Device.updateMethod
      description: The update method of the device.
      type: Unknown
  - arguments:
    - default: true
      defaultValue: '50'
      description: The maximum number of organizations to return.
      name: limit
    - defaultValue: '1'
      description: The page number of the results to retrieve. Minimum value is 1.
      name: page
    description: List of monitored organizations in service provider deployments.
    name: fortisiem-monitored-organizations-list
    outputs:
    - contextPath: FortiSIEM.Organization.id
      description: Organization ID.
      type: String
    - contextPath: FortiSIEM.Organization.name
      description: Organization name.
      type: String
    - contextPath: FortiSIEM.Organization.disabled
      description: Whether or not the organization is disabled.
      type: String
    - contextPath: FortiSIEM.Organization.domainId
      description: Domain ID of the organization.
      type: String
    - contextPath: FortiSIEM.Organization.initialized
      description: Whether or not the organization is initialized.
      type: Unknown
  - arguments:
    - defaultValue: '50'
      description: The number of results to retrieve. Minimum value is 1.
      name: limit
    - description: The incident ID from which the events were triggered.
      name: incident_id
      required: true
    - defaultValue: '1'
      description: The page number of the results to retrieve. Minimum value is 1.
      name: page
    description: List events by the specified incident ID.
    name: fortisiem-event-list-by-incident
    outputs:
    - contextPath: FortiSIEM.Event.eventType
      description: FortiSIEM event type.
      type: String
    - contextPath: FortiSIEM.Event.id
      description: Event ID.
      type: String
    - contextPath: FortiSIEM.Event.receiveTime
      description: The date when the event was received by FortiSIEM.
      type: Date
    - contextPath: FortiSIEM.Event.attributes
      description: Additional attributes of the event.
      type: Unknown
    - contextPath: FortiSIEM.Event.nid
      description: Event natural ID.
      type: String
    - contextPath: FortiSIEM.Event.index
      description: Event index in the list.
      type: Number
    - contextPath: FortiSIEM.Event.custId
      description: The customer ID the event is related to.
      type: Number
  - arguments:
    - defaultValue: '50'
      description: The maximum number of watchlists to return.
      name: limit
    - description: 'The entry value. For example, IP address, username, URL, etc.'
      name: entry_value
    - defaultValue: '1'
      description: 'The page number of the results to retrieve. Minimum value is 1.'
      name: page
    description: List all watchlists from FortiSIEM database.
    name: fortisiem-watchlist-list
    outputs:
    - contextPath: FortiSIEM.Watchlist.isCaseSensitive
      description: Whether or not watchlist is considered case sensitive.
      type: Boolean
    - contextPath: FortiSIEM.Watchlist.naturalId
      description: Watchlist unique ID.
      type: String
    - contextPath: FortiSIEM.Watchlist.displayName
      description: Display name.
      type: String
    - contextPath: FortiSIEM.Watchlist.description
      description: Watchlist description.
      type: String
    - contextPath: FortiSIEM.Watchlist.valuePattern
      description: 'The value pattern of the watchlist.'
      type: String
    - contextPath: FortiSIEM.Watchlist.ageOut
      description: Watchlist expiration time.
      type: Date
    - contextPath: FortiSIEM.Watchlist.topGroup
      description: Whether or not the watchlist is top group.
      type: Boolean
    - contextPath: FortiSIEM.Watchlist.entries
      description: The entries in the watchlist group.
      type: Unknown
    - contextPath: FortiSIEM.Watchlist.dataCreationType
      description: 'Watchlist data creation type.'
      type: String
    - contextPath: FortiSIEM.Watchlist.valueType
      description: 'The type of the values of the entries that reside in the watchlist.'
      type: String
    - contextPath: FortiSIEM.Watchlist.name
      description: Watchlist name.
      type: String
    - contextPath: FortiSIEM.Watchlist.id
      description: Watchlist ID.
      type: Number
  - arguments:
    - description: Comma-separated list of watchlist group IDs.
      name: watchlist_ids
    - description: Comma-separated list of entry IDs that reside in the watchlist.
      name: entry_id
    description: Get watchlist by the specified watchlist or entry ID.
    name: fortisiem-watchlist-get
    outputs:
    - contextPath: FortiSIEM.Watchlist.isCaseSensitive
      description: Whether or not watchlist is considered case sensitive.
      type: Boolean
    - contextPath: FortiSIEM.Watchlist.naturalId
      description: Watchlist unique ID.
      type: String
    - contextPath: FortiSIEM.Watchlist.displayName
      description: Watchlist display name.
      type: String
    - contextPath: FortiSIEM.Watchlist.description
      description: Watchlist description.
      type: String
    - contextPath: FortiSIEM.Watchlist.valuePattern
      description: Watchlist entries value pattern.
      type: Unknown
    - contextPath: FortiSIEM.Watchlist.ageOut
      description: Watchlist expiration date.
      type: Date
    - contextPath: FortiSIEM.Watchlist.topGroup
      description: Whether or not the watchlist is top group.
      type: Boolean
    - contextPath: FortiSIEM.Watchlist.entries
      description: Watchlist entries.
      type: Unknown
    - contextPath: FortiSIEM.Watchlist.dataCreationType
      description: Data creation type of watchlist.
      type: Unknown
    - contextPath: FortiSIEM.Watchlist.valueType
      description: Watchlist entries value type.
      type: String
    - contextPath: FortiSIEM.Watchlist.name
      description: Watchlist name.
      type: String
    - contextPath: FortiSIEM.Watchlist.id
      description: Watchlist ID.
      type: Number
  - arguments:
    - description: Watchlist description.
      name: description
    - description: Display name for watchlist group.
      name: display_name
      required: true
    - auto: PREDEFINED
      defaultValue: 'false'
      description: 'Whether entry values are case sensitive.'
      name: is_case_sensitive
      predefined:
      - 'false'
      - 'true'
    - auto: PREDEFINED
      defaultValue: USER
      description: Which entity created the data.
      name: data_creation_type
      predefined:
      - USER
      - SYSTEM
    - auto: PREDEFINED
      defaultValue: STRING
      description: Entries value type.
      name: value_type
      predefined:
      - STRING
      - IP
      - NUMBER
      - DATE
    - description: The time period after which items expire from the watchlist group if there is no activity during that time. For example, "3 days", "in 2 weeks", "1 month". By default, items never expire from the watchlist.
      name: age_out
    - auto: PREDEFINED
      defaultValue: 'true'
      description: Whether the entry is active.
      name: entry_inclusive
      predefined:
      - 'false'
      - 'true'
    - description: Entry value.
      name: entry_value
    - description: The time period after which entries expire from the watchlist group if there is no activity during that time. For example, "3 days", "in 2 weeks", "1 month". By default, entries never expire from the watchlist.
      name: entry_age_out
    - description: Entry count.
      name: entry_count
    - description: The first time the entry was seen (<number> <time unit>, For example, 12 hours, 7 days).
      name: entry_first_seen
    - description: The last time the entry was seen. For example, "3 days ago", "1 month", "2019-10-10T12:22:00", "2019-10-10".
      name: entry_last_seen
    - description: The triggering rules associates with the entry. Should be a comma-separated list of rule names.
      name: entry_trigger_rules
    description: Add a watchlist group. You can also add an entry to the watchlist.
    name: fortisiem-watchlist-add
    outputs:
    - contextPath: FortiSIEM.Watchlist.isCaseSensitive
      description: Whether or not watchlist is considered case sensitive.
      type: Boolean
    - contextPath: FortiSIEM.Watchlist.naturalId
      description: Watchlist unique ID.
      type: String
    - contextPath: FortiSIEM.Watchlist.displayName
      description: Watchlist display name.
      type: String
    - contextPath: FortiSIEM.Watchlist.description
      description: Watchlist description.
      type: String
    - contextPath: FortiSIEM.Watchlist.valuePattern
      description: Entries value pattern.
      type: String
    - contextPath: FortiSIEM.Watchlist.ageOut
      description: Watchlist expiration date.
      type: String
    - contextPath: FortiSIEM.Watchlist.topGroup
      description: 'Whether or not the watchlist is top group.'
      type: Boolean
    - contextPath: FortiSIEM.Watchlist.entries
      description: Watchlist entries.
      type: Unknown
    - contextPath: FortiSIEM.Watchlist.dataCreationType
      description: The entity that created the watchlist.
      type: String
    - contextPath: FortiSIEM.Watchlist.valueType
      description: The value type of the entries in the watchlist.
      type: String
    - contextPath: FortiSIEM.Watchlist.name
      description: Watchlist name.
      type: String
    - contextPath: FortiSIEM.Watchlist.id
      description: Watchlist ID.
      type: Number
  - arguments:
    - description: The watchlist ID to add the entry to.
      name: watchlist_id
      required: true
    - auto: PREDEFINED
      defaultValue: 'true'
      description: Whether or not the entry is active.
      name: inclusive
      predefined:
      - 'false'
      - 'true'
    - description: Entry count.
      name: count
    - description: The triggering rules associated with the entry. Should be a comma-separated list of rules names.
      isArray: true
      name: triggering_rules
    - description: The entry value.
      name: value
      required: true
    - description: The time period after which the entry expires from the watchlist group if there is no activity during that time. For example, "3 days", "in 2 weeks", "1 month". By default, entries never expire from the watchlist.
      name: age_out
    - description: The last time the entry was seen. For example, "3 days ago", "1 month", "2019-10-10T12:22:00", "2019-10-10".
      name: last_seen
    - description: The first time the entry was seen. For example, "3 days ago", "1 month", "2019-10-10T12:22:00", "2019-10-10".
      name: first_seen
    - auto: PREDEFINED
      defaultValue: USER
      description: Which entity created the data.
      name: data_creation_type
      predefined:
      - USER
      - SYSTEM
    - description: 'Entry description.'
      name: description
    description: Add watchlist entry to one or more watchlist groups.
    name: fortisiem-watchlist-entry-add
  - arguments:
    - auto: PREDEFINED
      defaultValue: USER
      description: Which entity created the data.
      name: data_creation_type
      predefined:
      - USER
      - SYSTEM
    - description: The first time the entry was seen. For example, "3 days ago", "1 month", "2019-10-10T12:22:00", "2019-10-10".
      name: first_seen
    - description: Entry count.
      name: count
    - description: The triggering rules associated with the entry. Should be a comma-separated list of rules names.
      name: triggering_rules
    - description: Entry description.
      name: description
    - description: The ID of the entry to update.
      name: entry_id
      required: true
    - auto: PREDEFINED
      defaultValue: 'true'
      description: Whether the entry is active.
      name: inclusive
      predefined:
      - 'false'
      - 'true'
    - description: The entry value.
      name: value
      required: true
    - description: When the entry was expired (<number> <time unit>, For example, 12 hours, 7 days).
      name: expired_time
    - description: The time period after which the entry expires from the watchlist group if there is no activity during that time. For example, "3 days ago", "in 2 weeks", "1 month". By default, the item never expires from the watchlist.
      name: age_out
    - description: The first time the entry was seen. For example, "3 days", "1 month", "2019-10-10T12:22:00", "2019-10-10".
      name: last_seen
    description: "Update watchlist entry. This command overrides all existing values in the entry's attribute. Fill in all relevant arguments to avoid deletion of data."
    name: fortisiem-watchlist-entry-update
    outputs:
    - contextPath: FortiSIEM.WatchlistEntry.lastSeen
      description: The last time the entry was seen.
      type: Date
    - contextPath: FortiSIEM.WatchlistEntry.naturalId
      description: Entry unique ID.
      type: String
    - contextPath: FortiSIEM.WatchlistEntry.dataCreationType
      description: Entry data creation type.
      type: String
    - contextPath: FortiSIEM.WatchlistEntry.firstSeen
      description: The first time the entry was seen.
      type: Date
    - contextPath: FortiSIEM.WatchlistEntry.count
      description: The number of times the entry was seen.
      type: Number
    - contextPath: FortiSIEM.WatchlistEntry.triggeringRules
      description: The triggering rules associated with the entry.
      type: String
    - contextPath: FortiSIEM.WatchlistEntry.description
      description: Entry description.
      type: String
    - contextPath: FortiSIEM.WatchlistEntry.id
      description: Entry ID.
      type: Number
    - contextPath: FortiSIEM.WatchlistEntry.state
      description: Entry state.
      type: String
    - contextPath: FortiSIEM.WatchlistEntry.entryValue
      description: Entry value.
      type: String
    - contextPath: FortiSIEM.WatchlistEntry.expiredTime
      description: When the entry was expired.
      type: Date
    - contextPath: FortiSIEM.WatchlistEntry.ageOut
      description: Expiration date of the entry.
      type: String
  - arguments:
    - description: Comma-separated list of entry IDs to delete.
      name: entry_ids
      required: true
    description: Delete entry of watchlist.
    name: fortisiem-watchlist-entry-delete
  - arguments:
    - description: Comma-separated list of watchlist IDs to delete.
      name: watchlist_id
      required: true
    description: Delete watchlist.
    name: fortisiem-watchlist-delete
  - arguments:
    - description: Comma-separated list of entry IDs.
      isArray: true
      name: entry_ids
      required: true
    description: Get entry by the specified entry ID.
    name: fortisiem-watchlist-entry-get
    outputs:
    - contextPath: FortiSIEM.WatchlistEntry.lastSeen
      description: The last time the entry was seen.
      type: Date
    - contextPath: FortiSIEM.WatchlistEntry.naturalId
      description: Entry unique ID.
      type: String
    - contextPath: FortiSIEM.WatchlistEntry.dataCreationType
      description: Entry data creation type.
      type: String
    - contextPath: FortiSIEM.WatchlistEntry.firstSeen
      description: The first time the entry was seen.
      type: Date
    - contextPath: FortiSIEM.WatchlistEntry.count
      description: The number of times the entry was seen.
      type: Number
    - contextPath: FortiSIEM.WatchlistEntry.triggeringRules
      description: The triggering rules associated with the entry.
      type: String
    - contextPath: FortiSIEM.WatchlistEntry.description
      description: Entry description.
      type: String
    - contextPath: FortiSIEM.WatchlistEntry.id
      description: Entry ID.
      type: Number
    - contextPath: FortiSIEM.WatchlistEntry.state
      description: Entry state.
      type: String
    - contextPath: FortiSIEM.WatchlistEntry.entryValue
      description: Entry value.
      type: String
    - contextPath: FortiSIEM.WatchlistEntry.expiredTime
      description: When the entry was expired.
      type: Date
    - contextPath: FortiSIEM.WatchlistEntry.ageOut
      description: Expiration date of the entry.
      type: String
<<<<<<< HEAD
  dockerimage: demisto/python3:3.10.11.61265
=======
  dockerimage: demisto/python3:3.10.12.63474
  feed: false
>>>>>>> 004e751d
  isfetch: true
  script: '-'
  subtype: python3
  type: python
fromversion: 6.0.0
tests:
- No tests (auto formatted)<|MERGE_RESOLUTION|>--- conflicted
+++ resolved
@@ -692,12 +692,7 @@
     - contextPath: FortiSIEM.WatchlistEntry.ageOut
       description: Expiration date of the entry.
       type: String
-<<<<<<< HEAD
-  dockerimage: demisto/python3:3.10.11.61265
-=======
   dockerimage: demisto/python3:3.10.12.63474
-  feed: false
->>>>>>> 004e751d
   isfetch: true
   script: '-'
   subtype: python3
