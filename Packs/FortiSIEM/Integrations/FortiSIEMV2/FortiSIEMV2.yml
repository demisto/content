--- conflicted
+++ resolved
@@ -701,11 +701,7 @@
     - contextPath: FortiSIEM.WatchlistEntry.ageOut
       description: Expiration date of the entry.
       type: String
-<<<<<<< HEAD
-  dockerimage: demisto/python3:3.10.13.81631
-=======
   dockerimage: demisto/python3:3.10.13.84405
->>>>>>> 5cfcc708
   isfetch: true
   runonce: false
   script: '-'
