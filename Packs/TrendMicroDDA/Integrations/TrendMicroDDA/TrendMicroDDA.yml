commonfields:
  id: Trend Micro Deep Discovery Analyzer
  version: -1
name: Trend Micro Deep Discovery Analyzer
display: Trend Micro Deep Discovery Analyzer (Beta)
category: Forensics & Malware Analysis
description: Deep Discovery Analyzer is a turnkey appliance that uses virtual images of endpoint configurations to analyze and detect targeted attacks.
configuration:
- display: DDA Server and Port  (e.g https://192.168.0.1:<port>)
  name: server
  defaultvalue: ""
  type: 0
  required: true
- display: Internal IP address (only needed if the server URL is external)
  name: ip_address
  defaultvalue: ""
  type: 0
- display: API Key
  name: apiKey
  defaultvalue: ""
  type: 4
  required: true
- display: Trust any certificate (not secure)
  name: insecure
  type: 8
- display: Use system proxy settings
  name: proxy
  type: 8
- display: Protocol Version
  name: protocol_version
  defaultvalue: "1.5"
  type: 0
script:
  script: ''
  type: python
  subtype: python3
  commands:
  - name: trendmicro-dda-get-sample
    arguments:
    - name: sha1
      required: true
      description: The SHA1 of the sample to get
    - name: type
      auto: PREDEFINED
      predefined:
      - tgz
      - zip
      description: The export data type
      defaultValue: zip
    - name: encrypted
      auto: PREDEFINED
      predefined:
      - "0"
      - "1"
      description: '0 (not encrypted) or 1 (Encrypted with password "virus")'
      defaultValue: "0"
    - name: archive_name
      description: A name for the retrieved archive
    outputs:
    - contextPath: File.EntryID
      description: Demisto entry ID of archive
      type: string
    - contextPath: File.Size
      description: File size
      type: number
    - contextPath: File.SHA1
      description: File SHA1
      type: string
    - contextPath: File SHA256
      description: File SHA256
      type: string
    - contextPath: File.Name
      description: File name
      type: string
    - contextPath: File.SSDeep
      description: File SSDeep
      type: string
    - contextPath: File.Info
      description: File info
      type: string
    - contextPath: File.Type
      description: File type
      type: string
    - contextPath: File.MD5
      description: File MD5
      type: string
    - contextPath: File.Extension
      description: File extension
      type: string
    description: Retrieves a sample
  - name: trendmicro-dda-get-openioc
    deprecated: true
    arguments:
    - name: sha1
      description: SHA1 of the submission
    description: Retrieves IOC for a given submission, returns an error if submission has no IOC
  - name: trendmicro-dda-get-report
    arguments:
    - name: sha1
      required: true
      description: The SHA1 of the submission
    - name: threshold
      auto: PREDEFINED
      predefined:
      - "0"
      - "1"
      - "2"
      - "3"
      description: DDA severity score (greater or equal to) for which the submission will be considered malicious
      defaultValue: "1"
    - name: verbose
      auto: PREDEFINED
      predefined:
      - "false"
      - "true"
      description: Return detailed report
      defaultValue: "false"
    outputs:
    - contextPath: TrendMicroDDA.Submission.Status
      description: The status of the submission
      type: string
    - contextPath: TrendMicroDDA.Submission.SHA1
      description: SHA1 of the submission
      type: string
    - contextPath: TrendMicroDDA.Submission.RiskLevel
      description: The Risk Level of the submission
      type: number
    - contextPath: DBotScore.Score
      description: The actual score
      type: number
    - contextPath: DBotScore.Indicator
      description: The indicator we tested
      type: string
    - contextPath: DBotScore.Type
      description: The type of the indicator
      type: string
    - contextPath: DBotScore.Vendor
      description: Vendor used to calculate the score
      type: string
    - contextPath: InfoFile.MD5
      description: MD5 hash of the report file
      type: string
    - contextPath: InfoFile.SHA1
      description: SHA1 hash of the report file
      type: string
    - contextPath: InfoFile.SHA256
      description: SHA256 hash of the report  file
      type: string
    - contextPath: InfoFile.Name
      description: Report file name
      type: string
    - contextPath: InfoFile.Type
      description: Report file type e.g. "PE"
      type: string
    - contextPath: InfoFile.Size
      description: Report file size
      type: number
    - contextPath: File.Malicious.Vendor
      description: For malicious files, the vendor that made the decision
      type: string
    - contextPath: File.Malicious.Description
      description: For malicious files, the reason for the vendor to make the decision
      type: string
    - contextPath: IP.Address
      description: IPs relevant to the submission
      type: string
    - contextPath: Domain.Name
      description: Domains relevant to the submission
      type: string
    - contextPath: URL.Data
      description: URL data
      type: string
    - contextPath: File.MD5
      description: MD5 hash of the file
      type: string
    - contextPath: File.SHA1
      description: SHA1 hash of the file
      type: string
    - contextPath: File.SHA256
      description: SHA256 hash of the file
      type: string
    - contextPath: File.Size
      description: File size
      type: number
    - contextPath: File.Name
      description: File name
      type: string
    - contextPath: TrendMicroDDA.Submission.SHA256
      description: SHA256 of the submission
      type: string
    - contextPath: TrendMicroDDA.Submission.MD5
      description: MD5 of the submission
      type: string
    - contextPath: TrendMicroDDA.Submission.VirusDetected
      description: True if virus detected, else Flase
      type: boolean
    - contextPath: TrendMicroDDA.Submission.DownloadURL
      description: Download URL address of files
      type: string
    description: Retrieves XML report of a given submission
  - name: trendmicro-dda-get-sample-list
    arguments:
    - name: interval_start
      required: true
      description: Interval start time, given in format ~~YYYY-MM-DD HH:MM:SS, e.g. 2008-11-22 19:53:42
    - name: interval_end
      required: true
      description: Interval end time, given in format YYYY-MM-DD HH:MM:SS, e.g. 2008-11-22 19:53:42
    - name: interval_type
      auto: PREDEFINED
      predefined:
      - "0"
      - "1"
      description: '0: Submission time, 1: Completion time'
      defaultValue: "0"
    description: Retrieves a list of SHA1 of samples submitted within the given time interval
  - name: trendmicro-dda-check-status
    arguments:
    - name: sha1
      required: true
      description: 'The SHA1 of the submissions. Example: "2492A18532745251FBC5DAF7160DAA49B90DBBE1,  52483514F07EB14570142F6927B77DEB7B4DA99F"'
      isArray: true
    outputs:
    - contextPath: TrendMicroDDA.Submission.Status
      description: The status of the submission
      type: string
    - contextPath: TrendMicroDDA.Submission.SHA1
      description: The SHA1 of the submission
      type: string
    description: Checks the analysis status of the submissions
  - name: trendmicro-dda-upload-url
    arguments:
    - name: url
      required: true
      description: The URL to upload
      isArray: true
    outputs:
    - contextPath: TrendMicroDDA.Submission.SHA1
      description: The SHA1 of the submission
      type: string
    - contextPath: TrendMicroDDA.Submission.URL
      description: The submitted URL
      type: string
    description: 'Upload a URL to Trend Micro DDA '
  - name: trendmicro-dda-upload-file
    arguments:
    - name: entryID
      required: true
      description: EntryID of the file to upload
      isArray: true
    outputs:
    - contextPath: TrendMicroDDA.Submission.SHA1
      description: The SHA1 of the submission
      type: string
    description: 'Upload a file to Trend Micro DDA '
  - name: trendmicro-dda-get-brief-report
    arguments:
    - name: sha1
      required: true
      description: SHA1 of the submission
    - name: threshold
      auto: PREDEFINED
      predefined:
      - "0"
      - "1"
      - "2"
      - "3"
      description: DDA severity score (greater or equal to) for which the submission will be considered malicious
      defaultValue: "1"
    description: Retrieves a brief XML report of a given submission
<<<<<<< HEAD
  dockerimage: demisto/python3:3.10.11.61265
=======
  runonce: false
  dockerimage: demisto/python3:3.10.12.63474
>>>>>>> ad185257
beta: true
tests:
- No Test - run "Test Playbook TrendMicroDDA" manually
fromversion: 5.0.0<|MERGE_RESOLUTION|>--- conflicted
+++ resolved
@@ -268,12 +268,8 @@
       description: DDA severity score (greater or equal to) for which the submission will be considered malicious
       defaultValue: "1"
     description: Retrieves a brief XML report of a given submission
-<<<<<<< HEAD
-  dockerimage: demisto/python3:3.10.11.61265
-=======
   runonce: false
   dockerimage: demisto/python3:3.10.12.63474
->>>>>>> ad185257
 beta: true
 tests:
 - No Test - run "Test Playbook TrendMicroDDA" manually
