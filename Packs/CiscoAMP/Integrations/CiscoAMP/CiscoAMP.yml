category: Endpoint
commonfields:
  id: CiscoAMP
  version: -1
deprecated: true
configuration:
- defaultvalue: https://api.amp.cisco.com
  display: Server URL
  name: server_url
  required: true
  type: 0
- display: Third Party API Client ID
  name: credentials
  required: true
  displaypassword: API Key
  type: 9
- defaultvalue: 'false'
  display: Trust any certificate (not secure)
  name: insecure
  type: 8
- additionalinfo: Reliability of the source providing the intelligence data.
  defaultvalue: C - Fairly reliable
  display: Source Reliability
  name: integrationReliability
  options:
  - A+ - 3rd party enrichment
  - A - Completely reliable
  - B - Usually reliable
  - C - Fairly reliable
  - D - Not usually reliable
  - E - Unreliable
  - F - Reliability cannot be judged
  required: true
  type: 15
- defaultvalue: 'false'
  display: Use system proxy settings
  name: proxy
  type: 8
- additionalinfo: Maximum number of incidents per fetch. The maximum is 200.
  defaultvalue: 50
  display: Maximum incidents to fetch.
  name: max_fetch
  type: 0
- display: Incident severity to fetch.
  name: incident_severities
  options:
  - Low
  - Medium
  - High
  - Critical
  type: 16
- defaultvalue: 3 days
  display: First fetch time
  additionalinfo: First alert created date to fetch. e.g., "1 min ago","2 weeks ago","3 months ago"
  name: first_fetch
  type: 0
- display: Event types
  name: event_types
  additionalinfo: Comma-separated list of event type IDs. The IDs can be retrieved from the cisco-amp-event-type-list command.
  type: 0
- display: Incident type
  name: incidentType
  type: 13
- display: Fetch incidents
  name: isFetch
  type: 8
description: Deprecated. Use Cisco AMP v2 instead.
display: Cisco AMP (Deprecated)
name: CiscoAMP
script:
  commands:
  - arguments:
    - description: Page number to return.
      name: page
    - description: Number of results in a page. Maximum is 500.
      name: page_size
    - description: Number of total results to return.
      name: limit
    - description: The connector GUID for a specific computer.
      name: connector_guid
    - description: Comma-separated list of host names to filter by (has auto complete capabilities).
      isArray: true
      name: hostname
    - description: Internal IP to filter by.
      name: internal_ip
    - description: External IP to filter by.
      name: external_ip
    - description: Comma-separated list of group GUIDs to filter by.
      isArray: true
      name: group_guid
    - description: Time range to filter by.
      name: last_seen_within
    - description: Time range to filter over by.
      name: last_seen_over
    description: Fetch computers to show information about them. Can be filtered by a variety of criteria.
    name: cisco-amp-computer-list
    outputs:
    - type: String
      contextPath: CiscoAMP.Computer.connector_guid
      description: GUID of the connector.
    - type: String
      contextPath: CiscoAMP.Computer.hostname
      description: Host's name.
    - type: String
      contextPath: CiscoAMP.Computer.windows_processor_id
      description: Windows processor ID.
    - type: Boolean
      contextPath: CiscoAMP.Computer.active
      description: Whether the computer is active.
    - type: String
      contextPath: CiscoAMP.Computer.connector_version
      description: Version of the connector.
    - type: String
      contextPath: CiscoAMP.Computer.operating_system
      description: Operating system of the computer.
    - type: String
      contextPath: CiscoAMP.Computer.os_version
      description: Operating system version.
    - type: String
      contextPath: CiscoAMP.Computer.internal_ips
      description: List of internal IPs.
    - type: String
      contextPath: CiscoAMP.Computer.external_ip
      description: External IP.
    - type: String
      contextPath: CiscoAMP.Computer.group_guid
      description: GUID of the group.
    - type: Date
      contextPath: CiscoAMP.Computer.install_date
      description: Installation date.
    - type: Boolean
      contextPath: CiscoAMP.Computer.is_compromised
      description: Whether the computer is compromised.
    - type: Boolean
      contextPath: CiscoAMP.Computer.demo
      description: Whether the computer is a demo.
    - type: String
      contextPath: CiscoAMP.Computer.network_addresses.mac
      description: List of MAC addresses.
    - type: String
      contextPath: CiscoAMP.Computer.network_addresses.ip
      description: List of IP addresses.
    - type: String
      contextPath: CiscoAMP.Computer.policy.guid
      description: GUID of the policy.
    - type: String
      contextPath: CiscoAMP.Computer.policy.name
      description: Name of the policy.
    - type: String
      contextPath: CiscoAMP.Computer.groups.guid
      description: GUID of the group.
    - type: String
      contextPath: CiscoAMP.Computer.groups.name
      description: Name of the group.
    - type: Date
      contextPath: CiscoAMP.Computer.last_seen
      description: Last date seen.
    - type: String
      contextPath: CiscoAMP.Computer.faults
      description: Faults.
    - type: Boolean
      contextPath: CiscoAMP.Computer.isolation.available
      description: Whether the isolation is available.
    - type: String
      contextPath: CiscoAMP.Computer.isolation.status
      description: Status of the isolation.
    - type: String
      contextPath: CiscoAMP.Computer.orbital.status
      description: Status of the orbital.
    - contextPath: Endpoint.Hostname
      description: The hostname of the endpoint.
      type: String
    - contextPath: Endpoint.ID
      description: The endpoint's identifier.
      type: String
    - contextPath: Endpoint.IPAddress
      description: The endpoint's IP address.
      type: String
    - contextPath: Endpoint.OS
      description: The endpoint's operating system.
      type: String
    - contextPath: Endpoint.OSVersion
      description: The endpoint's operating system's version.
      type: String
    - contextPath: Endpoint.Status
      description: The status of the endpoint (online/offline).
      type: String
    - contextPath: Endpoint.MACAddress
      description: The endpoint's MAC address.
      type: String
    - contextPath: Endpoint.Vendor
      description: The integration name of the endpoint vendor.
      type: String
  - arguments:
    - description: The connector GUID for a specific computer.
      name: connector_guid
      required: true
    - description: 'Freeform query string that currently accepts an: IP address, SHA-256, or URL.'
      name: query_string
    - description: Page number to return.
      name: page
    - description: Number of results in a page. Maximum is 5000.
      name: page_size
    - description: Number of total results to return.
      name: limit
    description: Provides a list of all activities associated with a particular computer. This is analogous to the Device Trajectory on the FireAMP console.
    name: cisco-amp-computer-trajectory-list
    outputs:
    - type: String
      contextPath: CiscoAMP.ComputerTrajectory.connector_guid
      description: GUID of the connector.
    - type: String
      contextPath: CiscoAMP.ComputerTrajectory.id
      description: Event's ID.
    - type: Number
      contextPath: CiscoAMP.ComputerTrajectory.timestamp
      description: Event's timestamp.
    - type: Number
      contextPath: CiscoAMP.ComputerTrajectory.timestamp_nanoseconds
      description: Event's timestamp in nano seconds.
    - type: Date
      contextPath: CiscoAMP.ComputerTrajectory.date
      description: Event's date.
    - type: String
      contextPath: CiscoAMP.ComputerTrajectory.event_type
      description: Event's type.
    - type: Number
      contextPath: CiscoAMP.ComputerTrajectory.event_type_id
      description: Event's type ID.
    - type: String
      contextPath: CiscoAMP.ComputerTrajectory.group_guids
      description: Group GUID.
    - type: String
      contextPath: CiscoAMP.ComputerTrajectory.severity
      description: Event's severity.
    - type: String
      contextPath: CiscoAMP.ComputerTrajectory.detection
      description: Event's detection.
    - type: String
      contextPath: CiscoAMP.ComputerTrajectory.detection_id
      description: Event's detection ID.
    - type: String
      contextPath: CiscoAMP.ComputerTrajectory.file.disposition
      description: Disposition of the file.
    - type: String
      contextPath: CiscoAMP.ComputerTrajectory.file.file_name
      description: Name of the file.
    - type: String
      contextPath: CiscoAMP.ComputerTrajectory.file.file_path
      description: Path to the file.
    - type: String
      contextPath: CiscoAMP.ComputerTrajectory.file.file_type
      description: Type of the file.
    - type: String
      contextPath: CiscoAMP.ComputerTrajectory.file.identity.sha256
      description: File's SHA-256.
    - type: String
      contextPath: CiscoAMP.ComputerTrajectory.file.identity.sha1
      description: File's SHA-1.
    - type: String
      contextPath: CiscoAMP.ComputerTrajectory.file.identity.md5
      description: File's MD5.
    - type: String
      contextPath: CiscoAMP.ComputerTrajectory.file.parent.disposition
      description: Disposition of parent.
    - type: String
      contextPath: CiscoAMP.ComputerTrajectory.file.parent.identity.sha256
      description: SHA-256 of parent.
    - type: String
      contextPath: CiscoAMP.ComputerTrajectory.scan.description
      description: Description of the scan.
    - type: Boolean
      contextPath: CiscoAMP.ComputerTrajectory.scan.clean
      description: Whether the scan is clean.
    - type: Number
      contextPath: CiscoAMP.ComputerTrajectory.scan.scanned_files
      description: Number of scanned files.
    - type: Number
      contextPath: CiscoAMP.ComputerTrajectory.scan.scanned_processes
      description: Number of scanned processes.
    - type: Number
      contextPath: CiscoAMP.ComputerTrajectory.scan.scanned_paths
      description: Number of scanned paths.
    - type: Number
      contextPath: CiscoAMP.ComputerTrajectory.scan.malicious_detections
      description: Number of malicious detections.
  - arguments:
    - description: Username to filter by.
      name: username
      required: true
    - description: Page number to return.
      name: page
    - description: Number of results in a page. Maximum is 500.
      name: page_size
    - description: Number of total results to return.
      name: limit
    description: Fetch a list of computers that have observed activity by the given username.
    name: cisco-amp-computer-user-activity-list
    outputs:
    - contextPath: CiscoAMP.ComputerUserActivity.connector_guid
      description: GUID of the connector.
      type: String
    - contextPath: CiscoAMP.ComputerUserActivity.hostname
      description: Host's name.
      type: String
    - contextPath: CiscoAMP.ComputerUserActivity.active
      description: Whether the computer is active.
      type: Boolean
  - arguments:
    - description: The connector GUID for a specific computer.
      name: connector_guid
      required: true
    - description: Username to filter by.
      name: username
    - description: Page number to return.
      name: page
    - description: Number of results in a page. Maximum is 5000.
      name: page_size
    - description: Number of total results to return.
      name: limit
    description: Fetch a specific computer's trajectory with a given connector GUID and filter for events with user name activity.
    name: cisco-amp-computer-user-trajectory-list
    outputs:
    - type: String
      contextPath: CiscoAMP.ComputerUserTrajectory.connector_guid
      description: GUID of the connector.
    - type: String
      contextPath: CiscoAMP.ComputerUserTrajectory.id
      description: Event's ID.
    - type: Number
      contextPath: CiscoAMP.ComputerUserTrajectory.timestamp
      description: Event's timestamp.
    - type: Number
      contextPath: CiscoAMP.ComputerUserTrajectory.timestamp_nanoseconds
      description: Event's timestamp in nano seconds.
    - type: Date
      contextPath: CiscoAMP.ComputerUserTrajectory.date
      description: Event's date.
    - type: String
      contextPath: CiscoAMP.ComputerUserTrajectory.event_type
      description: Event's type.
    - type: Number
      contextPath: CiscoAMP.ComputerUserTrajectory.event_type_id
      description: Event's type ID.
    - type: String
      contextPath: CiscoAMP.ComputerUserTrajectory.group_guids
      description: Group GUID.
    - type: String
      contextPath: CiscoAMP.ComputerUserTrajectory.severity
      description: Event's severity.
    - type: String
      contextPath: CiscoAMP.ComputerUserTrajectory.detection
      description: Event's detection.
    - type: String
      contextPath: CiscoAMP.ComputerUserTrajectory.detection_id
      description: Event's detection ID.
    - type: String
      contextPath: CiscoAMP.ComputerUserTrajectory.file.disposition
      description: Disposition of the file.
    - type: String
      contextPath: CiscoAMP.ComputerUserTrajectory.file.file_name
      description: Name of the file.
    - type: String
      contextPath: CiscoAMP.ComputerUserTrajectory.file.file_path
      description: Path to the file.
    - type: String
      contextPath: CiscoAMP.ComputerUserTrajectory.file.file_type
      description: Type of the file.
    - type: String
      contextPath: CiscoAMP.ComputerUserTrajectory.file.identity.sha256
      description: File's SHA-256.
    - type: String
      contextPath: CiscoAMP.ComputerUserTrajectory.file.identity.sha1
      description: File's SHA-1.
    - type: String
      contextPath: CiscoAMP.ComputerUserTrajectory.file.identity.md5
      description: File's MD5.
    - type: String
      contextPath: CiscoAMP.ComputerUserTrajectory.file.parent.disposition
      description: Disposition of parent.
    - type: String
      contextPath: CiscoAMP.ComputerUserTrajectory.file.parent.identity.sha256
      description: SHA-256 of parent.
    - type: String
      contextPath: CiscoAMP.ComputerUserTrajectory.scan.description
      description: Description of the scan.
    - type: Boolean
      contextPath: CiscoAMP.ComputerUserTrajectory.scan.clean
      description: Whether the scan is clean.
    - type: Number
      contextPath: CiscoAMP.ComputerUserTrajectory.scan.scanned_files
      description: Number of scanned files.
    - type: Number
      contextPath: CiscoAMP.ComputerUserTrajectory.scan.scanned_processes
      description: Number of scanned processes.
    - type: Number
      contextPath: CiscoAMP.ComputerUserTrajectory.scan.scanned_paths
      description: Number of scanned paths.
    - type: Number
      contextPath: CiscoAMP.ComputerUserTrajectory.scan.malicious_detections
      description: Number of malicious detections.
  - arguments:
    - description: The connector GUID for a specific computer.
      name: connector_guid
      required: true
    - description: The start date and time expressed according to ISO 8601. The retrieved list will include vulnerable programs detected at start_time.
      name: start_time
    - description: The end date and/or time expressed according to ISO 8601. Exclusive - if end_time is a time, the list will only include vulnerable programs detected before end_time). Inclusive - if end_time is a date, the list will include vulnerable programs detected on the date.
      name: end_time
    - description: Page number to return.
      name: page
    - description: Number of results in a page. Maximum is 500.
      name: page_size
    - description: Number of total results to return.
      name: limit
    description: Provides a list of vulnerabilities observed on a specific computer. The vulnerabilities can be filtered to show only vulnerable applications observed for a specific time range.
    name: cisco-amp-computer-vulnerabilities-list
    outputs:
    - type: String
      contextPath: CiscoAMP.ComputerVulnerability.connector_guid
      description: GUID of the connector.
    - type: String
      contextPath: CiscoAMP.ComputerVulnerability.application
      description: Name of the application.
    - type: String
      contextPath: CiscoAMP.ComputerVulnerability.version
      description: Version of the application.
    - type: String
      contextPath: CiscoAMP.ComputerVulnerability.file.filename
      description: Name of the file.
    - type: String
      contextPath: CiscoAMP.ComputerVulnerability.file.identity.sha256
      description: File's SHA-256.
    - type: String
      contextPath: CiscoAMP.ComputerVulnerability.file.identity.sha1
      description: File's SHA-1.
    - type: String
      contextPath: CiscoAMP.ComputerVulnerability.file.identity.md5
      description: File's MD5.
    - type: String
      contextPath: CiscoAMP.ComputerVulnerability.cves.id
      description: Common vulnerability exposure ID.
    - type: String
      contextPath: CiscoAMP.ComputerVulnerability.cves.link
      description: Common vulnerability exposure link.
    - type: Number
      contextPath: CiscoAMP.ComputerVulnerability.cves.cvss
      description: Common vulnerability scoring system.
    - type: Number
      contextPath: CiscoAMP.ComputerVulnerability.latest_timestamp
      description: Vulnerability latest timestamp.
    - type: Date
      contextPath: CiscoAMP.ComputerVulnerability.latest_date
      description: Vulnerability latest date.
  - arguments:
    - description: The connector GUID for a specific computer.
      name: connector_guid
      required: true
    - description: Group GUID to move the computer to.
      name: group_guid
      required: true
    description: Moves a computer to a group with the given connector_guid and group_guid.
    name: cisco-amp-computer-move
    outputs:
    - type: String
      contextPath: CiscoAMP.Computer.connector_guid
      description: GUID of the connector.
    - type: String
      contextPath: CiscoAMP.Computer.hostname
      description: Host's name.
    - type: String
      contextPath: CiscoAMP.Computer.windows_processor_id
      description: Windows processor ID.
    - type: Boolean
      contextPath: CiscoAMP.Computer.active
      description: Whether the computer is active.
    - type: String
      contextPath: CiscoAMP.Computer.connector_version
      description: Version of the connector.
    - type: String
      contextPath: CiscoAMP.Computer.operating_system
      description: Operating system of the computer.
    - type: String
      contextPath: CiscoAMP.Computer.os_version
      description: Operating system version.
    - type: String
      contextPath: CiscoAMP.Computer.internal_ips
      description: List of internal IPs.
    - type: String
      contextPath: CiscoAMP.Computer.external_ip
      description: External IP.
    - type: String
      contextPath: CiscoAMP.Computer.group_guid
      description: GUID of the group.
    - type: Date
      contextPath: CiscoAMP.Computer.install_date
      description: Installation date.
    - type: Boolean
      contextPath: CiscoAMP.Computer.is_compromised
      description: Whether the computer is compromised.
    - type: Boolean
      contextPath: CiscoAMP.Computer.demo
      description: Whether the computer is a demo.
    - type: String
      contextPath: CiscoAMP.Computer.network_addresses.mac
      description: List of MAC addresses.
    - type: String
      contextPath: CiscoAMP.Computer.network_addresses.ip
      description: List of IP addresses.
    - type: String
      contextPath: CiscoAMP.Computer.policy.guid
      description: GUID of the policy.
    - type: String
      contextPath: CiscoAMP.Computer.policy.name
      description: Name of the policy.
    - type: String
      contextPath: CiscoAMP.Computer.groups.guid
      description: GUID of the group.
    - type: String
      contextPath: CiscoAMP.Computer.groups.name
      description: Name of the group.
    - type: Date
      contextPath: CiscoAMP.Computer.last_seen
      description: Last date seen.
    - type: String
      contextPath: CiscoAMP.Computer.faults
      description: Faults.
    - type: Boolean
      contextPath: CiscoAMP.Computer.isolation.available
      description: Whether the isolation is available.
    - type: String
      contextPath: CiscoAMP.Computer.isolation.status
      description: Status of the isolation.
    - type: String
      contextPath: CiscoAMP.Computer.orbital.status
      description: Status of the orbital.
  - arguments:
    - description: The connector GUID for a specific computer.
      name: connector_guid
      required: true
    description: Deletes a specific computer with given connector_guid.
    name: cisco-amp-computer-delete
  - arguments:
    - description: 'Freeform query string which currently accepts: IPv4 address (CIDR not supported), SHA-256, file name, and a URL fragment.'
      name: query_string
      required: true
    - description: Page number to return.
      name: page
    - description: Number of results in a page. Maximum is 500.
      name: page_size
    - description: Number of total results to return.
      name: limit
    description: Fetch a list of computers that have observed files with a given file name. Provides the ability to search all computers across an organization for any events or activities associated with a file or network operation, and returns computers matching those criteria. There is a hard limit of 5000 historical entries searched.
    name: cisco-amp-computer-activity-list
    outputs:
    - contextPath: CiscoAMP.ComputerActivity.connector_guid
      description: GUID of the connector.
      type: String
    - contextPath: CiscoAMP.ComputerActivity.hostname
      description: Host's name.
      type: String
    - contextPath: CiscoAMP.ComputerActivity.windows_processor_id
      description: Windows processor ID.
      type: String
    - contextPath: CiscoAMP.ComputerActivity.active
      description: Whether the computer is active.
      type: Boolean
  - arguments:
    - description: The connector GUID for a specific computer.
      name: connector_guid
      required: true
    description: Performs a feature availability request on a computer. Isolation must be enabled within the computer's policy. This can be done through the instance. Log in to your account -> Management -> Policies -> Choose the relevant policy -> Edit -> Advanced Settings -> Endpoint Isolation -> Allow Endpoint Isolation.
    name: cisco-amp-computer-isolation-feature-availability-get
  - arguments:
    - description: The connector GUID for a specific computer.
      name: connector_guid
      required: true
    description: Returns a fine-grained isolation status for a computer. The available flag is set to true if isolation can be performed on the computer. Status will be set to one of - not_isolated, pending_start, isolated and pending_stop. Isolation must be enabled within the computer's policy. This can be done through the instance. Log in to your account -> Management -> Policies -> Choose the relevant policy -> Edit -> Advanced Settings -> Endpoint Isolation -> Allow Endpoint Isolation.
    name: cisco-amp-computer-isolation-get
    outputs:
    - contextPath: CiscoAMP.ComputerIsolation.connector_guid
      description: ID of the connector.
      type: String
    - contextPath: CiscoAMP.ComputerIsolation.available
      description: Set to true if isolation can be performed on the computer.
      type: Boolean
    - contextPath: CiscoAMP.ComputerIsolation.status
      description: "Status of the computer isolation. Will be set to one of: not_isolated, pending_start, isolated and pending_stop."
      type: String
    - contextPath: CiscoAMP.ComputerIsolation.unlock_code
      description: Isolation unlock code.
      type: String
    - contextPath: CiscoAMP.ComputerIsolation.comment
      description: Isolation comment.
      type: String
    - contextPath: CiscoAMP.ComputerIsolation.ccms_message_guid
      description: Cisco Cluster Management Suite message GUID.
      type: String
    - contextPath: CiscoAMP.ComputerIsolation.ccms_job_guid
      description: Cisco Cluster Management Suite job GUID.
      type: String
  - arguments:
    - description: The interval in seconds between each poll.
      name: interval_in_seconds
      defaultValue: '30'
    - description: The timeout in seconds until polling ends.
      name: timeout_in_seconds
      defaultValue: '600'
    - description: The connector GUID for a specific computer.
      name: connector_guid
      required: true
    - description: Comment for isolation.
      name: comment
      required: true
    - description: Isolation unlock code.
      name: unlock_code
      required: true
    - description: Status of the current run.
      name: status
    description: Request isolation for a computer. Supports polling. Isolation must be enabled within the computer's policy. This can be done through the instance. Log in to your account -> Management -> Policies -> Choose the relevant policy -> Edit -> Advanced Settings -> Endpoint Isolation -> Allow Endpoint Isolation.
    name: cisco-amp-computer-isolation-create
    polling: true
    outputs:
    - contextPath: CiscoAMP.ComputerIsolation.connector_guid
      description: ID of the connector.
      type: String
    - contextPath: CiscoAMP.ComputerIsolation.available
      description: Set to true if isolation can be performed on the computer.
      type: Boolean
    - contextPath: CiscoAMP.ComputerIsolation.status
      description: "Status of the computer isolation. Will be set to one of: not_isolated, pending_start, isolated and pending_stop."
      type: String
    - contextPath: CiscoAMP.ComputerIsolation.unlock_code
      description: Isolation unlock code.
      type: String
    - contextPath: CiscoAMP.ComputerIsolation.comment
      description: Isolation comment.
      type: String
    - contextPath: CiscoAMP.ComputerIsolation.isolated_by
      description: Isolation initiator.
      type: String
  - arguments:
    - description: The interval in seconds between each poll.
      name: interval_in_seconds
      defaultValue: '30'
    - description: The timeout in seconds until polling ends.
      name: timeout_in_seconds
      defaultValue: '600'
    - description: The connector GUID for a specific computer.
      name: connector_guid
      required: true
    - description: Comment for isolation deletion.
      name: comment
    - description: Status of the current run.
      name: status
    description: Request isolation stop for a computer. Supports polling. Isolation must be enabled within the computer's policy. This can be done through the instance. Log in to your account -> Management -> Policies -> Choose the relevant policy -> Edit -> Advanced Settings -> Endpoint Isolation -> Allow Endpoint Isolation.
    name: cisco-amp-computer-isolation-delete
    polling: true
    outputs:
    - contextPath: CiscoAMP.ComputerIsolation.available
      description: Set to true if isolation can be performed on the computer.
      type: Boolean
    - contextPath: CiscoAMP.ComputerIsolation.status
      description: "Status of the computer isolation. Will be set to one of: not_isolated, pending_start, isolated and pending_stop."
      type: String
    - contextPath: CiscoAMP.ComputerIsolation.unlock_code
      description: Isolation unlock code.
      type: String
    - contextPath: CiscoAMP.ComputerIsolation.comment
      description: Isolation comment.
      type: String
    - contextPath: CiscoAMP.ComputerIsolation.isolated_by
      description: Isolation initiator.
      type: String
  - arguments:
    - description: Detection  SHA-256 to filter by.
      name: detection_sha256
    - description: Application SHA-256 to filter by.
      name: application_sha256
    - description: Comma-separated list for connector GUIDs to filter by.
      isArray: true
      name: connector_guid
    - description: Comma-separated list for group GUIDs to filter by.
      isArray: true
      name: group_guid
    - description: Fetch events that are newer than the given time.
      name: start_date
    - description: Comma-separated list for event types to filter by.
      isArray: true
      name: event_type
    - description: Page number to return.
      name: page
    - description: Number of results in a page. Maximum is 500.
      name: page_size
    - description: Number of total results to return.
      name: limit
    description: Fetch a list of events that can be filtered by a variety of criteria. Each criteria type is logically ANDed with the other criteria, and each selection of a criteria is logically ORed. This is analogous to the Events view on the FireAMP Console.
    name: cisco-amp-event-list
    outputs:
    - type: Number
      contextPath: CiscoAMP.Event.id
      description: Event's ID.
    - type: Number
      contextPath: CiscoAMP.Event.timestamp
      description: Event's timestamp.
    - type: Number
      contextPath: CiscoAMP.Event.timestamp_nanoseconds
      description: Event's timestamp in nano seconds.
    - type: Date
      contextPath: CiscoAMP.Event.date
      description: Event's date.
    - type: String
      contextPath: CiscoAMP.Event.event_type
      description: Event's type.
    - type: Number
      contextPath: CiscoAMP.Event.event_type_id
      description: Event's type ID.
    - type: String
      contextPath: CiscoAMP.Event.detection
      description: Event's detection.
    - type: String
      contextPath: CiscoAMP.Event.detection_id
      description: Event's detection ID.
    - type: String
      contextPath: CiscoAMP.Event.connector_guid
      description: GUID of the connector.
    - type: String
      contextPath: CiscoAMP.Event.group_guids
      description: Event's group GUID.
    - type: String
      contextPath: CiscoAMP.Event.severity
      description: Event's severity.
    - type: String
      contextPath: CiscoAMP.Event.computer.connector_guid
      description: GUID of the connector.
    - type: String
      contextPath: CiscoAMP.Event.computer.hostname
      description: Host's name.
    - type: String
      contextPath: CiscoAMP.Event.computer.external_ip
      description: External IP.
    - type: Boolean
      contextPath: CiscoAMP.Event.computer.active
      description: Whether the computer is active.
    - type: String
      contextPath: CiscoAMP.Event.computer.user
      description: Computer user.
    - type: String
      contextPath: CiscoAMP.Event.computer.network_addresses.ip
      description: List of IP addresses.
    - type: String
      contextPath: CiscoAMP.Event.computer.network_addresses.mac
      description: List of MAC addresses.
    - type: String
      contextPath: CiscoAMP.Event.file.disposition
      description: Disposition of the file.
    - type: String
      contextPath: CiscoAMP.Event.file.file_name
      description: Name of the file.
    - type: String
      contextPath: CiscoAMP.Event.file.file_path
      description: Path to the file.
    - type: String
      contextPath: CiscoAMP.Event.file.identity.sha256
      description: File's SHA-256.
    - type: String
      contextPath: CiscoAMP.Event.file.identity.sha1
      description: File's SHA-1.
    - type: String
      contextPath: CiscoAMP.Event.file.identity.md5
      description: File's MD5
    - type: Number
      contextPath: CiscoAMP.Event.file.parent.process_id
      description: Parent's process ID.
    - type: String
      contextPath: CiscoAMP.Event.file.parent.file_name
      description: Parent's file name.
    - type: String
      contextPath: CiscoAMP.Event.file.parent.disposition
      description: Parent's disposition.
    - type: String
      contextPath: CiscoAMP.Event.file.parent.identity.sha256
      description: Parent's SHA-256.
    - type: String
      contextPath: CiscoAMP.Event.file.parent.identity.sha1
      description: Parent's SHA-1.
    - type: String
      contextPath: CiscoAMP.Event.file.parent.identity.md5
      description: Parent's MD5.
    - type: String
      contextPath: CiscoAMP.Event.scan.description
      description: Description of the scan.
    - type: Boolean
      contextPath: CiscoAMP.Event.scan.clean
      description: Whether the scan is clean.
    - type: Number
      contextPath: CiscoAMP.Event.scan.scanned_files
      description: Number of scanned files.
    - type: Number
      contextPath: CiscoAMP.Event.scan.scanned_processes
      description: Number of scanned processes.
    - type: Number
      contextPath: CiscoAMP.Event.scan.scanned_paths
      description: Number of scanned paths.
    - type: Number
      contextPath: CiscoAMP.Event.scan.malicious_detections
      description: Number of malicious detections.
    - contextPath: File.MD5
      description: The MD5 hash of the file.
      type: String
    - contextPath: File.SHA1
      description: The SHA1 hash of the file.
      type: String
    - contextPath: File.SHA256
      description: The SHA256 hash of the file.
      type: String
    - contextPath: File.Name
      description: The full file name (including file extension).
      type: String
    - contextPath: File.Path
      description: The path where the file is located.
      type: String
    - contextPath: File.Hostname
      description: The name of the host where the file was found.
      type: String
    - contextPath: File.Malicious.Vendor
      description: The vendor that reported the file as malicious.
      type: String
    - contextPath: File.Malicious.Description
      description: A description explaining why the file was determined to be malicious.
      type: String
    - contextPath: DBotScore.Indicator
      description: The indicator that was tested.
      type: String
    - contextPath: DBotScore.Type
      description: The indicator type.
      type: String
    - contextPath: DBotScore.Vendor
      description: The vendor used to calculate the score.
      type: String
    - contextPath: DBotScore.Reliability
      description: Reliability of the source providing the intelligence data.
      type: String
    - contextPath: DBotScore.Score
      description: The actual score.
      type: Number
  - arguments:
    - description: Page number to return.
      name: page
    - description: Number of results in a page. Maximum is 500.
      name: page_size
    - description: Number of total results to return.
      name: limit
    description: Fetches a list of event types. Events are identified and filtered by a unique ID.
    name: cisco-amp-event-type-list
    outputs:
    - contextPath: CiscoAMP.EventType.id
      description: Event type ID.
      type: Number
    - contextPath: CiscoAMP.EventType.name
      description: Event type name.
      type: String
    - contextPath: CiscoAMP.EventType.description
      description: Event type description.
      type: String
  - arguments:
    - description: Fetch a list type to return.
      name: file_list_type
      defaultValue: Application Blocking
      auto: PREDEFINED
      predefined:
      - Application Blocking
      - Simple Custom Detection
    - description: Comma-separated list of name to filter by (has auto complete capabilities).
      isArray: true
      name: name
    - description: Page number to return.
      name: page
    - description: Number of results in a page. Maximum is 500.
      name: page_size
    - description: Number of total results to return.
      name: limit
    - description: GUID of the file list to return.
      name: file_list_guid
    description: Returns a particular file list for application blocking or simple custom detection. file_list_guid must be provided to retrieve information about a particular file_list. Can fetch an application_blocking or simple_custom_detection file list. Defaults to application_blocking.
    name: cisco-amp-file-list-list
    outputs:
    - contextPath: CiscoAMP.FileList.name
      description: Name of blocking.
      type: String
    - contextPath: CiscoAMP.FileList.guid
      description: File list GUID.
      type: String
    - contextPath: CiscoAMP.FileList.type
      description: Type of blocking.
      type: String
  - arguments:
    - description: File list to return.
      name: file_list_guid
      required: true
    - description: Page number to return.
      name: page
    - description: Number of results in a page. Maximum is 500.
      name: page_size
    - description: Number of total results to return.
      name: limit
    - description: File list item SHA-256 to search.
      name: sha256
    description: Returns a list of items for a particular file_list. file_list_guid must be provided to retrieve these items. A particular item can be returned by providing a SHA-256.
    name: cisco-amp-file-list-item-list
    outputs:
    - contextPath: CiscoAMP.FileListItem.name
      description: Name of file list.
      type: String
    - contextPath: CiscoAMP.FileListItem.guid
      description: File list GUID.
      type: String
    - contextPath: CiscoAMP.FileListItem.policies.name
      description: Name of the policy.
      type: String
    - contextPath: CiscoAMP.FileListItem.policies.guid
      description: Policy GUID.
      type: String
    - contextPath: CiscoAMP.FileListItem.items.sha256
      description: Item SHA-256.
      type: String
    - contextPath: CiscoAMP.FileListItem.items.source
      description: Item source.
      type: String
  - arguments:
    - description: File list to add to.
      name: file_list_guid
      required: true
    - description: File list item's SHA-256 to add.
      name: sha256
      required: true
    - description: Description for the created item.
      name: description
    description: Creates a file list item with a given SHA-256 for a specific file list with a given file_list_guid.
    name: cisco-amp-file-list-item-create
    outputs:
    - contextPath: CiscoAMP.FileListItem.sha256
      description: Item SHA-256.
      type: String
    - contextPath: CiscoAMP.FileListItem.description
      description: File's description.
      type: String
    - contextPath: CiscoAMP.FileListItem.source
      description: Item source.
      type: String
  - arguments:
    - description: File list to delete from.
      name: file_list_guid
      required: true
    - description: File list item SHA-256 to delete.
      name: sha256
      required: true
    description: Deletes a file list item with a given SHA-256 and associated to a file list with a given file_list_guid.
    name: cisco-amp-file-list-item-delete
  - arguments:
    - description: Name to filter by (has auto complete capabilities).
      name: name
    - description: Page number to return.
      name: page
    - description: Number of results in a page. Maximum is 500.
      name: page_size
    - description: Number of total results to return.
      name: limit
    - description: Group's GUID.
      name: group_guid
    description: Provides information about groups in an organization.
    name: cisco-amp-group-list
    outputs:
    - type: String
      contextPath: CiscoAMP.Group.name
      description: Name of the group.
    - type: String
      contextPath: CiscoAMP.Group.description
      description: Group's description.
    - type: String
      contextPath: CiscoAMP.Group.guid
      description: Group GUID.
    - type: String
      contextPath: CiscoAMP.Group.source
      description: Creation source.
    - type: String
      contextPath: CiscoAMP.Group.creator
      description: Creator of the group.
    - type: Date
      contextPath: CiscoAMP.Group.created_at
      description: Date of creation.
    - type: Number
      contextPath: CiscoAMP.Group.computers_count
      description: Number of computers in the group.
    - type: Number
      contextPath: CiscoAMP.Group.descendant_computers_count
      description: Number of computers from descendant groups.
    - type: String
      contextPath: CiscoAMP.Group.ancestry.name
      description: Parent group name.
    - type: String
      contextPath: CiscoAMP.Group.ancestry.guid
      description: Parent group GUID.
    - type: String
      contextPath: CiscoAMP.Group.child_groups.name
      description: Child group name.
    - type: String
      contextPath: CiscoAMP.Group.child_groups.guid
      description: Child group GUID.
    - type: String
      contextPath: CiscoAMP.Group.policies.name
      description: Policy name.
    - type: String
      contextPath: CiscoAMP.Group.policies.description
      description: Policy description.
    - type: String
      contextPath: CiscoAMP.Group.policies.guid
      description: Policy GUID.
    - type: String
      contextPath: CiscoAMP.Group.policies.product
      description: Policy operating system product.
    - type: Boolean
      contextPath: CiscoAMP.Group.policies.default
      description: Whether the policy is the default policy.
    - type: Number
      contextPath: CiscoAMP.Group.policies.serial_number
      description: Policy serial number.
    - type: Boolean
      contextPath: CiscoAMP.Group.policies.inherited
      description: Whether the policy is inherited.
    - type: String
      contextPath: CiscoAMP.Group.policies.file_lists.name
      description: File list name.
    - type: String
      contextPath: CiscoAMP.Group.policies.file_lists.guid
      description: File list GUID.
    - type: String
      contextPath: CiscoAMP.Group.policies.file_lists.type
      description: File list type.
    - type: String
      contextPath: CiscoAMP.Group.policies.ip_lists.name
      description: IP list name.
    - type: String
      contextPath: CiscoAMP.Group.policies.ip_lists.guid
      description: IP list GUID.
    - type: String
      contextPath: CiscoAMP.Group.policies.ip_lists.type
      description: IP list type.
    - type: String
      contextPath: CiscoAMP.Group.policies.exclusion_sets.name
      description: Exclusion set name.
    - type: String
      contextPath: CiscoAMP.Group.policies.exclusion_sets.guid
      description: Exclusion set GUID.
    - type: String
      contextPath: CiscoAMP.Group.policies.used_in_groups.name
      description: Name of the group the policy is used in.
    - type: String
      contextPath: CiscoAMP.Group.policies.used_in_groups.description
      description: Description of the group the policy is used in.
    - type: String
      contextPath: CiscoAMP.Group.policies.used_in_groups.guid
      description: GUID of the group the policy is used in.
    - type: String
      contextPath: CiscoAMP.Group.policies.used_in_groups.source
      description: Creation source of the group the policy is used in.
  - arguments:
    - description: Group's GUID.
      name: group_guid
      required: true
    - description: Policy GUID for Windows.
      name: windows_policy_guid
    - description: Policy GUID for MAC.
      name: mac_policy_guid
    - description: Policy GUID for Android.
      name: android_policy_guid
    - description: Policy GUID for Linux.
      name: linux_policy_guid
    description: Updates a group to a given policy and returns all the policies in that group.
    name: cisco-amp-group-policy-update
    outputs:
    - type: String
      contextPath: CiscoAMP.Group.name
      description: Name of the group.
    - type: String
      contextPath: CiscoAMP.Group.description
      description: Group's description.
    - type: String
      contextPath: CiscoAMP.Group.guid
      description: Group GUID.
    - type: String
      contextPath: CiscoAMP.Group.source
      description: Creation source.
    - type: String
      contextPath: CiscoAMP.Group.creator
      description: Creator of the group.
    - type: Date
      contextPath: CiscoAMP.Group.created_at
      description: Date of creation.
    - type: Number
      contextPath: CiscoAMP.Group.computers_count
      description: Number of computers in the group.
    - type: Number
      contextPath: CiscoAMP.Group.descendant_computers_count
      description: Number of computers from descendant groups.
    - type: String
      contextPath: CiscoAMP.Group.ancestry.name
      description: Parent group name.
    - type: String
      contextPath: CiscoAMP.Group.ancestry.guid
      description: Parent group GUID.
    - type: String
      contextPath: CiscoAMP.Group.child_groups.name
      description: Child group name.
    - type: String
      contextPath: CiscoAMP.Group.child_groups.guid
      description: Child group GUID.
    - type: String
      contextPath: CiscoAMP.Group.policies.name
      description: Policy name.
    - type: String
      contextPath: CiscoAMP.Group.policies.description
      description: Policy description.
    - type: String
      contextPath: CiscoAMP.Group.policies.guid
      description: Policy GUID.
    - type: String
      contextPath: CiscoAMP.Group.policies.product
      description: Policy operating system product.
    - type: Boolean
      contextPath: CiscoAMP.Group.policies.default
      description: Whether the policy is the default policy.
    - type: Number
      contextPath: CiscoAMP.Group.policies.serial_number
      description: Policy serial number.
    - type: Boolean
      contextPath: CiscoAMP.Group.policies.inherited
      description: Whether the policy is inherited.
    - type: String
      contextPath: CiscoAMP.Group.policies.file_lists.name
      description: File list name.
    - type: String
      contextPath: CiscoAMP.Group.policies.file_lists.guid
      description: File list GUID.
    - type: String
      contextPath: CiscoAMP.Group.policies.file_lists.type
      description: File list type.
    - type: String
      contextPath: CiscoAMP.Group.policies.ip_lists.name
      description: IP list name.
    - type: String
      contextPath: CiscoAMP.Group.policies.ip_lists.guid
      description: IP list GUID.
    - type: String
      contextPath: CiscoAMP.Group.policies.ip_lists.type
      description: IP list type.
    - type: String
      contextPath: CiscoAMP.Group.policies.exclusion_sets.name
      description: Exclusion set name.
    - type: String
      contextPath: CiscoAMP.Group.policies.exclusion_sets.guid
      description: Exclusion set GUID.
    - type: String
      contextPath: CiscoAMP.Group.policies.used_in_groups.name
      description: Name of the group the policy is used in.
    - type: String
      contextPath: CiscoAMP.Group.policies.used_in_groups.description
      description: Description of the group the policy is used in.
    - type: String
      contextPath: CiscoAMP.Group.policies.used_in_groups.guid
      description: GUID of the group the policy is used in.
    - type: String
      contextPath: CiscoAMP.Group.policies.used_in_groups.source
      description: Creation source of the group the policy is used in.
  - arguments:
    - description: Group's GUID.
      name: child_guid
      required: true
    - description: Group parent to set to child group.
      name: parent_group_guid
    description: Converts an existing group to a child of another group or an existing child group to a root group (that is, one with no parent groups).
    name: cisco-amp-group-parent-update
    outputs:
    - type: String
      contextPath: CiscoAMP.Group.name
      description: Name of the group.
    - type: String
      contextPath: CiscoAMP.Group.description
      description: Group's description.
    - type: String
      contextPath: CiscoAMP.Group.guid
      description: Group GUID.
    - type: String
      contextPath: CiscoAMP.Group.source
      description: Creation source.
    - type: String
      contextPath: CiscoAMP.Group.creator
      description: Creator of the group.
    - type: Date
      contextPath: CiscoAMP.Group.created_at
      description: Date of creation.
    - type: Number
      contextPath: CiscoAMP.Group.computers_count
      description: Number of computers in the group.
    - type: Number
      contextPath: CiscoAMP.Group.descendant_computers_count
      description: Number of computers from descendant groups.
    - type: String
      contextPath: CiscoAMP.Group.ancestry.name
      description: Parent group name.
    - type: String
      contextPath: CiscoAMP.Group.ancestry.guid
      description: Parent group GUID.
    - type: String
      contextPath: CiscoAMP.Group.child_groups.name
      description: Child group name.
    - type: String
      contextPath: CiscoAMP.Group.child_groups.guid
      description: Child group GUID.
    - type: String
      contextPath: CiscoAMP.Group.policies.name
      description: Policy name.
    - type: String
      contextPath: CiscoAMP.Group.policies.description
      description: Policy description.
    - type: String
      contextPath: CiscoAMP.Group.policies.guid
      description: Policy GUID.
    - type: String
      contextPath: CiscoAMP.Group.policies.product
      description: Policy operating system product.
    - type: Boolean
      contextPath: CiscoAMP.Group.policies.default
      description: Whether the policy is the default policy.
    - type: Number
      contextPath: CiscoAMP.Group.policies.serial_number
      description: Policy serial number.
    - type: Boolean
      contextPath: CiscoAMP.Group.policies.inherited
      description: Whether the policy is inherited.
    - type: String
      contextPath: CiscoAMP.Group.policies.file_lists.name
      description: File list name.
    - type: String
      contextPath: CiscoAMP.Group.policies.file_lists.guid
      description: File list GUID.
    - type: String
      contextPath: CiscoAMP.Group.policies.file_lists.type
      description: File list type.
    - type: String
      contextPath: CiscoAMP.Group.policies.ip_lists.name
      description: IP list name.
    - type: String
      contextPath: CiscoAMP.Group.policies.ip_lists.guid
      description: IP list GUID.
    - type: String
      contextPath: CiscoAMP.Group.policies.ip_lists.type
      description: IP list type.
    - type: String
      contextPath: CiscoAMP.Group.policies.exclusion_sets.name
      description: Exclusion set name.
    - type: String
      contextPath: CiscoAMP.Group.policies.exclusion_sets.guid
      description: Exclusion set GUID.
    - type: String
      contextPath: CiscoAMP.Group.policies.used_in_groups.name
      description: Name of the group the policy is used in.
    - type: String
      contextPath: CiscoAMP.Group.policies.used_in_groups.description
      description: Description of the group the policy is used in.
    - type: String
      contextPath: CiscoAMP.Group.policies.used_in_groups.guid
      description: GUID of the group the policy is used in.
    - type: String
      contextPath: CiscoAMP.Group.policies.used_in_groups.source
      description: Creation source of the group the policy is used in.
  - arguments:
    - description: Group name.
      name: name
      required: true
    - description: Group description.
      name: description
      required: true
    description: Creates a new group along with a group name or description.
    name: cisco-amp-group-create
    outputs:
    - type: String
      contextPath: CiscoAMP.Group.name
      description: Name of the group.
    - type: String
      contextPath: CiscoAMP.Group.description
      description: Group's description.
    - type: String
      contextPath: CiscoAMP.Group.guid
      description: Group GUID.
    - type: String
      contextPath: CiscoAMP.Group.source
      description: Creation source.
    - type: String
      contextPath: CiscoAMP.Group.creator
      description: Creator of the group.
    - type: Date
      contextPath: CiscoAMP.Group.created_at
      description: Date of creation.
    - type: Number
      contextPath: CiscoAMP.Group.computers_count
      description: Number of computers in the group.
    - type: Number
      contextPath: CiscoAMP.Group.descendant_computers_count
      description: Number of computers from descendant groups.
    - type: String
      contextPath: CiscoAMP.Group.policies.name
      description: Policy name.
    - type: String
      contextPath: CiscoAMP.Group.policies.description
      description: Policy description.
    - type: String
      contextPath: CiscoAMP.Group.policies.guid
      description: Policy GUID.
    - type: String
      contextPath: CiscoAMP.Group.policies.product
      description: Policy operating system product.
    - type: Boolean
      contextPath: CiscoAMP.Group.policies.default
      description: Whether the policy is the default policy.
    - type: Number
      contextPath: CiscoAMP.Group.policies.serial_number
      description: Policy serial number.
    - type: Boolean
      contextPath: CiscoAMP.Group.policies.inherited
      description: Whether the policy is inherited.
    - type: String
      contextPath: CiscoAMP.Group.policies.file_lists.name
      description: File list name.
    - type: String
      contextPath: CiscoAMP.Group.policies.file_lists.guid
      description: File list GUID.
    - type: String
      contextPath: CiscoAMP.Group.policies.file_lists.type
      description: File list type.
    - type: String
      contextPath: CiscoAMP.Group.policies.ip_lists.name
      description: IP list name.
    - type: String
      contextPath: CiscoAMP.Group.policies.ip_lists.guid
      description: IP list GUID.
    - type: String
      contextPath: CiscoAMP.Group.policies.ip_lists.type
      description: IP list type.
    - type: String
      contextPath: CiscoAMP.Group.policies.exclusion_sets.name
      description: Exclusion set name.
    - type: String
      contextPath: CiscoAMP.Group.policies.exclusion_sets.guid
      description: Exclusion set GUID.
    - type: String
      contextPath: CiscoAMP.Group.policies.used_in_groups.name
      description: Name of the group the policy is used in.
    - type: String
      contextPath: CiscoAMP.Group.policies.used_in_groups.description
      description: Description of the group the policy is used in.
    - type: String
      contextPath: CiscoAMP.Group.policies.used_in_groups.guid
      description: GUID of the group the policy is used in.
    - type: String
      contextPath: CiscoAMP.Group.policies.used_in_groups.source
      description: Creation source of the group the policy is used in.
  - arguments:
    - description: Group's GUID.
      name: group_guid
      required: true
    description: Destroys a group with a given GUID.
    name: cisco-amp-group-delete
  - arguments:
    - description: Indicator GUID.
      name: indicator_guid
    - description: Page number to return.
      name: page
    - description: Number of results in a page. Maximum is 500.
      name: page_size
    - description: Number of total results to return.
      name: limit
    description: Show information about indicators.
    name: cisco-amp-indicator-list
    outputs:
    - type: String
      contextPath: CiscoAMP.Indicator.name
      description: Indicator name.
    - type: String
      contextPath: CiscoAMP.Indicator.description
      description: Indicator description.
    - type: String
      contextPath: CiscoAMP.Indicator.guid
      description: Indicator GUID.
    - type: String
      contextPath: CiscoAMP.Indicator.severity
      description: Indicator severity.
    - type: String
      contextPath: CiscoAMP.Indicator.mitre.tactics.external_id
      description: Mitre tactic ID.
    - type: String
      contextPath: CiscoAMP.Indicator.mitre.tactics.name
      description: Mitre tactic name.
    - type: String
      contextPath: CiscoAMP.Indicator.mitre.tactics.mitre_url
      description: Mitre tactic URL.
    - type: String
      contextPath: CiscoAMP.Indicator.mitre.techniques.external_id
      description: Mitre technique ID.
    - type: String
      contextPath: CiscoAMP.Indicator.mitre.techniques.name
      description: Mitre technique name.
    - type: String
      contextPath: CiscoAMP.Indicator.mitre.techniques.mitre_url
      description: Mitre technique URL.
    - type: Number
      contextPath: CiscoAMP.Indicator.observed_compromises
      description: Total number of observed compromises.
    - type: Number
      contextPath: CiscoAMP.Indicator.observed_compromises.unresolved
      description: Number of unresolved compromises.
    - type: Number
      contextPath: CiscoAMP.Indicator.observed_compromises.in_progress
      description: Number of compromises in progress.
    - type: Number
      contextPath: CiscoAMP.Indicator.observed_compromises.resolved
      description: Number of resolved compromises.
  - arguments:
    - description: Policy GUID.
      name: policy_guid
    - description: Comma-separated list for products to filter by.
      isArray: true
      name: product
    - description: Comma-separated list for names to filter by (has auto complete capabilities).
      isArray: true
      name: name
    - description: Page number to return.
      name: page
    - description: Number of results in a page. Maximum is 500.
      name: page_size
    - description: Number of total results to return.
      name: limit
    description: Gets information about policies by filtering with a product and name of a specific policy with a policy_guid.
    name: cisco-amp-policy-list
    outputs:
    - type: String
      contextPath: CiscoAMP.Policy.name
      description: Policy name.
    - type: String
      contextPath: CiscoAMP.Policy.description
      description: Policy description.
    - type: String
      contextPath: CiscoAMP.Policy.guid
      description: Policy GUID.
    - type: String
      contextPath: CiscoAMP.Policy.product
      description: Product used.
    - type: Boolean
      contextPath: CiscoAMP.Policy.default
      description: Whether the policy is the default policy.
    - type: Number
      contextPath: CiscoAMP.Policy.serial_number
      description: Policy serial number.
    - type: String
      contextPath: CiscoAMP.Policy.file_lists.name
      description: File list name.
    - type: String
      contextPath: CiscoAMP.Policy.file_lists.guid
      description: File list GUID.
    - type: String
      contextPath: CiscoAMP.Policy.file_lists.type
      description: File list type.
    - type: String
      contextPath: CiscoAMP.Policy.ip_lists.name
      description: IP list name.
    - type: String
      contextPath: CiscoAMP.Policy.ip_lists.guid
      description: IP list GUID.
    - type: String
      contextPath: CiscoAMP.Policy.ip_lists.type
      description: IP list type.
    - type: String
      contextPath: CiscoAMP.Policy.exclusion_sets.name
      description: Exclusion set name.
    - type: String
      contextPath: CiscoAMP.Policy.exclusion_sets.guid
      description: Exclusion set GUID.
    - type: String
      contextPath: CiscoAMP.Policy.used_in_groups.name
      description: Group name.
    - type: String
      contextPath: CiscoAMP.Policy.used_in_groups.description
      description: Group description.
    - type: String
      contextPath: CiscoAMP.Policy.used_in_groups.guid
      description: Group GUID.
  - arguments:
    - description: IOS bundle ID for app trajectory.
      name: ios_bid
      required: true
    - description: Page number to return.
      name: page
    - description: Number of results in a page. Maximum is 500.
      name: page_size
    - description: Number of total results to return.
      name: limit
    description: Retrieve app_trajectory queries for a given IOS bundle ID.
    name: cisco-amp-app-trajectory-query-list
    outputs:
    - type: String
      contextPath: CiscoAMP.AppTrajectoryQuery.connector_guid
      description: GUID of the connector.
    - type: String
      contextPath: CiscoAMP.AppTrajectoryQuery.bundle_id
      description: Bundle ID.
    - type: String
      contextPath: CiscoAMP.AppTrajectoryQuery.group_guids
      description: List of group's GUIDs.
    - type: String
      contextPath: CiscoAMP.AppTrajectoryQuery.cdhash
      description: CD hHash.
    - type: Number
      contextPath: CiscoAMP.AppTrajectoryQuery.timestamp
      description: Observed timestamp.
    - type: Number
      contextPath: CiscoAMP.AppTrajectoryQuery.timestamp_nanoseconds
      description: Observed timestamp in nano seconds.
    - type: Date
      contextPath: CiscoAMP.AppTrajectoryQuery.date
      description: Observed date.
    - type: String
      contextPath: CiscoAMP.AppTrajectoryQuery.query_type
      description: The type of the query.
    - type: String
      contextPath: CiscoAMP.AppTrajectoryQuery.network_info.dirty_url
      description: Link to the observed URL.
    - type: String
      contextPath: CiscoAMP.AppTrajectoryQuery.network_info.remote_ip
      description: Remote IP.
    - type: Number
      contextPath: CiscoAMP.AppTrajectoryQuery.network_info.remote_port
      description: Remote port.
    - type: String
      contextPath: CiscoAMP.AppTrajectoryQuery.network_info.local_ip
      description: Local IP.
    - type: Number
      contextPath: CiscoAMP.AppTrajectoryQuery.network_info.local_port
      description: Local Port.
    - type: String
      contextPath: CiscoAMP.AppTrajectoryQuery.network_info.direction
      description: Outgoing or incoming connection.
    - type: String
      contextPath: CiscoAMP.AppTrajectoryQuery.network_info.protocol
      description: Communication protocol used.
    - type: String
      contextPath: CiscoAMP.AppTrajectoryQuery.ver
      description: Version.
  - description: Get API version.
    name: cisco-amp-version-get
    outputs:
    - type: String
      contextPath: CiscoAMP.Version.version
      description: API version.
  - arguments:
    - description: SHA-256 that has been observed as a vulnerability.
      name: sha256
    - description: Comma-separated list for group GUIDs to filter by.
      isArray: true
      name: group_guid
    - description: The start date and time expressed according to ISO 8601. The retrieved list will include vulnerable programs detected at start_time.
      name: start_time
    - description: The end date and/or time expressed according to ISO 8601. Exclusive - if end_time is a time, the list will only include vulnerable programs detected before end_time). Inclusive - if end_time is a date, the list will include vulnerable programs detected on the date.
      name: end_time
    - description: Page number to return.
      name: page
    - description: Number of results in a page. Maximum is 500.
      name: page_size
    - description: Number of total results to return.
      name: limit
    description: 'Fetch a list of vulnerabilities. This is analogous to the Vulnerable Software view on the AMP for Endpoints Console. The list can be filtered to show only the vulnerable programs detected for a specific time range. Provide a list of computers on which the vulnerability has been observed with given SHA-256. The list item contains a summary of information on the vulnerability, including: application name and version, SHA-256 value for the executable file, connectors on which the vulnerable application was observed and the most recent CVSS score. IMPORTANT: computers key returns information about the last 1000 Connectors on which the vulnerable application was observed.'
    name: cisco-amp-vulnerability-list
    outputs:
    - type: String
      contextPath: CiscoAMP.Vulnerability.application
      description: Name of the application.
    - type: String
      contextPath: CiscoAMP.Vulnerability.version
      description: Version of the application.
    - type: String
      contextPath: CiscoAMP.Vulnerability.file.filename
      description: Name of the file.
    - type: String
      contextPath: CiscoAMP.Vulnerability.file.identity.sha256
      description: File's SHA-256.
    - type: Number
      contextPath: CiscoAMP.Vulnerability.latest_timestamp
      description: Vulnerability latest timestamp.
    - type: Date
      contextPath: CiscoAMP.Vulnerability.latest_date
      description: Vulnerability latest date.
    - type: Number
      contextPath: CiscoAMP.Vulnerability.computers_total_count
      description: Number of computers.
    - type: String
      contextPath: CiscoAMP.Vulnerability.connector_guid
      description: GUID of the connector.
    - type: String
      contextPath: CiscoAMP.Vulnerability.hostname
      description: Host's name.
    - type: String
      contextPath: CiscoAMP.Vulnerability.windows_processor_id
      description: Windows processor ID.
    - type: Boolean
      contextPath: CiscoAMP.Vulnerability.active
      description: Whether the computer is active.
    - type: String
      contextPath: CiscoAMP.Vulnerability.group_guid
      description: Group's GUID.
    - type: String
      contextPath: CiscoAMP.Vulnerability.cves.id
      description: Common vulnerability exposure ID.
    - type: String
      contextPath: CiscoAMP.Vulnerability.cves.link
      description: Common vulnerability exposure link.
    - type: Number
      contextPath: CiscoAMP.Vulnerability.cves.cvss
      description: Common vulnerability scoring system.
    - type: String
      contextPath: CiscoAMP.Vulnerability.groups.name
      description: Group's name.
    - type: String
      contextPath: CiscoAMP.Vulnerability.groups.description
      description: Group's description.
    - type: String
      contextPath: CiscoAMP.Vulnerability.groups.guid
      description: Group's GUID.
    - type: String
      contextPath: CiscoAMP.Vulnerability.groups.source
      description: Group's source of creation.
    - type: String
      contextPath: CiscoAMP.Vulnerability.computers.connector_guid
      description: GUID of the connector.
    - type: String
      contextPath: CiscoAMP.Vulnerability.computers.hostname
      description: Host's name.
    - type: String
      contextPath: CiscoAMP.Vulnerability.computers.windows_processor_id
      description: Windows processor ID.
    - type: Boolean
      contextPath: CiscoAMP.Vulnerability.computers.active
      description: Whether the computer is active.
  - arguments:
    - description: The endpoint ID. Takes priority over the IP and hostname arguments.
      isArray: true
      name: id
    - default: true
      description: The endpoint IP address. The IP argument has priority over the hostname argument.
      isArray: true
      name: ip
    - description: The endpoint hostname.
      isArray: true
      name: hostname
    description: Returns information about an endpoint.
    name: endpoint
    outputs:
    - contextPath: Endpoint.Hostname
      description: The hostname of the endpoint.
      type: String
    - contextPath: Endpoint.ID
      description: The endpoint's identifier.
      type: String
    - contextPath: Endpoint.IPAddress
      description: The endpoint's IP address.
      type: String
    - contextPath: Endpoint.OS
      description: The endpoint's operating system.
      type: String
    - contextPath: Endpoint.OSVersion
      description: The endpoint's operating system's version.
      type: String
    - contextPath: Endpoint.Status
      description: The status of the endpoint (online/offline).
      type: String
    - contextPath: Endpoint.MACAddress
      description: The endpoint's MAC address.
      type: String
    - contextPath: Endpoint.Vendor
      description: The integration name of the endpoint vendor.
      type: String
  - name: file
    description: Runs reputation on files.
    arguments:
    - name: file
      required: true
      default: true
      description: Hash of the file to query. Supports MD5, SHA1, and SHA256.
      isArray: true
    outputs:
    - contextPath: File.MD5
      description: The MD5 hash of the file.
      type: String
    - contextPath: File.SHA1
      description: The SHA1 hash of the file.
      type: String
    - contextPath: File.SHA256
      description: The SHA256 hash of the file.
      type: String
    - contextPath: File.Name
      description: The full file name (including file extension).
      type: String
    - contextPath: File.Path
      description: The path where the file is located.
      type: String
    - contextPath: File.Hostname
      description: The name of the host where the file was found.
      type: String
    - contextPath: File.Malicious.Vendor
      description: The vendor that reported the file as malicious.
      type: String
    - contextPath: File.Malicious.Description
      description: A description of why the file was determined to be malicious.
      type: String
    - contextPath: DBotScore.Indicator
      description: The indicator that was tested.
      type: String
    - contextPath: DBotScore.Type
      description: The indicator type.
      type: String
    - contextPath: DBotScore.Vendor
      description: The vendor used to calculate the score.
      type: String
    - contextPath: DBotScore.Reliability
      description: Reliability of the source providing the intelligence data.
      type: String
    - contextPath: DBotScore.Score
      description: The actual score.
      type: Number
  dockerimage: demisto/python3:3.10.9.42476
  isfetch: true
<<<<<<< HEAD
=======
  runonce: false
>>>>>>> 9ddafcfd
  script: '-'
  subtype: python3
  type: python
fromversion: 6.5.0
tests:
- No tests (auto formatted)<|MERGE_RESOLUTION|>--- conflicted
+++ resolved
@@ -1737,10 +1737,7 @@
       type: Number
   dockerimage: demisto/python3:3.10.9.42476
   isfetch: true
-<<<<<<< HEAD
-=======
   runonce: false
->>>>>>> 9ddafcfd
   script: '-'
   subtype: python3
   type: python
