category: Data Enrichment & Threat Intelligence
commonfields:
  id: McAfee Threat Intelligence Exchange V2
  version: -1
configuration:
- display: Broker CA certificates
  name: broker_ca_bundle
  required: true
  type: 12
  additionalinfo: From `brokercerts.crt` file.
- display: Client certificates
  name: cert_file
  required: true
  type: 12
  additionalinfo: From `client.crt` file.
- display: Client private key
  name: private_key
  required: true
  type: 14
  additionalinfo: From `client.key` file. Make sure that the type of the field is not `encrypted` when filling it out.
- display: Broker URLs
  name: broker_urls
  required: true
  type: 0
  additionalinfo: "The format should be: [ssl://]<hostname>[:port]. Get the hostname and port from the `brokerlist.properties` file. The broker should be reachable from the Cortex XSOAR server."
- additionalinfo: Reliability of the source providing the intelligence data.
  defaultvalue: C - Fairly reliable
  display: Source Reliability
  name: integrationReliability
  options:
  - A+ - 3rd party enrichment
  - A - Completely reliable
  - B - Usually reliable
  - C - Fairly reliable
  - D - Not usually reliable
  - E - Unreliable
  - F - Reliability cannot be judged
  type: 15
  required: false
- defaultvalue: indicatorType
  name: feedExpirationPolicy
  display: ""
  options:
  - never
  - interval
  - indicatorType
  - suddenDeath
  type: 17
  required: false
- defaultvalue: "20160"
  name: feedExpirationInterval
  display: ""
  type: 1
  required: false
description: Connect to McAfee TIE using the McAfee DXL client.
display: McAfee Threat Intelligence Exchange v2
name: McAfee Threat Intelligence Exchange V2
script:
  commands:
  - arguments:
    - default: true
      description: Hashes of the files to query. Supports "MD5", "SHA1", and "SHA256".
      isArray: true
      name: file
      required: true
    description: Retrieves the reputations for the specified hashes. Can be "MD5", "SHA1", or "SHA256".
    name: file
    outputs:
    - contextPath: File.Hashes.type
      description: The type of the hash.
      type: String
    - contextPath: File.Hashes.value
      description: The value of the hash.
      type: String
    - contextPath: File.MD5
      description: The MD5 hash of the file.
      type: String
    - contextPath: File.SHA1
      description: The SHA1 hash of the file.
      type: String
    - contextPath: File.SHA256
      description: The SHA256 hash of the file.
      type: String
    - contextPath: File.Malicious.Vendor
      description: The vendor that reported the file as malicious.
      type: String
    - contextPath: File.Malicious.Description
      description: A description of why this file was found malicious.
      type: Number
    - contextPath: DBotScore.Score
      description: The actual score.
      type: Number
    - contextPath: DBotScore.Vendor
      description: The vendor used to calculate the score.
      type: String
    - contextPath: DBotScore.Type
      description: The indicator type.
      type: String
    - contextPath: DBotScore.Indicator
      description: The indicator that was tested.
      type: String
    - contextPath: DBotScore.Reliability
      description: How reliable the score is (for example, "C - fairly reliable").
      type: String
    - contextPath: McAfee.TIE.FilesReputations.Reputations.Hash
      description: The value of the hash.
      type: String
    - contextPath: McAfee.TIE.FilesReputations.Reputations.GTI.Provider_ID
      description: The identifier of the particular provider that provided the reputation.
      type: Number
    - contextPath: McAfee.TIE.FilesReputations.Reputations.GTI.Trust_Level
      description: The trust level for the reputation subject.
      type: Number
    - contextPath: McAfee.TIE.FilesReputations.Reputations.GTI.Create_Date
      description: The time this reputation was created (UTC timezone).
      type: String
    - contextPath: McAfee.TIE.FilesReputations.Reputations.GTI.Provider
      description: The name of the particular provider that provided the reputation.
      type: String
    - contextPath: McAfee.TIE.FilesReputations.Reputations.GTI.Original_Response
      description: The raw response as returned by the Global Threat Intelligence (GTI) reputation provider.
      type: String
    - contextPath: McAfee.TIE.FilesReputations.Reputations.GTI.First_Contact
      description: The time the file was first seen (UTC timezone).
      type: String
    - contextPath: McAfee.TIE.FilesReputations.Reputations.GTI.Prevalence
      description: The number of times the file has been requested.
      type: String
    - contextPath: McAfee.TIE.FilesReputations.Reputations.ATD.Provider_ID
      description: The identifier of the particular provider that provided the reputation.
      type: Number
    - contextPath: McAfee.TIE.FilesReputations.Reputations.ATD.Trust_Level
      description: The trust level for the reputation subject.
      type: Number
    - contextPath: McAfee.TIE.FilesReputations.Reputations.ATD.Create_Date
      description: The time this reputation was created (UTC timezone).
      type: String
    - contextPath: McAfee.TIE.FilesReputations.Reputations.ATD.Provider
      description: The name of the particular provider that provided the reputation.
      type: String
    - contextPath: McAfee.TIE.FilesReputations.Reputations.ATD.GAM_Score
      description: The trust score reported by the Gateway Anti-Malware (GAM).
      type: String
    - contextPath: McAfee.TIE.FilesReputations.Reputations.ATD.AV_Engine_Score
      description: The trust score reported by the Anti-Virus engine.
      type: String
    - contextPath: McAfee.TIE.FilesReputations.Reputations.ATD.Sandbox_Score
      description: The trust score as a result of the sandbox evaluation.
      type: String
    - contextPath: McAfee.TIE.FilesReputations.Reputations.ATD.Verdict
      description: The overall verdict (taking into consideration all available information).
      type: String
    - contextPath: McAfee.TIE.FilesReputations.Reputations.ATD.Behaviors
      description: An encoded structure that contains observed behaviors of the file.
      type: String
    - contextPath: McAfee.TIE.FilesReputations.Reputations.Enterprise.Provider_ID
      description: The identifier of the particular provider that provided the reputation.
      type: Number
    - contextPath: McAfee.TIE.FilesReputations.Reputations.Enterprise.Trust_Level
      description: The trust level for the reputation subject.
      type: Number
    - contextPath: McAfee.TIE.FilesReputations.Reputations.Enterprise.Create_Date
      description: The time this reputation was created (UTC timezone).
      type: String
    - contextPath: McAfee.TIE.FilesReputations.Reputations.Enterprise.Provider
      description: The name of the particular provider that provided the reputation.
      type: String
    - contextPath: McAfee.TIE.FilesReputations.Reputations.Enterprise.Server_Version
      description: The version of the TIE server that returned the reputations (encoded version string).
      type: String
    - contextPath: McAfee.TIE.FilesReputations.Reputations.Enterprise.First_Contact
      description: The time the file was first seen (UTC timezone).
      type: String
    - contextPath: McAfee.TIE.FilesReputations.Reputations.Enterprise.Prevalence
      description: The count of unique systems that have executed the file.
      type: String
    - contextPath: McAfee.TIE.FilesReputations.Reputations.Enterprise.Enterprise_Size
      description: The count of systems within the local enterprise.
      type: String
    - contextPath: McAfee.TIE.FilesReputations.Reputations.Enterprise.Min_Local_Rep
      description: The lowest reputation found locally on a system.
      type: String
    - contextPath: McAfee.TIE.FilesReputations.Reputations.Enterprise.Max_Local_Rep
      description: The highest reputation found locally on a system.
      type: String
    - contextPath: McAfee.TIE.FilesReputations.Reputations.Enterprise.Avg_Local_Rep
      description: The average reputation found locally on systems.
      type: String
    - contextPath: McAfee.TIE.FilesReputations.Reputations.Enterprise.Parent_Min_Local_Rep
      description: The lowest reputation for the parent found locally on a system.
      type: String
    - contextPath: McAfee.TIE.FilesReputations.Reputations.Enterprise.Parent_Max_Local_Rep
      description: The highest reputation for the parent found locally on a system.
      type: String
    - contextPath: McAfee.TIE.FilesReputations.Reputations.Enterprise.Parent_Avg_Local_Rep
      description: The average reputation for the parent found locally on systems.
      type: String
    - contextPath: McAfee.TIE.FilesReputations.Reputations.Enterprise.File_Name_Count
      description: The number of unique file names for the file.
      type: String
    - contextPath: McAfee.TIE.FilesReputations.Reputations.Enterprise.Detection_Count
      description: The number of detections for the file or certificate.
      type: String
    - contextPath: McAfee.TIE.FilesReputations.Reputations.Enterprise.Last_Detection_Time
      description: The last time a detection occurred (UTC timezone).
      type: String
    - contextPath: McAfee.TIE.FilesReputations.Reputations.Enterprise.Is_Prevalent
      description: Whether the file is considered to be prevalent within the enterprise.
      type: String
    - contextPath: McAfee.TIE.FilesReputations.Reputations.Enterprise.Child_File_Reps
      description: "The child file reputations (aggregate string) according to the following format: - The number of files. - The maximum trust level found across the files. - The minimum trust level found across the files. - The trust level for the last file. - The average trust level across the files."
      type: String
    - contextPath: McAfee.TIE.FilesReputations.Reputations.Enterprise.Parent_File_Reps
      description: "The parent file reputations (aggregate string) according to the following format: - The number of files. - The maximum trust level found across the files. - The minimum trust level found across the files. - The trust level for the last file. - The average trust level across the files."
      type: String
  - arguments:
    - default: true
      description: Hashes of the files for which to set the reputation. Can be "MD5", "SHA1", or "SHA256".
      name: file
      required: true
    - auto: PREDEFINED
      description: The new trust level for the files.
      name: trust_level
      predefined:
      - NOT_SET
      - KNOWN_MALICIOUS
      - MOST_LIKELY_MALICIOUS
      - MIGHT_BE_MALICIOUS
      - UNKNOWN
      - MIGHT_BE_TRUSTED
      - MOST_LIKELY_TRUSTED
      - KNOWN_TRUSTED
      - KNOWN_TRUSTED_INSTALLER
      required: true
    - description: A file name to associate with the specified files.
      name: filename
    - description: A comment to associate with the specified files.
      name: comment
    description: Sets the “Enterprise” reputation (trust level, filename, and comment) of the specified hashes. Hashes that represent the same file can have a different "Enterprise" reputation if they are given different reputations. Permissions are required to invoke this method. See the 'How-to' in the instance instruction.
    name: tie-set-file-reputation
  - arguments:
    - default: true
      description: 'Hashes of the files for which to search. Can be "MD5", "SHA1", or "SHA256".'
      name: file
      required: true
    - description: The maximum number of results to return. The default and maximum number is 500 results.
      name: query_limit
    description: Retrieves the set of systems which have referenced (typically executed) the specified hashes.
    name: tie-file-references
    outputs:
    - contextPath: File.Hashes.type
      description: The type of the hash.
      type: String
    - contextPath: File.Hashes.value
      description: The value of the hash.
      type: String
    - contextPath: File.MD5
      description: The MD5 hash of the file.
      type: String
    - contextPath: File.SHA1
      description: The SHA1 hash of the file.
      type: String
    - contextPath: File.SHA256
      description: The SHA256 hash of the file.
      type: String
    - contextPath: McAfee.TIE.FilesReferences.References.AgentGuid
      description: The GUID of the system that referenced the file.
      type: String
    - contextPath: McAfee.TIE.FilesReferences.References.Date
      description: The time the system first referenced the file (UTC timezone).
      type: String
    - contextPath: McAfee.TIE.FilesReferences.Hash
      description: The value of the hash.
      type: String
<<<<<<< HEAD
  dockerimage: demisto/dxl:1.0.0.78624
=======
  dockerimage: demisto/dxl:1.0.0.87530
>>>>>>> 90cf3b88
  runonce: false
  script: "-"
  subtype: python3
  type: python
tests:
- no tests
fromversion: 5.0.0<|MERGE_RESOLUTION|>--- conflicted
+++ resolved
@@ -272,11 +272,7 @@
     - contextPath: McAfee.TIE.FilesReferences.Hash
       description: The value of the hash.
       type: String
-<<<<<<< HEAD
-  dockerimage: demisto/dxl:1.0.0.78624
-=======
   dockerimage: demisto/dxl:1.0.0.87530
->>>>>>> 90cf3b88
   runonce: false
   script: "-"
   subtype: python3
