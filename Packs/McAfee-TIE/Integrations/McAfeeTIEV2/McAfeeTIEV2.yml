category: Data Enrichment & Threat Intelligence
commonfields:
  id: McAfee Threat Intelligence Exchange V2
  version: -1
configuration:
- display: Broker CA certificates
  name: broker_ca_bundle
  required: true
  type: 12
  additionalinfo: From `brokercerts.crt` file.
- display: Client certificates
  name: cert_file
  required: true
  type: 12
  additionalinfo: From `client.crt` file.
- display: Client private key
  name: private_key
  required: true
  type: 14
  additionalinfo: From `client.key` file. Make sure that the type of the field is not `encrypted` when filling it out.
- display: Broker URLs
  name: broker_urls
  required: true
  type: 0
  additionalinfo: "The format should be: [ssl://]<hostname>[:port]. Get the hostname and port from the `brokerlist.properties` file. The broker should be reachable from the Cortex XSOAR server."
- additionalinfo: Reliability of the source providing the intelligence data.
  defaultvalue: C - Fairly reliable
  display: Source Reliability
  name: integrationReliability
  options:
  - A+ - 3rd party enrichment
  - A - Completely reliable
  - B - Usually reliable
  - C - Fairly reliable
  - D - Not usually reliable
  - E - Unreliable
  - F - Reliability cannot be judged
  type: 15
  required: false
- defaultvalue: indicatorType
  name: feedExpirationPolicy
  display: ""
  options:
  - never
  - interval
  - indicatorType
  - suddenDeath
  type: 17
  required: false
- defaultvalue: "20160"
  name: feedExpirationInterval
  display: ""
  type: 1
  required: false
description: Connect to McAfee TIE using the McAfee DXL client.
display: McAfee Threat Intelligence Exchange v2
name: McAfee Threat Intelligence Exchange V2
script:
  commands:
  - arguments:
    - default: true
      description: Hashes of the files to query. Supports "MD5", "SHA1", and "SHA256".
      isArray: true
      name: file
      required: true
    description: Retrieves the reputations for the specified hashes. Can be "MD5", "SHA1", or "SHA256".
    name: file
    outputs:
    - contextPath: File.Hashes.type
      description: The type of the hash.
      type: String
    - contextPath: File.Hashes.value
      description: The value of the hash.
      type: String
    - contextPath: File.MD5
      description: The MD5 hash of the file.
      type: String
    - contextPath: File.SHA1
      description: The SHA1 hash of the file.
      type: String
    - contextPath: File.SHA256
      description: The SHA256 hash of the file.
      type: String
    - contextPath: File.Malicious.Vendor
      description: The vendor that reported the file as malicious.
      type: String
    - contextPath: File.Malicious.Description
      description: A description of why this file was found malicious.
      type: Number
    - contextPath: DBotScore.Score
      description: The actual score.
      type: Number
    - contextPath: DBotScore.Vendor
      description: The vendor used to calculate the score.
      type: String
    - contextPath: DBotScore.Type
      description: The indicator type.
      type: String
    - contextPath: DBotScore.Indicator
      description: The indicator that was tested.
      type: String
    - contextPath: DBotScore.Reliability
      description: How reliable the score is (for example, "C - fairly reliable").
      type: String
    - contextPath: McAfee.TIE.FilesReputations.Reputations.Hash
      description: The value of the hash.
      type: String
    - contextPath: McAfee.TIE.FilesReputations.Reputations.GTI.Provider_ID
      description: The identifier of the particular provider that provided the reputation.
      type: Number
    - contextPath: McAfee.TIE.FilesReputations.Reputations.GTI.Trust_Level
      description: The trust level for the reputation subject.
      type: Number
    - contextPath: McAfee.TIE.FilesReputations.Reputations.GTI.Create_Date
      description: The time this reputation was created (UTC timezone).
      type: String
    - contextPath: McAfee.TIE.FilesReputations.Reputations.GTI.Provider
      description: The name of the particular provider that provided the reputation.
      type: String
    - contextPath: McAfee.TIE.FilesReputations.Reputations.GTI.Original_Response
      description: The raw response as returned by the Global Threat Intelligence (GTI) reputation provider.
      type: String
    - contextPath: McAfee.TIE.FilesReputations.Reputations.GTI.First_Contact
      description: The time the file was first seen (UTC timezone).
      type: String
    - contextPath: McAfee.TIE.FilesReputations.Reputations.GTI.Prevalence
      description: The number of times the file has been requested.
      type: String
    - contextPath: McAfee.TIE.FilesReputations.Reputations.ATD.Provider_ID
      description: The identifier of the particular provider that provided the reputation.
      type: Number
    - contextPath: McAfee.TIE.FilesReputations.Reputations.ATD.Trust_Level
      description: The trust level for the reputation subject.
      type: Number
    - contextPath: McAfee.TIE.FilesReputations.Reputations.ATD.Create_Date
      description: The time this reputation was created (UTC timezone).
      type: String
    - contextPath: McAfee.TIE.FilesReputations.Reputations.ATD.Provider
      description: The name of the particular provider that provided the reputation.
      type: String
    - contextPath: McAfee.TIE.FilesReputations.Reputations.ATD.GAM_Score
      description: The trust score reported by the Gateway Anti-Malware (GAM).
      type: String
    - contextPath: McAfee.TIE.FilesReputations.Reputations.ATD.AV_Engine_Score
      description: The trust score reported by the Anti-Virus engine.
      type: String
    - contextPath: McAfee.TIE.FilesReputations.Reputations.ATD.Sandbox_Score
      description: The trust score as a result of the sandbox evaluation.
      type: String
    - contextPath: McAfee.TIE.FilesReputations.Reputations.ATD.Verdict
      description: The overall verdict (taking into consideration all available information).
      type: String
    - contextPath: McAfee.TIE.FilesReputations.Reputations.ATD.Behaviors
      description: An encoded structure that contains observed behaviors of the file.
      type: String
    - contextPath: McAfee.TIE.FilesReputations.Reputations.Enterprise.Provider_ID
      description: The identifier of the particular provider that provided the reputation.
      type: Number
    - contextPath: McAfee.TIE.FilesReputations.Reputations.Enterprise.Trust_Level
      description: The trust level for the reputation subject.
      type: Number
    - contextPath: McAfee.TIE.FilesReputations.Reputations.Enterprise.Create_Date
      description: The time this reputation was created (UTC timezone).
      type: String
    - contextPath: McAfee.TIE.FilesReputations.Reputations.Enterprise.Provider
      description: The name of the particular provider that provided the reputation.
      type: String
    - contextPath: McAfee.TIE.FilesReputations.Reputations.Enterprise.Server_Version
      description: The version of the TIE server that returned the reputations (encoded version string).
      type: String
    - contextPath: McAfee.TIE.FilesReputations.Reputations.Enterprise.First_Contact
      description: The time the file was first seen (UTC timezone).
      type: String
    - contextPath: McAfee.TIE.FilesReputations.Reputations.Enterprise.Prevalence
      description: The count of unique systems that have executed the file.
      type: String
    - contextPath: McAfee.TIE.FilesReputations.Reputations.Enterprise.Enterprise_Size
      description: The count of systems within the local enterprise.
      type: String
    - contextPath: McAfee.TIE.FilesReputations.Reputations.Enterprise.Min_Local_Rep
      description: The lowest reputation found locally on a system.
      type: String
    - contextPath: McAfee.TIE.FilesReputations.Reputations.Enterprise.Max_Local_Rep
      description: The highest reputation found locally on a system.
      type: String
    - contextPath: McAfee.TIE.FilesReputations.Reputations.Enterprise.Avg_Local_Rep
      description: The average reputation found locally on systems.
      type: String
    - contextPath: McAfee.TIE.FilesReputations.Reputations.Enterprise.Parent_Min_Local_Rep
      description: The lowest reputation for the parent found locally on a system.
      type: String
    - contextPath: McAfee.TIE.FilesReputations.Reputations.Enterprise.Parent_Max_Local_Rep
      description: The highest reputation for the parent found locally on a system.
      type: String
    - contextPath: McAfee.TIE.FilesReputations.Reputations.Enterprise.Parent_Avg_Local_Rep
      description: The average reputation for the parent found locally on systems.
      type: String
    - contextPath: McAfee.TIE.FilesReputations.Reputations.Enterprise.File_Name_Count
      description: The number of unique file names for the file.
      type: String
    - contextPath: McAfee.TIE.FilesReputations.Reputations.Enterprise.Detection_Count
      description: The number of detections for the file or certificate.
      type: String
    - contextPath: McAfee.TIE.FilesReputations.Reputations.Enterprise.Last_Detection_Time
      description: The last time a detection occurred (UTC timezone).
      type: String
    - contextPath: McAfee.TIE.FilesReputations.Reputations.Enterprise.Is_Prevalent
      description: Whether the file is considered to be prevalent within the enterprise.
      type: String
    - contextPath: McAfee.TIE.FilesReputations.Reputations.Enterprise.Child_File_Reps
      description: "The child file reputations (aggregate string) according to the following format: - The number of files. - The maximum trust level found across the files. - The minimum trust level found across the files. - The trust level for the last file. - The average trust level across the files."
      type: String
    - contextPath: McAfee.TIE.FilesReputations.Reputations.Enterprise.Parent_File_Reps
      description: "The parent file reputations (aggregate string) according to the following format: - The number of files. - The maximum trust level found across the files. - The minimum trust level found across the files. - The trust level for the last file. - The average trust level across the files."
      type: String
  - arguments:
    - default: true
      description: Hashes of the files for which to set the reputation. Can be "MD5", "SHA1", or "SHA256".
      name: file
      required: true
    - auto: PREDEFINED
      description: The new trust level for the files.
      name: trust_level
      predefined:
      - NOT_SET
      - KNOWN_MALICIOUS
      - MOST_LIKELY_MALICIOUS
      - MIGHT_BE_MALICIOUS
      - UNKNOWN
      - MIGHT_BE_TRUSTED
      - MOST_LIKELY_TRUSTED
      - KNOWN_TRUSTED
      - KNOWN_TRUSTED_INSTALLER
      required: true
    - description: A file name to associate with the specified files.
      name: filename
    - description: A comment to associate with the specified files.
      name: comment
    description: Sets the “Enterprise” reputation (trust level, filename, and comment) of the specified hashes. Hashes that represent the same file can have a different "Enterprise" reputation if they are given different reputations. Permissions are required to invoke this method. See the 'How-to' in the instance instruction.
    name: tie-set-file-reputation
  - arguments:
    - default: true
      description: 'Hashes of the files for which to search. Can be "MD5", "SHA1", or "SHA256".'
      name: file
      required: true
    - description: The maximum number of results to return. The default and maximum number is 500 results.
      name: query_limit
    description: Retrieves the set of systems which have referenced (typically executed) the specified hashes.
    name: tie-file-references
    outputs:
    - contextPath: File.Hashes.type
      description: The type of the hash.
      type: String
    - contextPath: File.Hashes.value
      description: The value of the hash.
      type: String
    - contextPath: File.MD5
      description: The MD5 hash of the file.
      type: String
    - contextPath: File.SHA1
      description: The SHA1 hash of the file.
      type: String
    - contextPath: File.SHA256
      description: The SHA256 hash of the file.
      type: String
    - contextPath: McAfee.TIE.FilesReferences.References.AgentGuid
      description: The GUID of the system that referenced the file.
      type: String
    - contextPath: McAfee.TIE.FilesReferences.References.Date
      description: The time the system first referenced the file (UTC timezone).
      type: String
    - contextPath: McAfee.TIE.FilesReferences.Hash
      description: The value of the hash.
      type: String
<<<<<<< HEAD
  dockerimage: demisto/dxl:1.0.0.80566
=======
  dockerimage: demisto/dxl:1.0.0.84436
>>>>>>> 5cfcc708
  runonce: false
  script: "-"
  subtype: python3
  type: python
tests:
- no tests
fromversion: 5.0.0<|MERGE_RESOLUTION|>--- conflicted
+++ resolved
@@ -272,11 +272,7 @@
     - contextPath: McAfee.TIE.FilesReferences.Hash
       description: The value of the hash.
       type: String
-<<<<<<< HEAD
-  dockerimage: demisto/dxl:1.0.0.80566
-=======
   dockerimage: demisto/dxl:1.0.0.84436
->>>>>>> 5cfcc708
   runonce: false
   script: "-"
   subtype: python3
