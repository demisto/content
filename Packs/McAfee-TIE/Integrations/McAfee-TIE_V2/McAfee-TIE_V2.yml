category: Data Enrichment & Threat Intelligence
commonfields:
  id: McAfee Threat Intelligence Exchange V2
  version: -1
configuration:
<<<<<<< HEAD
  - display: Broker CA certificates
    name: broker_ca_bundle
    required: true
    type: 12
    additionalinfo: From `brokercerts.crt` file.
  - display: Client certificates
    name: cert_file
    required: true
    type: 12
    additionalinfo: From `client.crt` file.
  - display: Client private key
    name: private_key
    required: true
    type: 14
    additionalinfo: From `client.key` file. Make sure that the type of
      the field is not `encrypted` when filling it out.
  - display: Broker URLs
    name: broker_urls
    required: true
    type: 0
    additionalinfo: "The format should be: [ssl://]<hostname>[:port]. Get
      the hostname and port from the `brokerlist.properties` file.
      The broker should be reachable from the Cortex XSOAR server."
  - additionalinfo: Reliability of the source providing the intelligence data.
    defaultvalue: C - Fairly reliable
    display: Source Reliability
    name: integrationReliability
    options:
      - A+ - 3rd party enrichment
      - A - Completely reliable
      - B - Usually reliable
      - C - Fairly reliable
      - D - Not usually reliable
      - E - Unreliable
      - F - Reliability cannot be judged
    required: false
    type: 15
  - defaultvalue: indicatorType
    name: feedExpirationPolicy
    display: ""
    options:
      - never
      - interval
      - indicatorType
      - suddenDeath
    required: false
    type: 17
  - defaultvalue: "20160"
    name: feedExpirationInterval
    display: ""
    required: false
    type: 1
=======
- display: Broker CA certificates
  name: broker_ca_bundle
  required: true
  type: 12
  additionalinfo: From `brokercerts.crt` file.
- display: Client certificates
  name: cert_file
  required: true
  type: 12
  additionalinfo: From `client.crt` file.
- display: Client private key
  name: private_key
  required: true
  type: 14
  additionalinfo: From `client.key` file. Make sure that the type of
    the field is not `encrypted` when filling it out.
- display: Broker URLs
  name: broker_urls
  required: true
  type: 0
  additionalinfo: 'The format should be: [ssl://]<hostname>[:port]. Get
    the hostname and port from the `brokerlist.properties` file.
    The broker should be reachable from the Cortex XSOAR server.'
- additionalinfo: Reliability of the source providing the intelligence data.
  defaultvalue: C - Fairly reliable
  display: Source Reliability
  name: integrationReliability
  options:
  - A+ - 3rd party enrichment
  - A - Completely reliable
  - B - Usually reliable
  - C - Fairly reliable
  - D - Not usually reliable
  - E - Unreliable
  - F - Reliability cannot be judged
  required: false
  type: 15
- defaultvalue: indicatorType
  name: feedExpirationPolicy
  display: ''
  options:
  - never
  - interval
  - indicatorType
  - suddenDeath
  required: false
  type: 17
- defaultvalue: '20160'
  name: feedExpirationInterval
  display: ''
  required: false
  type: 1
>>>>>>> f97dbb37
description: Connect to McAfee TIE using the McAfee DXL client.
display: McAfee Threat Intelligence Exchange V2
name: McAfee Threat Intelligence Exchange V2
script:
  commands:
    - arguments:
        - default: true
          description: Hashes of the files to query. Supports "MD5", "SHA1", and "SHA256"
          isArray: false
          name: file
          required: true
          secret: false
      deprecated: false
      description:
        Retrieves the reputations for the specified hashes. Can be "MD5", "SHA1",
        or "SHA256".
      execution: false
      name: file
<<<<<<< HEAD
      outputs:
        - contextPath: File.Hashes.type
          description: The type of the hash.
          type: String
        - contextPath: File.Hashes.value
          description: The value of the hash.
          type: String
        - contextPath: File.MD5
          description: The MD5 hash of the file.
          type: String
        - contextPath: File.SHA1
          description: The SHA1 hash of the file.
          type: String
        - contextPath: File.SHA256
          description: The SHA256 hash of the file.
          type: String
        - contextPath: File.Malicious.Vendor
          description: The vendor that reported the file as malicious.
          type: String
        - contextPath: File.Malicious.Description
          description: A description of why this file was found malicious.
          type: Number
        - contextPath: DBotScore.Score
          description: The actual score.
          type: Number
        - contextPath: DBotScore.Vendor
          description: The vendor used to calculate the score.
          type: String
        - contextPath: DBotScore.Type
          description: The indicator type.
          type: String
        - contextPath: DBotScore.Indicator
          description: The indicator that was tested.
          type: String
        - contextPath: DBotScore.Reliability
          description: How reliable the score is (for example, "C - fairly reliable").
          type: String
        - contextPath: McAfee.TIE.FilesReputations.Reputations.Hash
          description: The value of the hash.
          type: String
        - contextPath: McAfee.TIE.FilesReputations.Reputations.GTI.Provider_ID
          description: The identifier of the particular provider that provided the reputation.
          type: Number
        - contextPath: McAfee.TIE.FilesReputations.Reputations.GTI.Trust_Level
          description: The trust level for the reputation subject.
          type: Number
        - contextPath: McAfee.TIE.FilesReputations.Reputations.GTI.Create_Date
          description: The time this reputation was created.
          type: String
        - contextPath: McAfee.TIE.FilesReputations.Reputations.GTI.Provider
          description: The name of the particular provider that provided the reputation.
          type: String
        - contextPath: McAfee.TIE.FilesReputations.Reputations.GTI.Original_Response
          description: The raw response as returned by the Global Threat Intelligence (GTI) reputation provider.
          type: String
        - contextPath: McAfee.TIE.FilesReputations.Reputations.GTI.First_Contact
          description: The time the file was first seen.
          type: String
        - contextPath: McAfee.TIE.FilesReputations.Reputations.GTI.Prevalence
          description: The number of times the file has been requested.
          type: String
        - contextPath: McAfee.TIE.FilesReputations.Reputations.ATD.Provider_ID
          description: The identifier of the particular provider that provided the reputation.
          type: Number
        - contextPath: McAfee.TIE.FilesReputations.Reputations.ATD.Trust_Level
          description: The trust level for the reputation subject.
          type: Number
        - contextPath: McAfee.TIE.FilesReputations.Reputations.ATD.Create_Date
          description: The time this reputation was created.
          type: String
        - contextPath: McAfee.TIE.FilesReputations.Reputations.ATD.Provider
          description: The name of the particular provider that provided the reputation.
          type: String
        - contextPath: McAfee.TIE.FilesReputations.Reputations.ATD.GAM_Score
          description: The trust score reported by the Gateway Anti-Malware (GAM).
          type: String
        - contextPath: McAfee.TIE.FilesReputations.Reputations.ATD.AV_Engine_Score
          description: The trust score reported by the Anti-Virus engine.
          type: String
        - contextPath: McAfee.TIE.FilesReputations.Reputations.ATD.Sandbox_Score
          description: The trust score as a result of the sandbox evaluation.
          type: String
        - contextPath: McAfee.TIE.FilesReputations.Reputations.ATD.Verdict
          description: The overall verdict (taking into consideration all available information).
          type: String
        - contextPath: McAfee.TIE.FilesReputations.Reputations.ATD.Behaviors
          description: An encoded structure that contains observed behaviors of the file.
          type: String
        - contextPath: McAfee.TIE.FilesReputations.Reputations.Enterprise.Provider_ID
          description: The identifier of the particular provider that provided the reputation.
          type: Number
        - contextPath: McAfee.TIE.FilesReputations.Reputations.Enterprise.Trust_Level
          description: The trust level for the reputation subject.
          type: Number
        - contextPath: McAfee.TIE.FilesReputations.Reputations.Enterprise.Create_Date
          description: The time this reputation was created.
          type: String
        - contextPath: McAfee.TIE.FilesReputations.Reputations.Enterprise.Provider
          description: The name of the particular provider that provided the reputation.
          type: String
        - contextPath: McAfee.TIE.FilesReputations.Reputations.Enterprise.Server_Version
          description: The version of the TIE server that returned the reputations (encoded version string).
          type: String
        - contextPath: McAfee.TIE.FilesReputations.Reputations.Enterprise.First_Contact
          description: The time the file was first seen.
          type: String
        - contextPath: McAfee.TIE.FilesReputations.Reputations.Enterprise.Prevalence
          description: The count of unique systems that have executed the file.
          type: String
        - contextPath: McAfee.TIE.FilesReputations.Reputations.Enterprise.Enterprise_Size
          description: The count of systems within the local enterprise.
          type: String
        - contextPath: McAfee.TIE.FilesReputations.Reputations.Enterprise.Min_Local_Rep
          description: The lowest reputation found locally on a system.
          type: String
        - contextPath: McAfee.TIE.FilesReputations.Reputations.Enterprise.Max_Local_Rep
          description: The highest reputation found locally on a system.
          type: String
        - contextPath: McAfee.TIE.FilesReputations.Reputations.Enterprise.Avg_Local_Rep
          description: The average reputation found locally on systems.
          type: String
        - contextPath: McAfee.TIE.FilesReputations.Reputations.Enterprise.Parent_Min_Local_Rep
          description: The lowest reputation for the parent found locally on a system.
          type: String
        - contextPath: McAfee.TIE.FilesReputations.Reputations.Enterprise.Parent_Max_Local_Rep
          description: The highest reputation for the parent found locally on a system.
          type: String
        - contextPath: McAfee.TIE.FilesReputations.Reputations.Enterprise.Parent_Avg_Local_Rep
          description: The average reputation for the parent found locally on systems.
          type: String
        - contextPath: McAfee.TIE.FilesReputations.Reputations.Enterprise.File_Name_Count
          description: The number of unique file names for the file.
          type: String
        - contextPath: McAfee.TIE.FilesReputations.Reputations.Enterprise.Detection_Count
          description: The number of detections for the file or certificate.
          type: String
        - contextPath: McAfee.TIE.FilesReputations.Reputations.Enterprise.Last_Detection_Time
          description: The last time a detection occurred.
          type: String
        - contextPath: McAfee.TIE.FilesReputations.Reputations.Enterprise.Is_Prevalent
          description: Whether the file is considered to be prevalent within the enterprise.
          type: String
        - contextPath: McAfee.TIE.FilesReputations.Reputations.Enterprise.Child_File_Reps
          description:
            "The child file reputations (aggregate string) according to the following format:
            - The number of files.
            - The maximum trust level found across the files.
            - The minimum trust level found across the files.
            - The trust level for the last file.
            - The average trust level across the files."
          type: String
        - contextPath: McAfee.TIE.FilesReputations.Reputations.Enterprise.Parent_File_Reps
          description:
            "The parent file reputations (aggregate string) according to the following format:
            - The number of files.
            - The maximum trust level found across the files.
            - The minimum trust level found across the files.
            - The trust level for the last file.
            - The average trust level across the files."
          type: String
    - arguments:
        - default: true
          description:
            Hashes of the files for which to set the reputation. Can be "MD5",
            "SHA1", or "SHA256".
          isArray: false
          name: file
          required: true
          secret: false
        - auto: PREDEFINED
          default: false
          description: The new trust level for the files.
          isArray: false
          name: trust_level
          predefined:
            - NOT_SET
            - KNOWN_MALICIOUS
            - MOST_LIKELY_MALICIOUS
            - MIGHT_BE_MALICIOUS
            - UNKNOWN
            - MIGHT_BE_TRUSTED
            - MOST_LIKELY_TRUSTED
            - KNOWN_TRUSTED
            - KNOWN_TRUSTED_INSTALLER
          required: true
          secret: false
        - default: false
          description: A file name to associate with the specified files.
          isArray: false
          name: filename
          required: false
          secret: false
        - default: false
          description: A comment to associate with the specified files.
          isArray: false
          name: comment
          required: false
          secret: false
      deprecated: false
      description:
        Sets the “Enterprise” reputation (trust level, filename, and comment) of the specified hashes.
        Hashes that represent the same file can have a different "Enterprise" reputation if they are given different
        reputations.
        Permissions are required to invoke this method. See the 'How-to' in the instance
        instruction.
      execution: false
      name: tie-set-file-reputation
    - arguments:
        - default: true
          description:
            'Hashes of the files for which to search. Can be "MD5", "SHA1",
            or "SHA256".'
          isArray: false
          name: file
          required: true
          secret: false
        - default: false
          description:
            The maximum number of results to return. The default and maximum number
            is 500 results.
          isArray: false
          name: query_limit
          required: false
          secret: false
      deprecated: false
      description:
        Retrieves the set of systems which have referenced (typically executed)
        the specified hashes.
      execution: false
      name: tie-file-references
      outputs:
        - contextPath: File.Hashes.type
          description: The type of the hash.
          type: String
        - contextPath: File.Hashes.value
          description: The value of the hash.
          type: String
        - contextPath: File.MD5
          description: The MD5 hash of the file.
          type: String
        - contextPath: File.SHA1
          description: The SHA1 hash of the file.
          type: String
        - contextPath: File.SHA256
          description: The SHA256 hash of the file.
          type: String
        - contextPath: McAfee.TIE.FilesReferences.References.AgentGuid
          description: The GUID of the system that referenced the file.
          type: String
        - contextPath: McAfee.TIE.FilesReferences.References.Date
          description: The time the system first referenced the file.
          type: String
        - contextPath: McAfee.TIE.FilesReferences.Hash
          description: The value of the hash.
          type: String
=======
      required: true
      secret: false
    deprecated: false
    description: Retrieves the reputations for the specified hashes. Can be "MD5", "SHA1",
      or "SHA256".
    execution: false
    name: file
    outputs:
    - contextPath: File.Hashes.type
      description: The type of the hash.
      type: String
    - contextPath: File.Hashes.value
      description: The value of the hash.
      type: String
    - contextPath: File.MD5
      description: The MD5 hash of the file.
      type: String
    - contextPath: File.SHA1
      description: The SHA1 hash of the file.
      type: String
    - contextPath: File.SHA256
      description: The SHA256 hash of the file.
      type: String
    - contextPath: File.Malicious.Vendor
      description: The vendor that reported the file as malicious.
      type: String
    - contextPath: File.Malicious.Description
      description: A description of why this file was found malicious. 
      type: Number
    - contextPath: DBotScore.Score
      description: The actual score.
      type: Number
    - contextPath: DBotScore.Vendor
      description: The vendor used to calculate the score.
      type: String
    - contextPath: DBotScore.Type
      description: The indicator type.
      type: String
    - contextPath: DBotScore.Indicator
      description: The indicator that was tested.
      type: String
    - contextPath: DBotScore.Reliability
      description: How reliable the score is (for example, "C - fairly reliable").
      type: String
    - contextPath: McAfee.TIE.FilesReputations.Reputations.Hash
      description: The value of the hash.
      type: String
    - contextPath: McAfee.TIE.FilesReputations.Reputations.GTI.Provider_ID
      description: The identifier of the particular provider that provided the reputation.
      type: Number
    - contextPath: McAfee.TIE.FilesReputations.Reputations.GTI.Trust_Level
      description: The trust level for the reputation subject.
      type: Number
    - contextPath: McAfee.TIE.FilesReputations.Reputations.GTI.Create_Date
      description: The time this reputation was created.
      type: String
    - contextPath: McAfee.TIE.FilesReputations.Reputations.GTI.Provider
      description: The name of the particular provider that provided the reputation.
      type: String
    - contextPath: McAfee.TIE.FilesReputations.Reputations.GTI.Original_Response
      description: The raw response as returned by the Global Threat Intelligence (GTI) reputation provider.
      type: String
    - contextPath: McAfee.TIE.FilesReputations.Reputations.GTI.First_Contact
      description: The time the file was first seen.
      type: String
    - contextPath: McAfee.TIE.FilesReputations.Reputations.GTI.Prevalence
      description: The number of times the file has been requested.
      type: String    
    - contextPath: McAfee.TIE.FilesReputations.Reputations.ATD.Provider_ID
      description: The identifier of the particular provider that provided the reputation.
      type: Number
    - contextPath: McAfee.TIE.FilesReputations.Reputations.ATD.Trust_Level
      description: The trust level for the reputation subject.
      type: Number
    - contextPath: McAfee.TIE.FilesReputations.Reputations.ATD.Create_Date
      description: The time this reputation was created.
      type: String
    - contextPath: McAfee.TIE.FilesReputations.Reputations.ATD.Provider
      description: The name of the particular provider that provided the reputation.
      type: String
    - contextPath: McAfee.TIE.FilesReputations.Reputations.ATD.GAM_Score
      description: The trust score reported by the Gateway Anti-Malware (GAM).
      type: String
    - contextPath: McAfee.TIE.FilesReputations.Reputations.ATD.AV_Engine_Score
      description: The trust score reported by the Anti-Virus engine.
      type: String
    - contextPath: McAfee.TIE.FilesReputations.Reputations.ATD.Sandbox_Score
      description: The trust score as a result of the sandbox evaluation.
      type: String
    - contextPath: McAfee.TIE.FilesReputations.Reputations.ATD.Verdict
      description: The overall verdict (taking into consideration all available information).
      type: String
    - contextPath: McAfee.TIE.FilesReputations.Reputations.ATD.Behaviors
      description: An encoded structure that contains observed behaviors of the file.
      type: String
    - contextPath: McAfee.TIE.FilesReputations.Reputations.Enterprise.Provider_ID
      description: The identifier of the particular provider that provided the reputation.
      type: Number
    - contextPath: McAfee.TIE.FilesReputations.Reputations.Enterprise.Trust_Level
      description: The trust level for the reputation subject.
      type: Number
    - contextPath: McAfee.TIE.FilesReputations.Reputations.Enterprise.Create_Date
      description: The time this reputation was created.
      type: String
    - contextPath: McAfee.TIE.FilesReputations.Reputations.Enterprise.Provider
      description: The name of the particular provider that provided the reputation.
      type: String
    - contextPath: McAfee.TIE.FilesReputations.Reputations.Enterprise.Server_Version
      description: The version of the TIE server that returned the reputations (encoded version string).
      type: String
    - contextPath: McAfee.TIE.FilesReputations.Reputations.Enterprise.First_Contact
      description: The time the file was first seen.
      type: String
    - contextPath: McAfee.TIE.FilesReputations.Reputations.Enterprise.Prevalence
      description: The count of unique systems that have executed the file.
      type: String
    - contextPath: McAfee.TIE.FilesReputations.Reputations.Enterprise.Enterprise_Size
      description: The count of systems within the local enterprise.
      type: String
    - contextPath: McAfee.TIE.FilesReputations.Reputations.Enterprise.Min_Local_Rep
      description: The lowest reputation found locally on a system.
      type: String
    - contextPath: McAfee.TIE.FilesReputations.Reputations.Enterprise.Max_Local_Rep
      description: The highest reputation found locally on a system.
      type: String
    - contextPath: McAfee.TIE.FilesReputations.Reputations.Enterprise.Avg_Local_Rep
      description: The average reputation found locally on systems.
      type: String
    - contextPath: McAfee.TIE.FilesReputations.Reputations.Enterprise.Parent_Min_Local_Rep
      description: The lowest reputation for the parent found locally on a system.
      type: String
    - contextPath: McAfee.TIE.FilesReputations.Reputations.Enterprise.Parent_Max_Local_Rep
      description: The highest reputation for the parent found locally on a system.
      type: String
    - contextPath: McAfee.TIE.FilesReputations.Reputations.Enterprise.Parent_Avg_Local_Rep
      description: The average reputation for the parent found locally on systems.
      type: String
    - contextPath: McAfee.TIE.FilesReputations.Reputations.Enterprise.File_Name_Count
      description: The number of unique file names for the file.
      type: String
    - contextPath: McAfee.TIE.FilesReputations.Reputations.Enterprise.Detection_Count
      description: The number of detections for the file or certificate.
      type: String
    - contextPath: McAfee.TIE.FilesReputations.Reputations.Enterprise.Last_Detection_Time
      description: The last time a detection occurred.
      type: String
    - contextPath: McAfee.TIE.FilesReputations.Reputations.Enterprise.Is_Prevalent
      description: Whether the file is considered to be prevalent within the enterprise.
      type: String
    - contextPath: McAfee.TIE.FilesReputations.Reputations.Enterprise.Child_File_Reps
      description: "The child file reputations (aggregate string) according to the following format:
        - The number of files.
        - The maximum trust level found across the files.
        - The minimum trust level found across the files.
        - The trust level for the last file.
        - The average trust level across the files."
      type: String
    - contextPath: McAfee.TIE.FilesReputations.Reputations.Enterprise.Parent_File_Reps
      description: "The parent file reputations (aggregate string) according to the following format:
        - The number of files.
        - The maximum trust level found across the files.
        - The minimum trust level found across the files.
        - The trust level for the last file.
        - The average trust level across the files."
      type: String
  - arguments:
    - default: true
      description: Hashes of the files for which to set the reputation. Can be "MD5",
        "SHA1", or "SHA256".
      isArray: false
      name: file
      required: true
      secret: false
    - auto: PREDEFINED
      default: false
      description: The new trust level for the files.
      isArray: false
      name: trust_level
      predefined:
      - NOT_SET
      - KNOWN_MALICIOUS
      - MOST_LIKELY_MALICIOUS
      - MIGHT_BE_MALICIOUS
      - UNKNOWN
      - MIGHT_BE_TRUSTED
      - MOST_LIKELY_TRUSTED
      - KNOWN_TRUSTED
      - KNOWN_TRUSTED_INSTALLER
      required: true
      secret: false
    - default: false
      description: A file name to associate with the specified files.
      isArray: false
      name: filename
      required: false
      secret: false
    - default: false
      description: A comment to associate with the specified files.
      isArray: false
      name: comment
      required: false
      secret: false
    deprecated: false
    description: Sets the “Enterprise” reputation (trust level, filename, and comment) of the specified hashes.
      Hashes that represent the same file can have a different "Enterprise" reputation if they are given different
      reputations.
      Permissions are required to invoke this method. See the 'How-to' in the instance
      instruction.
    execution: false
    name: tie-set-file-reputation
  - arguments:
    - default: true
      description: 'Hashes of the files for which to search. Can be "MD5", "SHA1",
        or "SHA256".'
      isArray: false
      name: file
      required: true
      secret: false
    - default: false
      description: The maximum number of results to return. The default and maximum number
        is 500 results.
      isArray: false
      name: query_limit
      required: false
      secret: false
    deprecated: false
    description: Retrieves the set of systems which have referenced (typically executed)
      the specified hashes.
    execution: false
    name: tie-file-references
    outputs:
    - contextPath: File.Hashes.type
      description: The type of the hash.
      type: String
    - contextPath: File.Hashes.value
      description: The value of the hash.
      type: String
    - contextPath: File.MD5
      description: The MD5 hash of the file.
      type: String
    - contextPath: File.SHA1
      description: The SHA1 hash of the file.
      type: String
    - contextPath: File.SHA256
      description: The SHA256 hash of the file.
      type: String
    - contextPath: McAfee.TIE.FilesReferences.References.AgentGuid
      description: The GUID of the system that referenced the file.
      type: String
    - contextPath: McAfee.TIE.FilesReferences.References.Date
      description: The time the system first referenced the file.
      type: String
    - contextPath: McAfee.TIE.FilesReferences.Hash
      description: The value of the hash.
      type: String
>>>>>>> f97dbb37
  dockerimage: devdemisto/dxl:1.0.0.33137
  feed: false
  isfetch: false
  longRunning: false
  longRunningPort: false
  runonce: false
  script: "-"
  subtype: python3
  type: python
tests:
  - McAfee-TIE Test
fromversion: 5.0.0<|MERGE_RESOLUTION|>--- conflicted
+++ resolved
@@ -3,60 +3,6 @@
   id: McAfee Threat Intelligence Exchange V2
   version: -1
 configuration:
-<<<<<<< HEAD
-  - display: Broker CA certificates
-    name: broker_ca_bundle
-    required: true
-    type: 12
-    additionalinfo: From `brokercerts.crt` file.
-  - display: Client certificates
-    name: cert_file
-    required: true
-    type: 12
-    additionalinfo: From `client.crt` file.
-  - display: Client private key
-    name: private_key
-    required: true
-    type: 14
-    additionalinfo: From `client.key` file. Make sure that the type of
-      the field is not `encrypted` when filling it out.
-  - display: Broker URLs
-    name: broker_urls
-    required: true
-    type: 0
-    additionalinfo: "The format should be: [ssl://]<hostname>[:port]. Get
-      the hostname and port from the `brokerlist.properties` file.
-      The broker should be reachable from the Cortex XSOAR server."
-  - additionalinfo: Reliability of the source providing the intelligence data.
-    defaultvalue: C - Fairly reliable
-    display: Source Reliability
-    name: integrationReliability
-    options:
-      - A+ - 3rd party enrichment
-      - A - Completely reliable
-      - B - Usually reliable
-      - C - Fairly reliable
-      - D - Not usually reliable
-      - E - Unreliable
-      - F - Reliability cannot be judged
-    required: false
-    type: 15
-  - defaultvalue: indicatorType
-    name: feedExpirationPolicy
-    display: ""
-    options:
-      - never
-      - interval
-      - indicatorType
-      - suddenDeath
-    required: false
-    type: 17
-  - defaultvalue: "20160"
-    name: feedExpirationInterval
-    display: ""
-    required: false
-    type: 1
-=======
 - display: Broker CA certificates
   name: broker_ca_bundle
   required: true
@@ -109,282 +55,16 @@
   display: ''
   required: false
   type: 1
->>>>>>> f97dbb37
 description: Connect to McAfee TIE using the McAfee DXL client.
 display: McAfee Threat Intelligence Exchange V2
 name: McAfee Threat Intelligence Exchange V2
 script:
   commands:
-    - arguments:
-        - default: true
-          description: Hashes of the files to query. Supports "MD5", "SHA1", and "SHA256"
-          isArray: false
-          name: file
-          required: true
-          secret: false
-      deprecated: false
-      description:
-        Retrieves the reputations for the specified hashes. Can be "MD5", "SHA1",
-        or "SHA256".
-      execution: false
+  - arguments:
+    - default: true
+      description: Hashes of the files to query. Supports "MD5", "SHA1", and "SHA256"
+      isArray: false
       name: file
-<<<<<<< HEAD
-      outputs:
-        - contextPath: File.Hashes.type
-          description: The type of the hash.
-          type: String
-        - contextPath: File.Hashes.value
-          description: The value of the hash.
-          type: String
-        - contextPath: File.MD5
-          description: The MD5 hash of the file.
-          type: String
-        - contextPath: File.SHA1
-          description: The SHA1 hash of the file.
-          type: String
-        - contextPath: File.SHA256
-          description: The SHA256 hash of the file.
-          type: String
-        - contextPath: File.Malicious.Vendor
-          description: The vendor that reported the file as malicious.
-          type: String
-        - contextPath: File.Malicious.Description
-          description: A description of why this file was found malicious.
-          type: Number
-        - contextPath: DBotScore.Score
-          description: The actual score.
-          type: Number
-        - contextPath: DBotScore.Vendor
-          description: The vendor used to calculate the score.
-          type: String
-        - contextPath: DBotScore.Type
-          description: The indicator type.
-          type: String
-        - contextPath: DBotScore.Indicator
-          description: The indicator that was tested.
-          type: String
-        - contextPath: DBotScore.Reliability
-          description: How reliable the score is (for example, "C - fairly reliable").
-          type: String
-        - contextPath: McAfee.TIE.FilesReputations.Reputations.Hash
-          description: The value of the hash.
-          type: String
-        - contextPath: McAfee.TIE.FilesReputations.Reputations.GTI.Provider_ID
-          description: The identifier of the particular provider that provided the reputation.
-          type: Number
-        - contextPath: McAfee.TIE.FilesReputations.Reputations.GTI.Trust_Level
-          description: The trust level for the reputation subject.
-          type: Number
-        - contextPath: McAfee.TIE.FilesReputations.Reputations.GTI.Create_Date
-          description: The time this reputation was created.
-          type: String
-        - contextPath: McAfee.TIE.FilesReputations.Reputations.GTI.Provider
-          description: The name of the particular provider that provided the reputation.
-          type: String
-        - contextPath: McAfee.TIE.FilesReputations.Reputations.GTI.Original_Response
-          description: The raw response as returned by the Global Threat Intelligence (GTI) reputation provider.
-          type: String
-        - contextPath: McAfee.TIE.FilesReputations.Reputations.GTI.First_Contact
-          description: The time the file was first seen.
-          type: String
-        - contextPath: McAfee.TIE.FilesReputations.Reputations.GTI.Prevalence
-          description: The number of times the file has been requested.
-          type: String
-        - contextPath: McAfee.TIE.FilesReputations.Reputations.ATD.Provider_ID
-          description: The identifier of the particular provider that provided the reputation.
-          type: Number
-        - contextPath: McAfee.TIE.FilesReputations.Reputations.ATD.Trust_Level
-          description: The trust level for the reputation subject.
-          type: Number
-        - contextPath: McAfee.TIE.FilesReputations.Reputations.ATD.Create_Date
-          description: The time this reputation was created.
-          type: String
-        - contextPath: McAfee.TIE.FilesReputations.Reputations.ATD.Provider
-          description: The name of the particular provider that provided the reputation.
-          type: String
-        - contextPath: McAfee.TIE.FilesReputations.Reputations.ATD.GAM_Score
-          description: The trust score reported by the Gateway Anti-Malware (GAM).
-          type: String
-        - contextPath: McAfee.TIE.FilesReputations.Reputations.ATD.AV_Engine_Score
-          description: The trust score reported by the Anti-Virus engine.
-          type: String
-        - contextPath: McAfee.TIE.FilesReputations.Reputations.ATD.Sandbox_Score
-          description: The trust score as a result of the sandbox evaluation.
-          type: String
-        - contextPath: McAfee.TIE.FilesReputations.Reputations.ATD.Verdict
-          description: The overall verdict (taking into consideration all available information).
-          type: String
-        - contextPath: McAfee.TIE.FilesReputations.Reputations.ATD.Behaviors
-          description: An encoded structure that contains observed behaviors of the file.
-          type: String
-        - contextPath: McAfee.TIE.FilesReputations.Reputations.Enterprise.Provider_ID
-          description: The identifier of the particular provider that provided the reputation.
-          type: Number
-        - contextPath: McAfee.TIE.FilesReputations.Reputations.Enterprise.Trust_Level
-          description: The trust level for the reputation subject.
-          type: Number
-        - contextPath: McAfee.TIE.FilesReputations.Reputations.Enterprise.Create_Date
-          description: The time this reputation was created.
-          type: String
-        - contextPath: McAfee.TIE.FilesReputations.Reputations.Enterprise.Provider
-          description: The name of the particular provider that provided the reputation.
-          type: String
-        - contextPath: McAfee.TIE.FilesReputations.Reputations.Enterprise.Server_Version
-          description: The version of the TIE server that returned the reputations (encoded version string).
-          type: String
-        - contextPath: McAfee.TIE.FilesReputations.Reputations.Enterprise.First_Contact
-          description: The time the file was first seen.
-          type: String
-        - contextPath: McAfee.TIE.FilesReputations.Reputations.Enterprise.Prevalence
-          description: The count of unique systems that have executed the file.
-          type: String
-        - contextPath: McAfee.TIE.FilesReputations.Reputations.Enterprise.Enterprise_Size
-          description: The count of systems within the local enterprise.
-          type: String
-        - contextPath: McAfee.TIE.FilesReputations.Reputations.Enterprise.Min_Local_Rep
-          description: The lowest reputation found locally on a system.
-          type: String
-        - contextPath: McAfee.TIE.FilesReputations.Reputations.Enterprise.Max_Local_Rep
-          description: The highest reputation found locally on a system.
-          type: String
-        - contextPath: McAfee.TIE.FilesReputations.Reputations.Enterprise.Avg_Local_Rep
-          description: The average reputation found locally on systems.
-          type: String
-        - contextPath: McAfee.TIE.FilesReputations.Reputations.Enterprise.Parent_Min_Local_Rep
-          description: The lowest reputation for the parent found locally on a system.
-          type: String
-        - contextPath: McAfee.TIE.FilesReputations.Reputations.Enterprise.Parent_Max_Local_Rep
-          description: The highest reputation for the parent found locally on a system.
-          type: String
-        - contextPath: McAfee.TIE.FilesReputations.Reputations.Enterprise.Parent_Avg_Local_Rep
-          description: The average reputation for the parent found locally on systems.
-          type: String
-        - contextPath: McAfee.TIE.FilesReputations.Reputations.Enterprise.File_Name_Count
-          description: The number of unique file names for the file.
-          type: String
-        - contextPath: McAfee.TIE.FilesReputations.Reputations.Enterprise.Detection_Count
-          description: The number of detections for the file or certificate.
-          type: String
-        - contextPath: McAfee.TIE.FilesReputations.Reputations.Enterprise.Last_Detection_Time
-          description: The last time a detection occurred.
-          type: String
-        - contextPath: McAfee.TIE.FilesReputations.Reputations.Enterprise.Is_Prevalent
-          description: Whether the file is considered to be prevalent within the enterprise.
-          type: String
-        - contextPath: McAfee.TIE.FilesReputations.Reputations.Enterprise.Child_File_Reps
-          description:
-            "The child file reputations (aggregate string) according to the following format:
-            - The number of files.
-            - The maximum trust level found across the files.
-            - The minimum trust level found across the files.
-            - The trust level for the last file.
-            - The average trust level across the files."
-          type: String
-        - contextPath: McAfee.TIE.FilesReputations.Reputations.Enterprise.Parent_File_Reps
-          description:
-            "The parent file reputations (aggregate string) according to the following format:
-            - The number of files.
-            - The maximum trust level found across the files.
-            - The minimum trust level found across the files.
-            - The trust level for the last file.
-            - The average trust level across the files."
-          type: String
-    - arguments:
-        - default: true
-          description:
-            Hashes of the files for which to set the reputation. Can be "MD5",
-            "SHA1", or "SHA256".
-          isArray: false
-          name: file
-          required: true
-          secret: false
-        - auto: PREDEFINED
-          default: false
-          description: The new trust level for the files.
-          isArray: false
-          name: trust_level
-          predefined:
-            - NOT_SET
-            - KNOWN_MALICIOUS
-            - MOST_LIKELY_MALICIOUS
-            - MIGHT_BE_MALICIOUS
-            - UNKNOWN
-            - MIGHT_BE_TRUSTED
-            - MOST_LIKELY_TRUSTED
-            - KNOWN_TRUSTED
-            - KNOWN_TRUSTED_INSTALLER
-          required: true
-          secret: false
-        - default: false
-          description: A file name to associate with the specified files.
-          isArray: false
-          name: filename
-          required: false
-          secret: false
-        - default: false
-          description: A comment to associate with the specified files.
-          isArray: false
-          name: comment
-          required: false
-          secret: false
-      deprecated: false
-      description:
-        Sets the “Enterprise” reputation (trust level, filename, and comment) of the specified hashes.
-        Hashes that represent the same file can have a different "Enterprise" reputation if they are given different
-        reputations.
-        Permissions are required to invoke this method. See the 'How-to' in the instance
-        instruction.
-      execution: false
-      name: tie-set-file-reputation
-    - arguments:
-        - default: true
-          description:
-            'Hashes of the files for which to search. Can be "MD5", "SHA1",
-            or "SHA256".'
-          isArray: false
-          name: file
-          required: true
-          secret: false
-        - default: false
-          description:
-            The maximum number of results to return. The default and maximum number
-            is 500 results.
-          isArray: false
-          name: query_limit
-          required: false
-          secret: false
-      deprecated: false
-      description:
-        Retrieves the set of systems which have referenced (typically executed)
-        the specified hashes.
-      execution: false
-      name: tie-file-references
-      outputs:
-        - contextPath: File.Hashes.type
-          description: The type of the hash.
-          type: String
-        - contextPath: File.Hashes.value
-          description: The value of the hash.
-          type: String
-        - contextPath: File.MD5
-          description: The MD5 hash of the file.
-          type: String
-        - contextPath: File.SHA1
-          description: The SHA1 hash of the file.
-          type: String
-        - contextPath: File.SHA256
-          description: The SHA256 hash of the file.
-          type: String
-        - contextPath: McAfee.TIE.FilesReferences.References.AgentGuid
-          description: The GUID of the system that referenced the file.
-          type: String
-        - contextPath: McAfee.TIE.FilesReferences.References.Date
-          description: The time the system first referenced the file.
-          type: String
-        - contextPath: McAfee.TIE.FilesReferences.Hash
-          description: The value of the hash.
-          type: String
-=======
       required: true
       secret: false
     deprecated: false
@@ -640,7 +320,6 @@
     - contextPath: McAfee.TIE.FilesReferences.Hash
       description: The value of the hash.
       type: String
->>>>>>> f97dbb37
   dockerimage: devdemisto/dxl:1.0.0.33137
   feed: false
   isfetch: false
