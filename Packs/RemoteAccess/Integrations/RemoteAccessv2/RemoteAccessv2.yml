category: Utilities
sectionOrder:
- Connect
- Collect
commonfields:
  id: RemoteAccess v2
  version: -1
configuration:
- additionalinfo: If not provided, "host" or "system" should be provided in the command's arguments.
  display: Default Hostname or IP Address
  name: hostname
  type: 0
  section: Connect
- additionalinfo: For example, "root".
  display: User
  name: credentials
  type: 9
  section: Connect
- additionalinfo: Requires an additional password as an argument to run any command of this module.
  displaypassword: Additional Password
  name: additional_password
  hiddenusername: true
  type: 9
  section: Connect
  advanced: true
- additionalinfo: A comma-separated list of ciphers to use. If none of the specified ciphers are agreed to by the server, an error message specifying the supported ciphers is returned.
  display: Ciphers
  name: ciphers
  type: 0
  section: Connect
  advanced: true
- additionalinfo: A comma-separated list of key algorithms to use. If none of the specified key algorithms are agreed to by the server, an error message specifying the supported key algorithms is returned.
  display: Key Algorithms
  name: key_algorithms
  type: 0
  section: Connect
  advanced: true
description: This integration transfers files between Cortex XSOAR and a remote machine and executes commands on the remote machine.
display: RemoteAccess v2
name: RemoteAccess v2
script:
  commands:
  - arguments:
    - description: Command to run on the remote machine.
      name: cmd
      required: true
    - description: Password required to match the Additional Password parameter if it was supplied to run the command.
      name: additional_password
    - description: Timeout for command in seconds.
      name: timeout
    - description: System to run the command on.
      isArray: true
      name: system
    - description: Host name to run the command on.
      isArray: true
      name: host
    - description: Port to run the command on.
      name: port
    description: Run the specified command on the remote system with SSH.
    execution: true
    name: ssh
    outputs:
    - contextPath: RemoteAccess.Command.output
      description: Standard output of the specified command.
      type: String
    - contextPath: RemoteAccess.Command.error
      description: Standard error output of the specified command.
      type: String
    - contextPath: RemoteAccess.Command.success
      description: Whether the operation was successful.
      type: Boolean
    - contextPath: RemoteAccess.Command.command
      description: Command that was run.
      type: String
  - arguments:
    - description: Entry ID of the file to be copied from Cortex XSOAR to the remote machine.
      name: entry_id
    - description: Destination of the path of the copied file in the remote machine. Defaults to the `entry_id` file path if not specified.
      name: destination_path
    - description: Password required to match the Additional Password parameter if it was supplied to run the command.
      name: additional_password
    - description: Timeout for command in seconds.
      name: timeout
    - description: Destination of the directory to copy the file to in the remote machine.
      name: dest-dir
    - description: Entry ID of the file to be copied from Cortex XSOAR to the remote machine. (Deprecated. Use entry_id instead).
      name: entry
    - description: System to run the command on.
      isArray: true
      name: system
    - description: Host name to run the command on.
      isArray: true
      name: host
    - description: Port to run the command on.
      name: port
    description: Copies the given file from Cortex XSOAR to the remote machine.
    name: copy-to
  - arguments:
    - description: Path of the file in the remote machine to be copied to Cortex XSOAR.
      name: file_path
    - description: Name of the file to be copied to Cortex XSOAR. Defaults to the file name in `file_path` if not specified. For example, if `file_path` is "a/b/c.txt", the file name will be c.txt.
      name: file_name
    - description: Password. Required to match the Additional Password parameter if it was supplied in order to run the command.
      name: additional_password
    - description: Timeout for command in seconds.
      name: timeout
    - description: Path of the file in the remote machine to be copied to Cortex XSOAR. (Deprecated. Use file_path instead).
      name: file
    - description: System to run the command on.
      isArray: true
      name: system
    - description: Host name to run the command on.
      isArray: true
      name: host
    - description: Port to run the command on.
      name: port
    description: Copies the given file from the remote machine to Cortex XSOAR.
    name: copy-from
    outputs:
    - contextPath: File.Name
      description: The full file name (including the file extension).
      type: String
    - contextPath: File.EntryID
      description: The ID for locating the file in the War Room.
      type: String
    - contextPath: File.Size
      description: The size of the file in bytes.
      type: Number
    - contextPath: File.MD5
      description: The MD5 hash of the file.
      type: String
    - contextPath: File.SHA1
      description: The SHA1 hash of the file.
      type: String
    - contextPath: File.SHA256
      description: The SHA256 hash of the file.
      type: String
    - contextPath: File.SHA512
      description: The SHA512 hash of the file.
      type: String
    - contextPath: File.Extension
      description: 'The file extension. For example: "xls".'
      type: String
    - contextPath: File.Type
      description: The file type, as determined by libmagic (same as displayed in file entries).
      type: String
<<<<<<< HEAD
  dockerimage: demisto/netmiko:1.0.0.63223
=======
  dockerimage: demisto/netmiko:1.0.0.63868
  feed: false
  isfetch: false
  longRunning: false
  longRunningPort: false
>>>>>>> ad185257
  runonce: false
  script: '-'
  subtype: python3
  type: python
tests:
- RemoteAccessTest
fromversion: 6.0.0<|MERGE_RESOLUTION|>--- conflicted
+++ resolved
@@ -144,15 +144,11 @@
     - contextPath: File.Type
       description: The file type, as determined by libmagic (same as displayed in file entries).
       type: String
-<<<<<<< HEAD
-  dockerimage: demisto/netmiko:1.0.0.63223
-=======
   dockerimage: demisto/netmiko:1.0.0.63868
   feed: false
   isfetch: false
   longRunning: false
   longRunningPort: false
->>>>>>> ad185257
   runonce: false
   script: '-'
   subtype: python3
