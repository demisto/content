--- conflicted
+++ resolved
@@ -145,10 +145,7 @@
       description: The file type, as determined by libmagic (same as displayed in file entries).
       type: String
   dockerimage: demisto/netmiko:1.0.0.63223
-<<<<<<< HEAD
-=======
   runonce: false
->>>>>>> 9ddafcfd
   script: '-'
   subtype: python3
   type: python
