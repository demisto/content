--- conflicted
+++ resolved
@@ -46,13 +46,7 @@
 script:
   commands:
   - arguments:
-<<<<<<< HEAD
-    - default: false
-      description: Command to run on the remote machine.
-      isArray: true
-=======
     - description: Command to run on the remote machine.
->>>>>>> 2c69dc09
       name: cmd
       required: true
     - description: Password required to match the Additional Password parameter if it was supplied to run the command.
