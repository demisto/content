category: Utilities
sectionOrder:
- Connect
- Collect
commonfields:
  id: RemoteAccess v2
  version: -1
configuration:
- additionalinfo: If not provided, "host" or "system" should be provided in the command's arguments.
  display: Default Hostname or IP Address
  name: hostname
  required: false
  type: 0
  section: Connect
- additionalinfo: For example, "root".
  display: User
  name: credentials
  required: false
  type: 9
  section: Connect
- additionalinfo: Requires an additional password as an argument to run any command of this module.
  displaypassword: Additional Password
  name: additional_password
  hiddenusername: true
  required: false
  type: 9
  section: Connect
  advanced: true
- additionalinfo: A comma-separated list of ciphers to use. If none of the specified ciphers are agreed to by the server, an error message specifying the supported ciphers is returned.
  display: Ciphers
  name: ciphers
  required: false
  type: 0
  section: Connect
  advanced: true
- additionalinfo: A comma-separated list of key algorithms to use. If none of the specified key algorithms are agreed to by the server, an error message specifying the supported key algorithms is returned.
  display: Key Algorithms
  name: key_algorithms
  required: false
  type: 0
  section: Connect
  advanced: true
description: This integration transfers files between Cortex XSOAR and a remote machine and executes commands on the remote machine.
display: RemoteAccess v2
name: RemoteAccess v2
script:
  commands:
  - arguments:
    - default: false
      description: Command to run on the remote machine.
      isArray: false
      name: cmd
      required: true
      secret: false
    - default: false
      description: Password required to match the Additional Password parameter if it was supplied to run the command.
      isArray: false
      name: additional_password
      required: false
      secret: false
    - default: false
      description: Timeout for command in seconds.
      isArray: false
      name: timeout
      required: false
      secret: false
    - default: false
      description: System to run the command on.
      isArray: true
      name: system
      required: false
      secret: false
    - default: false
      description: Host name to run the command on.
      isArray: true
      name: host
      required: false
      secret: false
    - default: false
      description: Port to run the command on.
      isArray: false
      name: port
      required: false
      secret: false
    deprecated: false
    description: Run the specified command on the remote system with SSH.
    execution: true
    name: ssh
    outputs:
    - contextPath: RemoteAccess.Command.output
      description: Standard output of the specified command.
      type: String
    - contextPath: RemoteAccess.Command.error
      description: Standard error output of the specified command.
      type: String
    - contextPath: RemoteAccess.Command.success
      description: Whether the operation was successful.
      type: Boolean
    - contextPath: RemoteAccess.Command.command
      description: Command that was run.
      type: String
  - arguments:
    - default: false
      description: Entry ID of the file to be copied from Cortex XSOAR to the remote machine.
      isArray: false
      name: entry_id
      required: false
      secret: false
    - default: false
      description: Destination of the path of the copied file in the remote machine. Defaults to the `entry_id` file path if not specified.
      isArray: false
      name: destination_path
      required: false
      secret: false
    - default: false
      description: Password required to match the Additional Password parameter if it was supplied to run the command.
      isArray: false
      name: additional_password
      required: false
      secret: false
    - default: false
      description: Timeout for command in seconds.
      isArray: false
      name: timeout
      required: false
      secret: false
    - default: false
      description: Destination of the directory to copy the file to in the remote machine.
      isArray: false
      name: dest-dir
      required: false
      secret: false
    - default: false
      description: Entry ID of the file to be copied from Cortex XSOAR to the remote machine. (Deprecated. Use entry_id instead).
      isArray: false
      name: entry
      required: false
      secret: false
    - default: false
      description: System to run the command on.
      isArray: true
      name: system
      required: false
      secret: false
    - default: false
      description: Host name to run the command on.
      isArray: true
      name: host
      required: false
      secret: false
    - default: false
      description: Port to run the command on.
      isArray: false
      name: port
      required: false
      secret: false
    deprecated: false
    description: Copies the given file from Cortex XSOAR to the remote machine.
    execution: false
    name: copy-to
  - arguments:
    - default: false
      description: Path of the file in the remote machine to be copied to Cortex XSOAR.
      isArray: false
      name: file_path
      required: false
      secret: false
    - default: false
      description: Name of the file to be copied to Cortex XSOAR. Defaults to the file name in `file_path` if not specified. For example, if `file_path` is "a/b/c.txt", the file name will be c.txt.
      isArray: false
      name: file_name
      required: false
      secret: false
    - default: false
      description: Password. Required to match the Additional Password parameter if it was supplied in order to run the command.
      isArray: false
      name: additional_password
      required: false
      secret: false
    - default: false
      description: Timeout for command in seconds.
      isArray: false
      name: timeout
      required: false
      secret: false
    - default: false
      description: Path of the file in the remote machine to be copied to Cortex XSOAR. (Deprecated. Use file_path instead).
      isArray: false
      name: file
      required: false
      secret: false
    - default: false
      description: System to run the command on.
      isArray: true
      name: system
      required: false
      secret: false
    - default: false
      description: Host name to run the command on.
      isArray: true
      name: host
      required: false
      secret: false
    - default: false
      description: Port to run the command on.
      isArray: false
      name: port
      required: false
      secret: false
    deprecated: false
    description: Copies the given file from the remote machine to Cortex XSOAR.
    execution: false
    name: copy-from
    outputs:
    - contextPath: File.Name
      description: The full file name (including the file extension).
      type: String
    - contextPath: File.EntryID
      description: The ID for locating the file in the War Room.
      type: String
    - contextPath: File.Size
      description: The size of the file in bytes.
      type: Number
    - contextPath: File.MD5
      description: The MD5 hash of the file.
      type: String
    - contextPath: File.SHA1
      description: The SHA1 hash of the file.
      type: String
    - contextPath: File.SHA256
      description: The SHA256 hash of the file.
      type: String
    - contextPath: File.SHA512
      description: The SHA512 hash of the file.
      type: String
    - contextPath: File.Extension
      description: 'The file extension. For example: "xls".'
      type: String
    - contextPath: File.Type
      description: The file type, as determined by libmagic (same as displayed in file entries).
      type: String
<<<<<<< HEAD
  dockerimage: demisto/netmiko:1.0.0.61830
=======
  dockerimage: demisto/netmiko:1.0.0.63223
>>>>>>> a56da0f6
  feed: false
  isfetch: false
  longRunning: false
  longRunningPort: false
  runonce: false
  script: '-'
  subtype: python3
  type: python
tests:
- RemoteAccessTest
fromversion: 6.0.0<|MERGE_RESOLUTION|>--- conflicted
+++ resolved
@@ -239,11 +239,7 @@
     - contextPath: File.Type
       description: The file type, as determined by libmagic (same as displayed in file entries).
       type: String
-<<<<<<< HEAD
-  dockerimage: demisto/netmiko:1.0.0.61830
-=======
   dockerimage: demisto/netmiko:1.0.0.63223
->>>>>>> a56da0f6
   feed: false
   isfetch: false
   longRunning: false
