{
    "name": "Remote Access",
    "description": "Transfer files and execute commands via SSH on remote machines.",
    "support": "xsoar",
<<<<<<< HEAD
    "currentVersion": "1.0.12",
=======
    "currentVersion": "1.0.14",
>>>>>>> 0e7c7be5
    "author": "Cortex XSOAR",
    "url": "https://www.paloaltonetworks.com/cortex",
    "email": "",
    "categories": [
        "Utilities"
    ],
    "tags": [],
    "useCases": [],
    "keywords": [],
    "marketplaces": [
        "xsoar",
        "marketplacev2"
    ]
}<|MERGE_RESOLUTION|>--- conflicted
+++ resolved
@@ -2,11 +2,7 @@
     "name": "Remote Access",
     "description": "Transfer files and execute commands via SSH on remote machines.",
     "support": "xsoar",
-<<<<<<< HEAD
-    "currentVersion": "1.0.12",
-=======
-    "currentVersion": "1.0.14",
->>>>>>> 0e7c7be5
+    "currentVersion": "1.0.15",
     "author": "Cortex XSOAR",
     "url": "https://www.paloaltonetworks.com/cortex",
     "email": "",
