--- conflicted
+++ resolved
@@ -115,12 +115,8 @@
       required: true
     description: Remove Componentlist Entry
     name: digitalguardian-remove-componentlist-entry
-<<<<<<< HEAD
-  dockerimage: demisto/python3:3.10.11.54132
-=======
   dockerimage: demisto/python3:3.10.12.63474
   feed: false
->>>>>>> 1df13864
   isfetch: true
   runonce: false
   script: '-'
