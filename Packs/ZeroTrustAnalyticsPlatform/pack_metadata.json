--- conflicted
+++ resolved
@@ -2,11 +2,7 @@
     "name": "Zero Trust Analytics Platform",
     "description": "Provides view of raised alerts within ZTAP.",
     "support": "partner",
-<<<<<<< HEAD
-    "currentVersion": "1.1.8",
-=======
     "currentVersion": "1.1.10",
->>>>>>> 90cf3b88
     "author": "Critical Start",
     "url": "https://support.criticalstart.com/",
     "email": "support@criticalstart.com",
