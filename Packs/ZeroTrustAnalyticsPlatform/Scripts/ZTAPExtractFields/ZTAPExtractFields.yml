--- conflicted
+++ resolved
@@ -7,10 +7,7 @@
 commonfields:
   id: ZTAPExtractFields
   version: -1
-<<<<<<< HEAD
-=======
 enabled: true
->>>>>>> 0609baec
 name: ZTAPExtractFields
 script: ''
 subtype: python3
