--- conflicted
+++ resolved
@@ -2,11 +2,7 @@
     "name": "RSA NetWitness Security Analytics",
     "description": "RSA Security Analytics, compatible with prior to v11. A distributed and modular system that enables highly flexible deployment architectures that scale with the needs of the organization. Security Analytics allows administrators to collect two types of data from the network infrastructure, packet data and log data.",
     "support": "xsoar",
-<<<<<<< HEAD
-    "currentVersion": "1.0.11",
-=======
     "currentVersion": "1.0.12",
->>>>>>> 9d6c5180
     "author": "Cortex XSOAR",
     "url": "https://www.paloaltonetworks.com/cortex",
     "email": "",
