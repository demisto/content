Deploy and manage containerized applications with a fully managed Kubernetes service.
This integration was integrated and tested with API version 2023-02-01 of AKS.

# Self-Deployed Application

To use a self-configured Azure application, you need to add a [new Azure App Registration in the Azure Portal](https://docs.microsoft.com/en-us/graph/auth-register-app-v2#register-a-new-application-using-the-azure-portal).

* The application must have **user_impersonation** permission (can be found in *API permissions* section of the Azure Kubernetes Services app registrations).
* The application must allow **public client flows** (can be found under the *Authentication* section of the Azure Kubernetes Services app registrations).
* The application must allow public client flows (found under the **Authentication** section of the app) for Device-code based authentications.

In case you want to use Device code flow, you must allow public client flows (can be found under the **Authentication** section of the app).

### Authentication Using the User - Authentication Flow

Follow these steps for a self-deployed configuration:

1. To use a self-configured Azure application, you need to add a new Azure App Registration in the Azure Portal. To add the registration, refer to the following [Microsoft article](https://docs.microsoft.com/en-us/microsoft-365/security/defender/api-create-app-web?view=o365-worldwide#create-an-app) steps 1-8.
2. choose the user_auth_flow option in the ***Authentication Type*** parameter.
3. Enter your Client/Application ID in the ***Application ID*** parameter. 
4. Enter your Client Secret in the ***Client Secret*** parameter.
5. Enter your Tenant ID in the ***Tenant ID*** parameter.
6. Enter your Application redirect URI in the ***Application redirect URI*** parameter.
7. Save the instance.
8. Run the `!azure-ks-generate-login-url` command in the War Room and follow the instruction.
9.  Run the ***!azure-ks-auth-test*** command - a 'Success' message should be printed to the War Room.

#### Cortex XSOAR Azure App

In order to use the Cortex XSOAR Azure application, use the default application ID (ab217a43-e09b-4f80-ae93-482fc7a3d1a3).

### Authentication Using the Device Code Flow

Follow these steps for a self-deployed configuration:

1. Fill in the required parameters.
2. choose the 'Device' option in the ***user_auth_flow*** parameter.
3. Run the ***!azure-ks-auth-start*** command. 
4. Follow the instructions that appear.
5. Run the ***!azure-ks-auth-complete*** command.

At end of the process you'll see a message that you've logged in successfully. 

## Configure Azure Kubernetes Services on Cortex XSOAR

1. Navigate to **Settings** > **Integrations** > **Servers & Services**.
2. Search for Azure Kubernetes Services.
3. Click **Add instance** to create and configure a new integration instance.

<<<<<<< HEAD
    | **Parameter** | **Description** | **Required** |
    | --- | --- | --- |
    | Application ID |  | False |
    | Authentication Type | Type of authentication - can be Authorization Code Flow \(recommended\), Device Code Flow, or Azure Managed Identities. | True |
    | Tenant ID (for authorization code mode) |  | False |
    | Client Secret (for authorization code mode) |  | False |
    | Client Secret (for authorization code mode) |  | False |
    | Application redirect URI (for authorization code mode) |  | False |
    | Authorization code | for user-auth mode - received from the authorization step. see Detailed Instructions \(?\) section | False |
    | Authorization code |  | False |
    | Azure Managed Identities Client ID | The Managed Identities client id for authentication - relevant only if the integration is running on Azure VM. | False |
    | Default Subscription ID | There are two options to insert the specified value, either in the configuration or directly within the commands. However, inserting values in both places will cause an override by the command value. | True |
    | Default Resource Group Name | There are two options to insert the specified value, either in the configuration or directly within the commands. However, inserting values in both places will cause an override by the command value. | True |
    | Azure AD endpoint | Azure AD endpoint associated with a national cloud. | False |
    | Trust any certificate (not secure) |  | False |
    | Use system proxy settings |  | False |

4. Click **Test** to validate the URLs, token, and connection.
=======
    | **Parameter**                      | **Description**                                                                                                | **Required** |
    |------------------------------------|----------------------------------------------------------------------------------------------------------------|--------------|
    | Azure Cloud                        | Azure Cloud the K8S cluster resides in. See table below.                                                       | False        |
    | app_id                             | Application ID                                                                                                 | False        |
    | subscription_id                    | Subscription ID                                                                                                | True         |
    | resource_group_name                | Resource Group Name                                                                                            | True         |
    | azure_ad_endpoint                  | Azure AD endpoint associated with a national cloud. See note below.                                     | False        |
    | insecure                           | Trust any certificate \(not secure\)                                                                           | False        |
    | proxy                              | Use system proxy settings                                                                                      | False        |
    | Tenant ID (for User Auth mode)     | Tenant ID                                                                                                      | False        |
    | Client Secret (for User Auth mode) | Encryption key given by the admin                                                                              | False        |
    | Authentication Type                | The request authentication type for the instance                                                               | False        |
    | Authorization code                 | Received from the authorization step                                                                        | False        |
    | Application redirect URI           | The redirect URI entered in the Azure portal                                                                   | False        |
    | Azure Managed Identities Client ID | The managed identities client ID for authentication. Relevant only if the integration is running on Azure VM. | False        |

4. Azure cloud options

    | Azure Cloud | Description                                                              |
    |-------------|--------------------------------------------------------------------------|
    | Worldwide   | The publicly accessible Azure Cloud                                      |
    | US GCC      | Azure cloud for the USA Government Cloud Community (GCC)                 |
    | US GCC-High | Azure cloud for the USA Government Cloud Community High (GCC-High)       |
    | DoD         | Azure cloud for the USA Department of Defense (DoD)                      |
    | Germany     | Azure cloud for the German Government                                    |
    | China       | Azure cloud for the Chinese Government                                   |
    | Custom      | Custom endpoint configuration to the Azure cloud. See note below. |

   * Note: In most cases, setting Azure cloud is preferred to setting Azure AD endpoint. Only use it in cases where a custom proxy URL is required for accessing a national cloud.

5. Click **Test** to validate the URLs, token, and connection.
>>>>>>> 5c0e0868

## Commands

You can execute these commands from the Cortex XSOAR CLI, as part of an automation, or in a playbook.
After you successfully execute a command, a DBot message appears in the War Room with the command details.

### azure-ks-auth-test

***
Tests the connectivity to Azure.

#### Base Command

`azure-ks-auth-test`

#### Input

There are no input arguments for this command.

#### Human Readable Output
>
>✅ Success!


### azure-ks-auth-start

***
Run this command to start the authorization process and follow the instructions in the command results.

#### Base Command

`azure-ks-auth-start`

#### Input

There are no input arguments for this command.

#### Human Readable Output
>
>### Authorization instructions
>
>        1. To sign in, use a web browser to open the page:
>            [https://microsoft.com/devicelogin](https://microsoft.com/devicelogin)
>           and enter the code **XXXXXXXX** to authenticate.
>        2. Run the ***!azure-ks-auth-complete*** command in the War Room.



### azure-ks-auth-complete

***
Run this command to complete the authorization process. Should be used after running the ***azure-ks-auth-start*** command.


#### Base Command

`azure-ks-auth-complete`

#### Input

There are no input arguments for this command.

#### Human Readable Output
>
>✅ Authorization completed successfully.


### azure-ks-auth-reset

***
Run this command if for some reason you need to rerun the authentication process.


#### Base Command

`azure-ks-auth-reset`

#### Input

There are no input arguments for this command.

#### Human Readable Output

>Authorization was reset successfully. You can now run ***!azure-ks-auth-start*** and ***!azure-ks-auth-complete***.

### azure-ks-clusters-list

***
Gets a list of managed clusters in the specified subscription.

#### Base Command

`azure-ks-clusters-list`

#### Input

| **Argument Name** | **Description** | **Required** |
| --- | --- | --- |
| subscription_id | The subscription ID. Note: This argument will override the instance parameter ‘Subscription ID'. | Optional | 

#### Context Output

| **Path** | **Type** | **Description** |
| --- | --- | --- |
| AzureKS.ManagedCluster.id | String | Resource ID. | 
| AzureKS.ManagedCluster.location | String | Resource location. | 
| AzureKS.ManagedCluster.name | String | Resource name. | 
| AzureKS.ManagedCluster.tags | Unknown | Resource tags. | 
| AzureKS.ManagedCluster.type | String | Resource type. | 
| AzureKS.ManagedCluster.properties.provisioningState | String | The current deployment or provisioning state, which only appears in the response. | 
| AzureKS.ManagedCluster.properties.kubernetesVersion | String | Version of Kubernetes specified when creating the managed cluster. | 
| AzureKS.ManagedCluster.properties.maxAgentPools | Number | The maximum number of agent pools for the managed cluster. | 
| AzureKS.ManagedCluster.properties.dnsPrefix | String | DNS prefix specified when creating the managed cluster. | 
| AzureKS.ManagedCluster.properties.fqdn | String | FQDN for the master pool. | 
| AzureKS.ManagedCluster.properties.agentPoolProfiles.name | String | Unique name of the agent pool profile in the context of the subscription and resource group. | 
| AzureKS.ManagedCluster.properties.agentPoolProfiles.count | Number | Number of agents \(VMs\) to host Docker containers. Allowed values must be in the range of 0 to 100 \(inclusive\) for user pools and in the range of 1 to 100 \(inclusive\) for system pools. | 
| AzureKS.ManagedCluster.properties.agentPoolProfiles.vmSize | String | Size of agent VMs. | 
| AzureKS.ManagedCluster.properties.agentPoolProfiles.maxPods | Number | Maximum number of pods that can run on a node. | 
| AzureKS.ManagedCluster.properties.agentPoolProfiles.osType | String | The operating system type, either Linux or Windows. | 
| AzureKS.ManagedCluster.properties.agentPoolProfiles.provisioningState | String | The current deployment or provisioning state. | 
| AzureKS.ManagedCluster.properties.agentPoolProfiles.orchestratorVersion | String | Version of the orchestrator specified when creating the managed cluster. | 
| AzureKS.ManagedCluster.properties.linuxProfile.adminUsername | String | The name of the administrator account. | 
| AzureKS.ManagedCluster.properties.linuxProfile.ssh.publicKeys.keyData | String | Certificate public key used to authenticate with VMs through SSH. | 
| AzureKS.ManagedCluster.properties.servicePrincipalProfile.clientId | String | The ID for the service principal. | 
| AzureKS.ManagedCluster.properties.nodeResourceGroup | String | Name of the resource group containing agent pool nodes. | 
| AzureKS.ManagedCluster.properties.enableRBAC | Boolean | Whether to enable Kubernetes Role-Based Access Control \(RBAC\). | 
| AzureKS.ManagedCluster.properties.diskEncryptionSetID | String | Resource ID of the disk encryption set to use for enabling encryption at rest. | 
| AzureKS.ManagedCluster.properties.networkProfile.networkPlugin | String | Network plugin used for building Kubernetes network. | 
| AzureKS.ManagedCluster.properties.networkProfile.podCidr | String | A CIDR notation IP range from which to assign pod IPs when kubenet is used. | 
| AzureKS.ManagedCluster.properties.networkProfile.serviceCidr | String | A CIDR notation IP range from which to assign service cluster IPs. | 
| AzureKS.ManagedCluster.properties.networkProfile.dnsServiceIP | String | An IP address assigned to the Kubernetes DNS service. | 
| AzureKS.ManagedCluster.properties.networkProfile.dockerBridgeCidr | String | A CIDR notation IP range assigned to the Docker bridge network. | 
| AzureKS.ManagedCluster.properties.addonProfiles.omsagent.enabled | Boolean | Whether the Operations Management Suite Agent is enabled. | 
| AzureKS.ManagedCluster.properties.addonProfiles.omsagent.config.logAnalyticsWorkspaceResourceID | String | The resource ID of an existing Log Analytics Workspace to use for storing monitoring data. | 
| AzureKS.ManagedCluster.properties.addonProfiles.httpApplicationRouting.enabled | Boolean | Whether the ingress is configured with automatic public DNS name creation. | 
| AzureKS.ManagedCluster.properties.addonProfiles.httpApplicationRouting.config.HTTPApplicationRoutingZoneName | String | The subscription DNS zone name. | 

<<<<<<< HEAD
#### Command example
```!azure-ks-clusters-list```
=======

#### Command Example

`!azure-ks-clusters-list`

>>>>>>> 5c0e0868
#### Context Example

```json
{
    "AzureKS": {
        "ManagedCluster": {
            "id": "/subscriptions/00000000/resourcegroups/aks-integration/providers/Microsoft.ContainerService/managedClusters/aks-integration",
            "identity": {
                "principalId": "000000000000000000",
                "tenantId": "000000000000000",
                "type": "SystemAssigned"
            },
            "location": "westus",
            "name": "aks-integration",
            "properties": {
                "addonProfiles": {
                    "azurepolicy": {
                        "config": null,
                        "enabled": false
                    },
                    "httpApplicationRouting": {
                        "config": {
                            "HTTPApplicationRoutingZoneName": "a6ec8d.westus.aksapp.io"
                        },
                        "enabled": true,
                        "identity": {
                            "clientId": "0000000",
                            "objectId": "000000",
                            "resourceId": "/subscriptions/00000000/resourcegroups/MC_aks-integration_aks-integration_westus/providers/Microsoft.ManagedIdentity/userAssignedIdentities/httpapplicationrouting-aks-integration"
                        }
                    },
                    "omsagent": {
                        "config": {
                            "logAnalyticsWorkspaceResourceID": "/subscriptions/00000000/resourceGroups/DefaultResourceGroup-WUS/providers/Microsoft.OperationalInsights/workspaces/tesrt"
                        },
                        "enabled": false
                    }
                },
                "agentPoolProfiles": [
                    {
                        "count": 1,
                        "currentOrchestratorVersion": "1.21.7",
                        "enableAutoScaling": true,
                        "enableFIPS": false,
                        "enableNodePublicIP": false,
                        "kubeletDiskType": "OS",
                        "maxCount": 5,
                        "maxPods": 110,
                        "minCount": 1,
                        "mode": "System",
                        "name": "agentpool",
                        "nodeImageVersion": "AKSUbuntu-1804gen2containerd-2021.12.07",
                        "orchestratorVersion": "1.21.7",
                        "osDiskSizeGB": 128,
                        "osDiskType": "Managed",
                        "osSKU": "Ubuntu",
                        "osType": "Linux",
                        "powerState": {
                            "code": "Running"
                        },
                        "provisioningState": "Succeeded",
                        "tags": {
                            "type": "aks-slb-managed-outbound-ip"
                        },
                        "type": "VirtualMachineScaleSets",
                        "vmSize": "Standard_DS2_v2"
                    }
                ],
                "azurePortalFQDN": "aks-integration-dns.portal.hcp.westus.azmk8s.io",
                "currentKubernetesVersion": "1.21.7",
                "dnsPrefix": "aks-integration-dns",
                "enableRBAC": true,
                "fqdn": "aks-integration-dns.hcp.westus.azmk8s.io",
                "identityProfile": {
                    "kubeletidentity": {
                        "clientId": "000000000000",
                        "objectId": "0000000000",
                        "resourceId": "/subscriptions/00000000/resourcegroups/MC_aks-integration_aks-integration_westus/providers/Microsoft.ManagedIdentity/userAssignedIdentities/aks-integration-agentpool"
                    }
                },
                "kubernetesVersion": "1.21.7",
                "maxAgentPools": 100,
                "networkProfile": {
                    "dnsServiceIP": "8.8.8.8",
                    "dockerBridgeCidr": "8.8.8.8/8",
                    "loadBalancerProfile": {
                        "effectiveOutboundIPs": [
                            {
                                "id": "/subscriptions/00000000/resourceGroups/MC_aks-integration_aks-integration_westus/providers/Microsoft.Network/publicIPAddresses/81661302-1ebc-450b-80a3-1e5d351ec2c0"
                            }
                        ],
                        "managedOutboundIPs": {
                            "count": 1
                        }
                    },
                    "loadBalancerSku": "Standard",
                    "networkPlugin": "kubenet",
                    "outboundType": "loadBalancer",
                    "podCidr": "8.8.8.8",
                    "serviceCidr": "8.8.8./8"
                },
                "nodeResourceGroup": "MC_aks-integration_aks-integration_westus",
                "oidcIssuerProfile": {
                    "enabled": false
                },
                "powerState": {
                    "code": "Running"
                },
                "provisioningState": "Succeeded",
                "securityProfile": {},
                "servicePrincipalProfile": {
                    "clientId": "msi"
                },
                "storageProfile": {
                    "diskCSIDriver": {
                        "enabled": true
                    },
                    "fileCSIDriver": {
                        "enabled": true
                    },
                    "snapshotController": {
                        "enabled": true
                    }
                },
                "workloadAutoScalerProfile": {}
            },
            "sku": {
                "name": "Base",
                "tier": "Free"
            },
            "tags": {
                "type": "aks-slb-managed-outbound-ip"
            },
            "type": "Microsoft.ContainerService/ManagedClusters"
        }
    }
}
```

#### Human Readable Output

>### AKS Clusters List
>
>|Name|Status|Location|Tags|Kubernetes version|API server address|Network type (plugin)|
>|---|---|---|---|---|---|---|
>| aks-integration | Succeeded | westus | type: aks-slb-managed-outbound-ip | 1.21.7 | aks-integration-dns.hcp.westus.azmk8s.io | kubenet |


### azure-ks-cluster-addon-update

***
Updates a managed cluster with the specified configuration.

#### Base Command

`azure-ks-cluster-addon-update`

#### Input

| **Argument Name** | **Description** | **Required** |
| --- | --- | --- |
| subscription_id | The subscription ID. Note: This argument will override the instance parameter ‘Subscription ID'. | Optional | 
| resource_group_name | The resource group name. Note: This argument will override the instance parameter ‘Resource Group Name'. | Optional | 
| resource_name | The name of the managed cluster resource. Can be retrieved using the azure-ks-clusters-list command. | Required | 
| location | Resource location, Can be retrieved using the azure-ks-clusters-list command. Possible values are: australiacentral, australiacentral2, australiaeast, australiasoutheast, brazilse, brazilsouth, canadacentral, canadaeast, centralfrance, centralindia, centralus, centraluseuap, eastasia, eastus, eastus2, eastus2euap, germanyn, germanywc, japaneast, japanwest, koreacentral, koreasouth, northcentralus, northeurope, norwaye, norwayw, southafricanorth, southafricawest, southcentralus, southeastasia, southfrance, southindia, switzerlandn, switzerlandw, uaecentral, uaenorth, uknorth, uksouth, uksouth2, ukwest, westcentralus, westeurope, westindia, westus, westus2. | Required | 
| http_application_routing_enabled | Whether to configure ingress with automatic public DNS name creation. Possible values: "true" and "false". Possible values are: true, false. | Optional | 
| monitoring_agent_enabled | Whether to turn on Log Analytics monitoring. If enabled and monitoring_resource_id is not specified, will use the current configured workspace resource ID. Possible values: "true" and "false". Possible values are: true, false. | Optional | 
| monitoring_resource_name | The name of an existing Log Analytics workspace to use for storing monitoring data. Can be retrieved in the Log Analytics workspace from the Azure portal. | Optional | 

#### Context Output

There is no context output for this command.
<<<<<<< HEAD
#### Command example
```!azure-ks-cluster-addon-update resource_name=aks-integration location=westus http_application_routing_enabled=true```
=======

#### Command Example

`!azure-ks-cluster-addon-update resource_name=aks-integration location=westus http_application_routing_enabled=true`

>>>>>>> 5c0e0868
#### Human Readable Output

>The request to update the managed cluster was sent successfully.

### azure-ks-generate-login-url

***
Generate the login url used for Authorization code flow.

#### Base Command

`azure-ks-generate-login-url`

#### Input

| **Argument Name** | **Description** | **Required** |
| --- | --- | --- |

#### Context Output

There is no context output for this command.
### azure-ks-subscriptions-list

***
Gets all subscriptions for a tenant.

#### Base Command

`azure-ks-subscriptions-list`

#### Input

There are no input arguments for this command.

<<<<<<< HEAD
#### Context Output

| **Path** | **Type** | **Description** |
| --- | --- | --- |
| AzureKS.Subscription.id | String | The unique identifier of the Azure Kubernetes subscription. | 
| AzureKS.Subscription.authorizationSource | String | The source of authorization for the Azure Kubernetes subscription. | 
| AzureKS.Subscription.managedByTenants | Unknown | The tenants that have access to manage the Azure Kubernetes subscription. | 
| AzureKS.Subscription.subscriptionId | String | The ID of the Azure Kubernetes subscription. | 
| AzureKS.Subscription.tenantId | String | The ID of the tenant associated with the Azure Kubernetes subscription. | 
| AzureKS.Subscription.displayName | String | The display name of the Azure Kubernetes subscription. | 
| AzureKS.Subscription.state | String | The current state of the Azure Kubernetes subscription. | 
| AzureKS.Subscription.subscriptionPolicies.locationPlacementId | String | The ID of the location placement policy for the Azure Kubernetes subscription. | 
| AzureKS.Subscription.subscriptionPolicies.quotaId | String | The ID of the quota policy for the Azure Kubernetes subscription. | 
| AzureKS.Subscription.subscriptionPolicies.spendingLimit | String | The spending limit policy for the Azure Kubernetes subscription. | 
| AzureKS.Subscription.count.type | String | The type of the Azure Kubernetes subscription count. | 
| AzureKS.Subscription.count.value | Number | The value of the Azure Kubernetes subscription count. | 

#### Command example
```!azure-ks-subscriptions-list```
#### Context Example
```json
{
    "AzureKS": {
        "Subscription": [
            {
                "authorizationSource": "RoleBased",
                "displayName": "Access to Azure Active Directory",
                "id": "/subscriptions/000000000000000",
                "managedByTenants": [],
                "state": "Enabled",
                "subscriptionId": "000000000000000",
                "subscriptionPolicies": {
                    "locationPlacementId": "Public_2014-09-01",
                    "quotaId": "AAD_2015-09-01",
                    "spendingLimit": "On"
                },
                "tenantId": "000000000000000"
            },
            {
                "authorizationSource": "RoleBased",
                "displayName": "Pay-As-You-Go",
                "id": "/subscriptions/00000000",
                "managedByTenants": [],
                "state": "Enabled",
                "subscriptionId": "00000000",
                "subscriptionPolicies": {
                    "locationPlacementId": "Public_2014-09-01",
                    "quotaId": "PayAsYouGo_2014-09-01",
                    "spendingLimit": "Off"
                },
                "tenantId": "000000000000000"
            }
        ]
    }
}
```

#### Human Readable Output

>### Azure Kubernetes Subscriptions list
>|subscriptionId|tenantId|displayName|state|
>|---|---|---|---|
>| 000000000000000 | 000000000000000 | Access to Azure Active Directory | Enabled |
>| 00000000 | 000000000000000 | Pay-As-You-Go | Enabled |


### azure-ks-resource-group-list

***
Gets all resource groups for a subscription.

#### Base Command

`azure-ks-resource-group-list`

#### Input

| **Argument Name** | **Description** | **Required** |
| --- | --- | --- |
| subscription_id | The subscription ID, optional. Note: This argument will override the instance parameter ‘Subscription ID'. | Optional | 
| limit | Limit on the number of resource groups to return. Default value is 50. Default is 50. | Optional | 
| tag | A single tag in the form of '{"Tag Name":"Tag Value"}' to filter the list by. | Optional | 

#### Context Output

| **Path** | **Type** | **Description** |
| --- | --- | --- |
| AzureKS.ResourceGroup.id | String | The unique identifier of the Azure Kubernetes resource group. | 
| AzureKS.ResourceGroup.name | String | The name of the Azure Kubernetes resource group. | 
| AzureKS.ResourceGroup.type | String | The type of the Azure Kubernetes resource group. | 
| AzureKS.ResourceGroup.location | String | The location of the Azure Kubernetes resource group. | 
| AzureKS.ResourceGroup.properties.provisioningState | String | The provisioning state of the Azure Kubernetes resource group. | 
| AzureKS.ResourceGroup.tags.Owner | String | The owner tag of the Azure Kubernetes resource group. | 
| AzureKS.ResourceGroup.tags | Unknown | The tags associated with the Azure Kubernetes resource group. | 
| AzureKS.ResourceGroup.tags.Name | String | The name tag of the Azure Kubernetes resource group. | 
| AzureKS.ResourceGroup.managedBy | String | The entity that manages the Azure Kubernetes resource group. | 
| AzureKS.ResourceGroup.tags.aks-managed-cluster-name | String | The AKS managed cluster name tag associated with the Azure Kubernetes resource group. | 
| AzureKS.ResourceGroup.tags.aks-managed-cluster-rg | String | The AKS managed cluster resource group tag associated with the Azure Kubernetes resource group. | 
| AzureKS.ResourceGroup.tags.type | String | The type tag associated with the Azure Kubernetes resource group. | 

#### Command example
```!azure-ks-resource-group-list```
#### Context Example
```json
{
    "AzureKS": {
        "ResourceGroup": [
            {
                "id": "/subscriptions/00000000/resourceGroups/cloud-shell-storage-eastus",
                "location": "eastus",
                "name": "cloud-shell-storage-eastus",
                "properties": {
                    "provisioningState": "Succeeded"
                },
                "type": "Microsoft.Resources/resourceGroups"
            },
            {
                "id": "/subscriptions/00000000/resourceGroups/demisto",
                "location": "centralus",
                "name": "demisto",
                "properties": {
                    "provisioningState": "Succeeded"
                },
                "tags": {
                    "Owner": "Demisto"
                },
                "type": "Microsoft.Resources/resourceGroups"
            },
            {
                "id": "/subscriptions/00000000/resourceGroups/compute-integration",
                "location": "eastus",
                "name": "compute-integration",
                "properties": {
                    "provisioningState": "Succeeded"
                },
                "type": "Microsoft.Resources/resourceGroups"
            },
            {
                "id": "/subscriptions/00000000/resourceGroups/NetworkWatcherRG",
                "location": "westeurope",
                "name": "NetworkWatcherRG",
                "properties": {
                    "provisioningState": "Succeeded"
                },
                "type": "Microsoft.Resources/resourceGroups"
            },
            {
                "id": "/subscriptions/00000000/resourceGroups/echoteamsbot",
                "location": "centralus",
                "name": "echoteamsbot",
                "properties": {
                    "provisioningState": "Succeeded"
                },
                "type": "Microsoft.Resources/resourceGroups"
            },
            {
                "id": "/subscriptions/00000000/resourceGroups/testingteamsbot",
                "location": "centralus",
                "name": "testingteamsbot",
                "properties": {
                    "provisioningState": "Succeeded"
                },
                "type": "Microsoft.Resources/resourceGroups"
            },
            {
                "id": "/subscriptions/00000000/resourceGroups/socbot",
                "location": "eastasia",
                "name": "socbot",
                "properties": {
                    "provisioningState": "Succeeded"
                },
                "type": "Microsoft.Resources/resourceGroups"
            },
            {
                "id": "/subscriptions/00000000/resourceGroups/us-east-rg-backups",
                "location": "westus",
                "name": "us-east-rg-backups",
                "properties": {
                    "provisioningState": "Succeeded"
                },
                "type": "Microsoft.Resources/resourceGroups"
            },
            {
                "id": "/subscriptions/00000000/resourceGroups/us-east-rg",
                "location": "eastus",
                "name": "us-east-rg",
                "properties": {
                    "provisioningState": "Succeeded"
                },
                "type": "Microsoft.Resources/resourceGroups"
            },
            {
                "id": "/subscriptions/00000000/resourceGroups/xcloud",
                "location": "westeurope",
                "name": "xcloud",
                "properties": {
                    "provisioningState": "Succeeded"
                },
                "type": "Microsoft.Resources/resourceGroups"
            },
            {
                "id": "/subscriptions/00000000/resourceGroups/MSDE",
                "location": "westeurope",
                "name": "MSDE",
                "properties": {
                    "provisioningState": "Succeeded"
                },
                "type": "Microsoft.Resources/resourceGroups"
            },
            {
                "id": "/subscriptions/00000000/resourceGroups/DefaultResourceGroup-WEU",
                "location": "westeurope",
                "name": "DefaultResourceGroup-WEU",
                "properties": {
                    "provisioningState": "Succeeded"
                },
                "tags": {},
                "type": "Microsoft.Resources/resourceGroups"
            },
            {
                "id": "/subscriptions/00000000/resourceGroups/aks-integration-test_group",
                "location": "centralus",
                "name": "aks-integration-test_group",
                "properties": {
                    "provisioningState": "Succeeded"
                },
                "type": "Microsoft.Resources/resourceGroups"
            },
            {
                "id": "/subscriptions/00000000/resourceGroups/aks-integration-tes_group",
                "location": "centralus",
                "name": "aks-integration-tes_group",
                "properties": {
                    "provisioningState": "Succeeded"
                },
                "type": "Microsoft.Resources/resourceGroups"
            },
            {
                "id": "/subscriptions/00000000/resourceGroups/XDR_Event_",
                "location": "centralus",
                "name": "XDR_Event_Hub_API_Automation",
                "properties": {
                    "provisioningState": "Succeeded"
                },
                "type": "Microsoft.Resources/resourceGroups"
            },
            {
                "id": "/subscriptions/00000000/resourceGroups/DefaultResourceGroup-CUS",
                "location": "centralus",
                "name": "DefaultResourceGroup-CUS",
                "properties": {
                    "provisioningState": "Succeeded"
                },
                "type": "Microsoft.Resources/resourceGroups"
            },
            {
                "id": "/subscriptions/00000000/resourceGroups/sql-integration",
                "location": "eastus",
                "name": "sql-integration",
                "properties": {
                    "provisioningState": "Succeeded"
                },
                "type": "Microsoft.Resources/resourceGroups"
            },
            {
                "id": "/subscriptions/00000000/resourceGroups/ferrum-collector",
                "location": "eastus",
                "name": "ferrum-collector",
                "properties": {
                    "provisioningState": "Succeeded"
                },
                "tags": {
                    "Name": "ferrum collector"
                },
                "type": "Microsoft.Resources/resourceGroups"
            },
            {
                "id": "/subscriptions/00000000/resourceGroups/DefaultResourceGroup-EUS",
                "location": "eastus",
                "name": "DefaultResourceGroup-EUS",
                "properties": {
                    "provisioningState": "Succeeded"
                },
                "tags": {},
                "type": "Microsoft.Resources/resourceGroups"
            },
            {
                "id": "/subscriptions/00000000/resourceGroups/intune-xdr-eventhub",
                "location": "eastus",
                "name": "intune-xdr-eventhub",
                "properties": {
                    "provisioningState": "Succeeded"
                },
                "tags": {
                    "Name": "intune-xdr-eventhub"
                },
                "type": "Microsoft.Resources/resourceGroups"
            },
            {
                "id": "/subscriptions/00000000/resourceGroups/DefaultResourceGroup-WUS",
                "location": "westus",
                "name": "DefaultResourceGroup-WUS",
                "properties": {
                    "provisioningState": "Succeeded"
                },
                "type": "Microsoft.Resources/resourceGroups"
            },
            {
                "id": "/subscriptions/00000000/resourceGroups/aks-integration",
                "location": "westus",
                "name": "aks-integration",
                "properties": {
                    "provisioningState": "Succeeded"
                },
                "type": "Microsoft.Resources/resourceGroups"
            },
            {
                "id": "/subscriptions/00000000/resourceGroups/LogAnalyticsDefaultResources",
                "location": "westus",
                "name": "LogAnalyticsDefaultResources",
                "properties": {
                    "provisioningState": "Succeeded"
                },
                "type": "Microsoft.Resources/resourceGroups"
            },
            {
                "id": "/subscriptions/00000000/resourceGroups/MC_aks-integration_aks-integration_westus",
                "location": "westus",
                "managedBy": "/subscriptions/00000000/resourcegroups/aks-integration/providers/Microsoft.ContainerService/managedClusters/aks-integration",
                "name": "MC_aks-integration_aks-integration_westus",
                "properties": {
                    "provisioningState": "Succeeded"
                },
                "tags": {
                    "aks-managed-cluster-name": "aks-integration",
                    "aks-managed-cluster-rg": "aks-integration",
                    "type": "aks-slb-managed-outbound-ip"
                },
                "type": "Microsoft.Resources/resourceGroups"
            },
            {
                "id": "/subscriptions/00000000/resourceGroups/Elastic_Search",
                "location": "westus2",
                "name": "Elastic_Search",
                "properties": {
                    "provisioningState": "Succeeded"
                },
                "type": "Microsoft.Resources/resourceGroups"
            },
            {
                "id": "/subscriptions/00000000/resourceGroups/Purview-RG",
                "location": "westus2",
                "name": "Purview-RG",
                "properties": {
                    "provisioningState": "Succeeded"
                },
                "type": "Microsoft.Resources/resourceGroups"
            },
            {
                "id": "/subscriptions/00000000/resourceGroups/managed-rg-demistodevpurview",
                "location": "westus2",
                "managedBy": "/subscriptions/00000000/resourceGroups/Purview-RG/providers/Microsoft.Purview/accounts/demistodevpurview",
                "name": "managed-rg-demistodevpurview",
                "properties": {
                    "provisioningState": "Succeeded"
                },
                "tags": {
                    "Name": "demistodevpurview"
                },
                "type": "Microsoft.Resources/resourceGroups"
            },
            {
                "id": "/subscriptions/00000000/resourceGroups/demisto-es",
                "location": "germanywestcentral",
                "name": "demisto-es",
                "properties": {
                    "provisioningState": "Succeeded"
                },
                "tags": {},
                "type": "Microsoft.Resources/resourceGroups"
            },
            {
                "id": "/subscriptions/00000000/resourceGroups/Azure_Firewall",
                "location": "eastus",
                "name": "Azure_Firewall",
                "properties": {
                    "provisioningState": "Succeeded"
                },
                "tags": {},
                "type": "Microsoft.Resources/resourceGroups"
            },
            {
                "id": "/subscriptions/00000000/resourceGroups/SecAndCompRG",
                "location": "eastus",
                "name": "SecAndCompRG",
                "properties": {
                    "provisioningState": "Succeeded"
                },
                "type": "Microsoft.Resources/resourceGroups"
            },
            {
                "id": "/subscriptions/00000000/resourceGroups/demisto-sentinel2",
                "location": "centralus",
                "name": "demisto-sentinel2",
                "properties": {
                    "provisioningState": "Succeeded"
                },
                "type": "Microsoft.Resources/resourceGroups"
            }
        ]
    }
}
```

#### Human Readable Output
=======
#### Command Example

`azure-ks-generate-login-url`

#### Human Readable Output

>### Authorization instructions
>
>1. Click the [login URL](https://login.microsoftonline.com) to sign in and grant Cortex XSOAR permissions for your Azure Service Management.
You will be automatically redirected to a link with the following structure:
`REDIRECT_URI?code=AUTH_CODE&session_state=SESSION_STATE`
>2. Copy the `AUTH_CODE` (without the `code=` prefix, and the `session_state` parameter)
and paste it in your instance configuration under the **Authorization code** parameter.
>>>>>>> 5c0e0868

>### Resource Groups List
>|Name|Location|Tags|
>|---|---|---|
>| cloud-shell-storage-eastus | eastus |  |
>| demisto | centralus | Owner: Demisto |
>| compute-integration | eastus |  |
>| NetworkWatcherRG | westeurope |  |
>| echoteamsbot | centralus |  |
>| testingteamsbot | centralus |  |
>| socbot | eastasia |  |
>| us-east-rg-backups | westus |  |
>| us-east-rg | eastus |  |
>| xcloud | westeurope |  |
>| MSDE | westeurope |  |
>| DefaultResourceGroup-WEU | westeurope |  |
>| aks-integration-test_group | centralus |  |
>| aks-integration-tes_group | centralus |  |
>| XDR_Event_Hub_API_Automation | centralus |  |
>| DefaultResourceGroup-CUS | centralus |  |
>| sql-integration | eastus |  |
>| ferrum-collector | eastus | Name: ferrum collector |
>| DefaultResourceGroup-EUS | eastus |  |
>| intune-xdr-eventhub | eastus | Name: intune-xdr-eventhub |
>| DefaultResourceGroup-WUS | westus |  |
>| aks-integration | westus |  |
>| LogAnalyticsDefaultResources | westus |  |
>| MC_aks-integration_aks-integration_westus | westus | aks-managed-cluster-name: aks-integration<br/>aks-managed-cluster-rg: aks-integration<br/>type: aks-slb-managed-outbound-ip |
>| Elastic_Search | westus2 |  |
>| Purview-RG | westus2 |  |
>| managed-rg-demistodevpurview | westus2 | Name: demistodevpurview |
>| demisto-es | germanywestcentral |  |
>| Azure_Firewall | eastus |  |
>| SecAndCompRG | eastus |  |
>| demisto-sentinel2 | centralus |  |
<|MERGE_RESOLUTION|>--- conflicted
+++ resolved
@@ -47,26 +47,6 @@
 2. Search for Azure Kubernetes Services.
 3. Click **Add instance** to create and configure a new integration instance.
 
-<<<<<<< HEAD
-    | **Parameter** | **Description** | **Required** |
-    | --- | --- | --- |
-    | Application ID |  | False |
-    | Authentication Type | Type of authentication - can be Authorization Code Flow \(recommended\), Device Code Flow, or Azure Managed Identities. | True |
-    | Tenant ID (for authorization code mode) |  | False |
-    | Client Secret (for authorization code mode) |  | False |
-    | Client Secret (for authorization code mode) |  | False |
-    | Application redirect URI (for authorization code mode) |  | False |
-    | Authorization code | for user-auth mode - received from the authorization step. see Detailed Instructions \(?\) section | False |
-    | Authorization code |  | False |
-    | Azure Managed Identities Client ID | The Managed Identities client id for authentication - relevant only if the integration is running on Azure VM. | False |
-    | Default Subscription ID | There are two options to insert the specified value, either in the configuration or directly within the commands. However, inserting values in both places will cause an override by the command value. | True |
-    | Default Resource Group Name | There are two options to insert the specified value, either in the configuration or directly within the commands. However, inserting values in both places will cause an override by the command value. | True |
-    | Azure AD endpoint | Azure AD endpoint associated with a national cloud. | False |
-    | Trust any certificate (not secure) |  | False |
-    | Use system proxy settings |  | False |
-
-4. Click **Test** to validate the URLs, token, and connection.
-=======
     | **Parameter**                      | **Description**                                                                                                | **Required** |
     |------------------------------------|----------------------------------------------------------------------------------------------------------------|--------------|
     | Azure Cloud                        | Azure Cloud the K8S cluster resides in. See table below.                                                       | False        |
@@ -98,7 +78,6 @@
    * Note: In most cases, setting Azure cloud is preferred to setting Azure AD endpoint. Only use it in cases where a custom proxy URL is required for accessing a national cloud.
 
 5. Click **Test** to validate the URLs, token, and connection.
->>>>>>> 5c0e0868
 
 ## Commands
 
@@ -236,16 +215,11 @@
 | AzureKS.ManagedCluster.properties.addonProfiles.httpApplicationRouting.enabled | Boolean | Whether the ingress is configured with automatic public DNS name creation. | 
 | AzureKS.ManagedCluster.properties.addonProfiles.httpApplicationRouting.config.HTTPApplicationRoutingZoneName | String | The subscription DNS zone name. | 
 
-<<<<<<< HEAD
-#### Command example
-```!azure-ks-clusters-list```
-=======
 
 #### Command Example
 
 `!azure-ks-clusters-list`
 
->>>>>>> 5c0e0868
 #### Context Example
 
 ```json
@@ -418,16 +392,11 @@
 #### Context Output
 
 There is no context output for this command.
-<<<<<<< HEAD
-#### Command example
-```!azure-ks-cluster-addon-update resource_name=aks-integration location=westus http_application_routing_enabled=true```
-=======
 
 #### Command Example
 
 `!azure-ks-cluster-addon-update resource_name=aks-integration location=westus http_application_routing_enabled=true`
 
->>>>>>> 5c0e0868
 #### Human Readable Output
 
 >The request to update the managed cluster was sent successfully.
@@ -443,26 +412,8 @@
 
 #### Input
 
-| **Argument Name** | **Description** | **Required** |
-| --- | --- | --- |
-
-#### Context Output
-
-There is no context output for this command.
-### azure-ks-subscriptions-list
-
-***
-Gets all subscriptions for a tenant.
-
-#### Base Command
-
-`azure-ks-subscriptions-list`
-
-#### Input
-
 There are no input arguments for this command.
 
-<<<<<<< HEAD
 #### Context Output
 
 | **Path** | **Type** | **Description** |
@@ -480,53 +431,19 @@
 | AzureKS.Subscription.count.type | String | The type of the Azure Kubernetes subscription count. | 
 | AzureKS.Subscription.count.value | Number | The value of the Azure Kubernetes subscription count. | 
 
-#### Command example
-```!azure-ks-subscriptions-list```
-#### Context Example
-```json
-{
-    "AzureKS": {
-        "Subscription": [
-            {
-                "authorizationSource": "RoleBased",
-                "displayName": "Access to Azure Active Directory",
-                "id": "/subscriptions/000000000000000",
-                "managedByTenants": [],
-                "state": "Enabled",
-                "subscriptionId": "000000000000000",
-                "subscriptionPolicies": {
-                    "locationPlacementId": "Public_2014-09-01",
-                    "quotaId": "AAD_2015-09-01",
-                    "spendingLimit": "On"
-                },
-                "tenantId": "000000000000000"
-            },
-            {
-                "authorizationSource": "RoleBased",
-                "displayName": "Pay-As-You-Go",
-                "id": "/subscriptions/00000000",
-                "managedByTenants": [],
-                "state": "Enabled",
-                "subscriptionId": "00000000",
-                "subscriptionPolicies": {
-                    "locationPlacementId": "Public_2014-09-01",
-                    "quotaId": "PayAsYouGo_2014-09-01",
-                    "spendingLimit": "Off"
-                },
-                "tenantId": "000000000000000"
-            }
-        ]
-    }
-}
-```
+#### Command Example
+
+`azure-ks-generate-login-url`
 
 #### Human Readable Output
 
->### Azure Kubernetes Subscriptions list
->|subscriptionId|tenantId|displayName|state|
->|---|---|---|---|
->| 000000000000000 | 000000000000000 | Access to Azure Active Directory | Enabled |
->| 00000000 | 000000000000000 | Pay-As-You-Go | Enabled |
+>### Authorization instructions
+>
+>1. Click the [login URL](https://login.microsoftonline.com) to sign in and grant Cortex XSOAR permissions for your Azure Service Management.
+You will be automatically redirected to a link with the following structure:
+`REDIRECT_URI?code=AUTH_CODE&session_state=SESSION_STATE`
+>2. Copy the `AUTH_CODE` (without the `code=` prefix, and the `session_state` parameter)
+and paste it in your instance configuration under the **Authorization code** parameter.
 
 
 ### azure-ks-resource-group-list
@@ -878,21 +795,6 @@
 ```
 
 #### Human Readable Output
-=======
-#### Command Example
-
-`azure-ks-generate-login-url`
-
-#### Human Readable Output
-
->### Authorization instructions
->
->1. Click the [login URL](https://login.microsoftonline.com) to sign in and grant Cortex XSOAR permissions for your Azure Service Management.
-You will be automatically redirected to a link with the following structure:
-`REDIRECT_URI?code=AUTH_CODE&session_state=SESSION_STATE`
->2. Copy the `AUTH_CODE` (without the `code=` prefix, and the `session_state` parameter)
-and paste it in your instance configuration under the **Authorization code** parameter.
->>>>>>> 5c0e0868
 
 >### Resource Groups List
 >|Name|Location|Tags|
