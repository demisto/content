--- conflicted
+++ resolved
@@ -302,11 +302,7 @@
     execution: false
     name: azure-ks-generate-login-url
     arguments: []
-<<<<<<< HEAD
-  dockerimage: demisto/crypto:1.0.0.61689
-=======
   dockerimage: demisto/crypto:1.0.0.63672
->>>>>>> c2873a45
   feed: false
   isfetch: false
   longRunning: false
