--- conflicted
+++ resolved
@@ -306,15 +306,11 @@
     description: Updates a managed cluster with the specified configuration.
     execution: false
     name: azure-ks-cluster-addon-update
-<<<<<<< HEAD
   - description: Generate the login url used for Authorization code flow.
     execution: false
     name: azure-ks-generate-login-url
     arguments: []
-  dockerimage: demisto/crypto:1.0.0.45575
-=======
   dockerimage: demisto/crypto:1.0.0.47103
->>>>>>> 270c8f6c
   feed: false
   isfetch: false
   longRunning: false
