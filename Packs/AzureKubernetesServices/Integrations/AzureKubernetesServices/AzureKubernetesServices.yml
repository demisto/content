--- conflicted
+++ resolved
@@ -209,7 +209,6 @@
       description: The subscription DNS zone name.
       type: String
   - arguments:
-<<<<<<< HEAD
     - name: subscription_id
       description: "The subscription ID. Note: This argument will override the instance parameter ‘Default Subscription ID'."
       type: String
@@ -223,9 +222,6 @@
     - default: false
       description: The name of the managed cluster resource. Can be retrieved using the azure-ks-clusters-list command.
       isArray: false
-=======
-    - description: The name of the managed cluster resource. Can be retrieved using the azure-ks-clusters-list command.
->>>>>>> b572e0e8
       name: resource_name
       required: true
     - auto: PREDEFINED
@@ -297,7 +293,6 @@
   - description: Generate the login url used for Authorization code flow.
     name: azure-ks-generate-login-url
     arguments: []
-<<<<<<< HEAD
   - description: Gets all subscriptions for a tenant.
     name: azure-ks-subscriptions-list
     outputs:
@@ -396,9 +391,7 @@
   isfetch: false
   longRunning: false
   longRunningPort: false
-=======
   dockerimage: demisto/crypto:1.0.0.63672
->>>>>>> b572e0e8
   runonce: false
   script: '-'
   subtype: python3
