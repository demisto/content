category: IT Services
commonfields:
  id: Azure Kubernetes Services
  version: -1
configuration:
<<<<<<< HEAD
- defaultvalue: Worldwide
  display: Azure Cloud
  name: azure_cloud
  required: false
  type: 15
  options:
  - Worldwide
  - Germany
  - China
  - US GCC
  - US GCC-High
  - DoD
  - Custom
  section: Connect
  advanced: true
- display: Application ID
=======
- defaultvalue: ab217a43-e09b-4f80-ae93-482fc7a3d1a3
  display: Application ID
>>>>>>> c0943a26
  name: app_id
  required: false
  defaultvalue: ab217a43-e09b-4f80-ae93-482fc7a3d1a3
  type: 0
  hidden: false
- display: Authentication Type
  name: auth_type
  required: true
  type: 15
  additionalinfo: Type of authentication - can be Authorization Code Flow (recommended), Device Code Flow, or Azure Managed Identities.
  defaultvalue: Device Code
  options:
  - Authorization Code
  - Device Code
  - Azure Managed Identities
- display: Tenant ID (for authorization code mode)
  name: tenant_id
  required: false
  type: 0
- display: Client Secret (for authorization code mode)
  name: credentials
  required: false
  type: 9
  displaypassword: Client Secret (for authorization code mode)
  hiddenusername: true
- display: Application redirect URI (for authorization code mode)
  name: redirect_uri
  required: false
  type: 0
- additionalinfo: for user-auth mode - received from the authorization step. see Detailed Instructions (?) section
  displaypassword: Authorization code
<<<<<<< HEAD
=======
  additionalinfo: for user-auth mode - received from the authorization step. see Detailed Instructions (?) section
  hiddenusername: true
>>>>>>> c0943a26
  name: auth_code
  required: false
  hiddenusername: true
  type: 9
  display: Authorization code
- name: managed_identities_client_id
  required: false
  type: 9
  additionalinfo: The Managed Identities client id for authentication - relevant only if the integration is running on Azure VM.
  displaypassword: Azure Managed Identities Client ID
  hiddenusername: true
- display: Subscription ID
  name: subscription_id
  required: true
  type: 0
- display: Resource Group Name
  name: resource_group_name
  required: true
  type: 0
- display: Trust any certificate (not secure)
  name: insecure
  required: false
  type: 8
- display: Use system proxy settings
  name: proxy
  required: false
  type: 8
- defaultvalue: https://login.microsoftonline.com
  display: Azure AD endpoint
  name: azure_ad_endpoint
  options:
  - https://login.microsoftonline.com
  - https://login.microsoftonline.us
  - https://login.microsoftonline.de
  - https://login.chinacloudapi.cn
  required: false
  type: 15
  advanced: true
  additionalinfo: Azure AD endpoint associated with a national cloud.
<<<<<<< HEAD
  section: Connect
=======
- display: Trust any certificate (not secure)
  name: insecure
  required: false
  type: 8
- display: Use system proxy settings
  name: proxy
  required: false
  type: 8
>>>>>>> c0943a26
description: Deploy and manage containerized applications with a fully managed Kubernetes service.
display: Azure Kubernetes Services
name: Azure Kubernetes Services
script:
  commands:
  - deprecated: false
    description: Tests the connectivity to Azure.
    execution: false
    name: azure-ks-auth-test
  - deprecated: false
    description: Run this command to start the authorization process and follow the instructions in the command results.
    execution: false
    name: azure-ks-auth-start
  - deprecated: false
    description: Run this command to complete the authorization process. Should be used after running the azure-ks-auth-start command.
    execution: false
    name: azure-ks-auth-complete
  - deprecated: false
    description: Run this command if for some reason you need to rerun the authentication process.
    execution: false
    name: azure-ks-auth-reset
  - deprecated: false
    description: Gets a list of managed clusters in the specified subscription.
    execution: false
    name: azure-ks-clusters-list
    outputs:
    - contextPath: AzureKS.ManagedCluster.id
      description: Resource ID.
      type: String
    - contextPath: AzureKS.ManagedCluster.location
      description: Resource location.
      type: String
    - contextPath: AzureKS.ManagedCluster.name
      description: Resource name.
      type: String
    - contextPath: AzureKS.ManagedCluster.tags
      description: Resource tags.
      type: Unknown
    - contextPath: AzureKS.ManagedCluster.type
      description: Resource type.
      type: String
    - contextPath: AzureKS.ManagedCluster.properties.provisioningState
      description: The current deployment or provisioning state, which only appears in the response.
      type: String
    - contextPath: AzureKS.ManagedCluster.properties.kubernetesVersion
      description: Version of Kubernetes specified when creating the managed cluster.
      type: String
    - contextPath: AzureKS.ManagedCluster.properties.maxAgentPools
      description: The maximum number of agent pools for the managed cluster.
      type: Number
    - contextPath: AzureKS.ManagedCluster.properties.dnsPrefix
      description: DNS prefix specified when creating the managed cluster.
      type: String
    - contextPath: AzureKS.ManagedCluster.properties.fqdn
      description: FQDN for the master pool.
      type: String
    - contextPath: AzureKS.ManagedCluster.properties.agentPoolProfiles.name
      description: Unique name of the agent pool profile in the context of the subscription and resource group.
      type: String
    - contextPath: AzureKS.ManagedCluster.properties.agentPoolProfiles.count
      description: Number of agents (VMs) to host Docker containers. Allowed values must be in the range of 0 to 100 (inclusive) for user pools and in the range of 1 to 100 (inclusive) for system pools.
      type: Number
    - contextPath: AzureKS.ManagedCluster.properties.agentPoolProfiles.vmSize
      description: Size of agent VMs.
      type: String
    - contextPath: AzureKS.ManagedCluster.properties.agentPoolProfiles.maxPods
      description: Maximum number of pods that can run on a node.
      type: Number
    - contextPath: AzureKS.ManagedCluster.properties.agentPoolProfiles.osType
      description: The operating system type, either Linux or Windows.
      type: String
    - contextPath: AzureKS.ManagedCluster.properties.agentPoolProfiles.provisioningState
      description: The current deployment or provisioning state.
      type: String
    - contextPath: AzureKS.ManagedCluster.properties.agentPoolProfiles.orchestratorVersion
      description: Version of the orchestrator specified when creating the managed cluster.
      type: String
    - contextPath: AzureKS.ManagedCluster.properties.linuxProfile.adminUsername
      description: The name of the administrator account.
      type: String
    - contextPath: AzureKS.ManagedCluster.properties.linuxProfile.ssh.publicKeys.keyData
      description: Certificate public key used to authenticate with VMs through SSH.
      type: String
    - contextPath: AzureKS.ManagedCluster.properties.servicePrincipalProfile.clientId
      description: The ID for the service principal.
      type: String
    - contextPath: AzureKS.ManagedCluster.properties.nodeResourceGroup
      description: Name of the resource group containing agent pool nodes.
      type: String
    - contextPath: AzureKS.ManagedCluster.properties.enableRBAC
      description: Whether to enable Kubernetes Role-Based Access Control (RBAC).
      type: Boolean
    - contextPath: AzureKS.ManagedCluster.properties.diskEncryptionSetID
      description: Resource ID of the disk encryption set to use for enabling encryption at rest.
      type: String
    - contextPath: AzureKS.ManagedCluster.properties.networkProfile.networkPlugin
      description: Network plugin used for building Kubernetes network.
      type: String
    - contextPath: AzureKS.ManagedCluster.properties.networkProfile.podCidr
      description: A CIDR notation IP range from which to assign pod IPs when kubenet is used.
      type: String
    - contextPath: AzureKS.ManagedCluster.properties.networkProfile.serviceCidr
      description: A CIDR notation IP range from which to assign service cluster IPs.
      type: String
    - contextPath: AzureKS.ManagedCluster.properties.networkProfile.dnsServiceIP
      description: An IP address assigned to the Kubernetes DNS service.
      type: String
    - contextPath: AzureKS.ManagedCluster.properties.networkProfile.dockerBridgeCidr
      description: A CIDR notation IP range assigned to the Docker bridge network.
      type: String
    - contextPath: AzureKS.ManagedCluster.properties.addonProfiles.omsagent.enabled
      description: Whether the Operations Management Suite Agent is enabled.
      type: Boolean
    - contextPath: AzureKS.ManagedCluster.properties.addonProfiles.omsagent.config.logAnalyticsWorkspaceResourceID
      description: The resource ID of an existing Log Analytics Workspace to use for storing monitoring data.
      type: String
    - contextPath: AzureKS.ManagedCluster.properties.addonProfiles.httpApplicationRouting.enabled
      description: Whether the ingress is configured with automatic public DNS name creation.
      type: Boolean
    - contextPath: AzureKS.ManagedCluster.properties.addonProfiles.httpApplicationRouting.config.HTTPApplicationRoutingZoneName
      description: The subscription DNS zone name.
      type: String
  - arguments:
    - default: false
      description: The name of the managed cluster resource. Can be retrieved using the azure-ks-clusters-list command.
      isArray: false
      name: resource_name
      required: true
      secret: false
    - auto: PREDEFINED
      default: false
      description: Resource location, Can be retrieved using the azure-ks-clusters-list command.
      isArray: false
      name: location
      predefined:
      - australiacentral
      - australiacentral2
      - australiaeast
      - australiasoutheast
      - brazilse
      - brazilsouth
      - canadacentral
      - canadaeast
      - centralfrance
      - centralindia
      - centralus
      - centraluseuap
      - eastasia
      - eastus
      - eastus2
      - eastus2euap
      - germanyn
      - germanywc
      - japaneast
      - japanwest
      - koreacentral
      - koreasouth
      - northcentralus
      - northeurope
      - norwaye
      - norwayw
      - southafricanorth
      - southafricawest
      - southcentralus
      - southeastasia
      - southfrance
      - southindia
      - switzerlandn
      - switzerlandw
      - uaecentral
      - uaenorth
      - uknorth
      - uksouth
      - uksouth2
      - ukwest
      - westcentralus
      - westeurope
      - westindia
      - westus
      - westus2
      required: true
      secret: false
    - auto: PREDEFINED
      default: false
      description: 'Whether to configure ingress with automatic public DNS name creation. Possible values: "true" and "false".'
      isArray: false
      name: http_application_routing_enabled
      predefined:
      - 'true'
      - 'false'
      required: false
      secret: false
    - auto: PREDEFINED
      default: false
      description: 'Whether to turn on Log Analytics monitoring. If enabled and monitoring_resource_id is not specified, will use the current configured workspace resource ID. Possible values: "true" and "false".'
      isArray: false
      name: monitoring_agent_enabled
      predefined:
      - 'true'
      - 'false'
      required: false
      secret: false
    - default: false
      description: The name of an existing Log Analytics workspace to use for storing monitoring data. Can be retrieved in the Log Analytics workspace from the Azure portal.
      isArray: false
      name: monitoring_resource_name
      required: false
      secret: false
    deprecated: false
    description: Updates a managed cluster with the specified configuration.
    execution: false
    name: azure-ks-cluster-addon-update
  - description: Generate the login url used for Authorization code flow.
    execution: false
    name: azure-ks-generate-login-url
    arguments: []
  dockerimage: demisto/crypto:1.0.0.62404
  feed: false
  isfetch: false
  longRunning: false
  longRunningPort: false
  runonce: false
  script: '-'
  subtype: python3
  type: python
fromversion: 5.0.0
tests:
- No tests (auto formatted)<|MERGE_RESOLUTION|>--- conflicted
+++ resolved
@@ -3,7 +3,6 @@
   id: Azure Kubernetes Services
   version: -1
 configuration:
-<<<<<<< HEAD
 - defaultvalue: Worldwide
   display: Azure Cloud
   name: azure_cloud
@@ -20,10 +19,6 @@
   section: Connect
   advanced: true
 - display: Application ID
-=======
-- defaultvalue: ab217a43-e09b-4f80-ae93-482fc7a3d1a3
-  display: Application ID
->>>>>>> c0943a26
   name: app_id
   required: false
   defaultvalue: ab217a43-e09b-4f80-ae93-482fc7a3d1a3
@@ -55,11 +50,6 @@
   type: 0
 - additionalinfo: for user-auth mode - received from the authorization step. see Detailed Instructions (?) section
   displaypassword: Authorization code
-<<<<<<< HEAD
-=======
-  additionalinfo: for user-auth mode - received from the authorization step. see Detailed Instructions (?) section
-  hiddenusername: true
->>>>>>> c0943a26
   name: auth_code
   required: false
   hiddenusername: true
@@ -99,18 +89,7 @@
   type: 15
   advanced: true
   additionalinfo: Azure AD endpoint associated with a national cloud.
-<<<<<<< HEAD
   section: Connect
-=======
-- display: Trust any certificate (not secure)
-  name: insecure
-  required: false
-  type: 8
-- display: Use system proxy settings
-  name: proxy
-  required: false
-  type: 8
->>>>>>> c0943a26
 description: Deploy and manage containerized applications with a fully managed Kubernetes service.
 display: Azure Kubernetes Services
 name: Azure Kubernetes Services
