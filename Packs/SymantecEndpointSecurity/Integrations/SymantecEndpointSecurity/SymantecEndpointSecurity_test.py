--- conflicted
+++ resolved
@@ -2,15 +2,7 @@
 from CommonServerPython import *  # noqa # pylint: disable=unused-wildcard-import
 from pytest_mock import MockerFixture
 from SymantecEndpointSecurity import (
-<<<<<<< HEAD
-    Client,
-    NextPointingNotAvailable,
-    UnauthorizedToken,
-=======
     EventCounter,
-    extract_events_suspected_duplicates,
->>>>>>> 91c819cf
-    calculate_next_fetch,
     extract_events_suspected_duplicates,
     filter_duplicate_events,
     get_events_command,
