--- conflicted
+++ resolved
@@ -233,13 +233,9 @@
     """
 
     if filtered_events:
-<<<<<<< HEAD
-        events_suspected_duplicates, latest_event_time = extract_events_suspected_duplicates(filtered_events)
-=======
         events_suspected_duplicates, latest_event_time = (
             extract_events_suspected_duplicates(filtered_events)
         )
->>>>>>> 91c819cf
     else:
         events_suspected_duplicates = []
         latest_event_time = last_integration_context.get("latest_event_time", "")
@@ -370,13 +366,9 @@
     return False
 
 
-<<<<<<< HEAD
-def filter_duplicate_events(events: list[dict[str, str]], integration_context: dict) -> list[dict[str, str]]:
-=======
 def filter_duplicate_events(
     events: list[dict[str, str]], integration_context: dict, counter: EventCounter
 ) -> list[dict[str, str]]:
->>>>>>> 91c819cf
     """
     Filter out duplicate events from the given list of events.
 
@@ -426,17 +418,12 @@
         if res.status_code == 204:
             raise NoEventsReceived
 
-<<<<<<< HEAD
-        demisto.debug(f"Completed API call with status_code {res.status_code}, proceeding with row iterations.")
-        for line in res.iter_lines(chunk_size=MAX_CHUNK_SIZE_TO_READ, delimiter=DELIMITER):
-=======
         demisto.debug(
             f"Completed API call with status_code {res.status_code}, proceeding with row iterations."
         )
         for line in res.iter_lines(
             chunk_size=MAX_CHUNK_SIZE_TO_READ, delimiter=DELIMITER
         ):
->>>>>>> 91c819cf
             if not line:
                 continue  # Skip empty lines
 
@@ -459,14 +446,10 @@
     yield [], next_hash
 
 
-<<<<<<< HEAD
-def filtering_and_push_events(events: list[dict], next_hash: str, integration_context: dict, counter: EventCounter):
-=======
 def filtering_and_push_events(
     events: list[dict], next_hash: str, integration_context: dict, counter: EventCounter
 ):
 
->>>>>>> 91c819cf
     counter.events = len(events)
     filtered_events = filter_duplicate_events(events, integration_context, counter)
     counter.filtered_events = len(filtered_events)
