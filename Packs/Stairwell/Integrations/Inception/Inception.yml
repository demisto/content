--- conflicted
+++ resolved
@@ -42,10 +42,7 @@
     - contextPath: Inception.File_Details
       type: Dictionary
       description: File details from enrichment
-<<<<<<< HEAD
-=======
   runonce: false
->>>>>>> 9ddafcfd
   script: '-'
   type: python
   subtype: python3
