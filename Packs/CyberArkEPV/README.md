--- conflicted
+++ resolved
@@ -21,19 +21,12 @@
 2. Make a copy of the *Arcsight.sample.xsl* sample file, and rename it with a meaningful name, for example: *XSIAM.xsl*.
 3. To include the events' timestamps in the events that will be sent to Cortex XSIAM, open the copied XSL file for editing, and above the mapping section for *cn1Label* and *cn1* fields, add the following section, which maps the *IsoTimestamp* XML field into the CEF message *cs6* field and the constant string "IsoTimestamp" to the *cs6Label* field: 
       ```XML        
-<<<<<<< HEAD
-     </xsl:call-template> cs6Label=IsoTimestamp cs6=<xsl:call-template name="string-replace"> 
-            <xsl:with-param name="from" select="'='" /> 
-            <xsl:with-param name="to" select="'\='" /> 
-            <xsl:with-param name="string" select="IsoTimestamp" /> 
-=======
      cs6Label=IsoTimestamp
      cs6=<xsl:call-template name="string-replace"> 
             <xsl:with-param name="from" select="'='" /> 
             <xsl:with-param name="to" select="'\='" /> 
             <xsl:with-param name="string" select="IsoTimestamp" />
      </xsl:call-template> 
->>>>>>> cb4d9928
       ```
       See the following screenshot for an example of the updated XSL file: 
     ![xsl_with_timestamp_mapping](https://raw.githubusercontent.com/demisto/content/fcf4535d373df78bded4b1bedacdd505d25cc095/Packs/CyberArkEPV/doc_files/config_isotimestamp_mapping.png)
