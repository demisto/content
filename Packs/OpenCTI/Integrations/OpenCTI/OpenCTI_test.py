import pytest

from OpenCTI import *
from test_data.data import RESPONSE_DATA, RESPONSE_DATA_WITHOUT_INDICATORS
from CommonServerPython import CommandResults
from pycti import StixCyberObservable, MarkingDefinition, Label, ExternalReference


class Client:
    temp = ''
    stix_cyber_observable = StixCyberObservable
    identity = Identity
    label = Label
    marking_definition = MarkingDefinition
    external_reference = ExternalReference


def test_get_observables(mocker):
    """Tests get_observables function
    Given
        The following observable types: 'registry key', 'account' that were chosen by the user.
    When
        - `fetch_observables_command` or `get_observables_command` are calling the get_observables function
    Then
        - convert the result to observables list
        - validate the length of the observables list
        - validate the new_last_id that is saved into the integration context is the same as the ID returned by the
            command.
    """
    client = Client
    mocker.patch.object(client.stix_cyber_observable, 'list', return_value=RESPONSE_DATA)
    observables = get_observables(client, observable_types=['registry key', 'account'], limit=10)
    assert len(observables) == 2


@pytest.mark.parametrize(
    'response_mock, value, expected_length, expected_value', [
        ([{"created_at": "2022-10-24T18:16:52.678Z", "entity_type": "IPv4-Addr", "id": "id", "observable_value": "8.8.8.8",
           "spec_version": "2.1", "standard_id": "standard_id", "updated_at": "2022-10-24T18:16:52.678Z", "value": "8.8.8.8",
           "x_opencti_score": 50}], "8.8.8.8", 1, "8.8.8.8")])
def test_get_observables_value_argument(mocker, response_mock, value, expected_length, expected_value):
    """Tests get_observables function
    Given
        A value to filter by
    When
        - calling get_observables
    Then
        - Ensure that only the result with the same given value is returned.
    """
    client = Client
    mocker.patch.object(client.stix_cyber_observable, 'list', return_value=response_mock)
    observables = get_observables(client, ["ALL"], search=value)
    assert len(observables) == expected_length
    assert observables[0].get('value') == expected_value


def test_get_observables_command(mocker):
    """Tests get_observables_command function
    Given
        The following observable types: 'registry key', 'account' that were chosen by the user and 'limit': 2
    When
        - Calling `get_observables_command`
    Then
        - convert the result to human readable table
        - validate the readable_output, raw_response.
    """
    client = Client
    args = {
        'observable_types': 'registry key,account',
        'limit': 2
    }
    mocker.patch.object(client.stix_cyber_observable, 'list', return_value=RESPONSE_DATA)
    results: CommandResults = get_observables_command(client, args)
    assert len(results.raw_response) == 2
    assert "Observables" in results.readable_output


<<<<<<< HEAD
def test_get_observables_command_with_score(mocker):
    """Tests get_observables_command function with a specified score
=======
def test_get_indicators_command_no_parameters(mocker):
    """Test get_indicators_command function where there is no parameters to filter by
    Given
        No parameters to filter by
    When
        Calling the `get_indicators_command`
    Then
        Return all indicators
    """
    client = Client
    mocker.patch.object(client.stix_cyber_observable, 'list', return_value=RESPONSE_DATA)
    all_indicators = get_indicators_command(client, args={'indicator_types': 'ALL'})
    default_indicators = get_indicators_command(client, {})
    assert len(all_indicators.raw_response) == len(default_indicators.raw_response)


def test_get_indicators_command_with_just_score_end(mocker):
    """Test get_indicators_command function where there is just score_end parameter
    Given
        Filter score_end = 50
    When
        Calling the `get_indicators_command`
    Then
        Return all indicators with score = 0 until score = 50
    """
    client = Client
    mocker.patch.object(client.stix_cyber_observable, 'list', return_value=RESPONSE_DATA)
    indicators_with_end = get_indicators_command(client, args={'score_end': 50})
    indicators_with_end_start = get_indicators_command(client, args={'score_end': 50, 'score_start': 0})
    assert len(indicators_with_end.raw_response) == len(indicators_with_end_start.raw_response)


def test_get_indicators_command_with_just_score_start(mocker):
    """Test get_indicators_command function where there is just score_end parameter
    Given
        Filter score_start = 50
    When
        Calling the `get_indicators_command`
    Then
        Return all indicators with score = 50 until score = 100
    """
    client = Client
    mocker.patch.object(client.stix_cyber_observable, 'list', return_value=RESPONSE_DATA)
    indicators_with_end = get_indicators_command(client, args={'score_start': 50})
    indicators_with_end_start = get_indicators_command(client, args={'score_start': 50, 'score_end': 100})
    assert len(indicators_with_end.raw_response) == len(indicators_with_end_start.raw_response)


def test_get_indicators_command_with_score(mocker):
    """Tests get_indicators_command function with a specified score
>>>>>>> bb62acb9
    Given
        The following observable types: 'registry key', 'account' that were chosen by the user and a specified 'score': 50
    When
        - Calling `get_observables_command`
    Then
        - Verify that the result includes observables with a score of 50.
    """
    client = Client
    args = {
        'observable_types': 'registry key,account',
        'score': '50'
    }
    mocker.patch.object(client.stix_cyber_observable, 'list', return_value=RESPONSE_DATA)
    results: CommandResults = get_observables_command(client, args)
    assert len(results.raw_response) == 2
    for observable in results.raw_response:
        assert observable.get('x_opencti_score') == 50


def test_get_observables_command_with_no_data_to_return(mocker):
    """Tests get_observables_command function with no data to return
    Given
        The following observable types: 'registry key', 'account' that were chosen by the user.
    When
        - Calling `get_observables_command`
    Then
        - validate the response to have a "No observables" string
    """
    client = Client
    args = {
        'observable_types': ['registry key', 'account']
    }
    mocker.patch.object(client.stix_cyber_observable, 'list', return_value=RESPONSE_DATA_WITHOUT_INDICATORS)
    results: CommandResults = get_observables_command(client, args)
    assert "No observables" in results.readable_output


def test_observable_delete_command(mocker):
    """Tests observable_delete_command function
    Given
        id of observable to delete
    When
        - Calling `observable_delete_command`
    Then
        - validate the response to have a "Observable deleted." string
    """
    client = Client
    args = {
        'id': '123456'
    }
    mocker.patch.object(client.stix_cyber_observable, 'delete', return_value="Observable deleted")
    results: CommandResults = observable_delete_command(client, args)
    assert "Observable deleted" in results.readable_output


@pytest.mark.parametrize(argnames="field, value",
                         argvalues=[('score', '50'),
                                    ('description', 'new description')])
def test_observable_field_update_command(mocker, field, value):
    """Tests observable_field_update_command function
    Given
        id of observable to update
        field to update
        value to update
    When
        - Calling `observable_field_update_command`
    Then
        - validate the response to have a "Observable deleted." string and context as expected
    """
    client = Client
    args = {
        'id': '123456',
        'field': field,
        'value': value
    }
    mocker.patch.object(client.stix_cyber_observable, 'update_field', return_value={'id': '123456'})
    results: CommandResults = observable_field_update_command(client, args)
    assert "updated successfully" in results.readable_output
    assert {'id': '123456'} == results.outputs


def test_observable_create_command(mocker):
    """Tests observable_create_command function
    Given
        type of observable to create
        score to create
        data to create
    When
        - Calling `observable_create_command`
    Then
        - validate the response to have a "Observable created successfully." string and context as expected
    """
    client = Client
    args = {
        'score': '20',
        'type': 'Domain',
        'value': 'devtest.com'
    }
    mocker.patch.object(client.stix_cyber_observable, 'create', return_value={'id': '123456'})
    results: CommandResults = observable_create_command(client, args)
    assert "Observable created successfully" in results.readable_output
    assert 'id' in results.outputs


@pytest.mark.parametrize(argnames="field, value, function_name",
                         argvalues=[('marking', 'TLP:RED', 'add_marking_definition'),
                                    ('label', 'new-label', 'add_label')])
def test_observable_field_add_command(mocker, field, value, function_name):
    """Tests observable_field_add_command function
        Given
            id of observable to add
            field to add
            value to add
        When
            - Calling `observable_field_add_command`
        Then
            - validate the response to have a "added successfully." string at human readable
        """
    client = Client
    args = {
        'id': '123456',
        'field': field,
        'value': value
    }
    mocker.patch.object(client.label, 'create', return_value={'id': '123456'})
    mocker.patch.object(client.marking_definition, 'create', return_value={'id': '123456'})
    mocker.patch.object(client.stix_cyber_observable, function_name, return_value=True)

    results: CommandResults = observable_field_add_command(client, args)
    assert "successfully" in results.readable_output


@pytest.mark.parametrize(argnames="field, value, function_name",
                         argvalues=[('marking', 'TLP:RED', 'remove_marking_definition'),
                                    ('label', 'new-label', 'remove_label')])
def test_observable_field_remove_command(mocker, field, value, function_name):
    """Tests observable_field_remove_command function
    Given
        id of observable to remove
        field to remove
        value to remove
    When
        - Calling `observable_field_remove_command`
    Then
        - validate the response to have a "removed successfully." string at human readable
    """
    client = Client
    args = {
        'id': '123456',
        'field': field,
        'value': value
    }

    mocker.patch.object(client.label, 'create', return_value={'id': '123456'})
    mocker.patch.object(client.marking_definition, 'create', return_value={'id': '123456'})
    mocker.patch.object(client.stix_cyber_observable, function_name, return_value=True)

    results: CommandResults = observable_field_remove_command(client, args)
    assert "successfully" in results.readable_output


def test_organization_list_command(mocker):
    """Tests organization_list_command function
    Given

    When
        - Calling `organization_list_command`
    Then
        - validate the readable_output ,context
    """
    client = Client
    mocker.patch.object(client.identity, 'list',
                        return_value={
                            'entities': [{'id': '1', 'name': 'test organization'}],
                            'pagination': {'endCursor': 'XYZ123'}
                        })
    results: CommandResults = organization_list_command(client, {})
    assert "Organizations" in results.readable_output
    assert [{'id': '1', 'name': 'test organization'}] == \
        results.outputs.get('OpenCTI.Organizations.OrganizationsList(val.id === obj.id)')


def test_organization_create_command(mocker):
    """Tests organization_create_command function
    Given
        - name: organization name to create
    When
        - Calling `organization_create_command`
    Then
        - validate the readable_output ,context
    """
    client = Client
    args = {
        'name': 'Test Organization',
    }
    mocker.patch.object(client.identity, 'create', return_value={'id': '1'})
    results: CommandResults = organization_create_command(client, args)
    assert "was created successfully" in results.readable_output
    assert {'id': '1'} == results.outputs


def test_label_list_command(mocker):
    """Tests label_list_command function
    Given

    When
        - Calling `label_list_command`
    Then
        - validate the readable_output ,context
    """
    client = Client
    mocker.patch.object(client.label, 'list',
                        return_value={
                            'entities': [{'id': '1', 'value': 'test-label'}],
                            'pagination': {'endCursor': 'XYZ123'}
                        })
    results: CommandResults = label_list_command(client, {})
    assert "Labels" in results.readable_output
    assert [{'id': '1', 'value': 'test-label'}] == results.outputs.get('OpenCTI.Labels.LabelsList(val.id === obj.id)')


def test_label_create_command(mocker):
    """Tests label_create_command function
    Given
        - name: label name to create
    When
        - Calling `label_create_command`
    Then
        - validate the readable_output ,context
    """
    client = Client
    args = {
        'name': 'test-label-1',
    }
    mocker.patch.object(client.label, 'create', return_value={'id': '1'})
    results: CommandResults = label_create_command(client, args)
    assert "was created successfully" in results.readable_output
    assert {'id': '1'} == results.outputs


def test_external_reference_create_command(mocker):
    """Tests external_reference_create_command function
    Given
        - source_name: name of external reference source
        - url: url of external reference
    When
        - Calling `external_reference_create_command`
    Then
        - validate the readable_output ,context
    """
    client = Client
    args = {
        'source_name': 'test-label-1',
        'url': 'testurl.com'
    }
    mocker.patch.object(client.external_reference, 'create', return_value={'id': '1'})
    results: CommandResults = external_reference_create_command(client, args)
    assert "was created successfully" in results.readable_output
    assert {'id': '1'} == results.outputs


def test_marking_list_command(mocker):
    """Tests marking_list_command function
    Given

    When
        - Calling `marking_list_command`
    Then
        - validate the readable_output ,context
    """
    client = Client
    mocker.patch.object(client.marking_definition, 'list',
                        return_value={
                            'entities': [{'id': '1', 'definition': 'TLP:RED'}],
                            'pagination': {'endCursor': 'XYZ123'}
                        })
    results: CommandResults = marking_list_command(client, {})
    assert "Markings" in results.readable_output
    assert [{'id': '1', 'value': 'TLP:RED'}] \
        == results.outputs.get('OpenCTI.MarkingDefinitions.MarkingDefinitionsList(val.id === obj.id)')<|MERGE_RESOLUTION|>--- conflicted
+++ resolved
@@ -75,61 +75,56 @@
     assert "Observables" in results.readable_output
 
 
-<<<<<<< HEAD
+def test_get_observables_command_no_parameters(mocker):
+    """Test get_observables_command function where there is no parameters to filter by
+    Given
+        No parameters to filter by
+    When
+        Calling the `get_observables_command`
+    Then
+        Return all observables
+    """
+    client = Client
+    mocker.patch.object(client.stix_cyber_observable, 'list', return_value=RESPONSE_DATA)
+    all_observables = get_observables_command(client, args={'observable_types': 'ALL'})
+    default_observables = get_observables_command(client, {})
+    assert len(all_observables.raw_response) == len(default_observables.raw_response)
+
+
+def test_get_observables_command_with_just_score_end(mocker):
+    """Test get_observables_command function where there is just score_end parameter
+    Given
+        Filter score_end = 50
+    When
+        Calling the `get_observables_command`
+    Then
+        Return all observables with score = 0 until score = 50
+    """
+    client = Client
+    mocker.patch.object(client.stix_cyber_observable, 'list', return_value=RESPONSE_DATA)
+    observables_with_end = get_observables_command(client, args={'score_end': 50})
+    observables_with_end_start = get_observables_command(client, args={'score_end': 50, 'score_start': 0})
+    assert len(observables_with_end.raw_response) == len(observables_with_end_start.raw_response)
+
+
+def test_get_observables_command_with_just_score_start(mocker):
+    """Test get_observables_command function where there is just score_end parameter
+    Given
+        Filter score_start = 50
+    When
+        Calling the `get_observables_command`
+    Then
+        Return all observables with score = 50 until score = 100
+    """
+    client = Client
+    mocker.patch.object(client.stix_cyber_observable, 'list', return_value=RESPONSE_DATA)
+    observables_with_end = get_observables_command(client, args={'score_start': 50})
+    observables_with_end_start = get_observables_command(client, args={'score_start': 50, 'score_end': 100})
+    assert len(observables_with_end.raw_response) == len(observables_with_end_start.raw_response)
+
+
 def test_get_observables_command_with_score(mocker):
     """Tests get_observables_command function with a specified score
-=======
-def test_get_indicators_command_no_parameters(mocker):
-    """Test get_indicators_command function where there is no parameters to filter by
-    Given
-        No parameters to filter by
-    When
-        Calling the `get_indicators_command`
-    Then
-        Return all indicators
-    """
-    client = Client
-    mocker.patch.object(client.stix_cyber_observable, 'list', return_value=RESPONSE_DATA)
-    all_indicators = get_indicators_command(client, args={'indicator_types': 'ALL'})
-    default_indicators = get_indicators_command(client, {})
-    assert len(all_indicators.raw_response) == len(default_indicators.raw_response)
-
-
-def test_get_indicators_command_with_just_score_end(mocker):
-    """Test get_indicators_command function where there is just score_end parameter
-    Given
-        Filter score_end = 50
-    When
-        Calling the `get_indicators_command`
-    Then
-        Return all indicators with score = 0 until score = 50
-    """
-    client = Client
-    mocker.patch.object(client.stix_cyber_observable, 'list', return_value=RESPONSE_DATA)
-    indicators_with_end = get_indicators_command(client, args={'score_end': 50})
-    indicators_with_end_start = get_indicators_command(client, args={'score_end': 50, 'score_start': 0})
-    assert len(indicators_with_end.raw_response) == len(indicators_with_end_start.raw_response)
-
-
-def test_get_indicators_command_with_just_score_start(mocker):
-    """Test get_indicators_command function where there is just score_end parameter
-    Given
-        Filter score_start = 50
-    When
-        Calling the `get_indicators_command`
-    Then
-        Return all indicators with score = 50 until score = 100
-    """
-    client = Client
-    mocker.patch.object(client.stix_cyber_observable, 'list', return_value=RESPONSE_DATA)
-    indicators_with_end = get_indicators_command(client, args={'score_start': 50})
-    indicators_with_end_start = get_indicators_command(client, args={'score_start': 50, 'score_end': 100})
-    assert len(indicators_with_end.raw_response) == len(indicators_with_end_start.raw_response)
-
-
-def test_get_indicators_command_with_score(mocker):
-    """Tests get_indicators_command function with a specified score
->>>>>>> bb62acb9
     Given
         The following observable types: 'registry key', 'account' that were chosen by the user and a specified 'score': 50
     When
