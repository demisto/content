--- conflicted
+++ resolved
@@ -1,12 +1,8 @@
-<<<<<<< HEAD
-Manages indicators from OpenCTI. Compatible with OpenCTI 4.X API and OpenCTI 5.X API versions.
-=======
 Manages indicators from OpenCTI.  
 This integration is compatible with OpenCTI versions from 4.X to 5.11.X.  
 
 **Note**: Due to [breaking changes to the OpenCTI API on version 5.12.0](https://github.com/OpenCTI-Platform/opencti/releases/tag/5.12.0), this integration is not currently compatible with OpenCTI versions 5.12.0 and above.
 
->>>>>>> 90cf3b88
 ## Configure OpenCTI on Cortex XSOAR
 
 1. Navigate to **Settings** > **Integrations** > **Servers & Services**.
