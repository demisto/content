--- conflicted
+++ resolved
@@ -26,11 +26,7 @@
   type: 8
   additionalinfo: Used for troubleshooting purposes.
   required: false
-<<<<<<< HEAD
-description: Manages observables from OpenCTI. Compatible with OpenCTI 4.X API and OpenCTI 5.X API versions.
-=======
-description: Manages indicators from OpenCTI. Compatible with OpenCTI 5.12.17 API version.
->>>>>>> bb62acb9
+description: Manages observables from OpenCTI. Compatible with OpenCTI 5.12.17 API version.
 display: OpenCTI
 name: OpenCTI
 script:
